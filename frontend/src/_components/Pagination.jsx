<<<<<<< HEAD
import React, { useMemo } from "react";

export const Pagination = function Pagination({
  currentPage,
  count,
  pageChanged,
  itemsPerPage = 10,
  queryParams = {},
}) {
=======
import React, { useMemo } from 'react';

export const Pagination = function Pagination({ currentPage, count, pageChanged, itemsPerPage = 10 }) {
>>>>>>> 17265c02
  const totalPages = useMemo(() => {
    return Math.floor((count - 1) / itemsPerPage) + 1;
  }, [count, itemsPerPage]);

  const getPageLinks = (index) => {
    if (index < 1 || index > totalPages) {
      return;
    } else {
      return (
        <li
          key={index}
          onClick={() => gotoPage(index)}
<<<<<<< HEAD
          className={`page-item ${currentPage === index ? "active" : ""}`}
=======
          className={`page-item ${currentPage === index ? 'active' : ''}`}
>>>>>>> 17265c02
        >
          <a className="page-link">{index}</a>
        </li>
      );
    }
  };

  function gotoPage(page) {
    pageChanged(page, itemsPerPage, queryParams);
  }

  function gotoFirstPage() {
    pageChanged(1);
  }

  function gotoLastPage() {
    pageChanged(totalPages);
  }

  function gotoFirstPage() {
    pageChanged(1);
  }

  function gotoLastPage() {
    pageChanged(totalPages);
  }

  function gotoNextPage() {
    gotoPage(currentPage + 1);
  }

  function gotoPreviousPage() {
    gotoPage(currentPage - 1);
  }

<<<<<<< HEAD
  function startingCount(currentPage) {
    return (currentPage - 1) * itemsPerPage + 1;
  }

  function endingCount(currentPage) {
=======
  function startingAppCount() {
    return (currentPage - 1) * itemsPerPage + 1;
  }

  function endingAppCount() {
>>>>>>> 17265c02
    const num = currentPage * itemsPerPage;

    return num > count ? count : num;
  }

  return (
    <div className="card-footer d-flex align-items-center px-1">
      <p className="m-0 text-muted">
<<<<<<< HEAD
        Showing <span>{startingCount(currentPage)}</span> to <span>{endingCount(currentPage)}</span>{" "}
        of <span>{count}</span>
      </p>
      <ul className="pagination m-0 ms-auto">
        <li className={`page-item ${currentPage === 1 ? "disabled" : ""}`}>
          <a
            style={{ cursor: "pointer" }}
            className="page-link"
            onClick={gotoFirstPage}
          >
=======
        Showing <span>{startingAppCount()}</span> to <span>{endingAppCount()}</span> of <span>{count}</span>
      </p>
      <ul className="pagination m-0 ms-auto">
        <li className={`page-item ${currentPage === 1 ? 'disabled' : ''}`}>
          <a style={{ cursor: 'pointer' }} className="page-link" onClick={gotoFirstPage}>
>>>>>>> 17265c02
            <svg
              xmlns="http://www.w3.org/2000/svg"
              className="icon"
              width="24"
              height="24"
              viewBox="0 0 24 24"
              strokeWidth="2"
              stroke="currentColor"
              fill="none"
              strokeLinecap="round"
              strokeLinejoin="round"
            >
              <path stroke="none" d="M0 0h24v24H0z" fill="none" />
              <polyline points="11 7 6 12 11 17" />
              <polyline points="17 7 12 12 17 17" />
            </svg>
          </a>
        </li>
<<<<<<< HEAD
        <li className={`page-item ${currentPage === 1 ? "disabled" : ""}`}>
          <a
            style={{ cursor: "pointer" }}
            className="page-link"
            onClick={gotoPreviousPage}
          >
=======
        <li className={`page-item ${currentPage === 1 ? 'disabled' : ''}`}>
          <a style={{ cursor: 'pointer' }} className="page-link" onClick={gotoPreviousPage}>
>>>>>>> 17265c02
            <svg
              xmlns="http://www.w3.org/2000/svg"
              className="icon"
              width="24"
              height="24"
              viewBox="0 0 24 24"
              strokeWidth="2"
              stroke="currentColor"
              fill="none"
              strokeLinecap="round"
              strokeLinejoin="round"
            >
              <path stroke="none" d="M0 0h24v24H0z" fill="none"></path>
              <polyline points="15 6 9 12 15 18"></polyline>
            </svg>
          </a>
        </li>
        {getPageLinks(currentPage - 1)}
        {getPageLinks(currentPage)}
        {getPageLinks(currentPage + 1)}
<<<<<<< HEAD
        <li
          className={`page-item ${
            currentPage === totalPages ? "disabled" : ""
          }`}
        >
          <a
            style={{ cursor: "pointer" }}
            className="page-link"
            onClick={gotoNextPage}
          >
=======
        <li className={`page-item ${currentPage === totalPages ? 'disabled' : ''}`}>
          <a style={{ cursor: 'pointer' }} className="page-link" onClick={gotoNextPage}>
>>>>>>> 17265c02
            <svg
              xmlns="http://www.w3.org/2000/svg"
              className="icon"
              width="24"
              height="24"
              viewBox="0 0 24 24"
              strokeWidth="2"
              stroke="currentColor"
              fill="none"
              strokeLinecap="round"
              strokeLinejoin="round"
            >
              <path stroke="none" d="M0 0h24v24H0z" fill="none"></path>
              <polyline points="9 6 15 12 9 18"></polyline>
            </svg>
          </a>
        </li>
<<<<<<< HEAD
        <li
          className={`page-item ${
            currentPage === totalPages ? "disabled" : ""
          }`}
        >
          <a
            style={{ cursor: "pointer" }}
            className="page-link"
            onClick={gotoLastPage}
          >
=======
        <li className={`page-item ${currentPage === totalPages ? 'disabled' : ''}`}>
          <a style={{ cursor: 'pointer' }} className="page-link" onClick={gotoLastPage}>
>>>>>>> 17265c02
            <svg
              xmlns="http://www.w3.org/2000/svg"
              className="icon"
              width="24"
              height="24"
              viewBox="0 0 24 24"
              strokeWidth="2"
              stroke="currentColor"
              fill="none"
              strokeLinecap="round"
              strokeLinejoin="round"
            >
              <path stroke="none" d="M0 0h24v24H0z" fill="none" />
              <polyline points="7 7 12 12 7 17" />
              <polyline points="13 7 18 12 13 17" />
            </svg>
          </a>
        </li>
      </ul>
    </div>
  );
};<|MERGE_RESOLUTION|>--- conflicted
+++ resolved
@@ -1,5 +1,4 @@
-<<<<<<< HEAD
-import React, { useMemo } from "react";
+import React, { useMemo } from 'react';
 
 export const Pagination = function Pagination({
   currentPage,
@@ -8,11 +7,6 @@
   itemsPerPage = 10,
   queryParams = {},
 }) {
-=======
-import React, { useMemo } from 'react';
-
-export const Pagination = function Pagination({ currentPage, count, pageChanged, itemsPerPage = 10 }) {
->>>>>>> 17265c02
   const totalPages = useMemo(() => {
     return Math.floor((count - 1) / itemsPerPage) + 1;
   }, [count, itemsPerPage]);
@@ -25,11 +19,7 @@
         <li
           key={index}
           onClick={() => gotoPage(index)}
-<<<<<<< HEAD
-          className={`page-item ${currentPage === index ? "active" : ""}`}
-=======
           className={`page-item ${currentPage === index ? 'active' : ''}`}
->>>>>>> 17265c02
         >
           <a className="page-link">{index}</a>
         </li>
@@ -49,14 +39,6 @@
     pageChanged(totalPages);
   }
 
-  function gotoFirstPage() {
-    pageChanged(1);
-  }
-
-  function gotoLastPage() {
-    pageChanged(totalPages);
-  }
-
   function gotoNextPage() {
     gotoPage(currentPage + 1);
   }
@@ -65,19 +47,11 @@
     gotoPage(currentPage - 1);
   }
 
-<<<<<<< HEAD
   function startingCount(currentPage) {
     return (currentPage - 1) * itemsPerPage + 1;
   }
 
   function endingCount(currentPage) {
-=======
-  function startingAppCount() {
-    return (currentPage - 1) * itemsPerPage + 1;
-  }
-
-  function endingAppCount() {
->>>>>>> 17265c02
     const num = currentPage * itemsPerPage;
 
     return num > count ? count : num;
@@ -86,24 +60,12 @@
   return (
     <div className="card-footer d-flex align-items-center px-1">
       <p className="m-0 text-muted">
-<<<<<<< HEAD
-        Showing <span>{startingCount(currentPage)}</span> to <span>{endingCount(currentPage)}</span>{" "}
-        of <span>{count}</span>
-      </p>
-      <ul className="pagination m-0 ms-auto">
-        <li className={`page-item ${currentPage === 1 ? "disabled" : ""}`}>
-          <a
-            style={{ cursor: "pointer" }}
-            className="page-link"
-            onClick={gotoFirstPage}
-          >
-=======
-        Showing <span>{startingAppCount()}</span> to <span>{endingAppCount()}</span> of <span>{count}</span>
+        Showing <span>{startingCount(currentPage)}</span> to <span>{endingCount(currentPage)}</span> of{' '}
+        <span>{count}</span>
       </p>
       <ul className="pagination m-0 ms-auto">
         <li className={`page-item ${currentPage === 1 ? 'disabled' : ''}`}>
           <a style={{ cursor: 'pointer' }} className="page-link" onClick={gotoFirstPage}>
->>>>>>> 17265c02
             <svg
               xmlns="http://www.w3.org/2000/svg"
               className="icon"
@@ -122,17 +84,8 @@
             </svg>
           </a>
         </li>
-<<<<<<< HEAD
-        <li className={`page-item ${currentPage === 1 ? "disabled" : ""}`}>
-          <a
-            style={{ cursor: "pointer" }}
-            className="page-link"
-            onClick={gotoPreviousPage}
-          >
-=======
         <li className={`page-item ${currentPage === 1 ? 'disabled' : ''}`}>
           <a style={{ cursor: 'pointer' }} className="page-link" onClick={gotoPreviousPage}>
->>>>>>> 17265c02
             <svg
               xmlns="http://www.w3.org/2000/svg"
               className="icon"
@@ -153,21 +106,8 @@
         {getPageLinks(currentPage - 1)}
         {getPageLinks(currentPage)}
         {getPageLinks(currentPage + 1)}
-<<<<<<< HEAD
-        <li
-          className={`page-item ${
-            currentPage === totalPages ? "disabled" : ""
-          }`}
-        >
-          <a
-            style={{ cursor: "pointer" }}
-            className="page-link"
-            onClick={gotoNextPage}
-          >
-=======
         <li className={`page-item ${currentPage === totalPages ? 'disabled' : ''}`}>
           <a style={{ cursor: 'pointer' }} className="page-link" onClick={gotoNextPage}>
->>>>>>> 17265c02
             <svg
               xmlns="http://www.w3.org/2000/svg"
               className="icon"
@@ -185,21 +125,8 @@
             </svg>
           </a>
         </li>
-<<<<<<< HEAD
-        <li
-          className={`page-item ${
-            currentPage === totalPages ? "disabled" : ""
-          }`}
-        >
-          <a
-            style={{ cursor: "pointer" }}
-            className="page-link"
-            onClick={gotoLastPage}
-          >
-=======
         <li className={`page-item ${currentPage === totalPages ? 'disabled' : ''}`}>
           <a style={{ cursor: 'pointer' }} className="page-link" onClick={gotoLastPage}>
->>>>>>> 17265c02
             <svg
               xmlns="http://www.w3.org/2000/svg"
               className="icon"
