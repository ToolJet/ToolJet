--- conflicted
+++ resolved
@@ -1,7 +1,6 @@
 import React, { useMemo } from 'react';
 import { useTranslation } from 'react-i18next';
 
-<<<<<<< HEAD
 export const Pagination = function Pagination({
   currentPage,
   count,
@@ -10,9 +9,6 @@
   queryParams = {},
   darkMode,
 }) {
-=======
-export const Pagination = function Pagination({ currentPage, count, pageChanged, itemsPerPage = 10, darkMode }) {
->>>>>>> 4137a25a
   const { t } = useTranslation();
   const totalPages = useMemo(() => {
     return Math.floor((count - 1) / itemsPerPage) + 1;
@@ -54,11 +50,11 @@
     gotoPage(currentPage - 1);
   }
 
-  function startingCount() {
+  function startingAppCount() {
     return (currentPage - 1) * itemsPerPage + 1;
   }
 
-  function endingCount() {
+  function endingAppCount() {
     const num = currentPage * itemsPerPage;
 
     return num > count ? count : num;
@@ -67,14 +63,9 @@
   return (
     <div className={`card-footer d-flex align-items-center px-1 ${darkMode ? ' bg-transparent' : ''}`}>
       <p className={`m-0 ${darkMode ? 'text-light' : 'text-muted'}`}>
-<<<<<<< HEAD
-        {t('homePage.pagination.showing', 'Showing')} <span>{startingCount()}</span> {t('homePage.pagination.to', 'to')}{' '}
-        <span>{endingCount()}</span> {t('homePage.pagination.of', 'of')} <span>{count}</span>
-=======
         {t('homePage.pagination.showing', 'Showing')} <span>{startingAppCount()}</span>{' '}
         {t('homePage.pagination.to', 'to')} <span>{endingAppCount()}</span> {t('homePage.pagination.of', 'of')}{' '}
         <span>{count}</span>
->>>>>>> 4137a25a
       </p>
       <ul className="pagination m-0 ms-auto">
         <li className={`page-item ${currentPage === 1 ? 'disabled' : ''}`}>
