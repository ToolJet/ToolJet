--- conflicted
+++ resolved
@@ -55,15 +55,10 @@
 
   return (
     <div className={`card-footer d-flex align-items-center px-1 ${darkMode ? ' bg-transparent' : ''}`}>
-<<<<<<< HEAD
-      <p className={`m-0 ${darkMode ? 'text-white-50' : 'text-muted'}`}>
+      <p className={`m-0 ${darkMode ? 'text-light' : 'text-muted'}`}>
         {t('homePage.pagination.showing', 'Showing')} <span>{startingAppCount()}</span>{' '}
         {t('homePage.pagination.to', 'to')} <span>{endingAppCount()}</span> {t('homePage.pagination.of', 'of')}{' '}
         <span>{count}</span>
-=======
-      <p className={`m-0 ${darkMode ? 'text-light' : 'text-muted'}`}>
-        Showing <span>{startingAppCount()}</span> to <span>{endingAppCount()}</span> of <span>{count}</span>
->>>>>>> 3f622304
       </p>
       <ul className="pagination m-0 ms-auto">
         <li className={`page-item ${currentPage === 1 ? 'disabled' : ''}`}>
