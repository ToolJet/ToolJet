--- conflicted
+++ resolved
@@ -19,29 +19,13 @@
 
   const backToLinkProps = isWorkflows ? { to: getPrivateRoute('workflows') } : { onClick: handleBackClick };
 
-<<<<<<< HEAD
-=======
-export default function LogoNavDropdown({ darkMode }) {
-  const handleBackClick = (e) => {
-    e.preventDefault();
-    // Force a reload for clearing interval triggers
-    redirectToDashboard();
-  };
-
->>>>>>> 37e81c9e
   const getOverlay = () => {
     const { admin } = authenticationService?.currentSessionValue ?? {};
     return (
       <div className={`logo-nav-card settings-card card ${darkMode && 'dark-theme'}`}>
-<<<<<<< HEAD
         <Link className="dropdown-item tj-text tj-text-xsm" data-cy="back-to-app-option" {...backToLinkProps}>
           <SolidIcon name="arrowbackdown" width="20" viewBox="0 0 20 20" fill="#C1C8CD" />
           <span>Back to {isWorkflows ? 'workflows' : 'apps'}</span>
-=======
-        <Link className="dropdown-item tj-text tj-text-xsm" data-cy="back-to-app-option" onClick={handleBackClick}>
-          <SolidIcon name="arrowbackdown" width="20" viewBox="0 0 20 20" fill="#C1C8CD" />
-          <span>Back to apps</span>
->>>>>>> 37e81c9e
         </Link>
         <div className="divider"></div>
         {isWorkflows ? (
