--- conflicted
+++ resolved
@@ -217,17 +217,10 @@
 
       case 'react-component-headers': {
         let isRenderedAsQueryEditor;
-<<<<<<< HEAD
         if (!isEditorActive || isGDS) {
           isRenderedAsQueryEditor = false;
         } else {
-          isRenderedAsQueryEditor = currentState != null;
-=======
-        if (!isEditorActive) {
-          isRenderedAsQueryEditor = false;
-        } else {
           isRenderedAsQueryEditor = !isGDS && currentState != null;
->>>>>>> 6d962175
         }
         return {
           getter: key,
