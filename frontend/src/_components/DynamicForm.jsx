import React from 'react';
import cx from 'classnames';
import Input from '@/_ui/Input';
import Textarea from '@/_ui/Textarea';
import Select from '@/_ui/Select';
import Headers from '@/_ui/HttpHeaders';
import OAuth from '@/_ui/OAuth';
import Toggle from '@/_ui/Toggle';
import OpenApi from '@/_ui/OpenAPI';
import { Checkbox, CheckboxGroup } from '@/_ui/CheckBox';
import { CodeHinter } from '@/Editor/CodeBuilder/CodeHinter';
import GoogleSheets from '@/_components/Googlesheets';
import Slack from '@/_components/Slack';
import Zendesk from '@/_components/Zendesk';
import ToolJetDbOperations from '@/Editor/QueryManager/QueryEditors/TooljetDatabase/ToolJetDbOperations';
import { orgEnvironmentVariableService } from '../_services';

import { find, isEmpty } from 'lodash';
import { ButtonSolid } from './AppButton';
import { useCurrentState } from '@/_stores/currentStateStore';
import { useEditorStore } from '@/_stores/editorStore';
import { shallow } from 'zustand/shallow';

const DynamicForm = ({
  schema,
  isGDS,
  optionchanged,
  createDataSource,
  options,
  isSaving,
  selectedDataSource,
  isEditMode,
  optionsChanged,
  queryName,
  computeSelectStyles = false,
  onBlur,
  layout = 'vertical',
}) => {
  const [computedProps, setComputedProps] = React.useState({});
  const isHorizontalLayout = layout === 'horizontal';
  const currentState = useCurrentState();

  const { isEditorActive } = useEditorStore(
    (state) => ({
      isEditorActive: state?.isEditorActive,
    }),
    shallow
  );

  const [workspaceVariables, setWorkspaceVariables] = React.useState([]);
  // if(schema.properties)  todo add empty check
  React.useLayoutEffect(() => {
    if (!isEditMode || isEmpty(options)) {
      optionsChanged(schema?.defaults ?? {});
    }

    // eslint-disable-next-line react-hooks/exhaustive-deps
  }, []);

  React.useEffect(() => {
    if (isGDS) {
      orgEnvironmentVariableService.getVariables().then((data) => {
        const client_variables = {};
        const server_variables = {};
        data.variables.map((variable) => {
          if (variable.variable_type === 'server') {
            server_variables[variable.variable_name] = 'HiddenEnvironmentVariable';
          } else {
            client_variables[variable.variable_name] = variable.value;
          }
        });

        setWorkspaceVariables({ client: client_variables, server: server_variables });
      });
    }

    return () => {
      setWorkspaceVariables([]);
    };
    // eslint-disable-next-line react-hooks/exhaustive-deps
  }, []);

  React.useEffect(() => {
    const { properties } = schema;
    if (!isEmpty(properties)) {
      let fields = {};
      let encrpytedFieldsProps = {};
      const flipComponentDropdown = find(properties, ['type', 'dropdown-component-flip']);

      if (flipComponentDropdown) {
        const selector = options?.[flipComponentDropdown?.key]?.value;
        fields = { ...flipComponentDropdown?.commonFields, ...properties[selector] };
      } else {
        fields = { ...properties };
      }

      Object.keys(fields).length > 0 &&
        Object.keys(fields).map((key) => {
          const { type, encrypted } = fields[key];
          if ((type === 'password' || encrypted) && !(key in computedProps)) {
            //Editable encrypted fields only if datasource doesn't exists
            encrpytedFieldsProps[key] = {
              disabled: !!selectedDataSource?.id,
            };
          }
        });
      setComputedProps({ ...computedProps, ...encrpytedFieldsProps });
    }

    // eslint-disable-next-line react-hooks/exhaustive-deps
  }, [options]);

  const getElement = (type) => {
    switch (type) {
      case 'password':
      case 'text':
        return Input;
      case 'textarea':
        return Textarea;
      case 'dropdown':
        return Select;
      case 'toggle':
        return Toggle;
      case 'checkbox':
        return Checkbox;
      case 'checkbox-group':
        return CheckboxGroup;
      case 'tooljetdb-operations':
        return ToolJetDbOperations;
      case 'react-component-headers':
        return Headers;
      case 'react-component-oauth-authentication':
        return OAuth;
      case 'react-component-google-sheets':
        return GoogleSheets;
      case 'react-component-slack':
        return Slack;
      case 'codehinter':
        return CodeHinter;
      case 'react-component-openapi-validator':
        return OpenApi;
      case 'react-component-zendesk':
        return Zendesk;
      default:
        return <div>Type is invalid</div>;
    }
  };

  const handleToggle = (controller) => {
    if (controller) {
      return !options?.[controller]?.value ? ' d-none' : '';
    } else {
      return '';
    }
  };

  const getElementProps = ({
    key,
    list,
    rows = 5,
    helpText,
    description,
    type,
    placeholder = '',
    mode = 'sql',
    lineNumbers = true,
    initialValue,
    height = 'auto',
    width,
    ignoreBraces = false,
    className,
    controller,
  }) => {
    const source = schema?.source?.kind;
    const darkMode = localStorage.getItem('darkMode') === 'true';

    if (!options) return;

    switch (type) {
      case 'password':
      case 'text':
      case 'textarea':
        return {
          type,
          placeholder: options?.[key]?.encrypted ? '**************' : description,
          className: `form-control${handleToggle(controller)}`,
          value: options?.[key]?.value,
          ...(type === 'textarea' && { rows: rows }),
          ...(helpText && { helpText }),
          onChange: (e) => optionchanged(key, e.target.value, true), //shouldNotAutoSave is true because autosave should occur during onBlur, not after each character change (in optionchanged).
          onblur: () => onBlur(),
          isGDS,
          workspaceVariables,
        };
      case 'toggle':
        return {
          defaultChecked: options?.[key],
          checked: options?.[key]?.value,
          onChange: (e) => optionchanged(key, e.target.checked),
        };
      case 'dropdown':
      case 'dropdown-component-flip':
        return {
          options: list,
          value: options?.[key]?.value || options?.[key],
          onChange: (value) => optionchanged(key, value),
          width: width || '100%',
          useMenuPortal: queryName ? true : false,
          styles: computeSelectStyles ? computeSelectStyles('100%') : {},
          useCustomStyles: computeSelectStyles ? true : false,
        };

      case 'checkbox-group':
        return {
          options: list,
          values: options?.[key] ?? [],
          onChange: (value) => {
            optionchanged(key, [...value]);
          },
        };

      case 'react-component-headers': {
        let isRenderedAsQueryEditor;
        if (!isEditorActive) {
          isRenderedAsQueryEditor = false;
        } else {
          isRenderedAsQueryEditor = !isGDS && currentState != null;
        }
        return {
          getter: key,
          options: isRenderedAsQueryEditor
            ? options?.[key] ?? schema?.defaults?.[key]
            : options?.[key]?.value ?? schema?.defaults?.[key]?.value,
          optionchanged,
          currentState,
          isRenderedAsQueryEditor,
        };
      }
      case 'react-component-oauth-authentication':
        return {
          isGrpc: source === 'grpc',
          grant_type: options?.grant_type?.value,
          auth_type: options?.auth_type?.value,
          add_token_to: options?.add_token_to?.value,
          header_prefix: options?.header_prefix?.value,
          access_token_url: options?.access_token_url?.value,
          access_token_custom_headers: options?.access_token_custom_headers?.value,
          client_id: options?.client_id?.value,
          client_secret: options?.client_secret?.value,
          client_auth: options?.client_auth?.value,
          scopes: options?.scopes?.value,
          username: options?.username?.value,
          password: options?.password?.value,
          grpc_apiKey_key: options?.grpc_apikey_key?.value,
          grpc_apiKey_value: options?.grpc_apikey_value?.value,
          bearer_token: options?.bearer_token?.value,
          auth_url: options?.auth_url?.value,
          auth_key: options?.auth_key?.value,
          custom_auth_params: options?.custom_auth_params?.value,
          custom_query_params: options?.custom_query_params?.value,
          multiple_auth_enabled: options?.multiple_auth_enabled?.value,
          optionchanged,
        };
      case 'react-component-google-sheets':
      case 'react-component-slack':
      case 'react-component-zendesk':
        return {
          optionchanged,
          createDataSource,
          options,
          isSaving,
          selectedDataSource,
        };
      case 'tooljetdb-operations':
        return {
          currentState,
          optionchanged,
          createDataSource,
          options,
          isSaving,
          selectedDataSource,
          darkMode,
        };
      case 'codehinter':
        return {
          currentState,
          initialValue: options[key]
            ? typeof options[key] === 'string'
              ? options[key]
              : JSON.stringify(options[key])
            : initialValue,
          mode,
          lineNumbers,
          className: className ? className : lineNumbers ? 'query-hinter' : 'codehinter-query-editor-input',
          onChange: (value) => optionchanged(key, value),
          theme: darkMode ? 'monokai' : lineNumbers ? 'duotone-light' : 'default',
          placeholder,
          height,
          width,
          componentName: queryName ? `${queryName}::${key ?? ''}` : null,
          ignoreBraces,
          cyLabel: key ? `${String(key).toLocaleLowerCase().replace(/\s+/g, '-')}` : '',
        };
      case 'react-component-openapi-validator':
        return {
          format: options.format?.value,
          definition: options.definition?.value,
          auth_type: options.auth_type?.value,
          auth_key: options.auth_key?.value,
          username: options.username?.value,
          password: options.password?.value,
          bearer_token: options.bearer_token?.value,
          api_keys: options.api_keys?.value,
          optionchanged,
          grant_type: options.grant_type?.value,
          add_token_to: options.add_token_to?.value,
          header_prefix: options.header_prefix?.value,
          access_token_url: options.access_token_url?.value,
          access_token_custom_headers: options.access_token_custom_headers?.value,
          client_id: options.client_id?.value,
          client_secret: options.client_secret?.value,
          client_auth: options.client_auth?.value,
          scopes: options.scopes?.value,
          auth_url: options.auth_url?.value,
          custom_auth_params: options.custom_auth_params?.value,
          custom_query_params: options.custom_query_params?.value,
          spec: options.spec?.value,
        };
      default:
        return {};
    }
  };

  const getLayout = (obj) => {
    if (isEmpty(obj)) return null;
    const flipComponentDropdown = isFlipComponentDropdown(obj);

    if (flipComponentDropdown) {
      return flipComponentDropdown;
    }

    const handleEncryptedFieldsToggle = (event, field) => {
      const isEditing = computedProps[field]['disabled'];
      setComputedProps({
        ...computedProps,
        [field]: {
          ...computedProps[field],
          disabled: !isEditing,
        },
      });

      if (isEditing) {
        optionchanged(field, '');
      } else {
        //Send old field value if editing mode disabled for encrypted fields
        const newOptions = { ...options };
        const oldFieldValue = selectedDataSource?.['options']?.[field];
        optionsChanged({ ...newOptions, [field]: oldFieldValue });
      }
    };

    return (
      <div className={`${isHorizontalLayout ? '' : 'row'}`}>
        {Object.keys(obj).map((key) => {
          const { label, type, encrypted, className } = obj[key];
          const Element = getElement(type);
          const isSpecificComponent = ['tooljetdb-operations'].includes(type);

          return (
            <div
              className={cx('my-2', {
                'col-md-12': !className && !isHorizontalLayout,
                [className]: !!className,
                'd-flex': isHorizontalLayout,
                'dynamic-form-row': isHorizontalLayout,
              })}
              key={key}
            >
              {!isSpecificComponent && (
                <div
                  className={cx('d-flex', {
                    'form-label': isHorizontalLayout,
                    'align-items-center': !isHorizontalLayout,
                  })}
                >
                  {label && (
                    <label
                      className="form-label"
                      data-cy={`label-${String(label).toLocaleLowerCase().replace(/\s+/g, '-')}`}
                    >
                      {label}
                    </label>
                  )}
                  {(type === 'password' || encrypted) && selectedDataSource?.id && (
                    <div className="mx-1 col">
                      <ButtonSolid
                        className="datasource-edit-btn mb-2"
                        type="a"
                        variant="tertiary"
                        target="_blank"
                        rel="noreferrer"
                        onClick={(event) => handleEncryptedFieldsToggle(event, key)}
                      >
                        {computedProps?.[key]?.['disabled'] ? 'Edit' : 'Cancel'}
                      </ButtonSolid>
                    </div>
                  )}
                  {(type === 'password' || encrypted) && (
                    <div className="col-auto mb-2">
                      <small className="text-green">
                        <img
                          className="mx-2 encrypted-icon"
                          src="assets/images/icons/padlock.svg"
                          width="12"
                          height="12"
                        />
                        Encrypted
                      </small>
                    </div>
                  )}
                </div>
              )}
              <div
                className={cx({
                  'flex-grow-1': isHorizontalLayout && !isSpecificComponent,
                  'w-100': isHorizontalLayout && type !== 'codehinter',
                })}
              >
                <Element
                  {...getElementProps(obj[key])}
                  {...computedProps[key]}
                  data-cy={`${String(label).toLocaleLowerCase().replace(/\s+/g, '-')}-text-field`}
                  customWrap={true} //to be removed after whole ui is same
                  isHorizontalLayout={isHorizontalLayout}
                />
              </div>
<<<<<<< HEAD
              <Element
                {...getElementProps(obj[key])}
                {...computedProps[key]}
                data-cy={`${String(label).toLocaleLowerCase().replace(/\s+/g, '-')}-text-field`}
              />
=======
>>>>>>> 6c74b766
            </div>
          );
        })}
      </div>
    );
  };

  const isFlipComponentDropdown = (obj) => {
    const flipComponentDropdown = find(obj, ['type', 'dropdown-component-flip']);
    if (flipComponentDropdown) {
      // options[key].value for datasource
      // options[key] for dataquery
      const selector = options?.[flipComponentDropdown?.key]?.value || options?.[flipComponentDropdown?.key];
      return (
        <>
          <div className={`${isHorizontalLayout ? '' : 'row'}`}>
            {flipComponentDropdown.commonFields && getLayout(flipComponentDropdown.commonFields)}
            <div
              className={cx('my-2', {
                'col-md-12': !flipComponentDropdown.className && !isHorizontalLayout,
                'd-flex': isHorizontalLayout,
                'dynamic-form-row': isHorizontalLayout,
                [flipComponentDropdown.className]: !!flipComponentDropdown.className,
              })}
            >
              {(flipComponentDropdown.label || isHorizontalLayout) && (
                <label
                  className={cx('form-label')}
                  data-cy={`${String(flipComponentDropdown.label)
                    .toLocaleLowerCase()
                    .replace(/\s+/g, '-')}-dropdown-label`}
                >
                  {flipComponentDropdown.label}
                </label>
              )}
              <div data-cy={'query-select-dropdown'} className={cx({ 'flex-grow-1': isHorizontalLayout })}>
                <Select
                  {...getElementProps(flipComponentDropdown)}
                  styles={computeSelectStyles ? computeSelectStyles('100%') : {}}
                  useCustomStyles={computeSelectStyles ? true : false}
                />
              </div>
              {flipComponentDropdown.helpText && (
                <span className="flip-dropdown-help-text">{flipComponentDropdown.helpText}</span>
              )}
            </div>
          </div>
          {getLayout(obj[selector])}
        </>
      );
    }
  };

  const flipComponentDropdown = isFlipComponentDropdown(schema.properties);

  if (flipComponentDropdown) {
    return flipComponentDropdown;
  }

  return getLayout(schema.properties);
};

export default DynamicForm;<|MERGE_RESOLUTION|>--- conflicted
+++ resolved
@@ -434,14 +434,6 @@
                   isHorizontalLayout={isHorizontalLayout}
                 />
               </div>
-<<<<<<< HEAD
-              <Element
-                {...getElementProps(obj[key])}
-                {...computedProps[key]}
-                data-cy={`${String(label).toLocaleLowerCase().replace(/\s+/g, '-')}-text-field`}
-              />
-=======
->>>>>>> 6c74b766
             </div>
           );
         })}
