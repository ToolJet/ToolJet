import React from 'react';
import cx from 'classnames';
import Input from '@/_ui/Input';
import Textarea from '@/_ui/Textarea';
import Select from '@/_ui/Select';
import Headers from '@/_ui/HttpHeaders';
import Sort from '@/_ui/Sort';
import OAuth from '@/_ui/OAuth';
import Toggle from '@/_ui/Toggle';
import OpenApi from '@/_ui/OpenAPI';
import { Checkbox, CheckboxGroup } from '@/_ui/CheckBox';
import CodeHinter from '@/AppBuilder/CodeEditor';
import GoogleSheets from '@/_components/Googlesheets';
import Slack from '@/_components/Slack';
import Zendesk from '@/_components/Zendesk';
import ApiEndpointInput from '@/_components/ApiEndpointInput';
import { ConditionFilter, CondtionSort, MultiColumn } from '@/_components/MultiConditions';
import Salesforce from '@/_components/Salesforce';
import ToolJetDbOperations from '@/AppBuilder/QueryManager/QueryEditors/TooljetDatabase/ToolJetDbOperations';
import { orgEnvironmentVariableService, orgEnvironmentConstantService } from '../_services';
import { filter, find, isEmpty } from 'lodash';
import { ButtonSolid } from './AppButton';
import { useGlobalDataSourcesStatus } from '@/_stores/dataSourcesStore';
import { canDeleteDataSource, canUpdateDataSource } from '@/_helpers';
import { Constants } from '@/_helpers/utils';
import { OverlayTrigger, Tooltip } from 'react-bootstrap';
import Sharepoint from '@/_components/Sharepoint';
import AccordionForm from './AccordionForm';
import { generateCypressDataCy } from '../modules/common/helpers/cypressHelpers';

const DynamicForm = ({
  schema,
  isGDS,
  optionchanged,
  createDataSource,
  options,
  isSaving,
  selectedDataSource,
  isEditMode,
  optionsChanged,
  queryName,
  computeSelectStyles = false,
  currentAppEnvironmentId,
  setDefaultOptions,
  disableMenuPortal = false,
  onBlur,
  layout = 'vertical',
}) => {
  const [computedProps, setComputedProps] = React.useState({});
  const isHorizontalLayout = layout === 'horizontal';
  const prevDataSourceIdRef = React.useRef(selectedDataSource?.id);

  const globalDataSourcesStatus = useGlobalDataSourcesStatus();
  const { isEditing: isDataSourceEditing } = globalDataSourcesStatus;

  const [workspaceVariables, setWorkspaceVariables] = React.useState([]);
  const [currentOrgEnvironmentConstants, setCurrentOrgEnvironmentConstants] = React.useState([]);

  // if(schema.properties)  todo add empty check
  React.useLayoutEffect(() => {
    if (!isEditMode || isEmpty(options)) {
      typeof setDefaultOptions === 'function' && setDefaultOptions(schema?.defaults);
      optionsChanged(schema?.defaults ?? {});
    }

    // eslint-disable-next-line react-hooks/exhaustive-deps
  }, []);

  React.useEffect(() => {
    if (isGDS) {
      orgEnvironmentConstantService.getConstantsFromEnvironment(currentAppEnvironmentId).then((data) => {
        const constants = {
          globals: {},
          secrets: {},
        };
        data.constants.forEach((constant) => {
          if (constant.type === Constants.Secret) {
            constants.secrets[constant.name] = constant.value;
          } else {
            constants.globals[constant.name] = constant.value;
          }
        });

        setCurrentOrgEnvironmentConstants(constants);
      });
    }

    return () => {
      setWorkspaceVariables([]);
      setCurrentOrgEnvironmentConstants([]);
    };
    // eslint-disable-next-line react-hooks/exhaustive-deps
  }, [currentAppEnvironmentId]);

  React.useEffect(() => {
    const prevDataSourceId = prevDataSourceIdRef.current;
    prevDataSourceIdRef.current = selectedDataSource?.id;
    const { properties } = schema;
    if (!isEmpty(properties)) {
      let fields = {};
      let encryptedFieldsProps = {};
      const flipComponentDropdown = find(properties, ['type', 'dropdown-component-flip']);

      if (flipComponentDropdown) {
        const selector = options?.[flipComponentDropdown?.key]?.value;
        const commonFieldsFromSslCertificate = properties[selector]?.ssl_certificate?.commonFields;
        fields = { ...commonFieldsFromSslCertificate, ...flipComponentDropdown?.commonFields, ...properties[selector] };
      } else {
        fields = { ...properties };
      }

      const processFields = (fieldsObject) => {
        Object.keys(fieldsObject).forEach((key) => {
          const field = fieldsObject[key];
          const { type, encrypted, key: propertyKey } = field;

          if (!canUpdateDataSource(selectedDataSource?.id) && !canDeleteDataSource()) {
            encryptedFieldsProps[propertyKey] = {
              disabled: !!selectedDataSource?.id,
            };
          } else if (!isDataSourceEditing) {
            if (type === 'password' || encrypted) {
              encryptedFieldsProps[propertyKey] = {
                disabled: true,
              };
            }
          } else {
            if ((type === 'password' || encrypted) && !(propertyKey in computedProps)) {
              encryptedFieldsProps[propertyKey] = {
                disabled: !!selectedDataSource?.id,
              };
            }
          }

          // To check for nested dropdown-component-flip
          if (type === 'dropdown-component-flip') {
            const selectedOption = options?.[field.key]?.value;

            if (field.commonFields) {
              processFields(field.commonFields);
            }

            if (selectedOption && fieldsObject[selectedOption]) {
              processFields(fieldsObject[selectedOption]);
            }
          }
        });
      };

      processFields(fields);

      if (properties.renderForm) {
        Object.keys(properties.renderForm).forEach((sectionKey) => {
          const section = properties.renderForm[sectionKey];
          const { inputs } = section;
          if (inputs) {
            processFields(inputs);
          }
        });
      }

      if (prevDataSourceId !== selectedDataSource?.id) {
        setComputedProps({ ...encryptedFieldsProps });
      } else {
        setComputedProps({ ...computedProps, ...encryptedFieldsProps });
      }
    }
    // eslint-disable-next-line react-hooks/exhaustive-deps
  }, [selectedDataSource?.id, options, isDataSourceEditing]);

  const getElement = (type) => {
    switch (type) {
      case 'password':
      case 'text':
        return Input;
      case 'textarea':
        return Textarea;
      case 'dropdown':
        return Select;
      case 'toggle':
        return Toggle;
      case 'checkbox':
        return Checkbox;
      case 'checkbox-group':
        return CheckboxGroup;
      case 'tooljetdb-operations':
        return ToolJetDbOperations;
      case 'react-component-headers':
        return Headers;
      case 'react-component-sort':
        return Sort;
      case 'react-component-oauth-authentication':
        return OAuth;
      case 'react-component-google-sheets':
        return GoogleSheets;
      case 'react-component-slack':
        return Slack;
      case 'codehinter':
        return CodeHinter;
      case 'react-component-openapi-validator':
        return OpenApi;
      case 'react-component-zendesk':
        return Zendesk;
      case 'columns':
        return MultiColumn;
      case 'filters':
        return ConditionFilter;
      case 'sorts':
        return CondtionSort;
      case 'react-component-api-endpoint':
        return ApiEndpointInput;
      case 'react-component-salesforce':
        return Salesforce;
      case 'react-component-sharepoint':
        return Sharepoint;
      default:
        return <div>Type is invalid</div>;
    }
  };

  const handleToggle = (controller) => {
    if (controller) {
      return !options?.[controller]?.value ? ' d-none' : '';
    } else {
      return '';
    }
  };

  const getElementProps = ({
    key,
    list,
    rows = 5,
    helpText,
    description,
    type,
    placeholder = '',
    mode = 'sql',
    lineNumbers = true,
    initialValue,
    height = 'auto',
    width,
    ignoreBraces = false,
    className,
    controller,
    encrypted,
    placeholders = {},
    editorType = 'basic',
    spec_url = '',
    disabled = false,
    buttonText,
    text,
    subtext,
  }) => {
    const source = schema?.source?.kind;
    const darkMode = localStorage.getItem('darkMode') === 'true';

    if (!options) return;

    switch (type) {
      case 'password':
      case 'text':
      case 'textarea': {
        const useEncrypted =
          (options?.[key]?.encrypted !== undefined ? options?.[key].encrypted : encrypted) || type === 'password';
        return {
          type,
          placeholder: useEncrypted ? '**************' : description,
          className: `form-control${handleToggle(controller)} ${useEncrypted && 'dynamic-form-encrypted-field'}`,
          style: { marginBottom: '0px !important' },
          value: options?.[key]?.value || '',
          ...(type === 'textarea' && { rows: rows }),
          ...(helpText && { helpText }),
          onChange: (e) => optionchanged(key, e.target.value, true), //shouldNotAutoSave is true because autosave should occur during onBlur, not after each character change (in optionchanged).
          onblur: () => onBlur(),
          isGDS,
          workspaceVariables,
          workspaceConstants: currentOrgEnvironmentConstants,
          encrypted: useEncrypted,
        };
      }
      case 'toggle':
        return {
          defaultChecked: options?.[key],
          checked: options?.[key]?.value,
          onChange: (e) => optionchanged(key, e.target.checked),
          text,
          subtext,
        };
      case 'dropdown':
      case 'dropdown-component-flip':
        return {
          options: list,
          value: options?.[key]?.value || options?.[key],
          onChange: (value) => optionchanged(key, value),
          width: width || '100%',
          useMenuPortal: disableMenuPortal ? false : queryName ? true : false,
          styles: computeSelectStyles ? computeSelectStyles('100%') : {},
          useCustomStyles: computeSelectStyles ? true : false,
          isDisabled: !canUpdateDataSource(selectedDataSource?.id) && !canDeleteDataSource(),
          encrypted: options?.[key]?.encrypted,
        };
      case 'checkbox-group':
        return {
          options: list,
          values: options?.[key] ?? [],
          onChange: (value) => {
            optionchanged(key, [...value]);
          },
        };

      case 'react-component-headers': {
        let isRenderedAsQueryEditor;
        if (isGDS) {
          isRenderedAsQueryEditor = false;
        } else {
          isRenderedAsQueryEditor = !isGDS;
        }
        return {
          getter: key,
          options: isRenderedAsQueryEditor
            ? options?.[key] ?? schema?.defaults?.[key]
            : options?.[key]?.value ?? schema?.defaults?.[key]?.value,
          optionchanged,
          isRenderedAsQueryEditor,
          workspaceConstants: currentOrgEnvironmentConstants,
          isDisabled: !canUpdateDataSource(selectedDataSource?.id) && !canDeleteDataSource(),
          encrypted: options?.[key]?.encrypted,
          buttonText,
          width: width,
        };
      }
      case 'react-component-sort': {
        let isRenderedAsQueryEditor;
        if (isGDS) {
          isRenderedAsQueryEditor = false;
        } else {
          isRenderedAsQueryEditor = !isGDS;
        }
        return {
          getter: key,
          options: isRenderedAsQueryEditor
            ? options?.[key] ?? schema?.defaults?.[key]
            : options?.[key]?.value ?? schema?.defaults?.[key]?.value,
          optionchanged,
          isRenderedAsQueryEditor,
          workspaceConstants: currentOrgEnvironmentConstants,
          isDisabled: !canUpdateDataSource(selectedDataSource?.id) && !canDeleteDataSource(),
          encrypted: options?.[key]?.encrypted,
          buttonText,
          width: width,
        };
      }
      case 'react-component-oauth-authentication':
        return {
          isGrpc: source === 'grpc',
          grant_type: options?.grant_type?.value,
          auth_type: options?.auth_type?.value,
          add_token_to: options?.add_token_to?.value,
          header_prefix: options?.header_prefix?.value,
          access_token_url: options?.access_token_url?.value,
          access_token_custom_headers: options?.access_token_custom_headers?.value,
          client_id: options?.client_id?.value,
          client_secret: options?.client_secret?.value,
          client_auth: options?.client_auth?.value,
          scopes: options?.scopes?.value,
          username: options?.username?.value,
          password: options?.password?.value,
          grpc_apiKey_key: options?.grpc_apikey_key?.value,
          grpc_apiKey_value: options?.grpc_apikey_value?.value,
          bearer_token: options?.bearer_token?.value,
          auth_url: options?.auth_url?.value,
          auth_key: options?.auth_key?.value,
          audience: options?.audience?.value,
          custom_auth_params: options?.custom_auth_params?.value,
          custom_query_params: options?.custom_query_params?.value,
          multiple_auth_enabled: options?.multiple_auth_enabled?.value,
          optionchanged,
          workspaceConstants: currentOrgEnvironmentConstants,
          isDisabled: !canUpdateDataSource(selectedDataSource?.id) && !canDeleteDataSource(),
          options,
          optionsChanged,
          selectedDataSource,
        };
      case 'react-component-google-sheets':
      case 'react-component-slack':
      case 'react-component-zendesk':
      case 'react-component-salesforce':
      case 'react-component-sharepoint':
        return {
          optionchanged,
          createDataSource,
          options,
          isSaving,
          selectedDataSource,
          currentAppEnvironmentId,
          workspaceConstants: currentOrgEnvironmentConstants,
          isDisabled: !canUpdateDataSource(selectedDataSource?.id) && !canDeleteDataSource(),
          optionsChanged,
        };
      case 'tooljetdb-operations':
        return {
          optionchanged,
          createDataSource,
          options,
          isSaving,
          selectedDataSource,
          darkMode,
          optionsChanged,
        };
      case 'codehinter': {
        let theme;
        if (darkMode) {
          theme = 'monokai';
        } else if (lineNumbers) {
          theme = 'duotone-light';
        } else {
          theme = 'default';
        }
        return {
          type: editorType,
          initialValue: options[key]
            ? typeof options[key] === 'string'
              ? options[key]
              : JSON.stringify(options[key])
            : initialValue,
          lang: mode,
          lineNumbers,
          className: className ? className : lineNumbers ? 'query-hinter' : 'codehinter-query-editor-input',
          onChange: (value) => optionchanged(key, value),
          theme: theme,
          placeholder,
          height,
          width,
          componentName: queryName ? `${queryName}::${key ?? ''}` : null,
          cyLabel: key ? `${String(key).toLocaleLowerCase().replace(/\s+/g, '-')}` : '',
          disabled,
          delayOnChange: false,
        };
      }
      case 'react-component-openapi-validator':
        return {
          format: options.format?.value,
          definition: options.definition?.value,
          auth_type: options.auth_type?.value,
          auth_key: options.auth_key?.value,
          username: options.username?.value,
          password: options.password?.value,
          bearer_token: options.bearer_token?.value,
          api_keys: options.api_keys?.value,
          optionchanged,
          grant_type: options.grant_type?.value,
          add_token_to: options.add_token_to?.value,
          header_prefix: options.header_prefix?.value,
          access_token_url: options.access_token_url?.value,
          access_token_custom_headers: options.access_token_custom_headers?.value,
          client_id: options.client_id?.value,
          client_secret: options.client_secret?.value,
          client_auth: options.client_auth?.value,
          scopes: options.scopes?.value,
          auth_url: options.auth_url?.value,
          custom_auth_params: options.custom_auth_params?.value,
          custom_query_params: options.custom_query_params?.value,
          spec: options.spec?.value,
          workspaceConstants: currentOrgEnvironmentConstants,
          isDisabled: !canUpdateDataSource(selectedDataSource?.id) && !canDeleteDataSource(),
        };
      case 'filters':
        return {
          operators: list || [],
          value: options?.[key] ?? {},
          onChange: (value) => optionchanged(key, value),
          placeholders,
        };
      case 'sorts':
        return {
          orders: list || [],
          value: options?.[key] ?? {},
          onChange: (value) => optionchanged(key, value),
          placeholders,
        };
      case 'columns':
        return {
          value: options?.[key] ?? {},
          onChange: (value) => optionchanged(key, value),
          placeholders,
        };
      case 'react-component-api-endpoint':
        return {
          specUrl: spec_url,
          optionsChanged,
          options,
          darkMode,
        };
      default:
        return {};
    }
  };

  const getLayout = (obj) => {
    if (isEmpty(obj)) return null;
    const flipComponentDropdown = isFlipComponentDropdown(obj);

    if (flipComponentDropdown) {
      return flipComponentDropdown;
    }

    const handleEncryptedFieldsToggle = (event, field) => {
      if (!canUpdateDataSource(selectedDataSource?.id) && !canDeleteDataSource()) {
        return;
      }
      const isEditing = computedProps[field]['disabled'];
      if (isEditing) {
        optionchanged(field, '');
      } else {
        //Send old field value if editing mode disabled for encrypted fields
        const newOptions = { ...options };
        const oldFieldValue = selectedDataSource?.['options']?.[field];
        if (oldFieldValue) {
          optionsChanged({ ...newOptions, [field]: oldFieldValue });
        } else {
          delete newOptions[field];
          optionsChanged({ ...newOptions });
        }
      }
      setComputedProps({
        ...computedProps,
        [field]: {
          ...computedProps[field],
          disabled: !isEditing,
        },
      });
    };

    const renderLabel = (label, tooltip) => {
      const labelElement = (
        <label
          className="form-label"
          data-cy={`label-${generateCypressDataCy(label)}`}
          style={{ textDecoration: tooltip ? 'underline 2px dashed' : 'none', textDecorationColor: 'var(--slate8)' }}
        >
          {label}
        </label>
      );

      if (tooltip) {
        return (
          <OverlayTrigger
            placement="top"
            trigger="click"
            rootClose
            overlay={<Tooltip id={`tooltip-${label}`}>{tooltip}</Tooltip>}
          >
            {labelElement}
          </OverlayTrigger>
        );
      }

      return labelElement;
    };

    return (
      <div className={`${isHorizontalLayout ? '' : 'row'}`}>
        {Object.keys(obj).map((key) => {
          const { label, type, encrypted, className, key: propertyKey } = obj[key];
          const Element = getElement(type);
          const isSpecificComponent = ['tooljetdb-operations', 'react-component-api-endpoint'].includes(type);

          return (
            <div
              className={cx('my-2', {
                'col-md-12': !className && !isHorizontalLayout,
                [className]: !!className,
                'd-flex': isHorizontalLayout,
                'dynamic-form-row': isHorizontalLayout,
              })}
              data-cy={`${generateCypressDataCy(key)}-section`}
              key={key}
            >
              {!isSpecificComponent && (
                <div
                  className={cx('d-flex', {
                    'form-label': isHorizontalLayout,
                    'align-items-center': !isHorizontalLayout,
                  })}
                  style={{ minWidth: '100px' }}
                >
                  {label && renderLabel(label, obj[key].tooltip)}

                  {(type === 'password' || encrypted) && selectedDataSource?.id && (
                    <div className="mx-1 col">
                      <ButtonSolid
                        className="datasource-edit-btn mb-2"
                        type="a"
                        variant="tertiary"
                        target="_blank"
                        rel="noreferrer"
                        disabled={!canUpdateDataSource() && !canDeleteDataSource()}
                        onClick={(event) => handleEncryptedFieldsToggle(event, propertyKey)}
                      >
                        {computedProps?.[propertyKey]?.['disabled'] ? 'Edit' : 'Cancel'}
                      </ButtonSolid>
                    </div>
                  )}
                  {(type === 'password' || encrypted) && (
                    <div className="col-auto mb-2">
                      <small className="text-green">
                        <img
                          className="mx-2 encrypted-icon"
                          src="assets/images/icons/padlock.svg"
                          width="12"
                          height="12"
                        />
                        Encrypted
                      </small>
                    </div>
                  )}
                </div>
              )}
              <div
                className={cx(
                  {
                    'flex-grow-1': isHorizontalLayout && !isSpecificComponent,
                    'w-100': isHorizontalLayout && type !== 'codehinter',
                  },
                  'dynamic-form-element'
                )}
                style={{ width: '100%' }}
              >
                <Element
                  {...getElementProps(obj[key])}
                  {...computedProps[propertyKey]}
                  data-cy={`${generateCypressDataCy(label)}-text-field`}
                  dataCy={obj[key].key.replace(/_/g, '-')}
                  //to be removed after whole ui is same
                  isHorizontalLayout={isHorizontalLayout}
                />
              </div>
            </div>
          );
        })}
      </div>
    );
  };

  const FlipComponentDropdown = (obj) => {
    const flipComponentDropdowns = filter(obj, ['type', 'dropdown-component-flip']);

    const dropdownComponents = flipComponentDropdowns.map((flipComponentDropdown) => {
      const selector = options?.[flipComponentDropdown?.key]?.value || options?.[flipComponentDropdown?.key];

      return (
        <div key={flipComponentDropdown.key}>
          <div className={isHorizontalLayout ? '' : 'row'}>
            {flipComponentDropdown.commonFields && getLayout(flipComponentDropdown.commonFields)}

            <div
              className={cx('my-2', {
                'col-md-12': !flipComponentDropdown.className && !isHorizontalLayout,
                'd-flex': isHorizontalLayout,
                'dynamic-form-row': isHorizontalLayout,
                [flipComponentDropdown.className]: !!flipComponentDropdown.className,
              })}
            >
              {(flipComponentDropdown.label || isHorizontalLayout) && (
                <label
                  className={cx('form-label')}
                  data-cy={`${generateCypressDataCy(flipComponentDropdown.label)}-dropdown-label`}
                >
                  {flipComponentDropdown.label}
                </label>
              )}

              <div
<<<<<<< HEAD
                data-cy={`${String(flipComponentDropdown.label)
                  .toLocaleLowerCase()
                  .replace(/\s+/g, '-')}-select-dropdown`}
=======
                data-cy={`${generateCypressDataCy(flipComponentDropdown.label)}-select-dropdown`}
>>>>>>> 9b6d2db9
                className={cx({ 'flex-grow-1': isHorizontalLayout })}
              >
                <Select
                  {...getElementProps(flipComponentDropdown)}
                  styles={computeSelectStyles ? computeSelectStyles('100%') : {}}
                  useCustomStyles={computeSelectStyles ? true : false}
                />
              </div>
              {flipComponentDropdown.helpText && (
                <span className="flip-dropdown-help-text">{flipComponentDropdown.helpText}</span>
              )}
            </div>
          </div>

          {getLayout(obj[selector])}
        </div>
      );
    });

    const normalComponents = Object.keys(obj).map((key) => {
      const component = obj[key];

      if (component.type && component.type !== 'dropdown-component-flip') {
        return <div key={key}>{getLayout({ [key]: component })}</div>;
      }
      return null;
    });

    return (
      <>
        {normalComponents}
        {dropdownComponents}
      </>
    );
  };

  const isFormComponent = (obj, getLayout) => {
    const formComponent = find(obj, ['type', 'react-form-component']);
    if (formComponent) {
      return <AccordionForm formComponent={formComponent} getLayout={getLayout} />;
    }
    return null;
  };

  const isFlipComponentDropdown = (obj) => {
    const checkFlipComponents = filter(obj, ['type', 'dropdown-component-flip']);
    if (checkFlipComponents.length > 0) {
      return FlipComponentDropdown(obj);
    } else {
      return null;
    }
  };

  const flipComponentDropdown = isFlipComponentDropdown(schema.properties);
  const formComponent = isFormComponent(schema.properties, getLayout);

  if (flipComponentDropdown) {
    return flipComponentDropdown;
  }
  if (formComponent) {
    return formComponent;
  }

  return getLayout(schema.properties);
};

export default DynamicForm;<|MERGE_RESOLUTION|>--- conflicted
+++ resolved
@@ -671,13 +671,7 @@
               )}
 
               <div
-<<<<<<< HEAD
-                data-cy={`${String(flipComponentDropdown.label)
-                  .toLocaleLowerCase()
-                  .replace(/\s+/g, '-')}-select-dropdown`}
-=======
                 data-cy={`${generateCypressDataCy(flipComponentDropdown.label)}-select-dropdown`}
->>>>>>> 9b6d2db9
                 className={cx({ 'flex-grow-1': isHorizontalLayout })}
               >
                 <Select
