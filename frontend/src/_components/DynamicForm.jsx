import React from 'react';
import cx from 'classnames';
import Input from '@/_ui/Input';
import Textarea from '@/_ui/Textarea';
import Select from '@/_ui/Select';
import Headers from '@/_ui/HttpHeaders';
import OAuth from '@/_ui/OAuth';
import Toggle from '@/_ui/Toggle';
import OpenApi from '@/_ui/OpenAPI';
import { Checkbox, CheckboxGroup } from '@/_ui/CheckBox';
import { CodeHinter } from '@/Editor/CodeBuilder/CodeHinter';
import GoogleSheets from '@/_components/Googlesheets';
import Slack from '@/_components/Slack';
import Zendesk from '@/_components/Zendesk';
import ToolJetDbOperations from '@/Editor/QueryManager/QueryEditors/TooljetDatabase/ToolJetDbOperations';
import { orgEnvironmentVariableService, orgEnvironmentConstantService } from '../_services';

import { find, isEmpty } from 'lodash';
import { ButtonSolid } from './AppButton';
import { useCurrentState } from '@/_stores/currentStateStore';
import { useEditorStore } from '@/_stores/editorStore';
import { shallow } from 'zustand/shallow';

const DynamicForm = ({
  schema,
  isGDS,
  optionchanged,
  createDataSource,
  options,
  isSaving,
  selectedDataSource,
  isEditMode,
  optionsChanged,
  queryName,
  computeSelectStyles = false,
<<<<<<< HEAD
  currentAppEnvironmentId,
=======
  onBlur,
  layout = 'vertical',
>>>>>>> 3c4eb1d1
}) => {
  const [computedProps, setComputedProps] = React.useState({});
  const isHorizontalLayout = layout === 'horizontal';
  const currentState = useCurrentState();

  const [workspaceVariables, setWorkspaceVariables] = React.useState([]);
  const [currentOrgEnvironmentConstants, setCurrentOrgEnvironmentConstants] = React.useState([]);
  const { isEditorActive } = useEditorStore(
    (state) => ({
      isEditorActive: state?.isEditorActive,
    }),
    shallow
  );

  // if(schema.properties)  todo add empty check
  React.useLayoutEffect(() => {
    if (!isEditMode || isEmpty(options)) {
      optionsChanged(schema?.defaults ?? {});
    }

    // eslint-disable-next-line react-hooks/exhaustive-deps
  }, []);

  React.useEffect(() => {
    if (isGDS) {
      orgEnvironmentConstantService.getConstantsFromEnvironment(currentAppEnvironmentId).then((data) => {
        const constants = {};
        data.constants.map((constant) => {
          constants[constant.name] = constant.value;
        });

        setCurrentOrgEnvironmentConstants(constants);
      });

      orgEnvironmentVariableService.getVariables().then((data) => {
        const client_variables = {};
        const server_variables = {};
        data.variables.map((variable) => {
          if (variable.variable_type === 'server') {
            server_variables[variable.variable_name] = 'HiddenEnvironmentVariable';
          } else {
            client_variables[variable.variable_name] = variable.value;
          }
        });

        setWorkspaceVariables({ client: client_variables, server: server_variables });
      });
    }

    return () => {
      setWorkspaceVariables([]);
      setCurrentOrgEnvironmentConstants([]);
    };
    // eslint-disable-next-line react-hooks/exhaustive-deps
  }, [currentAppEnvironmentId]);

  React.useEffect(() => {
    const { properties } = schema;
    if (!isEmpty(properties)) {
      let fields = {};
      let encrpytedFieldsProps = {};
      const flipComponentDropdown = find(properties, ['type', 'dropdown-component-flip']);

      if (flipComponentDropdown) {
        const selector = options?.[flipComponentDropdown?.key]?.value;
        fields = { ...flipComponentDropdown?.commonFields, ...properties[selector] };
      } else {
        fields = { ...properties };
      }

      Object.keys(fields).length > 0 &&
        Object.keys(fields).map((key) => {
          const { type, encrypted } = fields[key];
          if ((type === 'password' || encrypted) && !(key in computedProps)) {
            //Editable encrypted fields only if datasource doesn't exists
            encrpytedFieldsProps[key] = {
              disabled: !!selectedDataSource?.id,
            };
          }
        });
      setComputedProps({ ...computedProps, ...encrpytedFieldsProps });
    }

    // eslint-disable-next-line react-hooks/exhaustive-deps
  }, [options]);

  const getElement = (type) => {
    switch (type) {
      case 'password':
      case 'text':
        return Input;
      case 'textarea':
        return Textarea;
      case 'dropdown':
        return Select;
      case 'toggle':
        return Toggle;
      case 'checkbox':
        return Checkbox;
      case 'checkbox-group':
        return CheckboxGroup;
      case 'tooljetdb-operations':
        return ToolJetDbOperations;
      case 'react-component-headers':
        return Headers;
      case 'react-component-oauth-authentication':
        return OAuth;
      case 'react-component-google-sheets':
        return GoogleSheets;
      case 'react-component-slack':
        return Slack;
      case 'codehinter':
        return CodeHinter;
      case 'react-component-openapi-validator':
        return OpenApi;
      case 'react-component-zendesk':
        return Zendesk;
      default:
        return <div>Type is invalid</div>;
    }
  };

  const handleToggle = (controller) => {
    if (controller) {
      return !options?.[controller]?.value ? ' d-none' : '';
    } else {
      return '';
    }
  };

  const getElementProps = ({
    key,
    list,
    rows = 5,
    helpText,
    description,
    type,
    placeholder = '',
    mode = 'sql',
    lineNumbers = true,
    initialValue,
    height = 'auto',
    width,
    ignoreBraces = false,
    className,
    controller,
  }) => {
    const source = schema?.source?.kind;
    const darkMode = localStorage.getItem('darkMode') === 'true';

    if (!options) return;

    switch (type) {
      case 'password':
      case 'text':
      case 'textarea':
        return {
          type,
          placeholder: options?.[key]?.encrypted ? '**************' : description,
          className: `form-control${handleToggle(controller)}`,
          value: options?.[key]?.value,
          ...(type === 'textarea' && { rows: rows }),
          ...(helpText && { helpText }),
          onChange: (e) => optionchanged(key, e.target.value, true), //shouldNotAutoSave is true because autosave should occur during onBlur, not after each character change (in optionchanged).
          onblur: () => onBlur(),
          isGDS,
          workspaceVariables,
          workspaceConstants: currentOrgEnvironmentConstants,
        };
      case 'toggle':
        return {
          defaultChecked: options?.[key],
          checked: options?.[key]?.value,
          onChange: (e) => optionchanged(key, e.target.checked),
        };
      case 'dropdown':
      case 'dropdown-component-flip':
        return {
          options: list,
          value: options?.[key]?.value || options?.[key],
          onChange: (value) => optionchanged(key, value),
          width: width || '100%',
          useMenuPortal: queryName ? true : false,
          styles: computeSelectStyles ? computeSelectStyles('100%') : {},
          useCustomStyles: computeSelectStyles ? true : false,
        };

      case 'checkbox-group':
        return {
          options: list,
          values: options?.[key] ?? [],
          onChange: (value) => {
            optionchanged(key, [...value]);
          },
        };

      case 'react-component-headers': {
        let isRenderedAsQueryEditor;
        if (!isEditorActive) {
          isRenderedAsQueryEditor = false;
        } else {
          isRenderedAsQueryEditor = !isGDS && currentState != null;
        }
        return {
          getter: key,
          options: isRenderedAsQueryEditor
            ? options?.[key] ?? schema?.defaults?.[key]
            : options?.[key]?.value ?? schema?.defaults?.[key]?.value,
          optionchanged,
          currentState,
          isRenderedAsQueryEditor,
        };
      }
      case 'react-component-oauth-authentication':
        return {
          isGrpc: source === 'grpc',
          grant_type: options?.grant_type?.value,
          auth_type: options?.auth_type?.value,
          add_token_to: options?.add_token_to?.value,
          header_prefix: options?.header_prefix?.value,
          access_token_url: options?.access_token_url?.value,
          access_token_custom_headers: options?.access_token_custom_headers?.value,
          client_id: options?.client_id?.value,
          client_secret: options?.client_secret?.value,
          client_auth: options?.client_auth?.value,
          scopes: options?.scopes?.value,
          username: options?.username?.value,
          password: options?.password?.value,
          grpc_apiKey_key: options?.grpc_apikey_key?.value,
          grpc_apiKey_value: options?.grpc_apikey_value?.value,
          bearer_token: options?.bearer_token?.value,
          auth_url: options?.auth_url?.value,
          auth_key: options?.auth_key?.value,
          custom_auth_params: options?.custom_auth_params?.value,
          custom_query_params: options?.custom_query_params?.value,
          multiple_auth_enabled: options?.multiple_auth_enabled?.value,
          optionchanged,
        };
      case 'react-component-google-sheets':
      case 'react-component-slack':
      case 'react-component-zendesk':
        return {
          optionchanged,
          createDataSource,
          options,
          isSaving,
          selectedDataSource,
        };
      case 'tooljetdb-operations':
        return {
          currentState,
          optionchanged,
          createDataSource,
          options,
          isSaving,
          selectedDataSource,
          darkMode,
        };
      case 'codehinter':
        return {
          currentState,
          initialValue: options[key]
            ? typeof options[key] === 'string'
              ? options[key]
              : JSON.stringify(options[key])
            : initialValue,
          mode,
          lineNumbers,
          className: className ? className : lineNumbers ? 'query-hinter' : 'codehinter-query-editor-input',
          onChange: (value) => optionchanged(key, value),
          theme: darkMode ? 'monokai' : lineNumbers ? 'duotone-light' : 'default',
          placeholder,
          height,
          width,
          componentName: queryName ? `${queryName}::${key ?? ''}` : null,
          ignoreBraces,
          cyLabel: key ? `${String(key).toLocaleLowerCase().replace(/\s+/g, '-')}` : '',
        };
      case 'react-component-openapi-validator':
        return {
          format: options.format?.value,
          definition: options.definition?.value,
          auth_type: options.auth_type?.value,
          auth_key: options.auth_key?.value,
          username: options.username?.value,
          password: options.password?.value,
          bearer_token: options.bearer_token?.value,
          api_keys: options.api_keys?.value,
          optionchanged,
          grant_type: options.grant_type?.value,
          add_token_to: options.add_token_to?.value,
          header_prefix: options.header_prefix?.value,
          access_token_url: options.access_token_url?.value,
          access_token_custom_headers: options.access_token_custom_headers?.value,
          client_id: options.client_id?.value,
          client_secret: options.client_secret?.value,
          client_auth: options.client_auth?.value,
          scopes: options.scopes?.value,
          auth_url: options.auth_url?.value,
          custom_auth_params: options.custom_auth_params?.value,
          custom_query_params: options.custom_query_params?.value,
          spec: options.spec?.value,
        };
      default:
        return {};
    }
  };

  const getLayout = (obj) => {
    if (isEmpty(obj)) return null;
    const flipComponentDropdown = isFlipComponentDropdown(obj);

    if (flipComponentDropdown) {
      return flipComponentDropdown;
    }

    const handleEncryptedFieldsToggle = (event, field) => {
      const isEditing = computedProps[field]['disabled'];
      setComputedProps({
        ...computedProps,
        [field]: {
          ...computedProps[field],
          disabled: !isEditing,
        },
      });

      if (isEditing) {
        optionchanged(field, '');
      } else {
        //Send old field value if editing mode disabled for encrypted fields
        const newOptions = { ...options };
        const oldFieldValue = selectedDataSource?.['options']?.[field];
        optionsChanged({ ...newOptions, [field]: oldFieldValue });
      }
    };

    return (
      <div className={`${isHorizontalLayout ? '' : 'row'}`}>
        {Object.keys(obj).map((key) => {
          const { label, type, encrypted, className } = obj[key];
          const Element = getElement(type);
          const isSpecificComponent = ['tooljetdb-operations'].includes(type);

          return (
            <div
              className={cx('my-2', {
                'col-md-12': !className && !isHorizontalLayout,
                [className]: !!className,
                'd-flex': isHorizontalLayout,
                'dynamic-form-row': isHorizontalLayout,
              })}
              key={key}
            >
              {!isSpecificComponent && (
                <div
                  className={cx('d-flex', {
                    'form-label': isHorizontalLayout,
                    'align-items-center': !isHorizontalLayout,
                  })}
                >
                  {label && (
                    <label
                      className="form-label"
                      data-cy={`label-${String(label).toLocaleLowerCase().replace(/\s+/g, '-')}`}
                    >
                      {label}
                    </label>
                  )}
                  {(type === 'password' || encrypted) && selectedDataSource?.id && (
                    <div className="mx-1 col">
                      <ButtonSolid
                        className="datasource-edit-btn mb-2"
                        type="a"
                        variant="tertiary"
                        target="_blank"
                        rel="noreferrer"
                        onClick={(event) => handleEncryptedFieldsToggle(event, key)}
                      >
                        {computedProps?.[key]?.['disabled'] ? 'Edit' : 'Cancel'}
                      </ButtonSolid>
                    </div>
                  )}
                  {(type === 'password' || encrypted) && (
                    <div className="col-auto mb-2">
                      <small className="text-green">
                        <img
                          className="mx-2 encrypted-icon"
                          src="assets/images/icons/padlock.svg"
                          width="12"
                          height="12"
                        />
                        Encrypted
                      </small>
                    </div>
                  )}
                </div>
              )}
              <div
                className={cx({
                  'flex-grow-1': isHorizontalLayout && !isSpecificComponent,
                  'w-100': isHorizontalLayout && type !== 'codehinter',
                })}
              >
                <Element
                  {...getElementProps(obj[key])}
                  {...computedProps[key]}
                  data-cy={`${String(label).toLocaleLowerCase().replace(/\s+/g, '-')}-text-field`}
                  customWrap={true} //to be removed after whole ui is same
                  isHorizontalLayout={isHorizontalLayout}
                />
              </div>
            </div>
          );
        })}
      </div>
    );
  };

  const isFlipComponentDropdown = (obj) => {
    const flipComponentDropdown = find(obj, ['type', 'dropdown-component-flip']);
    if (flipComponentDropdown) {
      // options[key].value for datasource
      // options[key] for dataquery
      const selector = options?.[flipComponentDropdown?.key]?.value || options?.[flipComponentDropdown?.key];
      return (
        <>
          <div className={`${isHorizontalLayout ? '' : 'row'}`}>
            {flipComponentDropdown.commonFields && getLayout(flipComponentDropdown.commonFields)}
            <div
              className={cx('my-2', {
                'col-md-12': !flipComponentDropdown.className && !isHorizontalLayout,
                'd-flex': isHorizontalLayout,
                'dynamic-form-row': isHorizontalLayout,
                [flipComponentDropdown.className]: !!flipComponentDropdown.className,
              })}
            >
              {(flipComponentDropdown.label || isHorizontalLayout) && (
                <label
                  className={cx('form-label')}
                  data-cy={`${String(flipComponentDropdown.label)
                    .toLocaleLowerCase()
                    .replace(/\s+/g, '-')}-dropdown-label`}
                >
                  {flipComponentDropdown.label}
                </label>
              )}
              <div data-cy={'query-select-dropdown'} className={cx({ 'flex-grow-1': isHorizontalLayout })}>
                <Select
                  {...getElementProps(flipComponentDropdown)}
                  styles={computeSelectStyles ? computeSelectStyles('100%') : {}}
                  useCustomStyles={computeSelectStyles ? true : false}
                />
              </div>
              {flipComponentDropdown.helpText && (
                <span className="flip-dropdown-help-text">{flipComponentDropdown.helpText}</span>
              )}
            </div>
          </div>
          {getLayout(obj[selector])}
        </>
      );
    }
  };

  const flipComponentDropdown = isFlipComponentDropdown(schema.properties);

  if (flipComponentDropdown) {
    return flipComponentDropdown;
  }

  return getLayout(schema.properties);
};

export default DynamicForm;<|MERGE_RESOLUTION|>--- conflicted
+++ resolved
@@ -33,12 +33,9 @@
   optionsChanged,
   queryName,
   computeSelectStyles = false,
-<<<<<<< HEAD
   currentAppEnvironmentId,
-=======
   onBlur,
   layout = 'vertical',
->>>>>>> 3c4eb1d1
 }) => {
   const [computedProps, setComputedProps] = React.useState({});
   const isHorizontalLayout = layout === 'horizontal';
