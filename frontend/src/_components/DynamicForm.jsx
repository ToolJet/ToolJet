import React from 'react';
import cx from 'classnames';
import Input from '@/_ui/Input';
import Textarea from '@/_ui/Textarea';
import Select from '@/_ui/Select';
import Headers from '@/_ui/HttpHeaders';
import OAuth from '@/_ui/OAuth';
import Toggle from '@/_ui/Toggle';
import OpenApi from '@/_ui/OpenAPI';
import { Checkbox, CheckboxGroup } from '@/_ui/CheckBox';
import CodeHinter from '@/Editor/CodeEditor';
import GoogleSheets from '@/_components/Googlesheets';
import Slack from '@/_components/Slack';
import Zendesk from '@/_components/Zendesk';
import { ConditionFilter, CondtionSort, MultiColumn } from '@/_components/MultiConditions';
import ToolJetDbOperations from '@/Editor/QueryManager/QueryEditors/TooljetDatabase/ToolJetDbOperations';
import { orgEnvironmentVariableService, orgEnvironmentConstantService } from '../_services';

import { find, isEmpty } from 'lodash';
import { ButtonSolid } from './AppButton';
import { useCurrentState } from '@/_stores/currentStateStore';
import { useEditorStore } from '@/_stores/editorStore';
import { shallow } from 'zustand/shallow';

const DynamicForm = ({
  schema,
  isGDS,
  optionchanged,
  createDataSource,
  options,
  isSaving,
  selectedDataSource,
  isEditMode,
  optionsChanged,
  queryName,
  computeSelectStyles = false,
  currentAppEnvironmentId,
  onBlur,
  layout = 'vertical',
}) => {
  const [computedProps, setComputedProps] = React.useState({});
  const isHorizontalLayout = layout === 'horizontal';
  const currentState = useCurrentState();

  const [workspaceVariables, setWorkspaceVariables] = React.useState([]);
  const [currentOrgEnvironmentConstants, setCurrentOrgEnvironmentConstants] = React.useState([]);
  const { isEditorActive } = useEditorStore(
    (state) => ({
      isEditorActive: state?.isEditorActive,
    }),
    shallow
  );

  // if(schema.properties)  todo add empty check
  React.useLayoutEffect(() => {
    if (!isEditMode || isEmpty(options)) {
      optionsChanged(schema?.defaults ?? {});
    }

    // eslint-disable-next-line react-hooks/exhaustive-deps
  }, []);

  React.useEffect(() => {
    if (isGDS) {
      orgEnvironmentConstantService.getConstantsFromEnvironment(currentAppEnvironmentId).then((data) => {
        const constants = {};
        data.constants.map((constant) => {
          constants[constant.name] = constant.value;
        });

        setCurrentOrgEnvironmentConstants(constants);
      });

      orgEnvironmentVariableService.getVariables().then((data) => {
        const client_variables = {};
        const server_variables = {};
        data.variables.map((variable) => {
          if (variable.variable_type === 'server') {
            server_variables[variable.variable_name] = 'HiddenEnvironmentVariable';
          } else {
            client_variables[variable.variable_name] = variable.value;
          }
        });

        setWorkspaceVariables({ client: client_variables, server: server_variables });
      });
    }

    return () => {
      setWorkspaceVariables([]);
      setCurrentOrgEnvironmentConstants([]);
    };
    // eslint-disable-next-line react-hooks/exhaustive-deps
  }, [currentAppEnvironmentId]);

  React.useEffect(() => {
    const { properties } = schema;
    if (!isEmpty(properties)) {
      let fields = {};
      let encrpytedFieldsProps = {};
      const flipComponentDropdown = find(properties, ['type', 'dropdown-component-flip']);

      if (flipComponentDropdown) {
        const selector = options?.[flipComponentDropdown?.key]?.value;
        fields = { ...flipComponentDropdown?.commonFields, ...properties[selector] };
      } else {
        fields = { ...properties };
      }

      Object.keys(fields).length > 0 &&
        Object.keys(fields).map((key) => {
          const { type, encrypted, key: propertyKey } = fields[key];
          if ((type === 'password' || encrypted) && !(propertyKey in computedProps)) {
            //Editable encrypted fields only if datasource doesn't exists
            encrpytedFieldsProps[propertyKey] = {
              disabled: !!selectedDataSource?.id,
            };
          }
        });
      setComputedProps({ ...computedProps, ...encrpytedFieldsProps });
    }

    // eslint-disable-next-line react-hooks/exhaustive-deps
  }, [options]);

  const getElement = (type) => {
    switch (type) {
      case 'password':
      case 'text':
        return Input;
      case 'textarea':
        return Textarea;
      case 'dropdown':
        return Select;
      case 'toggle':
        return Toggle;
      case 'checkbox':
        return Checkbox;
      case 'checkbox-group':
        return CheckboxGroup;
      case 'tooljetdb-operations':
        return ToolJetDbOperations;
      case 'react-component-headers':
        return Headers;
      case 'react-component-oauth-authentication':
        return OAuth;
      case 'react-component-google-sheets':
        return GoogleSheets;
      case 'react-component-slack':
        return Slack;
      case 'codehinter':
        return CodeHinter;
      case 'react-component-openapi-validator':
        return OpenApi;
      case 'react-component-zendesk':
        return Zendesk;
      case 'columns':
        return MultiColumn;
      case 'filters':
        return ConditionFilter;
      case 'sorts':
        return CondtionSort;
      default:
        return <div>Type is invalid</div>;
    }
  };

  const handleToggle = (controller) => {
    if (controller) {
      return !options?.[controller]?.value ? ' d-none' : '';
    } else {
      return '';
    }
  };

  const getElementProps = ({
    key,
    list,
    rows = 5,
    helpText,
    description,
    type,
    placeholder = '',
    mode = 'sql',
    lineNumbers = true,
    initialValue,
    height = 'auto',
    width,
    ignoreBraces = false,
    className,
    controller,
    encrypted,
<<<<<<< HEAD
    editorType = 'basic',
=======
    placeholders = {},
>>>>>>> ac6f1917
  }) => {
    const source = schema?.source?.kind;
    const darkMode = localStorage.getItem('darkMode') === 'true';

    if (!options) return;

    switch (type) {
      case 'password':
      case 'text':
      case 'textarea': {
        const useEncrypted =
          (options?.[key]?.encrypted !== undefined ? options?.[key].encrypted : encrypted) || type === 'password';
        return {
          type,
          placeholder: useEncrypted ? '**************' : description,
          className: `form-control${handleToggle(controller)}`,
          value: options?.[key]?.value || '',
          ...(type === 'textarea' && { rows: rows }),
          ...(helpText && { helpText }),
          onChange: (e) => optionchanged(key, e.target.value, true), //shouldNotAutoSave is true because autosave should occur during onBlur, not after each character change (in optionchanged).
          onblur: () => onBlur(),
          isGDS,
          workspaceVariables,
          workspaceConstants: currentOrgEnvironmentConstants,
          encrypted: useEncrypted,
        };
      }
      case 'toggle':
        return {
          defaultChecked: options?.[key],
          checked: options?.[key]?.value,
          onChange: (e) => optionchanged(key, e.target.checked),
        };
      case 'dropdown':
      case 'dropdown-component-flip':
        return {
          options: list,
          value: options?.[key]?.value || options?.[key],
          onChange: (value) => optionchanged(key, value),
          width: width || '100%',
          useMenuPortal: queryName ? true : false,
          styles: computeSelectStyles ? computeSelectStyles('100%') : {},
          useCustomStyles: computeSelectStyles ? true : false,
          encrypted: options?.[key]?.encrypted,
        };

      case 'checkbox-group':
        return {
          options: list,
          values: options?.[key] ?? [],
          onChange: (value) => {
            optionchanged(key, [...value]);
          },
        };

      case 'react-component-headers': {
        let isRenderedAsQueryEditor;
        if (isGDS) {
          isRenderedAsQueryEditor = false;
        } else {
          isRenderedAsQueryEditor = !isGDS && currentState != null;
        }
        return {
          getter: key,
          options: isRenderedAsQueryEditor
            ? options?.[key] ?? schema?.defaults?.[key]
            : options?.[key]?.value ?? schema?.defaults?.[key]?.value,
          optionchanged,
          currentState,
          isRenderedAsQueryEditor,
          workspaceConstants: currentOrgEnvironmentConstants,
          encrypted: options?.[key]?.encrypted,
        };
      }
      case 'react-component-oauth-authentication':
        return {
          isGrpc: source === 'grpc',
          grant_type: options?.grant_type?.value,
          auth_type: options?.auth_type?.value,
          add_token_to: options?.add_token_to?.value,
          header_prefix: options?.header_prefix?.value,
          access_token_url: options?.access_token_url?.value,
          access_token_custom_headers: options?.access_token_custom_headers?.value,
          client_id: options?.client_id?.value,
          client_secret: options?.client_secret?.value,
          client_auth: options?.client_auth?.value,
          scopes: options?.scopes?.value,
          username: options?.username?.value,
          password: options?.password?.value,
          grpc_apiKey_key: options?.grpc_apikey_key?.value,
          grpc_apiKey_value: options?.grpc_apikey_value?.value,
          bearer_token: options?.bearer_token?.value,
          auth_url: options?.auth_url?.value,
          auth_key: options?.auth_key?.value,
          custom_auth_params: options?.custom_auth_params?.value,
          custom_query_params: options?.custom_query_params?.value,
          multiple_auth_enabled: options?.multiple_auth_enabled?.value,
          optionchanged,
          workspaceConstants: currentOrgEnvironmentConstants,
          options,
          optionsChanged,
          selectedDataSource,
        };
      case 'react-component-google-sheets':
      case 'react-component-slack':
      case 'react-component-zendesk':
        return {
          optionchanged,
          createDataSource,
          options,
          isSaving,
          selectedDataSource,
          workspaceConstants: currentOrgEnvironmentConstants,
          optionsChanged,
        };
      case 'tooljetdb-operations':
        return {
          currentState,
          optionchanged,
          createDataSource,
          options,
          isSaving,
          selectedDataSource,
          darkMode,
        };
      case 'codehinter':
        return {
          type: editorType,
          currentState,
          initialValue: options[key]
            ? typeof options[key] === 'string'
              ? options[key]
              : JSON.stringify(options[key])
            : initialValue,
          lang: mode,
          lineNumbers,
          className: className ? className : lineNumbers ? 'query-hinter' : 'codehinter-query-editor-input',
          onChange: (value) => optionchanged(key, value),
          placeholder,
          height,
          width,
          componentName: queryName ? `${queryName}::${key ?? ''}` : null,
          cyLabel: key ? `${String(key).toLocaleLowerCase().replace(/\s+/g, '-')}` : '',
        };
      case 'react-component-openapi-validator':
        return {
          format: options.format?.value,
          definition: options.definition?.value,
          auth_type: options.auth_type?.value,
          auth_key: options.auth_key?.value,
          username: options.username?.value,
          password: options.password?.value,
          bearer_token: options.bearer_token?.value,
          api_keys: options.api_keys?.value,
          optionchanged,
          grant_type: options.grant_type?.value,
          add_token_to: options.add_token_to?.value,
          header_prefix: options.header_prefix?.value,
          access_token_url: options.access_token_url?.value,
          access_token_custom_headers: options.access_token_custom_headers?.value,
          client_id: options.client_id?.value,
          client_secret: options.client_secret?.value,
          client_auth: options.client_auth?.value,
          scopes: options.scopes?.value,
          auth_url: options.auth_url?.value,
          custom_auth_params: options.custom_auth_params?.value,
          custom_query_params: options.custom_query_params?.value,
          spec: options.spec?.value,
          workspaceConstants: currentOrgEnvironmentConstants,
        };
      case 'filters':
        return {
          operators: list || [],
          value: options?.[key] ?? {},
          onChange: (value) => optionchanged(key, value),
          placeholders,
        };
      case 'sorts':
        return {
          orders: list || [],
          value: options?.[key] ?? {},
          onChange: (value) => optionchanged(key, value),
          placeholders,
        };
      case 'columns':
        return {
          value: options?.[key] ?? {},
          onChange: (value) => optionchanged(key, value),
          placeholders,
        };
      default:
        return {};
    }
  };

  const getLayout = (obj) => {
    if (isEmpty(obj)) return null;
    const flipComponentDropdown = isFlipComponentDropdown(obj);

    if (flipComponentDropdown) {
      return flipComponentDropdown;
    }

    const handleEncryptedFieldsToggle = (event, field) => {
      const isEditing = computedProps[field]['disabled'];
      if (isEditing) {
        optionchanged(field, '');
      } else {
        //Send old field value if editing mode disabled for encrypted fields
        const newOptions = { ...options };
        const oldFieldValue = selectedDataSource?.['options']?.[field];
        if (oldFieldValue) {
          optionsChanged({ ...newOptions, [field]: oldFieldValue });
        } else {
          delete newOptions[field];
          optionsChanged({ ...newOptions });
        }
      }
      setComputedProps({
        ...computedProps,
        [field]: {
          ...computedProps[field],
          disabled: !isEditing,
        },
      });
    };

    return (
      <div className={`${isHorizontalLayout ? '' : 'row'}`}>
        {Object.keys(obj).map((key) => {
          const { label, type, encrypted, className, key: propertyKey } = obj[key];
          const Element = getElement(type);
          const isSpecificComponent = ['tooljetdb-operations'].includes(type);

          return (
            <div
              className={cx('my-2', {
                'col-md-12': !className && !isHorizontalLayout,
                [className]: !!className,
                'd-flex': isHorizontalLayout,
                'dynamic-form-row': isHorizontalLayout,
              })}
              key={key}
            >
              {!isSpecificComponent && (
                <div
                  className={cx('d-flex', {
                    'form-label': isHorizontalLayout,
                    'align-items-center': !isHorizontalLayout,
                  })}
                >
                  {label && (
                    <label
                      className="form-label"
                      data-cy={`label-${String(label).toLocaleLowerCase().replace(/\s+/g, '-')}`}
                    >
                      {label}
                    </label>
                  )}
                  {(type === 'password' || encrypted) && selectedDataSource?.id && (
                    <div className="mx-1 col">
                      <ButtonSolid
                        className="datasource-edit-btn mb-2"
                        type="a"
                        variant="tertiary"
                        target="_blank"
                        rel="noreferrer"
                        onClick={(event) => handleEncryptedFieldsToggle(event, propertyKey)}
                      >
                        {computedProps?.[propertyKey]?.['disabled'] ? 'Edit' : 'Cancel'}
                      </ButtonSolid>
                    </div>
                  )}
                  {(type === 'password' || encrypted) && (
                    <div className="col-auto mb-2">
                      <small className="text-green">
                        <img
                          className="mx-2 encrypted-icon"
                          src="assets/images/icons/padlock.svg"
                          width="12"
                          height="12"
                        />
                        Encrypted
                      </small>
                    </div>
                  )}
                </div>
              )}
              <div
                className={cx({
                  'flex-grow-1': isHorizontalLayout && !isSpecificComponent,
                  'w-100': isHorizontalLayout && type !== 'codehinter',
                })}
              >
                <Element
                  {...getElementProps(obj[key])}
                  {...computedProps[propertyKey]}
                  data-cy={`${String(label).toLocaleLowerCase().replace(/\s+/g, '-')}-text-field`}
                  //to be removed after whole ui is same
                  isHorizontalLayout={isHorizontalLayout}
                />
              </div>
            </div>
          );
        })}
      </div>
    );
  };

  const isFlipComponentDropdown = (obj) => {
    const flipComponentDropdown = find(obj, ['type', 'dropdown-component-flip']);
    if (flipComponentDropdown) {
      // options[key].value for datasource
      // options[key] for dataquery
      const selector = options?.[flipComponentDropdown?.key]?.value || options?.[flipComponentDropdown?.key];
      return (
        <>
          <div className={`${isHorizontalLayout ? '' : 'row'}`}>
            {flipComponentDropdown.commonFields && getLayout(flipComponentDropdown.commonFields)}
            <div
              className={cx('my-2', {
                'col-md-12': !flipComponentDropdown.className && !isHorizontalLayout,
                'd-flex': isHorizontalLayout,
                'dynamic-form-row': isHorizontalLayout,
                [flipComponentDropdown.className]: !!flipComponentDropdown.className,
              })}
            >
              {(flipComponentDropdown.label || isHorizontalLayout) && (
                <label
                  className={cx('form-label')}
                  data-cy={`${String(flipComponentDropdown.label)
                    .toLocaleLowerCase()
                    .replace(/\s+/g, '-')}-dropdown-label`}
                >
                  {flipComponentDropdown.label}
                </label>
              )}
              <div data-cy={'query-select-dropdown'} className={cx({ 'flex-grow-1': isHorizontalLayout })}>
                <Select
                  {...getElementProps(flipComponentDropdown)}
                  styles={computeSelectStyles ? computeSelectStyles('100%') : {}}
                  useCustomStyles={computeSelectStyles ? true : false}
                />
              </div>
              {flipComponentDropdown.helpText && (
                <span className="flip-dropdown-help-text">{flipComponentDropdown.helpText}</span>
              )}
            </div>
          </div>
          {getLayout(obj[selector])}
        </>
      );
    }
  };

  const flipComponentDropdown = isFlipComponentDropdown(schema.properties);

  if (flipComponentDropdown) {
    return flipComponentDropdown;
  }

  return getLayout(schema.properties);
};

export default DynamicForm;<|MERGE_RESOLUTION|>--- conflicted
+++ resolved
@@ -190,11 +190,8 @@
     className,
     controller,
     encrypted,
-<<<<<<< HEAD
     editorType = 'basic',
-=======
     placeholders = {},
->>>>>>> ac6f1917
   }) => {
     const source = schema?.source?.kind;
     const darkMode = localStorage.getItem('darkMode') === 'true';
