import React from 'react';
import cx from 'classnames';
import Input from '@/_ui/Input';
import Textarea from '@/_ui/Textarea';
import Select from '@/_ui/Select';
import Headers from '@/_ui/HttpHeaders';
import OAuth from '@/_ui/OAuth';
import Toggle from '@/_ui/Toggle';
import OpenApi from '@/_ui/OpenAPI';
import { Checkbox, CheckboxGroup } from '@/_ui/CheckBox';
import CodeHinter from '@/Editor/CodeEditor';
import GoogleSheets from '@/_components/Googlesheets';
import Slack from '@/_components/Slack';
import Zendesk from '@/_components/Zendesk';
import ApiEndpointInput from '@/_components/ApiEndpointInput';
import { ConditionFilter, CondtionSort, MultiColumn } from '@/_components/MultiConditions';
import Salesforce from '@/_components/Salesforce';
import ToolJetDbOperations from '@/Editor/QueryManager/QueryEditors/TooljetDatabase/ToolJetDbOperations';
import { orgEnvironmentVariableService, orgEnvironmentConstantService } from '../_services';
import { find, isEmpty } from 'lodash';
import { ButtonSolid } from './AppButton';

const DynamicForm = ({
  schema,
  isGDS,
  optionchanged,
  createDataSource,
  options,
  isSaving,
  selectedDataSource,
  isEditMode,
  optionsChanged,
  queryName,
  computeSelectStyles = false,
  currentAppEnvironmentId,
  onBlur,
  layout = 'vertical',
}) => {
  const [computedProps, setComputedProps] = React.useState({});
  const isHorizontalLayout = layout === 'horizontal';

  const [workspaceVariables, setWorkspaceVariables] = React.useState([]);
  const [currentOrgEnvironmentConstants, setCurrentOrgEnvironmentConstants] = React.useState([]);

  // if(schema.properties)  todo add empty check
  React.useLayoutEffect(() => {
    if (!isEditMode || isEmpty(options)) {
      optionsChanged(schema?.defaults ?? {});
    }

    // eslint-disable-next-line react-hooks/exhaustive-deps
  }, []);

  React.useEffect(() => {
    if (isGDS) {
      orgEnvironmentConstantService.getConstantsFromEnvironment(currentAppEnvironmentId).then((data) => {
        const constants = {};
        data.constants.map((constant) => {
          constants[constant.name] = constant.value;
        });

        setCurrentOrgEnvironmentConstants(constants);
      });

      orgEnvironmentVariableService.getVariables().then((data) => {
        const client_variables = {};
        const server_variables = {};
        data.variables.map((variable) => {
          if (variable.variable_type === 'server') {
            server_variables[variable.variable_name] = 'HiddenEnvironmentVariable';
          } else {
            client_variables[variable.variable_name] = variable.value;
          }
        });

        setWorkspaceVariables({ client: client_variables, server: server_variables });
      });
    }

    return () => {
      setWorkspaceVariables([]);
      setCurrentOrgEnvironmentConstants([]);
    };
    // eslint-disable-next-line react-hooks/exhaustive-deps
  }, [currentAppEnvironmentId]);

  React.useEffect(() => {
    const { properties } = schema;
    if (!isEmpty(properties)) {
      let fields = {};
      let encrpytedFieldsProps = {};
      const flipComponentDropdown = find(properties, ['type', 'dropdown-component-flip']);

      if (flipComponentDropdown) {
        const selector = options?.[flipComponentDropdown?.key]?.value;
        fields = { ...flipComponentDropdown?.commonFields, ...properties[selector] };
      } else {
        fields = { ...properties };
      }

      Object.keys(fields).length > 0 &&
        Object.keys(fields).map((key) => {
          const { type, encrypted, key: propertyKey } = fields[key];
          if ((type === 'password' || encrypted) && !(propertyKey in computedProps)) {
            //Editable encrypted fields only if datasource doesn't exists
            encrpytedFieldsProps[propertyKey] = {
              disabled: !!selectedDataSource?.id,
            };
          }
        });
      setComputedProps({ ...computedProps, ...encrpytedFieldsProps });
    }

    // eslint-disable-next-line react-hooks/exhaustive-deps
  }, [options]);

  const getElement = (type) => {
    switch (type) {
      case 'password':
      case 'text':
        return Input;
      case 'textarea':
        return Textarea;
      case 'dropdown':
        return Select;
      case 'toggle':
        return Toggle;
      case 'checkbox':
        return Checkbox;
      case 'checkbox-group':
        return CheckboxGroup;
      case 'tooljetdb-operations':
        return ToolJetDbOperations;
      case 'react-component-headers':
        return Headers;
      case 'react-component-oauth-authentication':
        return OAuth;
      case 'react-component-google-sheets':
        return GoogleSheets;
      case 'react-component-slack':
        return Slack;
      case 'codehinter':
        return CodeHinter;
      case 'react-component-openapi-validator':
        return OpenApi;
      case 'react-component-zendesk':
        return Zendesk;
      case 'columns':
        return MultiColumn;
      case 'filters':
        return ConditionFilter;
      case 'sorts':
        return CondtionSort;
<<<<<<< HEAD
      case 'react-component-api-endpoint':
        return ApiEndpointInput;
=======
      case 'react-component-salesforce':
        return Salesforce;
>>>>>>> 81a53b89
      default:
        return <div>Type is invalid</div>;
    }
  };

  const handleToggle = (controller) => {
    if (controller) {
      return !options?.[controller]?.value ? ' d-none' : '';
    } else {
      return '';
    }
  };

  const getElementProps = ({
    key,
    list,
    rows = 5,
    helpText,
    description,
    type,
    placeholder = '',
    mode = 'sql',
    lineNumbers = true,
    initialValue,
    height = 'auto',
    width,
    ignoreBraces = false,
    className,
    controller,
    encrypted,
    editorType = 'basic',
    placeholders = {},
<<<<<<< HEAD
    specUrl = '',
=======
    disabled = false,
>>>>>>> 81a53b89
  }) => {
    const source = schema?.source?.kind;
    const darkMode = localStorage.getItem('darkMode') === 'true';

    if (!options) return;

    switch (type) {
      case 'password':
      case 'text':
      case 'textarea': {
        const useEncrypted =
          (options?.[key]?.encrypted !== undefined ? options?.[key].encrypted : encrypted) || type === 'password';
        return {
          type,
          placeholder: useEncrypted ? '**************' : description,
          className: `form-control${handleToggle(controller)}`,
          value: options?.[key]?.value || '',
          ...(type === 'textarea' && { rows: rows }),
          ...(helpText && { helpText }),
          onChange: (e) => optionchanged(key, e.target.value, true), //shouldNotAutoSave is true because autosave should occur during onBlur, not after each character change (in optionchanged).
          onblur: () => onBlur(),
          isGDS,
          workspaceVariables,
          workspaceConstants: currentOrgEnvironmentConstants,
          encrypted: useEncrypted,
        };
      }
      case 'toggle':
        return {
          defaultChecked: options?.[key],
          checked: options?.[key]?.value,
          onChange: (e) => optionchanged(key, e.target.checked),
        };
      case 'dropdown':
      case 'dropdown-component-flip':
        return {
          options: list,
          value: options?.[key]?.value || options?.[key],
          onChange: (value) => optionchanged(key, value),
          width: width || '100%',
          useMenuPortal: queryName ? true : false,
          styles: computeSelectStyles ? computeSelectStyles('100%') : {},
          useCustomStyles: computeSelectStyles ? true : false,
          encrypted: options?.[key]?.encrypted,
        };

      case 'checkbox-group':
        return {
          options: list,
          values: options?.[key] ?? [],
          onChange: (value) => {
            optionchanged(key, [...value]);
          },
        };

      case 'react-component-headers': {
        let isRenderedAsQueryEditor;
        if (isGDS) {
          isRenderedAsQueryEditor = false;
        } else {
          isRenderedAsQueryEditor = !isGDS;
        }
        return {
          getter: key,
          options: isRenderedAsQueryEditor
            ? options?.[key] ?? schema?.defaults?.[key]
            : options?.[key]?.value ?? schema?.defaults?.[key]?.value,
          optionchanged,
          isRenderedAsQueryEditor,
          workspaceConstants: currentOrgEnvironmentConstants,
          encrypted: options?.[key]?.encrypted,
        };
      }
      case 'react-component-oauth-authentication':
        return {
          isGrpc: source === 'grpc',
          grant_type: options?.grant_type?.value,
          auth_type: options?.auth_type?.value,
          add_token_to: options?.add_token_to?.value,
          header_prefix: options?.header_prefix?.value,
          access_token_url: options?.access_token_url?.value,
          access_token_custom_headers: options?.access_token_custom_headers?.value,
          client_id: options?.client_id?.value,
          client_secret: options?.client_secret?.value,
          client_auth: options?.client_auth?.value,
          scopes: options?.scopes?.value,
          username: options?.username?.value,
          password: options?.password?.value,
          grpc_apiKey_key: options?.grpc_apikey_key?.value,
          grpc_apiKey_value: options?.grpc_apikey_value?.value,
          bearer_token: options?.bearer_token?.value,
          auth_url: options?.auth_url?.value,
          auth_key: options?.auth_key?.value,
          custom_auth_params: options?.custom_auth_params?.value,
          custom_query_params: options?.custom_query_params?.value,
          multiple_auth_enabled: options?.multiple_auth_enabled?.value,
          optionchanged,
          workspaceConstants: currentOrgEnvironmentConstants,
          options,
          optionsChanged,
          selectedDataSource,
        };
      case 'react-component-google-sheets':
      case 'react-component-slack':
      case 'react-component-zendesk':
      case 'react-component-salesforce':
        return {
          optionchanged,
          createDataSource,
          options,
          isSaving,
          selectedDataSource,
          workspaceConstants: currentOrgEnvironmentConstants,
          optionsChanged,
        };
      case 'tooljetdb-operations':
        return {
          optionchanged,
          createDataSource,
          options,
          isSaving,
          selectedDataSource,
          darkMode,
        };
      case 'codehinter': {
        let theme;
        if (darkMode) {
          theme = 'monokai';
        } else if (lineNumbers) {
          theme = 'duotone-light';
        } else {
          theme = 'default';
        }
        return {
          type: editorType,
          initialValue: options[key]
            ? typeof options[key] === 'string'
              ? options[key]
              : JSON.stringify(options[key])
            : initialValue,
          lang: mode,
          lineNumbers,
          className: className ? className : lineNumbers ? 'query-hinter' : 'codehinter-query-editor-input',
          onChange: (value) => optionchanged(key, value),
<<<<<<< HEAD
          theme: theme,
=======
>>>>>>> 81a53b89
          placeholder,
          height,
          width,
          componentName: queryName ? `${queryName}::${key ?? ''}` : null,
          cyLabel: key ? `${String(key).toLocaleLowerCase().replace(/\s+/g, '-')}` : '',
          disabled,
          delayOnChange: false,
        };
      }
      case 'react-component-openapi-validator':
        return {
          format: options.format?.value,
          definition: options.definition?.value,
          auth_type: options.auth_type?.value,
          auth_key: options.auth_key?.value,
          username: options.username?.value,
          password: options.password?.value,
          bearer_token: options.bearer_token?.value,
          api_keys: options.api_keys?.value,
          optionchanged,
          grant_type: options.grant_type?.value,
          add_token_to: options.add_token_to?.value,
          header_prefix: options.header_prefix?.value,
          access_token_url: options.access_token_url?.value,
          access_token_custom_headers: options.access_token_custom_headers?.value,
          client_id: options.client_id?.value,
          client_secret: options.client_secret?.value,
          client_auth: options.client_auth?.value,
          scopes: options.scopes?.value,
          auth_url: options.auth_url?.value,
          custom_auth_params: options.custom_auth_params?.value,
          custom_query_params: options.custom_query_params?.value,
          spec: options.spec?.value,
          workspaceConstants: currentOrgEnvironmentConstants,
        };
      case 'filters':
        return {
          operators: list || [],
          value: options?.[key] ?? {},
          onChange: (value) => optionchanged(key, value),
          placeholders,
        };
      case 'sorts':
        return {
          orders: list || [],
          value: options?.[key] ?? {},
          onChange: (value) => optionchanged(key, value),
          placeholders,
        };
      case 'columns':
        return {
          value: options?.[key] ?? {},
          onChange: (value) => optionchanged(key, value),
          placeholders,
        };
      case 'react-component-api-endpoint':
        return {
          specUrl: specUrl,
          optionsChanged,
          options,
          darkMode,
        };
      default:
        return {};
    }
  };

  const getLayout = (obj) => {
    if (isEmpty(obj)) return null;
    const flipComponentDropdown = isFlipComponentDropdown(obj);

    if (flipComponentDropdown) {
      return flipComponentDropdown;
    }

    const handleEncryptedFieldsToggle = (event, field) => {
      const isEditing = computedProps[field]['disabled'];
      if (isEditing) {
        optionchanged(field, '');
      } else {
        //Send old field value if editing mode disabled for encrypted fields
        const newOptions = { ...options };
        const oldFieldValue = selectedDataSource?.['options']?.[field];
        if (oldFieldValue) {
          optionsChanged({ ...newOptions, [field]: oldFieldValue });
        } else {
          delete newOptions[field];
          optionsChanged({ ...newOptions });
        }
      }
      setComputedProps({
        ...computedProps,
        [field]: {
          ...computedProps[field],
          disabled: !isEditing,
        },
      });
    };

    return (
      <div className={`${isHorizontalLayout ? '' : 'row'}`}>
        {Object.keys(obj).map((key) => {
          const { label, type, encrypted, className, key: propertyKey } = obj[key];
          const Element = getElement(type);
          const isSpecificComponent = ['tooljetdb-operations', 'react-component-api-endpoint'].includes(type);

          return (
            <div
              className={cx('my-2', {
                'col-md-12': !className && !isHorizontalLayout,
                [className]: !!className,
                'd-flex': isHorizontalLayout,
                'dynamic-form-row': isHorizontalLayout,
              })}
              key={key}
            >
              {!isSpecificComponent && (
                <div
                  className={cx('d-flex', {
                    'form-label': isHorizontalLayout,
                    'align-items-center': !isHorizontalLayout,
                  })}
                >
                  {label && (
                    <label
                      className="form-label"
                      data-cy={`label-${String(label).toLocaleLowerCase().replace(/\s+/g, '-')}`}
                    >
                      {label}
                    </label>
                  )}
                  {(type === 'password' || encrypted) && selectedDataSource?.id && (
                    <div className="mx-1 col">
                      <ButtonSolid
                        className="datasource-edit-btn mb-2"
                        type="a"
                        variant="tertiary"
                        target="_blank"
                        rel="noreferrer"
                        onClick={(event) => handleEncryptedFieldsToggle(event, propertyKey)}
                      >
                        {computedProps?.[propertyKey]?.['disabled'] ? 'Edit' : 'Cancel'}
                      </ButtonSolid>
                    </div>
                  )}
                  {(type === 'password' || encrypted) && (
                    <div className="col-auto mb-2">
                      <small className="text-green">
                        <img
                          className="mx-2 encrypted-icon"
                          src="assets/images/icons/padlock.svg"
                          width="12"
                          height="12"
                        />
                        Encrypted
                      </small>
                    </div>
                  )}
                </div>
              )}
              <div
                className={cx({
                  'flex-grow-1': isHorizontalLayout && !isSpecificComponent,
                  'w-100': isHorizontalLayout && type !== 'codehinter',
                })}
                style={{ width: '100%' }}
              >
                <Element
                  {...getElementProps(obj[key])}
                  {...computedProps[propertyKey]}
                  data-cy={`${String(label).toLocaleLowerCase().replace(/\s+/g, '-')}-text-field`}
                  //to be removed after whole ui is same
                  isHorizontalLayout={isHorizontalLayout}
                />
              </div>
            </div>
          );
        })}
      </div>
    );
  };

  const isFlipComponentDropdown = (obj) => {
    const flipComponentDropdown = find(obj, ['type', 'dropdown-component-flip']);
    if (flipComponentDropdown) {
      // options[key].value for datasource
      // options[key] for dataquery
      const selector = options?.[flipComponentDropdown?.key]?.value || options?.[flipComponentDropdown?.key];
      return (
        <>
          <div className={`${isHorizontalLayout ? '' : 'row'}`}>
            {flipComponentDropdown.commonFields && getLayout(flipComponentDropdown.commonFields)}
            <div
              className={cx('my-2', {
                'col-md-12': !flipComponentDropdown.className && !isHorizontalLayout,
                'd-flex': isHorizontalLayout,
                'dynamic-form-row': isHorizontalLayout,
                [flipComponentDropdown.className]: !!flipComponentDropdown.className,
              })}
            >
              {(flipComponentDropdown.label || isHorizontalLayout) && (
                <label
                  className={cx('form-label')}
                  data-cy={`${String(flipComponentDropdown.label)
                    .toLocaleLowerCase()
                    .replace(/\s+/g, '-')}-dropdown-label`}
                >
                  {flipComponentDropdown.label}
                </label>
              )}
              <div data-cy={'query-select-dropdown'} className={cx({ 'flex-grow-1': isHorizontalLayout })}>
                <Select
                  {...getElementProps(flipComponentDropdown)}
                  styles={computeSelectStyles ? computeSelectStyles('100%') : {}}
                  useCustomStyles={computeSelectStyles ? true : false}
                />
              </div>
              {flipComponentDropdown.helpText && (
                <span className="flip-dropdown-help-text">{flipComponentDropdown.helpText}</span>
              )}
            </div>
          </div>
          {getLayout(obj[selector])}
        </>
      );
    }
  };

  const flipComponentDropdown = isFlipComponentDropdown(schema.properties);

  if (flipComponentDropdown) {
    return flipComponentDropdown;
  }

  return getLayout(schema.properties);
};

export default DynamicForm;<|MERGE_RESOLUTION|>--- conflicted
+++ resolved
@@ -151,13 +151,10 @@
         return ConditionFilter;
       case 'sorts':
         return CondtionSort;
-<<<<<<< HEAD
       case 'react-component-api-endpoint':
         return ApiEndpointInput;
-=======
       case 'react-component-salesforce':
         return Salesforce;
->>>>>>> 81a53b89
       default:
         return <div>Type is invalid</div>;
     }
@@ -190,11 +187,8 @@
     encrypted,
     editorType = 'basic',
     placeholders = {},
-<<<<<<< HEAD
     specUrl = '',
-=======
     disabled = false,
->>>>>>> 81a53b89
   }) => {
     const source = schema?.source?.kind;
     const darkMode = localStorage.getItem('darkMode') === 'true';
@@ -339,10 +333,7 @@
           lineNumbers,
           className: className ? className : lineNumbers ? 'query-hinter' : 'codehinter-query-editor-input',
           onChange: (value) => optionchanged(key, value),
-<<<<<<< HEAD
           theme: theme,
-=======
->>>>>>> 81a53b89
           placeholder,
           height,
           width,
