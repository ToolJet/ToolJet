--- conflicted
+++ resolved
@@ -33,13 +33,10 @@
   optionsChanged,
   queryName,
   computeSelectStyles = false,
-<<<<<<< HEAD
   currentAppEnvironmentId,
   setDefaultOptions,
-=======
   onBlur,
   layout = 'vertical',
->>>>>>> 55cdc7a0
 }) => {
   const [computedProps, setComputedProps] = React.useState({});
   const isHorizontalLayout = layout === 'horizontal';
