--- conflicted
+++ resolved
@@ -119,30 +119,23 @@
 
       Object.keys(fields).length > 0 &&
         Object.keys(fields).map((key) => {
-<<<<<<< HEAD
-          const { type, encrypted } = fields[key];
+          const { type, encrypted, key: propertyKey } = fields[key];
           if (!canUpdateDataSource(selectedDataSource?.id) && !canDeleteDataSource()) {
-            encrpytedFieldsProps[key] = {
-              disabled: true,
-=======
-          const { type, encrypted, key: propertyKey } = fields[key];
-          if ((type === 'password' || encrypted) && !(propertyKey in computedProps)) {
             //Editable encrypted fields only if datasource doesn't exists
             encrpytedFieldsProps[propertyKey] = {
               disabled: !!selectedDataSource?.id,
->>>>>>> d1c00dbe
             };
           } else if (!isDataSourceEditing) {
             if (type === 'password' || encrypted) {
               //Editable encrypted fields only if datasource doesn't exists
-              encrpytedFieldsProps[key] = {
+              encrpytedFieldsProps[propertyKey] = {
                 disabled: true,
               };
             }
           } else {
             if ((type === 'password' || encrypted) && !(key in computedProps)) {
               //Editable encrypted fields only if datasource doesn't exists
-              encrpytedFieldsProps[key] = {
+              encrpytedFieldsProps[propertyKey] = {
                 disabled: !!selectedDataSource?.id,
               };
             }
@@ -261,11 +254,8 @@
           useMenuPortal: disableMenuPortal ? false : queryName ? true : false,
           styles: computeSelectStyles ? computeSelectStyles('100%') : {},
           useCustomStyles: computeSelectStyles ? true : false,
-<<<<<<< HEAD
           isDisabled: !canUpdateDataSource(selectedDataSource?.id) && !canDeleteDataSource(),
-=======
           encrypted: options?.[key]?.encrypted,
->>>>>>> d1c00dbe
         };
 
       case 'checkbox-group':
@@ -293,11 +283,8 @@
           currentState,
           isRenderedAsQueryEditor,
           workspaceConstants: currentOrgEnvironmentConstants,
-<<<<<<< HEAD
           isDisabled: !canUpdateDataSource(selectedDataSource?.id) && !canDeleteDataSource(),
-=======
           encrypted: options?.[key]?.encrypted,
->>>>>>> d1c00dbe
         };
       }
       case 'react-component-oauth-authentication':
@@ -325,13 +312,10 @@
           multiple_auth_enabled: options?.multiple_auth_enabled?.value,
           optionchanged,
           workspaceConstants: currentOrgEnvironmentConstants,
-<<<<<<< HEAD
           isDisabled: !canUpdateDataSource(selectedDataSource?.id) && !canDeleteDataSource(),
-=======
           options,
           optionsChanged,
           selectedDataSource,
->>>>>>> d1c00dbe
         };
       case 'react-component-google-sheets':
       case 'react-component-slack':
@@ -344,11 +328,8 @@
           selectedDataSource,
           currentAppEnvironmentId,
           workspaceConstants: currentOrgEnvironmentConstants,
-<<<<<<< HEAD
           isDisabled: !canUpdateDataSource(selectedDataSource?.id) && !canDeleteDataSource(),
-=======
           optionsChanged,
->>>>>>> d1c00dbe
         };
       case 'tooljetdb-operations':
         return {
@@ -487,12 +468,8 @@
                         variant="tertiary"
                         target="_blank"
                         rel="noreferrer"
-<<<<<<< HEAD
                         disabled={!canUpdateDataSource() && !canDeleteDataSource()}
-                        onClick={(event) => handleEncryptedFieldsToggle(event, key)}
-=======
                         onClick={(event) => handleEncryptedFieldsToggle(event, propertyKey)}
->>>>>>> d1c00dbe
                       >
                         {computedProps?.[propertyKey]?.['disabled'] ? 'Edit' : 'Cancel'}
                       </ButtonSolid>
