import React from 'react';
import cx from 'classnames';
import Input from '@/_ui/Input';
import Textarea from '@/_ui/Textarea';
import Select from '@/_ui/Select';
import Headers from '@/_ui/HttpHeaders';
import OAuth from '@/_ui/OAuth';
import Toggle from '@/_ui/Toggle';
import OpenApi from '@/_ui/OpenAPI';
import { Checkbox, CheckboxGroup } from '@/_ui/CheckBox';
import { CodeHinter } from '@/Editor/CodeBuilder/CodeHinter';
import GoogleSheets from '@/_components/Googlesheets';
import Slack from '@/_components/Slack';
import Zendesk from '@/_components/Zendesk';
import { ConditionFilter, CondtionSort } from '@/_components/MultiConditions';
import ToolJetDbOperations from '@/Editor/QueryManager/QueryEditors/TooljetDatabase/ToolJetDbOperations';
import { orgEnvironmentVariableService, orgEnvironmentConstantService } from '../_services';

import { find, isEmpty } from 'lodash';
import { ButtonSolid } from './AppButton';
import { SupabaseFilter, SupabaseSort, SupabaseColumn } from './Supabase';
import { useCurrentState } from '@/_stores/currentStateStore';
import { useEditorStore } from '@/_stores/editorStore';
import { shallow } from 'zustand/shallow';

const DynamicForm = ({
  schema,
  isGDS,
  optionchanged,
  createDataSource,
  options,
  isSaving,
  selectedDataSource,
  isEditMode,
  optionsChanged,
  queryName,
  computeSelectStyles = false,
  currentAppEnvironmentId,
  onBlur,
  layout = 'vertical',
}) => {
  const [computedProps, setComputedProps] = React.useState({});
  const isHorizontalLayout = layout === 'horizontal';
  const currentState = useCurrentState();

  const [workspaceVariables, setWorkspaceVariables] = React.useState([]);
  const [currentOrgEnvironmentConstants, setCurrentOrgEnvironmentConstants] = React.useState([]);
  const { isEditorActive } = useEditorStore(
    (state) => ({
      isEditorActive: state?.isEditorActive,
    }),
    shallow
  );

  // if(schema.properties)  todo add empty check
  React.useLayoutEffect(() => {
    if (!isEditMode || isEmpty(options)) {
      optionsChanged(schema?.defaults ?? {});
    }

    // eslint-disable-next-line react-hooks/exhaustive-deps
  }, []);

  React.useEffect(() => {
    if (isGDS) {
      orgEnvironmentConstantService.getConstantsFromEnvironment(currentAppEnvironmentId).then((data) => {
        const constants = {};
        data.constants.map((constant) => {
          constants[constant.name] = constant.value;
        });

        setCurrentOrgEnvironmentConstants(constants);
      });

      orgEnvironmentVariableService.getVariables().then((data) => {
        const client_variables = {};
        const server_variables = {};
        data.variables.map((variable) => {
          if (variable.variable_type === 'server') {
            server_variables[variable.variable_name] = 'HiddenEnvironmentVariable';
          } else {
            client_variables[variable.variable_name] = variable.value;
          }
        });

        setWorkspaceVariables({ client: client_variables, server: server_variables });
      });
    }

    return () => {
      setWorkspaceVariables([]);
      setCurrentOrgEnvironmentConstants([]);
    };
    // eslint-disable-next-line react-hooks/exhaustive-deps
  }, [currentAppEnvironmentId]);

  React.useEffect(() => {
    const { properties } = schema;
    if (!isEmpty(properties)) {
      let fields = {};
      let encrpytedFieldsProps = {};
      const flipComponentDropdown = find(properties, ['type', 'dropdown-component-flip']);

      if (flipComponentDropdown) {
        const selector = options?.[flipComponentDropdown?.key]?.value;
        fields = { ...flipComponentDropdown?.commonFields, ...properties[selector] };
      } else {
        fields = { ...properties };
      }

      Object.keys(fields).length > 0 &&
        Object.keys(fields).map((key) => {
          const { type, encrypted, key: propertyKey } = fields[key];
          if ((type === 'password' || encrypted) && !(propertyKey in computedProps)) {
            //Editable encrypted fields only if datasource doesn't exists
            encrpytedFieldsProps[propertyKey] = {
              disabled: !!selectedDataSource?.id,
            };
          }
        });
      setComputedProps({ ...computedProps, ...encrpytedFieldsProps });
    }

    // eslint-disable-next-line react-hooks/exhaustive-deps
  }, [options]);

  const getElement = (type) => {
    switch (type) {
      case 'password':
      case 'text':
        return Input;
      case 'textarea':
        return Textarea;
      case 'dropdown':
        return Select;
      case 'toggle':
        return Toggle;
      case 'checkbox':
        return Checkbox;
      case 'checkbox-group':
        return CheckboxGroup;
      case 'tooljetdb-operations':
        return ToolJetDbOperations;
      case 'react-component-headers':
        return Headers;
      case 'react-component-oauth-authentication':
        return OAuth;
      case 'react-component-google-sheets':
        return GoogleSheets;
      case 'react-component-slack':
        return Slack;
      case 'codehinter':
        return CodeHinter;
      case 'react-component-openapi-validator':
        return OpenApi;
      case 'react-component-zendesk':
        return Zendesk;
<<<<<<< HEAD
      case 'react-component-supabase-filter':
        return SupabaseFilter;
      case 'react-component-supabase-sort':
        return SupabaseSort;
      case 'react-component-supabase-column':
        return SupabaseColumn;
=======
      case 'filters':
        return ConditionFilter;
      case 'sorts':
        return CondtionSort;
>>>>>>> 58f5787d
      default:
        return <div>Type is invalid</div>;
    }
  };

  const handleToggle = (controller) => {
    if (controller) {
      return !options?.[controller]?.value ? ' d-none' : '';
    } else {
      return '';
    }
  };

  const getElementProps = ({
    key,
    list,
    rows = 5,
    helpText,
    description,
    type,
    placeholder = '',
    mode = 'sql',
    lineNumbers = true,
    initialValue,
    height = 'auto',
    width,
    ignoreBraces = false,
    className,
    controller,
    encrypted,
    placeholders = {},
  }) => {
    const source = schema?.source?.kind;
    const darkMode = localStorage.getItem('darkMode') === 'true';

    if (!options) return;

    switch (type) {
      case 'password':
      case 'text':
      case 'textarea': {
        const useEncrypted =
          (options?.[key]?.encrypted !== undefined ? options?.[key].encrypted : encrypted) || type === 'password';
        return {
          type,
          placeholder: useEncrypted ? '**************' : description,
          className: `form-control${handleToggle(controller)}`,
          value: options?.[key]?.value || '',
          ...(type === 'textarea' && { rows: rows }),
          ...(helpText && { helpText }),
          onChange: (e) => optionchanged(key, e.target.value, true), //shouldNotAutoSave is true because autosave should occur during onBlur, not after each character change (in optionchanged).
          onblur: () => onBlur(),
          isGDS,
          workspaceVariables,
          workspaceConstants: currentOrgEnvironmentConstants,
          encrypted: useEncrypted,
        };
      }
      case 'toggle':
        return {
          defaultChecked: options?.[key],
          checked: options?.[key]?.value,
          onChange: (e) => optionchanged(key, e.target.checked),
        };
      case 'dropdown':
      case 'dropdown-component-flip':
        return {
          options: list,
          value: options?.[key]?.value || options?.[key],
          onChange: (value) => optionchanged(key, value),
          width: width || '100%',
          useMenuPortal: queryName ? true : false,
          styles: computeSelectStyles ? computeSelectStyles('100%') : {},
          useCustomStyles: computeSelectStyles ? true : false,
          encrypted: options?.[key]?.encrypted,
        };

      case 'checkbox-group':
        return {
          options: list,
          values: options?.[key] ?? [],
          onChange: (value) => {
            optionchanged(key, [...value]);
          },
        };

      case 'react-component-headers': {
        let isRenderedAsQueryEditor;
        if (!isEditorActive || isGDS) {
          isRenderedAsQueryEditor = false;
        } else {
          isRenderedAsQueryEditor = !isGDS && currentState != null;
        }
        return {
          getter: key,
          options: isRenderedAsQueryEditor
            ? options?.[key] ?? schema?.defaults?.[key]
            : options?.[key]?.value ?? schema?.defaults?.[key]?.value,
          optionchanged,
          currentState,
          isRenderedAsQueryEditor,
          workspaceConstants: currentOrgEnvironmentConstants,
          encrypted: options?.[key]?.encrypted,
        };
      }
      case 'react-component-oauth-authentication':
        return {
          isGrpc: source === 'grpc',
          grant_type: options?.grant_type?.value,
          auth_type: options?.auth_type?.value,
          add_token_to: options?.add_token_to?.value,
          header_prefix: options?.header_prefix?.value,
          access_token_url: options?.access_token_url?.value,
          access_token_custom_headers: options?.access_token_custom_headers?.value,
          client_id: options?.client_id?.value,
          client_secret: options?.client_secret?.value,
          client_auth: options?.client_auth?.value,
          scopes: options?.scopes?.value,
          username: options?.username?.value,
          password: options?.password?.value,
          grpc_apiKey_key: options?.grpc_apikey_key?.value,
          grpc_apiKey_value: options?.grpc_apikey_value?.value,
          bearer_token: options?.bearer_token?.value,
          auth_url: options?.auth_url?.value,
          auth_key: options?.auth_key?.value,
          custom_auth_params: options?.custom_auth_params?.value,
          custom_query_params: options?.custom_query_params?.value,
          multiple_auth_enabled: options?.multiple_auth_enabled?.value,
          optionchanged,
          workspaceConstants: currentOrgEnvironmentConstants,
          options,
          optionsChanged,
          selectedDataSource,
        };
      case 'react-component-google-sheets':
      case 'react-component-slack':
      case 'react-component-zendesk':
        return {
          optionchanged,
          createDataSource,
          options,
          isSaving,
          selectedDataSource,
          workspaceConstants: currentOrgEnvironmentConstants,
          optionsChanged,
        };
      case 'tooljetdb-operations':
        return {
          currentState,
          optionchanged,
          createDataSource,
          options,
          isSaving,
          selectedDataSource,
          darkMode,
        };
      case 'codehinter':
        return {
          currentState,
          initialValue: options[key]
            ? typeof options[key] === 'string'
              ? options[key]
              : JSON.stringify(options[key])
            : initialValue,
          mode,
          lineNumbers,
          className: className ? className : lineNumbers ? 'query-hinter' : 'codehinter-query-editor-input',
          onChange: (value) => optionchanged(key, value),
          theme: darkMode ? 'monokai' : lineNumbers ? 'duotone-light' : 'default',
          placeholder,
          height,
          width,
          componentName: queryName ? `${queryName}::${key ?? ''}` : null,
          ignoreBraces,
          cyLabel: key ? `${String(key).toLocaleLowerCase().replace(/\s+/g, '-')}` : '',
        };
      case 'react-component-openapi-validator':
        return {
          format: options.format?.value,
          definition: options.definition?.value,
          auth_type: options.auth_type?.value,
          auth_key: options.auth_key?.value,
          username: options.username?.value,
          password: options.password?.value,
          bearer_token: options.bearer_token?.value,
          api_keys: options.api_keys?.value,
          optionchanged,
          grant_type: options.grant_type?.value,
          add_token_to: options.add_token_to?.value,
          header_prefix: options.header_prefix?.value,
          access_token_url: options.access_token_url?.value,
          access_token_custom_headers: options.access_token_custom_headers?.value,
          client_id: options.client_id?.value,
          client_secret: options.client_secret?.value,
          client_auth: options.client_auth?.value,
          scopes: options.scopes?.value,
          auth_url: options.auth_url?.value,
          custom_auth_params: options.custom_auth_params?.value,
          custom_query_params: options.custom_query_params?.value,
          spec: options.spec?.value,
          workspaceConstants: currentOrgEnvironmentConstants,
        };
<<<<<<< HEAD
      case 'react-component-supabase-filter':
=======
      case 'filters':
>>>>>>> 58f5787d
        return {
          operators: list || [],
          value: options?.[key] ?? {},
          onChange: (value) => optionchanged(key, value),
          placeholders,
        };
<<<<<<< HEAD
      case 'react-component-supabase-sort':
=======
      case 'sorts':
>>>>>>> 58f5787d
        return {
          orders: list || [],
          value: options?.[key] ?? {},
          onChange: (value) => optionchanged(key, value),
          placeholders,
        };
<<<<<<< HEAD
      case 'react-component-supabase-column':
        return {
          value: options?.[key] ?? {},
          onChange: (value) => optionchanged(key, value),
          placeholders,
        };
=======
>>>>>>> 58f5787d
      default:
        return {};
    }
  };

  const getLayout = (obj) => {
    if (isEmpty(obj)) return null;
    const flipComponentDropdown = isFlipComponentDropdown(obj);

    if (flipComponentDropdown) {
      return flipComponentDropdown;
    }

    const handleEncryptedFieldsToggle = (event, field) => {
      const isEditing = computedProps[field]['disabled'];
      if (isEditing) {
        optionchanged(field, '');
      } else {
        //Send old field value if editing mode disabled for encrypted fields
        const newOptions = { ...options };
        const oldFieldValue = selectedDataSource?.['options']?.[field];
        if (oldFieldValue) {
          optionsChanged({ ...newOptions, [field]: oldFieldValue });
        } else {
          delete newOptions[field];
          optionsChanged({ ...newOptions });
        }
      }
      setComputedProps({
        ...computedProps,
        [field]: {
          ...computedProps[field],
          disabled: !isEditing,
        },
      });
    };

    return (
      <div className={`${isHorizontalLayout ? '' : 'row'}`}>
        {Object.keys(obj).map((key) => {
          const { label, type, encrypted, className, key: propertyKey } = obj[key];
          const Element = getElement(type);
          const isSpecificComponent = ['tooljetdb-operations'].includes(type);

          return (
            <div
              className={cx('my-2', {
                'col-md-12': !className && !isHorizontalLayout,
                [className]: !!className,
                'd-flex': isHorizontalLayout,
                'dynamic-form-row': isHorizontalLayout,
              })}
              key={key}
            >
              {!isSpecificComponent && (
                <div
                  className={cx('d-flex', {
                    'form-label': isHorizontalLayout,
                    'align-items-center': !isHorizontalLayout,
                  })}
                >
                  {label && (
                    <label
                      className="form-label"
                      data-cy={`label-${String(label).toLocaleLowerCase().replace(/\s+/g, '-')}`}
                    >
                      {label}
                    </label>
                  )}
                  {(type === 'password' || encrypted) && selectedDataSource?.id && (
                    <div className="mx-1 col">
                      <ButtonSolid
                        className="datasource-edit-btn mb-2"
                        type="a"
                        variant="tertiary"
                        target="_blank"
                        rel="noreferrer"
                        onClick={(event) => handleEncryptedFieldsToggle(event, propertyKey)}
                      >
                        {computedProps?.[propertyKey]?.['disabled'] ? 'Edit' : 'Cancel'}
                      </ButtonSolid>
                    </div>
                  )}
                  {(type === 'password' || encrypted) && (
                    <div className="col-auto mb-2">
                      <small className="text-green">
                        <img
                          className="mx-2 encrypted-icon"
                          src="assets/images/icons/padlock.svg"
                          width="12"
                          height="12"
                        />
                        Encrypted
                      </small>
                    </div>
                  )}
                </div>
              )}
              <div
                className={cx({
                  'flex-grow-1': isHorizontalLayout && !isSpecificComponent,
                  'w-100': isHorizontalLayout && type !== 'codehinter',
                })}
              >
                <Element
                  {...getElementProps(obj[key])}
                  {...computedProps[propertyKey]}
                  data-cy={`${String(label).toLocaleLowerCase().replace(/\s+/g, '-')}-text-field`}
                  //to be removed after whole ui is same
                  isHorizontalLayout={isHorizontalLayout}
                />
              </div>
            </div>
          );
        })}
      </div>
    );
  };

  const isFlipComponentDropdown = (obj) => {
    const flipComponentDropdown = find(obj, ['type', 'dropdown-component-flip']);
    if (flipComponentDropdown) {
      // options[key].value for datasource
      // options[key] for dataquery
      const selector = options?.[flipComponentDropdown?.key]?.value || options?.[flipComponentDropdown?.key];
      return (
        <>
          <div className={`${isHorizontalLayout ? '' : 'row'}`}>
            {flipComponentDropdown.commonFields && getLayout(flipComponentDropdown.commonFields)}
            <div
              className={cx('my-2', {
                'col-md-12': !flipComponentDropdown.className && !isHorizontalLayout,
                'd-flex': isHorizontalLayout,
                'dynamic-form-row': isHorizontalLayout,
                [flipComponentDropdown.className]: !!flipComponentDropdown.className,
              })}
            >
              {(flipComponentDropdown.label || isHorizontalLayout) && (
                <label
                  className={cx('form-label')}
                  data-cy={`${String(flipComponentDropdown.label)
                    .toLocaleLowerCase()
                    .replace(/\s+/g, '-')}-dropdown-label`}
                >
                  {flipComponentDropdown.label}
                </label>
              )}
              <div data-cy={'query-select-dropdown'} className={cx({ 'flex-grow-1': isHorizontalLayout })}>
                <Select
                  {...getElementProps(flipComponentDropdown)}
                  styles={computeSelectStyles ? computeSelectStyles('100%') : {}}
                  useCustomStyles={computeSelectStyles ? true : false}
                />
              </div>
              {flipComponentDropdown.helpText && (
                <span className="flip-dropdown-help-text">{flipComponentDropdown.helpText}</span>
              )}
            </div>
          </div>
          {getLayout(obj[selector])}
        </>
      );
    }
  };

  const flipComponentDropdown = isFlipComponentDropdown(schema.properties);

  if (flipComponentDropdown) {
    return flipComponentDropdown;
  }

  return getLayout(schema.properties);
};

export default DynamicForm;<|MERGE_RESOLUTION|>--- conflicted
+++ resolved
@@ -155,19 +155,16 @@
         return OpenApi;
       case 'react-component-zendesk':
         return Zendesk;
-<<<<<<< HEAD
       case 'react-component-supabase-filter':
         return SupabaseFilter;
       case 'react-component-supabase-sort':
         return SupabaseSort;
       case 'react-component-supabase-column':
         return SupabaseColumn;
-=======
       case 'filters':
         return ConditionFilter;
       case 'sorts':
         return CondtionSort;
->>>>>>> 58f5787d
       default:
         return <div>Type is invalid</div>;
     }
@@ -370,37 +367,28 @@
           spec: options.spec?.value,
           workspaceConstants: currentOrgEnvironmentConstants,
         };
-<<<<<<< HEAD
       case 'react-component-supabase-filter':
-=======
       case 'filters':
->>>>>>> 58f5787d
         return {
           operators: list || [],
           value: options?.[key] ?? {},
           onChange: (value) => optionchanged(key, value),
           placeholders,
         };
-<<<<<<< HEAD
       case 'react-component-supabase-sort':
-=======
       case 'sorts':
->>>>>>> 58f5787d
         return {
           orders: list || [],
           value: options?.[key] ?? {},
           onChange: (value) => optionchanged(key, value),
           placeholders,
         };
-<<<<<<< HEAD
       case 'react-component-supabase-column':
         return {
           value: options?.[key] ?? {},
           onChange: (value) => optionchanged(key, value),
           placeholders,
         };
-=======
->>>>>>> 58f5787d
       default:
         return {};
     }
