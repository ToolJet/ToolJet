--- conflicted
+++ resolved
@@ -33,13 +33,9 @@
   computeSelectStyles = false,
 }) => {
   const [computedProps, setComputedProps] = React.useState({});
-<<<<<<< HEAD
   const currentState = useCurrentStateStore();
-=======
-
   const [workspaceVariables, setWorkspaceVariables] = React.useState([]);
 
->>>>>>> ee769780
   // if(schema.properties)  todo add empty check
   React.useLayoutEffect(() => {
     if (!isEditMode || isEmpty(options)) {
