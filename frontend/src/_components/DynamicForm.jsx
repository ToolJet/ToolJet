import React from 'react';
import cx from 'classnames';
import Input from '@/_ui/Input';
import Textarea from '@/_ui/Textarea';
import Select from '@/_ui/Select';
import Headers from '@/_ui/HttpHeaders';
import OAuth from '@/_ui/OAuth';
import Toggle from '@/_ui/Toggle';
import OpenApi from '@/_ui/OpenAPI';
import { Checkbox, CheckboxGroup } from '@/_ui/CheckBox';
import { CodeHinter } from '@/Editor/CodeBuilder/CodeHinter';
import GoogleSheets from '@/_components/Googlesheets';
import Slack from '@/_components/Slack';
import Zendesk from '@/_components/Zendesk';
import ToolJetDbOperations from '@/Editor/QueryManager/QueryEditors/TooljetDatabase/ToolJetDbOperations';
import { orgEnvironmentVariableService } from '../_services';

import { find, isEmpty } from 'lodash';
import { ButtonSolid } from './AppButton';
import { useCurrentState } from '@/_stores/currentStateStore';
<<<<<<< HEAD
=======
import { useEditorStore } from '@/_stores/editorStore';
import { shallow } from 'zustand/shallow';
>>>>>>> 6253273c

const DynamicForm = ({
  schema,
  isGDS,
  optionchanged,
  createDataSource,
  options,
  isSaving,
  selectedDataSource,
  isEditMode,
  optionsChanged,
  queryName,
  computeSelectStyles = false,
}) => {
  const [computedProps, setComputedProps] = React.useState({});
  const currentState = useCurrentState();
<<<<<<< HEAD
  const [workspaceVariables, setWorkspaceVariables] = React.useState([]);
=======

  const { isEditorActive } = useEditorStore(
    (state) => ({
      isEditorActive: state?.isEditorActive,
    }),
    shallow
  );
>>>>>>> 6253273c

  const [workspaceVariables, setWorkspaceVariables] = React.useState([]);
  // if(schema.properties)  todo add empty check
  React.useLayoutEffect(() => {
    if (!isEditMode || isEmpty(options)) {
      optionsChanged(schema?.defaults ?? {});
    }

    // eslint-disable-next-line react-hooks/exhaustive-deps
  }, []);

  React.useEffect(() => {
    if (isGDS) {
      orgEnvironmentVariableService.getVariables().then((data) => {
        const client_variables = {};
        const server_variables = {};
        data.variables.map((variable) => {
          if (variable.variable_type === 'server') {
            server_variables[variable.variable_name] = 'HiddenEnvironmentVariable';
          } else {
            client_variables[variable.variable_name] = variable.value;
          }
        });

        setWorkspaceVariables({ client: client_variables, server: server_variables });
      });
    }

    return () => {
      setWorkspaceVariables([]);
    };
    // eslint-disable-next-line react-hooks/exhaustive-deps
  }, []);

  React.useEffect(() => {
    const { properties } = schema;
    if (!isEmpty(properties)) {
      let fields = {};
      let encrpytedFieldsProps = {};
      const flipComponentDropdown = find(properties, ['type', 'dropdown-component-flip']);

      if (flipComponentDropdown) {
        const selector = options?.[flipComponentDropdown?.key]?.value;
        fields = { ...flipComponentDropdown?.commonFields, ...properties[selector] };
      } else {
        fields = { ...properties };
      }

      Object.keys(fields).length > 0 &&
        Object.keys(fields).map((key) => {
          const { type, encrypted } = fields[key];
          if ((type === 'password' || encrypted) && !(key in computedProps)) {
            //Editable encrypted fields only if datasource doesn't exists
            encrpytedFieldsProps[key] = {
              disabled: !!selectedDataSource?.id,
            };
          }
        });
      setComputedProps({ ...computedProps, ...encrpytedFieldsProps });
    }

    // eslint-disable-next-line react-hooks/exhaustive-deps
  }, [options]);

  const getElement = (type) => {
    switch (type) {
      case 'password':
      case 'text':
        return Input;
      case 'textarea':
        return Textarea;
      case 'dropdown':
        return Select;
      case 'toggle':
        return Toggle;
      case 'checkbox':
        return Checkbox;
      case 'checkbox-group':
        return CheckboxGroup;
      case 'tooljetdb-operations':
        return ToolJetDbOperations;
      case 'react-component-headers':
        return Headers;
      case 'react-component-oauth-authentication':
        return OAuth;
      case 'react-component-google-sheets':
        return GoogleSheets;
      case 'react-component-slack':
        return Slack;
      case 'codehinter':
        return CodeHinter;
      case 'react-component-openapi-validator':
        return OpenApi;
      case 'react-component-zendesk':
        return Zendesk;
      default:
        return <div>Type is invalid</div>;
    }
  };

  const handleToggle = (controller) => {
    if (controller) {
      return !options?.[controller]?.value ? ' d-none' : '';
    } else {
      return '';
    }
  };

  const getElementProps = ({
    key,
    list,
    rows = 5,
    helpText,
    description,
    type,
    placeholder = '',
    mode = 'sql',
    lineNumbers = true,
    initialValue,
    height = 'auto',
    width,
    ignoreBraces = false,
    className,
    controller,
  }) => {
    const source = schema?.source?.kind;
    const darkMode = localStorage.getItem('darkMode') === 'true';

    if (!options) return;

    switch (type) {
      case 'password':
      case 'text':
      case 'textarea':
        return {
          type,
          placeholder: options?.[key]?.encrypted ? '**************' : description,
          className: `form-control${handleToggle(controller)}`,
          value: options?.[key]?.value,
          ...(type === 'textarea' && { rows: rows }),
          ...(helpText && { helpText }),
          onChange: (e) => optionchanged(key, e.target.value),
          isGDS,
          workspaceVariables,
        };
      case 'toggle':
        return {
          defaultChecked: options?.[key],
          checked: options?.[key]?.value,
          onChange: (e) => optionchanged(key, e.target.checked),
        };
      case 'dropdown':
      case 'dropdown-component-flip':
        return {
          options: list,
          value: options?.[key]?.value || options?.[key],
          onChange: (value) => optionchanged(key, value),
          width: width || '100%',
          useMenuPortal: queryName ? true : false,
          styles: computeSelectStyles ? computeSelectStyles('100%') : {},
          useCustomStyles: computeSelectStyles ? true : false,
        };

      case 'checkbox-group':
        return {
          options: list,
          values: options?.[key] ?? [],
          onChange: (value) => {
            optionchanged(key, [...value]);
          },
        };

      case 'react-component-headers': {
        let isRenderedAsQueryEditor;
        if (!isEditorActive) {
          isRenderedAsQueryEditor = false;
        } else {
          isRenderedAsQueryEditor = currentState != null;
        }
        return {
          getter: key,
          options: isRenderedAsQueryEditor
            ? options?.[key] ?? schema?.defaults?.[key]
            : options?.[key]?.value ?? schema?.defaults?.[key]?.value,
          optionchanged,
          currentState,
          isRenderedAsQueryEditor,
        };
      }
      case 'react-component-oauth-authentication':
        return {
          isGrpc: source === 'grpc',
          grant_type: options?.grant_type?.value,
          auth_type: options?.auth_type?.value,
          add_token_to: options?.add_token_to?.value,
          header_prefix: options?.header_prefix?.value,
          access_token_url: options?.access_token_url?.value,
          access_token_custom_headers: options?.access_token_custom_headers?.value,
          client_id: options?.client_id?.value,
          client_secret: options?.client_secret?.value,
          client_auth: options?.client_auth?.value,
          scopes: options?.scopes?.value,
          username: options?.username?.value,
          password: options?.password?.value,
          grpc_apiKey_key: options?.grpc_apikey_key?.value,
          grpc_apiKey_value: options?.grpc_apikey_value?.value,
          bearer_token: options?.bearer_token?.value,
          auth_url: options?.auth_url?.value,
          auth_key: options?.auth_key?.value,
          custom_auth_params: options?.custom_auth_params?.value,
          custom_query_params: options?.custom_query_params?.value,
          multiple_auth_enabled: options?.multiple_auth_enabled?.value,
          optionchanged,
        };
      case 'react-component-google-sheets':
      case 'react-component-slack':
      case 'react-component-zendesk':
        return {
          optionchanged,
          createDataSource,
          options,
          isSaving,
          selectedDataSource,
        };
      case 'tooljetdb-operations':
        return {
          currentState,
          optionchanged,
          createDataSource,
          options,
          isSaving,
          selectedDataSource,
          darkMode,
        };
      case 'codehinter':
        return {
          currentState,
          initialValue: options[key]
            ? typeof options[key] === 'string'
              ? options[key]
              : JSON.stringify(options[key])
            : initialValue,
          mode,
          lineNumbers,
          className: className ? className : lineNumbers ? 'query-hinter' : 'codehinter-query-editor-input',
          onChange: (value) => optionchanged(key, value),
          theme: darkMode ? 'monokai' : lineNumbers ? 'duotone-light' : 'default',
          placeholder,
          height,
          width,
          componentName: queryName ? `${queryName}::${key ?? ''}` : null,
          ignoreBraces,
          cyLabel: key ? `${String(key).toLocaleLowerCase().replace(/\s+/g, '-')}` : '',
        };
      case 'react-component-openapi-validator':
        return {
          format: options.format?.value,
          definition: options.definition?.value,
          auth_type: options.auth_type?.value,
          auth_key: options.auth_key?.value,
          username: options.username?.value,
          password: options.password?.value,
          bearer_token: options.bearer_token?.value,
          api_keys: options.api_keys?.value,
          optionchanged,
          grant_type: options.grant_type?.value,
          add_token_to: options.add_token_to?.value,
          header_prefix: options.header_prefix?.value,
          access_token_url: options.access_token_url?.value,
          client_id: options.client_id?.value,
          client_secret: options.client_secret?.value,
          client_auth: options.client_auth?.value,
          scopes: options.scopes?.value,
          auth_url: options.auth_url?.value,
          custom_auth_params: options.custom_auth_params?.value,
          custom_query_params: options.custom_query_params?.value,
          spec: options.spec?.value,
        };
      default:
        return {};
    }
  };

  const getLayout = (obj) => {
    if (isEmpty(obj)) return null;
    const flipComponentDropdown = isFlipComponentDropdown(obj);

    if (flipComponentDropdown) {
      return flipComponentDropdown;
    }

    const handleEncryptedFieldsToggle = (event, field) => {
      const isEditing = computedProps[field]['disabled'];
      setComputedProps({
        ...computedProps,
        [field]: {
          ...computedProps[field],
          disabled: !isEditing,
        },
      });

      if (isEditing) {
        optionchanged(field, '');
      } else {
        //Send old field value if editing mode disabled for encrypted fields
        const newOptions = { ...options };
        const oldFieldValue = selectedDataSource?.['options']?.[field];
        optionsChanged({ ...newOptions, [field]: oldFieldValue });
      }
    };

    return (
      <div className="row">
        {Object.keys(obj).map((key) => {
          const { label, type, encrypted, className } = obj[key];
          const Element = getElement(type);

          return (
            <div className={cx('my-2', { 'col-md-12': !className, [className]: !!className })} key={key}>
              <div className="d-flex align-items-center">
                {label && (
                  <label
                    className="form-label"
                    data-cy={`label-${String(label).toLocaleLowerCase().replace(/\s+/g, '-')}`}
                  >
                    {label}
                  </label>
                )}
                {(type === 'password' || encrypted) && selectedDataSource?.id && (
                  <div className="mx-1 col">
                    <ButtonSolid
                      className="datasource-edit-btn mb-2"
                      type="a"
                      variant="tertiary"
                      target="_blank"
                      rel="noreferrer"
                      onClick={(event) => handleEncryptedFieldsToggle(event, key)}
                    >
                      {computedProps?.[key]?.['disabled'] ? 'Edit' : 'Cancel'}
                    </ButtonSolid>
                  </div>
                )}
                {(type === 'password' || encrypted) && (
                  <div className="col-auto mb-2">
                    <small className="text-green">
                      <img
                        className="mx-2 encrypted-icon"
                        src="assets/images/icons/padlock.svg"
                        width="12"
                        height="12"
                      />
                      Encrypted
                    </small>
                  </div>
                )}
              </div>
              <Element
                {...getElementProps(obj[key])}
                {...computedProps[key]}
                data-cy={`${String(label).toLocaleLowerCase().replace(/\s+/g, '-')}-text-field`}
                customWrap={true} //to be removed after whole ui is same
              />
            </div>
          );
        })}
      </div>
    );
  };

  const isFlipComponentDropdown = (obj) => {
    const flipComponentDropdown = find(obj, ['type', 'dropdown-component-flip']);
    if (flipComponentDropdown) {
      // options[key].value for datasource
      // options[key] for dataquery
      const selector = options?.[flipComponentDropdown?.key]?.value || options?.[flipComponentDropdown?.key];
      return (
        <>
          <div className="row">
            {flipComponentDropdown.commonFields && getLayout(flipComponentDropdown.commonFields)}
            <div
              className={cx('my-2', {
                'col-md-12': !flipComponentDropdown.className,
                [flipComponentDropdown.className]: !!flipComponentDropdown.className,
              })}
            >
              {flipComponentDropdown.label && (
                <label
                  className="form-label"
                  data-cy={`${String(flipComponentDropdown.label)
                    .toLocaleLowerCase()
                    .replace(/\s+/g, '-')}-dropdown-label`}
                >
                  {flipComponentDropdown.label}
                </label>
              )}
              <div data-cy={'query-select-dropdown'}>
                <Select
                  {...getElementProps(flipComponentDropdown)}
                  styles={computeSelectStyles ? computeSelectStyles('100%') : {}}
                  useCustomStyles={computeSelectStyles ? true : false}
                />
              </div>
              {flipComponentDropdown.helpText && (
                <span className="flip-dropdown-help-text">{flipComponentDropdown.helpText}</span>
              )}
            </div>
          </div>
          {getLayout(obj[selector])}
        </>
      );
    }
  };

  const flipComponentDropdown = isFlipComponentDropdown(schema.properties);

  if (flipComponentDropdown) {
    return flipComponentDropdown;
  }

  return getLayout(schema.properties);
};

export default DynamicForm;<|MERGE_RESOLUTION|>--- conflicted
+++ resolved
@@ -18,11 +18,8 @@
 import { find, isEmpty } from 'lodash';
 import { ButtonSolid } from './AppButton';
 import { useCurrentState } from '@/_stores/currentStateStore';
-<<<<<<< HEAD
-=======
 import { useEditorStore } from '@/_stores/editorStore';
 import { shallow } from 'zustand/shallow';
->>>>>>> 6253273c
 
 const DynamicForm = ({
   schema,
@@ -39,9 +36,6 @@
 }) => {
   const [computedProps, setComputedProps] = React.useState({});
   const currentState = useCurrentState();
-<<<<<<< HEAD
-  const [workspaceVariables, setWorkspaceVariables] = React.useState([]);
-=======
 
   const { isEditorActive } = useEditorStore(
     (state) => ({
@@ -49,7 +43,6 @@
     }),
     shallow
   );
->>>>>>> 6253273c
 
   const [workspaceVariables, setWorkspaceVariables] = React.useState([]);
   // if(schema.properties)  todo add empty check
