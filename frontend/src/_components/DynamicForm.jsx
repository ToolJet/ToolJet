import React from 'react';
import cx from 'classnames';
import Input from '@/_ui/Input';
import Textarea from '@/_ui/Textarea';
import Select from '@/_ui/Select';
import Headers from '@/_ui/HttpHeaders';
import OAuth from '@/_ui/OAuth';
import Toggle from '@/_ui/Toggle';
import OpenApi from '@/_ui/OpenAPI';
import { Checkbox, CheckboxGroup } from '@/_ui/CheckBox';
import CodeHinter from '@/Editor/CodeEditor';
import GoogleSheets from '@/_components/Googlesheets';
import Slack from '@/_components/Slack';
import Zendesk from '@/_components/Zendesk';
import { ConditionFilter, CondtionSort, MultiColumn } from '@/_components/MultiConditions';
import ToolJetDbOperations from '@/Editor/QueryManager/QueryEditors/TooljetDatabase/ToolJetDbOperations';
import { orgEnvironmentVariableService, orgEnvironmentConstantService } from '../_services';

import { find, isEmpty } from 'lodash';
import { ButtonSolid } from './AppButton';
import { useCurrentState } from '@/_stores/currentStateStore';
import { useGlobalDataSourcesStatus } from '@/_stores/dataSourcesStore';
import { useEditorStore } from '@/_stores/editorStore';
import { shallow } from 'zustand/shallow';
import { canDeleteDataSource, canUpdateDataSource } from '@/_helpers';

const DynamicForm = ({
  schema,
  isGDS,
  optionchanged,
  createDataSource,
  options,
  isSaving,
  selectedDataSource,
  isEditMode,
  optionsChanged,
  queryName,
  computeSelectStyles = false,
  currentAppEnvironmentId,
  setDefaultOptions,
  disableMenuPortal = false,
  onBlur,
  layout = 'vertical',
}) => {
  const [computedProps, setComputedProps] = React.useState({});
  const isHorizontalLayout = layout === 'horizontal';
  const currentState = useCurrentState();
  const prevDataSourceIdRef = React.useRef(selectedDataSource?.id);

  const [currentOrgEnvironmentConstants, setCurrentOrgEnvironmentConstants] = React.useState([]);
  const { isEditorActive } = useEditorStore(
    (state) => ({
      isEditorActive: state?.isEditorActive,
    }),
    shallow
  );

  const globalDataSourcesStatus = useGlobalDataSourcesStatus();
  const { isEditing: isDataSourceEditing } = globalDataSourcesStatus;

  const [workspaceVariables, setWorkspaceVariables] = React.useState([]);
  // if(schema.properties)  todo add empty check
  React.useLayoutEffect(() => {
    if (!isEditMode || isEmpty(options)) {
      typeof setDefaultOptions === 'function' && setDefaultOptions(schema?.defaults);
      optionsChanged(schema?.defaults ?? {});
    }

    // eslint-disable-next-line react-hooks/exhaustive-deps
  }, []);

  React.useEffect(() => {
    if (isGDS) {
      orgEnvironmentConstantService.getConstantsFromEnvironment(currentAppEnvironmentId).then((data) => {
        const constants = {};
        data.constants.map((constant) => {
          constants[constant.name] = constant.value;
        });

        setCurrentOrgEnvironmentConstants(constants);
      });

      orgEnvironmentVariableService.getVariables().then((data) => {
        const client_variables = {};
        const server_variables = {};
        data.variables.map((variable) => {
          if (variable.variable_type === 'server') {
            server_variables[variable.variable_name] = 'HiddenEnvironmentVariable';
          } else {
            client_variables[variable.variable_name] = variable.value;
          }
        });

        setWorkspaceVariables({ client: client_variables, server: server_variables });
      });
    }

    return () => {
      setWorkspaceVariables([]);
      setCurrentOrgEnvironmentConstants([]);
    };
    // eslint-disable-next-line react-hooks/exhaustive-deps
  }, [currentAppEnvironmentId]);

  React.useEffect(() => {
    const prevDataSourceId = prevDataSourceIdRef.current;
    prevDataSourceIdRef.current = selectedDataSource?.id;
    const { properties } = schema;
    if (!isEmpty(properties)) {
      let fields = {};
      let encrpytedFieldsProps = {};
      const flipComponentDropdown = find(properties, ['type', 'dropdown-component-flip']);

      if (flipComponentDropdown) {
        const selector = options?.[flipComponentDropdown?.key]?.value;
        fields = { ...flipComponentDropdown?.commonFields, ...properties[selector] };
      } else {
        fields = { ...properties };
      }

      Object.keys(fields).length > 0 &&
        Object.keys(fields).map((key) => {
          const { type, encrypted, key: propertyKey } = fields[key];
          if (!canUpdateDataSource(selectedDataSource?.id) && !canDeleteDataSource()) {
            //Editable encrypted fields only if datasource doesn't exists
            encrpytedFieldsProps[propertyKey] = {
              disabled: !!selectedDataSource?.id,
            };
          } else if (!isDataSourceEditing) {
            if (type === 'password' || encrypted) {
              //Editable encrypted fields only if datasource doesn't exists
              encrpytedFieldsProps[propertyKey] = {
                disabled: true,
              };
            }
          } else {
            if ((type === 'password' || encrypted) && !(propertyKey in computedProps)) {
              //Editable encrypted fields only if datasource doesn't exists
              encrpytedFieldsProps[propertyKey] = {
                disabled: !!selectedDataSource?.id,
              };
            }
          }
        });
      if (prevDataSourceId !== selectedDataSource?.id) {
        setComputedProps({ ...encrpytedFieldsProps });
      } else {
        setComputedProps({ ...computedProps, ...encrpytedFieldsProps });
      }
    }
    // eslint-disable-next-line react-hooks/exhaustive-deps
  }, [selectedDataSource?.id, options, isDataSourceEditing]);

  const getElement = (type) => {
    switch (type) {
      case 'password':
      case 'text':
        return Input;
      case 'textarea':
        return Textarea;
      case 'dropdown':
        return Select;
      case 'toggle':
        return Toggle;
      case 'checkbox':
        return Checkbox;
      case 'checkbox-group':
        return CheckboxGroup;
      case 'tooljetdb-operations':
        return ToolJetDbOperations;
      case 'react-component-headers':
        return Headers;
      case 'react-component-oauth-authentication':
        return OAuth;
      case 'react-component-google-sheets':
        return GoogleSheets;
      case 'react-component-slack':
        return Slack;
      case 'codehinter':
        return CodeHinter;
      case 'react-component-openapi-validator':
        return OpenApi;
      case 'react-component-zendesk':
        return Zendesk;
      case 'columns':
        return MultiColumn;
      case 'filters':
        return ConditionFilter;
      case 'sorts':
        return CondtionSort;
      default:
        return <div>Type is invalid</div>;
    }
  };

  const handleToggle = (controller) => {
    if (controller) {
      return !options?.[controller]?.value ? ' d-none' : '';
    } else {
      return '';
    }
  };

  const getElementProps = ({
    key,
    list,
    rows = 5,
    helpText,
    description,
    type,
    placeholder = '',
    mode = 'sql',
    lineNumbers = true,
    initialValue,
    height = 'auto',
    width,
    ignoreBraces = false,
    className,
    controller,
    encrypted,
<<<<<<< HEAD
    editorType = 'basic',
=======
    placeholders = {},
>>>>>>> 84a3f457
  }) => {
    const source = schema?.source?.kind;
    const darkMode = localStorage.getItem('darkMode') === 'true';

    if (!options) return;

    switch (type) {
      case 'password':
      case 'text':
      case 'textarea': {
        const useEncrypted =
          (options?.[key]?.encrypted !== undefined ? options?.[key].encrypted : encrypted) || type === 'password';
        return {
          type,
          placeholder: useEncrypted ? '**************' : description,
          className: `form-control${handleToggle(controller)}`,
          value: options?.[key]?.value || '',
          ...(type === 'textarea' && { rows: rows }),
          ...(helpText && { helpText }),
          onChange: (e) => optionchanged(key, e.target.value, true), //shouldNotAutoSave is true because autosave should occur during onBlur, not after each character change (in optionchanged).
          onblur: () => onBlur(),
          isGDS,
          workspaceVariables,
          workspaceConstants: currentOrgEnvironmentConstants,
          encrypted: useEncrypted,
        };
      }
      case 'toggle':
        return {
          defaultChecked: options?.[key],
          checked: options?.[key]?.value,
          onChange: (e) => optionchanged(key, e.target.checked),
        };
      case 'dropdown':
      case 'dropdown-component-flip':
        return {
          options: list,
          value: options?.[key]?.value || options?.[key],
          onChange: (value) => optionchanged(key, value),
          width: width || '100%',
          useMenuPortal: disableMenuPortal ? false : queryName ? true : false,
          styles: computeSelectStyles ? computeSelectStyles('100%') : {},
          useCustomStyles: computeSelectStyles ? true : false,
          isDisabled: !canUpdateDataSource(selectedDataSource?.id) && !canDeleteDataSource(),
          encrypted: options?.[key]?.encrypted,
        };

      case 'checkbox-group':
        return {
          options: list,
          values: options?.[key] ?? [],
          onChange: (value) => {
            optionchanged(key, [...value]);
          },
        };

      case 'react-component-headers': {
        let isRenderedAsQueryEditor;
        if (isGDS) {
          isRenderedAsQueryEditor = false;
        } else {
          isRenderedAsQueryEditor = !isGDS && currentState != null;
        }
        return {
          getter: key,
          options: isRenderedAsQueryEditor
            ? options?.[key] ?? schema?.defaults?.[key]
            : options?.[key]?.value ?? schema?.defaults?.[key]?.value,
          optionchanged,
          currentState,
          isRenderedAsQueryEditor,
          workspaceConstants: currentOrgEnvironmentConstants,
          isDisabled: !canUpdateDataSource(selectedDataSource?.id) && !canDeleteDataSource(),
          encrypted: options?.[key]?.encrypted,
        };
      }
      case 'react-component-oauth-authentication':
        return {
          isGrpc: source === 'grpc',
          grant_type: options?.grant_type?.value,
          auth_type: options?.auth_type?.value,
          add_token_to: options?.add_token_to?.value,
          header_prefix: options?.header_prefix?.value,
          access_token_url: options?.access_token_url?.value,
          access_token_custom_headers: options?.access_token_custom_headers?.value,
          client_id: options?.client_id?.value,
          client_secret: options?.client_secret?.value,
          client_auth: options?.client_auth?.value,
          scopes: options?.scopes?.value,
          username: options?.username?.value,
          password: options?.password?.value,
          grpc_apiKey_key: options?.grpc_apikey_key?.value,
          grpc_apiKey_value: options?.grpc_apikey_value?.value,
          bearer_token: options?.bearer_token?.value,
          auth_url: options?.auth_url?.value,
          auth_key: options?.auth_key?.value,
          custom_auth_params: options?.custom_auth_params?.value,
          custom_query_params: options?.custom_query_params?.value,
          multiple_auth_enabled: options?.multiple_auth_enabled?.value,
          optionchanged,
          workspaceConstants: currentOrgEnvironmentConstants,
          isDisabled: !canUpdateDataSource(selectedDataSource?.id) && !canDeleteDataSource(),
          options,
          optionsChanged,
          selectedDataSource,
        };
      case 'react-component-google-sheets':
      case 'react-component-slack':
      case 'react-component-zendesk':
        return {
          optionchanged,
          createDataSource,
          options,
          isSaving,
          selectedDataSource,
          currentAppEnvironmentId,
          workspaceConstants: currentOrgEnvironmentConstants,
          isDisabled: !canUpdateDataSource(selectedDataSource?.id) && !canDeleteDataSource(),
          optionsChanged,
        };
      case 'tooljetdb-operations':
        return {
          currentState,
          optionchanged,
          createDataSource,
          options,
          isSaving,
          selectedDataSource,
          darkMode,
        };
      case 'codehinter':
        return {
          type: editorType,
          currentState,
          initialValue: options[key]
            ? typeof options[key] === 'string'
              ? options[key]
              : JSON.stringify(options[key])
            : initialValue,
          lang: mode,
          lineNumbers,
          className: className ? className : lineNumbers ? 'query-hinter' : 'codehinter-query-editor-input',
          onChange: (value) => optionchanged(key, value),
          placeholder,
          height,
          width,
          componentName: queryName ? `${queryName}::${key ?? ''}` : null,
          cyLabel: key ? `${String(key).toLocaleLowerCase().replace(/\s+/g, '-')}` : '',
        };
      case 'react-component-openapi-validator':
        return {
          format: options.format?.value,
          definition: options.definition?.value,
          auth_type: options.auth_type?.value,
          auth_key: options.auth_key?.value,
          username: options.username?.value,
          password: options.password?.value,
          bearer_token: options.bearer_token?.value,
          api_keys: options.api_keys?.value,
          optionchanged,
          grant_type: options.grant_type?.value,
          add_token_to: options.add_token_to?.value,
          header_prefix: options.header_prefix?.value,
          access_token_url: options.access_token_url?.value,
          access_token_custom_headers: options.access_token_custom_headers?.value,
          client_id: options.client_id?.value,
          client_secret: options.client_secret?.value,
          client_auth: options.client_auth?.value,
          scopes: options.scopes?.value,
          auth_url: options.auth_url?.value,
          custom_auth_params: options.custom_auth_params?.value,
          custom_query_params: options.custom_query_params?.value,
          spec: options.spec?.value,
          workspaceConstants: currentOrgEnvironmentConstants,
          isDisabled: !canUpdateDataSource(selectedDataSource?.id) && !canDeleteDataSource(),
        };
      case 'filters':
        return {
          operators: list || [],
          value: options?.[key] ?? {},
          onChange: (value) => optionchanged(key, value),
          placeholders,
        };
      case 'sorts':
        return {
          orders: list || [],
          value: options?.[key] ?? {},
          onChange: (value) => optionchanged(key, value),
          placeholders,
        };
      case 'columns':
        return {
          value: options?.[key] ?? {},
          onChange: (value) => optionchanged(key, value),
          placeholders,
        };
      default:
        return {};
    }
  };

  const getLayout = (obj) => {
    if (isEmpty(obj)) return null;
    const flipComponentDropdown = isFlipComponentDropdown(obj);

    if (flipComponentDropdown) {
      return flipComponentDropdown;
    }

    const handleEncryptedFieldsToggle = (event, field) => {
      if (!canUpdateDataSource(selectedDataSource?.id) && !canDeleteDataSource()) {
        return;
      }
      const isEditing = computedProps[field]['disabled'];
      if (isEditing) {
        optionchanged(field, '');
      } else {
        //Send old field value if editing mode disabled for encrypted fields
        const newOptions = { ...options };
        const oldFieldValue = selectedDataSource?.['options']?.[field];
        if (oldFieldValue) {
          optionsChanged({ ...newOptions, [field]: oldFieldValue });
        } else {
          delete newOptions[field];
          optionsChanged({ ...newOptions });
        }
      }
      setComputedProps({
        ...computedProps,
        [field]: {
          ...computedProps[field],
          disabled: !isEditing,
        },
      });
    };

    return (
      <div className={`${isHorizontalLayout ? '' : 'row'}`}>
        {Object.keys(obj).map((key) => {
          const { label, type, encrypted, className, key: propertyKey } = obj[key];
          const Element = getElement(type);
          const isSpecificComponent = ['tooljetdb-operations'].includes(type);

          return (
            <div
              className={cx('my-2', {
                'col-md-12': !className && !isHorizontalLayout,
                [className]: !!className,
                'd-flex': isHorizontalLayout,
                'dynamic-form-row': isHorizontalLayout,
              })}
              key={key}
            >
              {!isSpecificComponent && (
                <div
                  className={cx('d-flex', {
                    'form-label': isHorizontalLayout,
                    'align-items-center': !isHorizontalLayout,
                  })}
                >
                  {label && (
                    <label
                      className="form-label"
                      data-cy={`label-${String(label).toLocaleLowerCase().replace(/\s+/g, '-')}`}
                    >
                      {label}
                    </label>
                  )}
                  {(type === 'password' || encrypted) && selectedDataSource?.id && (
                    <div className="mx-1 col">
                      <ButtonSolid
                        className="datasource-edit-btn mb-2"
                        type="a"
                        variant="tertiary"
                        target="_blank"
                        rel="noreferrer"
                        disabled={!canUpdateDataSource() && !canDeleteDataSource()}
                        onClick={(event) => handleEncryptedFieldsToggle(event, propertyKey)}
                      >
                        {computedProps?.[propertyKey]?.['disabled'] ? 'Edit' : 'Cancel'}
                      </ButtonSolid>
                    </div>
                  )}
                  {(type === 'password' || encrypted) && (
                    <div className="col-auto mb-2">
                      <small className="text-green">
                        <img
                          className="mx-2 encrypted-icon"
                          src="assets/images/icons/padlock.svg"
                          width="12"
                          height="12"
                        />
                        Encrypted
                      </small>
                    </div>
                  )}
                </div>
              )}
              <div
                className={cx({
                  'flex-grow-1': isHorizontalLayout && !isSpecificComponent,
                  'w-100': isHorizontalLayout && type !== 'codehinter',
                })}
              >
                <Element
                  {...getElementProps(obj[key])}
                  {...computedProps[propertyKey]}
                  data-cy={`${String(label).toLocaleLowerCase().replace(/\s+/g, '-')}-text-field`}
                  //to be removed after whole ui is same
                  isHorizontalLayout={isHorizontalLayout}
                />
              </div>
            </div>
          );
        })}
      </div>
    );
  };

  const isFlipComponentDropdown = (obj) => {
    const flipComponentDropdown = find(obj, ['type', 'dropdown-component-flip']);
    if (flipComponentDropdown) {
      // options[key].value for datasource
      // options[key] for dataquery
      const selector = options?.[flipComponentDropdown?.key]?.value || options?.[flipComponentDropdown?.key];
      return (
        <>
          <div className={`${isHorizontalLayout ? '' : 'row'}`}>
            {flipComponentDropdown.commonFields && getLayout(flipComponentDropdown.commonFields)}
            <div
              className={cx('my-2', {
                'col-md-12': !flipComponentDropdown.className && !isHorizontalLayout,
                'd-flex': isHorizontalLayout,
                'dynamic-form-row': isHorizontalLayout,
                [flipComponentDropdown.className]: !!flipComponentDropdown.className,
              })}
            >
              {(flipComponentDropdown.label || isHorizontalLayout) && (
                <label
                  className={cx('form-label')}
                  data-cy={`${String(flipComponentDropdown.label)
                    .toLocaleLowerCase()
                    .replace(/\s+/g, '-')}-dropdown-label`}
                >
                  {flipComponentDropdown.label}
                </label>
              )}
              <div data-cy={'query-select-dropdown'} className={cx({ 'flex-grow-1': isHorizontalLayout })}>
                <Select
                  {...getElementProps(flipComponentDropdown)}
                  styles={computeSelectStyles ? computeSelectStyles('100%') : {}}
                  useCustomStyles={computeSelectStyles ? true : false}
                />
              </div>
              {flipComponentDropdown.helpText && (
                <span className="flip-dropdown-help-text">{flipComponentDropdown.helpText}</span>
              )}
            </div>
          </div>
          {getLayout(obj[selector])}
        </>
      );
    }
  };

  const flipComponentDropdown = isFlipComponentDropdown(schema.properties);

  if (flipComponentDropdown) {
    return flipComponentDropdown;
  }

  return getLayout(schema.properties);
};

export default DynamicForm;<|MERGE_RESOLUTION|>--- conflicted
+++ resolved
@@ -218,11 +218,8 @@
     className,
     controller,
     encrypted,
-<<<<<<< HEAD
+    placeholders = {},
     editorType = 'basic',
-=======
-    placeholders = {},
->>>>>>> 84a3f457
   }) => {
     const source = schema?.source?.kind;
     const darkMode = localStorage.getItem('darkMode') === 'true';
