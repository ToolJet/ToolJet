import React from 'react';
import cx from 'classnames';
import Input from '@/_ui/Input';
import Textarea from '@/_ui/Textarea';
import Select from '@/_ui/Select';
import Headers from '@/_ui/HttpHeaders';
import Sort from '@/_ui/Sort';
import OAuth from '@/_ui/OAuth';
import Toggle from '@/_ui/Toggle';
import OpenApi from '@/_ui/OpenAPI';
import { Checkbox, CheckboxGroup } from '@/_ui/CheckBox';
import CodeHinter from '@/AppBuilder/CodeEditor';
import GoogleSheets from '@/_components/Googlesheets';
import Slack from '@/_components/Slack';
import Zendesk from '@/_components/Zendesk';
import ApiEndpointInput from '@/_components/ApiEndpointInput';
import ApiEndpointInputOld from './ApiEndpointInputOld';
import { ConditionFilter, CondtionSort, MultiColumn } from '@/_components/MultiConditions';
import ToolJetDbOperations from '@/AppBuilder/QueryManager/QueryEditors/TooljetDatabase/ToolJetDbOperations';
import { orgEnvironmentConstantService } from '../_services';
import { filter, find, isEmpty } from 'lodash';
import { ButtonSolid } from './AppButton';
import { useGlobalDataSourcesStatus } from '@/_stores/dataSourcesStore';
import { canDeleteDataSource, canUpdateDataSource } from '@/_helpers';
import { Constants } from '@/_helpers/utils';
import { OverlayTrigger, Tooltip } from 'react-bootstrap';
import Sharepoint from '@/_components/Sharepoint';
import AccordionForm from './AccordionForm';
import { generateCypressDataCy } from '../modules/common/helpers/cypressHelpers';
import OAuthWrapper from './OAuthWrapper';

const DynamicForm = ({
  schema,
  isGDS,
  optionchanged,
  createDataSource,
  options,
  isSaving,
  selectedDataSource,
  isEditMode,
  optionsChanged,
  queryName,
  computeSelectStyles = false,
  currentAppEnvironmentId,
  setDefaultOptions,
  disableMenuPortal = false,
  onBlur,
  layout = 'vertical',
  renderCopilot,
<<<<<<< HEAD
  elementsProps = null,
=======
>>>>>>> 1b1c1336
}) => {
  const [computedProps, setComputedProps] = React.useState({});
  const isHorizontalLayout = layout === 'horizontal';
  const prevDataSourceIdRef = React.useRef(selectedDataSource?.id);

  const globalDataSourcesStatus = useGlobalDataSourcesStatus();
  const { isEditing: isDataSourceEditing } = globalDataSourcesStatus;

  const [workspaceVariables, setWorkspaceVariables] = React.useState([]);
  const [currentOrgEnvironmentConstants, setCurrentOrgEnvironmentConstants] = React.useState([]);

  // if(schema.properties)  todo add empty check
  React.useLayoutEffect(() => {
    if (!isEditMode || isEmpty(options)) {
      typeof setDefaultOptions === 'function' && setDefaultOptions(schema?.defaults);
      optionsChanged(schema?.defaults ?? {});
    }

    // eslint-disable-next-line react-hooks/exhaustive-deps
  }, []);

  React.useEffect(() => {
    if (isGDS) {
      orgEnvironmentConstantService.getConstantsFromEnvironment(currentAppEnvironmentId).then((data) => {
        const constants = {
          globals: {},
          secrets: {},
        };
        data.constants.forEach((constant) => {
          if (constant.type === Constants.Secret) {
            constants.secrets[constant.name] = constant.value;
          } else {
            constants.globals[constant.name] = constant.value;
          }
        });

        setCurrentOrgEnvironmentConstants(constants);
      });
    }

    return () => {
      setWorkspaceVariables([]);
      setCurrentOrgEnvironmentConstants([]);
    };
    // eslint-disable-next-line react-hooks/exhaustive-deps
  }, [currentAppEnvironmentId]);

  React.useEffect(() => {
    const prevDataSourceId = prevDataSourceIdRef.current;
    prevDataSourceIdRef.current = selectedDataSource?.id;
    const { properties } = schema;
    if (!isEmpty(properties)) {
      let fields = {};
      let encryptedFieldsProps = {};
      const flipComponentDropdown = find(properties, ['type', 'dropdown-component-flip']);

      if (flipComponentDropdown) {
        const selector = options?.[flipComponentDropdown?.key]?.value;
        const commonFieldsFromSslCertificate = properties[selector]?.ssl_certificate?.commonFields;
        fields = { ...commonFieldsFromSslCertificate, ...flipComponentDropdown?.commonFields, ...properties[selector] };
      } else {
        fields = { ...properties };
      }

      const processFields = (fieldsObject) => {
        Object.keys(fieldsObject).forEach((key) => {
          const field = fieldsObject[key];
          const { type, encrypted, key: propertyKey } = field;

          if (!canUpdateDataSource(selectedDataSource?.id) && !canDeleteDataSource()) {
            encryptedFieldsProps[propertyKey] = {
              disabled: !!selectedDataSource?.id,
            };
          } else if (!isDataSourceEditing) {
            if (type === 'password' || encrypted) {
              encryptedFieldsProps[propertyKey] = {
                disabled: true,
              };
            }
          } else {
            if ((type === 'password' || encrypted) && !(propertyKey in computedProps)) {
              encryptedFieldsProps[propertyKey] = {
                disabled: !!selectedDataSource?.id,
              };
            }
          }

          // To check for nested dropdown-component-flip
          if (type === 'dropdown-component-flip') {
            const selectedOption = options?.[field.key]?.value;

            if (field.commonFields) {
              processFields(field.commonFields);
            }

            if (selectedOption && fieldsObject[selectedOption]) {
              processFields(fieldsObject[selectedOption]);
            }
          }
        });
      };

      processFields(fields);

      if (properties.renderForm) {
        Object.keys(properties.renderForm).forEach((sectionKey) => {
          const section = properties.renderForm[sectionKey];
          const { inputs } = section;
          if (inputs) {
            processFields(inputs);
          }
        });
      }

      if (prevDataSourceId !== selectedDataSource?.id) {
        setComputedProps({ ...encryptedFieldsProps });
      } else {
        setComputedProps({ ...computedProps, ...encryptedFieldsProps });
      }
    }
    // eslint-disable-next-line react-hooks/exhaustive-deps
  }, [selectedDataSource?.id, options, isDataSourceEditing]);

  const getElement = (type) => {
    switch (type) {
      case 'password':
      case 'text':
        return Input;
      case 'textarea':
        return Textarea;
      case 'dropdown':
        return Select;
      case 'toggle':
        return Toggle;
      case 'checkbox':
        return Checkbox;
      case 'checkbox-group':
        return CheckboxGroup;
      case 'tooljetdb-operations':
        return ToolJetDbOperations;
      case 'react-component-headers':
        return Headers;
      case 'react-component-sort':
        return Sort;
      case 'react-component-oauth-authentication':
        return OAuth;
      case 'react-component-google-sheets':
        return GoogleSheets;
      case 'react-component-slack':
        return Slack;
      case 'codehinter':
        return CodeHinter;
      case 'react-component-openapi-validator':
        return OpenApi;
      case 'react-component-zendesk':
        return Zendesk;
      case 'columns':
        return MultiColumn;
      case 'filters':
        return ConditionFilter;
      case 'sorts':
        return CondtionSort;
      case 'react-component-api-endpoint':
        return ApiEndpointInput;
      case 'react-component-api-endpoint-old':
        return ApiEndpointInputOld;
      case 'react-component-sharepoint':
        return Sharepoint;
      case 'react-component-oauth':
        return OAuthWrapper;
      default:
        return <div>Type is invalid</div>;
    }
  };

  const handleToggle = (controller) => {
    if (controller) {
      return !options?.[controller]?.value ? ' d-none' : '';
    } else {
      return '';
    }
  };

  const getElementProps = ({
    key,
    list,
    rows = 5,
    helpText: helpTextProp, // For marketplace compatibility
    help_text,
    description,
    type,
    placeholder = '',
    mode = 'sql',
    lineNumbers = true,
    initialValue,
    height = 'auto',
    width,
    ignoreBraces = false,
    className,
    controller,
    encrypted,
    placeholders = {},
    editorType: editorTypeProp, // For marketplace plugins, it currently receives editorType instead of editor_type
    editor_type,
    spec_url = '',
    disabled = false,
    buttonText: buttonTextProp,
    button_text, // For marketplace plugins, it currently receives button_text instead of buttonText
    text,
    subtext,
    oauth_configs,
  }) => {
    const source = schema?.source?.kind;
    const darkMode = localStorage.getItem('darkMode') === 'true';
    const workspaceConstant = options?.[key]?.workspace_constant;
    const isWorkspaceConstant = !!workspaceConstant;

    if (!options) return;
    
    // Select snake_case for marketplace plugins if camelCase is undefined
    const buttonText = buttonTextProp || button_text;
    const editorType = editorTypeProp || editor_type;
    const helpText = helpTextProp || help_text;

    switch (type) {
      case 'password':
      case 'text':
      case 'textarea': {
        const useEncrypted =
          (options?.[key]?.encrypted !== undefined ? options?.[key].encrypted : encrypted) || type === 'password';
        return {
          type,
          placeholder: workspaceConstant ? workspaceConstant : useEncrypted ? '**************' : description,
          className: `form-control${handleToggle(controller)} ${useEncrypted && 'dynamic-form-encrypted-field'}`,
          style: { marginBottom: '0px !important' },
          value: options?.[key]?.value || '',
          ...(type === 'textarea' && { rows: rows }),
          ...(helpText && { helpText }),
          onChange: (e) => optionchanged(key, e.target.value, true), //shouldNotAutoSave is true because autosave should occur during onBlur, not after each character change (in optionchanged).
          onblur: () => onBlur(),
          isGDS,
          workspaceVariables,
          workspaceConstants: currentOrgEnvironmentConstants,
          encrypted: useEncrypted,
          isWorkspaceConstant: isWorkspaceConstant,
        };
      }
      case 'toggle':
        return {
          defaultChecked: options?.[key],
          checked: options?.[key]?.value,
          onChange: (e) => optionchanged(key, e.target.checked),
          text,
          subtext,
        };
      case 'dropdown':
      case 'dropdown-component-flip':
        return {
          options: list,
          value: options?.[key]?.value || options?.[key],
          onChange: (value) => optionchanged(key, value),
          width: width || '100%',
          useMenuPortal: disableMenuPortal ? false : queryName ? true : false,
          styles: computeSelectStyles ? computeSelectStyles('100%') : {},
          useCustomStyles: computeSelectStyles ? true : false,
          isDisabled: !canUpdateDataSource(selectedDataSource?.id) && !canDeleteDataSource(),
          encrypted: options?.[key]?.encrypted,
        };
      case 'checkbox-group':
        return {
          options: list,
          values: options?.[key] ?? [],
          onChange: (value) => {
            optionchanged(key, [...value]);
          },
        };

      case 'react-component-headers': {
        let isRenderedAsQueryEditor;
        if (isGDS) {
          isRenderedAsQueryEditor = false;
        } else {
          isRenderedAsQueryEditor = !isGDS;
        }
        return {
          getter: key,
          options: isRenderedAsQueryEditor
            ? options?.[key] ?? schema?.defaults?.[key]
            : options?.[key]?.value ?? schema?.defaults?.[key]?.value,
          optionchanged,
          isRenderedAsQueryEditor,
          workspaceConstants: currentOrgEnvironmentConstants,
          isDisabled: !canUpdateDataSource(selectedDataSource?.id) && !canDeleteDataSource(),
          encrypted: options?.[key]?.encrypted,
          buttonText,
          width: width,
          ...elementsProps?.[key],
        };
      }
      case 'react-component-sort': {
        let isRenderedAsQueryEditor;
        if (isGDS) {
          isRenderedAsQueryEditor = false;
        } else {
          isRenderedAsQueryEditor = !isGDS;
        }
        return {
          getter: key,
          options: isRenderedAsQueryEditor
            ? options?.[key] ?? schema?.defaults?.[key]
            : options?.[key]?.value ?? schema?.defaults?.[key]?.value,
          optionchanged,
          isRenderedAsQueryEditor,
          workspaceConstants: currentOrgEnvironmentConstants,
          isDisabled: !canUpdateDataSource(selectedDataSource?.id) && !canDeleteDataSource(),
          encrypted: options?.[key]?.encrypted,
          buttonText,
          width: width,
        };
      }
      case 'react-component-oauth-authentication':
        return {
          isGrpc: source === 'grpc',
          grant_type: options?.grant_type?.value,
          auth_type: options?.auth_type?.value,
          add_token_to: options?.add_token_to?.value,
          header_prefix: options?.header_prefix?.value,
          access_token_url: options?.access_token_url?.value,
          access_token_custom_headers: options?.access_token_custom_headers?.value,
          client_id: options?.client_id?.value,
          client_secret: options?.client_secret?.value,
          client_auth: options?.client_auth?.value,
          scopes: options?.scopes?.value,
          username: options?.username?.value,
          password: options?.password?.value,
          grpc_apiKey_key: options?.grpc_apikey_key?.value,
          grpc_apiKey_value: options?.grpc_apikey_value?.value,
          bearer_token: options?.bearer_token?.value,
          auth_url: options?.auth_url?.value,
          auth_key: options?.auth_key?.value,
          audience: options?.audience?.value,
          custom_auth_params: options?.custom_auth_params?.value,
          custom_query_params: options?.custom_query_params?.value,
          multiple_auth_enabled: options?.multiple_auth_enabled?.value,
          optionchanged,
          workspaceConstants: currentOrgEnvironmentConstants,
          isDisabled: !canUpdateDataSource(selectedDataSource?.id) && !canDeleteDataSource(),
          options,
          optionsChanged,
          selectedDataSource,
        };
      case 'react-component-google-sheets':
      case 'react-component-slack':
      case 'react-component-zendesk':
      case 'react-component-sharepoint':
      case 'react-component-oauth':
        return {
          optionchanged,
          createDataSource,
          options,
          isSaving,
          selectedDataSource,
          currentAppEnvironmentId,
          workspaceConstants: currentOrgEnvironmentConstants,
          isDisabled: !canUpdateDataSource(selectedDataSource?.id) && !canDeleteDataSource(),
          optionsChanged,
          multiple_auth_enabled: options?.multiple_auth_enabled?.value,
          scopes: options?.scopes?.value,
          oauth_configs,
        };
      case 'tooljetdb-operations':
        return {
          optionchanged,
          createDataSource,
          options,
          isSaving,
          selectedDataSource,
          darkMode,
          optionsChanged,
          renderCopilot,
        };
      case 'codehinter': {
        let theme;
        if (darkMode) {
          theme = 'monokai';
        } else if (lineNumbers) {
          theme = 'duotone-light';
        } else {
          theme = 'default';
        }
        return {
          type: editorType,
          initialValue: options[key]
            ? typeof options[key] === 'string'
              ? options[key]
              : JSON.stringify(options[key])
            : initialValue,
          lang: mode,
          lineNumbers,
          className: className ? className : lineNumbers ? 'query-hinter' : 'codehinter-query-editor-input',
          onChange: (value) => optionchanged(key, value),
          theme: theme,
          placeholder,
          height,
          width,
          componentName: queryName ? `${queryName}::${key ?? ''}` : null,
          cyLabel: key ? `${String(key).toLocaleLowerCase().replace(/\s+/g, '-')}` : '',
          disabled,
          delayOnChange: false,
          renderCopilot,
          ...(helpText && { helpText }),
        };
      }
      case 'react-component-openapi-validator':
        return {
          format: options.format?.value,
          definition: options.definition?.value,
          auth_type: options.auth_type?.value,
          auth_key: options.auth_key?.value,
          username: options.username?.value,
          password: options.password?.value,
          bearer_token: options.bearer_token?.value,
          api_keys: options.api_keys?.value,
          optionchanged,
          grant_type: options.grant_type?.value,
          add_token_to: options.add_token_to?.value,
          header_prefix: options.header_prefix?.value,
          access_token_url: options.access_token_url?.value,
          access_token_custom_headers: options.access_token_custom_headers?.value,
          client_id: options.client_id?.value,
          client_secret: options.client_secret?.value,
          client_auth: options.client_auth?.value,
          scopes: options.scopes?.value,
          auth_url: options.auth_url?.value,
          custom_auth_params: options.custom_auth_params?.value,
          custom_query_params: options.custom_query_params?.value,
          spec: options.spec?.value,
          workspaceConstants: currentOrgEnvironmentConstants,
          isDisabled: !canUpdateDataSource(selectedDataSource?.id) && !canDeleteDataSource(),
        };
      case 'filters':
        return {
          operators: list || [],
          value: options?.[key] ?? {},
          onChange: (value) => optionchanged(key, value),
          placeholders,
        };
      case 'sorts':
        return {
          orders: list || [],
          value: options?.[key] ?? {},
          onChange: (value) => optionchanged(key, value),
          placeholders,
        };
      case 'columns':
        return {
          value: options?.[key] ?? {},
          onChange: (value) => optionchanged(key, value),
          placeholders,
        };
      case 'react-component-api-endpoint':
        return {
          specUrl: spec_url,
          optionsChanged,
          options,
          darkMode,
        };
      case 'react-component-api-endpoint-old':
        return {
          specUrl: spec_url,
          optionsChanged,
          options,
          darkMode,
        };
      default:
        return {};
    }
  };

  const getLayout = (obj) => {
    if (isEmpty(obj)) return null;
    const flipComponentDropdown = isFlipComponentDropdown(obj);

    if (flipComponentDropdown) {
      return flipComponentDropdown;
    }

    const handleEncryptedFieldsToggle = (event, field) => {
      if (!canUpdateDataSource(selectedDataSource?.id) && !canDeleteDataSource()) {
        return;
      }
      const isEditing = computedProps[field]['disabled'];
      const workspaceConstant = options?.[field]?.workspace_constant;
      const isWorkspaceConstant = !!workspaceConstant;

      if (isEditing) {
        if (isWorkspaceConstant) {
          optionchanged(field, workspaceConstant);
        } else {
          optionchanged(field, '');
        }
      } else {
        const newOptions = { ...options };
        const oldFieldValue = selectedDataSource?.['options']?.[field];
        if (oldFieldValue) {
          optionsChanged({ ...newOptions, [field]: oldFieldValue });
        } else {
          delete newOptions[field];
          optionsChanged({ ...newOptions });
        }
      }
      setComputedProps({
        ...computedProps,
        [field]: {
          ...computedProps[field],
          disabled: !isEditing,
        },
      });
    };

    const renderLabel = (label, tooltip) => {
      const labelElement = (
        <label
          className="form-label"
          data-cy={`label-${generateCypressDataCy(label)}`}
          style={{ textDecoration: tooltip ? 'underline 2px dashed' : 'none', textDecorationColor: 'var(--slate8)' }}
        >
          {label}
        </label>
      );

      if (tooltip) {
        return (
          <OverlayTrigger
            placement="top"
            trigger="click"
            rootClose
            overlay={<Tooltip id={`tooltip-${label}`}>{tooltip}</Tooltip>}
          >
            {labelElement}
          </OverlayTrigger>
        );
      }

      return labelElement;
    };

    return (
      <div className={`${isHorizontalLayout ? '' : 'row'}`}>
        {Object.keys(obj).map((key) => {
          const { label, type, encrypted, className, key: propertyKey, shouldRenderTheProperty = '' } = obj[key];
          const Element = getElement(type);
          const isSpecificComponent = [
            'tooljetdb-operations',
            'react-component-api-endpoint',
            'react-component-api-endpoint-old',
            'react-component-oauth',
          ].includes(type);
          // shouldRenderTheProperty - key is used for Dynamic connection parameters
          const enabled = shouldRenderTheProperty
            ? selectedDataSource?.options?.[shouldRenderTheProperty]?.value ?? false
            : true;

          return (
            enabled && (
              <div
                className={cx({
                  'my-2': type !== 'react-component-oauth', // Remove my-2 for react-component-oauth to prevent gap
                  'col-md-12': !className && !isHorizontalLayout && type !== 'react-component-oauth',
                  [className]: !!className,
                  'd-flex': isHorizontalLayout,
                  'dynamic-form-row': isHorizontalLayout,
                })}
                data-cy={`${generateCypressDataCy(key)}-section`}
                key={key}
              >
                {!isSpecificComponent && (
                  <div
                    className={cx('d-flex', {
                      'form-label': isHorizontalLayout,
                      'align-items-center': !isHorizontalLayout,
                    })}
                    style={{ minWidth: '100px' }}
                  >
                    {label && renderLabel(label, obj[key].tooltip)}

                    {(type === 'password' || encrypted) && selectedDataSource?.id && (
                      <div className="mx-1 col">
                        <ButtonSolid
                          className="datasource-edit-btn mb-2"
                          type="a"
                          variant="tertiary"
                          target="_blank"
                          rel="noreferrer"
                          disabled={!canUpdateDataSource() && !canDeleteDataSource()}
                          onClick={(event) => handleEncryptedFieldsToggle(event, propertyKey)}
                        >
                          {computedProps?.[propertyKey]?.['disabled'] ? 'Edit' : 'Cancel'}
                        </ButtonSolid>
                      </div>
                    )}
                    {(type === 'password' || encrypted) && (
                      <div className="col-auto mb-2">
                        <small className="text-green">
                          <img
                            className="mx-2 encrypted-icon"
                            src="assets/images/icons/padlock.svg"
                            width="12"
                            height="12"
                          />
                          Encrypted
                        </small>
                      </div>
                    )}
                  </div>
                )}
                <div
                  className={cx(
                    {
                      'flex-grow-1': isHorizontalLayout && !isSpecificComponent,
                      'w-100': isHorizontalLayout && type !== 'codehinter',
                    },
                    'dynamic-form-element'
                  )}
                  style={{ width: '100%' }}
                >
                  <Element
                    key={`${selectedDataSource?.id}-${propertyKey}`}
                    {...getElementProps(obj[key])}
                    {...computedProps[propertyKey]}
                    data-cy={`${generateCypressDataCy(label)}-text-field`}
                    dataCy={obj[key].key.replace(/_/g, '-')}
                    //to be removed after whole ui is same
                    isHorizontalLayout={isHorizontalLayout}
                  />
                </div>
              </div>
            )
          );
        })}
      </div>
    );
  };

  const FlipComponentDropdown = (obj) => {
    const flipComponentDropdowns = filter(obj, ['type', 'dropdown-component-flip']);

    const dropdownComponents = flipComponentDropdowns.map((flipComponentDropdown) => {
      const selector = options?.[flipComponentDropdown?.key]?.value || options?.[flipComponentDropdown?.key];

      return (
        <div key={flipComponentDropdown.key}>
          <div className={isHorizontalLayout ? '' : 'row'}>
            {flipComponentDropdown.commonFields && getLayout(flipComponentDropdown.commonFields)}

            <div
              className={cx('my-2', {
                'col-md-12': !flipComponentDropdown.className && !isHorizontalLayout,
                'd-flex': isHorizontalLayout,
                'dynamic-form-row': isHorizontalLayout,
                [flipComponentDropdown.className]: !!flipComponentDropdown.className,
              })}
            >
              {(flipComponentDropdown.label || isHorizontalLayout) && (
                <label
                  className={cx('form-label')}
                  data-cy={`${generateCypressDataCy(flipComponentDropdown.label)}-dropdown-label`}
                >
                  {flipComponentDropdown.label}
                </label>
              )}

              <div
                data-cy={`${generateCypressDataCy(flipComponentDropdown.label)}-select-dropdown`}
                className={cx({ 'flex-grow-1': isHorizontalLayout })}
              >
                <Select
                  {...getElementProps(flipComponentDropdown)}
                  styles={computeSelectStyles ? computeSelectStyles('100%') : {}}
                  useCustomStyles={computeSelectStyles ? true : false}
                />
              </div>
              {flipComponentDropdown.helpText && (
                <span className="flip-dropdown-help-text">{flipComponentDropdown.helpText}</span>
              )}
            </div>
          </div>

          {getLayout(obj[selector])}
        </div>
      );
    });

    const normalComponents = Object.keys(obj).map((key) => {
      const component = obj[key];

      if (component.type && component.type !== 'dropdown-component-flip') {
        return <div key={key}>{getLayout({ [key]: component })}</div>;
      }
      return null;
    });

    return (
      <>
        {normalComponents}
        {dropdownComponents}
      </>
    );
  };

  const isFormComponent = (obj, getLayout) => {
    const formComponent = find(obj, ['type', 'react-form-component']);
    if (formComponent) {
      return <AccordionForm formComponent={formComponent} getLayout={getLayout} />;
    }
    return null;
  };

  const isFlipComponentDropdown = (obj) => {
    const checkFlipComponents = filter(obj, ['type', 'dropdown-component-flip']);
    if (checkFlipComponents.length > 0) {
      return FlipComponentDropdown(obj);
    } else {
      return null;
    }
  };

  const flipComponentDropdown = isFlipComponentDropdown(schema.properties);
  const formComponent = isFormComponent(schema.properties, getLayout);

  if (flipComponentDropdown) {
    return flipComponentDropdown;
  }
  if (formComponent) {
    return formComponent;
  }

  return getLayout(schema.properties);
};

export default DynamicForm;<|MERGE_RESOLUTION|>--- conflicted
+++ resolved
@@ -47,10 +47,6 @@
   onBlur,
   layout = 'vertical',
   renderCopilot,
-<<<<<<< HEAD
-  elementsProps = null,
-=======
->>>>>>> 1b1c1336
 }) => {
   const [computedProps, setComputedProps] = React.useState({});
   const isHorizontalLayout = layout === 'horizontal';
