import React from 'react';
import cx from 'classnames';
import Input from '@/_ui/Input';
import Textarea from '@/_ui/Textarea';
import Select from '@/_ui/Select';
import Headers from '@/_ui/HttpHeaders';
import OAuth from '@/_ui/OAuth';
import Toggle from '@/_ui/Toggle';
import OpenApi from '@/_ui/OpenAPI';
import { Checkbox, CheckboxGroup } from '@/_ui/CheckBox';
import { CodeHinter } from '@/Editor/CodeBuilder/CodeHinter';
import GoogleSheets from '@/_components/Googlesheets';
import Slack from '@/_components/Slack';
import Zendesk from '@/_components/Zendesk';
<<<<<<< HEAD
import Salesforce from '@/_components/Salesforce';
=======
import { ConditionFilter, CondtionSort, MultiColumn } from '@/_components/MultiConditions';
>>>>>>> e56f458d
import ToolJetDbOperations from '@/Editor/QueryManager/QueryEditors/TooljetDatabase/ToolJetDbOperations';
import { orgEnvironmentVariableService, orgEnvironmentConstantService } from '../_services';

import { find, isEmpty } from 'lodash';
import { ButtonSolid } from './AppButton';
import { useCurrentState } from '@/_stores/currentStateStore';
import { useEditorStore } from '@/_stores/editorStore';
import { shallow } from 'zustand/shallow';

const DynamicForm = ({
  schema,
  isGDS,
  optionchanged,
  createDataSource,
  options,
  isSaving,
  selectedDataSource,
  isEditMode,
  optionsChanged,
  queryName,
  computeSelectStyles = false,
  currentAppEnvironmentId,
  onBlur,
  layout = 'vertical',
}) => {
  const [computedProps, setComputedProps] = React.useState({});
  const isHorizontalLayout = layout === 'horizontal';
  const currentState = useCurrentState();

  const [workspaceVariables, setWorkspaceVariables] = React.useState([]);
  const [currentOrgEnvironmentConstants, setCurrentOrgEnvironmentConstants] = React.useState([]);
  const { isEditorActive } = useEditorStore(
    (state) => ({
      isEditorActive: state?.isEditorActive,
    }),
    shallow
  );

  // if(schema.properties)  todo add empty check
  React.useLayoutEffect(() => {
    if (!isEditMode || isEmpty(options)) {
      optionsChanged(schema?.defaults ?? {});
    }

    // eslint-disable-next-line react-hooks/exhaustive-deps
  }, []);

  React.useEffect(() => {
    if (isGDS) {
      orgEnvironmentConstantService.getConstantsFromEnvironment(currentAppEnvironmentId).then((data) => {
        const constants = {};
        data.constants.map((constant) => {
          constants[constant.name] = constant.value;
        });

        setCurrentOrgEnvironmentConstants(constants);
      });

      orgEnvironmentVariableService.getVariables().then((data) => {
        const client_variables = {};
        const server_variables = {};
        data.variables.map((variable) => {
          if (variable.variable_type === 'server') {
            server_variables[variable.variable_name] = 'HiddenEnvironmentVariable';
          } else {
            client_variables[variable.variable_name] = variable.value;
          }
        });

        setWorkspaceVariables({ client: client_variables, server: server_variables });
      });
    }

    return () => {
      setWorkspaceVariables([]);
      setCurrentOrgEnvironmentConstants([]);
    };
    // eslint-disable-next-line react-hooks/exhaustive-deps
  }, [currentAppEnvironmentId]);

  React.useEffect(() => {
    const { properties } = schema;
    if (!isEmpty(properties)) {
      let fields = {};
      let encrpytedFieldsProps = {};
      const flipComponentDropdown = find(properties, ['type', 'dropdown-component-flip']);

      if (flipComponentDropdown) {
        const selector = options?.[flipComponentDropdown?.key]?.value;
        fields = { ...flipComponentDropdown?.commonFields, ...properties[selector] };
      } else {
        fields = { ...properties };
      }

      Object.keys(fields).length > 0 &&
        Object.keys(fields).map((key) => {
          const { type, encrypted, key: propertyKey } = fields[key];
          if ((type === 'password' || encrypted) && !(propertyKey in computedProps)) {
            //Editable encrypted fields only if datasource doesn't exists
            encrpytedFieldsProps[propertyKey] = {
              disabled: !!selectedDataSource?.id,
            };
          }
        });
      setComputedProps({ ...computedProps, ...encrpytedFieldsProps });
    }

    // eslint-disable-next-line react-hooks/exhaustive-deps
  }, [options]);

  const getElement = (type) => {
    switch (type) {
      case 'password':
      case 'text':
        return Input;
      case 'textarea':
        return Textarea;
      case 'dropdown':
        return Select;
      case 'toggle':
        return Toggle;
      case 'checkbox':
        return Checkbox;
      case 'checkbox-group':
        return CheckboxGroup;
      case 'tooljetdb-operations':
        return ToolJetDbOperations;
      case 'react-component-headers':
        return Headers;
      case 'react-component-oauth-authentication':
        return OAuth;
      case 'react-component-google-sheets':
        return GoogleSheets;
      case 'react-component-slack':
        return Slack;
      case 'codehinter':
        return CodeHinter;
      case 'react-component-openapi-validator':
        return OpenApi;
      case 'react-component-zendesk':
        return Zendesk;
<<<<<<< HEAD
      case 'react-component-salesforce':
        return Salesforce;
=======
      case 'columns':
        return MultiColumn;
      case 'filters':
        return ConditionFilter;
      case 'sorts':
        return CondtionSort;
>>>>>>> e56f458d
      default:
        return <div>Type is invalid</div>;
    }
  };

  const handleToggle = (controller) => {
    if (controller) {
      return !options?.[controller]?.value ? ' d-none' : '';
    } else {
      return '';
    }
  };

  const getElementProps = ({
    key,
    list,
    rows = 5,
    helpText,
    description,
    type,
    placeholder = '',
    mode = 'sql',
    lineNumbers = true,
    initialValue,
    height = 'auto',
    width,
    ignoreBraces = false,
    className,
    controller,
    encrypted,
    placeholders = {},
  }) => {
    const source = schema?.source?.kind;
    const darkMode = localStorage.getItem('darkMode') === 'true';

    if (!options) return;

    switch (type) {
      case 'password':
      case 'text':
      case 'textarea': {
        const useEncrypted =
          (options?.[key]?.encrypted !== undefined ? options?.[key].encrypted : encrypted) || type === 'password';
        return {
          type,
          placeholder: useEncrypted ? '**************' : description,
          className: `form-control${handleToggle(controller)}`,
          value: options?.[key]?.value || '',
          ...(type === 'textarea' && { rows: rows }),
          ...(helpText && { helpText }),
          onChange: (e) => optionchanged(key, e.target.value, true), //shouldNotAutoSave is true because autosave should occur during onBlur, not after each character change (in optionchanged).
          onblur: () => onBlur(),
          isGDS,
          workspaceVariables,
          workspaceConstants: currentOrgEnvironmentConstants,
          encrypted: useEncrypted,
        };
      }
      case 'toggle':
        return {
          defaultChecked: options?.[key],
          checked: options?.[key]?.value,
          onChange: (e) => optionchanged(key, e.target.checked),
        };
      case 'dropdown':
      case 'dropdown-component-flip':
        return {
          options: list,
          value: options?.[key]?.value || options?.[key],
          onChange: (value) => optionchanged(key, value),
          width: width || '100%',
          useMenuPortal: queryName ? true : false,
          styles: computeSelectStyles ? computeSelectStyles('100%') : {},
          useCustomStyles: computeSelectStyles ? true : false,
          encrypted: options?.[key]?.encrypted,
        };

      case 'checkbox-group':
        return {
          options: list,
          values: options?.[key] ?? [],
          onChange: (value) => {
            optionchanged(key, [...value]);
          },
        };

      case 'react-component-headers': {
        let isRenderedAsQueryEditor;
        if (!isEditorActive || isGDS) {
          isRenderedAsQueryEditor = false;
        } else {
          isRenderedAsQueryEditor = !isGDS && currentState != null;
        }
        return {
          getter: key,
          options: isRenderedAsQueryEditor
            ? options?.[key] ?? schema?.defaults?.[key]
            : options?.[key]?.value ?? schema?.defaults?.[key]?.value,
          optionchanged,
          currentState,
          isRenderedAsQueryEditor,
          workspaceConstants: currentOrgEnvironmentConstants,
          encrypted: options?.[key]?.encrypted,
        };
      }
      case 'react-component-oauth-authentication':
        return {
          isGrpc: source === 'grpc',
          grant_type: options?.grant_type?.value,
          auth_type: options?.auth_type?.value,
          add_token_to: options?.add_token_to?.value,
          header_prefix: options?.header_prefix?.value,
          access_token_url: options?.access_token_url?.value,
          access_token_custom_headers: options?.access_token_custom_headers?.value,
          client_id: options?.client_id?.value,
          client_secret: options?.client_secret?.value,
          client_auth: options?.client_auth?.value,
          scopes: options?.scopes?.value,
          username: options?.username?.value,
          password: options?.password?.value,
          grpc_apiKey_key: options?.grpc_apikey_key?.value,
          grpc_apiKey_value: options?.grpc_apikey_value?.value,
          bearer_token: options?.bearer_token?.value,
          auth_url: options?.auth_url?.value,
          auth_key: options?.auth_key?.value,
          custom_auth_params: options?.custom_auth_params?.value,
          custom_query_params: options?.custom_query_params?.value,
          multiple_auth_enabled: options?.multiple_auth_enabled?.value,
          optionchanged,
          workspaceConstants: currentOrgEnvironmentConstants,
          options,
          optionsChanged,
          selectedDataSource,
        };
      case 'react-component-google-sheets':
      case 'react-component-slack':
      case 'react-component-zendesk':
      case 'react-component-salesforce':
        return {
          optionchanged,
          createDataSource,
          options,
          isSaving,
          selectedDataSource,
          workspaceConstants: currentOrgEnvironmentConstants,
          optionsChanged,
        };
      case 'tooljetdb-operations':
        return {
          currentState,
          optionchanged,
          createDataSource,
          options,
          isSaving,
          selectedDataSource,
          darkMode,
        };
      case 'codehinter':
        return {
          currentState,
          initialValue: options[key]
            ? typeof options[key] === 'string'
              ? options[key]
              : JSON.stringify(options[key])
            : initialValue,
          mode,
          lineNumbers,
          className: className ? className : lineNumbers ? 'query-hinter' : 'codehinter-query-editor-input',
          onChange: (value) => optionchanged(key, value),
          theme: darkMode ? 'monokai' : lineNumbers ? 'duotone-light' : 'default',
          placeholder,
          height,
          width,
          componentName: queryName ? `${queryName}::${key ?? ''}` : null,
          ignoreBraces,
          cyLabel: key ? `${String(key).toLocaleLowerCase().replace(/\s+/g, '-')}` : '',
        };
      case 'react-component-openapi-validator':
        return {
          format: options.format?.value,
          definition: options.definition?.value,
          auth_type: options.auth_type?.value,
          auth_key: options.auth_key?.value,
          username: options.username?.value,
          password: options.password?.value,
          bearer_token: options.bearer_token?.value,
          api_keys: options.api_keys?.value,
          optionchanged,
          grant_type: options.grant_type?.value,
          add_token_to: options.add_token_to?.value,
          header_prefix: options.header_prefix?.value,
          access_token_url: options.access_token_url?.value,
          access_token_custom_headers: options.access_token_custom_headers?.value,
          client_id: options.client_id?.value,
          client_secret: options.client_secret?.value,
          client_auth: options.client_auth?.value,
          scopes: options.scopes?.value,
          auth_url: options.auth_url?.value,
          custom_auth_params: options.custom_auth_params?.value,
          custom_query_params: options.custom_query_params?.value,
          spec: options.spec?.value,
          workspaceConstants: currentOrgEnvironmentConstants,
        };
      case 'filters':
        return {
          operators: list || [],
          value: options?.[key] ?? {},
          onChange: (value) => optionchanged(key, value),
          placeholders,
        };
      case 'sorts':
        return {
          orders: list || [],
          value: options?.[key] ?? {},
          onChange: (value) => optionchanged(key, value),
          placeholders,
        };
      case 'columns':
        return {
          value: options?.[key] ?? {},
          onChange: (value) => optionchanged(key, value),
          placeholders,
        };
      default:
        return {};
    }
  };

  const getLayout = (obj) => {
    if (isEmpty(obj)) return null;
    const flipComponentDropdown = isFlipComponentDropdown(obj);

    if (flipComponentDropdown) {
      return flipComponentDropdown;
    }

    const handleEncryptedFieldsToggle = (event, field) => {
      const isEditing = computedProps[field]['disabled'];
      if (isEditing) {
        optionchanged(field, '');
      } else {
        //Send old field value if editing mode disabled for encrypted fields
        const newOptions = { ...options };
        const oldFieldValue = selectedDataSource?.['options']?.[field];
        if (oldFieldValue) {
          optionsChanged({ ...newOptions, [field]: oldFieldValue });
        } else {
          delete newOptions[field];
          optionsChanged({ ...newOptions });
        }
      }
      setComputedProps({
        ...computedProps,
        [field]: {
          ...computedProps[field],
          disabled: !isEditing,
        },
      });
    };

    return (
      <div className={`${isHorizontalLayout ? '' : 'row'}`}>
        {Object.keys(obj).map((key) => {
          const { label, type, encrypted, className, key: propertyKey } = obj[key];
          const Element = getElement(type);
          const isSpecificComponent = ['tooljetdb-operations'].includes(type);

          return (
            <div
              className={cx('my-2', {
                'col-md-12': !className && !isHorizontalLayout,
                [className]: !!className,
                'd-flex': isHorizontalLayout,
                'dynamic-form-row': isHorizontalLayout,
              })}
              key={key}
            >
              {!isSpecificComponent && (
                <div
                  className={cx('d-flex', {
                    'form-label': isHorizontalLayout,
                    'align-items-center': !isHorizontalLayout,
                  })}
                >
                  {label && (
                    <label
                      className="form-label"
                      data-cy={`label-${String(label).toLocaleLowerCase().replace(/\s+/g, '-')}`}
                    >
                      {label}
                    </label>
                  )}
                  {(type === 'password' || encrypted) && selectedDataSource?.id && (
                    <div className="mx-1 col">
                      <ButtonSolid
                        className="datasource-edit-btn mb-2"
                        type="a"
                        variant="tertiary"
                        target="_blank"
                        rel="noreferrer"
                        onClick={(event) => handleEncryptedFieldsToggle(event, propertyKey)}
                      >
                        {computedProps?.[propertyKey]?.['disabled'] ? 'Edit' : 'Cancel'}
                      </ButtonSolid>
                    </div>
                  )}
                  {(type === 'password' || encrypted) && (
                    <div className="col-auto mb-2">
                      <small className="text-green">
                        <img
                          className="mx-2 encrypted-icon"
                          src="assets/images/icons/padlock.svg"
                          width="12"
                          height="12"
                        />
                        Encrypted
                      </small>
                    </div>
                  )}
                </div>
              )}
              <div
                className={cx({
                  'flex-grow-1': isHorizontalLayout && !isSpecificComponent,
                  'w-100': isHorizontalLayout && type !== 'codehinter',
                })}
              >
                <Element
                  {...getElementProps(obj[key])}
                  {...computedProps[propertyKey]}
                  data-cy={`${String(label).toLocaleLowerCase().replace(/\s+/g, '-')}-text-field`}
                  //to be removed after whole ui is same
                  isHorizontalLayout={isHorizontalLayout}
                />
              </div>
            </div>
          );
        })}
      </div>
    );
  };

  const isFlipComponentDropdown = (obj) => {
    const flipComponentDropdown = find(obj, ['type', 'dropdown-component-flip']);
    if (flipComponentDropdown) {
      // options[key].value for datasource
      // options[key] for dataquery
      const selector = options?.[flipComponentDropdown?.key]?.value || options?.[flipComponentDropdown?.key];
      return (
        <>
          <div className={`${isHorizontalLayout ? '' : 'row'}`}>
            {flipComponentDropdown.commonFields && getLayout(flipComponentDropdown.commonFields)}
            <div
              className={cx('my-2', {
                'col-md-12': !flipComponentDropdown.className && !isHorizontalLayout,
                'd-flex': isHorizontalLayout,
                'dynamic-form-row': isHorizontalLayout,
                [flipComponentDropdown.className]: !!flipComponentDropdown.className,
              })}
            >
              {(flipComponentDropdown.label || isHorizontalLayout) && (
                <label
                  className={cx('form-label')}
                  data-cy={`${String(flipComponentDropdown.label)
                    .toLocaleLowerCase()
                    .replace(/\s+/g, '-')}-dropdown-label`}
                >
                  {flipComponentDropdown.label}
                </label>
              )}
              <div data-cy={'query-select-dropdown'} className={cx({ 'flex-grow-1': isHorizontalLayout })}>
                <Select
                  {...getElementProps(flipComponentDropdown)}
                  styles={computeSelectStyles ? computeSelectStyles('100%') : {}}
                  useCustomStyles={computeSelectStyles ? true : false}
                />
              </div>
              {flipComponentDropdown.helpText && (
                <span className="flip-dropdown-help-text">{flipComponentDropdown.helpText}</span>
              )}
            </div>
          </div>
          {getLayout(obj[selector])}
        </>
      );
    }
  };

  const flipComponentDropdown = isFlipComponentDropdown(schema.properties);

  if (flipComponentDropdown) {
    return flipComponentDropdown;
  }

  return getLayout(schema.properties);
};

export default DynamicForm;<|MERGE_RESOLUTION|>--- conflicted
+++ resolved
@@ -12,11 +12,8 @@
 import GoogleSheets from '@/_components/Googlesheets';
 import Slack from '@/_components/Slack';
 import Zendesk from '@/_components/Zendesk';
-<<<<<<< HEAD
+import { ConditionFilter, CondtionSort, MultiColumn } from '@/_components/MultiConditions';
 import Salesforce from '@/_components/Salesforce';
-=======
-import { ConditionFilter, CondtionSort, MultiColumn } from '@/_components/MultiConditions';
->>>>>>> e56f458d
 import ToolJetDbOperations from '@/Editor/QueryManager/QueryEditors/TooljetDatabase/ToolJetDbOperations';
 import { orgEnvironmentVariableService, orgEnvironmentConstantService } from '../_services';
 
@@ -158,17 +155,6 @@
         return OpenApi;
       case 'react-component-zendesk':
         return Zendesk;
-<<<<<<< HEAD
-      case 'react-component-salesforce':
-        return Salesforce;
-=======
-      case 'columns':
-        return MultiColumn;
-      case 'filters':
-        return ConditionFilter;
-      case 'sorts':
-        return CondtionSort;
->>>>>>> e56f458d
       default:
         return <div>Type is invalid</div>;
     }
