--- conflicted
+++ resolved
@@ -270,12 +270,8 @@
 
   renderSSOOption = (key, name) => {
     const isEnabledKey = `${key}Enabled`;
-<<<<<<< HEAD
-    const isEnabled = this.state[isEnabledKey];
+    const isEnabled = this.state[isEnabledKey] || false;
     const isFeatureAvailable = !this.protectedSSO.includes(key) || this.state.featureAccess?.[key];
-=======
-    const isEnabled = this.state[isEnabledKey] || false;
->>>>>>> d06ced2f
 
     return (
       <LicenseTooltip
