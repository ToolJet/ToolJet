import React from 'react';
import { toast } from 'react-hot-toast';
import { copyToClipboard } from '@/_helpers/appUtils';
import { withTranslation } from 'react-i18next';
import SolidIcon from '@/_ui/Icon/SolidIcons';
import { ButtonSolid } from '@/_ui/AppButton/AppButton';
import { ToolTip } from '@/_components/ToolTip';
import DisablePasswordLoginModal from './DisablePasswordLoginModal';
import { authenticationService, organizationService } from '@/_services';
import SSOConfiguration from './SsoConfiguration';
import Skeleton from 'react-loading-skeleton';
import Spinner from 'react-bootstrap/Spinner';
class OrganizationLogin extends React.Component {
  constructor(props) {
    super(props);
    this.state = {
      isLoading: true,
      isSaving: false,
      showDisablingPasswordConfirmation: false,
      options: {},
      initialOptions: {},
      hasChanges: false,
      isAnySSOEnabled: false,
      ssoOptions: [],
      defaultSSO: false,
      instanceSSO: [],
    };
    this.copyFunction = this.copyFunction.bind(this);
  }

  async componentDidMount() {
    //Add loader here hm
    await this.setLoginConfigs();
    this.setState({ isLoading: false });
  }

  reset = () => {
    this.setState({ options: { ...this.state.initialOptions }, hasChanges: false });
  };

  normalizeValue = (value) => {
    return value === undefined || value === null ? '' : value.toString().trim();
  };

  checkForChanges = () => {
    const { options, initialOptions } = this.state;
    const hasChanges = Object.keys(options).some(
      (key) => this.normalizeValue(options[key]) !== this.normalizeValue(initialOptions[key])
    );
    this.setState({ hasChanges });
  };

  copyFunction = (input) => {
    let text = document.getElementById(input).innerHTML;
    copyToClipboard(text);
  };

  transformConfigToObject(config) {
    const result = [];
    Object.keys(config).forEach((key) => {
      // Exclude the 'enable_sign_up' key or any other keys you wish to exclude
      if (key !== 'enable_sign_up') {
        result.push({
          sso: key,
          enabled: config[key].enabled,
          configs: config[key].configs || {},
        });
      }
    });
    return result;
  }

  async setLoginConfigs(passwordLogin) {
    const settings = await this.fetchSSOSettings();
    const instanceSSO = this.transformConfigToObject(settings?.instance_configs);
    const organizationSettings = settings?.organization_details;
    const ssoConfigs = organizationSettings?.sso_configs;
    const passwordLoginEnabled = passwordLogin || ssoConfigs?.find((obj) => obj.sso === 'form')?.enabled || false;
    const initialOptions = {
      enableSignUp: organizationSettings?.enable_sign_up || false,
      domain: organizationSettings?.domain,
      passwordLoginEnabled: passwordLoginEnabled,
    };
    this.setState({
      options: { ...initialOptions },
      initialOptions: { ...initialOptions },
      ssoOptions: [...ssoConfigs],
      defaultSSO: organizationSettings?.inherit_s_s_o,
      instanceSSO: [...instanceSSO],
      isAnySSOEnabled:
        ssoConfigs?.some((obj) => obj.sso !== 'form' && obj.enabled) ||
        (organizationSettings?.inherit_s_s_o && instanceSSO?.some((obj) => obj.sso !== 'form' && obj.enabled)),
    });
  }

  updateAnySSOEnabled = async (isAnySSOEnabled) => {
    if (!isAnySSOEnabled) {
      await this.enablePasswordLogin();
    }
    this.setState({ isAnySSOEnabled });
  };

  async fetchSSOSettings() {
    const configs = await organizationService.getSSODetails();
    return configs;
  }

  disablePasswordLogin = async () => {
    this.setState({ isSaving: true });
    const { options } = this.state;
    const passwordLoginData = {
      type: 'form',
      enabled: false,
    };
    try {
      await organizationService.editOrganizationConfigs(passwordLoginData);
      this.setState({
        initialOptions: options,
        hasChanges: false,
      });
      toast.success('Password login disabled successfully!', { position: 'top-center' });
    } catch (error) {
      toast.error('Password login could not be disabled. Please try again!', { position: 'top-center' });
    } finally {
      this.setState({ isSaving: false });
    }
  };

  enablePasswordLogin = async () => {
    this.setState({ isSaving: true });
    const { options } = this.state;
    options.passwordLoginEnabled = true;
    const passwordLoginData = {
      type: 'form',
      enabled: true,
    };
    try {
      await organizationService.editOrganizationConfigs(passwordLoginData);
      this.setState({
        initialOptions: options,
        hasChanges: false,
      });
      toast.success('Password login enabled successfully!', { position: 'top-center' });
    } catch (error) {
      toast.error('Password login could not be enabled. Please try again!', { position: 'top-center' });
    } finally {
      this.setState({ isSaving: false });
    }
  };

  saveSettings = async () => {
    this.setState({ isSaving: true });

    try {
      let updatedFields = {};
      const { options, initialOptions } = this.state;

      for (const [key, value] of Object.entries(options)) {
        if (options[key] !== initialOptions[key]) {
          updatedFields[key] = value;
        }
      }

      if (Object.keys(updatedFields).length > 0) {
        if (updatedFields.passwordLoginEnabled !== undefined) {
          const passwordLoginData = {
            type: 'form',
            enabled: updatedFields.passwordLoginEnabled,
          };
          await organizationService.editOrganizationConfigs(passwordLoginData);
        }

        const { passwordLoginEnabled, ...otherUpdates } = updatedFields;
        if (Object.keys(otherUpdates).length > 0) {
          await organizationService.editOrganization(otherUpdates);
        }

        this.setState({
          initialOptions: options,
          hasChanges: false,
        });

        toast.success('Organization settings have been updated', { position: 'top-center' });
      } else {
        toast.info('No changes to save', { position: 'top-center' });
      }
    } catch (error) {
      toast.error(error.message || 'An error occurred', { position: 'top-center' });
      this.setState({ options: { ...this.state.initialOptions } });
    } finally {
      this.setState({ isSaving: false });
    }
  };

  ssoButtons = (type) => {
    return (
      <div className={`d-flex`}>
        <img width="35px" src={`assets/images/sso-buttons/${type}.svg`} />
      </div>
    );
  };

  handleSaveButtonClick = async () => {
    await this.saveSettings();
    this.setState({ hasChanges: false });
  };

  handleInputChange = (field, event) => {
    const newValue = event.target.value;

    this.setState(
      (prevState) => ({
        options: { ...prevState.options, [field]: newValue },
      }),
      this.checkForChanges
    );
  };

  handleCheckboxChange = (field) => {
    const newValue = !this.state.options[field];
    this.setState(
      (prevState) => ({
        options: { ...prevState.options, [field]: newValue },
      }),
      this.checkForChanges
    );
    if (field === 'passwordLoginEnabled' && !newValue) {
      this.setState({ showDisablingPasswordConfirmation: true });
    }
  };

  render() {
    const { t, darkMode } = this.props;
    const {
      options,
      isSaving,
      showDisablingPasswordConfirmation,
      isAnySSOEnabled,
      ssoOptions,
      defaultSSO,
      instanceSSO,
    } = this.state;
    const flexContainerStyle = {
      display: 'flex',
      flexDirection: 'row',
      alignItems: 'flex-start',
      justifyContent: 'space-between',
      gap: '140px',
    };

    return (
      <div className="wrapper workspace-settings-page animation-fade">
        <div className="page-wrapper">
          <div className="container-xl">
            <div className="card">
              <div className="card-header">
                {this.state.isLoading ? (
                  <Skeleton count={1} height={20} width={90} className="mb-1" />
                ) : (
                  <div className="card-title" data-cy="card-title">
                    {t('header.organization.menus.manageSSO.workspaceLogin.title', 'Workspace login')}
                  </div>
                )}
              </div>
              <div className="card-body" style={flexContainerStyle}>
<<<<<<< HEAD
                <div style={{ width: '50%' }}>
                  <form noValidate className="sso-form-wrap" style={{ width: '472px' }}>
                    <div className="form-group tj-app-input">
                      <label className="form-label bold-text" data-cy="allowed-domain-label">
                        {t('header.organization.menus.manageSSO.generalSettings.domain', `Allowed domains`)}
                      </label>
                      <input
                        type="text"
                        className="form-control"
                        placeholder={t(`Enter allowed domains`)}
                        name="domain"
                        value={options.domain || ''}
                        onChange={(e) => this.handleInputChange('domain', e)}
                        data-cy="allowed-domains"
                      />
                    </div>
                    <div className="tj-text-xxsm mb-3">
                      <div data-cy="allowed-domain-helper-text">
                        {t(
                          'header.organization.menus.manageSSO.generalSettings.supportMultidomains',
                          `Support multiple domains. Enter domain names separated by comma. example: tooljet.com,tooljet.io,yourorganization.com`
                        )}
                      </div>
                    </div>
                    <div className="form-group mb-3">
                      <label className="form-label bold-text" data-cy="workspace-login-url-label">
                        {t('header.organization.menus.manageSSO.generalSettings.loginUrl', `Login URL`)}
                      </label>
                      <div className="d-flex justify-content-between form-control-org-login align-items-center">
                        <p id="login-url" data-cy="workspace-login-url">
                          {`${window.public_config?.TOOLJET_HOST}${
                            window.public_config?.SUB_PATH ? window.public_config?.SUB_PATH : '/'
                          }login/${
                            authenticationService?.currentSessionValue?.current_organization_slug ||
                            authenticationService?.currentSessionValue?.current_organization_id
                          }`}
                        </p>
                        <SolidIcon name="copy" width="16" onClick={() => this.copyFunction('login-url')} />
                      </div>
                      <div className="mt-1 tj-text-xxsm">
                        <div data-cy="workspace-login-help-text">
                          {t(
                            'header.organization.menus.manageSSO.generalSettings.workspaceLogin',
                            `Use this URL to login directly to this workspace`
                          )}
                        </div>
                      </div>
                    </div>
                    <div className="form-group mb-3">
                      <label className="form-check form-switch" style={{ marginBottom: '0px' }}>
                        <input
                          id="enableSignUp"
                          className="form-check-input"
                          type="checkbox"
                          onChange={() => this.handleCheckboxChange('enableSignUp')}
                          checked={options?.enableSignUp === true}
                          data-cy="enable-sign-up-toggle"
                        />
                        <label className="form-check-label bold-text" data-cy="enable-sign-up-label">
                          {'Enable signup'}
                        </label>
                      </label>
                      <div className="help-text danger-text-login">
                        <div data-cy="enable-sign-up-helper-text">
                          Users will be able to sign up as end-users without being invited
=======
                {this.state.isLoading ? (
                  <div
                    style={{
                      display: 'flex',
                      justifyContent: 'center',
                      alignItems: 'center',
                      height: '100%',
                      width: '100%',
                    }}
                  >
                    <Spinner variant="primary" />
                  </div>
                ) : (
                  <>
                    <div style={{ width: '50%' }}>
                      <form noValidate className="sso-form-wrap" style={{ width: '472px' }}>
                        <div className="form-group tj-app-input">
                          <label className="form-label bold-text" data-cy="allowed-domain-label">
                            {t('header.organization.menus.manageSSO.generalSettings.domain', `Allowed domains`)}
                          </label>
                          <input
                            type="text"
                            className="form-control"
                            placeholder={t(`Enter allowed domains`)}
                            name="domain"
                            value={options.domain || ''}
                            onChange={(e) => this.handleInputChange('domain', e)}
                            data-cy="allowed-domains"
                          />
                        </div>
                        <div className="tj-text-xxsm mb-3">
                          <div data-cy="allowed-domain-helper-text">
                            {t(
                              'header.organization.menus.manageSSO.generalSettings.supportMultidomains',
                              `Support multiple domains. Enter domain names separated by comma. example: tooljet.com,tooljet.io,yourorganization.com`
                            )}
                          </div>
>>>>>>> e0a58996
                        </div>
                        <div className="form-group mb-3">
                          <label className="form-label bold-text" data-cy="workspace-login-url-label">
                            {t('header.organization.menus.manageSSO.generalSettings.loginUrl', `Login URL`)}
                          </label>
                          <div className="d-flex justify-content-between form-control align-items-center">
                            <p id="login-url" data-cy="workspace-login-url">
                              {`${window.public_config?.TOOLJET_HOST}${
                                window.public_config?.SUB_PATH ? window.public_config?.SUB_PATH : '/'
                              }login/${
                                authenticationService?.currentSessionValue?.current_organization_slug ||
                                authenticationService?.currentSessionValue?.current_organization_id
                              }`}
                            </p>
                            <SolidIcon name="copy" width="16" onClick={() => this.copyFunction('login-url')} />
                          </div>
                          <div className="mt-1 tj-text-xxsm">
                            <div data-cy="workspace-login-help-text">
                              {t(
                                'header.organization.menus.manageSSO.generalSettings.workspaceLogin',
                                `Use this URL to login directly to this workspace`
                              )}
                            </div>
                          </div>
                        </div>
                        <div className="form-group mb-3">
                          <label className="form-check form-switch" style={{ marginBottom: '0px' }}>
                            <input
                              id="enableSignUp"
                              className="form-check-input"
                              type="checkbox"
                              onChange={() => this.handleCheckboxChange('enableSignUp')}
                              checked={options?.enableSignUp === true}
                              data-cy="enable-sign-up-toggle"
                            />
                            <label className="form-check-label bold-text" data-cy="enable-sign-up-label">
                              {'Enable signup'}
                            </label>
                          </label>
                          <div className="help-text danger-text-login">
                            <div data-cy="enable-sign-up-helper-text">
                              Users will be able to sign up without being invited
                            </div>
                          </div>
                        </div>
                        <div className="form-group mb-3">
                          <ToolTip
                            message="Password login cannot be disabled unless SSO is configured"
                            placement="left"
                            show={!isAnySSOEnabled}
                          >
                            <label className="form-check form-switch" style={{ marginBottom: '0px' }}>
                              <div>
                                <input
                                  id="passwordLogin"
                                  className="form-check-input"
                                  type="checkbox"
                                  onChange={() => this.handleCheckboxChange('passwordLoginEnabled')}
                                  data-cy="password-enable-toggle"
                                  checked={options?.passwordLoginEnabled === true}
                                  disabled={!isAnySSOEnabled}
                                />
                                <label className="form-check-label bold-text" data-cy="label-password-login">
                                  Password login
                                </label>
                              </div>
                            </label>
                          </ToolTip>
                          <div className="help-text tj-text-xsm danger-text-login">
                            <div data-cy="disable-password-helper-text">
                              Disable password login only if your SSO is configured otherwise you will get locked out
                            </div>
                          </div>
                        </div>
                      </form>
                    </div>
                    <div style={{ width: '50%' }}>
                      <SSOConfiguration
                        isAnySSOEnabled={isAnySSOEnabled}
                        ssoOptions={ssoOptions}
                        defaultSSO={defaultSSO}
                        instanceSSO={instanceSSO}
                        onUpdateAnySSOEnabled={this.updateAnySSOEnabled}
                      />
                    </div>
                  </>
                )}
              </div>
              <div className="card-footer">
                {this.state.isLoading ? (
                  <></>
                ) : (
                  <>
                    <ButtonSolid
                      onClick={this.reset}
                      data-cy="cancel-button"
                      variant="tertiary"
                      className="sso-footer-cancel-btn"
                    >
                      {t('globals.cancel', 'Cancel')}
                    </ButtonSolid>
                    <ButtonSolid
                      disabled={!this.state.hasChanges || this.state.isSaving}
                      isLoading={this.state.isSaving}
                      onClick={this.handleSaveButtonClick}
                      data-cy="save-button"
                      variant="primary"
                      className="sso-footer-save-btn"
                      leftIcon="floppydisk"
                      fill="#fff"
                      iconWidth="20"
                    >
                      {t('globals.savechanges', 'Save')}
                    </ButtonSolid>
                  </>
                )}
              </div>
              {this.state.showDisablingPasswordConfirmation && (
                <DisablePasswordLoginModal
                  show={this.state.showDisablingPasswordConfirmation}
                  disablePasswordLogin={this.disablePasswordLogin}
                  setShowModal={(show) => this.setState({ showDisablingPasswordConfirmation: show })}
                  reset={this.reset}
                />
              )}
            </div>
          </div>
        </div>
      </div>
    );
  }
}
export default withTranslation()(OrganizationLogin);<|MERGE_RESOLUTION|>--- conflicted
+++ resolved
@@ -263,73 +263,6 @@
                 )}
               </div>
               <div className="card-body" style={flexContainerStyle}>
-<<<<<<< HEAD
-                <div style={{ width: '50%' }}>
-                  <form noValidate className="sso-form-wrap" style={{ width: '472px' }}>
-                    <div className="form-group tj-app-input">
-                      <label className="form-label bold-text" data-cy="allowed-domain-label">
-                        {t('header.organization.menus.manageSSO.generalSettings.domain', `Allowed domains`)}
-                      </label>
-                      <input
-                        type="text"
-                        className="form-control"
-                        placeholder={t(`Enter allowed domains`)}
-                        name="domain"
-                        value={options.domain || ''}
-                        onChange={(e) => this.handleInputChange('domain', e)}
-                        data-cy="allowed-domains"
-                      />
-                    </div>
-                    <div className="tj-text-xxsm mb-3">
-                      <div data-cy="allowed-domain-helper-text">
-                        {t(
-                          'header.organization.menus.manageSSO.generalSettings.supportMultidomains',
-                          `Support multiple domains. Enter domain names separated by comma. example: tooljet.com,tooljet.io,yourorganization.com`
-                        )}
-                      </div>
-                    </div>
-                    <div className="form-group mb-3">
-                      <label className="form-label bold-text" data-cy="workspace-login-url-label">
-                        {t('header.organization.menus.manageSSO.generalSettings.loginUrl', `Login URL`)}
-                      </label>
-                      <div className="d-flex justify-content-between form-control-org-login align-items-center">
-                        <p id="login-url" data-cy="workspace-login-url">
-                          {`${window.public_config?.TOOLJET_HOST}${
-                            window.public_config?.SUB_PATH ? window.public_config?.SUB_PATH : '/'
-                          }login/${
-                            authenticationService?.currentSessionValue?.current_organization_slug ||
-                            authenticationService?.currentSessionValue?.current_organization_id
-                          }`}
-                        </p>
-                        <SolidIcon name="copy" width="16" onClick={() => this.copyFunction('login-url')} />
-                      </div>
-                      <div className="mt-1 tj-text-xxsm">
-                        <div data-cy="workspace-login-help-text">
-                          {t(
-                            'header.organization.menus.manageSSO.generalSettings.workspaceLogin',
-                            `Use this URL to login directly to this workspace`
-                          )}
-                        </div>
-                      </div>
-                    </div>
-                    <div className="form-group mb-3">
-                      <label className="form-check form-switch" style={{ marginBottom: '0px' }}>
-                        <input
-                          id="enableSignUp"
-                          className="form-check-input"
-                          type="checkbox"
-                          onChange={() => this.handleCheckboxChange('enableSignUp')}
-                          checked={options?.enableSignUp === true}
-                          data-cy="enable-sign-up-toggle"
-                        />
-                        <label className="form-check-label bold-text" data-cy="enable-sign-up-label">
-                          {'Enable signup'}
-                        </label>
-                      </label>
-                      <div className="help-text danger-text-login">
-                        <div data-cy="enable-sign-up-helper-text">
-                          Users will be able to sign up as end-users without being invited
-=======
                 {this.state.isLoading ? (
                   <div
                     style={{
@@ -367,7 +300,6 @@
                               `Support multiple domains. Enter domain names separated by comma. example: tooljet.com,tooljet.io,yourorganization.com`
                             )}
                           </div>
->>>>>>> e0a58996
                         </div>
                         <div className="form-group mb-3">
                           <label className="form-label bold-text" data-cy="workspace-login-url-label">
