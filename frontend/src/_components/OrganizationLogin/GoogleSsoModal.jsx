--- conflicted
+++ resolved
@@ -104,13 +104,8 @@
         }}
       >
         <div>
-<<<<<<< HEAD
-          <label className="switch">
-            <input type="checkbox" checked={enabled} onChange={onToggleChange} data-cy="google-enable-toggle" />
-=======
           <label className="switch" data-cy="google-enable-toggle">
             <input type="checkbox" checked={enabled} onChange={onToggleChange} />
->>>>>>> 7e7aaf2e
             <span className="slider round"></span>
           </label>
           <span className="sso-type-header" data-cy="card-title" style={{ marginBottom: '0px', fontWeight: '500' }}>
