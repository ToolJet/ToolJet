--- conflicted
+++ resolved
@@ -189,7 +189,10 @@
       color: white !important
     }
   }
-<<<<<<< HEAD
+  .dropdown-item {
+    background: unset;
+    color: var(--slate12);
+  }
 }
 
 .inherited-tag {
@@ -278,13 +281,7 @@
   }
 }
 .theme-dark {
-    .form-control {
-      background-color: unset !important;
-    }
-=======
-  .dropdown-item {
-    background: unset;
-    color: var(--slate12);
-  }
->>>>>>> 2e0e6140
+  .form-control {
+    background-color: unset !important;
+  }
 }