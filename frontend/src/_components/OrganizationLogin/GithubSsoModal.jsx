import React, { useState, useEffect } from 'react';
import Modal from '@/HomePage/Modal';
import { useTranslation } from 'react-i18next';
import { organizationService } from '@/_services';
import { toast } from 'react-hot-toast';
import { copyToClipboard } from '@/_helpers/appUtils';
import SolidIcon from '@/_ui/Icon/SolidIcons';
import { ButtonSolid } from '@/_ui/AppButton/AppButton';
import WorkspaceSSOEnableModal from './WorkspaceSSOEnableModal';

export function GithubSSOModal({ settings, onClose, onUpdateSSOSettings, isInstanceOptionEnabled }) {
  const [showModal, setShowModal] = useState(false);
  const [ssoSettings, setSettings] = useState(settings);
  const [enabled, setEnabled] = useState(settings?.enabled || false);
  const [isSaving, setSaving] = useState(false);
  const [configId, setConfigId] = useState(settings?.id);
  const [clientId, setClientId] = useState(settings?.configs?.client_id || '');
  const [hostName, setHostName] = useState(settings?.configs?.host_name || '');
  const [clientSecret, setClientSecret] = useState(settings?.configs?.client_secret || '');
  const [hasChanges, setHasChanges] = useState(false);
  const [showEnablingWorkspaceSSOModal, setShowEnablingWorkspaceSSOModal] = useState(false);
  const { t } = useTranslation();

  useEffect(() => {
    setSettings(settings);
    setEnabled(settings?.enabled || false);
    setClientId(settings?.configs?.client_id || '');
    setHostName(settings?.configs?.host_name || '');
    setClientSecret(settings?.configs?.client_secret || '');
    setShowModal(true);
  }, [settings]);

  useEffect(() => {
    checkChanges();
  }, [clientId, enabled, hostName, clientSecret]);

  const handleClientIdChange = (newClientId) => {
    setClientId(newClientId);
    const changesMade = newClientId !== settings?.configs?.client_id;
    checkChanges();
  };

  const handleHostNameChange = (newHostName) => {
    setHostName(newHostName);
    const changesMade = newHostName !== settings?.configs?.host_name;
    checkChanges();
  };

  const handleClientSecretChange = (newClientSecret) => {
    setClientSecret(newClientSecret);
    const changesMade = newClientSecret !== settings?.configs?.client_secret;
    checkChanges();
  };

  const onToggleChange = () => {
    const newEnabledStatus = !enabled;
    setEnabled(newEnabledStatus);
    checkChanges();
  };

  const checkChanges = () => {
    const hasClientIdChanged = clientId !== settings?.configs?.client_id;
    const hasEnabledChanged = enabled !== settings?.enabled;
    const hasHostNameChanged = hostName !== settings?.configs?.host_name;
    const hasClientSecretChanged = clientSecret != settings?.configs?.client_secret;
    setHasChanges(hasClientIdChanged || hasEnabledChanged || hasHostNameChanged || hasClientSecretChanged);
  };

  const reset = () => {
    setClientId(settings?.configs?.client_id || '');
    setClientSecret(settings?.configs?.client_secret || '');
    setHostName(settings?.configs?.host_name || '');
    setEnabled(settings?.enabled || false);
    setHasChanges(false);
  };

  const copyFunction = (input) => {
    let text = document.getElementById(input).innerHTML;
    copyToClipboard(text);
  };

  const saveSettings = () => {
    setSaving(true);
    organizationService
      .editOrganizationConfigs({ type: 'git', configs: { clientId, clientSecret, hostName }, enabled: enabled })
      .then(
        (data) => {
          setSaving(false);
          data.id && setConfigId(data.id);
          onUpdateSSOSettings('git', {
            id: data?.id || configId,
            configs: { client_id: clientId, client_secret: clientSecret, host_name: hostName },
            enabled: enabled,
          });
          setSettings({
            id: data?.id || configId,
            configs: { client_id: clientId, client_secret: clientSecret, host_name: hostName },
          });
          toast.success('Saved Git SSO configurations', {
            position: 'top-center',
          });
        },
        () => {
          setSaving(false);
          toast.error('Error while saving Git SSO configurations', {
            position: 'top-center',
          });
        }
      );
    setHasChanges(false);
  };

  const initiateSave = () => {
    if (enabled != settings?.enabled && enabled === true && isInstanceOptionEnabled('git')) {
      setShowEnablingWorkspaceSSOModal(true);
    } else {
      saveSettings();
    }
  };

  // GitHeader Component
  function GithubHeader() {
    const { t } = useTranslation();
    return (
      <div
        className="d-flex justify-content-between title-with-toggle"
        style={{
          display: 'flex',
          justifyContent: 'space-between',
          alignItems: 'center',
          width: '100%',
          marginBottom: '0px',
          height: '42px',
        }}
      >
        <div>
<<<<<<< HEAD
          <label className="switch">
            <input type="checkbox" checked={enabled} onChange={onToggleChange} data-cy="github-toggle-input" />
=======
          <label className="switch" data-cy="github-toggle-input">
            <input type="checkbox" checked={enabled} onChange={onToggleChange} />
>>>>>>> 7e7aaf2e
            <span className="slider round"></span>
          </label>
          <span className="sso-type-header" data-cy="card-title" style={{ marginBottom: '0px', fontWeight: '500' }}>
            {t('header.organization.menus.manageSSO.github.title', 'Github')}
          </span>
        </div>
        <div className="card-title" style={{ marginBottom: '0px' }}>
          <span className={`tj-text-xsm ${enabled ? 'enabled-tag' : 'disabled-tag'}`} data-cy="status-label">
            {enabled
              ? t('header.organization.menus.manageSSO.github.enabled', 'Enabled')
              : t('header.organization.menus.manageSSO.github.disabled', 'Disabled')}
          </span>
        </div>
      </div>
    );
  }

  // GitFooter Component
  function GithubFooter() {
    const { t } = useTranslation();
    return (
      <div className="form-footer sso-card-footer" style={{ display: 'flex', gap: '10px', marginTop: '0.5rem' }}>
        <ButtonSolid onClick={onClose} data-cy="cancel-button" variant="tertiary" className="sso-footer-cancel-btn">
          {t('globals.cancel', 'Cancel')}
        </ButtonSolid>
        <ButtonSolid
          disabled={!hasChanges || isSaving}
          isLoading={isSaving}
          onClick={initiateSave}
          data-cy="save-button"
          variant="primary"
          className="sso-footer-save-btn"
          leftIcon="floppydisk"
          fill="#fff"
          iconWidth="20"
        >
          {t('globals.savechanges', 'Save changes')}
        </ButtonSolid>
      </div>
    );
  }

  const renderModalTitle = () => {
    return <GithubHeader />;
  };

  const renderFooterContent = () => {
    return <GithubFooter />;
  };

  return (
    <div>
      {showModal && (
        <Modal
          show={showModal}
          closeModal={onClose}
          title={renderModalTitle()}
          footerContent={renderFooterContent()}
          customClassName="modal-custom-height"
          size="lg"
          closeButton={false}
        >
          {showEnablingWorkspaceSSOModal && <div className="overlay-style"></div>}
          {
            <div className="sso-card-wrapper">
              <div className="card-body">
                <form noValidate className="sso-form-wrap">
                  <div className="form-group mb-3">
                    <label className="form-label" data-cy="host-name-label">
                      {'Host name'}
                    </label>
                    <div className="tj-app-input">
                      <input
                        type="text"
                        className="form-control"
                        placeholder={'Enter Host name'}
                        value={hostName}
                        onChange={(e) => handleHostNameChange(e.target.value)}
                        data-cy="host-name-input"
                      />
                    </div>
                    <div>
                      <div data-cy="git-sso-help-text" className=" tj-text-xxsm git-sso-help-text">
                        {t(
                          'header.organization.menus.manageSSO.github.requiredGithub',
                          'Required if GitHub is self hosted'
                        )}
                      </div>
                    </div>
                  </div>
                  <div className="form-group mb-3">
                    <label className="form-label" data-cy="client-id-label">
                      {'Client ID'}
                    </label>
                    <div className="tj-app-input">
                      <input
                        type="text"
                        className="form-control"
                        placeholder={'Enter Client ID'}
                        value={clientId}
                        onChange={(e) => handleClientIdChange(e.target.value)}
                        data-cy="client-id-input"
                      />
                    </div>
                  </div>
                  <div className="form-group mb-3">
                    <label className="form-label" data-cy="client-secret-label">
                      {'Client secret'}
                      <small className="git- mx-2" data-cy="encripted-label">
                        <SolidIcon name="lock" width="16" />
                        {t('header.organization.menus.manageSSO.github.encrypted', 'Encrypted')}
                      </small>
                    </label>
                    <div className="tj-app-input">
                      <input
                        type="text"
                        className="form-control"
                        placeholder={'Enter Client secret'}
                        value={clientSecret}
                        onChange={(e) => handleClientSecretChange(e.target.value)}
                        data-cy="client-secret-input"
                      />
                    </div>
                  </div>
                  {configId && (
                    <div className="form-group mb-3">
                      <label className="form-label" data-cy="redirect-url-label">
                        {t('header.organization.menus.manageSSO.github.redirectUrl', 'Redirect URL')}
                      </label>
                      <div className="d-flex justify-content-between form-control align-items-center">
                        <p data-cy="redirect-url" id="redirect-url">{`${window.public_config?.TOOLJET_HOST}${
                          window.public_config?.SUB_PATH ? window.public_config?.SUB_PATH : '/'
                        }sso/git/${configId}`}</p>
                        <SolidIcon name="copy" width="16" onClick={() => copyFunction('redirect-url')} />
                      </div>
                    </div>
                  )}
                </form>
              </div>
            </div>
          }
        </Modal>
      )}
      {showEnablingWorkspaceSSOModal && (
        <WorkspaceSSOEnableModal
          show={showEnablingWorkspaceSSOModal}
          ssoKey={'git'}
          saveSettings={saveSettings}
          setShowModal={setShowEnablingWorkspaceSSOModal}
          reset={reset}
        />
      )}
    </div>
  );
}<|MERGE_RESOLUTION|>--- conflicted
+++ resolved
@@ -134,13 +134,8 @@
         }}
       >
         <div>
-<<<<<<< HEAD
-          <label className="switch">
-            <input type="checkbox" checked={enabled} onChange={onToggleChange} data-cy="github-toggle-input" />
-=======
           <label className="switch" data-cy="github-toggle-input">
             <input type="checkbox" checked={enabled} onChange={onToggleChange} />
->>>>>>> 7e7aaf2e
             <span className="slider round"></span>
           </label>
           <span className="sso-type-header" data-cy="card-title" style={{ marginBottom: '0px', fontWeight: '500' }}>
