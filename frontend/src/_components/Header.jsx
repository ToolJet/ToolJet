--- conflicted
+++ resolved
@@ -62,14 +62,11 @@
               </div>
             </a>
             <div className="dropdown-menu dropdown-menu-end dropdown-menu-arrow end-0">
-<<<<<<< HEAD
               {admin && (
                 <Link data-tesid="settingsBtn" to="/audit_logs" className="dropdown-item">
                   Audit Logs
                 </Link>
               )}
-              <Link data-testid="settingsBtn" to="#" onClick={openSettings} className="dropdown-item">
-=======
               <Link
                 data-testid="settingsBtn"
                 to="#"
@@ -77,7 +74,6 @@
                 className="dropdown-item"
                 data-cy="profile-link"
               >
->>>>>>> 5d076bc5
                 Profile
               </Link>
               <Link data-testid="logoutBtn" to="#" onClick={logout} className="dropdown-item" data-cy="logout-link">
