import React, { useState, useEffect } from 'react';
import config from 'config';
import { Link } from 'react-router-dom';
import { authenticationService, userService } from '@/_services';
import { history } from '@/_helpers';
import { DarkModeToggle } from './DarkModeToggle';
import { Organization } from './Organization';
<<<<<<< HEAD
import AppLogo from './AppLogo';
=======
import { NotificationCenter } from './NotificationCenter';
>>>>>>> 584bf111

export const Header = function Header({ switchDarkMode, darkMode }) {
  // eslint-disable-next-line no-unused-vars
  const [pathName, setPathName] = useState(document.location.pathname);
  const [avatar, setAvatar] = useState();
  const { first_name, last_name, avatar_id, admin } = authenticationService.currentUserValue;
  const currentVersion = localStorage.getItem('currentVersion');

  useEffect(() => {
    setPathName(document.location.pathname);
    // eslint-disable-next-line react-hooks/exhaustive-deps
  }, [document.location.pathname]);

  // eslint-disable-next-line react-hooks/exhaustive-deps
  useEffect(() => {
    async function fetchAvatar() {
      const blob = await userService.getAvatar(avatar_id);
      setAvatar(URL.createObjectURL(blob));
    }
    if (avatar_id) fetchAvatar();

    () => avatar && URL.revokeObjectURL(avatar);
    // eslint-disable-next-line react-hooks/exhaustive-deps
  }, [avatar_id]);

  function logout() {
    authenticationService.logout();
    history.push('/login');
  }

  function openSettings() {
    history.push('/settings');
  }

  return (
    <header className="navbar tabbed-navbar navbar-expand-md navbar-light d-print-none">
      <div className="container-xl">
        <button className="navbar-toggler" type="button" data-bs-toggle="collapse" data-bs-target="#navbar-menu">
          {/* <span className="navbar-toggler-icon"></span> */}
        </button>
        <h1 className="navbar-brand navbar-brand-autodark d-none-navbar-horizontal pe-0" data-cy="home-page-logo">
          <Link to={'/'} data-cy="home-page-logo">
            <AppLogo />
          </Link>
        </h1>

        <div className="navbar-nav flex-row order-md-last">
          <div className="p-1 m-1 d-flex align-items-center" data-cy="mode-toggle">
            <DarkModeToggle switchDarkMode={switchDarkMode} darkMode={darkMode} />
          </div>
          {config.COMMENT_FEATURE_ENABLE && (
            <div className="p-1 d-flex align-items-center" data-cy="notification-center">
              <NotificationCenter />
            </div>
          )}
          <div>
            <Organization admin={admin} />
          </div>
          <div className="nav-item dropdown ms-2 user-avatar-nav-item">
            <a
              href="#"
              className="nav-link d-flex lh-1 text-reset p-0"
              data-bs-toggle="dropdown"
              aria-label="Open user menu"
              data-testid="userAvatarHeader"
            >
              <div className="d-xl-block" data-cy="user-menu">
                {avatar_id ? (
                  <span
                    className="avatar avatar-sm"
                    style={{
                      backgroundImage: `url(${avatar})`,
                    }}
                  />
                ) : (
                  <span className="avatar bg-secondary-lt">
                    {first_name ? first_name[0] : ''}
                    {last_name ? last_name[0] : ''}
                  </span>
                )}
              </div>
            </a>
            <div className="dropdown-menu dropdown-menu-end dropdown-menu-arrow end-0" data-cy="dropdown-menu">
              {admin && (
                <Link data-tesid="settingsBtn" to="/audit_logs" className="dropdown-item">
                  Audit Logs
                </Link>
              )}
              <Link
                data-testid="settingsBtn"
                to="#"
                onClick={openSettings}
                className="dropdown-item"
                data-cy="profile-link"
              >
                Profile
              </Link>
              <Link data-testid="logoutBtn" to="#" onClick={logout} className="dropdown-item" data-cy="logout-link">
                Logout
              </Link>
              {currentVersion && (
                <Link to="#" className={`dropdown-item pe-none ${darkMode ? 'color-muted-darkmode' : 'color-muted'}`}>
                  v{currentVersion}
                </Link>
              )}
            </div>
          </div>
        </div>
      </div>
    </header>
  );
};<|MERGE_RESOLUTION|>--- conflicted
+++ resolved
@@ -5,11 +5,8 @@
 import { history } from '@/_helpers';
 import { DarkModeToggle } from './DarkModeToggle';
 import { Organization } from './Organization';
-<<<<<<< HEAD
 import AppLogo from './AppLogo';
-=======
 import { NotificationCenter } from './NotificationCenter';
->>>>>>> 584bf111
 
 export const Header = function Header({ switchDarkMode, darkMode }) {
   // eslint-disable-next-line no-unused-vars
