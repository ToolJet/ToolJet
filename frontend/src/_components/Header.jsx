--- conflicted
+++ resolved
@@ -46,22 +46,18 @@
             </Link>
           </li>
 
-<<<<<<< HEAD
-          <li className={`nav-item ${pahtName === '/library' ? 'active' : ''}`}>
-          <Link to={'/library'} className="nav-link mx-2">
-            <span className="nav-link-icon d-md-none d-lg-inline-block">
-              <img className="svg-icon" src="https://www.svgrepo.com/show/39547/gallery.svg" width="15" height="15" /> 
-            </span>
-            <span className="nav-link-title">
-              Library
-            </span>
-          </Link>
+          <li className={cx(`nav-item mx-3`, { active: pathName === '/library' })}>
+            <Link to={'/library'} className="nav-link mx-2">
+              <span className="nav-link-icon d-md-none d-lg-inline-block">
+                <img className="svg-icon" src="https://www.svgrepo.com/show/39547/gallery.svg" width="15" height="15" />
+              </span>
+              <span className="nav-link-title">
+                Library
+              </span>
+            </Link>
           </li>
 
-          <li className={`nav-item ${pahtName === '/users' ? 'active' : ''}`}>
-=======
           <li className={cx(`nav-item`, { active: pathName === '/users' })}>
->>>>>>> 88be5326
             <Link to={'/users'} className="nav-link">
               <span className="nav-link-icon d-md-none d-lg-inline-block">
                 <img className="svg-icon" src="/assets/images/icons/users.svg" width="15" height="15" />
