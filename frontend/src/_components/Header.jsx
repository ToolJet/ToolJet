--- conflicted
+++ resolved
@@ -92,19 +92,8 @@
               </div>
             </a>
             <div className="dropdown-menu dropdown-menu-end dropdown-menu-arrow end-0" data-cy="dropdown-menu">
-<<<<<<< HEAD
-              <Link
-                data-testid="settingsBtn"
-                to="#"
-                onClick={openSettings}
-                className="dropdown-item"
-                data-cy="profile-link"
-              >
+              <Link data-testid="settingsBtn" to="/settings" className="dropdown-item" data-cy="profile-link">
                 {t('header.profile', 'Profile')}
-=======
-              <Link data-testid="settingsBtn" to="/settings" className="dropdown-item" data-cy="profile-link">
-                Profile
->>>>>>> 15486c53
               </Link>
               <Link data-testid="logoutBtn" to="#" onClick={logout} className="dropdown-item" data-cy="logout-link">
                 {t('header.logout', 'Logout')}
