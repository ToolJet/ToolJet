--- conflicted
+++ resolved
@@ -11,10 +11,7 @@
   delay = { show: 50, hide: 100 },
   show = true,
   tooltipClassName = '',
-<<<<<<< HEAD
-=======
   ...rest
->>>>>>> 1311b5ab
 }) {
   if (!show) {
     return children;
@@ -24,15 +21,11 @@
       trigger={trigger}
       placement={placement}
       delay={delay}
-<<<<<<< HEAD
-      overlay={<Tooltip className={tooltipClassName}>{message}</Tooltip>}
-=======
       overlay={
         <Tooltip className={tooltipClassName} style={{ width: rest?.width ? rest?.width : 'auto' }}>
           {message}
         </Tooltip>
       }
->>>>>>> 1311b5ab
     >
       {children}
     </OverlayTrigger>
