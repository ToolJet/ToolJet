import React from 'react';
import PropTypes from 'prop-types';
import OverlayTrigger from 'react-bootstrap/esm/OverlayTrigger';
import Tooltip from 'react-bootstrap/esm/Tooltip';
import 'bootstrap/dist/css/bootstrap.min.css';

export function ToolTip({
  message,
  children,
  placement = 'top',
  trigger = ['hover', 'focus'],
  delay = { show: 50, hide: 100 },
  show = true,
  tooltipClassName = '',
<<<<<<< HEAD
  ...rest
=======
  style = {},
>>>>>>> d42bfa8a
}) {
  if (!show) {
    return children;
  }
  return (
    <OverlayTrigger
      trigger={trigger}
      placement={placement}
      delay={delay}
      overlay={
<<<<<<< HEAD
        <Tooltip className={tooltipClassName} style={{ width: rest?.width ? rest?.width : 'auto' }}>
=======
        <Tooltip style={style} className={tooltipClassName}>
>>>>>>> d42bfa8a
          {message}
        </Tooltip>
      }
    >
      {children}
    </OverlayTrigger>
  );
}
ToolTip.propTypes = {
  message: PropTypes.string.isRequired,
  children: PropTypes.object.isRequired,
  placement: PropTypes.string,
  trigger: PropTypes.array,
};<|MERGE_RESOLUTION|>--- conflicted
+++ resolved
@@ -12,11 +12,7 @@
   delay = { show: 50, hide: 100 },
   show = true,
   tooltipClassName = '',
-<<<<<<< HEAD
   ...rest
-=======
-  style = {},
->>>>>>> d42bfa8a
 }) {
   if (!show) {
     return children;
@@ -27,11 +23,7 @@
       placement={placement}
       delay={delay}
       overlay={
-<<<<<<< HEAD
         <Tooltip className={tooltipClassName} style={{ width: rest?.width ? rest?.width : 'auto' }}>
-=======
-        <Tooltip style={style} className={tooltipClassName}>
->>>>>>> d42bfa8a
           {message}
         </Tooltip>
       }
