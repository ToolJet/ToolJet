import React from 'react';
import PropTypes from 'prop-types';
import OverlayTrigger from 'react-bootstrap/esm/OverlayTrigger';
import Tooltip from 'react-bootstrap/esm/Tooltip';
import 'bootstrap/dist/css/bootstrap.min.css';

export function ToolTip({
  message,
  children,
  placement = 'top',
  trigger = ['hover', 'focus'],
  delay = { show: 50, hide: 100 },
  show = true,
  tooltipClassName = '',
<<<<<<< HEAD
  ...rest
=======
  style = {},
>>>>>>> 3cb97a5b
}) {
  if (!show) {
    return children;
  }
  return (
    <OverlayTrigger
      trigger={trigger}
      placement={placement}
      delay={delay}
      overlay={
<<<<<<< HEAD
        <Tooltip className={tooltipClassName} style={{ width: rest?.width ? rest?.width : 'auto' }}>
=======
        <Tooltip style={style} className={tooltipClassName}>
>>>>>>> 3cb97a5b
          {message}
        </Tooltip>
      }
    >
      {children}
    </OverlayTrigger>
  );
}
ToolTip.propTypes = {
  message: PropTypes.string.isRequired,
  children: PropTypes.object.isRequired,
  placement: PropTypes.string,
  trigger: PropTypes.array,
};<|MERGE_RESOLUTION|>--- conflicted
+++ resolved
@@ -12,11 +12,8 @@
   delay = { show: 50, hide: 100 },
   show = true,
   tooltipClassName = '',
-<<<<<<< HEAD
+  style = {},
   ...rest
-=======
-  style = {},
->>>>>>> 3cb97a5b
 }) {
   if (!show) {
     return children;
@@ -27,11 +24,7 @@
       placement={placement}
       delay={delay}
       overlay={
-<<<<<<< HEAD
         <Tooltip className={tooltipClassName} style={{ width: rest?.width ? rest?.width : 'auto' }}>
-=======
-        <Tooltip style={style} className={tooltipClassName}>
->>>>>>> 3cb97a5b
           {message}
         </Tooltip>
       }
