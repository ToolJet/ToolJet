--- conflicted
+++ resolved
@@ -50,19 +50,6 @@
         </Modal.Header>
         <Modal.Body data-cy="modal-message">
           {message}
-<<<<<<< HEAD
-=======
-          {(message?.includes('builders') || message?.includes('workspaces')) && (
-            <div className="info">
-              <div>
-                <SolidIcon name="idea" />
-              </div>
-              <span data-cy="info-text">
-                To add more users, please disable the personal workspace in instance settings and retry.
-              </span>
-            </div>
-          )}
->>>>>>> 747278b2
           {body}
         </Modal.Body>
         {showFooter && (
@@ -70,7 +57,6 @@
             <Button className="cancel-btn" onClick={handleClose} data-cy="cancel-button">
               Cancel
             </Button>
-<<<<<<< HEAD
             {currentUser?.admin && (
               <Button
                 onClick={() => {
@@ -85,17 +71,6 @@
                 autoFocus
               >
                 <a style={{ color: 'white', textDecoration: 'none' }} target="_blank" rel="noopener noreferrer">
-=======
-            {currentUser?.super_admin && (
-              <Button className="upgrade-btn" autoFocus onClick={() => {}}>
-                <a
-                  style={{ color: 'white', textDecoration: 'none' }}
-                  href={`https://www.tooljet.com/pricing?utm_source=banner&utm_medium=plg&utm_campaign=none&payment=onpremise&instance_id=${currentUser?.instance_id}`}
-                  target="_blank"
-                  rel="noopener noreferrer"
-                  data-cy="upgrade-button"
-                >
->>>>>>> 747278b2
                   Upgrade
                 </a>
               </Button>
