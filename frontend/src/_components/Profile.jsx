--- conflicted
+++ resolved
@@ -18,14 +18,10 @@
 
   const getOverlay = () => {
     return (
-<<<<<<< HEAD
-      <div className="card">
+      <div className={`profile-card card ${darkMode && 'dark'}`}>
         <Link to="/audit-logs" className="dropdown-item">
           {t('header.auditlogs', 'Audit Logs')}
         </Link>
-=======
-      <div className={`profile-card card ${darkMode && 'dark'}`}>
->>>>>>> f1e915e6
         <Link data-testid="settingsBtn" to="/settings" className="dropdown-item" data-cy="profile-link">
           <svg
             className="icon mx-1"
