--- conflicted
+++ resolved
@@ -5,22 +5,16 @@
 import OverlayTrigger from 'react-bootstrap/OverlayTrigger';
 import { useTranslation } from 'react-i18next';
 import { ToolTip } from '@/_components/ToolTip';
-<<<<<<< HEAD
+import { getPrivateRoute } from '@/_helpers/routes';
 import SolidIcon from '@/_ui/Icon/SolidIcons';
 
 export const Profile = function Header({ darkMode }) {
-  const { first_name, last_name, avatar_id } = authenticationService.currentUserValue;
-=======
-import { getPrivateRoute } from '@/_helpers/routes';
-
-export const Profile = function Header({ switchDarkMode, darkMode }) {
   const currentSession = authenticationService.currentSessionValue;
   const [currentUser, setCurrentUser] = React.useState({
     first_name: currentSession?.current_user.first_name,
     last_name: currentSession?.current_user.last_name,
     avatar_id: currentSession?.current_user.avatar_id,
   });
->>>>>>> 2f2e79f3
   const { t } = useTranslation();
 
   function logout() {
@@ -47,40 +41,14 @@
 
   const getOverlay = () => {
     return (
-<<<<<<< HEAD
       <div className={`profile-card card ${darkMode && 'dark-theme'}`}>
-        <Link data-testid="settingsBtn" to="/settings" className="dropdown-item tj-text-xsm" data-cy="profile-link">
-          <SolidIcon name="user" width="20" />
-=======
-      <div className={`profile-card card ${darkMode && 'dark'}`}>
         <Link
           data-testid="settingsBtn"
           to={getPrivateRoute('settings')}
-          className="dropdown-item"
+          className="dropdown-item tj-text-xsm"
           data-cy="profile-link"
         >
-          <svg
-            className="icon mx-1"
-            width="12"
-            height="12"
-            viewBox="0 0 12 12"
-            fill="none"
-            xmlns="http://www.w3.org/2000/svg"
-          >
-            <path
-              fillRule="evenodd"
-              clipRule="evenodd"
-              d="M6 2C5.17157 2 4.5 2.67157 4.5 3.5C4.5 4.32843 5.17157 5 6 5C6.82843 5 7.5 4.32843 7.5 3.5C7.5 2.67157 6.82843 2 6 2ZM3.5 3.5C3.5 2.11929 4.61929 1 6 1C7.38071 1 8.5 2.11929 8.5 3.5C8.5 4.88071 7.38071 6 6 6C4.61929 6 3.5 4.88071 3.5 3.5Z"
-              fill="#C1C8CD"
-            />
-            <path
-              fillRule="evenodd"
-              clipRule="evenodd"
-              d="M5 8C4.60218 8 4.22064 8.15804 3.93934 8.43934C3.65804 8.72064 3.5 9.10217 3.5 9.5V10.5C3.5 10.7761 3.27614 11 3 11C2.72386 11 2.5 10.7761 2.5 10.5V9.5C2.5 8.83696 2.76339 8.20107 3.23223 7.73223C3.70107 7.26339 4.33696 7 5 7H7C7.66304 7 8.29893 7.26339 8.76777 7.73223C9.23661 8.20107 9.5 8.83696 9.5 9.5V10.5C9.5 10.7761 9.27614 11 9 11C8.72386 11 8.5 10.7761 8.5 10.5V9.5C8.5 9.10218 8.34196 8.72064 8.06066 8.43934C7.77936 8.15804 7.39782 8 7 8H5Z"
-              fill="#C1C8CD"
-            />
-          </svg>
->>>>>>> 2f2e79f3
+          <SolidIcon name="user" width="20" />
 
           <span>{t('header.profile', 'Profile')}</span>
         </Link>
@@ -106,16 +74,11 @@
         <ToolTip message="Profile">
           <div className="d-xl-block" data-cy="profile-settings">
             <Avatar
-<<<<<<< HEAD
-              className="tj-avatar"
-              avatarId={avatar_id}
-              text={`${first_name ? first_name[0] : ''}${last_name ? last_name[0] : ''}`}
-=======
+              //  className="tj-avatar"
               avatarId={currentUser?.avatar_id}
               text={`${currentUser?.first_name ? currentUser?.first_name[0] : ''}${
                 currentUser?.last_name ? currentUser?.last_name[0] : ''
               }`}
->>>>>>> 2f2e79f3
             />
           </div>
         </ToolTip>
