import React, { useState, useEffect, useContext } from 'react';
import { toast } from 'react-hot-toast';
import Modal from '../HomePage/Modal';
import { ButtonSolid } from '@/_ui/AppButton/AppButton';
import { validateAppName } from '@/_helpers/utils';

export function CreateApp({ closeModal, createApp, show }) {
  const [appName, setappName] = useState('');
  const [errorText, setErrorText] = useState('');
  const [isLoading, setIsLoading] = useState(false);

  const handleCreateApp = async () => {
    if (!errorText) {
      setIsLoading(true);
      try {
        const success = await createApp(appName);
        if (success === false) {
          setErrorText('App name already exists');
        } else {
          setErrorText('');
          closeModal();
        }
      } catch (error) {
        toast.error(error);
      }
    }
    setIsLoading(false);
  };

  const handleInputChange = (e) => {
<<<<<<< HEAD
    const newAppName = e.target.value;
=======
    const newAppName = e.target.value.trim();
>>>>>>> cee89883
    const error = validateAppName(newAppName);
    setErrorText(error?.errorMsg || '');
    setappName(newAppName);
  };

  return (
    <Modal
      show={show}
      closeModal={closeModal}
      title={'Create new app'}
      footerContent={
        <>
          <ButtonSolid variant="tertiary" onClick={closeModal} data-cy="cancel-button" className="modal-footer-divider">
            Cancel
          </ButtonSolid>
          <ButtonSolid
            onClick={handleCreateApp}
            data-cy="+ Create App"
            disabled={isLoading || errorText || appName.trim().length === 0}
          >
            {isLoading ? 'Creating...' : '+ Create App'}
          </ButtonSolid>
        </>
      }
    >
      <div className="row workspace-folder-modal mb-3">
        <div className="col modal-main tj-app-input">
          <label className="tj-input-label">{'App Name'}</label>
          <input
            type="text"
            onChange={handleInputChange}
            className="form-control"
            placeholder={'Enter app name'}
            value={appName}
            data-cy="app-name-input"
            autoFocus
          />
          {errorText ? (
            <small className="tj-input-error">{errorText}</small>
          ) : (
            <small
              className="tj-input-error"
              style={{
                fontSize: '10px',
                color: '#7E868C',
              }}
            >
              App name must be unique and max 50 characters
            </small>
          )}
        </div>
      </div>
    </Modal>
  );
}<|MERGE_RESOLUTION|>--- conflicted
+++ resolved
@@ -28,11 +28,7 @@
   };
 
   const handleInputChange = (e) => {
-<<<<<<< HEAD
     const newAppName = e.target.value;
-=======
-    const newAppName = e.target.value.trim();
->>>>>>> cee89883
     const error = validateAppName(newAppName);
     setErrorText(error?.errorMsg || '');
     setappName(newAppName);
