import React, { useState } from 'react';
import { organizationService } from '@/_services';
import AlertDialog from '@/_ui/AlertDialog';
import { useTranslation } from 'react-i18next';
import posthog from 'posthog-js';
import { ButtonSolid } from '@/_ui/AppButton/AppButton';
import { validateName, handleHttpErrorMessages } from '@/_helpers/utils';
import { appendWorkspaceId, getHostURL } from '@/_helpers/routes';
import _ from 'lodash';

export const CreateOrganization = ({ showCreateOrg, setShowCreateOrg }) => {
  const [isCreating, setIsCreating] = useState(false);
  const [fields, setFields] = useState({ name: { value: '', error: '' }, slug: { value: null, error: '' } });
  const [slugProgress, setSlugProgress] = useState(false);
  const [workspaceNameProgress, setWorkspaceNameProgress] = useState(false);
  const [isDisabled, setDisabled] = useState(true);
  const darkMode = localStorage.getItem('darkMode') === 'true';
  const { t } = useTranslation();

  const createOrganization = () => {
    let emptyError = false;
    const fieldsTemp = fields;
    Object.keys(fields).map((key) => {
      if (!fields?.[key]?.value?.trim()) {
        fieldsTemp[key] = {
          error: `Workspace ${key} can't be empty`,
        };
        emptyError = true;
      }
    });
    setFields({ ...fields, ...fieldsTemp });

    if (!emptyError && !Object.keys(fields).find((key) => !_.isEmpty(fields[key].error))) {
      setIsCreating(true);
<<<<<<< HEAD
      organizationService.createOrganization(newName).then(
        (data) => {
          posthog.capture('create_workspace', {
            workspace_id: data.organization_id || data.current_organization_id,
          });
=======
      organizationService.createOrganization({ name: fields['name'].value, slug: fields['slug'].value }).then(
        () => {
>>>>>>> e9f6f4d3
          setIsCreating(false);
          const newPath = appendWorkspaceId(fields['slug'].value, location.pathname, true);
          window.history.replaceState(null, null, newPath);
          window.location.reload();
        },
        (error) => {
          setIsCreating(false);
          handleHttpErrorMessages(error, 'workspace');
        }
      );
    }
  };

  const handleInputChange = async (value, field) => {
    setFields({
      ...fields,
      [field]: {
        ...fields[field],
        error: null,
      },
    });
    let error = validateName(
      value,
      `Workspace ${field}`,
      true,
      false,
      !(field === 'slug'),
      !(field === 'slug'),
      field === 'slug'
    );

    /* If the basic validation is passing. then check the uniqueness */
    if (error?.status === true) {
      try {
        await organizationService.checkWorkspaceUniqueness(
          field === 'name' ? value : null,
          field === 'slug' ? value : null
        );
      } catch (errResponse) {
        error = {
          status: false,
          errorMsg: errResponse?.error,
        };
      }
    }

    setFields({
      ...fields,
      [field]: {
        value,
        error: error?.errorMsg,
      },
    });

    const otherInputErrors = Object.keys(fields).find(
      (key) => (key !== field && !_.isEmpty(fields[key].error)) || (key !== field && _.isEmpty(fields[key].value))
    );
    setDisabled(!error?.status || otherInputErrors);
    field === 'slug' && setSlugProgress(false);
    field === 'name' && setWorkspaceNameProgress(false);
    return;
  };

  const handleKeyDown = (e) => {
    if (e.keyCode === 13) {
      e.preventDefault();
      createOrganization();
    }
  };

  const closeModal = () => {
    setFields({ name: { value: '', error: '' }, slug: { value: null, error: '' } });
    setShowCreateOrg(false);
    setDisabled(true);
  };

  const delayedFieldChange = _.debounce(async (value, field) => {
    field === 'name' && setWorkspaceNameProgress(true);
    field === 'slug' && setSlugProgress(true);
    await handleInputChange(value, field);
  }, 500);

  return (
    <AlertDialog
      show={showCreateOrg}
      closeModal={closeModal}
      title={t('header.organization.createWorkspace', 'Create workspace')}
    >
      <div className="workspace-folder-modal">
        <div className="row">
          <div className="tj-app-input">
            <label>Workspace name</label>
            <input
              type="text"
              onChange={async (e) => {
                e.persist();
                await delayedFieldChange(e.target.value, 'name');
              }}
              className={`form-control ${fields['name']?.error ? 'is-invalid' : 'is-valid'}`}
              placeholder={t('header.organization.workspaceName', 'Workspace name')}
              disabled={isCreating}
              onKeyDown={handleKeyDown}
              maxLength={50}
              data-cy="workspace-name-input-field"
              autoFocus
            />
            {fields['name']?.error ? (
              <label className="label tj-input-error">{fields['name']?.error || ''}</label>
            ) : (
              <label className="label label-info">Name must be unique and max 50 characters</label>
            )}
          </div>
        </div>
        <div className="row">
          <div className="tj-app-input input-with-icon">
            <label>Unique workspace slug</label>
            <input
              type="text"
              className={`form-control ${fields['slug']?.error ? 'is-invalid' : 'is-valid'}`}
              placeholder={t('header.organization.workspaceSlug', 'Unique workspace slug')}
              disabled={isCreating}
              maxLength={50}
              onChange={async (e) => {
                e.persist();
                await delayedFieldChange(e.target.value, 'slug');
              }}
              data-cy="workspace-slug-input-field"
              autoFocusfields
            />
            {!slugProgress && fields['slug'].value !== null && !fields['slug'].error && (
              <div className="icon-container">
                <svg width="15" height="10" viewBox="0 0 15 10" fill="none" xmlns="http://www.w3.org/2000/svg">
                  <path
                    fill-rule="evenodd"
                    clip-rule="evenodd"
                    d="M14.256 0.244078C14.5814 0.569515 14.5814 1.09715 14.256 1.42259L5.92263 9.75592C5.59719 10.0814 5.06956 10.0814 4.74412 9.75592L0.577452 5.58926C0.252015 5.26382 0.252015 4.73618 0.577452 4.41074C0.902889 4.08531 1.43053 4.08531 1.75596 4.41074L5.33337 7.98816L13.0775 0.244078C13.4029 -0.0813592 13.9305 -0.0813592 14.256 0.244078Z"
                    fill="#46A758"
                  />
                </svg>
              </div>
            )}
            {fields['slug']?.error ? (
              <label className="label tj-input-error">{fields['slug']?.error || ''}</label>
            ) : fields['slug'].value && !slugProgress ? (
              <label className="label label-success">{`Slug accepted!`}</label>
            ) : (
              <label className="label label-info">{`URL-friendly 'slug' consists of lowercase letters, numbers, and hyphens`}</label>
            )}
          </div>
        </div>
        <div className="row mb-3">
          <div className="col modal-main tj-app-input">
            <label>Workspace link</label>
            <div className={`tj-text-input break-all ${darkMode ? 'dark' : ''}`}>
              {!slugProgress ? (
                `${getHostURL()}/${fields['slug']?.value || '<workspace-slug>'}`
              ) : (
                <div className="d-flex gap-2">
                  <div class="spinner-border text-secondary workspace-spinner" role="status">
                    <span class="visually-hidden">Loading...</span>
                  </div>
                  {`Updating link`}
                </div>
              )}
            </div>
            <label className="label label-success label-updated">
              {fields['slug'].value && !fields['slug'].error && !slugProgress ? `Link updated successfully!` : ''}
            </label>
          </div>
        </div>
        <div className="row">
          <div className="col d-flex justify-content-end gap-2">
            <ButtonSolid variant="secondary" onClick={closeModal} data-cy="cancel-button" className="cancel-btn">
              {t('globals.cancel', 'Cancel')}
            </ButtonSolid>
            <ButtonSolid
              disabled={isCreating || isDisabled || slugProgress || workspaceNameProgress}
              onClick={createOrganization}
              data-cy="create-workspace-button"
              isLoading={isCreating}
            >
              <svg width="12" height="12" viewBox="0 0 12 12" fill="none" xmlns="http://www.w3.org/2000/svg">
                <path
                  fill-rule="evenodd"
                  clip-rule="evenodd"
                  d="M6 0.666992C6.36819 0.666992 6.66667 0.965469 6.66667 1.33366V5.33366H10.6667C11.0349 5.33366 11.3333 5.63214 11.3333 6.00033C11.3333 6.36852 11.0349 6.66699 10.6667 6.66699H6.66667V10.667C6.66667 11.0352 6.36819 11.3337 6 11.3337C5.63181 11.3337 5.33333 11.0352 5.33333 10.667V6.66699H1.33333C0.965145 6.66699 0.666668 6.36852 0.666668 6.00033C0.666668 5.63214 0.965145 5.33366 1.33333 5.33366H5.33333V1.33366C5.33333 0.965469 5.63181 0.666992 6 0.666992Z"
                  fill="#FDFDFE"
                />
              </svg>

              {t('header.organization.createWorkspace', 'Create workspace')}
            </ButtonSolid>
          </div>
        </div>
      </div>
    </AlertDialog>
  );
};<|MERGE_RESOLUTION|>--- conflicted
+++ resolved
@@ -32,16 +32,11 @@
 
     if (!emptyError && !Object.keys(fields).find((key) => !_.isEmpty(fields[key].error))) {
       setIsCreating(true);
-<<<<<<< HEAD
-      organizationService.createOrganization(newName).then(
+      organizationService.createOrganization({ name: fields['name'].value, slug: fields['slug'].value }).then(
         (data) => {
           posthog.capture('create_workspace', {
             workspace_id: data.organization_id || data.current_organization_id,
           });
-=======
-      organizationService.createOrganization({ name: fields['name'].value, slug: fields['slug'].value }).then(
-        () => {
->>>>>>> e9f6f4d3
           setIsCreating(false);
           const newPath = appendWorkspaceId(fields['slug'].value, location.pathname, true);
           window.history.replaceState(null, null, newPath);
