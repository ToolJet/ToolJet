--- conflicted
+++ resolved
@@ -19,30 +19,13 @@
       return;
     }
 
-<<<<<<< HEAD
-    setIsCreating(true);
-    organizationService.createOrganization(newOrgName).then(
-      (data) => {
-        posthog.capture('create_workspace', {
-          workspace_id: data.organization_id || data.current_organization_id,
-        });
-        setIsCreating(false);
-        const newPath = appendWorkspaceId(data.current_organization_id, location.pathname, true);
-        window.history.replaceState(null, null, newPath);
-        window.location.reload();
-      },
-      () => {
-        setIsCreating(false);
-        toast.error('Error while creating workspace', {
-          position: 'top-center',
-        });
-      }
-    );
-=======
     if (!errorText) {
       setIsCreating(true);
       organizationService.createOrganization(newName).then(
         (data) => {
+          posthog.capture('create_workspace', {
+            workspace_id: data.organization_id || data.current_organization_id,
+          });
           setIsCreating(false);
           const newPath = appendWorkspaceId(data.current_organization_id, location.pathname, true);
           window.history.replaceState(null, null, newPath);
@@ -77,7 +60,6 @@
     setErrorText('');
     setNewOrgName('');
     setShowCreateOrg(false);
->>>>>>> 9ba27b40
   };
 
   return (
