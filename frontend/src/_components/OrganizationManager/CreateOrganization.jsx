import React, { useState } from 'react';
import { organizationService } from '@/_services';
import AlertDialog from '@/_ui/AlertDialog';
import { toast } from 'react-hot-toast';
import { useTranslation } from 'react-i18next';
<<<<<<< HEAD
import posthog from 'posthog-js';
=======
import { ButtonSolid } from '@/_ui/AppButton/AppButton';
>>>>>>> efaaee83
import { appendWorkspaceId } from '../../_helpers/utils';

export const CreateOrganization = ({ showCreateOrg, setShowCreateOrg }) => {
  const [isCreating, setIsCreating] = useState(false);
  const [newOrgName, setNewOrgName] = useState('');
  const { t } = useTranslation();

  const createOrganization = () => {
    if (!(newOrgName && newOrgName.trim())) {
      toast.error('Workspace name can not be empty.', {
        position: 'top-center',
      });
      return;
    }

    setIsCreating(true);
    organizationService.createOrganization(newOrgName).then(
      (data) => {
        posthog.capture('create_workspace', {
          workspace_id: data.organization_id || data.current_organization_id,
        });
        setIsCreating(false);
        const newPath = appendWorkspaceId(data.current_organization_id, location.pathname, true);
        window.history.replaceState(null, null, newPath);
        window.location.reload();
      },
      () => {
        setIsCreating(false);
        toast.error('Error while creating workspace', {
          position: 'top-center',
        });
      }
    );
  };

  return (
    <AlertDialog
      show={showCreateOrg}
      closeModal={() => setShowCreateOrg(false)}
      title={t('header.organization.createWorkspace', 'Create workspace')}
    >
      <div className="row mb-3">
        <div className="col modal-main tj-app-input">
          <input
            type="text"
            onChange={(e) => setNewOrgName(e.target.value)}
            className="form-control"
            placeholder={t('header.organization.workspaceName', 'workspace name')}
            disabled={isCreating}
            maxLength={25}
            data-cy="workspace-name-input-field"
            autoFocus
          />
        </div>
      </div>
      <div className="row">
        <div className="col d-flex justify-content-end gap-2">
          <ButtonSolid variant="tertiary" onClick={() => setShowCreateOrg(false)} data-cy="cancel-button">
            {t('globals.cancel', 'Cancel')}
          </ButtonSolid>
          <ButtonSolid
            disabled={isCreating}
            onClick={createOrganization}
            data-cy="create-workspace-button"
            isLoading={isCreating}
          >
            {t('header.organization.createWorkspace', 'Create workspace')}
          </ButtonSolid>
        </div>
      </div>
    </AlertDialog>
  );
};<|MERGE_RESOLUTION|>--- conflicted
+++ resolved
@@ -3,11 +3,8 @@
 import AlertDialog from '@/_ui/AlertDialog';
 import { toast } from 'react-hot-toast';
 import { useTranslation } from 'react-i18next';
-<<<<<<< HEAD
 import posthog from 'posthog-js';
-=======
 import { ButtonSolid } from '@/_ui/AppButton/AppButton';
->>>>>>> efaaee83
 import { appendWorkspaceId } from '../../_helpers/utils';
 
 export const CreateOrganization = ({ showCreateOrg, setShowCreateOrg }) => {
