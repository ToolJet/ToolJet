--- conflicted
+++ resolved
@@ -16,7 +16,6 @@
   const { t } = useTranslation();
   const darkMode = localStorage.getItem('darkMode') === 'true';
 
-<<<<<<< HEAD
   useEffect(
     () =>
       setFields({
@@ -28,12 +27,8 @@
         },
       }),
     // eslint-disable-next-line react-hooks/exhaustive-deps
-    currentValue
+    [currentValue]
   );
-=======
-  // eslint-disable-next-line react-hooks/exhaustive-deps
-  useEffect(() => setNewOrgName(currentValue?.name), [currentValue]);
->>>>>>> d3566c83
 
   const editOrganization = () => {
     let emptyError = false;
