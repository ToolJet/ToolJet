import React, { useState, useEffect } from 'react';
import { organizationService } from '@/_services';
import AlertDialog from '@/_ui/AlertDialog';
import { toast } from 'react-hot-toast';
import { useTranslation } from 'react-i18next';
import { ButtonSolid } from '@/_ui/AppButton/AppButton';
import { validateName, handleHttpErrorMessages } from '@/_helpers/utils';
import { appendWorkspaceId } from '@/_helpers/routes';
import _ from 'lodash';

export const EditOrganization = ({ showEditOrg, setShowEditOrg, currentValue }) => {
  const [isCreating, setIsCreating] = useState(false);
  const [fields, setFields] = useState({ name: { value: '', error: '' }, slug: { value: null, error: '' } });
  const [slugProgress, setSlugProgress] = useState(false);
  const [isDisabled, setDisabled] = useState(true);
  const { t } = useTranslation();
  const darkMode = localStorage.getItem('darkMode') === 'true';

  useEffect(
    () =>
      setFields({
        name: {
          value: currentValue?.name,
        },
        slug: {
          value: currentValue?.slug,
        },
      }),
    // eslint-disable-next-line react-hooks/exhaustive-deps
    currentValue
  );

  const editOrganization = () => {
    let emptyError = false;
    const fieldsTemp = fields;
    Object.keys(fields).map((key) => {
      if (!fields?.[key]?.value?.trim()) {
        fieldsTemp[key] = {
          error: `Workspace ${key} can't be empty`,
        };
        emptyError = true;
      }
    });
    setFields({ ...fields, ...fieldsTemp });

    if (!emptyError && !Object.keys(fields).find((key) => !_.isEmpty(fields[key].error))) {
      setIsCreating(true);
      const data = {
        ...(fields?.name?.value && fields?.name?.value !== currentValue?.name && { name: fields.name.value.trim() }),
        ...(fields?.slug?.value && fields?.slug?.value !== currentValue?.slug && { slug: fields.slug.value.trim() }),
      };
      organizationService.editOrganization(data).then(
        () => {
          toast.success('Workspace updated');
          setIsCreating(false);
          setShowEditOrg(false);
          const newPath = appendWorkspaceId(fields['slug'].value, location.pathname, true);
          window.history.replaceState(null, null, newPath);
          window.location.reload();
        },
        (error) => {
          handleHttpErrorMessages(error, 'Workspace');
          setIsCreating(false);
        }
      );
    }
  };

  const handleInputChange = (value, field) => {
    const trimmedValue = value?.trim();
    //reset fields
    setFields({
      ...fields,
      [field]: {
        ...fields[field],
        error: null,
      },
    });
    const error = validateName(
      value,
      `Workspace ${field}`,
      false,
      !(field === 'slug'),
      !(field === 'slug'),
      field === 'slug'
    );
    setFields({
      ...fields,
      [field]: {
        value,
        error: error?.errorMsg,
      },
    });

    if (error?.status) {
      if (field === 'name') {
        setDisabled(trimmedValue === currentValue?.name && fields?.slug?.value === currentValue?.slug);
      } else {
        setDisabled(trimmedValue === currentValue?.slug && fields?.name?.value === currentValue?.name);
      }
      return;
    }
    setDisabled(!error?.status);
  };

  const handleKeyDown = (e) => {
    if (e.key === 'Enter') {
      e.preventDefault();
      editOrganization();
    }
  };

  const closeModal = () => {
    setFields({ name: { value: currentValue?.name, error: '' }, slug: { value: currentValue?.slug, error: '' } });
    setShowEditOrg(false);
    setDisabled(true);
  };

  const delayedSlugChange = _.debounce((value, field) => {
    handleInputChange(value, field);
    setSlugProgress(false);
  }, 500);

  return (
    <AlertDialog
      show={showEditOrg}
      closeModal={closeModal}
      title={t('header.organization.editWorkspace', 'Edit workspace')}
      checkForBackground={false}
    >
<<<<<<< HEAD
      <div className="workspace-folder-modal">
        <div className="row">
          <div className="col modal-main tj-app-input">
            <label>Workspace name</label>
            <input
              type="text"
              onChange={(e) => handleInputChange(e.target.value, 'name')}
              className="form-control"
              placeholder={t('header.organization.workspaceName', 'workspace name')}
              disabled={isCreating}
              maxLength={50}
              defaultValue={fields['name']?.value}
              data-cy="workspace-name-input-field"
              autoFocus
            />
            <label className="label tj-input-error">{fields['name']?.error || ''}</label>
          </div>
=======
      <div className="row mb-3 workspace-folder-modal">
        <div className="col modal-main tj-app-input">
          <input
            type="text"
            onChange={handleInputChange}
            onKeyDown={handleKeyDown}
            className="form-control"
            placeholder={t('header.organization.workspaceName', 'workspace name')}
            disabled={isCreating}
            value={newOrgName}
            maxLength={50}
            autoFocus
          />
          <label className="tj-input-error">{errorText || ''}</label>
>>>>>>> 430cd18b
        </div>
        <div className="row">
          <div className="col tj-app-input input-with-icon">
            <label>Unique workspace slug</label>
            <input
              type="text"
              className={`form-control is-valid`}
              placeholder={t('header.organization.workspaceSlug', 'unique workspace slug')}
              disabled={isCreating}
              maxLength={50}
              onChange={(e) => {
                setSlugProgress(true);
                e.persist();
                delayedSlugChange(e.target.value, 'slug');
              }}
              defaultValue={fields['slug']?.value}
              data-cy="workspace-slug-input-field"
              autoFocusfields
            />
            {fields?.['slug']?.value !== currentValue?.slug && !fields['slug'].error && (
              <div className="icon-container">
                <svg width="15" height="10" viewBox="0 0 15 10" fill="none" xmlns="http://www.w3.org/2000/svg">
                  <path
                    fill-rule="evenodd"
                    clip-rule="evenodd"
                    d="M14.256 0.244078C14.5814 0.569515 14.5814 1.09715 14.256 1.42259L5.92263 9.75592C5.59719 10.0814 5.06956 10.0814 4.74412 9.75592L0.577452 5.58926C0.252015 5.26382 0.252015 4.73618 0.577452 4.41074C0.902889 4.08531 1.43053 4.08531 1.75596 4.41074L5.33337 7.98816L13.0775 0.244078C13.4029 -0.0813592 13.9305 -0.0813592 14.256 0.244078Z"
                    fill="#46A758"
                  />
                </svg>
              </div>
            )}
            {fields['slug']?.error ? (
              <label className="label tj-input-error">{fields['slug']?.error || ''}</label>
            ) : fields?.['slug']?.value !== currentValue?.slug ? (
              <label className="label label-success">{`Slug accepted!`}</label>
            ) : (
              <label className="label label-info">{`URL-friendly 'slug' consists of lowercase letters, numbers, and hyphens`}</label>
            )}
          </div>
        </div>
        <div className="row mb-3">
          <div className="col modal-main tj-app-input">
            <label>Workspace link</label>
            <div className={`tj-text-input break-all ${darkMode ? 'dark' : ''}`}>
              {!slugProgress ? (
                `${window.public_config?.TOOLJET_HOST}/${fields['slug']?.value || ''}`
              ) : (
                <div className="d-flex gap-2">
                  <div class="spinner-border text-secondary workspace-spinner" role="status">
                    <span class="visually-hidden">Loading...</span>
                  </div>
                  {`Updating link`}
                </div>
              )}
            </div>
            <label className="label label-success label-updated">
              {fields['slug'].value && !fields['slug'].error && fields?.['slug']?.value !== currentValue?.slug
                ? `Link updated successfully!`
                : ''}
            </label>
          </div>
        </div>
        <div className="row">
          <div className="col d-flex justify-content-end gap-2">
            <ButtonSolid variant="secondary" onClick={closeModal} className="cancel-btn">
              {t('globals.cancel', 'Cancel')}
            </ButtonSolid>
            <ButtonSolid isLoading={isCreating} disabled={isCreating || isDisabled} onClick={editOrganization}>
              {t('globals.save', 'Save')}
            </ButtonSolid>
          </div>
        </div>
      </div>
    </AlertDialog>
  );
};<|MERGE_RESOLUTION|>--- conflicted
+++ resolved
@@ -128,7 +128,6 @@
       title={t('header.organization.editWorkspace', 'Edit workspace')}
       checkForBackground={false}
     >
-<<<<<<< HEAD
       <div className="workspace-folder-modal">
         <div className="row">
           <div className="col modal-main tj-app-input">
@@ -136,6 +135,7 @@
             <input
               type="text"
               onChange={(e) => handleInputChange(e.target.value, 'name')}
+              onKeyDown={handleKeyDown}
               className="form-control"
               placeholder={t('header.organization.workspaceName', 'workspace name')}
               disabled={isCreating}
@@ -146,22 +146,6 @@
             />
             <label className="label tj-input-error">{fields['name']?.error || ''}</label>
           </div>
-=======
-      <div className="row mb-3 workspace-folder-modal">
-        <div className="col modal-main tj-app-input">
-          <input
-            type="text"
-            onChange={handleInputChange}
-            onKeyDown={handleKeyDown}
-            className="form-control"
-            placeholder={t('header.organization.workspaceName', 'workspace name')}
-            disabled={isCreating}
-            value={newOrgName}
-            maxLength={50}
-            autoFocus
-          />
-          <label className="tj-input-error">{errorText || ''}</label>
->>>>>>> 430cd18b
         </div>
         <div className="row">
           <div className="col tj-app-input input-with-icon">
@@ -177,6 +161,7 @@
                 e.persist();
                 delayedSlugChange(e.target.value, 'slug');
               }}
+              onKeyDown={handleKeyDown}
               defaultValue={fields['slug']?.value}
               data-cy="workspace-slug-input-field"
               autoFocusfields
