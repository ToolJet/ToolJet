--- conflicted
+++ resolved
@@ -81,10 +81,7 @@
     let error = validateName(
       value,
       `Workspace ${field}`,
-<<<<<<< HEAD
-=======
       true,
->>>>>>> d3abb3bf
       false,
       !(field === 'slug'),
       !(field === 'slug'),
