--- conflicted
+++ resolved
@@ -41,23 +41,14 @@
   }));
 
   return (
-<<<<<<< HEAD
     <div className="org-select-container">
       <CustomSelect
         isLoading={getOrgStatus === 'loading'}
         options={options}
-        value={organization_id}
+        value={current_organization_id}
         onChange={(id) => switchOrganization(id)}
         className={`tj-org-select  ${darkMode && 'dark-theme'}`}
       />
     </div>
-=======
-    <CustomSelect
-      isLoading={getOrgStatus === 'loading'}
-      options={options}
-      value={current_organization_id}
-      onChange={(id) => switchOrganization(id)}
-    />
->>>>>>> 2f2e79f3
   );
 };