import React, { useState } from 'react';
import Select from '@/_ui/Select';
import { components } from 'react-select';
import { authenticationService } from '@/_services';
import { EditOrganization } from './EditOrganization';
import { CreateOrganization } from './CreateOrganization';
import { useTranslation } from 'react-i18next';

const Menu = (props) => {
  const { t } = useTranslation();
<<<<<<< HEAD
  const isAllowPersonalWorkspace = window.public_config?.ALLOW_PERSONAL_WORKSPACE === 'true';
  const { admin } = authenticationService.currentUserValue;
=======
  const { admin } = authenticationService.currentSessionValue;
>>>>>>> 2dc6ae8e

  return (
    <components.Menu {...props}>
      <div>
        {admin && (
          <>
            <div style={{ padding: '8px 12px' }} onClick={() => props.selectProps.setShowEditOrg(true)}>
              <div className="row cursor-pointer d-flex align-items-center">
                <div className="col-10">{props?.selectProps?.value?.label}</div>
                <div className="col-1">
                  <svg width="28" height="28" viewBox="0 0 28 28" fill="none" xmlns="http://www.w3.org/2000/svg">
                    <rect width="28" height="28" rx="6" fill="#F0F4FF" />
                    <path
                      fillRule="evenodd"
                      clipRule="evenodd"
                      d="M16.7467 8.69582C17.0858 8.35696 17.5456 8.1666 18.025 8.1666C18.5046 8.1666 18.9646 8.35713 19.3037 8.69627C19.6429 9.03541 19.8334 9.49538 19.8334 9.975C19.8334 10.4545 19.643 10.9143 19.304 11.2534C19.3039 11.2535 19.3041 11.2533 19.304 11.2534L18.5667 11.9934C18.5462 12.0236 18.5226 12.0524 18.4958 12.0791C18.4695 12.1054 18.4414 12.1287 18.4118 12.1489L14.4132 16.1617C14.3038 16.2716 14.1551 16.3333 14 16.3333H12.25C11.9278 16.3333 11.6667 16.0722 11.6667 15.75V14C11.6667 13.8449 11.7284 13.6962 11.8383 13.5868L15.8511 9.58823C15.8713 9.55862 15.8946 9.53046 15.9209 9.50419C15.9476 9.4774 15.9764 9.45376 16.0066 9.43327L16.7463 8.69627C16.7464 8.69612 16.7466 8.69597 16.7467 8.69582ZM16.3399 10.7482L12.8333 14.2422V15.1667H13.7578L17.2518 11.6601L16.3399 10.7482ZM18.0753 10.8337L17.1663 9.9247L17.5712 9.52123C17.6916 9.40088 17.8548 9.33327 18.025 9.33327C18.1952 9.33327 18.3584 9.40088 18.4788 9.52123C18.5991 9.64158 18.6667 9.8048 18.6667 9.975C18.6667 10.1452 18.5991 10.3084 18.4788 10.4288L18.0753 10.8337ZM9.26256 11.0126C9.59075 10.6844 10.0359 10.5 10.5 10.5H11.0833C11.4055 10.5 11.6667 10.7612 11.6667 11.0833C11.6667 11.4055 11.4055 11.6667 11.0833 11.6667H10.5C10.3453 11.6667 10.1969 11.7281 10.0875 11.8375C9.97812 11.9469 9.91667 12.0953 9.91667 12.25V17.5C9.91667 17.6547 9.97812 17.8031 10.0875 17.9125C10.1969 18.0219 10.3453 18.0833 10.5 18.0833H15.75C15.9047 18.0833 16.0531 18.0219 16.1625 17.9125C16.2719 17.8031 16.3333 17.6547 16.3333 17.5V16.9167C16.3333 16.5945 16.5945 16.3333 16.9167 16.3333C17.2388 16.3333 17.5 16.5945 17.5 16.9167V17.5C17.5 17.9641 17.3156 18.4092 16.9874 18.7374C16.6592 19.0656 16.2141 19.25 15.75 19.25H10.5C10.0359 19.25 9.59075 19.0656 9.26256 18.7374C8.93437 18.4092 8.75 17.9641 8.75 17.5V12.25C8.75 11.7859 8.93437 11.3408 9.26256 11.0126Z"
                      fill="#3E63DD"
                    />
                  </svg>
                </div>
              </div>
            </div>
            <hr className="m-0" />
          </>
        )}
        <div>{props.children}</div>
        {(admin || isAllowPersonalWorkspace) && (
          <div
            className="cursor-pointer d-flex align-items-center"
            style={{ padding: '8px 12px', color: '#3E63DD' }}
            onClick={props.selectProps.setShowCreateOrg}
          >
            <svg
              className="me-2"
              width="32"
              height="32"
              viewBox="0 0 32 32"
              fill="none"
              xmlns="http://www.w3.org/2000/svg"
            >
              <rect width="32" height="32" rx="6" fill="#F0F4FF" />
              <path
                fillRule="evenodd"
                clipRule="evenodd"
                d="M17 11C17.4142 11 17.75 11.3358 17.75 11.75V16.25H22.25C22.6642 16.25 23 16.5858 23 17C23 17.4142 22.6642 17.75 22.25 17.75H17.75V22.25C17.75 22.6642 17.4142 23 17 23C16.5858 23 16.25 22.6642 16.25 22.25V17.75H11.75C11.3358 17.75 11 17.4142 11 17C11 16.5858 11.3358 16.25 11.75 16.25H16.25V11.75C16.25 11.3358 16.5858 11 17 11Z"
                fill="#3E63DD"
              />
            </svg>
            <span className="p-1" data-cy="add-new-workspace-link">
              {t('header.organization.addNewWorkSpace', 'Add new workspace')}
            </span>
          </div>
        )}
      </div>
    </components.Menu>
  );
};

const SingleValue = ({ selectProps }) => {
  return (
    <div className="d-inline-flex align-items-center">
      <div data-cy="workspace-name">{selectProps.value.name}</div>
    </div>
  );
};

export const CustomSelect = ({ ...props }) => {
  const [showEditOrg, setShowEditOrg] = useState(false);
  const [showCreateOrg, setShowCreateOrg] = useState(false);

  return (
    <>
      <CreateOrganization showCreateOrg={showCreateOrg} setShowCreateOrg={setShowCreateOrg} />
      <EditOrganization showEditOrg={showEditOrg} setShowEditOrg={setShowEditOrg} />

      <Select
        width={'100%'}
        hasSearch={false}
        components={{ Menu, SingleValue }}
        setShowEditOrg={setShowEditOrg}
        setShowCreateOrg={setShowCreateOrg}
        styles={{ border: 0, cursor: 'pointer' }}
        {...props}
      />
    </>
  );
};<|MERGE_RESOLUTION|>--- conflicted
+++ resolved
@@ -8,12 +8,8 @@
 
 const Menu = (props) => {
   const { t } = useTranslation();
-<<<<<<< HEAD
   const isAllowPersonalWorkspace = window.public_config?.ALLOW_PERSONAL_WORKSPACE === 'true';
-  const { admin } = authenticationService.currentUserValue;
-=======
   const { admin } = authenticationService.currentSessionValue;
->>>>>>> 2dc6ae8e
 
   return (
     <components.Menu {...props}>
