import React, { useState } from 'react';
import Select from '@/_ui/Select';
import { components } from 'react-select';
import { authenticationService } from '@/_services';
import { EditOrganization } from './EditOrganization';
import { CreateOrganization } from './CreateOrganization';
import { useTranslation } from 'react-i18next';
import posthog from 'posthog-js';
import SolidIcon from '@/_ui/Icon/SolidIcons';
import cx from 'classnames';
import { LicenseBanner } from '@/LicenseBanner';
import { ToolTip } from '@/_components';
import { LicenseTooltip } from '@/LicenseTooltip';

const Menu = (props) => {
  const { t } = useTranslation();
  const isAllowPersonalWorkspace = window.public_config?.ALLOW_PERSONAL_WORKSPACE === 'true';
  const { admin } = authenticationService.currentSessionValue;
  const darkMode = localStorage.getItem('darkMode') === 'true';
  const { workspacesLimit } = props.selectProps;

  return (
    <components.Menu {...props}>
      <div className={darkMode && 'dark-theme'} style={{ padding: '4px' }}>
        {admin && (
          <>
            <div
              className="org-custom-select-header-wrap"
              style={{ padding: '8px 12px' }}
              onClick={() => props.selectProps.setShowEditOrg(true)}
            >
              <div className="row cursor-pointer d-flex align-items-center">
                <div className="col-10">{props?.selectProps?.value?.label}</div>
                <div className="col-1 tj-secondary-btn org-edit-icon">
                  <SolidIcon name="editrectangle" width="14" fill="#3E63DD" />
                </div>
              </div>
            </div>
          </>
        )}
        <div className={`${darkMode && 'dark-theme'}`}>{props.children}</div>
        {(admin || isAllowPersonalWorkspace) && (
<<<<<<< HEAD
          <div
            className="cursor-pointer d-flex align-items-center add-workspace-button"
            style={{ padding: '4px 12px', color: '#3E63DD' }}
            onClick={() => {
              posthog.capture('click_add_workspace');
              props.selectProps.setShowCreateOrg(true);
            }}
          >
            <div className="add-new-workspace-icon-old-wrap">
              <SolidIcon name="plus" fill="#FDFDFE" className="add-new-workspace-icon-old" />
            </div>
=======
          <LicenseTooltip limits={workspacesLimit} feature={'workspaces'} isAvailable={true}>
            <div
              disabled={workspacesLimit?.percentage >= 100 && !workspacesLimit?.licenseStatus?.isExpired}
              className={cx('cursor-pointer d-flex align-items-center add-workspace-button', {
                disabled: workspacesLimit?.percentage >= 100 && !workspacesLimit?.licenseStatus?.isExpired,
              })}
              style={{ padding: '4px 12px', color: '#3E63DD' }}
              onClick={
                workspacesLimit?.percentage >= 100 && !workspacesLimit?.licenseStatus?.isExpired
                  ? null
                  : props.selectProps.setShowCreateOrg
              }
            >
              <div className="add-new-workspace-icon-old-wrap">
                <SolidIcon name="plus" fill="#FDFDFE" className="add-new-workspace-icon-old" />
              </div>
>>>>>>> 6bfc946b

              <div className="add-new-workspace-icon-wrap">
                <SolidIcon
                  name="plus"
                  fill="#3E63DD"
                  className="add-new-workspace-icon"
                  dataCy="add-new-workspace-link"
                />
              </div>
              <span className="p-1 tj-text-xsm">{t('header.organization.addNewWorkSpace', 'Add new workspace')}</span>
            </div>
          </LicenseTooltip>
        )}
        <LicenseBanner classes="mb-3 mx-1 small" limits={workspacesLimit} type="workspaces" size="small" />
      </div>
    </components.Menu>
  );
};

const SingleValue = ({ selectProps }) => {
  return (
    <ToolTip message={selectProps?.value?.name}>
      <div className="d-inline-flex align-items-center">
        <div data-cy="workspace-name" className="tj-text-xsm">
          {selectProps.value.name}
        </div>
      </div>
    </ToolTip>
  );
};

export const CustomSelect = ({ workspacesLimit, ...props }) => {
  const [showEditOrg, setShowEditOrg] = useState(false);
  const [showCreateOrg, setShowCreateOrg] = useState(false);
  const darkMode = localStorage.getItem('darkMode') === 'true';
  const currentValue = props?.options.find((option) => option?.value === props?.value);

  return (
    <>
      <CreateOrganization showCreateOrg={showCreateOrg} setShowCreateOrg={setShowCreateOrg} />
      <EditOrganization showEditOrg={showEditOrg} setShowEditOrg={setShowEditOrg} currentValue={currentValue} />

      <Select
        className={`react-select-container ${darkMode && 'dark-theme'}`}
        width={'262px'}
        hasSearch={false}
        components={{ Menu, SingleValue }}
        setShowEditOrg={setShowEditOrg}
        setShowCreateOrg={setShowCreateOrg}
        workspacesLimit={workspacesLimit}
        styles={{ border: 0, cursor: 'pointer' }}
        {...props}
        customWrap={true}
      />
    </>
  );
};<|MERGE_RESOLUTION|>--- conflicted
+++ resolved
@@ -40,19 +40,6 @@
         )}
         <div className={`${darkMode && 'dark-theme'}`}>{props.children}</div>
         {(admin || isAllowPersonalWorkspace) && (
-<<<<<<< HEAD
-          <div
-            className="cursor-pointer d-flex align-items-center add-workspace-button"
-            style={{ padding: '4px 12px', color: '#3E63DD' }}
-            onClick={() => {
-              posthog.capture('click_add_workspace');
-              props.selectProps.setShowCreateOrg(true);
-            }}
-          >
-            <div className="add-new-workspace-icon-old-wrap">
-              <SolidIcon name="plus" fill="#FDFDFE" className="add-new-workspace-icon-old" />
-            </div>
-=======
           <LicenseTooltip limits={workspacesLimit} feature={'workspaces'} isAvailable={true}>
             <div
               disabled={workspacesLimit?.percentage >= 100 && !workspacesLimit?.licenseStatus?.isExpired}
@@ -69,7 +56,6 @@
               <div className="add-new-workspace-icon-old-wrap">
                 <SolidIcon name="plus" fill="#FDFDFE" className="add-new-workspace-icon-old" />
               </div>
->>>>>>> 6bfc946b
 
               <div className="add-new-workspace-icon-wrap">
                 <SolidIcon
