--- conflicted
+++ resolved
@@ -50,11 +50,7 @@
               fill="#3E63DD"
             />
           </svg>
-<<<<<<< HEAD
-          &nbsp;Add new workspace
-=======
           <span style={{ paddingLeft: '10px' }}>{t('header.organization.addNewWorkSpace', 'Add new workspace')}</span>
->>>>>>> d95c61d6
         </div>
       </div>
     </components.Menu>
