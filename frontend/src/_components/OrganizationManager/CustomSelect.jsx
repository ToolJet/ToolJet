import React, { useState } from 'react';
import Select from '@/_ui/Select';
import { components } from 'react-select';
import { authenticationService } from '@/_services';
import { EditOrganization } from './EditOrganization';
import { CreateOrganization } from './CreateOrganization';
import { useTranslation } from 'react-i18next';
import { authenticationService } from '@/_services';

const Menu = (props) => {
  const { t } = useTranslation();
<<<<<<< HEAD
  const isAllowPersonalWorkspace = window.public_config?.ALLOW_PERSONAL_WORKSPACE === 'true';
  const { super_admin } = authenticationService.currentUserValue;
=======
  const { admin } = authenticationService.currentUserValue;
>>>>>>> 053fca34

  return (
    <components.Menu {...props}>
      <div>
        {admin && (
          <>
            <div style={{ padding: '8px 12px' }} onClick={() => props.selectProps.setShowEditOrg(true)}>
              <div className="row cursor-pointer d-flex align-items-center">
                <div className="col-10">{props?.selectProps?.value?.label}</div>
                <div className="col-1">
                  <svg width="28" height="28" viewBox="0 0 28 28" fill="none" xmlns="http://www.w3.org/2000/svg">
                    <rect width="28" height="28" rx="6" fill="#F0F4FF" />
                    <path
                      fillRule="evenodd"
                      clipRule="evenodd"
                      d="M16.7467 8.69582C17.0858 8.35696 17.5456 8.1666 18.025 8.1666C18.5046 8.1666 18.9646 8.35713 19.3037 8.69627C19.6429 9.03541 19.8334 9.49538 19.8334 9.975C19.8334 10.4545 19.643 10.9143 19.304 11.2534C19.3039 11.2535 19.3041 11.2533 19.304 11.2534L18.5667 11.9934C18.5462 12.0236 18.5226 12.0524 18.4958 12.0791C18.4695 12.1054 18.4414 12.1287 18.4118 12.1489L14.4132 16.1617C14.3038 16.2716 14.1551 16.3333 14 16.3333H12.25C11.9278 16.3333 11.6667 16.0722 11.6667 15.75V14C11.6667 13.8449 11.7284 13.6962 11.8383 13.5868L15.8511 9.58823C15.8713 9.55862 15.8946 9.53046 15.9209 9.50419C15.9476 9.4774 15.9764 9.45376 16.0066 9.43327L16.7463 8.69627C16.7464 8.69612 16.7466 8.69597 16.7467 8.69582ZM16.3399 10.7482L12.8333 14.2422V15.1667H13.7578L17.2518 11.6601L16.3399 10.7482ZM18.0753 10.8337L17.1663 9.9247L17.5712 9.52123C17.6916 9.40088 17.8548 9.33327 18.025 9.33327C18.1952 9.33327 18.3584 9.40088 18.4788 9.52123C18.5991 9.64158 18.6667 9.8048 18.6667 9.975C18.6667 10.1452 18.5991 10.3084 18.4788 10.4288L18.0753 10.8337ZM9.26256 11.0126C9.59075 10.6844 10.0359 10.5 10.5 10.5H11.0833C11.4055 10.5 11.6667 10.7612 11.6667 11.0833C11.6667 11.4055 11.4055 11.6667 11.0833 11.6667H10.5C10.3453 11.6667 10.1969 11.7281 10.0875 11.8375C9.97812 11.9469 9.91667 12.0953 9.91667 12.25V17.5C9.91667 17.6547 9.97812 17.8031 10.0875 17.9125C10.1969 18.0219 10.3453 18.0833 10.5 18.0833H15.75C15.9047 18.0833 16.0531 18.0219 16.1625 17.9125C16.2719 17.8031 16.3333 17.6547 16.3333 17.5V16.9167C16.3333 16.5945 16.5945 16.3333 16.9167 16.3333C17.2388 16.3333 17.5 16.5945 17.5 16.9167V17.5C17.5 17.9641 17.3156 18.4092 16.9874 18.7374C16.6592 19.0656 16.2141 19.25 15.75 19.25H10.5C10.0359 19.25 9.59075 19.0656 9.26256 18.7374C8.93437 18.4092 8.75 17.9641 8.75 17.5V12.25C8.75 11.7859 8.93437 11.3408 9.26256 11.0126Z"
                      fill="#3E63DD"
                    />
                  </svg>
                </div>
              </div>
            </div>
            <hr className="m-0" />
          </>
        )}
        <div>{props.children}</div>
        {(super_admin || isAllowPersonalWorkspace) && (
          <div
            className="cursor-pointer d-flex align-items-center"
            style={{ padding: '8px 12px', color: '#3E63DD' }}
            onClick={props.selectProps.setShowCreateOrg}
          >
            <svg
              className="me-2"
              width="32"
              height="32"
              viewBox="0 0 32 32"
              fill="none"
              xmlns="http://www.w3.org/2000/svg"
            >
              <rect width="32" height="32" rx="6" fill="#F0F4FF" />
              <path
                fillRule="evenodd"
                clipRule="evenodd"
                d="M17 11C17.4142 11 17.75 11.3358 17.75 11.75V16.25H22.25C22.6642 16.25 23 16.5858 23 17C23 17.4142 22.6642 17.75 22.25 17.75H17.75V22.25C17.75 22.6642 17.4142 23 17 23C16.5858 23 16.25 22.6642 16.25 22.25V17.75H11.75C11.3358 17.75 11 17.4142 11 17C11 16.5858 11.3358 16.25 11.75 16.25H16.25V11.75C16.25 11.3358 16.5858 11 17 11Z"
                fill="#3E63DD"
              />
            </svg>
            <span className="p-1">{t('header.organization.addNewWorkSpace', 'Add new workspace')}</span>
          </div>
        )}
      </div>
    </components.Menu>
  );
};

const SingleValue = ({ selectProps, data }) => {
  return (
    <div className="d-inline-flex align-items-center">
      <div>{selectProps.value.name}</div>
    </div>
  );
};

export const CustomSelect = ({ ...props }) => {
  const [showEditOrg, setShowEditOrg] = useState(false);
  const [showCreateOrg, setShowCreateOrg] = useState(false);

  const isSingleOrganization = window.public_config?.DISABLE_MULTI_WORKSPACE === 'true';
  const { organization, admin } = authenticationService.currentUserValue;

  return (
    <>
      <CreateOrganization showCreateOrg={showCreateOrg} setShowCreateOrg={setShowCreateOrg} />
      <EditOrganization showEditOrg={showEditOrg} setShowEditOrg={setShowEditOrg} />

      {isSingleOrganization ? (
        <div className="d-flex align-items-center justify-content-between h-100">
          <span>{organization}</span>
          <>
            {admin && (
              <div onClick={() => setShowEditOrg(true)}>
                <div className="cursor-pointer d-flex align-items-center">
                  <div>
                    <svg width="28" height="28" viewBox="0 0 28 28" fill="none" xmlns="http://www.w3.org/2000/svg">
                      <rect width="28" height="28" rx="6" fill="#F0F4FF" />
                      <path
                        fillRule="evenodd"
                        clipRule="evenodd"
                        d="M16.7467 8.69582C17.0858 8.35696 17.5456 8.1666 18.025 8.1666C18.5046 8.1666 18.9646 8.35713 19.3037 8.69627C19.6429 9.03541 19.8334 9.49538 19.8334 9.975C19.8334 10.4545 19.643 10.9143 19.304 11.2534C19.3039 11.2535 19.3041 11.2533 19.304 11.2534L18.5667 11.9934C18.5462 12.0236 18.5226 12.0524 18.4958 12.0791C18.4695 12.1054 18.4414 12.1287 18.4118 12.1489L14.4132 16.1617C14.3038 16.2716 14.1551 16.3333 14 16.3333H12.25C11.9278 16.3333 11.6667 16.0722 11.6667 15.75V14C11.6667 13.8449 11.7284 13.6962 11.8383 13.5868L15.8511 9.58823C15.8713 9.55862 15.8946 9.53046 15.9209 9.50419C15.9476 9.4774 15.9764 9.45376 16.0066 9.43327L16.7463 8.69627C16.7464 8.69612 16.7466 8.69597 16.7467 8.69582ZM16.3399 10.7482L12.8333 14.2422V15.1667H13.7578L17.2518 11.6601L16.3399 10.7482ZM18.0753 10.8337L17.1663 9.9247L17.5712 9.52123C17.6916 9.40088 17.8548 9.33327 18.025 9.33327C18.1952 9.33327 18.3584 9.40088 18.4788 9.52123C18.5991 9.64158 18.6667 9.8048 18.6667 9.975C18.6667 10.1452 18.5991 10.3084 18.4788 10.4288L18.0753 10.8337ZM9.26256 11.0126C9.59075 10.6844 10.0359 10.5 10.5 10.5H11.0833C11.4055 10.5 11.6667 10.7612 11.6667 11.0833C11.6667 11.4055 11.4055 11.6667 11.0833 11.6667H10.5C10.3453 11.6667 10.1969 11.7281 10.0875 11.8375C9.97812 11.9469 9.91667 12.0953 9.91667 12.25V17.5C9.91667 17.6547 9.97812 17.8031 10.0875 17.9125C10.1969 18.0219 10.3453 18.0833 10.5 18.0833H15.75C15.9047 18.0833 16.0531 18.0219 16.1625 17.9125C16.2719 17.8031 16.3333 17.6547 16.3333 17.5V16.9167C16.3333 16.5945 16.5945 16.3333 16.9167 16.3333C17.2388 16.3333 17.5 16.5945 17.5 16.9167V17.5C17.5 17.9641 17.3156 18.4092 16.9874 18.7374C16.6592 19.0656 16.2141 19.25 15.75 19.25H10.5C10.0359 19.25 9.59075 19.0656 9.26256 18.7374C8.93437 18.4092 8.75 17.9641 8.75 17.5V12.25C8.75 11.7859 8.93437 11.3408 9.26256 11.0126Z"
                        fill="#3E63DD"
                      />
                    </svg>
                  </div>
                </div>
              </div>
            )}
          </>
        </div>
      ) : (
        <Select
          width={'100%'}
          hasSearch={false}
          components={{ Menu, SingleValue }}
          setShowEditOrg={setShowEditOrg}
          setShowCreateOrg={setShowCreateOrg}
          styles={{ border: 0, cursor: 'pointer' }}
          {...props}
        />
      )}
    </>
  );
};<|MERGE_RESOLUTION|>--- conflicted
+++ resolved
@@ -5,16 +5,11 @@
 import { EditOrganization } from './EditOrganization';
 import { CreateOrganization } from './CreateOrganization';
 import { useTranslation } from 'react-i18next';
-import { authenticationService } from '@/_services';
 
 const Menu = (props) => {
   const { t } = useTranslation();
-<<<<<<< HEAD
   const isAllowPersonalWorkspace = window.public_config?.ALLOW_PERSONAL_WORKSPACE === 'true';
-  const { super_admin } = authenticationService.currentUserValue;
-=======
   const { admin } = authenticationService.currentUserValue;
->>>>>>> 053fca34
 
   return (
     <components.Menu {...props}>
@@ -41,7 +36,7 @@
           </>
         )}
         <div>{props.children}</div>
-        {(super_admin || isAllowPersonalWorkspace) && (
+        {(admin || isAllowPersonalWorkspace) && (
           <div
             className="cursor-pointer d-flex align-items-center"
             style={{ padding: '8px 12px', color: '#3E63DD' }}
