import React, { useState } from 'react';
import Select from '@/_ui/Select';
import { components } from 'react-select';
import { EditOrganization } from './EditOrganization';
import { CreateOrganization } from './CreateOrganization';
import { useTranslation } from 'react-i18next';
import { authenticationService } from '@/_services';
import SolidIcon from '@/_ui/Icon/SolidIcons';

const Menu = (props) => {
  const { t } = useTranslation();
<<<<<<< HEAD
  const { admin } = authenticationService.currentUserValue;
  const darkMode = localStorage.getItem('darkMode') === 'true';
=======
  const { admin } = authenticationService.currentSessionValue;
>>>>>>> 2f2e79f3

  return (
    <components.Menu {...props}>
      <div className={darkMode && 'dark-theme'} style={{ padding: '4px' }}>
        {admin && (
          <>
            <div
              className="org-custom-select-header-wrap"
              style={{ padding: '8px 12px' }}
              onClick={() => props.selectProps.setShowEditOrg(true)}
            >
              <div className="row cursor-pointer d-flex align-items-center">
                <div className="col-10">{props?.selectProps?.value?.label}</div>
                <div className="col-1 tj-secondary-btn org-edit-icon">
                  <SolidIcon name="editrectangle" width="14" fill="#3E63DD" />
                </div>
              </div>
            </div>
          </>
        )}
        <div className={`${darkMode && 'dark-theme'}`}>{props.children}</div>
        <div
          className="cursor-pointer d-flex align-items-center add-workspace-button"
          style={{ padding: '4px 12px', color: '#3E63DD' }}
          onClick={props.selectProps.setShowCreateOrg}
        >
          <div className="add-new-workspace-icon-old-wrap">
            <SolidIcon
              name="plus"
              fill="#FDFDFE"
              className="add-new-workspace-icon-old"
              data-cy="add-new-workspace-link"
            />
          </div>

          <div className="add-new-workspace-icon-wrap">
            <SolidIcon name="plus" fill="#3E63DD" className="add-new-workspace-icon" data-cy="add-new-workspace-link" />
          </div>
          <span className="p-1 tj-text-xsm">{t('header.organization.addNewWorkSpace', 'Add new workspace')}</span>
        </div>
      </div>
    </components.Menu>
  );
};

const SingleValue = ({ selectProps }) => {
  return (
    <div className="d-inline-flex align-items-center">
      <div data-cy="workspace-name" className="tj-text-xsm">
        {selectProps.value.name}
      </div>
    </div>
  );
};

export const CustomSelect = ({ ...props }) => {
  const [showEditOrg, setShowEditOrg] = useState(false);
  const [showCreateOrg, setShowCreateOrg] = useState(false);

<<<<<<< HEAD
  const isSingleOrganization = window.public_config?.DISABLE_MULTI_WORKSPACE === 'true';
  const { organization, admin } = authenticationService.currentUserValue;
  const darkMode = localStorage.getItem('darkMode') === 'true';

=======
>>>>>>> 2f2e79f3
  return (
    <>
      <CreateOrganization showCreateOrg={showCreateOrg} setShowCreateOrg={setShowCreateOrg} />
      <EditOrganization showEditOrg={showEditOrg} setShowEditOrg={setShowEditOrg} />

<<<<<<< HEAD
      {isSingleOrganization ? (
        <div className="d-flex align-items-center justify-content-between h-100 tj-current-org">
          <span data-cy="workspace-name" className="tj-text-xsm">
            {organization}
          </span>
          <>
            {admin && (
              <div onClick={() => setShowEditOrg(true)}>
                <div className="cursor-pointer d-flex align-items-center add-new-workspace-btn">
                  <div>
                    <svg
                      width="28"
                      height="28"
                      viewBox="0 0 28 28"
                      fill="none"
                      xmlns="http://www.w3.org/2000/svg"
                      data-cy="edit-workspace-button"
                    >
                      <rect width="28" height="28" rx="6" fill="#F0F4FF" />
                      <path
                        fillRule="evenodd"
                        clipRule="evenodd"
                        d="M16.7467 8.69582C17.0858 8.35696 17.5456 8.1666 18.025 8.1666C18.5046 8.1666 18.9646 8.35713 19.3037 8.69627C19.6429 9.03541 19.8334 9.49538 19.8334 9.975C19.8334 10.4545 19.643 10.9143 19.304 11.2534C19.3039 11.2535 19.3041 11.2533 19.304 11.2534L18.5667 11.9934C18.5462 12.0236 18.5226 12.0524 18.4958 12.0791C18.4695 12.1054 18.4414 12.1287 18.4118 12.1489L14.4132 16.1617C14.3038 16.2716 14.1551 16.3333 14 16.3333H12.25C11.9278 16.3333 11.6667 16.0722 11.6667 15.75V14C11.6667 13.8449 11.7284 13.6962 11.8383 13.5868L15.8511 9.58823C15.8713 9.55862 15.8946 9.53046 15.9209 9.50419C15.9476 9.4774 15.9764 9.45376 16.0066 9.43327L16.7463 8.69627C16.7464 8.69612 16.7466 8.69597 16.7467 8.69582ZM16.3399 10.7482L12.8333 14.2422V15.1667H13.7578L17.2518 11.6601L16.3399 10.7482ZM18.0753 10.8337L17.1663 9.9247L17.5712 9.52123C17.6916 9.40088 17.8548 9.33327 18.025 9.33327C18.1952 9.33327 18.3584 9.40088 18.4788 9.52123C18.5991 9.64158 18.6667 9.8048 18.6667 9.975C18.6667 10.1452 18.5991 10.3084 18.4788 10.4288L18.0753 10.8337ZM9.26256 11.0126C9.59075 10.6844 10.0359 10.5 10.5 10.5H11.0833C11.4055 10.5 11.6667 10.7612 11.6667 11.0833C11.6667 11.4055 11.4055 11.6667 11.0833 11.6667H10.5C10.3453 11.6667 10.1969 11.7281 10.0875 11.8375C9.97812 11.9469 9.91667 12.0953 9.91667 12.25V17.5C9.91667 17.6547 9.97812 17.8031 10.0875 17.9125C10.1969 18.0219 10.3453 18.0833 10.5 18.0833H15.75C15.9047 18.0833 16.0531 18.0219 16.1625 17.9125C16.2719 17.8031 16.3333 17.6547 16.3333 17.5V16.9167C16.3333 16.5945 16.5945 16.3333 16.9167 16.3333C17.2388 16.3333 17.5 16.5945 17.5 16.9167V17.5C17.5 17.9641 17.3156 18.4092 16.9874 18.7374C16.6592 19.0656 16.2141 19.25 15.75 19.25H10.5C10.0359 19.25 9.59075 19.0656 9.26256 18.7374C8.93437 18.4092 8.75 17.9641 8.75 17.5V12.25C8.75 11.7859 8.93437 11.3408 9.26256 11.0126Z"
                        fill="#3E63DD"
                      />
                    </svg>
                  </div>
                </div>
              </div>
            )}
          </>
        </div>
      ) : (
        <Select
          className={`react-select-container ${darkMode && 'dark-theme'}`}
          width={'262px'}
          hasSearch={false}
          components={{ Menu, SingleValue }}
          setShowEditOrg={setShowEditOrg}
          setShowCreateOrg={setShowCreateOrg}
          styles={{ border: 0, cursor: 'pointer' }}
          {...props}
          customWrap={true}
        />
      )}
=======
      <Select
        width={'100%'}
        hasSearch={false}
        components={{ Menu, SingleValue }}
        setShowEditOrg={setShowEditOrg}
        setShowCreateOrg={setShowCreateOrg}
        styles={{ border: 0, cursor: 'pointer' }}
        {...props}
      />
>>>>>>> 2f2e79f3
    </>
  );
};<|MERGE_RESOLUTION|>--- conflicted
+++ resolved
@@ -9,13 +9,8 @@
 
 const Menu = (props) => {
   const { t } = useTranslation();
-<<<<<<< HEAD
-  const { admin } = authenticationService.currentUserValue;
+  const { admin } = authenticationService.currentSessionValue;
   const darkMode = localStorage.getItem('darkMode') === 'true';
-=======
-  const { admin } = authenticationService.currentSessionValue;
->>>>>>> 2f2e79f3
-
   return (
     <components.Menu {...props}>
       <div className={darkMode && 'dark-theme'} style={{ padding: '4px' }}>
@@ -73,76 +68,24 @@
 export const CustomSelect = ({ ...props }) => {
   const [showEditOrg, setShowEditOrg] = useState(false);
   const [showCreateOrg, setShowCreateOrg] = useState(false);
-
-<<<<<<< HEAD
-  const isSingleOrganization = window.public_config?.DISABLE_MULTI_WORKSPACE === 'true';
-  const { organization, admin } = authenticationService.currentUserValue;
   const darkMode = localStorage.getItem('darkMode') === 'true';
 
-=======
->>>>>>> 2f2e79f3
   return (
     <>
       <CreateOrganization showCreateOrg={showCreateOrg} setShowCreateOrg={setShowCreateOrg} />
       <EditOrganization showEditOrg={showEditOrg} setShowEditOrg={setShowEditOrg} />
 
-<<<<<<< HEAD
-      {isSingleOrganization ? (
-        <div className="d-flex align-items-center justify-content-between h-100 tj-current-org">
-          <span data-cy="workspace-name" className="tj-text-xsm">
-            {organization}
-          </span>
-          <>
-            {admin && (
-              <div onClick={() => setShowEditOrg(true)}>
-                <div className="cursor-pointer d-flex align-items-center add-new-workspace-btn">
-                  <div>
-                    <svg
-                      width="28"
-                      height="28"
-                      viewBox="0 0 28 28"
-                      fill="none"
-                      xmlns="http://www.w3.org/2000/svg"
-                      data-cy="edit-workspace-button"
-                    >
-                      <rect width="28" height="28" rx="6" fill="#F0F4FF" />
-                      <path
-                        fillRule="evenodd"
-                        clipRule="evenodd"
-                        d="M16.7467 8.69582C17.0858 8.35696 17.5456 8.1666 18.025 8.1666C18.5046 8.1666 18.9646 8.35713 19.3037 8.69627C19.6429 9.03541 19.8334 9.49538 19.8334 9.975C19.8334 10.4545 19.643 10.9143 19.304 11.2534C19.3039 11.2535 19.3041 11.2533 19.304 11.2534L18.5667 11.9934C18.5462 12.0236 18.5226 12.0524 18.4958 12.0791C18.4695 12.1054 18.4414 12.1287 18.4118 12.1489L14.4132 16.1617C14.3038 16.2716 14.1551 16.3333 14 16.3333H12.25C11.9278 16.3333 11.6667 16.0722 11.6667 15.75V14C11.6667 13.8449 11.7284 13.6962 11.8383 13.5868L15.8511 9.58823C15.8713 9.55862 15.8946 9.53046 15.9209 9.50419C15.9476 9.4774 15.9764 9.45376 16.0066 9.43327L16.7463 8.69627C16.7464 8.69612 16.7466 8.69597 16.7467 8.69582ZM16.3399 10.7482L12.8333 14.2422V15.1667H13.7578L17.2518 11.6601L16.3399 10.7482ZM18.0753 10.8337L17.1663 9.9247L17.5712 9.52123C17.6916 9.40088 17.8548 9.33327 18.025 9.33327C18.1952 9.33327 18.3584 9.40088 18.4788 9.52123C18.5991 9.64158 18.6667 9.8048 18.6667 9.975C18.6667 10.1452 18.5991 10.3084 18.4788 10.4288L18.0753 10.8337ZM9.26256 11.0126C9.59075 10.6844 10.0359 10.5 10.5 10.5H11.0833C11.4055 10.5 11.6667 10.7612 11.6667 11.0833C11.6667 11.4055 11.4055 11.6667 11.0833 11.6667H10.5C10.3453 11.6667 10.1969 11.7281 10.0875 11.8375C9.97812 11.9469 9.91667 12.0953 9.91667 12.25V17.5C9.91667 17.6547 9.97812 17.8031 10.0875 17.9125C10.1969 18.0219 10.3453 18.0833 10.5 18.0833H15.75C15.9047 18.0833 16.0531 18.0219 16.1625 17.9125C16.2719 17.8031 16.3333 17.6547 16.3333 17.5V16.9167C16.3333 16.5945 16.5945 16.3333 16.9167 16.3333C17.2388 16.3333 17.5 16.5945 17.5 16.9167V17.5C17.5 17.9641 17.3156 18.4092 16.9874 18.7374C16.6592 19.0656 16.2141 19.25 15.75 19.25H10.5C10.0359 19.25 9.59075 19.0656 9.26256 18.7374C8.93437 18.4092 8.75 17.9641 8.75 17.5V12.25C8.75 11.7859 8.93437 11.3408 9.26256 11.0126Z"
-                        fill="#3E63DD"
-                      />
-                    </svg>
-                  </div>
-                </div>
-              </div>
-            )}
-          </>
-        </div>
-      ) : (
-        <Select
-          className={`react-select-container ${darkMode && 'dark-theme'}`}
-          width={'262px'}
-          hasSearch={false}
-          components={{ Menu, SingleValue }}
-          setShowEditOrg={setShowEditOrg}
-          setShowCreateOrg={setShowCreateOrg}
-          styles={{ border: 0, cursor: 'pointer' }}
-          {...props}
-          customWrap={true}
-        />
-      )}
-=======
       <Select
-        width={'100%'}
+        className={`react-select-container ${darkMode && 'dark-theme'}`}
+        width={'262px'}
         hasSearch={false}
         components={{ Menu, SingleValue }}
         setShowEditOrg={setShowEditOrg}
         setShowCreateOrg={setShowCreateOrg}
         styles={{ border: 0, cursor: 'pointer' }}
         {...props}
+        customWrap={true}
       />
->>>>>>> 2f2e79f3
     </>
   );
 };