import { useSpring, config, animated } from 'react-spring';
import { resolveReferences } from '../../_helpers/utils';
import { Alert } from '../../_ui/Alert';
import useHeight from '@/_hooks/use-height-transition';
import React from 'react';

export const OrgConstantVariablesPreviewBox = ({ workspaceVariables, workspaceConstants, value, isFocused }) => {
  const getResolveValueType = (currentValue) => {
    if (!currentValue) return null;

    if (currentValue.includes('constants')) {
      return 'Workspace Constant';
    }

    if (currentValue.includes('client')) {
      return 'client workspace variable';
    }

    if (currentValue.includes('server')) {
      return 'server workspace variable';
    }

    return null;
  };
  const shouldResolve =
    typeof value === 'string' &&
    ((value.includes('%%') && (value.includes('client.') || value.includes('server.'))) ||
      (value.includes('{{') && value.includes('constants.')));

  if (!shouldResolve) return null;

  const valueType = typeof value === 'string' && getResolveValueType(value);

  return (
    <ResolvedValue
      value={value}
      isFocused={isFocused}
      state={{ ...workspaceVariables, constants: workspaceConstants }}
      type={valueType}
    />
  );
};

const verifyConstant = (value, definedConstants) => {
  const constantRegex = /{{constants\.([a-zA-Z0-9_]+)}}/g;
  if (typeof value !== 'string') {
    return [];
  }
  const matches = value.match(constantRegex);
  if (!matches) {
    return [];
  }
  const resolvedMatches = matches.map((match) => {
    const cleanedMatch = match.replace(/{{constants\./, '').replace(/}}/, '');
    return Object.keys(definedConstants).includes(cleanedMatch) ? null : cleanedMatch;
  });
  const invalidConstants = resolvedMatches?.filter((item) => item != null);
  if (invalidConstants?.length) {
    return invalidConstants;
  }
};

const ResolvedValue = ({ value, isFocused, state = {}, type }) => {
  const isConstant = type === 'Workspace Constant';
  const hiddenWorkspaceConstantText = 'Workspace constant values are hidden';
  const invalidConstants = verifyConstant(value, state.constants);
  let preview;
  let error;
  if (invalidConstants?.length) {
    [preview, error] = [value, `Undefined constants: ${invalidConstants}`];
  } else {
    [preview, error] = resolveReferences(value, state, null, {}, true, true);
    if (isConstant) {
      preview = hiddenWorkspaceConstantText;
    }
  }

  const previewType = typeof preview;

  let resolvedValue = preview;

  const errorMessage = error?.toString().includes(`Server variables can't be used like this`)
    ? 'HiddenEnvironmentVariable'
    : error?.toString();
  const isValidError = error && errorMessage !== 'HiddenEnvironmentVariable';

  if (error && (!isValidError || error?.toString().includes('Undefined constants:'))) {
    resolvedValue = errorMessage;
  }

  const darkMode = localStorage.getItem('darkMode') === 'true';

  const themeCls = darkMode ? 'bg-dark  py-1' : 'bg-light  py-1';

  const getPreviewContent = (content, type) => {
    if (!content) return value;

    try {
      switch (type) {
        case 'object':
          return JSON.stringify(content);
        case 'boolean':
          return content.toString();
        default:
          return content;
      }
    } catch (e) {
      return undefined;
    }
  };

  const [heightRef, currentHeight] = useHeight();

  const slideInStyles = useSpring({
    config: config.stiff,
    from: { opacity: 0, height: 0 },
    to: {
      opacity: isFocused ? 1 : 0,
      height: isFocused ? (isConstant ? currentHeight : currentHeight + 30) : 0,
    },
  });

  return (
    <React.Fragment>
      <animated.div className={themeCls} style={{ ...slideInStyles, overflow: 'hidden' }}>
        <div
          ref={heightRef}
          className={`dynamic-variable-preview px-1 py-1 ${isValidError ? 'bg-red-lt' : 'bg-green-lt'}`}
        >
          <div className="alert-banner-type-text" data-cy="variable-preview">
            <div className="d-flex my-1">
<<<<<<< HEAD
              <div
                className="flex-grow-1"
                style={{ fontWeight: 800, textTransform: 'capitalize' }}
                data-cy="alert-banner-type-text"
              >
                {isValidError ? 'Error' : ` ${type} - ${previewType}`}
=======
              <div className="flex-grow-1" style={{ fontWeight: 800, textTransform: 'capitalize' }}>
                {isValidError ? 'Error' : isConstant ? null : ` ${type} - ${previewType}`}
>>>>>>> da93579e
              </div>
            </div>
            {getPreviewContent(resolvedValue, previewType)}
          </div>
        </div>
        <DepericatedAlerForWorkspaceVariable text="Workspace variables deprecating soon" shouldShow={!isConstant} />
      </animated.div>
    </React.Fragment>
  );
};

const DepericatedAlerForWorkspaceVariable = ({ text, shouldShow }) => {
  if (!shouldShow) return null;

  return (
    <Alert
      svg="tj-info-warning"
      cls="codehinter workspace-variables-alert-banner p-1 mb-0"
      imgHeight={16}
      imgWidth={16}
    >
      <div className="d-flex align-items-center">
        <div class="">{text}</div>
      </div>
    </Alert>
  );
};<|MERGE_RESOLUTION|>--- conflicted
+++ resolved
@@ -129,17 +129,12 @@
         >
           <div className="alert-banner-type-text" data-cy="variable-preview">
             <div className="d-flex my-1">
-<<<<<<< HEAD
               <div
                 className="flex-grow-1"
                 style={{ fontWeight: 800, textTransform: 'capitalize' }}
                 data-cy="alert-banner-type-text"
               >
-                {isValidError ? 'Error' : ` ${type} - ${previewType}`}
-=======
-              <div className="flex-grow-1" style={{ fontWeight: 800, textTransform: 'capitalize' }}>
                 {isValidError ? 'Error' : isConstant ? null : ` ${type} - ${previewType}`}
->>>>>>> da93579e
               </div>
             </div>
             {getPreviewContent(resolvedValue, previewType)}
