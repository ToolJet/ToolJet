--- conflicted
+++ resolved
@@ -9,10 +9,6 @@
 
   const handleChange = (e) => {
     setSearchText(e.target.value);
-<<<<<<< HEAD
-    onSubmit(e.target.value);
-=======
->>>>>>> 2f6608bf
   };
 
   const clearSearchText = () => {
@@ -27,27 +23,6 @@
   return (
     <div className="search-box-wrapper">
       <div className="input-icon mb-3">
-<<<<<<< HEAD
-        <span className="input-icon-addon">
-          <svg
-            xmlns="http://www.w3.org/2000/svg"
-            className="icon"
-            width="24"
-            height="24"
-            viewBox="0 0 24 24"
-            strokeWidth="2"
-            stroke="currentColor"
-            fill="none"
-            strokeLinecap="round"
-            strokeLinejoin="round"
-          >
-            <path stroke="none" d="M0 0h24v24H0z" fill="none" />
-            <circle cx="10" cy="10" r="7" />
-            <line x1="21" y1="21" x2="15" y2="15" />
-          </svg>
-        </span>
-        <input type="text" value={searchText} onChange={handleChange} className="form-control" placeholder="Search" />
-=======
         {!isFocused && (
           <span className="input-icon-addon">
             <svg
@@ -99,7 +74,6 @@
             </div>
           </span>
         )}
->>>>>>> 2f6608bf
       </div>
     </div>
   );
