--- conflicted
+++ resolved
@@ -80,8 +80,5 @@
 }
 SearchBox.propTypes = {
   onSubmit: PropTypes.func.isRequired,
-<<<<<<< HEAD
-=======
   debounceDelay: PropTypes.number,
->>>>>>> 3ed0dc56
 };