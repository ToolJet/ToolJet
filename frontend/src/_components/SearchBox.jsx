--- conflicted
+++ resolved
@@ -5,25 +5,6 @@
 import { useMounted } from '@/_hooks/use-mount';
 import SolidIcon from '@/_ui/Icon/SolidIcons';
 
-<<<<<<< HEAD
-export function SearchBox({
-  width = '200px',
-  onSubmit,
-  className,
-  debounceDelay = 300,
-  darkMode = false,
-  placeholder = 'Search',
-  customClass = '',
-  dataCy = '',
-  callBack,
-  onClearCallback,
-  autoFocus = false,
-  query,
-}) {
-  const [searchText, setSearchText] = useState(query ?? '');
-  const debouncedSearchTerm = useDebounce(searchText, debounceDelay);
-  const [isFocused, setFocussed] = useState(false);
-=======
 export const SearchBox = forwardRef(
   (
     {
@@ -46,7 +27,6 @@
     const [searchText, setSearchText] = useState('');
     const debouncedSearchTerm = useDebounce(searchText, debounceDelay);
     const [isFocused, setFocussed] = useState(false);
->>>>>>> a0347016
 
     const handleChange = (e) => {
       setSearchText(e.target.value);
@@ -67,44 +47,6 @@
       // eslint-disable-next-line react-hooks/exhaustive-deps
     }, [debouncedSearchTerm, onSubmit]);
 
-<<<<<<< HEAD
-  useEffect(() => {
-    if (query === null || query === '') {
-      setSearchText('');
-    }
-  }, [query]);
-
-  return (
-    <div className={`search-box-wrapper ${customClass}`}>
-      <div className="input-icon">
-        {!isFocused && (
-          <span className="input-icon-addon">
-            <SolidIcon name="search" width="14" />
-          </span>
-        )}
-        <input
-          style={{ width }}
-          type="text"
-          value={searchText}
-          onChange={handleChange}
-          className={cx('form-control', {
-            'dark-theme-placeholder': darkMode,
-            [className]: !!className,
-          })}
-          placeholder={placeholder}
-          onFocus={() => setFocussed(true)}
-          onBlur={() => setFocussed(false)}
-          data-cy={`${dataCy}-search-bar`}
-          autoFocus={autoFocus}
-        />
-        {isFocused && (
-          <span className="input-icon-addon end" onMouseDown={clearSearchText}>
-            <div className="d-flex tj-common-search-input-clear-icon" title="clear">
-              <SolidIcon name="remove" />
-            </div>
-          </span>
-        )}
-=======
     useEffect(() => {
       initialValue !== undefined && setSearchText(initialValue);
     }, [initialValue]);
@@ -141,7 +83,6 @@
             </span>
           )}
         </div>
->>>>>>> a0347016
       </div>
     );
   }
