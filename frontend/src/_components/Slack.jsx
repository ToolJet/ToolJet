import React, { useState } from 'react';
import { datasourceService } from '@/_services';
import { useTranslation } from 'react-i18next';

import Button from '@/_ui/Button';

const Slack = ({ optionchanged, createDataSource, options, isSaving, selectedDataSource }) => {
  const [authStatus, setAuthStatus] = useState(null);
  const { t } = useTranslation();

  function authGoogle() {
    const provider = 'slack';
    setAuthStatus('waiting_for_url');

<<<<<<< HEAD
    let scope = 'chat:write,users:read,channels:read,channels:history';
    if (options.access_type === 'chat:write') {
      scope = `${scope},chat:write:bot,chat:write:user`;
    }
=======
    const scope =
      options?.access_type === 'chat:write'
        ? 'chat:write,users:read,chat:write:bot,chat:write:user'
        : 'chat:write,users:read';
>>>>>>> 3ead2246

    datasourceService.fetchOauth2BaseUrl(provider).then((data) => {
      const authUrl = `${data.url}&scope=${scope}&access_type=offline&prompt=select_account`;
      if (selectedDataSource?.id) {
        localStorage.setItem('sourceWaitingForOAuth', selectedDataSource.id);
      } else {
        localStorage.setItem('sourceWaitingForOAuth', 'newSource');
      }
      optionchanged('provider', provider).then(() => {
        optionchanged('oauth2', true);
      });
      setAuthStatus('waiting_for_token');
      window.open(authUrl);
    });
  }

  function saveDataSource() {
    optionchanged('code', localStorage.getItem('OAuthCode')).then(() => {
      createDataSource();
    });
  }

  return (
    <div>
      <div className="row">
        <div className="col-md-12">
          <div className="mb-3">
            <div className="form-label">{t('slack.authorize', 'Authorize')}</div>
            <p>
              {t(
                'slack.connectToolJetToSlack',
                'ToolJet can connect to Slack and list users, send messages, etc. Please select appropriate permission scopes.'
              )}
            </p>
            <div>
              <label className="form-check mt-3">
                <input
                  className="form-check-input"
                  type="radio"
                  onClick={() => optionchanged('access_type', 'chat:write')}
                  checked={options?.access_type?.value === 'chat:write'}
                  disabled={authStatus === 'waiting_for_token'}
                />
                <span className="form-check-label">
                  {t('slack.chatWrite', 'chat:write')} <br />
                  <small className="text-muted">
                    {t(
                      'slack.listUsersAndSendMessage',
                      'Your ToolJet app will be able to list users and send messages to users & channels.'
                    )}
                  </small>
                </span>
              </label>
            </div>
          </div>
        </div>
      </div>
      <div className="row mt-3">
        <center>
          {authStatus === 'waiting_for_token' && (
            <div>
              <Button
                className={`m2 ${isSaving ? ' loading' : ''}`}
                disabled={isSaving}
                onClick={() => saveDataSource()}
              >
                {isSaving ? t('globals.saving', 'Saving...') : t('globals.saveDatasource', 'Save data source')}
              </Button>
            </div>
          )}

          {(!authStatus || authStatus === 'waiting_for_url') && (
            <Button
              className={`m2 ${authStatus === 'waiting_for_url' ? ' btn-loading' : ''}`}
              disabled={isSaving}
              onClick={() => authGoogle()}
            >
              {t('slack.connectSlack', 'Connect to Slack')}
            </Button>
          )}
        </center>
      </div>
    </div>
  );
};

export default Slack;<|MERGE_RESOLUTION|>--- conflicted
+++ resolved
@@ -12,17 +12,11 @@
     const provider = 'slack';
     setAuthStatus('waiting_for_url');
 
-<<<<<<< HEAD
+
     let scope = 'chat:write,users:read,channels:read,channels:history';
     if (options.access_type === 'chat:write') {
       scope = `${scope},chat:write:bot,chat:write:user`;
     }
-=======
-    const scope =
-      options?.access_type === 'chat:write'
-        ? 'chat:write,users:read,chat:write:bot,chat:write:user'
-        : 'chat:write,users:read';
->>>>>>> 3ead2246
 
     datasourceService.fetchOauth2BaseUrl(provider).then((data) => {
       const authUrl = `${data.url}&scope=${scope}&access_type=offline&prompt=select_account`;
