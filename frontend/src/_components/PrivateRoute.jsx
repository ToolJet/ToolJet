import React, { useEffect } from 'react';
import { Navigate, useLocation } from 'react-router-dom';
import { authenticationService } from '@/_services';
import { excludeWorkspaceIdFromURL, appendWorkspaceId } from '../_helpers/utils';

<<<<<<< HEAD
export const PrivateRoute = ({ component: Component, switchDarkMode, darkMode, ...rest }) => (
  <Route
    {...rest}
    render={(props) => {
      const currentUser = authenticationService.currentUserValue;
      if (!currentUser && !props.location.pathname.startsWith('/applications/')) {
        // not logged in so redirect to login page with the return url
        return (
          <Redirect
            to={{
              pathname: '/login',
              search: `?redirectTo=${props.location.pathname}`,
              state: { from: props.location },
            }}
          />
        );
      }

      const superAdminRoutes = ['/all-users', '/instance-settings'];
      if (currentUser && superAdminRoutes.includes(props.location.pathname) && !currentUser.super_admin) {
        return (
          <Redirect
            to={{
              pathname: '/',
              state: { from: props.location },
            }}
          />
        );
      }

      // authorised so return component
      return <Component {...props} switchDarkMode={switchDarkMode} darkMode={darkMode} />;
    }}
  />
);

export const AdminRoute = ({ component: Component, switchDarkMode, darkMode, ...rest }) => (
  <Route
    {...rest}
    render={(props) => {
      const currentUser = authenticationService.currentUserValue;
      if (!currentUser && !props.location.pathname.startsWith('/applications/')) {
        return (
          <Redirect
            to={{
              pathname: '/login',
              search: `?redirectTo=${props.location.pathname}`,
              state: { from: props.location },
            }}
          />
        );
      }

      if (!currentUser?.admin) {
        return (
          <Redirect
            to={{
              pathname: '/',
              search: `?redirectTo=${props.location.pathname}`,
              state: { from: props.location },
            }}
          />
        );
      }

      return <Component {...props} switchDarkMode={switchDarkMode} darkMode={darkMode} />;
    }}
  />
);
=======
export const PrivateRoute = ({ children }) => {
  const [session, setSession] = React.useState(authenticationService.currentSessionValue);
  const location = useLocation();
  useEffect(() => {
    const subject = authenticationService.currentSession.subscribe((newSession) => {
      setSession(newSession);
    });

    () => subject.unsubscribe();
  }, []);

  const wid = session?.current_organization_id;
  const path = appendWorkspaceId(wid, location.pathname, true);
  if (location.pathname === '/:workspaceId' && wid) window.history.replaceState(null, null, path);

  // authorised so return component
  if (
    session?.group_permissions ||
    location.pathname.startsWith('/applications/') ||
    (location.pathname === '/switch-workspace' && session?.current_organization_id)
  ) {
    return children;
  } else {
    if (
      (session?.authentication_status === false || session?.authentication_failed) &&
      !location.pathname.startsWith('/applications/')
    ) {
      // not logged in so redirect to login page with the return url'
      return (
        <Navigate
          to={{
            pathname: '/login',
            search: `?redirectTo=${excludeWorkspaceIdFromURL(location.pathname)}`,
            state: { from: location },
          }}
          replace
        />
      );
    }

    return (
      <div className="spin-loader">
        <div className="load">
          <div className="one"></div>
          <div className="two"></div>
          <div className="three"></div>
        </div>
      </div>
    );
  }
};

export const AdminRoute = ({ children }) => {
  const [session, setSession] = React.useState(authenticationService.currentSessionValue);
  const location = useLocation();
  useEffect(() => {
    const subject = authenticationService.currentSession.subscribe((newSession) => {
      setSession(newSession);
    });

    () => subject.unsubscribe();
  }, []);

  // authorised so return component
  if (session?.group_permissions) {
    //check: [Marketplace route]
    if (!session?.admin) {
      return (
        <Navigate
          to={{
            pathname: '/',
            search: `?redirectTo=${location.pathname}`,
            state: { from: location },
          }}
          replace
        />
      );
    }

    return children;
  } else {
    if (session?.authentication_status === false && !location.pathname.startsWith('/applications/')) {
      // not logged in so redirect to login page with the return url'
      return (
        <Navigate
          to={{
            pathname: '/login',
            search: `?redirectTo=${location.pathname}`,
            state: { from: location },
          }}
          replace
        />
      );
    }

    return (
      <div className="spin-loader">
        <div className="load">
          <div className="one"></div>
          <div className="two"></div>
          <div className="three"></div>
        </div>
      </div>
    );
  }
};
>>>>>>> 2dc6ae8e
<|MERGE_RESOLUTION|>--- conflicted
+++ resolved
@@ -3,77 +3,6 @@
 import { authenticationService } from '@/_services';
 import { excludeWorkspaceIdFromURL, appendWorkspaceId } from '../_helpers/utils';
 
-<<<<<<< HEAD
-export const PrivateRoute = ({ component: Component, switchDarkMode, darkMode, ...rest }) => (
-  <Route
-    {...rest}
-    render={(props) => {
-      const currentUser = authenticationService.currentUserValue;
-      if (!currentUser && !props.location.pathname.startsWith('/applications/')) {
-        // not logged in so redirect to login page with the return url
-        return (
-          <Redirect
-            to={{
-              pathname: '/login',
-              search: `?redirectTo=${props.location.pathname}`,
-              state: { from: props.location },
-            }}
-          />
-        );
-      }
-
-      const superAdminRoutes = ['/all-users', '/instance-settings'];
-      if (currentUser && superAdminRoutes.includes(props.location.pathname) && !currentUser.super_admin) {
-        return (
-          <Redirect
-            to={{
-              pathname: '/',
-              state: { from: props.location },
-            }}
-          />
-        );
-      }
-
-      // authorised so return component
-      return <Component {...props} switchDarkMode={switchDarkMode} darkMode={darkMode} />;
-    }}
-  />
-);
-
-export const AdminRoute = ({ component: Component, switchDarkMode, darkMode, ...rest }) => (
-  <Route
-    {...rest}
-    render={(props) => {
-      const currentUser = authenticationService.currentUserValue;
-      if (!currentUser && !props.location.pathname.startsWith('/applications/')) {
-        return (
-          <Redirect
-            to={{
-              pathname: '/login',
-              search: `?redirectTo=${props.location.pathname}`,
-              state: { from: props.location },
-            }}
-          />
-        );
-      }
-
-      if (!currentUser?.admin) {
-        return (
-          <Redirect
-            to={{
-              pathname: '/',
-              search: `?redirectTo=${props.location.pathname}`,
-              state: { from: props.location },
-            }}
-          />
-        );
-      }
-
-      return <Component {...props} switchDarkMode={switchDarkMode} darkMode={darkMode} />;
-    }}
-  />
-);
-=======
 export const PrivateRoute = ({ children }) => {
   const [session, setSession] = React.useState(authenticationService.currentSessionValue);
   const location = useLocation();
@@ -81,7 +10,6 @@
     const subject = authenticationService.currentSession.subscribe((newSession) => {
       setSession(newSession);
     });
-
     () => subject.unsubscribe();
   }, []);
 
@@ -95,6 +23,19 @@
     location.pathname.startsWith('/applications/') ||
     (location.pathname === '/switch-workspace' && session?.current_organization_id)
   ) {
+    const superAdminRoutes = ['/all-users', '/instance-settings'];
+    if (superAdminRoutes.includes(location.pathname) && !session.super_admin) {
+      return (
+        <Navigate
+          to={{
+            pathname: '/',
+            state: { from: location },
+          }}
+          replace
+        />
+      );
+    }
+
     return children;
   } else {
     if (
@@ -179,5 +120,4 @@
       </div>
     );
   }
-};
->>>>>>> 2dc6ae8e
+};