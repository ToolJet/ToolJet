--- conflicted
+++ resolved
@@ -187,11 +187,7 @@
           <div className="flex-grow-1">
             <div>{path}</div>
             {summary && !isSelected && (
-<<<<<<< HEAD
-              <small className="text-muted d-block" style={{ fontSize: '0.875em', marginTop: '2px' }}>
-=======
               <small className="text-muted d-block" style={{ fontSize: '0.875em' }}>
->>>>>>> 893e23de
                 {summary}
               </small>
             )}
@@ -309,11 +305,7 @@
       {loadingSpec && (
         <div className="p-3">
           <div className="spinner-border spinner-border-sm text-azure mx-2" role="status"></div>
-<<<<<<< HEAD
-          {props.t('stripe', 'Please wait while we load the OpenAPI specification.')}
-=======
           {props.t('', 'Please wait while we load the OpenAPI specification.')}
->>>>>>> 893e23de
         </div>
       )}
       {options && !loadingSpec && (
