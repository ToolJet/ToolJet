import React, { useEffect, useState } from 'react';
import { openapiService } from '@/_services';
import Select from '@/_ui/Select';
import { queryManagerSelectComponentStyle } from '@/_ui/Select/styles';
import DOMPurify from 'dompurify';
import { ToolTip } from '@/_components';
import CodeHinter from '@/AppBuilder/CodeEditor';
import { withTranslation } from 'react-i18next';
import { isEmpty } from 'lodash';
import PropTypes from 'prop-types';
import SolidIcons from '@/_ui/Icon/SolidIcons';

const operationColorMapping = {
  get: 'azure',
  post: 'green',
  delete: 'red',
  put: 'yellow',
};

const extractSchemaProperties = (schema) => {
  if (!schema) return {};

  if (schema.properties) {
    return schema.properties;
  }

  // Handle allOf - merge all properties
  if (schema.allOf) {
    return schema.allOf.reduce((acc, subSchema) => {
      const props = extractSchemaProperties(subSchema);
      return { ...acc, ...props };
    }, {});
  }

  if (schema.oneOf) {
    return schema.oneOf.reduce((acc, subSchema) => {
      const props = extractSchemaProperties(subSchema);
      return { ...acc, ...props };
    }, {});
  }

  // Handle anyOf - similar to oneOf
  if (schema.anyOf) {
    return schema.anyOf.reduce((acc, subSchema) => {
      const props = extractSchemaProperties(subSchema);
      return { ...acc, ...props };
    }, {});
  }

  if (schema.$ref) {
    console.warn('$ref found in schema, which may need to be resolved:', schema.$ref);
    return {};
  }

  return {};
};

const ApiEndpointInput = (props) => {
  const [loadingSpec, setLoadingSpec] = useState(true);
  const [options, setOptions] = useState(props.options);
  const [specJson, setSpecJson] = useState(null);
  const [operationParams, setOperationParams] = useState({});

  // Check if specUrl is an object (multiple specs) or string (single spec)
  const isMultiSpec = typeof props.specUrl === 'object' && !Array.isArray(props.specUrl);
  // Initialize selectedSpecType from props.options.specType if available
  const [selectedSpecType, setSelectedSpecType] = useState(
    isMultiSpec ? props.options?.specType || Object.keys(props.specUrl)[0] || '' : null
  );

  const fetchOpenApiSpec = (specUrlOrType) => {
    setLoadingSpec(true);

    const url = isMultiSpec ? props.specUrl[specUrlOrType] : props.specUrl;

    openapiService
      .fetchSpecFromUrl(url)
      .then((response) => response.text())
      .then((text) => {
        const format = url.endsWith('.json') ? 'json' : 'yaml';
        openapiService.parseOpenapiSpec(text, format).then((data) => {
          setSpecJson(data);

          if (isMultiSpec) {
            // MODIFIED: Retain existing values instead of clearing them
            const currentParams = options?.params || {
              path: {},
              query: {},
              request: {},
            };

            // Keep existing values if the operation/path still exists in the new spec
            let newOperation = options?.operation;
            let newPath = options?.path;
            let newSelectedOperation = null;

            // Validate if the current operation/path exists in the new spec
            if (newPath && newOperation && data?.paths?.[newPath]?.[newOperation]) {
              newSelectedOperation = data.paths[newPath][newOperation];
            } else {
              // Only clear if the operation/path doesn't exist in the new spec
              newOperation = null;
              newPath = null;
            }

            const newOptions = {
              ...options,
              operation: newOperation,
              path: newPath,
              selectedOperation: newSelectedOperation,
<<<<<<< HEAD
              params: queryParams,
              specType: specUrlOrType, // Add specType to options
=======
              params: currentParams, // Retain existing params
              specType: specUrlOrType,
>>>>>>> 2bc44b04
            };

            setOptions(newOptions);
            props.optionsChanged(newOptions);
          }

          setLoadingSpec(false);
        });
      });
  };

  const getOperationKey = (operation, path) => {
    return `${operation}_${path}`;
  };

  const changeOperation = (value) => {
    const operation = value.split('/', 2)[0];
    const path = value.substring(value.indexOf('/'));

    if (options.operation && options.path) {
      const currentOperationKey = getOperationKey(options.operation, options.path);
      setOperationParams((prevState) => ({
        ...prevState,
        [currentOperationKey]: options.params,
      }));
    }

    const newOperationKey = getOperationKey(operation, path);
    const savedParams = operationParams[newOperationKey] || {
      path: {},
      query: {},
      request: {},
    };

    const newOptions = {
      ...options,
      path,
      operation,
      selectedOperation: specJson.paths[path][operation],
<<<<<<< HEAD
      params: queryParams,
      ...(isMultiSpec && { specType: selectedSpecType }), // Include specType if multiSpec
=======
      params: savedParams,
>>>>>>> 2bc44b04
    };

    setOptions(newOptions);
    props.optionsChanged(newOptions);
  };

  const changeParam = (paramType, paramName, value) => {
    if (value === '') {
      removeParam(paramType, paramName);
    } else {
      let parsedValue = value;

      if (paramType === 'request') {
        try {
          parsedValue = JSON.parse(value);
        } catch (e) {
          console.error(`Invalid JSON for request param "${paramName}":`, e);
          parsedValue = value;
        }
      }

      const newOptions = {
        ...options,
        params: {
          ...options.params,
          [paramType]: {
            ...options.params[paramType],
            [paramName]: parsedValue,
          },
        },
        ...(isMultiSpec && { specType: selectedSpecType }), // Include specType if multiSpec
      };
      setOptions(newOptions);
      props.optionsChanged(newOptions);
    }
  };

  const removeParam = (paramType, paramName) => {
    const newOptions = JSON.parse(JSON.stringify(options));
<<<<<<< HEAD
    delete newOptions['params'][paramType][paramName];
    if (isMultiSpec) {
      newOptions.specType = selectedSpecType; // Include specType if multiSpec
    }
=======
    const newParams = { ...newOptions.params };
    const newParamType = { ...newParams[paramType] };

    delete newParamType[paramName];

    newParams[paramType] = newParamType;
    newOptions.params = newParams;
>>>>>>> 2bc44b04
    setOptions(newOptions);
    props.optionsChanged(newOptions);
  };

  const renderOperationOption = (data) => {
    const path = data.displayLabel || data.value.substring(data.value.indexOf('/'));
    const operation = data.operation;
    const summary = data.summary;
    const isSelected = data.isSelected;

    if (path && operation) {
      return (
        <div>
          <div className="d-flex align-items-center">
            <span className={`badge bg-${operationColorMapping[operation]} me-2`}>{operation.toUpperCase()}</span>
            <span>{path}</span>
          </div>
          {summary && !isSelected && (
            <div>
              <small className="d-block" style={{ fontSize: '0.875em', color: '#a4a8ab', marginTop: '1px' }}>
                {summary}
              </small>
            </div>
          )}
        </div>
      );
    } else {
      return 'Select an operation';
    }
  };
  const categorizeOperations = (operation, path, acc, category) => {
    const operationData = specJson.paths[path][operation];
    const summary = operationData?.summary || '';

    // Create searchable label that includes both path and summary
    const searchableLabel = summary ? `${path} ${summary}` : path;

    const option = {
      value: `${operation}${path}`,
      label: searchableLabel,
      name: path,
      operation: operation,
      summary: summary || null,
      displayLabel: path, // Keep original path for display
    };
    const existingCategory = acc.find((obj) => obj.label === category);
    if (existingCategory) {
      existingCategory.options.push(option);
    } else {
      acc.push({
        label: category,
        options: [option],
      });
    }
  };

  const computeOperationSelectionOptions = () => {
    const paths = specJson?.paths;
    if (isEmpty(paths)) return [];

    const pathGroups = Object.keys(paths).reduce((acc, path) => {
      const operations = Object.keys(paths[path]);
      const category = path.split('/')[2];
      operations.forEach((operation) => categorizeOperations(operation, path, acc, category));
      return acc;
    }, []);

    return pathGroups;
  };

  const getRequestBodyProperties = () => {
    if (!options?.selectedOperation?.requestBody?.content) {
      return {};
    }

    const contentTypes = Object.keys(options.selectedOperation.requestBody.content);
    if (contentTypes.length === 0) {
      return {};
    }

    const contentType = contentTypes.includes('application/json') ? 'application/json' : contentTypes[0];

    const schema = options.selectedOperation.requestBody.content[contentType]?.schema;
    return extractSchemaProperties(schema);
  };

  useEffect(() => {
    const queryParams = {
      path: props.options?.params?.path ?? {},
      query: props.options?.params?.query ?? {},
      request: props.options?.params?.request ?? {},
    };
    setLoadingSpec(true);

    // Initialize options with specType if multiSpec
    const initialOptions = {
      ...props.options,
      params: queryParams,
      ...(isMultiSpec && { specType: selectedSpecType }),
    };
    setOptions(initialOptions);

    if (!isMultiSpec) {
      fetchOpenApiSpec();
    }
  }, []);

  useEffect(() => {
    if (isMultiSpec && selectedSpecType) {
      fetchOpenApiSpec(selectedSpecType);
    }
  }, [selectedSpecType]);

  const handleSpecTypeChange = (val) => {
    setSelectedSpecType(val);
    // When spec type changes, immediately update options with new specType
    const newOptions = {
      ...options,
      specType: val,
      // Clear operation-specific data when changing spec type
      operation: null,
      path: null,
      selectedOperation: null,
      params: {
        path: {},
        query: {},
        request: {},
      },
    };
    setOptions(newOptions);
    props.optionsChanged(newOptions);
  };

  const specTypeOptions = isMultiSpec
    ? Object.keys(props.specUrl).map((key) => ({
        value: key,
        label: key.charAt(0).toUpperCase() + key.slice(1),
      }))
    : [];

  return (
    <div>
      {/* Render spec type dropdown only for multi-spec */}
      {isMultiSpec && (
        <div className="d-flex g-2 mb-3">
          <div className="col-3 form-label">
            <label className="form-label">{props.t('globals.specType', 'Entity')}</label>
          </div>
          <div className="col flex-grow-1">
            <Select
              options={specTypeOptions}
              value={{
                value: selectedSpecType,
                label: selectedSpecType.charAt(0).toUpperCase() + selectedSpecType.slice(1),
              }}
              onChange={(val) => handleSpecTypeChange(val)}
              width={'100%'}
              styles={queryManagerSelectComponentStyle(props.darkMode, '100%')}
            />
          </div>
        </div>
      )}

      {loadingSpec && (
        <div className="p-3">
          <div className="spinner-border spinner-border-sm text-azure mx-2" role="status"></div>
          {props.t('', 'Please wait while we load the OpenAPI specification.')}
        </div>
      )}
      {options && !loadingSpec && (
        <div>
          <div className="d-flex g-2">
            <div className="col-12 form-label">
              <label className="form-label">{props.t('globals.operation', 'Operation')}</label>
            </div>
            <div className="col stripe-operation-options flex-grow-1" style={{ width: '90px', marginTop: 0 }}>
              <Select
                options={computeOperationSelectionOptions()}
                value={
                  options?.operation && options?.path
                    ? {
                        operation: options?.operation,
                        value: `${options?.operation}${options?.path}`,
                        summary: options?.selectedOperation?.summary || null,
                        isSelected: true,
                        displayLabel: options?.path,
                        label: options?.selectedOperation?.summary
                          ? `${options?.path} ${options?.selectedOperation?.summary}`
                          : options?.path,
                      }
                    : null
                }
                onChange={(value) => changeOperation(value)}
                width={'100%'}
                useMenuPortal={true}
                customOption={renderOperationOption}
                styles={queryManagerSelectComponentStyle(props.darkMode, '100%')}
                useCustomStyles={true}
                filterOption={(option, inputValue) => {
                  if (!inputValue) return true;
                  const searchValue = inputValue.toLowerCase();
                  const pathMatch = option.data.displayLabel?.toLowerCase().includes(searchValue);
                  const summaryMatch = option.data.summary?.toLowerCase().includes(searchValue);
                  return pathMatch || summaryMatch;
                }}
              />
              {options?.selectedOperation && (
                <small
                  style={{ marginTop: '10px' }}
                  className="my-2"
                  dangerouslySetInnerHTML={{ __html: DOMPurify.sanitize(options?.selectedOperation?.description) }}
                />
              )}
            </div>
          </div>
          {options?.selectedOperation && (
            <div className={`row stripe-fields-row ${props.darkMode && 'theme-dark'}`}>
              <RenderParameterFields
                parameters={options?.selectedOperation?.parameters}
                type="path"
                label={props.t('globals.path', 'PATH')}
                options={options}
                changeParam={changeParam}
                removeParam={removeParam}
                darkMode={props.darkMode}
              />
              <RenderParameterFields
                parameters={options?.selectedOperation?.parameters}
                type="query"
                label={props.t('globals.query'.toUpperCase(), 'Query')}
                options={options}
                changeParam={changeParam}
                removeParam={removeParam}
                darkMode={props.darkMode}
              />
              <RenderParameterFields
                parameters={getRequestBodyProperties()}
                type="request"
                label={props.t('globals.requestBody', 'REQUEST BODY')}
                options={options}
                changeParam={changeParam}
                removeParam={removeParam}
                darkMode={props.darkMode}
              />
            </div>
          )}
        </div>
      )}
    </div>
  );
};

export default withTranslation()(ApiEndpointInput);

ApiEndpointInput.propTypes = {
  options: PropTypes.object,
  specUrl: PropTypes.oneOfType([PropTypes.string, PropTypes.object]),
  optionsChanged: PropTypes.func,
  darkMode: PropTypes.bool,
  t: PropTypes.func,
};

const RenderParameterFields = ({ parameters, type, label, options, changeParam, removeParam, darkMode }) => {
  let filteredParams;
  if (type === 'request') {
    filteredParams = Object.keys(parameters || {});
  } else {
    filteredParams = parameters?.filter((param) => param.in === type);
  }

  const paramLabelWithDescription = (param) => {
    return (
      <ToolTip
        message={type === 'request' ? DOMPurify.sanitize(parameters[param]?.description || '') : param.description}
      >
        <div className="cursor-help">
          <input
            type="text"
            value={type === 'request' ? param : param.name}
            className="form-control form-control-underline"
            placeholder="key"
            disabled
          />
        </div>
      </ToolTip>
    );
  };

  const paramLabelWithoutDescription = (param) => {
    return (
      <input
        type="text"
        value={type === 'request' ? param : param.name}
        className="form-control"
        placeholder="key"
        disabled
      />
    );
  };

  const paramType = (param) => {
    return (
      <div className="p-2 text-muted">
        {type === 'query' &&
          param?.schema?.anyOf &&
          param?.schema?.anyOf.map((type, i) =>
            i < param.schema?.anyOf.length - 1
              ? type.type.substring(0, 3).toUpperCase() + '|'
              : type.type.substring(0, 3).toUpperCase()
          )}
        {(type === 'path' || (type === 'query' && !param?.schema?.anyOf)) &&
          param?.schema?.type?.substring(0, 3).toUpperCase()}
        {type === 'request' && parameters[param]?.type?.substring(0, 3).toUpperCase()}
      </div>
    );
  };

  const paramDetails = (param) => {
    return (
      <div className="col-auto d-flex field field-width-179 align-items-center">
        {(type === 'request' && parameters[param]?.description) || param?.description
          ? paramLabelWithDescription(param)
          : paramLabelWithoutDescription(param)}
        {(type === 'request' ? parameters[param]?.required : param.required) && (
          <span className="text-danger fw-bold">*</span>
        )}
        {paramType(param)}
      </div>
    );
  };

  const inputField = (param) => {
    return (
      <CodeHinter
        initialValue={(type === 'request' ? options?.params[type][param] : options?.params[type][param.name]) ?? ''}
        mode="text"
        placeholder={'Value'}
        theme={darkMode ? 'monokai' : 'duotone-light'}
        lineNumbers={false}
        onChange={(value) => {
          if (type === 'request') {
            changeParam(type, param, value);
          } else {
            changeParam(type, param.name, value);
          }
        }}
        height={'32px'}
      />
    );
  };

  const clearButton = (param) => {
    const handleClear = () => {
      if (type === 'request') {
        removeParam(type, param);
      } else {
        removeParam(type, param.name);
      }
    };

    return (
      <span
        className="code-hinter-clear-btn"
        role="button"
        onClick={handleClear}
        onKeyDown={(e) => {
          if (e.key === 'Enter') {
            handleClear();
          }
        }}
        tabIndex="0"
      >
        <SolidIcons name="removerectangle" width="20" fill="#ACB2B9" />
      </span>
    );
  };

  return (
    filteredParams?.length > 0 && (
      <div className={`${type === 'request' ? 'request-body' : type}-fields d-flex`}>
        <h5 className="text-heading form-label">{label}</h5>
        <div className="flex-grow-1 input-group-parent-container">
          {filteredParams.map((param) => (
            <div className="input-group-wrapper" key={type === 'request' ? param : param.name}>
              <div className="input-group">
                {paramDetails(param)}
                <div className="col field overflow-hidden code-hinter-borderless">{inputField(param)}</div>
                {((type === 'request' && options['params'][type][param]) || options['params'][type][param?.name]) &&
                  clearButton(param)}
              </div>
            </div>
          ))}
        </div>
      </div>
    )
  );
};

RenderParameterFields.propTypes = {
  parameters: PropTypes.any,
  type: PropTypes.string,
  label: PropTypes.string,
  options: PropTypes.object,
  changeParam: PropTypes.func,
  removeParam: PropTypes.func,
  darkMode: PropTypes.bool,
};<|MERGE_RESOLUTION|>--- conflicted
+++ resolved
@@ -108,13 +108,8 @@
               operation: newOperation,
               path: newPath,
               selectedOperation: newSelectedOperation,
-<<<<<<< HEAD
-              params: queryParams,
-              specType: specUrlOrType, // Add specType to options
-=======
               params: currentParams, // Retain existing params
               specType: specUrlOrType,
->>>>>>> 2bc44b04
             };
 
             setOptions(newOptions);
@@ -154,12 +149,7 @@
       path,
       operation,
       selectedOperation: specJson.paths[path][operation],
-<<<<<<< HEAD
-      params: queryParams,
-      ...(isMultiSpec && { specType: selectedSpecType }), // Include specType if multiSpec
-=======
       params: savedParams,
->>>>>>> 2bc44b04
     };
 
     setOptions(newOptions);
@@ -199,12 +189,6 @@
 
   const removeParam = (paramType, paramName) => {
     const newOptions = JSON.parse(JSON.stringify(options));
-<<<<<<< HEAD
-    delete newOptions['params'][paramType][paramName];
-    if (isMultiSpec) {
-      newOptions.specType = selectedSpecType; // Include specType if multiSpec
-    }
-=======
     const newParams = { ...newOptions.params };
     const newParamType = { ...newParams[paramType] };
 
@@ -212,7 +196,6 @@
 
     newParams[paramType] = newParamType;
     newOptions.params = newParams;
->>>>>>> 2bc44b04
     setOptions(newOptions);
     props.optionsChanged(newOptions);
   };
