--- conflicted
+++ resolved
@@ -108,13 +108,8 @@
               operation: newOperation,
               path: newPath,
               selectedOperation: newSelectedOperation,
-<<<<<<< HEAD
-              params: queryParams,
-              specType: specUrlOrType, // Add specType to options
-=======
               params: currentParams, // Retain existing params
               specType: specUrlOrType,
->>>>>>> b8b0d575
             };
 
             setOptions(newOptions);
@@ -154,12 +149,8 @@
       path,
       operation,
       selectedOperation: specJson.paths[path][operation],
-<<<<<<< HEAD
-      params: queryParams,
+      params: savedParams,
       ...(isMultiSpec && { specType: selectedSpecType }), // Include specType if multiSpec
-=======
-      params: savedParams,
->>>>>>> b8b0d575
     };
 
     setOptions(newOptions);
@@ -199,20 +190,16 @@
 
   const removeParam = (paramType, paramName) => {
     const newOptions = JSON.parse(JSON.stringify(options));
-<<<<<<< HEAD
-    delete newOptions['params'][paramType][paramName];
+    const newParams = { ...newOptions.params };
+    const newParamType = { ...newParams[paramType] };
+
+    delete newParamType[paramName];
+
+    newParams[paramType] = newParamType;
+    newOptions.params = newParams;
     if (isMultiSpec) {
       newOptions.specType = selectedSpecType; // Include specType if multiSpec
     }
-=======
-    const newParams = { ...newOptions.params };
-    const newParamType = { ...newParams[paramType] };
-
-    delete newParamType[paramName];
-
-    newParams[paramType] = newParamType;
-    newOptions.params = newParams;
->>>>>>> b8b0d575
     setOptions(newOptions);
     props.optionsChanged(newOptions);
   };
