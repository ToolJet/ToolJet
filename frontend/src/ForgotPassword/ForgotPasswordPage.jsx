import React from 'react';
import { Link } from 'react-router-dom';
import { toast } from 'react-hot-toast';
import { validateEmail, retrieveWhiteLabelText } from '@/_helpers/utils';
import { authenticationService } from '@/_services';
import { ForgotPasswordInfoScreen } from '@/SuccessInfoScreen';
import OnboardingNavbar from '@/_components/OnboardingNavbar';
import { ButtonSolid } from '@/_components/AppButton';
import { withTranslation } from 'react-i18next';
import EnterIcon from '../../assets/images/onboardingassets/Icons/Enter';
import Spinner from '@/_ui/Spinner';
import WrappedCta from '@/_components/WrappedCta';

class ForgotPasswordComponent extends React.Component {
  constructor(props) {
    super(props);

    this.state = {
      isLoading: false,
      email: '',
      responseShow: false,
      emailError: '',
    };
  }
  darkMode = localStorage.getItem('darkMode') === 'true';

  handleChange = (event) => {
    this.setState({ [event.target.name]: event.target.value, emailError: '' });
  };

  handleClick = (event) => {
    event.preventDefault();

    if (!validateEmail(this.state.email)) {
      this.setState({ emailError: 'Invalid Email' });
      return;
    }

    this.setState({ isLoading: true });

    authenticationService
      .forgotPassword(this.state.email)
      .then(() => {
        toast.success('Please check your email/inbox for the password reset link', {
          id: 'toast-forgot-password-confirmation-code',
        });
        this.setState({ responseShow: true, isLoading: false });
      })
      .catch((res) => {
        toast.error(res.error || 'Something went wrong, please try again', {
          id: 'toast-forgot-password-email-error',
        });
        this.setState({ isLoading: false });
      });
  };

  render() {
    const { isLoading } = this.state;

    return (
      <div className="common-auth-section-whole-wrapper page">
        <div
          className={`common-auth-section-left-wrapper ${window.public_config?.WHITE_LABEL_TEXT && 'auth-full-width'}`}
        >
          <OnboardingNavbar />
          <div className="common-auth-section-left-wrapper-grid">
            <form>
              <div className="common-auth-container-wrapper forgot-password-auth-wrapper">
                {!this.state.responseShow ? (
                  <>
                    <h2 className="common-auth-section-header">Forgot Password</h2>
                    <p className="common-auth-sub-header">
                      New to {retrieveWhiteLabelText()}? &nbsp;
                      <Link to={'/signup'} tabIndex="-1" style={{ color: this.darkMode && '#3E63DD' }}>
                        Create an account
                      </Link>
                    </p>
                    <div className="forgot-input-wrap">
                      <p className="tj-text-input-label">Email address</p>
                      <input
                        onChange={this.handleChange}
                        name="email"
                        type="email"
                        placeholder="Enter email address"
                        className="tj-text-input"
                        style={{ marginBottom: '0px' }}
                        autoFocus
                      />
                      {this.state.emailError && (
                        <span className="tj-text-input-error-state">{this.state.emailError}</span>
                      )}
                    </div>
                    <div>
                      <ButtonSolid
                        onClick={(e) => this.handleClick(e)}
                        disabled={isLoading || !this.state.email}
                        className="forget-password-btn"
                      >
                        {isLoading ? (
                          <div className="spinner-center">
                            <Spinner />
                          </div>
                        ) : (
                          <>
                            <span> Send a reset link</span>
                            <EnterIcon
                              className="enter-icon-onboard"
                              fill={isLoading || !this.state.email ? (this.darkMode ? '#656565' : ' #D1D5DB') : '#fff'}
                            />
                          </>
                        )}
                      </ButtonSolid>
                    </div>
                  </>
                ) : (
                  <ForgotPasswordInfoScreen props={this.props} email={this.state.email} darkMode={this.darkMode} />
                )}
              </div>
            </form>
          </div>
        </div>
<<<<<<< HEAD
        <WrappedCta />
=======
>>>>>>> 774da9c3
      </div>
    );
  }
}

export const ForgotPassword = withTranslation()(ForgotPasswordComponent);<|MERGE_RESOLUTION|>--- conflicted
+++ resolved
@@ -9,7 +9,6 @@
 import { withTranslation } from 'react-i18next';
 import EnterIcon from '../../assets/images/onboardingassets/Icons/Enter';
 import Spinner from '@/_ui/Spinner';
-import WrappedCta from '@/_components/WrappedCta';
 
 class ForgotPasswordComponent extends React.Component {
   constructor(props) {
@@ -119,10 +118,6 @@
             </form>
           </div>
         </div>
-<<<<<<< HEAD
-        <WrappedCta />
-=======
->>>>>>> 774da9c3
       </div>
     );
   }
