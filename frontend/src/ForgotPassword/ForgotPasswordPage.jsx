import React from 'react';
import { Link } from 'react-router-dom';
import { toast } from 'react-hot-toast';
import { validateEmail, retrieveWhiteLabelText } from '@/_helpers/utils';
import { authenticationService } from '@/_services';
import { ForgotPasswordInfoScreen } from '@/SuccessInfoScreen';
import OnboardingNavbar from '@/_components/OnboardingNavbar';
import { ButtonSolid } from '@/_components/AppButton';
import { withTranslation } from 'react-i18next';
import EnterIcon from '../../assets/images/onboardingassets/Icons/Enter';
import Spinner from '@/_ui/Spinner';

class ForgotPasswordComponent extends React.Component {
  constructor(props) {
    super(props);

    this.state = {
      isLoading: false,
      email: '',
      responseShow: false,
      emailError: '',
    };
  }
  darkMode = localStorage.getItem('darkMode') === 'true';

  handleChange = (event) => {
    this.setState({ [event.target.name]: event.target.value, emailError: '' });
  };

  handleClick = (event) => {
    event.preventDefault();

    if (!validateEmail(this.state.email)) {
      this.setState({ emailError: 'Invalid Email' });
      return;
    }

    this.setState({ isLoading: true });

    authenticationService
      .forgotPassword(this.state.email)
      .then(() => {
        toast.success('Please check your email/inbox for the password reset link', {
          id: 'toast-forgot-password-confirmation-code',
        });
        this.setState({ responseShow: true, isLoading: false });
      })
      .catch((res) => {
        toast.error(res.error || 'Something went wrong, please try again', {
          id: 'toast-forgot-password-email-error',
        });
        this.setState({ isLoading: false });
      });
  };

  render() {
    const { isLoading } = this.state;

    return (
      <div className="common-auth-section-whole-wrapper page">
        <div className="common-auth-section-left-wrapper">
          <OnboardingNavbar darkMode={this.darkMode} />
          <div className="common-auth-section-left-wrapper-grid">
            <form>
              <div className="common-auth-container-wrapper forgot-password-auth-wrapper">
                {!this.state.responseShow ? (
                  <>
<<<<<<< HEAD
                    <h2 className="common-auth-section-header">Forgot Password</h2>
                    <p className="common-auth-sub-header">
                      New to {retrieveWhiteLabelText()}? &nbsp;
                      <Link to={'/signup'} tabIndex="-1" style={{ color: this.darkMode && '#3E63DD' }}>
=======
                    <h2 className="common-auth-section-header" data-cy="forgot-password-page-header">
                      Forgot Password
                    </h2>
                    <p className="common-auth-sub-header" data-cy="forgot-password-sub-header">
                      New to ToolJet? &nbsp;
                      <Link
                        to={'/signup'}
                        tabIndex="-1"
                        style={{ color: this.darkMode && '#3E63DD' }}
                        data-cy="create-an-account-link"
                      >
>>>>>>> f7efba06
                        Create an account
                      </Link>
                    </p>
                    <div className="forgot-input-wrap">
                      <p className="tj-text-input-label" data-cy="email-input-label">
                        Email address
                      </p>
                      <input
                        onChange={this.handleChange}
                        name="email"
                        type="email"
                        placeholder="Enter email address"
                        className="tj-text-input"
                        style={{ marginBottom: '0px' }}
                        autoFocus
                        autoComplete="off"
                        data-cy="email-input-field"
                      />
                      {this.state.emailError && (
                        <span className="tj-text-input-error-state">{this.state.emailError}</span>
                      )}
                    </div>
                    <div>
                      <ButtonSolid
                        onClick={(e) => this.handleClick(e)}
                        disabled={isLoading || !this.state.email}
                        className="forget-password-btn"
                        data-cy="reset-password-link"
                      >
                        {isLoading ? (
                          <div className="spinner-center">
                            <Spinner />
                          </div>
                        ) : (
                          <>
                            <span> Send a reset link</span>
                            <EnterIcon
                              className="enter-icon-onboard"
                              fill={isLoading || !this.state.email ? (this.darkMode ? '#656565' : ' #D1D5DB') : '#fff'}
                            />
                          </>
                        )}
                      </ButtonSolid>
                    </div>
                  </>
                ) : (
                  <ForgotPasswordInfoScreen props={this.props} email={this.state.email} darkMode={this.darkMode} />
                )}
              </div>
            </form>
          </div>
        </div>
      </div>
    );
  }
}

export const ForgotPassword = withTranslation()(ForgotPasswordComponent);<|MERGE_RESOLUTION|>--- conflicted
+++ resolved
@@ -65,24 +65,17 @@
               <div className="common-auth-container-wrapper forgot-password-auth-wrapper">
                 {!this.state.responseShow ? (
                   <>
-<<<<<<< HEAD
-                    <h2 className="common-auth-section-header">Forgot Password</h2>
-                    <p className="common-auth-sub-header">
-                      New to {retrieveWhiteLabelText()}? &nbsp;
-                      <Link to={'/signup'} tabIndex="-1" style={{ color: this.darkMode && '#3E63DD' }}>
-=======
                     <h2 className="common-auth-section-header" data-cy="forgot-password-page-header">
                       Forgot Password
                     </h2>
                     <p className="common-auth-sub-header" data-cy="forgot-password-sub-header">
-                      New to ToolJet? &nbsp;
+                      New to {retrieveWhiteLabelText()}? &nbsp;
                       <Link
                         to={'/signup'}
                         tabIndex="-1"
                         style={{ color: this.darkMode && '#3E63DD' }}
                         data-cy="create-an-account-link"
                       >
->>>>>>> f7efba06
                         Create an account
                       </Link>
                     </p>
