import React from 'react';
import { Link } from 'react-router-dom';
import { toast } from 'react-hot-toast';
import { validateEmail, retrieveWhiteLabelText } from '@/_helpers/utils';
import { authenticationService } from '@/_services';
import { ForgotPasswordInfoScreen } from '@/SuccessInfoScreen';
import OnboardingNavbar from '@/_components/OnboardingNavbar';
import { ButtonSolid } from '@/_components/AppButton';
import { withTranslation } from 'react-i18next';
import EnterIcon from '@/../assets/images/onboardingassets/Icons/Enter';
import Spinner from '@/_ui/Spinner';
<<<<<<< HEAD
import { defaultWhiteLabellingSettings } from '@/_stores/utils';
=======
import { Alert } from '@/_ui/Alert';
>>>>>>> a23870ca

class ForgotPasswordComponent extends React.Component {
  constructor(props) {
    super(props);

    this.state = {
      isLoading: false,
      email: '',
      responseShow: false,
      emailError: '',
      whiteLabelText: defaultWhiteLabellingSettings.WHITE_LABEL_TEXT,
    };
  }
  darkMode = localStorage.getItem('darkMode') === 'true';

  componentDidMount() {
    retrieveWhiteLabelText().then((labelText) => {
      this.setState({ whiteLabelText: labelText });
    });
  }

  handleChange = (event) => {
    this.setState({ [event.target.name]: event.target.value, emailError: '' });
  };

  handleClick = (event) => {
    event.preventDefault();

    if (!validateEmail(this.state.email)) {
      this.setState({ emailError: 'Invalid Email' });
      return;
    }

    this.setState({ isLoading: true });

    authenticationService
      .forgotPassword(this.state.email)
      .then(() => {
        toast.success('Please check your email/inbox for the password reset link', {
          id: 'toast-forgot-password-confirmation-code',
        });
        this.setState({ responseShow: true, isLoading: false });
      })
      .catch((res) => {
        toast.error(res.error || 'Something went wrong, please try again', {
          id: 'toast-forgot-password-email-error',
        });
        this.setState({ isLoading: false });
      });
  };

  render() {
    const { isLoading, whiteLabelText } = this.state;

    return (
      <div className="common-auth-section-whole-wrapper page">
        <div className="common-auth-section-left-wrapper">
          <OnboardingNavbar darkMode={this.darkMode} />
          <div className="common-auth-section-left-wrapper-grid">
            <form>
              <div className="common-auth-container-wrapper forgot-password-auth-wrapper">
                {!this.state.responseShow ? (
                  <>
                    <h2 className="common-auth-section-header" data-cy="forgot-password-page-header">
                      Forgot Password
                    </h2>
                    <p className="common-auth-sub-header" data-cy="forgot-password-sub-header">
                      New to {whiteLabelText}? &nbsp;
                      <Link
                        to={'/signup'}
                        tabIndex="-1"
                        style={{ color: this.darkMode && '#3E63DD' }}
                        data-cy="create-an-account-link"
                      >
                        Create an account
                      </Link>
                    </p>
                    <div className="forgot-input-wrap">
                      <p className="tj-text-input-label" data-cy="email-input-label">
                        Email address
                      </p>
                      <input
                        onChange={this.handleChange}
                        name="email"
                        type="email"
                        placeholder="Enter email address"
                        className="tj-text-input"
                        style={{ marginBottom: '0px' }}
                        autoFocus
                        autoComplete="off"
                        data-cy="email-input-field"
                      />
                      {this.state.emailError && (
                        <span className="tj-text-input-error-state">{this.state.emailError}</span>
                      )}
                    </div>
                    <div>
                      <ButtonSolid
                        onClick={(e) => this.handleClick(e)}
                        disabled={isLoading || !this.state.email}
                        className="forget-password-btn"
                        data-cy="reset-password-link"
                      >
                        {isLoading ? (
                          <div className="spinner-center">
                            <Spinner />
                          </div>
                        ) : (
                          <>
                            <span> Send a reset link</span>
                            <EnterIcon
                              className="enter-icon-onboard"
                              fill={isLoading || !this.state.email ? (this.darkMode ? '#656565' : ' #D1D5DB') : '#fff'}
                            />
                          </>
                        )}
                      </ButtonSolid>
                      <div className="separator-onboarding ">
                        <div className="mt-2 separator" data-cy="onboarding-separator">
                          <h2>
                            <span>OR</span>
                          </h2>
                        </div>
                      </div>
                      <Alert
                        svg="tj-info"
                        cls="reset-password-info-banner justify-content-center"
                        useDarkMode={false}
                        imgHeight={'25px'}
                        imgWidth={'25px'}
                      >
                        <div
                          className="d-flex align-items-center"
                          style={{
                            height: '100%',
                            fontSize: '12px',
                            color: '#3E63DD',
                            fontWeight: '500',
                          }}
                          data-cy="reset-password-info-banner"
                        >
                          {'Contact super admin to reset your password'}
                        </div>
                      </Alert>
                    </div>
                  </>
                ) : (
                  <ForgotPasswordInfoScreen props={this.props} email={this.state.email} darkMode={this.darkMode} />
                )}
              </div>
            </form>
          </div>
        </div>
      </div>
    );
  }
}

export const ForgotPassword = withTranslation()(ForgotPasswordComponent);<|MERGE_RESOLUTION|>--- conflicted
+++ resolved
@@ -1,7 +1,7 @@
 import React from 'react';
 import { Link } from 'react-router-dom';
 import { toast } from 'react-hot-toast';
-import { validateEmail, retrieveWhiteLabelText } from '@/_helpers/utils';
+import { validateEmail, retrieveWhiteLabelText, defaultWhiteLabellingSettings } from '@/_helpers/utils';
 import { authenticationService } from '@/_services';
 import { ForgotPasswordInfoScreen } from '@/SuccessInfoScreen';
 import OnboardingNavbar from '@/_components/OnboardingNavbar';
@@ -9,11 +9,7 @@
 import { withTranslation } from 'react-i18next';
 import EnterIcon from '@/../assets/images/onboardingassets/Icons/Enter';
 import Spinner from '@/_ui/Spinner';
-<<<<<<< HEAD
-import { defaultWhiteLabellingSettings } from '@/_stores/utils';
-=======
 import { Alert } from '@/_ui/Alert';
->>>>>>> a23870ca
 
 class ForgotPasswordComponent extends React.Component {
   constructor(props) {
