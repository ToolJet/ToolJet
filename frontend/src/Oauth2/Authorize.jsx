import React from 'react';
import queryString from 'query-string';
import { datasourceService } from '@/_services';
import { RedirectLoader } from '@/_components';
import { withTranslation } from 'react-i18next';
<<<<<<< HEAD
import { getCookie } from '@/_helpers/cookie';
=======
import { withRouter } from '@/_hoc/withRouter';
>>>>>>> 70ffc1e2
class AuthorizeComponent extends React.Component {
  constructor(props) {
    super(props);

    this.state = {
      isLoading: true,
    };
  }

  componentDidMount() {
    const props = this.props;
    const query = props.location.search;
    const params = queryString.parse(query);
    const code = params.code;
    const details = { code };

    const sourceId = localStorage.getItem('sourceWaitingForOAuth');
    const current_organization_id = getCookie('orgIdForOauth');

    if (sourceId !== 'newSource') {
      datasourceService
        .setOauth2Token(sourceId, details, current_organization_id)
        .then(() => {
          this.setState({
            isLoading: false,
            authSuccess: true,
          });
        })
        .catch((error) => {
          this.setState({ isLoading: false, authSuccess: false, error: error?.error });
        });
    } else {
      localStorage.setItem('OAuthCode', code);
      this.setState({ isLoading: false, authSuccess: true });
    }
  }

  render() {
    const { isLoading, authSuccess, error } = this.state;
    return (
      <div>
        {isLoading ? (
          <RedirectLoader />
        ) : (
          <div>
            {!authSuccess ? (
              <div className="container-tight auth-main px-lg-4">
                <h4 style={{ fontSize: '32px' }}>
                  <span>
                    <svg
                      xmlns="http://www.w3.org/2000/svg"
                      className="icon"
                      width="24"
                      height="24"
                      viewBox="0 0 24 24"
                      strokeWidth="2"
                      stroke="currentColor"
                      fill="none"
                      strokeLinecap="round"
                      strokeLinejoin="round"
                    >
                      <path stroke="none" d="M0 0h24v24H0z" fill="none"></path>
                      <circle cx="12" cy="12" r="9"></circle>
                      <line x1="9" y1="10" x2="9.01" y2="10"></line>
                      <line x1="15" y1="10" x2="15.01" y2="10"></line>
                      <path d="M9.5 15.25a3.5 3.5 0 0 1 5 0"></path>
                    </svg>
                  </span>
                  Error
                </h4>
                <div>
                  <div>Details: {error || ''}</div>
                </div>
              </div>
            ) : (
              <div className="container-tight auth-main px-lg-4">
                <h4 style={{ fontSize: '32px' }}>
                  <span>
                    <svg
                      xmlns="http://www.w3.org/2000/svg"
                      className="icon"
                      width="24"
                      height="24"
                      viewBox="0 0 24 24"
                      strokeWidth="2"
                      stroke="currentColor"
                      fill="none"
                      strokeLinecap="round"
                      strokeLinejoin="round"
                    >
                      <path stroke="none" d="M0 0h24v24H0z" fill="none"></path>
                      <circle cx="12" cy="12" r="9"></circle>
                      <line x1="9" y1="10" x2="9.01" y2="10"></line>
                      <line x1="15" y1="10" x2="15.01" y2="10"></line>
                      <path d="M9.5 15a3.5 3.5 0 0 0 5 0"></path>
                    </svg>
                  </span>
                  Success
                </h4>
                <div>
                  <div>Authorization successful, you can close this tab now.</div>
                </div>
              </div>
            )}
          </div>
        )}
      </div>
    );
  }
}

export const Authorize = withTranslation()(withRouter(AuthorizeComponent));<|MERGE_RESOLUTION|>--- conflicted
+++ resolved
@@ -3,11 +3,8 @@
 import { datasourceService } from '@/_services';
 import { RedirectLoader } from '@/_components';
 import { withTranslation } from 'react-i18next';
-<<<<<<< HEAD
 import { getCookie } from '@/_helpers/cookie';
-=======
 import { withRouter } from '@/_hoc/withRouter';
->>>>>>> 70ffc1e2
 class AuthorizeComponent extends React.Component {
   constructor(props) {
     super(props);
