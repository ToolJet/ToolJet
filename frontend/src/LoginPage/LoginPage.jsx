--- conflicted
+++ resolved
@@ -4,17 +4,7 @@
 import { Link } from 'react-router-dom';
 import GoogleSSOLoginButton from '@ee/components/LoginPage/GoogleSSOLoginButton';
 import GitSSOLoginButton from '@ee/components/LoginPage/GitSSOLoginButton';
-<<<<<<< HEAD
 import { validateEmail } from '@/_helpers/utils';
-=======
-import {
-  getSubpath,
-  redirectToWorkspace,
-  validateEmail,
-  eraseRedirectUrl,
-  returnWorkspaceIdIfNeed,
-} from '@/_helpers/utils';
->>>>>>> d3566c83
 import { ShowLoading } from '@/_components';
 import { withTranslation } from 'react-i18next';
 import OnboardingNavbar from '@/_components/OnboardingNavbar';
@@ -58,7 +48,6 @@
             newSession?.current_organization_id === this.organizationId)
         ) {
           // redirect to home if already logged in
-<<<<<<< HEAD
           // set redirect path for sso/form login
           let redirectPath = '';
           if (this.state.formLogin) {
@@ -69,9 +58,6 @@
             redirectPath = getRedirectURL(path);
           }
           window.location = getSubpath() ? `${getSubpath()}${redirectPath}` : redirectPath;
-=======
-          redirectToWorkspace();
->>>>>>> d3566c83
         }
       }
     });
@@ -196,21 +182,8 @@
 
   //TODO: remove this code if we don't need
   authSuccessHandler = () => {
-<<<<<<< HEAD
     this.setState({ isLoading: false });
     this.eraseRedirectUrl();
-=======
-    authenticationService.deleteLoginOrganizationId();
-    const params = queryString.parse(this.props.location.search);
-    const { from } = params.redirectTo ? { from: { pathname: params.redirectTo } } : { from: { pathname: '/' } };
-    if (from.pathname !== '/confirm')
-      // appending workspace-id to avoid 401 error. App.jsx will take the workspace id from URL
-      from.pathname = `${returnWorkspaceIdIfNeed(from.pathname)}${from.pathname !== '/' ? from.pathname : ''}`;
-    const redirectPath = from.pathname === '/confirm' ? '/' : from.pathname;
-    this.setState({ isLoading: false });
-    eraseRedirectUrl();
-    window.location = getSubpath() ? `${getSubpath()}${redirectPath}` : redirectPath;
->>>>>>> d3566c83
   };
 
   authFailureHandler = (res) => {
@@ -219,11 +192,6 @@
       position: 'top-center',
     });
     this.setState({ isLoading: false });
-  };
-
-  redirectToUrl = () => {
-    const redirectPath = eraseRedirectUrl();
-    return redirectPath ? redirectPath : '/';
   };
 
   render() {
