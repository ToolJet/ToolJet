import React from 'react';
import { authenticationService } from '@/_services';
import { toast } from 'react-hot-toast';
import { Link, Navigate } from 'react-router-dom';
import queryString from 'query-string';
import GoogleSSOLoginButton from '@ee/components/LoginPage/GoogleSSOLoginButton';
import GitSSOLoginButton from '@ee/components/LoginPage/GitSSOLoginButton';
import OidcSSOLoginButton from '@ee/components/LoginPage/OidcSSOLoginButton';
import { getSubpath, getWorkspaceId, validateEmail, retrieveWhiteLabelText } from '../_helpers/utils';
import { ShowLoading } from '@/_components';
import { withTranslation } from 'react-i18next';
import OnboardingNavbar from '@/_components/OnboardingNavbar';
import { ButtonSolid } from '@/_components/AppButton';
import EnterIcon from '../../assets/images/onboardingassets/Icons/Enter';
import EyeHide from '../../assets/images/onboardingassets/Icons/EyeHide';
import EyeShow from '../../assets/images/onboardingassets/Icons/EyeShow';
import Spinner from '@/_ui/Spinner';
import { getCookie, eraseCookie, setCookie } from '@/_helpers/cookie';
<<<<<<< HEAD
import posthog from 'posthog-js';

=======
import { withRouter } from '@/_hoc/withRouter';
>>>>>>> 44f535cb
class LoginPageComponent extends React.Component {
  constructor(props) {
    super(props);
    this.state = {
      isLoading: false,
      showPassword: false,
      isGettingConfigs: true,
      configs: undefined,
      emailError: false,
      navigateToLogin: false,
      current_organization_name: null,
    };
    this.organizationId = props.params.organizationId;
  }
  darkMode = localStorage.getItem('darkMode') === 'true';

  returnWorkspaceIdIfNeed = (path) => {
    if (path) {
      return !['applications', 'integrations', 'instance-settings'].find((subpath) => path.includes(subpath))
        ? `/${getWorkspaceId()}`
        : '';
    }
    return `/${getWorkspaceId()}`;
  };

  componentDidMount() {
    this.setRedirectUrlToCookie();
    authenticationService.deleteLoginOrganizationId();
    this.currentSessionObservable = authenticationService.currentSession.subscribe((newSession) => {
      if (newSession?.current_organization_name)
        this.setState({ current_organization_name: newSession.current_organization_name });
      if (newSession?.group_permissions || newSession?.id) {
        if (
          (!this.organizationId && newSession?.current_organization_id) ||
          (this.organizationId && newSession?.current_organization_id === this.organizationId)
        ) {
          // redirect to home if already logged in
          // set redirect path for sso login
          const path = this.eraseRedirectUrl();
          const redirectPath = `${this.returnWorkspaceIdIfNeed(path)}${path && path !== '/' ? path : ''}`;
          window.location = getSubpath() ? `${getSubpath()}${redirectPath}` : redirectPath;
        }
      }
    });

    if (this.organizationId) {
      authenticationService.saveLoginOrganizationId(this.organizationId);
    }

    authenticationService.getOrganizationConfigs(this.organizationId).then(
      (configs) => {
        this.setState({ isGettingConfigs: false, configs });
      },
      (response) => {
        if (response.data.statusCode !== 404 && response.data.statusCode !== 422) {
          return this.props.navigate({
            pathname: '/',
            state: { errorMessage: 'Error while login, please try again' },
          });
        }

        // If there is no organization found for single organization setup
        // show form to sign up
        // redirected here for self hosted version
        response.data.statusCode !== 422 && this.props.navigate('/setup');

        // if wrong workspace id then show workspace-switching page
        if (response.data.statusCode === 422) {
          authenticationService
            .validateSession()
            .then(({ current_organization_id }) => {
              authenticationService.updateCurrentSession({
                current_organization_id,
              });
              this.props.history.push('/switch-workspace');
            })
            .catch(() => {
              window.location = '/login';
            });
        }

        this.setState({
          isGettingConfigs: false,
          configs: {
            form: {
              enable_sign_up: true,
              enabled: true,
            },
          },
        });
      }
    );

    this.props.location?.state?.errorMessage &&
      toast.error(this.props.location.state.errorMessage, {
        id: 'toast-login-auth-error',
        position: 'top-center',
      });
  }

  componentWillUnmount() {
    this.currentSessionObservable && this.currentSessionObservable.unsubscribe();
  }

  eraseRedirectUrl() {
    const redirectPath = getCookie('redirectPath');
    redirectPath && eraseCookie('redirectPath');
    return redirectPath;
  }

  handleChange = (event) => {
    this.setState({ [event.target.name]: event.target.value, emailError: '' });
  };

  handleOnCheck = () => {
    this.setState((prev) => ({ showPassword: !prev.showPassword }));
  };

  setRedirectUrlToCookie() {
    const params = new URL(location.href).searchParams;
    const redirectPath = params.get('redirectTo');
    redirectPath && setCookie('redirectPath', redirectPath);
  }

  authUser = (e) => {
    e.preventDefault();

    this.setState({ isLoading: true });

    const { email, password } = this.state;

    if (!validateEmail(email)) {
      this.setState({ isLoading: false, emailError: 'Invalid Email' });
      return;
    }

    if (!password || !password.trim()) {
      toast.error('Invalid email or password', {
        id: 'toast-login-auth-error',
        position: 'top-center',
      });
      this.setState({ isLoading: false });
      return;
    }

    authenticationService
      .login(email, password, this.organizationId)
      .then(this.authSuccessHandler, this.authFailureHandler);
  };

  authSuccessHandler = ({ id, organization_id, current_organization_id }) => {
    posthog.capture('signin_email', {
      user_id: id,
      workspace_id: organization_id || current_organization_id,
    });
    authenticationService.deleteLoginOrganizationId();
    const params = queryString.parse(this.props.location.search);
    const { from } = params.redirectTo ? { from: { pathname: params.redirectTo } } : { from: { pathname: '/' } };
    if (from.pathname !== '/confirm')
      // appending workspace-id to avoid 401 error. App.jsx will take the workspace id from URL
      from.pathname = `${this.returnWorkspaceIdIfNeed(from.pathname)}${from.pathname !== '/' ? from.pathname : ''}`;
    const redirectPath = from.pathname === '/confirm' ? '/' : from.pathname;
    this.setState({ isLoading: false });
    this.eraseRedirectUrl();
    window.location = getSubpath() ? `${getSubpath()}${redirectPath}` : redirectPath;
  };

  authFailureHandler = (res) => {
    toast.error(res.error || 'Invalid email or password', {
      id: 'toast-login-auth-error',
      position: 'top-center',
    });
    this.setState({ isLoading: false });
  };

  redirectToUrl = () => {
    const redirectPath = this.eraseRedirectUrl();
    return redirectPath ? redirectPath : '/';
  };

  render() {
    const { isLoading, configs, isGettingConfigs, navigateToLogin } = this.state;
    return (
      <>
        {navigateToLogin ? (
          <Navigate to={this.redirectToUrl()} />
        ) : (
          <div className="common-auth-section-whole-wrapper page">
            <div className="common-auth-section-left-wrapper">
              <OnboardingNavbar darkMode={this.darkMode} />
              <div className="common-auth-section-left-wrapper-grid">
                {this.state.isGettingConfigs && (
                  <div className="loader-wrapper">
                    <ShowLoading />
                  </div>
                )}
                <form action="." method="get" autoComplete="off">
                  {isGettingConfigs ? (
                    <div className="loader-wrapper">
                      <ShowLoading />
                    </div>
                  ) : (
                    <div className="common-auth-container-wrapper ">
                      {!configs?.form && !configs?.git && !configs?.google && !configs?.openid && (
                        <div className="text-center-onboard">
                          <h2 data-cy="no-login-methods-warning">
                            {this.props.t(
                              'loginSignupPage.noLoginMethodsEnabled',
                              'No login methods enabled for this workspace'
                            )}
                          </h2>
                        </div>
                      )}
                      <div>
                        {(this.state?.configs?.google?.enabled ||
                          this.state?.configs?.git?.enabled ||
                          configs?.form?.enabled ||
                          this.state?.configs?.openid?.enabled) && (
                          <>
                            <h2 className="common-auth-section-header sign-in-header" data-cy="sign-in-header">
                              {this.props.t('loginSignupPage.signIn', `Sign in`)}
                            </h2>
                            {this.organizationId && (
                              <p
                                className="text-center-onboard workspace-login-description"
                                data-cy="workspace-sign-in-sub-header"
                              >
                                Sign in to your workspace - {configs?.name}
                              </p>
                            )}
                            <div className="tj-text-input-label">
                              {!this.organizationId && (configs?.form?.enable_sign_up || configs?.enable_sign_up) && (
                                <div className="common-auth-sub-header sign-in-sub-header" data-cy="sign-in-sub-header">
                                  {this.props.t('newToTooljet', ` New to ${retrieveWhiteLabelText()}?`, {
                                    whiteLabelText: retrieveWhiteLabelText(),
                                  })}
                                  <Link
                                    to={'/signup'}
                                    tabIndex="-1"
                                    style={{ marginLeft: '4px' }}
                                    data-cy="create-an-account-link"
                                  >
                                    {this.props.t('loginSignupPage.createToolJetAccount', `Create an account`)}
                                  </Link>
                                </div>
                              )}
                            </div>
                          </>
                        )}
                        {this.state?.configs?.git?.enabled && (
                          <div className="login-sso-wrapper">
                            <GitSSOLoginButton configs={this.state?.configs?.git?.configs} />
                          </div>
                        )}
                        {this.state?.configs?.google?.enabled && (
                          <div className="login-sso-wrapper">
                            <GoogleSSOLoginButton
                              configs={this.state?.configs?.google?.configs}
                              configId={this.state?.configs?.google?.config_id}
                            />
                          </div>
                        )}
                        {this.state?.configs?.openid?.enabled && (
                          <div className="login-sso-wrapper">
                            <OidcSSOLoginButton
                              configId={this.state.configs?.openid?.config_id}
                              configs={this.state.configs?.openid?.configs}
                              text="Sign in with"
                            />
                          </div>
                        )}
                        {(this.state?.configs?.google?.enabled ||
                          this.state?.configs?.git?.enabled ||
                          this.state?.configs?.openid?.enabled) &&
                          configs?.form?.enabled && (
                            <div className="separator-onboarding ">
                              <div className="mt-2 separator" data-cy="onboarding-separator">
                                <h2>
                                  <span>OR</span>
                                </h2>
                              </div>
                            </div>
                          )}
                        {configs?.form?.enabled && (
                          <>
                            <div className="signin-email-wrap">
                              <label className="tj-text-input-label" data-cy="work-email-label">
                                {this.props.t('loginSignupPage.workEmail', 'Email?')}
                              </label>
                              <input
                                onChange={this.handleChange}
                                name="email"
                                type="email"
                                className="tj-text-input"
                                placeholder={this.props.t('loginSignupPage.enterWorkEmail', 'Enter your email')}
                                style={{ marginBottom: '0px' }}
                                data-cy="work-email-input"
                                autoFocus
                                autoComplete="off"
                              />
                              {this.state?.emailError && (
                                <span className="tj-text-input-error-state" data-cy="email-error-message">
                                  {this.state?.emailError}
                                </span>
                              )}
                            </div>
                            <div>
                              <label className="tj-text-input-label" data-cy="password-label">
                                {this.props.t('loginSignupPage.password', 'Password')}
                                <span style={{ marginLeft: '4px' }}>
                                  <Link
                                    to={'/forgot-password'}
                                    tabIndex="-1"
                                    className="login-forgot-password"
                                    style={{ color: this.darkMode && '#3E63DD' }}
                                    data-cy="forgot-password-link"
                                  >
                                    {this.props.t('loginSignupPage.forgot', 'Forgot?')}
                                  </Link>
                                </span>
                              </label>
                              <div className="login-password">
                                <input
                                  onChange={this.handleChange}
                                  name="password"
                                  type={this.state?.showPassword ? 'text' : 'password'}
                                  className="tj-text-input"
                                  placeholder={this.props.t('loginSignupPage.EnterPassword', 'Enter password')}
                                  data-cy="password-input-field"
                                  autoComplete="new-password"
                                />

                                <div
                                  className="login-password-hide-img"
                                  onClick={this.handleOnCheck}
                                  data-cy="show-password-icon"
                                >
                                  {this.state?.showPassword ? (
                                    <EyeHide
                                      fill={
                                        this.darkMode
                                          ? this.state?.password?.length
                                            ? '#D1D5DB'
                                            : '#656565'
                                          : this.state?.password?.length
                                          ? '#384151'
                                          : '#D1D5DB'
                                      }
                                    />
                                  ) : (
                                    <EyeShow
                                      fill={
                                        this.darkMode
                                          ? this.state?.password?.length
                                            ? '#D1D5DB'
                                            : '#656565'
                                          : this.state?.password?.length
                                          ? '#384151'
                                          : '#D1D5DB'
                                      }
                                    />
                                  )}
                                </div>
                              </div>
                            </div>
                          </>
                        )}
                      </div>

                      <div
                        className={` d-flex flex-column align-items-center ${!configs?.form?.enabled ? 'mt-0' : ''}`}
                      >
                        {configs?.form?.enabled && (
                          <ButtonSolid
                            className="login-btn"
                            onClick={this.authUser}
                            disabled={isLoading}
                            data-cy="login-button"
                          >
                            {isLoading ? (
                              <div className="spinner-center">
                                <Spinner />
                              </div>
                            ) : (
                              <>
                                <span> {this.props.t('loginSignupPage.loginTo', 'Login')}</span>
                                <EnterIcon
                                  className="enter-icon-onboard"
                                  fill={
                                    isLoading || !this.state?.email || !this.state?.password
                                      ? this.darkMode
                                        ? '#656565'
                                        : ' #D1D5DB'
                                      : '#fff'
                                  }
                                ></EnterIcon>
                              </>
                            )}
                          </ButtonSolid>
                        )}
                        {this.state.current_organization_name && this.organizationId && (
                          <div
                            className="text-center-onboard mt-3"
                            data-cy={`back-to-${String(this.state.current_organization_name)
                              .toLowerCase()
                              .replace(/\s+/g, '-')}`}
                          >
                            back to&nbsp;{' '}
                            <Link
                              onClick={() =>
                                (window.location = `${getSubpath() ? getSubpath() : ''}/${
                                  authenticationService.currentSessionValue?.current_organization_id
                                }`)
                              }
                            >
                              {this.state.current_organization_name}
                            </Link>
                          </div>
                        )}
                      </div>
                    </div>
                  )}
                </form>
              </div>
            </div>
          </div>
        )}
      </>
    );
  }
}

export const LoginPage = withTranslation()(withRouter(LoginPageComponent));<|MERGE_RESOLUTION|>--- conflicted
+++ resolved
@@ -16,12 +16,8 @@
 import EyeShow from '../../assets/images/onboardingassets/Icons/EyeShow';
 import Spinner from '@/_ui/Spinner';
 import { getCookie, eraseCookie, setCookie } from '@/_helpers/cookie';
-<<<<<<< HEAD
 import posthog from 'posthog-js';
-
-=======
 import { withRouter } from '@/_hoc/withRouter';
->>>>>>> 44f535cb
 class LoginPageComponent extends React.Component {
   constructor(props) {
     super(props);
