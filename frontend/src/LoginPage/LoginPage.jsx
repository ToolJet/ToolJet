import React from 'react';
import { authenticationService } from '@/_services';
import { toast } from 'react-hot-toast';
import { Link } from 'react-router-dom';
import queryString from 'query-string';
import GoogleSSOLoginButton from '@ee/components/LoginPage/GoogleSSOLoginButton';
import GitSSOLoginButton from '@ee/components/LoginPage/GitSSOLoginButton';
import OidcSSOLoginButton from '@ee/components/LoginPage/OidcSSOLoginButton';
import { validateEmail } from '../_helpers/utils';
import { ShowLoading } from '@/_components';
import AppLogo from '../_components/AppLogo';
import { withTranslation } from 'react-i18next';
<<<<<<< HEAD
=======
import OnboardingNavbar from '@/_components/OnboardingNavbar';
import OnboardingCta from '@/_components/OnboardingCta';
import { ButtonSolid } from '@/_components/AppButton';
import EnterIcon from '../../assets/images/onboardingassets/Icons/Enter';
import EyeHide from '../../assets/images/onboardingassets/Icons/EyeHide';
import EyeShow from '../../assets/images/onboardingassets/Icons/EyeShow';
import Spinner from '@/_ui/Spinner';
>>>>>>> 8cdcfc81
import { getCookie, eraseCookie, setCookie } from '@/_helpers/cookie';
class LoginPageComponent extends React.Component {
  constructor(props) {
    super(props);
    this.state = {
      isLoading: false,
      showPassword: false,
      isGettingConfigs: true,
      configs: undefined,
      emailError: false,
    };
    this.single_organization = window.public_config?.DISABLE_MULTI_WORKSPACE === 'true';
    this.organizationId = props.match.params.organizationId;
  }
  darkMode = localStorage.getItem('darkMode') === 'true';

  componentDidMount() {
    this.setRedirectUrlToCookie();
    authenticationService.deleteLoginOrganizationId();
    if (
      (!this.organizationId && authenticationService.currentUserValue) ||
      (this.organizationId && authenticationService?.currentUserValue?.organization_id === this.organizationId)
    ) {
      // redirect to home if already logged in
      // set redirect path for sso login
      const redirectPath = this.eraseRedirectUrl();
      return this.props.history.push(redirectPath ? redirectPath : '/');
    }
    if (this.organizationId || this.single_organization)
      authenticationService.saveLoginOrganizationId(this.organizationId);
<<<<<<< HEAD
      authenticationService.getOrganizationConfigs(this.organizationId).then(
        (configs) => {
          this.setState({ isGettingConfigs: false, configs });
        },
        (response) => {
          if (response.data.statusCode === 451) {
            return toast.error('Enterprise License expired', {
              position: 'top-center',
            });
          }
          if (response.data.statusCode !== 404) {
            return this.props.history.push({
              pathname: '/',
              state: { errorMessage: 'Error while login, please try again' },
            });
          }
          // If there is no organization found for single organization setup
          // show form to sign up
          this.setState({
            isGettingConfigs: false,
            configs: {
              form: {
                enable_sign_up: true,
                enabled: true,
              },
            },
=======

    authenticationService.getOrganizationConfigs(this.organizationId).then(
      (configs) => {
        this.setState({ isGettingConfigs: false, configs });
      },
      (response) => {
        if (response.data.statusCode !== 404) {
          return this.props.history.push({
            pathname: '/',
            state: { errorMessage: 'Error while login, please try again' },
>>>>>>> 8cdcfc81
          });
        }
        // If there is no organization found for single organization setup
        // show form to sign up
        this.setState({
          isGettingConfigs: false,
          configs: {
            form: {
              enable_sign_up: true,
              enabled: true,
            },
          },
<<<<<<< HEAD
          openid: {
            enabled: !!window.public_config?.SSO_OPENID_CLIENT_ID,
            configs: {
              client_id: window.public_config?.SSO_OPENID_CLIENT_ID,
            },
          },
          form: {
            enable_sign_up: window.public_config?.DISABLE_SIGNUPS !== 'true',
            enabled: true,
          },
        },
      });
    }
=======
        });
      }
    );
>>>>>>> 8cdcfc81

    this.props.location?.state?.errorMessage &&
      toast.error(this.props.location.state.errorMessage, {
        id: 'toast-login-auth-error',
        position: 'top-center',
      });
  }

  eraseRedirectUrl() {
    const redirectPath = getCookie('redirectPath');
    redirectPath && eraseCookie('redirectPath');
    return redirectPath;
  }

  handleChange = (event) => {
    this.setState({ [event.target.name]: event.target.value, emailError: '' });
  };

  handleOnCheck = () => {
    this.setState((prev) => ({ showPassword: !prev.showPassword }));
  };

  setRedirectUrlToCookie() {
    const params = new URL(location.href).searchParams;
    const redirectPath = params.get('redirectTo');
    redirectPath && setCookie('redirectPath', redirectPath);
  }

  authUser = (e) => {
    e.preventDefault();

    this.setState({ isLoading: true });

    const { email, password } = this.state;

    if (!validateEmail(email)) {
      this.setState({ isLoading: false, emailError: 'Invalid Email' });
      return;
    }

    if (!password || !password.trim()) {
      toast.error('Invalid email or password', {
        id: 'toast-login-auth-error',
        position: 'top-center',
      });
      this.setState({ isLoading: false });
      return;
    }

    authenticationService
      .login(email, password, this.organizationId)
      .then(this.authSuccessHandler, this.authFailureHandler);
  };

  authSuccessHandler = () => {
    authenticationService.deleteLoginOrganizationId();
    const params = queryString.parse(this.props.location.search);
    const { from } = params.redirectTo ? { from: { pathname: params.redirectTo } } : { from: { pathname: '/' } };
    const redirectPath = from.pathname === '/confirm' ? '/' : from;
    this.props.history.push(redirectPath);
    this.setState({ isLoading: false });
    this.eraseRedirectUrl();
  };

  authFailureHandler = (res) => {
    toast.error(res.error || 'Invalid email or password', {
      id: 'toast-login-auth-error',
      position: 'top-center',
    });
    this.setState({ isLoading: false });
  };

  render() {
    const { isLoading, configs, isGettingConfigs } = this.state;
    return (
<<<<<<< HEAD
      <div className="page page-center">
        <div className="container-tight py-2">
          <div className="text-center mb-4">
            <a href="." className="navbar-brand-autodark" data-cy="login-page-logo">
              <AppLogo />
            </a>
          </div>
          <form className="card card-md" action="." method="get" autoComplete="off">
            {isGettingConfigs ? (
              <ShowLoading />
            ) : (
              <div className="card-body">
                {!configs && (
                  <div className="text-center">
                    {this.props.t(
                      'loginSignupPage.noLoginMethodsEnabled',
                      'No login methods enabled for this workspace'
                    )}
=======
      <>
        <div className="common-auth-section-whole-wrapper page">
          <div className="common-auth-section-left-wrapper">
            <OnboardingNavbar />
            <div className="common-auth-section-left-wrapper-grid">
              {this.state.isGettingConfigs && (
                <div className="loader-wrapper">
                  <ShowLoading />
                </div>
              )}
              <form action="." method="get" autoComplete="off">
                {isGettingConfigs ? (
                  <div className="loader-wrapper">
                    <ShowLoading />
>>>>>>> 8cdcfc81
                  </div>
                ) : (
                  <div className="common-auth-container-wrapper ">
                    {!configs?.form && !configs?.git && !configs?.google && (
                      <div className="text-center-onboard">
                        <h2 data-cy="no-login-methods-warning">
                          {this.props.t(
                            'loginSignupPage.noLoginMethodsEnabled',
                            'No login methods enabled for this workspace'
                          )}
                        </h2>
                      </div>
                    )}
                    <div>
                      {(this.state?.configs?.google?.enabled ||
                        this.state?.configs?.git?.enabled ||
                        configs?.form?.enabled) && (
                        <>
                          <h2 className="common-auth-section-header sign-in-header" data-cy="sign-in-header">
                            {this.props.t('loginSignupPage.signIn', `Sign in`)}
                          </h2>
                          {this.organizationId && (
                            <p
                              className="text-center-onboard workspace-login-description"
                              data-cy="workspace-sign-in-sub-header"
                            >
                              Sign in to your workspace - {configs?.name}
                            </p>
                          )}
                          <div className="tj-text-input-label">
                            {!this.organizationId && (configs?.form?.enable_sign_up || configs?.enable_sign_up) && (
                              <div className="common-auth-sub-header sign-in-sub-header" data-cy="sign-in-sub-header">
                                {this.props.t('newToTooljet', 'New to ToolJet?')}
                                <Link to={'/signup'} tabIndex="-1" style={{ marginLeft: '4px' }}>
                                  {this.props.t('loginSignupPage.createToolJetAccount', `Create an account`)}
                                </Link>
                              </div>
                            )}
                          </div>
                        </>
                      )}
                      {this.state?.configs?.git?.enabled && (
                        <div className="login-sso-wrapper">
                          <GitSSOLoginButton configs={this.state?.configs?.git?.configs} />
                        </div>
                      )}
                      {this.state?.configs?.google?.enabled && (
                        <div className="login-sso-wrapper">
                          <GoogleSSOLoginButton
                            configs={this.state?.configs?.google?.configs}
                            configId={this.state?.configs?.google?.config_id}
                          />
                        </div>
                      )}
                      {(this.state?.configs?.google?.enabled || this.state?.configs?.git?.enabled) &&
                        configs?.form?.enabled && (
                          <div className="separator-onboarding " data-cy="onboarding-separator">
                            <div className="mt-2 separator">
                              <h2>
                                <span>OR</span>
                              </h2>
                            </div>
                          </div>
                        )}
                      {configs?.form?.enabled && (
                        <>
                          <div className="signin-email-wrap">
                            <label className="tj-text-input-label" data-cy="work-email-label">
                              {this.props.t('loginSignupPage.workEmail', 'Work email?')}
                            </label>
                            <input
                              onChange={this.handleChange}
                              name="email"
                              type="email"
                              className="tj-text-input"
                              placeholder={this.props.t('loginSignupPage.enterWorkEmail', 'Enter your work email')}
                              style={{ marginBottom: '0px' }}
                              data-cy="work-email-input"
                            />
                            {this.state?.emailError && (
                              <span className="tj-text-input-error-state" data-cy="email-error-message">
                                {this.state?.emailError}
                              </span>
                            )}
                          </div>
                          <div>
                            <label className="tj-text-input-label" data-cy="password-label">
                              {this.props.t('loginSignupPage.password', 'Password')}
                              <span style={{ marginLeft: '4px' }}>
                                <Link
                                  to={'/forgot-password'}
                                  tabIndex="-1"
                                  className="login-forgot-password"
                                  style={{ color: this.darkMode && '#3E63DD' }}
                                  data-cy="forgot-password-link"
                                >
                                  {this.props.t('loginSignupPage.forgot', 'Forgot?')}
                                </Link>
                              </span>
                            </label>
                            <div className="login-password">
                              <input
                                onChange={this.handleChange}
                                name="password"
                                type={this.state?.showPassword ? 'text' : 'password'}
                                className="tj-text-input"
                                placeholder={this.props.t('loginSignupPage.EnterPassword', 'Enter password')}
                                autoComplete="off"
                                data-cy="password-input-field"
                              />

                              <div
                                className="login-password-hide-img"
                                onClick={this.handleOnCheck}
                                data-cy="show-password-icon"
                              >
                                {this.state?.showPassword ? (
                                  <EyeHide
                                    fill={
                                      this.darkMode
                                        ? this.state?.password?.length
                                          ? '#D1D5DB'
                                          : '#656565'
                                        : this.state?.password?.length
                                        ? '#384151'
                                        : '#D1D5DB'
                                    }
                                  />
                                ) : (
                                  <EyeShow
                                    fill={
                                      this.darkMode
                                        ? this.state?.password?.length
                                          ? '#D1D5DB'
                                          : '#656565'
                                        : this.state?.password?.length
                                        ? '#384151'
                                        : '#D1D5DB'
                                    }
                                  />
                                )}
                              </div>
                            </div>
                          </div>
                        </>
                      )}
                    </div>

                    <div className={` d-flex flex-column align-items-center ${!configs?.form?.enabled ? 'mt-0' : ''}`}>
                      {configs?.form?.enabled && (
                        <ButtonSolid
                          className="login-btn"
                          onClick={this.authUser}
                          disabled={isLoading || !this.state?.email || !this.state?.password}
                          data-cy="login-button"
                        >
                          {isLoading ? (
                            <div className="spinner-center">
                              <Spinner />
                            </div>
                          ) : (
                            <>
                              <span> {this.props.t('loginSignupPage.loginTo', 'Login')}</span>
                              <EnterIcon
                                className="enter-icon-onboard"
                                fill={
                                  isLoading || !this.state?.email || !this.state?.password
                                    ? this.darkMode
                                      ? '#656565'
                                      : ' #D1D5DB'
                                    : '#fff'
                                }
                              ></EnterIcon>
                            </>
                          )}
                        </ButtonSolid>
                      )}
                      {authenticationService?.currentUserValue?.organization && this.organizationId && (
                        <div
                          className="text-center-onboard mt-3"
                          data-cy={`back-to-${String(authenticationService?.currentUserValue?.organization)
                            .toLowerCase()
                            .replace(/\s+/g, '-')}`}
                        >
                          back to&nbsp; <Link to="/">{authenticationService?.currentUserValue?.organization}</Link>
                        </div>
                      )}
                    </div>
                  </div>
                )}
<<<<<<< HEAD
                <div
                  className={`form-footer d-flex flex-column align-items-center ${
                    !configs?.form?.enabled ? 'mt-0' : ''
                  }`}
                >
                  {configs?.form?.enabled && (
                    <button
                      data-testid="loginButton"
                      className={`btn btn-primary w-100 ${isLoading ? 'btn-loading' : ''}`}
                      onClick={this.authUser}
                      data-cy="login-button"
                    >
                      {this.props.t('loginSignupPage.signIn', 'Sign in')}
                    </button>
                  )}
                  {this.state.configs?.google?.enabled && (
                    <GoogleSSOLoginButton
                      configs={this.state.configs?.google?.configs}
                      configId={this.state.configs?.google?.config_id}
                    />
                  )}
                  {this.state.configs?.git?.enabled && <GitSSOLoginButton configs={this.state.configs?.git?.configs} />}
                  {this.state.configs?.openid?.enabled && (
                    <OidcSSOLoginButton
                      configId={this.state.configs?.openid?.config_id}
                      configs={this.state.configs?.openid?.configs}
                      text="Sign in with"
                    />
                  )}
                </div>
              </div>
            )}
          </form>
          {!this.organizationId && configs?.form?.enabled && configs?.form?.enable_sign_up && (
            <div className="text-center text-secondary mt-3" data-cy="sign-up-message">
              {this.props.t('loginSignupPage.dontHaveAccount', `Don't have an account yet?`)}&nbsp;
              <Link to={'/signup'} tabIndex="-1" data-cy="sign-up-link">
                {this.props.t('loginSignupPage.signUp', `Sign up`)}
              </Link>
=======
              </form>
>>>>>>> 8cdcfc81
            </div>
          </div>
          <div className="common-auth-section-right-wrapper">
            <OnboardingCta />
          </div>
        </div>
      </>
    );
  }
}

export const LoginPage = withTranslation()(LoginPageComponent);<|MERGE_RESOLUTION|>--- conflicted
+++ resolved
@@ -10,8 +10,6 @@
 import { ShowLoading } from '@/_components';
 import AppLogo from '../_components/AppLogo';
 import { withTranslation } from 'react-i18next';
-<<<<<<< HEAD
-=======
 import OnboardingNavbar from '@/_components/OnboardingNavbar';
 import OnboardingCta from '@/_components/OnboardingCta';
 import { ButtonSolid } from '@/_components/AppButton';
@@ -19,7 +17,6 @@
 import EyeHide from '../../assets/images/onboardingassets/Icons/EyeHide';
 import EyeShow from '../../assets/images/onboardingassets/Icons/EyeShow';
 import Spinner from '@/_ui/Spinner';
->>>>>>> 8cdcfc81
 import { getCookie, eraseCookie, setCookie } from '@/_helpers/cookie';
 class LoginPageComponent extends React.Component {
   constructor(props) {
@@ -50,34 +47,6 @@
     }
     if (this.organizationId || this.single_organization)
       authenticationService.saveLoginOrganizationId(this.organizationId);
-<<<<<<< HEAD
-      authenticationService.getOrganizationConfigs(this.organizationId).then(
-        (configs) => {
-          this.setState({ isGettingConfigs: false, configs });
-        },
-        (response) => {
-          if (response.data.statusCode === 451) {
-            return toast.error('Enterprise License expired', {
-              position: 'top-center',
-            });
-          }
-          if (response.data.statusCode !== 404) {
-            return this.props.history.push({
-              pathname: '/',
-              state: { errorMessage: 'Error while login, please try again' },
-            });
-          }
-          // If there is no organization found for single organization setup
-          // show form to sign up
-          this.setState({
-            isGettingConfigs: false,
-            configs: {
-              form: {
-                enable_sign_up: true,
-                enabled: true,
-              },
-            },
-=======
 
     authenticationService.getOrganizationConfigs(this.organizationId).then(
       (configs) => {
@@ -88,7 +57,6 @@
           return this.props.history.push({
             pathname: '/',
             state: { errorMessage: 'Error while login, please try again' },
->>>>>>> 8cdcfc81
           });
         }
         // If there is no organization found for single organization setup
@@ -101,25 +69,9 @@
               enabled: true,
             },
           },
-<<<<<<< HEAD
-          openid: {
-            enabled: !!window.public_config?.SSO_OPENID_CLIENT_ID,
-            configs: {
-              client_id: window.public_config?.SSO_OPENID_CLIENT_ID,
-            },
-          },
-          form: {
-            enable_sign_up: window.public_config?.DISABLE_SIGNUPS !== 'true',
-            enabled: true,
-          },
-        },
-      });
-    }
-=======
         });
       }
     );
->>>>>>> 8cdcfc81
 
     this.props.location?.state?.errorMessage &&
       toast.error(this.props.location.state.errorMessage, {
@@ -195,26 +147,6 @@
   render() {
     const { isLoading, configs, isGettingConfigs } = this.state;
     return (
-<<<<<<< HEAD
-      <div className="page page-center">
-        <div className="container-tight py-2">
-          <div className="text-center mb-4">
-            <a href="." className="navbar-brand-autodark" data-cy="login-page-logo">
-              <AppLogo />
-            </a>
-          </div>
-          <form className="card card-md" action="." method="get" autoComplete="off">
-            {isGettingConfigs ? (
-              <ShowLoading />
-            ) : (
-              <div className="card-body">
-                {!configs && (
-                  <div className="text-center">
-                    {this.props.t(
-                      'loginSignupPage.noLoginMethodsEnabled',
-                      'No login methods enabled for this workspace'
-                    )}
-=======
       <>
         <div className="common-auth-section-whole-wrapper page">
           <div className="common-auth-section-left-wrapper">
@@ -229,7 +161,6 @@
                 {isGettingConfigs ? (
                   <div className="loader-wrapper">
                     <ShowLoading />
->>>>>>> 8cdcfc81
                   </div>
                 ) : (
                   <div className="common-auth-container-wrapper ">
@@ -420,49 +351,7 @@
                     </div>
                   </div>
                 )}
-<<<<<<< HEAD
-                <div
-                  className={`form-footer d-flex flex-column align-items-center ${
-                    !configs?.form?.enabled ? 'mt-0' : ''
-                  }`}
-                >
-                  {configs?.form?.enabled && (
-                    <button
-                      data-testid="loginButton"
-                      className={`btn btn-primary w-100 ${isLoading ? 'btn-loading' : ''}`}
-                      onClick={this.authUser}
-                      data-cy="login-button"
-                    >
-                      {this.props.t('loginSignupPage.signIn', 'Sign in')}
-                    </button>
-                  )}
-                  {this.state.configs?.google?.enabled && (
-                    <GoogleSSOLoginButton
-                      configs={this.state.configs?.google?.configs}
-                      configId={this.state.configs?.google?.config_id}
-                    />
-                  )}
-                  {this.state.configs?.git?.enabled && <GitSSOLoginButton configs={this.state.configs?.git?.configs} />}
-                  {this.state.configs?.openid?.enabled && (
-                    <OidcSSOLoginButton
-                      configId={this.state.configs?.openid?.config_id}
-                      configs={this.state.configs?.openid?.configs}
-                      text="Sign in with"
-                    />
-                  )}
-                </div>
-              </div>
-            )}
-          </form>
-          {!this.organizationId && configs?.form?.enabled && configs?.form?.enable_sign_up && (
-            <div className="text-center text-secondary mt-3" data-cy="sign-up-message">
-              {this.props.t('loginSignupPage.dontHaveAccount', `Don't have an account yet?`)}&nbsp;
-              <Link to={'/signup'} tabIndex="-1" data-cy="sign-up-link">
-                {this.props.t('loginSignupPage.signUp', `Sign up`)}
-              </Link>
-=======
               </form>
->>>>>>> 8cdcfc81
             </div>
           </div>
           <div className="common-auth-section-right-wrapper">
