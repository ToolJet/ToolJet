--- conflicted
+++ resolved
@@ -131,65 +131,34 @@
             </a>
           </div>
           <form className="card card-md" action="." method="get" autoComplete="off">
-<<<<<<< HEAD
             {isGettingConfigs ? (
               this.showLoading()
             ) : (
               <div className="card-body">
                 {configs?.form?.enabled && (
                   <div>
-                    <h2 className="card-title text-center mb-4">
+                    <h2 className="card-title text-center mb-4" data-cy="login-page-header">
                       Login to {this.single_organization ? 'your account' : configs?.name || 'your account'}
                     </h2>
                     <div className="mb-3">
-                      <label className="form-label">Email address</label>
-=======
-            <div className="card-body">
-              {!passwordLoginDisabled && (
-                <div>
-                  <h2 className="card-title text-center mb-4" data-cy="login-page-header">
-                    Login to your account
-                  </h2>
-                  <div className="mb-3">
-                    <label className="form-label" data-cy="email-label">
-                      Email address
-                    </label>
-                    <input
-                      onChange={this.handleChange}
-                      name="email"
-                      type="email"
-                      className="form-control"
-                      placeholder="Email"
-                      data-testid="emailField"
-                      data-cy="email-text-field"
-                    />
-                  </div>
-                  <div className="mb-2">
-                    <label className="form-label" data-cy="password-label">
-                      Password
-                      <span className="form-label-description">
-                        <Link to={'/forgot-password'} tabIndex="-1" data-cy="forgot-password-link">
-                          Forgot password
-                        </Link>
-                      </span>
-                    </label>
-                    <div className="input-group input-group-flat">
->>>>>>> 9b285dac
+                      <label className="form-label" data-cy="email-label">
+                        Email address
+                      </label>
                       <input
                         onChange={this.handleChange}
                         name="email"
                         type="email"
                         className="form-control"
-<<<<<<< HEAD
                         placeholder="Email"
                         data-testid="emailField"
+                        data-cy="email-text-field"
                       />
                     </div>
                     <div className="mb-2">
-                      <label className="form-label">
+                      <label className="form-label" data-cy="password-label">
                         Password
                         <span className="form-label-description">
-                          <Link to={'/forgot-password'} tabIndex="-1">
+                          <Link to={'/forgot-password'} tabIndex="-1" data-cy="forgot-password-link">
                             Forgot password
                           </Link>
                         </span>
@@ -203,6 +172,7 @@
                           placeholder="Password"
                           autoComplete="off"
                           data-testid="passwordField"
+                          data-cy="password-text-field"
                         />
                         <span className="input-group-text"></span>
                       </div>
@@ -214,19 +184,13 @@
                         id="check-input"
                         name="check-input"
                         onChange={this.handleOnCheck}
-=======
-                        placeholder="Password"
-                        autoComplete="off"
-                        data-testid="passwordField"
-                        data-cy="password-text-field"
->>>>>>> 9b285dac
+                        data-cy="checkbox-input"
                       />
-                      <label className="form-check-label" htmlFor="check-input">
+                      <label className="form-check-label" htmlFor="check-input" data-cy="show-password-label">
                         show password
                       </label>
                     </div>
                   </div>
-<<<<<<< HEAD
                 )}
                 <div
                   className={`form-footer d-flex flex-column align-items-center ${
@@ -238,6 +202,7 @@
                       data-testid="loginButton"
                       className={`btn btn-primary w-100 ${isLoading ? 'btn-loading' : ''}`}
                       onClick={this.authUser}
+                      data-cy="login-button"
                     >
                       Sign in
                     </button>
@@ -250,54 +215,16 @@
                   )}
                   {this.state.configs?.git?.enabled && <GitSSOLoginButton configs={this.state.configs?.git?.configs} />}
                 </div>
-=======
-                  <div className="form-check">
-                    <input
-                      type="checkbox"
-                      className="form-check-input"
-                      id="check-input"
-                      name="check-input"
-                      onChange={this.handleOnCheck}
-                      data-cy="checkbox-input"
-                    />
-                    <label className="form-check-label" htmlFor="check-input" data-cy="show-password-label">
-                      show password
-                    </label>
-                  </div>
-                </div>
-              )}
-              <div
-                className={`form-footer d-flex flex-column align-items-center ${passwordLoginDisabled ? 'mt-0' : ''}`}
-              >
-                {!passwordLoginDisabled && (
-                  <button
-                    data-testid="loginButton"
-                    className={`btn btn-primary w-100 ${isLoading ? 'btn-loading' : ''}`}
-                    onClick={this.authUser}
-                    data-cy="login-button"
-                  >
-                    Sign in
-                  </button>
-                )}
-                {window.public_config?.SSO_GOOGLE_OAUTH2_CLIENT_ID && (
-                  <GoogleSSOLoginButton
-                    authSuccessHandler={this.authSuccessHandler}
-                    authFailureHandler={this.authFailureHandler}
-                  />
-                )}
-                {window.public_config?.SSO_GIT_OAUTH2_CLIENT_ID && <GitSSOLoginButton />}
->>>>>>> 9b285dac
               </div>
             )}
           </form>
-<<<<<<< HEAD
           {!this.props.match.params.organisationId &&
             !this.single_organization &&
             configs?.form?.enabled &&
             configs?.form?.enable_sign_up && (
-              <div className="text-center text-secondary mt-3">
+              <div className="text-center text-secondary mt-3" data-cy="sign-up-message">
                 Don&apos;t have account yet? &nbsp;
-                <Link to={'/signup'} tabIndex="-1">
+                <Link to={'/signup'} tabIndex="-1" data-cy="sign-up-link">
                   Sign up
                 </Link>
               </div>
@@ -305,14 +232,6 @@
           {authenticationService?.currentUserValue?.organization && (
             <div className="text-center mt-3">
               back to <a href="/">{authenticationService?.currentUserValue?.organization}</a>
-=======
-          {!passwordLoginDisabled && (
-            <div className="text-center text-secondary mt-3" data-cy="sign-up-message">
-              Don&apos;t have account yet? &nbsp;
-              <Link to={'/signup'} tabIndex="-1" data-cy="sign-up-link">
-                Sign up
-              </Link>
->>>>>>> 9b285dac
             </div>
           )}
         </div>
