--- conflicted
+++ resolved
@@ -16,7 +16,6 @@
 import EyeShow from '../../assets/images/onboardingassets/Icons/EyeShow';
 import Spinner from '@/_ui/Spinner';
 import { getCookie, eraseCookie, setCookie } from '@/_helpers/cookie';
-import WrappedCta from '../_components/WrappedCta';
 
 class LoginPageComponent extends React.Component {
   constructor(props) {
@@ -373,10 +372,6 @@
               </form>
             </div>
           </div>
-<<<<<<< HEAD
-          <WrappedCta />
-=======
->>>>>>> 774da9c3
         </div>
       </>
     );
