--- conflicted
+++ resolved
@@ -196,20 +196,15 @@
                           <div className="tj-text-input-label">
                             {!this.organizationId && (configs?.form?.enable_sign_up || configs?.enable_sign_up) && (
                               <div className="common-auth-sub-header sign-in-sub-header" data-cy="sign-in-sub-header">
-<<<<<<< HEAD
                                 {this.props.t('newToTooljet', ` New to ${retrieveWhiteLabelText()}?`, {
                                   whiteLabelText: retrieveWhiteLabelText(),
                                 })}
-                                <Link to={'/signup'} tabIndex="-1" style={{ marginLeft: '4px' }}>
-=======
-                                {this.props.t('newToTooljet', 'New to ToolJet?')}
                                 <Link
                                   to={'/signup'}
                                   tabIndex="-1"
                                   style={{ marginLeft: '4px' }}
                                   data-cy="create-an-account-link"
                                 >
->>>>>>> f7efba06
                                   {this.props.t('loginSignupPage.createToolJetAccount', `Create an account`)}
                                 </Link>
                               </div>
