import React from 'react';
import { authenticationService } from '@/_services';
import { toast } from 'react-hot-toast';
<<<<<<< HEAD
import { Link } from 'react-router-dom';
import GoogleSSOLoginButton from '@ee/components/LoginPage/GoogleSSOLoginButton';
import GitSSOLoginButton from '@ee/components/LoginPage/GitSSOLoginButton';
import OidcSSOLoginButton from '@ee/components/LoginPage/OidcSSOLoginButton';
import LdapSSOLoginButton from '@ee/components/LoginPage/LdapSSOLoginButton';
import {
  validateEmail,
  retrieveWhiteLabelText,
  eraseRedirectUrl,
  redirectToWorkspace,
  setFaviconAndTitle,
} from '@/_helpers/utils';
import SAMLSSOLoginButton from '@ee/components/LoginPage/SAMLSSOLoginButton';
import { ShowLoading } from '@/_components';
=======
import { Link, Navigate } from 'react-router-dom';
import { validateEmail, retrieveWhiteLabelText } from '@/_helpers/utils';
>>>>>>> 79a67058
import { withTranslation } from 'react-i18next';
import OnboardingNavbar from '@/_components/OnboardingNavbar';
import { ButtonSolid } from '@/_components/AppButton';
import EnterIcon from '../../assets/images/onboardingassets/Icons/Enter';
import EyeHide from '../../assets/images/onboardingassets/Icons/EyeHide';
import EyeShow from '../../assets/images/onboardingassets/Icons/EyeShow';
import Spinner from '@/_ui/Spinner';
import posthog from 'posthog-js';
import initPosthog from '../_helpers/initPosthog';
import { withRouter } from '@/_hoc/withRouter';
import { redirectToDashboard, getRedirectTo } from '@/_helpers/routes';
import { setCookie } from '@/_helpers/cookie';
<<<<<<< HEAD
import { defaultWhiteLabellingSettings } from '@/_stores/utils';
import { useWhiteLabellingStore } from '@/_stores/whiteLabellingStore';
=======
import { onLoginSuccess } from '@/_helpers/platform/utils/auth.utils';
import { updateCurrentSession } from '@/_helpers/authorizeWorkspace';
import cx from 'classnames';
import SSOLoginModule from './SSOLoginModule';
>>>>>>> 79a67058

class LoginPageComponent extends React.Component {
  constructor(props) {
    super(props);
    this.state = {
      isLoading: false,
      showPassword: false,
      emailError: false,
      redirectTo: null,
    };
    this.organizationId = props.organizationId;
    this.paramOrganizationSlug = props?.params?.organizationId;
  }
  darkMode = localStorage.getItem('darkMode') === 'true';

  componentDidMount() {
    retrieveWhiteLabelText().then((labelText) => {
      this.setState({ whiteLabelText: labelText });
    });
    /* remove login oranization's id and slug from the cookie */
    this.setRedirectUrlToCookie();

<<<<<<< HEAD
    this.organizationSlug = this.organizationId;
    this.currentSessionObservable = authenticationService.currentSession.subscribe((newSession) => {
      if (newSession?.current_organization_name)
        this.setState({ current_organization_name: newSession.current_organization_name });
      if (newSession?.group_permissions || newSession?.id) {
        if (
          (!this.organizationId && newSession?.current_organization_id) ||
          (!this.state.isGettingConfigs &&
            this.organizationId &&
            newSession?.current_organization_id === this.organizationId)
        ) {
          return redirectToWorkspace();
        }
      }
    });

    authenticationService.getOrganizationConfigs(this.organizationSlug).then(
      (configs) => {
        this.organizationId = configs.id;
        this.setState({
          isGettingConfigs: false,
          configs,
        });
        const { whiteLabelText, whiteLabelFavicon } = useWhiteLabellingStore.getState();
        setFaviconAndTitle(whiteLabelFavicon, whiteLabelText, this.props.location);
      },
      (response) => {
        if (response.data.statusCode !== 404 && response.data.statusCode !== 422) {
          return this.props.navigate({
            pathname: '/',
            state: { errorMessage: 'Error while login, please try again' },
          });
        }

        // If there is no organization found for single organization setup
        // show form to sign up
        // redirected here for self hosted version
        response.data.statusCode !== 422 && !this.organizationSlug && this.props.navigate('/setup');

        // if wrong workspace id then show workspace-switching page
        if (response.data.statusCode === 422 || (response.data.statusCode === 404 && this.organizationSlug)) {
          authenticationService
            .validateSession()
            .then(({ current_organization_id }) => {
              authenticationService.updateCurrentSession({
                current_organization_id,
              });
              this.props.history.push('/switch-workspace');
            })
            .catch(() => {
              if (pathnameToArray()[0] !== 'login') window.location = '/login';
            });
        }

        this.setState({
          isGettingConfigs: false,
          configs: {
            form: {
              enable_sign_up: true,
              enabled: true,
            },
          },
        });
      }
    );

=======
>>>>>>> 79a67058
    this.props.location?.state?.errorMessage &&
      toast.error(this.props.location.state.errorMessage, {
        id: 'toast-login-auth-error',
        position: 'top-center',
      });
  }

  handleChange = (event) => {
    this.setState({ [event.target.name]: event.target.value, emailError: '' });
  };

  handleOnCheck = () => {
    this.setState((prev) => ({ showPassword: !prev.showPassword }));
  };

  setRedirectUrlToCookie() {
    // Page is loaded inside an iframe
    const iframe = window !== window.top;
    const redirectPath = getRedirectTo(
      iframe ? new URL(window.location.href).searchParams : new URL(location.href).searchParams
    );

    if (iframe) {
      window.parent.postMessage(
        {
          type: 'redirectTo',
          payload: {
            redirectPath: redirectPath,
          },
        },
        '*'
      );
    }

    authenticationService.saveLoginOrganizationId(this.organizationId);
    authenticationService.saveLoginOrganizationSlug(this.paramOrganizationSlug);
    redirectPath && setCookie('redirectPath', redirectPath, iframe);
    this.setState({
      redirectTo: redirectPath,
    });
  }

  authUser = (e) => {
    e.preventDefault();
    this.setRedirectUrlToCookie();

    this.setState({ isLoading: true });

    const { email, password } = this.state;

    if (!validateEmail(email)) {
      this.setState({ isLoading: false, emailError: 'Invalid Email' });
      return;
    }

    if (!password || !password.trim()) {
      toast.error('Invalid email or password', {
        id: 'toast-login-auth-error',
        position: 'top-center',
      });
      this.setState({ isLoading: false });
      return;
    }

    authenticationService
      .login(email, password, this.organizationId)
      .then(this.authSuccessHandler, this.authFailureHandler);
  };

<<<<<<< HEAD
  //TODO: remove this code if we don't need
  authSuccessHandler = (currentUser) => {
    const { organization_id, current_organization_id, email } = currentUser;
    this.setState({ isLoading: false });
    eraseRedirectUrl();
    initPosthog(currentUser);
    posthog.capture('signin_email', {
      email,
      workspace_id: organization_id || current_organization_id,
    });
=======
  authSuccessHandler = (user) => {
    updateCurrentSession({
      isUserLoggingIn: true,
    });
    onLoginSuccess(user, this.props.navigate);
>>>>>>> 79a67058
  };

  authFailureHandler = (res) => {
    toast.error(res.error || 'Invalid email or password', {
      id: 'toast-login-auth-error',
      position: 'top-center',
      style: {
        maxWidth: 'unset',
      },
    });
    this.setState({ isLoading: false });
  };

  render() {
<<<<<<< HEAD
    const { isLoading, configs, isGettingConfigs, whiteLabelText } = this.state;
=======
    const { configs, currentOrganizationName } = this.props;
    const { isLoading, redirectTo } = this.state;
    const noLoginMethodsEnabled =
      !configs?.form && !configs?.git && !configs?.google && !configs?.openid && !configs?.ldap && !configs?.saml;

    const isAnySSOEnabled =
      configs?.google?.enabled ||
      configs?.git?.enabled ||
      configs?.ldap?.enabled ||
      configs?.saml?.enabled ||
      configs?.openid?.enabled;

    const shouldShowLoginMethods = configs?.form?.enabled || isAnySSOEnabled;
    const workspaceSignUpEnabled = this.organizationId && configs?.enable_sign_up;
    const instanceSignUpEnabled = !this.organizationId && (configs?.form?.enable_sign_up || configs?.enable_sign_up);
    const isSignUpCTAEnabled = workspaceSignUpEnabled || instanceSignUpEnabled;
    const signUpCTA = workspaceSignUpEnabled ? 'Sign up' : 'Create an account';
    const signupText = workspaceSignUpEnabled
      ? this.props.t('loginSignupPage.newToWorkspace', `New to this workspace?`)
      : this.props.t('loginSignupPage.newToTooljet', ` New to ${retrieveWhiteLabelText()}?`, {
          whiteLabelText: retrieveWhiteLabelText(),
        });
    const signUpUrl = `/signup${this.paramOrganizationSlug ? `/${this.paramOrganizationSlug}` : ''}${
      redirectTo ? `?redirectTo=${redirectTo}` : ''
    }`;

>>>>>>> 79a67058
    return (
      <>
        <div className="common-auth-section-whole-wrapper page">
          <div className="common-auth-section-left-wrapper">
            <OnboardingNavbar darkMode={this.darkMode} />
            <div className="common-auth-section-left-wrapper-grid">
              <form action="." method="get" autoComplete="off">
                {
                  /* If the configs don't have any organization id. that means the workspace slug is invalid */
                  this.paramOrganizationSlug && !configs?.id ? (
                    <Navigate to="/error/invalid-link" />
                  ) : (
                    <div className="common-auth-container-wrapper ">
                      {noLoginMethodsEnabled && (
                        <div className="text-center-onboard">
                          <h2 data-cy="no-login-methods-warning">
                            {this.props.t(
                              'loginSignupPage.noLoginMethodsEnabled',
                              'No login methods enabled for this workspace'
                            )}
                          </h2>
                        </div>
                      )}
<<<<<<< HEAD
                    <div>
                      {(this.state?.configs?.google?.enabled ||
                        this.state?.configs?.git?.enabled ||
                        configs?.form?.enabled ||
                        configs?.ldap?.enabled ||
                        configs?.saml?.enabled ||
                        this.state?.configs?.openid?.enabled) && (
                        <>
                          <h2 className="common-auth-section-header sign-in-header" data-cy="sign-in-header">
                            {this.props.t('loginSignupPage.signIn', `Sign in`)}
                          </h2>
                          {this.organizationId && (
                            <p
                              className="text-center-onboard workspace-login-description"
                              data-cy="workspace-sign-in-sub-header"
                            >
                              Sign in to your workspace - {configs?.name}
                            </p>
                          )}
                          <div className="tj-text-input-label">
                            {!this.organizationId && (configs?.form?.enable_sign_up || configs?.enable_sign_up) && (
                              <div className="common-auth-sub-header sign-in-sub-header" data-cy="sign-in-sub-header">
                                {this.props.t('newToTooljet', ` New to ${whiteLabelText}?`, {
                                  whiteLabelText,
=======
                      <div>
                        {shouldShowLoginMethods && (
                          <>
                            <h2 className="common-auth-section-header sign-in-header" data-cy="sign-in-header">
                              {this.props.t('loginSignupPage.signIn', `Sign in`)}
                            </h2>
                            {this.organizationId && (
                              <p
                                className={cx('text-center-onboard workspace-login-description', {
                                  'change-margin': workspaceSignUpEnabled,
>>>>>>> 79a67058
                                })}
                                data-cy="workspace-sign-in-sub-header"
                              >
                                Sign in to your workspace - {configs?.name}
                              </p>
                            )}
                            <div className="tj-text-input-label">
                              {isSignUpCTAEnabled && (
                                <div
                                  className={cx('common-auth-sub-header sign-in-sub-header', {
                                    'change-margin': workspaceSignUpEnabled,
                                  })}
                                  data-cy="sign-in-sub-header"
                                >
                                  {this.props.t('newToTooljet', signupText)}
                                  <Link
                                    to={signUpUrl}
                                    tabIndex="-1"
                                    style={{ marginLeft: '4px' }}
                                    data-cy="create-an-account-link"
                                  >
                                    {this.props.t('createToolJetAccount', signUpCTA)}
                                  </Link>
                                </div>
                              )}
                            </div>
                          </>
                        )}
                        <SSOLoginModule
                          configs={configs}
                          organizationSlug={this.paramOrganizationSlug}
                          setRedirectUrlToCookie={() => this.setRedirectUrlToCookie()}
                          buttonText={'Sign in with'}
                        />
                        {configs?.form?.enabled && isAnySSOEnabled && (
                          <div className="separator-onboarding ">
                            <div className="mt-2 separator" data-cy="onboarding-separator">
                              <h2>
                                <span>OR</span>
                              </h2>
                            </div>
                          </div>
                        )}
                        {configs?.form?.enabled && (
                          <>
                            <div className="signin-email-wrap">
                              <label className="tj-text-input-label" data-cy="work-email-label">
                                {this.props.t('loginSignupPage.workEmail', 'Email?')}
                              </label>
                              <input
                                onChange={this.handleChange}
                                name="email"
                                type="email"
                                className="tj-text-input"
                                placeholder={this.props.t('loginSignupPage.enterWorkEmail', 'Enter your email')}
                                style={{ marginBottom: '0px' }}
                                data-cy="work-email-input"
                                autoFocus
                                autoComplete="off"
                              />
                              {this.state?.emailError && (
                                <span className="tj-text-input-error-state" data-cy="email-error-message">
                                  {this.state?.emailError}
                                </span>
                              )}
                            </div>
                            <div>
                              <label className="tj-text-input-label" data-cy="password-label">
                                {this.props.t('loginSignupPage.password', 'Password')}
                                <span style={{ marginLeft: '4px' }}>
                                  <Link
                                    to={'/forgot-password'}
                                    tabIndex="-1"
                                    className="login-forgot-password"
                                    style={{ color: this.darkMode && '#3E63DD' }}
                                    data-cy="forgot-password-link"
                                  >
                                    {this.props.t('loginSignupPage.forgot', 'Forgot?')}
                                  </Link>
                                </span>
                              </label>
                              <div className="login-password">
                                <input
                                  onChange={this.handleChange}
                                  name="password"
                                  type={this.state?.showPassword ? 'text' : 'password'}
                                  className="tj-text-input"
                                  placeholder={this.props.t('loginSignupPage.EnterPassword', 'Enter password')}
                                  data-cy="password-input-field"
                                  autoComplete="new-password"
                                />

                                <div
                                  className="login-password-hide-img"
                                  onClick={this.handleOnCheck}
                                  data-cy="show-password-icon"
                                >
                                  {this.state?.showPassword ? (
                                    <EyeHide
                                      fill={
                                        this.darkMode
                                          ? this.state?.password?.length
                                            ? '#D1D5DB'
                                            : '#656565'
                                          : this.state?.password?.length
                                          ? '#384151'
                                          : '#D1D5DB'
                                      }
                                    />
                                  ) : (
                                    <EyeShow
                                      fill={
                                        this.darkMode
                                          ? this.state?.password?.length
                                            ? '#D1D5DB'
                                            : '#656565'
                                          : this.state?.password?.length
                                          ? '#384151'
                                          : '#D1D5DB'
                                      }
                                    />
                                  )}
                                </div>
                              </div>
                            </div>
                          </>
                        )}
                      </div>

                      <div
                        className={` d-flex flex-column align-items-center ${!configs?.form?.enabled ? 'mt-0' : ''}`}
                      >
                        {configs?.form?.enabled && (
                          <ButtonSolid
                            className="login-btn"
                            onClick={this.authUser}
                            disabled={isLoading}
                            data-cy="login-button"
                          >
                            {isLoading ? (
                              <div className="spinner-center">
                                <Spinner />
                              </div>
                            ) : (
                              <>
                                <span> {this.props.t('loginSignupPage.loginTo', 'Login')}</span>
                                <EnterIcon
                                  className="enter-icon-onboard"
                                  fill={
                                    isLoading || !this.state?.email || !this.state?.password
                                      ? this.darkMode
                                        ? '#656565'
                                        : ' #D1D5DB'
                                      : '#fff'
                                  }
                                ></EnterIcon>
                              </>
                            )}
                          </ButtonSolid>
                        )}
                        {currentOrganizationName && this.organizationId && (
                          <div
                            className="text-center-onboard mt-3"
                            data-cy={`back-to-${String(currentOrganizationName).toLowerCase().replace(/\s+/g, '-')}`}
                          >
                            back to&nbsp; <Link onClick={() => redirectToDashboard()}>{currentOrganizationName}</Link>
                          </div>
                        )}
                      </div>
                    </div>
                  )
                }
              </form>
            </div>
          </div>
        </div>
      </>
    );
  }
}

export const LoginPage = withTranslation()(withRouter(LoginPageComponent));<|MERGE_RESOLUTION|>--- conflicted
+++ resolved
@@ -1,25 +1,8 @@
 import React from 'react';
 import { authenticationService } from '@/_services';
 import { toast } from 'react-hot-toast';
-<<<<<<< HEAD
-import { Link } from 'react-router-dom';
-import GoogleSSOLoginButton from '@ee/components/LoginPage/GoogleSSOLoginButton';
-import GitSSOLoginButton from '@ee/components/LoginPage/GitSSOLoginButton';
-import OidcSSOLoginButton from '@ee/components/LoginPage/OidcSSOLoginButton';
-import LdapSSOLoginButton from '@ee/components/LoginPage/LdapSSOLoginButton';
-import {
-  validateEmail,
-  retrieveWhiteLabelText,
-  eraseRedirectUrl,
-  redirectToWorkspace,
-  setFaviconAndTitle,
-} from '@/_helpers/utils';
-import SAMLSSOLoginButton from '@ee/components/LoginPage/SAMLSSOLoginButton';
-import { ShowLoading } from '@/_components';
-=======
 import { Link, Navigate } from 'react-router-dom';
 import { validateEmail, retrieveWhiteLabelText } from '@/_helpers/utils';
->>>>>>> 79a67058
 import { withTranslation } from 'react-i18next';
 import OnboardingNavbar from '@/_components/OnboardingNavbar';
 import { ButtonSolid } from '@/_components/AppButton';
@@ -32,15 +15,10 @@
 import { withRouter } from '@/_hoc/withRouter';
 import { redirectToDashboard, getRedirectTo } from '@/_helpers/routes';
 import { setCookie } from '@/_helpers/cookie';
-<<<<<<< HEAD
-import { defaultWhiteLabellingSettings } from '@/_stores/utils';
-import { useWhiteLabellingStore } from '@/_stores/whiteLabellingStore';
-=======
 import { onLoginSuccess } from '@/_helpers/platform/utils/auth.utils';
 import { updateCurrentSession } from '@/_helpers/authorizeWorkspace';
 import cx from 'classnames';
 import SSOLoginModule from './SSOLoginModule';
->>>>>>> 79a67058
 
 class LoginPageComponent extends React.Component {
   constructor(props) {
@@ -63,75 +41,6 @@
     /* remove login oranization's id and slug from the cookie */
     this.setRedirectUrlToCookie();
 
-<<<<<<< HEAD
-    this.organizationSlug = this.organizationId;
-    this.currentSessionObservable = authenticationService.currentSession.subscribe((newSession) => {
-      if (newSession?.current_organization_name)
-        this.setState({ current_organization_name: newSession.current_organization_name });
-      if (newSession?.group_permissions || newSession?.id) {
-        if (
-          (!this.organizationId && newSession?.current_organization_id) ||
-          (!this.state.isGettingConfigs &&
-            this.organizationId &&
-            newSession?.current_organization_id === this.organizationId)
-        ) {
-          return redirectToWorkspace();
-        }
-      }
-    });
-
-    authenticationService.getOrganizationConfigs(this.organizationSlug).then(
-      (configs) => {
-        this.organizationId = configs.id;
-        this.setState({
-          isGettingConfigs: false,
-          configs,
-        });
-        const { whiteLabelText, whiteLabelFavicon } = useWhiteLabellingStore.getState();
-        setFaviconAndTitle(whiteLabelFavicon, whiteLabelText, this.props.location);
-      },
-      (response) => {
-        if (response.data.statusCode !== 404 && response.data.statusCode !== 422) {
-          return this.props.navigate({
-            pathname: '/',
-            state: { errorMessage: 'Error while login, please try again' },
-          });
-        }
-
-        // If there is no organization found for single organization setup
-        // show form to sign up
-        // redirected here for self hosted version
-        response.data.statusCode !== 422 && !this.organizationSlug && this.props.navigate('/setup');
-
-        // if wrong workspace id then show workspace-switching page
-        if (response.data.statusCode === 422 || (response.data.statusCode === 404 && this.organizationSlug)) {
-          authenticationService
-            .validateSession()
-            .then(({ current_organization_id }) => {
-              authenticationService.updateCurrentSession({
-                current_organization_id,
-              });
-              this.props.history.push('/switch-workspace');
-            })
-            .catch(() => {
-              if (pathnameToArray()[0] !== 'login') window.location = '/login';
-            });
-        }
-
-        this.setState({
-          isGettingConfigs: false,
-          configs: {
-            form: {
-              enable_sign_up: true,
-              enabled: true,
-            },
-          },
-        });
-      }
-    );
-
-=======
->>>>>>> 79a67058
     this.props.location?.state?.errorMessage &&
       toast.error(this.props.location.state.errorMessage, {
         id: 'toast-login-auth-error',
@@ -201,24 +110,11 @@
       .then(this.authSuccessHandler, this.authFailureHandler);
   };
 
-<<<<<<< HEAD
-  //TODO: remove this code if we don't need
-  authSuccessHandler = (currentUser) => {
-    const { organization_id, current_organization_id, email } = currentUser;
-    this.setState({ isLoading: false });
-    eraseRedirectUrl();
-    initPosthog(currentUser);
-    posthog.capture('signin_email', {
-      email,
-      workspace_id: organization_id || current_organization_id,
-    });
-=======
   authSuccessHandler = (user) => {
     updateCurrentSession({
       isUserLoggingIn: true,
     });
     onLoginSuccess(user, this.props.navigate);
->>>>>>> 79a67058
   };
 
   authFailureHandler = (res) => {
@@ -233,9 +129,6 @@
   };
 
   render() {
-<<<<<<< HEAD
-    const { isLoading, configs, isGettingConfigs, whiteLabelText } = this.state;
-=======
     const { configs, currentOrganizationName } = this.props;
     const { isLoading, redirectTo } = this.state;
     const noLoginMethodsEnabled =
@@ -262,7 +155,6 @@
       redirectTo ? `?redirectTo=${redirectTo}` : ''
     }`;
 
->>>>>>> 79a67058
     return (
       <>
         <div className="common-auth-section-whole-wrapper page">
@@ -286,32 +178,6 @@
                           </h2>
                         </div>
                       )}
-<<<<<<< HEAD
-                    <div>
-                      {(this.state?.configs?.google?.enabled ||
-                        this.state?.configs?.git?.enabled ||
-                        configs?.form?.enabled ||
-                        configs?.ldap?.enabled ||
-                        configs?.saml?.enabled ||
-                        this.state?.configs?.openid?.enabled) && (
-                        <>
-                          <h2 className="common-auth-section-header sign-in-header" data-cy="sign-in-header">
-                            {this.props.t('loginSignupPage.signIn', `Sign in`)}
-                          </h2>
-                          {this.organizationId && (
-                            <p
-                              className="text-center-onboard workspace-login-description"
-                              data-cy="workspace-sign-in-sub-header"
-                            >
-                              Sign in to your workspace - {configs?.name}
-                            </p>
-                          )}
-                          <div className="tj-text-input-label">
-                            {!this.organizationId && (configs?.form?.enable_sign_up || configs?.enable_sign_up) && (
-                              <div className="common-auth-sub-header sign-in-sub-header" data-cy="sign-in-sub-header">
-                                {this.props.t('newToTooljet', ` New to ${whiteLabelText}?`, {
-                                  whiteLabelText,
-=======
                       <div>
                         {shouldShowLoginMethods && (
                           <>
@@ -322,7 +188,6 @@
                               <p
                                 className={cx('text-center-onboard workspace-login-description', {
                                   'change-margin': workspaceSignUpEnabled,
->>>>>>> 79a67058
                                 })}
                                 data-cy="workspace-sign-in-sub-header"
                               >
