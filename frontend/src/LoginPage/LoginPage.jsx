--- conflicted
+++ resolved
@@ -3,10 +3,7 @@
 import { toast } from 'react-toastify';
 import { Link } from 'react-router-dom';
 import queryString from 'query-string';
-<<<<<<< HEAD
-=======
 import GoogleSSOLoginButton from '@ee/components/LoginPage/GoogleSSOLoginButton';
->>>>>>> d88139d5
 import { validateEmail } from '../_helpers/utils';
 
 class LoginPage extends React.Component {
@@ -49,7 +46,6 @@
       return;
     }
 
-<<<<<<< HEAD
     authenticationService.login(email, password).then(
       () => {
         const params = queryString.parse(this.props.location.search);
@@ -67,25 +63,6 @@
         this.setState({ isLoading: false });
       }
     );
-=======
-    authenticationService.login(email, password).then(this.authSuccessHandler, this.authFailureHandler);
-  };
-
-  authSuccessHandler = () => {
-    const params = queryString.parse(this.props.location.search);
-    const { from } = params.redirectTo ? { from: { pathname: params.redirectTo } } : { from: { pathname: '/' } };
-    this.props.history.push(from);
-    this.setState({ isLoading: false });
-  };
-
-  authFailureHandler = () => {
-    toast.error('Invalid email or password', {
-      toastId: 'toast-login-auth-error',
-      hideProgressBar: true,
-      position: 'top-center',
-    });
-    this.setState({ isLoading: false });
->>>>>>> d88139d5
   };
 
   render() {
