import React from 'react';
import { authenticationService } from '@/_services';
import { toast } from 'react-hot-toast';
import { Link } from 'react-router-dom';
import queryString from 'query-string';
import GoogleSSOLoginButton from '@ee/components/LoginPage/GoogleSSOLoginButton';
import GitSSOLoginButton from '@ee/components/LoginPage/GitSSOLoginButton';
import { validateEmail } from '../_helpers/utils';
import { ShowLoading } from '@/_components';
import { withTranslation } from 'react-i18next';
import OnboardingNavbar from '@/_components/OnboardingNavbar';
import OnboardingCta from '@/_components/OnboardingCta';
import { ButtonSolid } from '@/_components/AppButton';
import EnterIcon from '../../assets/images/onboardingassets/Icons/Enter';
import EyeHide from '../../assets/images/onboardingassets/Icons/EyeHide';
import EyeShow from '../../assets/images/onboardingassets/Icons/EyeShow';
import Spinner from '@/_ui/Spinner';
import { getCookie, eraseCookie, setCookie } from '@/_helpers/cookie';
class LoginPageComponent extends React.Component {
  constructor(props) {
    super(props);
    this.state = {
      isLoading: false,
      showPassword: false,
      isGettingConfigs: true,
      configs: undefined,
      emailError: false,
    };
    this.single_organization = window.public_config?.DISABLE_MULTI_WORKSPACE === 'true';
    this.organizationId = props.match.params.organizationId;
  }
  darkMode = localStorage.getItem('darkMode') === 'true';

  componentDidMount() {
    this.setRedirectUrlToCookie();
    authenticationService.deleteLoginOrganizationId();
    if (
      (!this.organizationId && authenticationService.currentUserValue) ||
      (this.organizationId && authenticationService?.currentUserValue?.organization_id === this.organizationId)
    ) {
      // redirect to home if already logged in
      // set redirect path for sso login
      const redirectPath = this.eraseRedirectUrl();
      return this.props.history.push(redirectPath ? redirectPath : '/');
    }
    if (this.organizationId || this.single_organization)
      authenticationService.saveLoginOrganizationId(this.organizationId);

    authenticationService.getOrganizationConfigs(this.organizationId).then(
      (configs) => {
        this.setState({ isGettingConfigs: false, configs });
      },
      (response) => {
        if (response.data.statusCode !== 404) {
          return this.props.history.push({
            pathname: '/',
            state: { errorMessage: 'Error while login, please try again' },
          });
        }
        // If there is no organization found for single organization setup
        // show form to sign up
<<<<<<< HEAD
        // redirected here for self hsoted version
        this.props.history.push('/setup');

=======
>>>>>>> 431e0714
        this.setState({
          isGettingConfigs: false,
          configs: {
            form: {
              enable_sign_up: true,
              enabled: true,
            },
          },
        });
      }
    );

    this.props.location?.state?.errorMessage &&
      toast.error(this.props.location.state.errorMessage, {
        id: 'toast-login-auth-error',
        position: 'top-center',
      });
  }

  eraseRedirectUrl() {
    const redirectPath = getCookie('redirectPath');
    redirectPath && eraseCookie('redirectPath');
    return redirectPath;
  }

  handleChange = (event) => {
    this.setState({ [event.target.name]: event.target.value, emailError: '' });
  };

  handleOnCheck = () => {
    this.setState((prev) => ({ showPassword: !prev.showPassword }));
  };

  setRedirectUrlToCookie() {
    const params = new URL(location.href).searchParams;
    const redirectPath = params.get('redirectTo');
    redirectPath && setCookie('redirectPath', redirectPath);
  }

  authUser = (e) => {
    e.preventDefault();

    this.setState({ isLoading: true });

    const { email, password } = this.state;

    if (!validateEmail(email)) {
      this.setState({ isLoading: false, emailError: 'Invalid Email' });
      return;
    }

    if (!password || !password.trim()) {
      toast.error('Invalid email or password', {
        id: 'toast-login-auth-error',
        position: 'top-center',
      });
      this.setState({ isLoading: false });
      return;
    }

    authenticationService
      .login(email, password, this.organizationId)
      .then(this.authSuccessHandler, this.authFailureHandler);
  };

  authSuccessHandler = () => {
    authenticationService.deleteLoginOrganizationId();
    const params = queryString.parse(this.props.location.search);
    const { from } = params.redirectTo ? { from: { pathname: params.redirectTo } } : { from: { pathname: '/' } };
    const redirectPath = from.pathname === '/confirm' ? '/' : from;
    this.props.history.push(redirectPath);
    this.setState({ isLoading: false });
    this.eraseRedirectUrl();
  };

  authFailureHandler = (res) => {
    toast.error(res.error || 'Invalid email or password', {
      id: 'toast-login-auth-error',
      position: 'top-center',
    });
    this.setState({ isLoading: false });
  };

  render() {
    const { isLoading, configs, isGettingConfigs } = this.state;
    return (
      <>
        <div className="common-auth-section-whole-wrapper page">
          <div className="common-auth-section-left-wrapper">
            <OnboardingNavbar />
            <div className="common-auth-section-left-wrapper-grid">
              {this.state.isGettingConfigs && (
                <div className="loader-wrapper">
                  <ShowLoading />
                </div>
              )}
              <form action="." method="get" autoComplete="off">
                {isGettingConfigs ? (
                  <div className="loader-wrapper">
                    <ShowLoading />
                  </div>
                ) : (
                  <div className="common-auth-container-wrapper ">
                    {!configs?.form && !configs?.git && !configs?.google && (
                      <div className="text-center-onboard">
<<<<<<< HEAD
                        <h2>
=======
                        <h2 data-cy="no-login-methods-warning">
>>>>>>> 431e0714
                          {this.props.t(
                            'loginSignupPage.noLoginMethodsEnabled',
                            'No login methods enabled for this workspace'
                          )}
                        </h2>
                      </div>
                    )}
                    <div>
                      {(this.state?.configs?.google?.enabled ||
                        this.state?.configs?.git?.enabled ||
                        configs?.form?.enabled) && (
                        <>
<<<<<<< HEAD
                          <h2 className="common-auth-section-header sign-in-header">
                            {this.props.t('loginSignupPage.signIn', `Sign in`)}
                          </h2>
                          {this.organizationId && (
                            <p className="text-center-onboard workspace-login-description">
=======
                          <h2 className="common-auth-section-header sign-in-header" data-cy="sign-in-header">
                            {this.props.t('loginSignupPage.signIn', `Sign in`)}
                          </h2>
                          {this.organizationId && (
                            <p
                              className="text-center-onboard workspace-login-description"
                              data-cy="workspace-sign-in-sub-header"
                            >
>>>>>>> 431e0714
                              Sign in to your workspace - {configs?.name}
                            </p>
                          )}
                          <div className="tj-text-input-label">
                            {!this.organizationId && (configs?.form?.enable_sign_up || configs?.enable_sign_up) && (
<<<<<<< HEAD
                              <div className="common-auth-sub-header sign-in-sub-header">
=======
                              <div className="common-auth-sub-header sign-in-sub-header" data-cy="sign-in-sub-header">
>>>>>>> 431e0714
                                {this.props.t('newToTooljet', 'New to ToolJet?')}
                                <Link to={'/signup'} tabIndex="-1" style={{ marginLeft: '4px' }}>
                                  {this.props.t('loginSignupPage.createToolJetAccount', `Create an account`)}
                                </Link>
                              </div>
                            )}
                          </div>
                        </>
                      )}
                      {this.state?.configs?.git?.enabled && (
                        <div className="login-sso-wrapper">
                          <GitSSOLoginButton configs={this.state?.configs?.git?.configs} />
                        </div>
                      )}
                      {this.state?.configs?.google?.enabled && (
                        <div className="login-sso-wrapper">
                          <GoogleSSOLoginButton
                            configs={this.state?.configs?.google?.configs}
                            configId={this.state?.configs?.google?.config_id}
                          />
                        </div>
                      )}
                      {(this.state?.configs?.google?.enabled || this.state?.configs?.git?.enabled) &&
                        configs?.form?.enabled && (
<<<<<<< HEAD
                          <div className="separator-onboarding ">
=======
                          <div className="separator-onboarding " data-cy="onboarding-separator">
>>>>>>> 431e0714
                            <div className="mt-2 separator">
                              <h2>
                                <span>OR</span>
                              </h2>
                            </div>
                          </div>
                        )}
                      {configs?.form?.enabled && (
                        <>
                          <div className="signin-email-wrap">
<<<<<<< HEAD
                            <label className="tj-text-input-label">
=======
                            <label className="tj-text-input-label" data-cy="work-email-label">
>>>>>>> 431e0714
                              {this.props.t('loginSignupPage.workEmail', 'Work email?')}
                            </label>
                            <input
                              onChange={this.handleChange}
                              name="email"
                              type="email"
                              className="tj-text-input"
                              placeholder={this.props.t('loginSignupPage.enterWorkEmail', 'Enter your work email')}
                              style={{ marginBottom: '0px' }}
<<<<<<< HEAD
                            />
                            {this.state?.emailError && (
                              <span className="tj-text-input-error-state">{this.state?.emailError}</span>
                            )}
                          </div>
                          <div>
                            <label className="tj-text-input-label">
=======
                              data-cy="work-email-input"
                            />
                            {this.state?.emailError && (
                              <span className="tj-text-input-error-state" data-cy="email-error-message">
                                {this.state?.emailError}
                              </span>
                            )}
                          </div>
                          <div>
                            <label className="tj-text-input-label" data-cy="password-label">
>>>>>>> 431e0714
                              {this.props.t('loginSignupPage.password', 'Password')}
                              <span style={{ marginLeft: '4px' }}>
                                <Link
                                  to={'/forgot-password'}
                                  tabIndex="-1"
                                  className="login-forgot-password"
                                  style={{ color: this.darkMode && '#3E63DD' }}
<<<<<<< HEAD
=======
                                  data-cy="forgot-password-link"
>>>>>>> 431e0714
                                >
                                  {this.props.t('loginSignupPage.forgot', 'Forgot?')}
                                </Link>
                              </span>
                            </label>
                            <div className="login-password">
                              <input
                                onChange={this.handleChange}
                                name="password"
                                type={this.state?.showPassword ? 'text' : 'password'}
                                className="tj-text-input"
                                placeholder={this.props.t('loginSignupPage.EnterPassword', 'Enter password')}
                                autoComplete="off"
<<<<<<< HEAD
                              />

                              <div className="login-password-hide-img" onClick={this.handleOnCheck}>
=======
                                data-cy="password-input-field"
                              />

                              <div
                                className="login-password-hide-img"
                                onClick={this.handleOnCheck}
                                data-cy="show-password-icon"
                              >
>>>>>>> 431e0714
                                {this.state?.showPassword ? (
                                  <EyeHide
                                    fill={
                                      this.darkMode
                                        ? this.state?.password?.length
                                          ? '#D1D5DB'
                                          : '#656565'
                                        : this.state?.password?.length
                                        ? '#384151'
                                        : '#D1D5DB'
                                    }
                                  />
                                ) : (
                                  <EyeShow
                                    fill={
                                      this.darkMode
                                        ? this.state?.password?.length
                                          ? '#D1D5DB'
                                          : '#656565'
                                        : this.state?.password?.length
                                        ? '#384151'
                                        : '#D1D5DB'
                                    }
                                  />
                                )}
                              </div>
                            </div>
                          </div>
                        </>
                      )}
                    </div>

                    <div className={` d-flex flex-column align-items-center ${!configs?.form?.enabled ? 'mt-0' : ''}`}>
                      {configs?.form?.enabled && (
                        <ButtonSolid
                          className="login-btn"
                          onClick={this.authUser}
                          disabled={isLoading || !this.state?.email || !this.state?.password}
<<<<<<< HEAD
=======
                          data-cy="login-button"
>>>>>>> 431e0714
                        >
                          {isLoading ? (
                            <div className="spinner-center">
                              <Spinner />
                            </div>
                          ) : (
                            <>
                              <span> {this.props.t('loginSignupPage.loginTo', 'Login')}</span>
                              <EnterIcon
                                className="enter-icon-onboard"
                                fill={
                                  isLoading || !this.state?.email || !this.state?.password
                                    ? this.darkMode
                                      ? '#656565'
                                      : ' #D1D5DB'
                                    : '#fff'
                                }
                              ></EnterIcon>
                            </>
                          )}
                        </ButtonSolid>
                      )}
                      {authenticationService?.currentUserValue?.organization && this.organizationId && (
<<<<<<< HEAD
                        <div className="text-center-onboard mt-3">
=======
                        <div
                          className="text-center-onboard mt-3"
                          data-cy={`back-to-${String(authenticationService?.currentUserValue?.organization)
                            .toLowerCase()
                            .replace(/\s+/g, '-')}`}
                        >
>>>>>>> 431e0714
                          back to&nbsp; <Link to="/">{authenticationService?.currentUserValue?.organization}</Link>
                        </div>
                      )}
                    </div>
                  </div>
                )}
              </form>
            </div>
          </div>
          <div className="common-auth-section-right-wrapper">
            <OnboardingCta />
          </div>
        </div>
      </>
    );
  }
}

export const LoginPage = withTranslation()(LoginPageComponent);<|MERGE_RESOLUTION|>--- conflicted
+++ resolved
@@ -59,12 +59,9 @@
         }
         // If there is no organization found for single organization setup
         // show form to sign up
-<<<<<<< HEAD
         // redirected here for self hsoted version
         this.props.history.push('/setup');
 
-=======
->>>>>>> 431e0714
         this.setState({
           isGettingConfigs: false,
           configs: {
@@ -170,11 +167,7 @@
                   <div className="common-auth-container-wrapper ">
                     {!configs?.form && !configs?.git && !configs?.google && (
                       <div className="text-center-onboard">
-<<<<<<< HEAD
-                        <h2>
-=======
                         <h2 data-cy="no-login-methods-warning">
->>>>>>> 431e0714
                           {this.props.t(
                             'loginSignupPage.noLoginMethodsEnabled',
                             'No login methods enabled for this workspace'
@@ -187,13 +180,6 @@
                         this.state?.configs?.git?.enabled ||
                         configs?.form?.enabled) && (
                         <>
-<<<<<<< HEAD
-                          <h2 className="common-auth-section-header sign-in-header">
-                            {this.props.t('loginSignupPage.signIn', `Sign in`)}
-                          </h2>
-                          {this.organizationId && (
-                            <p className="text-center-onboard workspace-login-description">
-=======
                           <h2 className="common-auth-section-header sign-in-header" data-cy="sign-in-header">
                             {this.props.t('loginSignupPage.signIn', `Sign in`)}
                           </h2>
@@ -202,17 +188,12 @@
                               className="text-center-onboard workspace-login-description"
                               data-cy="workspace-sign-in-sub-header"
                             >
->>>>>>> 431e0714
                               Sign in to your workspace - {configs?.name}
                             </p>
                           )}
                           <div className="tj-text-input-label">
                             {!this.organizationId && (configs?.form?.enable_sign_up || configs?.enable_sign_up) && (
-<<<<<<< HEAD
-                              <div className="common-auth-sub-header sign-in-sub-header">
-=======
                               <div className="common-auth-sub-header sign-in-sub-header" data-cy="sign-in-sub-header">
->>>>>>> 431e0714
                                 {this.props.t('newToTooljet', 'New to ToolJet?')}
                                 <Link to={'/signup'} tabIndex="-1" style={{ marginLeft: '4px' }}>
                                   {this.props.t('loginSignupPage.createToolJetAccount', `Create an account`)}
@@ -237,11 +218,7 @@
                       )}
                       {(this.state?.configs?.google?.enabled || this.state?.configs?.git?.enabled) &&
                         configs?.form?.enabled && (
-<<<<<<< HEAD
-                          <div className="separator-onboarding ">
-=======
                           <div className="separator-onboarding " data-cy="onboarding-separator">
->>>>>>> 431e0714
                             <div className="mt-2 separator">
                               <h2>
                                 <span>OR</span>
@@ -252,11 +229,7 @@
                       {configs?.form?.enabled && (
                         <>
                           <div className="signin-email-wrap">
-<<<<<<< HEAD
-                            <label className="tj-text-input-label">
-=======
                             <label className="tj-text-input-label" data-cy="work-email-label">
->>>>>>> 431e0714
                               {this.props.t('loginSignupPage.workEmail', 'Work email?')}
                             </label>
                             <input
@@ -266,15 +239,6 @@
                               className="tj-text-input"
                               placeholder={this.props.t('loginSignupPage.enterWorkEmail', 'Enter your work email')}
                               style={{ marginBottom: '0px' }}
-<<<<<<< HEAD
-                            />
-                            {this.state?.emailError && (
-                              <span className="tj-text-input-error-state">{this.state?.emailError}</span>
-                            )}
-                          </div>
-                          <div>
-                            <label className="tj-text-input-label">
-=======
                               data-cy="work-email-input"
                             />
                             {this.state?.emailError && (
@@ -285,7 +249,6 @@
                           </div>
                           <div>
                             <label className="tj-text-input-label" data-cy="password-label">
->>>>>>> 431e0714
                               {this.props.t('loginSignupPage.password', 'Password')}
                               <span style={{ marginLeft: '4px' }}>
                                 <Link
@@ -293,10 +256,7 @@
                                   tabIndex="-1"
                                   className="login-forgot-password"
                                   style={{ color: this.darkMode && '#3E63DD' }}
-<<<<<<< HEAD
-=======
                                   data-cy="forgot-password-link"
->>>>>>> 431e0714
                                 >
                                   {this.props.t('loginSignupPage.forgot', 'Forgot?')}
                                 </Link>
@@ -310,11 +270,6 @@
                                 className="tj-text-input"
                                 placeholder={this.props.t('loginSignupPage.EnterPassword', 'Enter password')}
                                 autoComplete="off"
-<<<<<<< HEAD
-                              />
-
-                              <div className="login-password-hide-img" onClick={this.handleOnCheck}>
-=======
                                 data-cy="password-input-field"
                               />
 
@@ -323,7 +278,6 @@
                                 onClick={this.handleOnCheck}
                                 data-cy="show-password-icon"
                               >
->>>>>>> 431e0714
                                 {this.state?.showPassword ? (
                                   <EyeHide
                                     fill={
@@ -362,10 +316,7 @@
                           className="login-btn"
                           onClick={this.authUser}
                           disabled={isLoading || !this.state?.email || !this.state?.password}
-<<<<<<< HEAD
-=======
                           data-cy="login-button"
->>>>>>> 431e0714
                         >
                           {isLoading ? (
                             <div className="spinner-center">
@@ -389,16 +340,12 @@
                         </ButtonSolid>
                       )}
                       {authenticationService?.currentUserValue?.organization && this.organizationId && (
-<<<<<<< HEAD
-                        <div className="text-center-onboard mt-3">
-=======
                         <div
                           className="text-center-onboard mt-3"
                           data-cy={`back-to-${String(authenticationService?.currentUserValue?.organization)
                             .toLowerCase()
                             .replace(/\s+/g, '-')}`}
                         >
->>>>>>> 431e0714
                           back to&nbsp; <Link to="/">{authenticationService?.currentUserValue?.organization}</Link>
                         </div>
                       )}
