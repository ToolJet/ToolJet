--- conflicted
+++ resolved
@@ -7,12 +7,8 @@
 import GitSSOLoginButton from '@ee/components/LoginPage/GitSSOLoginButton';
 import { validateEmail } from '../_helpers/utils';
 import { ShowLoading } from '@/_components';
-<<<<<<< HEAD
 import { withTranslation } from 'react-i18next';
 class LoginPageComponent extends React.Component {
-=======
-class LoginPage extends React.Component {
->>>>>>> 15486c53
   constructor(props) {
     super(props);
     this.state = {
