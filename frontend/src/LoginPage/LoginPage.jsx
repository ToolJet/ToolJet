import React from 'react';
import { authenticationService } from '@/_services';
import { toast } from 'react-toastify';
import { Link } from 'react-router-dom';
import queryString from 'query-string';
import GoogleSSOLoginButton from '@ee/components/LoginPage/GoogleSSOLoginButton';
import { validateEmail } from '../_helpers/utils';

class LoginPage extends React.Component {
  constructor(props) {
    super(props);

    // redirect to home if already logged in
    if (authenticationService.currentUserValue) {
      this.props.history.push('/');
    }

    this.state = {
      isLoading: false,
      showPassword: false,
    };
  }

  handleChange = (event) => {
    this.setState({ [event.target.name]: event.target.value });
  };

  handleOnCheck = () => {
    this.setState((prev) => ({ showPassword: !prev.showPassword }));
  };

  authUser = (e) => {
    e.preventDefault();

    this.setState({ isLoading: true });

    const { email, password } = this.state;

    if (!validateEmail(email) || !password || !password.trim()) {
      toast.error('Invalid email or password', {
        toastId: 'toast-login-auth-error',
        hideProgressBar: true,
        position: 'top-center',
      });
      this.setState({ isLoading: false });
      return;
    }

    authenticationService.login(email, password).then(this.authSuccessHandler, this.authFailureHandler);
  };

  authSuccessHandler = () => {
    const params = queryString.parse(this.props.location.search);
    const { from } = params.redirectTo ? { from: { pathname: params.redirectTo } } : { from: { pathname: '/' } };
<<<<<<< HEAD
    this.props.history.push(from);
=======
    const redirectPath = from.pathname === '/login' ? '/' : from;
    this.props.history.push(redirectPath);
>>>>>>> 681bb7f7
    this.setState({ isLoading: false });
  };

  authFailureHandler = () => {
    toast.error('Invalid email or password', {
      toastId: 'toast-login-auth-error',
      hideProgressBar: true,
      position: 'top-center',
    });
    this.setState({ isLoading: false });
  };

  render() {
    const { isLoading } = this.state;

    return (
      <div className="page page-center">
        <div className="container-tight py-2">
          <div className="text-center mb-4">
            <a href="." className="navbar-brand-autodark">
              <img src="/assets/images/logo-text.svg" height="30" alt="" />
            </a>
          </div>
          <form className="card card-md" action="." method="get" autoComplete="off">
            <div className="card-body">
              <h2 className="card-title text-center mb-4">Login to your account</h2>
              <div className="mb-3">
                <label className="form-label">Email address</label>
                <input
                  onChange={this.handleChange}
                  name="email"
                  type="email"
                  className="form-control"
                  placeholder="Email"
                  data-testid="emailField"
                />
              </div>
              <div className="mb-2">
                <label className="form-label">
                  Password
                  <span className="form-label-description">
                    <Link to={'/forgot-password'} tabIndex="-1">
                      Forgot password
                    </Link>
                  </span>
                </label>
                <div className="input-group input-group-flat">
                  <input
                    onChange={this.handleChange}
                    name="password"
                    type={this.state.showPassword ? 'text' : 'password'}
                    className="form-control"
                    placeholder="Password"
                    autoComplete="off"
                    data-testid="passwordField"
                  />
                  <span className="input-group-text"></span>
                </div>
              </div>
              <div className="form-check">
                <input
                  type="checkbox"
                  className="form-check-input"
                  id="check-input"
                  name="check-input"
                  onChange={this.handleOnCheck}
                />
                <label className="form-check-label" htmlFor="check-input">
                  show password
                </label>
              </div>
              <div className="form-footer d-flex flex-column align-items-center">
                <button
                  data-testid="loginButton"
                  className={`btn btn-primary w-100 ${isLoading ? 'btn-loading' : ''}`}
                  onClick={this.authUser}
                >
                  Sign in
                </button>
                {window.public_config?.SSO_GOOGLE_OAUTH2_CLIENT_ID && (
                  <GoogleSSOLoginButton
                    authSuccessHandler={this.authSuccessHandler}
                    authFailureHandler={this.authFailureHandler}
                  />
                )}
              </div>
            </div>
          </form>
          <div className="text-center text-muted mt-3">
            Don&apos;t have account yet? &nbsp;
            <Link to={'/signup'} tabIndex="-1">
              Sign up
            </Link>
          </div>
        </div>
      </div>
    );
  }
}

export { LoginPage };<|MERGE_RESOLUTION|>--- conflicted
+++ resolved
@@ -52,12 +52,8 @@
   authSuccessHandler = () => {
     const params = queryString.parse(this.props.location.search);
     const { from } = params.redirectTo ? { from: { pathname: params.redirectTo } } : { from: { pathname: '/' } };
-<<<<<<< HEAD
-    this.props.history.push(from);
-=======
     const redirectPath = from.pathname === '/login' ? '/' : from;
     this.props.history.push(redirectPath);
->>>>>>> 681bb7f7
     this.setState({ isLoading: false });
   };
 
