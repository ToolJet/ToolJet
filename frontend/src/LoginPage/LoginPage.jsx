import React from 'react';
import { authenticationService } from '@/_services';
import { toast } from 'react-hot-toast';
import { Link, Navigate } from 'react-router-dom';
import GoogleSSOLoginButton from '@ee/components/LoginPage/GoogleSSOLoginButton';
import GitSSOLoginButton from '@ee/components/LoginPage/GitSSOLoginButton';
import { getSubpath, getWorkspaceId, isUUID, validateEmail } from '../_helpers/utils';
import { ShowLoading } from '@/_components';
import { withTranslation } from 'react-i18next';
import OnboardingNavbar from '@/_components/OnboardingNavbar';
import { ButtonSolid } from '@/_components/AppButton';
import EnterIcon from '../../assets/images/onboardingassets/Icons/Enter';
import EyeHide from '../../assets/images/onboardingassets/Icons/EyeHide';
import EyeShow from '../../assets/images/onboardingassets/Icons/EyeShow';
import Spinner from '@/_ui/Spinner';
import { getCookie, eraseCookie, setCookie } from '@/_helpers/cookie';
import { withRouter } from '@/_hoc/withRouter';
import queryString from 'query-string';
class LoginPageComponent extends React.Component {
  constructor(props) {
    super(props);
    this.state = {
      isLoading: false,
      showPassword: false,
      isGettingConfigs: true,
      configs: undefined,
      emailError: false,
      navigateToLogin: false,
      current_organization_name: null,
    };
    this.organizationId = props.params.organizationId;
  }
  darkMode = localStorage.getItem('darkMode') === 'true';

  returnWorkspaceIdIfNeed = (path) => {
    if (path) {
      return !path.includes('applications') && !path.includes('integrations') ? `/${getWorkspaceId()}` : '';
    }
    return `/${getWorkspaceId()}`;
  };

  componentDidMount() {
<<<<<<< HEAD
    const isSlug = !isUUID(this.organizationId);
    if (isSlug) this.organizationSlug = this.organizationId;
    this.setRedirectUrlToCookie();
=======
    // Page is loaded inside an iframe
    const appInsideIframe = window !== window.top;

    if (appInsideIframe) {
      const params = new URL(window.location.href).searchParams;

      const redirectPath = params.get('redirectTo') || '/';
      window.parent.postMessage(
        {
          type: 'redirectTo',
          payload: {
            redirectPath: redirectPath,
          },
        },
        '*'
      );
    }

    this.setRedirectUrlToCookie(appInsideIframe);

>>>>>>> 3b0c1f0d
    authenticationService.deleteLoginOrganizationId();
    this.currentSessionObservable = authenticationService.currentSession.subscribe((newSession) => {
      if (newSession?.current_organization_name)
        this.setState({ current_organization_name: newSession.current_organization_name });
      if (newSession?.group_permissions || newSession?.id) {
        if (
          (!this.organizationId && newSession?.current_organization_id) ||
          (!this.state.isGettingConfigs &&
            this.organizationId &&
            newSession?.current_organization_id === this.organizationId)
        ) {
          // redirect to home if already logged in
          // set redirect path for sso/form login
          let redirectPath = '';
          if (this.state.formLogin) {
            const params = queryString.parse(this.props.location.search);
            const { from } = params.redirectTo
              ? { from: { pathname: params.redirectTo } }
              : { from: { pathname: '/' } };
            if (from.pathname !== '/confirm')
              // appending workspace-id to avoid 401 error. App.jsx will take the workspace id from URL
              from.pathname = `${this.returnWorkspaceIdIfNeed(from.pathname)}${
                from.pathname !== '/' ? from.pathname : ''
              }`;
            redirectPath = from.pathname === '/confirm' ? '/' : from.pathname;
          } else {
            const path = this.eraseRedirectUrl();
            redirectPath = `${this.returnWorkspaceIdIfNeed(path)}${path && path !== '/' ? path : ''}`;
          }

          window.location = getSubpath() ? `${getSubpath()}${redirectPath}` : redirectPath;
        }
      }
    });

    authenticationService.getOrganizationConfigs(this.organizationSlug || this.organizationId).then(
      (configs) => {
        this.organizationId = configs.id;
        if (this.organizationId) {
          authenticationService.saveLoginOrganizationId(this.organizationId);
        }
        this.setState({ isGettingConfigs: false, configs });
      },
      (response) => {
        if (response.data.statusCode !== 404 && response.data.statusCode !== 422) {
          return this.props.navigate({
            pathname: '/',
            state: { errorMessage: 'Error while login, please try again' },
          });
        }

        // If there is no organization found for single organization setup
        // show form to sign up
        // redirected here for self hosted version
        response.data.statusCode !== 422 && !this.organizationSlug && this.props.navigate('/setup');

        // if wrong workspace id then show workspace-switching page
        if (response.data.statusCode === 422 || (response.data.statusCode === 404 && this.organizationSlug)) {
          authenticationService
            .validateSession()
            .then(({ current_organization_id }) => {
              authenticationService.updateCurrentSession({
                current_organization_id,
              });
              this.props.history.push('/switch-workspace');
            })
            .catch(() => {
              window.location = '/login';
            });
        }

        this.setState({
          isGettingConfigs: false,
          configs: {
            form: {
              enable_sign_up: true,
              enabled: true,
            },
          },
        });
      }
    );

    this.props.location?.state?.errorMessage &&
      toast.error(this.props.location.state.errorMessage, {
        id: 'toast-login-auth-error',
        position: 'top-center',
      });
  }

  componentWillUnmount() {
    this.currentSessionObservable && this.currentSessionObservable.unsubscribe();
  }

  eraseRedirectUrl() {
    const redirectPath = getCookie('redirectPath');
    redirectPath && eraseCookie('redirectPath');
    return redirectPath;
  }

  handleChange = (event) => {
    this.setState({ [event.target.name]: event.target.value, emailError: '' });
  };

  handleOnCheck = () => {
    this.setState((prev) => ({ showPassword: !prev.showPassword }));
  };

  setRedirectUrlToCookie(iframe) {
    const params = iframe ? new URL(window.location.href).searchParams : new URL(location.href).searchParams;
    const redirectPath = params.get('redirectTo');

    redirectPath && setCookie('redirectPath', redirectPath, iframe);
  }

  authUser = (e) => {
    e.preventDefault();

    this.setState({ isLoading: true, formLogin: true });

    const { email, password } = this.state;

    if (!validateEmail(email)) {
      this.setState({ isLoading: false, emailError: 'Invalid Email' });
      return;
    }

    if (!password || !password.trim()) {
      toast.error('Invalid email or password', {
        id: 'toast-login-auth-error',
        position: 'top-center',
      });
      this.setState({ isLoading: false });
      return;
    }

    authenticationService
      .login(email, password, this.organizationId)
      .then(this.authSuccessHandler, this.authFailureHandler);
  };

  //TODO: remove this code if we don't need
  authSuccessHandler = () => {
    this.setState({ isLoading: false });
    this.eraseRedirectUrl();
  };

  authFailureHandler = (res) => {
    toast.error(res.error || 'Invalid email or password', {
      id: 'toast-login-auth-error',
      position: 'top-center',
    });
    this.setState({ isLoading: false });
  };

  redirectToUrl = () => {
    const redirectPath = this.eraseRedirectUrl();
    return redirectPath ? redirectPath : '/';
  };

  render() {
    const { isLoading, configs, isGettingConfigs, navigateToLogin } = this.state;
    return (
      <>
        {navigateToLogin ? (
          <Navigate to={this.redirectToUrl()} />
        ) : (
          <div className="common-auth-section-whole-wrapper page">
            <div className="common-auth-section-left-wrapper">
              <OnboardingNavbar darkMode={this.darkMode} />
              <div className="common-auth-section-left-wrapper-grid">
                {this.state.isGettingConfigs && (
                  <div className="loader-wrapper">
                    <ShowLoading />
                  </div>
                )}
                <form action="." method="get" autoComplete="off">
                  {isGettingConfigs ? (
                    <div className="loader-wrapper">
                      <ShowLoading />
                    </div>
                  ) : (
                    <div className="common-auth-container-wrapper ">
                      {!configs?.form && !configs?.git && !configs?.google && (
                        <div className="text-center-onboard">
                          <h2 data-cy="no-login-methods-warning">
                            {this.props.t(
                              'loginSignupPage.noLoginMethodsEnabled',
                              'No login methods enabled for this workspace'
                            )}
                          </h2>
                        </div>
                      )}
                      <div>
                        {(this.state?.configs?.google?.enabled ||
                          this.state?.configs?.git?.enabled ||
                          configs?.form?.enabled) && (
                          <>
                            <h2 className="common-auth-section-header sign-in-header" data-cy="sign-in-header">
                              {this.props.t('loginSignupPage.signIn', `Sign in`)}
                            </h2>
                            {this.organizationId && (
                              <p
                                className="text-center-onboard workspace-login-description"
                                data-cy="workspace-sign-in-sub-header"
                              >
                                Sign in to your workspace - {configs?.name}
                              </p>
                            )}
                            <div className="tj-text-input-label">
                              {!this.organizationId && (configs?.form?.enable_sign_up || configs?.enable_sign_up) && (
                                <div className="common-auth-sub-header sign-in-sub-header" data-cy="sign-in-sub-header">
                                  {this.props.t('newToTooljet', 'New to ToolJet?')}
                                  <Link
                                    to={'/signup'}
                                    tabIndex="-1"
                                    style={{ marginLeft: '4px' }}
                                    data-cy="create-an-account-link"
                                  >
                                    {this.props.t('loginSignupPage.createToolJetAccount', `Create an account`)}
                                  </Link>
                                </div>
                              )}
                            </div>
                          </>
                        )}
                        {this.state?.configs?.git?.enabled && (
                          <div className="login-sso-wrapper">
                            <GitSSOLoginButton configs={this.state?.configs?.git?.configs} />
                          </div>
                        )}
                        {this.state?.configs?.google?.enabled && (
                          <div className="login-sso-wrapper">
                            <GoogleSSOLoginButton
                              configs={this.state?.configs?.google?.configs}
                              configId={this.state?.configs?.google?.config_id}
                            />
                          </div>
                        )}
                        {(this.state?.configs?.google?.enabled || this.state?.configs?.git?.enabled) &&
                          configs?.form?.enabled && (
                            <div className="separator-onboarding ">
                              <div className="mt-2 separator" data-cy="onboarding-separator">
                                <h2>
                                  <span>OR</span>
                                </h2>
                              </div>
                            </div>
                          )}
                        {configs?.form?.enabled && (
                          <>
                            <div className="signin-email-wrap">
                              <label className="tj-text-input-label" data-cy="work-email-label">
                                {this.props.t('loginSignupPage.workEmail', 'Email?')}
                              </label>
                              <input
                                onChange={this.handleChange}
                                name="email"
                                type="email"
                                className="tj-text-input"
                                placeholder={this.props.t('loginSignupPage.enterWorkEmail', 'Enter your email')}
                                style={{ marginBottom: '0px' }}
                                data-cy="work-email-input"
                                autoFocus
                                autoComplete="off"
                              />
                              {this.state?.emailError && (
                                <span className="tj-text-input-error-state" data-cy="email-error-message">
                                  {this.state?.emailError}
                                </span>
                              )}
                            </div>
                            <div>
                              <label className="tj-text-input-label" data-cy="password-label">
                                {this.props.t('loginSignupPage.password', 'Password')}
                                <span style={{ marginLeft: '4px' }}>
                                  <Link
                                    to={'/forgot-password'}
                                    tabIndex="-1"
                                    className="login-forgot-password"
                                    style={{ color: this.darkMode && '#3E63DD' }}
                                    data-cy="forgot-password-link"
                                  >
                                    {this.props.t('loginSignupPage.forgot', 'Forgot?')}
                                  </Link>
                                </span>
                              </label>
                              <div className="login-password">
                                <input
                                  onChange={this.handleChange}
                                  name="password"
                                  type={this.state?.showPassword ? 'text' : 'password'}
                                  className="tj-text-input"
                                  placeholder={this.props.t('loginSignupPage.EnterPassword', 'Enter password')}
                                  data-cy="password-input-field"
                                  autoComplete="new-password"
                                />

                                <div
                                  className="login-password-hide-img"
                                  onClick={this.handleOnCheck}
                                  data-cy="show-password-icon"
                                >
                                  {this.state?.showPassword ? (
                                    <EyeHide
                                      fill={
                                        this.darkMode
                                          ? this.state?.password?.length
                                            ? '#D1D5DB'
                                            : '#656565'
                                          : this.state?.password?.length
                                          ? '#384151'
                                          : '#D1D5DB'
                                      }
                                    />
                                  ) : (
                                    <EyeShow
                                      fill={
                                        this.darkMode
                                          ? this.state?.password?.length
                                            ? '#D1D5DB'
                                            : '#656565'
                                          : this.state?.password?.length
                                          ? '#384151'
                                          : '#D1D5DB'
                                      }
                                    />
                                  )}
                                </div>
                              </div>
                            </div>
                          </>
                        )}
                      </div>

                      <div
                        className={` d-flex flex-column align-items-center ${!configs?.form?.enabled ? 'mt-0' : ''}`}
                      >
                        {configs?.form?.enabled && (
                          <ButtonSolid
                            className="login-btn"
                            onClick={this.authUser}
                            disabled={isLoading}
                            data-cy="login-button"
                          >
                            {isLoading ? (
                              <div className="spinner-center">
                                <Spinner />
                              </div>
                            ) : (
                              <>
                                <span> {this.props.t('loginSignupPage.loginTo', 'Login')}</span>
                                <EnterIcon
                                  className="enter-icon-onboard"
                                  fill={
                                    isLoading || !this.state?.email || !this.state?.password
                                      ? this.darkMode
                                        ? '#656565'
                                        : ' #D1D5DB'
                                      : '#fff'
                                  }
                                ></EnterIcon>
                              </>
                            )}
                          </ButtonSolid>
                        )}
                        {this.state.current_organization_name && this.organizationId && (
                          <div
                            className="text-center-onboard mt-3"
                            data-cy={`back-to-${String(this.state.current_organization_name)
                              .toLowerCase()
                              .replace(/\s+/g, '-')}`}
                          >
                            back to&nbsp;{' '}
                            <Link
                              onClick={() =>
                                (window.location = `${getSubpath() ? getSubpath() : ''}/${
                                  authenticationService.currentSessionValue?.current_organization_id
                                }`)
                              }
                            >
                              {this.state.current_organization_name}
                            </Link>
                          </div>
                        )}
                      </div>
                    </div>
                  )}
                </form>
              </div>
            </div>
          </div>
        )}
      </>
    );
  }
}

export const LoginPage = withTranslation()(withRouter(LoginPageComponent));<|MERGE_RESOLUTION|>--- conflicted
+++ resolved
@@ -40,11 +40,8 @@
   };
 
   componentDidMount() {
-<<<<<<< HEAD
     const isSlug = !isUUID(this.organizationId);
     if (isSlug) this.organizationSlug = this.organizationId;
-    this.setRedirectUrlToCookie();
-=======
     // Page is loaded inside an iframe
     const appInsideIframe = window !== window.top;
 
@@ -65,7 +62,6 @@
 
     this.setRedirectUrlToCookie(appInsideIframe);
 
->>>>>>> 3b0c1f0d
     authenticationService.deleteLoginOrganizationId();
     this.currentSessionObservable = authenticationService.currentSession.subscribe((newSession) => {
       if (newSession?.current_organization_name)
