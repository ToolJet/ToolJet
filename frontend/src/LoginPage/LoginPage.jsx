import React from 'react';
import { authenticationService } from '@/_services';
import { toast } from 'react-hot-toast';
import { Link } from 'react-router-dom';
import queryString from 'query-string';
import GoogleSSOLoginButton from '@ee/components/LoginPage/GoogleSSOLoginButton';
import GitSSOLoginButton from '@ee/components/LoginPage/GitSSOLoginButton';
import OidcSSOLoginButton from '@ee/components/LoginPage/OidcSSOLoginButton';
import { validateEmail } from '../_helpers/utils';
import { ShowLoading } from '@/_components';
<<<<<<< HEAD
import AppLogo from '../_components/AppLogo';

=======
>>>>>>> 1f4d5b94
class LoginPage extends React.Component {
  constructor(props) {
    super(props);
    this.state = {
      isLoading: false,
      showPassword: false,
      isGettingConfigs: true,
      configs: undefined,
    };
    this.single_organization = window.public_config?.DISABLE_MULTI_WORKSPACE === 'true';
    this.organizationId = props.match.params.organizationId;
  }

  componentDidMount() {
    authenticationService.deleteLoginOrganizationId();
    if (
      (!this.organizationId && authenticationService.currentUserValue) ||
      (this.organizationId && authenticationService?.currentUserValue?.organization_id === this.organizationId)
    ) {
      // redirect to home if already logged in
      return this.props.history.push('/');
    }
    if (this.organizationId || this.single_organization) {
      authenticationService.saveLoginOrganizationId(this.organizationId);
      authenticationService.getOrganizationConfigs(this.organizationId).then(
        (configs) => {
          this.setState({ isGettingConfigs: false, configs });
        },
        (response) => {
          if (response.data.statusCode !== 404) {
            return this.props.history.push({
              pathname: '/',
              state: { errorMessage: 'Error while login, please try again' },
            });
          }
          // If there is no organization found for single organization setup
          // show form to sign up
          this.setState({
            isGettingConfigs: false,
            configs: {
              form: {
                enable_sign_up: true,
                enabled: true,
              },
            },
          });
        }
      );
    } else {
      // Not single organization login page and not an organization login page => Multi organization common login page
      // Only password and instance SSO login is allowed
      this.setState({
        isGettingConfigs: false,
        configs: {
          google: {
            enabled: !!window.public_config?.SSO_GOOGLE_OAUTH2_CLIENT_ID,
            configs: {
              client_id: window.public_config?.SSO_GOOGLE_OAUTH2_CLIENT_ID,
            },
          },
          git: {
            enabled: !!window.public_config?.SSO_GIT_OAUTH2_CLIENT_ID,
            configs: {
              client_id: window.public_config?.SSO_GIT_OAUTH2_CLIENT_ID,
              host_name: window.public_config?.SSO_GIT_OAUTH2_HOST,
            },
          },
          openid: {
            enabled: !!window.public_config?.SSO_OPENID_CLIENT_ID,
            configs: {
              client_id: window.public_config?.SSO_OPENID_CLIENT_ID,
            },
          },
          form: {
            enable_sign_up: window.public_config?.DISABLE_SIGNUPS !== 'true',
            enabled: true,
          },
        },
      });
    }

    this.props.location?.state?.errorMessage &&
      toast.error(this.props.location.state.errorMessage, {
        id: 'toast-login-auth-error',
        position: 'top-center',
      });
  }

  handleChange = (event) => {
    this.setState({ [event.target.name]: event.target.value });
  };

  handleOnCheck = () => {
    this.setState((prev) => ({ showPassword: !prev.showPassword }));
  };

  authUser = (e) => {
    e.preventDefault();

    this.setState({ isLoading: true });

    const { email, password } = this.state;

    if (!validateEmail(email) || !password || !password.trim()) {
      toast.error('Invalid email or password', {
        id: 'toast-login-auth-error',
        position: 'top-center',
      });
      this.setState({ isLoading: false });
      return;
    }

    authenticationService
      .login(email, password, this.organizationId)
      .then(this.authSuccessHandler, this.authFailureHandler);
  };

  authSuccessHandler = () => {
    authenticationService.deleteLoginOrganizationId();
    const params = queryString.parse(this.props.location.search);
    const { from } = params.redirectTo ? { from: { pathname: params.redirectTo } } : { from: { pathname: '/' } };
    const redirectPath = from.pathname === '/login' ? '/' : from;
    this.props.history.push(redirectPath);
    this.setState({ isLoading: false });
  };

  authFailureHandler = (res) => {
    toast.error(res.error || 'Invalid email or password', {
      id: 'toast-login-auth-error',
      position: 'top-center',
    });
    this.setState({ isLoading: false });
  };

  render() {
    const { isLoading, configs, isGettingConfigs } = this.state;
    return (
      <div className="page page-center">
        <div className="container-tight py-2">
          <div className="text-center mb-4">
            <a href="." className="navbar-brand-autodark" data-cy="login-page-logo">
<<<<<<< HEAD
              <AppLogo />
=======
              <img src="assets/images/logo-color.svg" height="26" alt="" />
>>>>>>> 1f4d5b94
            </a>
          </div>
          <form className="card card-md" action="." method="get" autoComplete="off">
            {isGettingConfigs ? (
              <ShowLoading />
            ) : (
              <div className="card-body">
                {!configs && <div className="text-center">No login methods enabled for this workspace</div>}
                {configs?.form?.enabled && (
                  <div>
                    <h2 className="card-title text-center mb-4" data-cy="login-page-header">
                      Login to {this.single_organization ? 'your account' : configs?.name || 'your account'}
                    </h2>
                    <div className="mb-3">
                      <label className="form-label" data-cy="email-label">
                        Email address
                      </label>
                      <input
                        onChange={this.handleChange}
                        name="email"
                        type="email"
                        className="form-control"
                        placeholder="Email"
                        data-testid="emailField"
                        data-cy="email-text-field"
                      />
                    </div>
                    <div className="mb-2">
                      <label className="form-label" data-cy="password-label">
                        Password
                        <span className="form-label-description">
                          <Link to={'/forgot-password'} tabIndex="-1" data-cy="forgot-password-link">
                            Forgot password
                          </Link>
                        </span>
                      </label>
                      <div className="input-group input-group-flat">
                        <input
                          onChange={this.handleChange}
                          name="password"
                          type={this.state.showPassword ? 'text' : 'password'}
                          className="form-control"
                          placeholder="Password"
                          autoComplete="off"
                          data-testid="passwordField"
                          data-cy="password-text-field"
                        />
                        <span className="input-group-text"></span>
                      </div>
                    </div>
                    <div className="form-check show-password-field">
                      <input
                        type="checkbox"
                        className="form-check-input"
                        id="check-input"
                        name="check-input"
                        onChange={this.handleOnCheck}
                        data-cy="checkbox-input"
                      />
                      <label
                        className="form-check-label show-password-label"
                        htmlFor="check-input"
                        data-cy="show-password-label"
                      >
                        show password
                      </label>
                    </div>
                  </div>
                )}
                <div
                  className={`form-footer d-flex flex-column align-items-center ${
                    !configs?.form?.enabled ? 'mt-0' : ''
                  }`}
                >
                  {configs?.form?.enabled && (
                    <button
                      data-testid="loginButton"
                      className={`btn btn-primary w-100 ${isLoading ? 'btn-loading' : ''}`}
                      onClick={this.authUser}
                      data-cy="login-button"
                    >
                      Sign in
                    </button>
                  )}
                  {this.state.configs?.google?.enabled && (
                    <GoogleSSOLoginButton
                      configs={this.state.configs?.google?.configs}
                      configId={this.state.configs?.google?.config_id}
                    />
                  )}
                  {this.state.configs?.git?.enabled && <GitSSOLoginButton configs={this.state.configs?.git?.configs} />}
                  {this.state.configs?.openid?.enabled && (
                    <OidcSSOLoginButton
                      configId={this.state.configs?.openid?.config_id}
                      configs={this.state.configs?.openid?.configs}
                      text="Sign in with"
                    />
                  )}
                </div>
              </div>
            )}
          </form>
          {!this.organizationId && configs?.form?.enabled && configs?.form?.enable_sign_up && (
            <div className="text-center text-secondary mt-3" data-cy="sign-up-message">
              Don&apos;t have account yet? &nbsp;
              <Link to={'/signup'} tabIndex="-1" data-cy="sign-up-link">
                Sign up
              </Link>
            </div>
          )}
          {authenticationService?.currentUserValue?.organization && (
            <div className="text-center mt-3">
              back to <Link to="/">{authenticationService?.currentUserValue?.organization}</Link>
            </div>
          )}
        </div>
      </div>
    );
  }
}

export { LoginPage };<|MERGE_RESOLUTION|>--- conflicted
+++ resolved
@@ -8,11 +8,8 @@
 import OidcSSOLoginButton from '@ee/components/LoginPage/OidcSSOLoginButton';
 import { validateEmail } from '../_helpers/utils';
 import { ShowLoading } from '@/_components';
-<<<<<<< HEAD
 import AppLogo from '../_components/AppLogo';
 
-=======
->>>>>>> 1f4d5b94
 class LoginPage extends React.Component {
   constructor(props) {
     super(props);
@@ -154,11 +151,7 @@
         <div className="container-tight py-2">
           <div className="text-center mb-4">
             <a href="." className="navbar-brand-autodark" data-cy="login-page-logo">
-<<<<<<< HEAD
               <AppLogo />
-=======
-              <img src="assets/images/logo-color.svg" height="26" alt="" />
->>>>>>> 1f4d5b94
             </a>
           </div>
           <form className="card card-md" action="." method="get" autoComplete="off">
