import React from 'react';
import { authenticationService } from '@/_services';
import { toast } from 'react-toastify';
import { Link } from 'react-router-dom';
import queryString from 'query-string';
import GoogleSSOLoginButton from '@ee/components/LoginPage/GoogleSSOLoginButton';

class LoginPage extends React.Component {
  constructor(props) {
    super(props);

    // redirect to home if already logged in
    if (authenticationService.currentUserValue) {
      this.props.history.push('/');
    }

    this.state = {
      isLoading: false,
      showPassword: false,
    };
  }

  handleChange = (event) => {
    this.setState({ [event.target.name]: event.target.value });
  };

  handleOnCheck = () => {
    this.setState((prev) => ({ showPassword: !prev.showPassword }));
  };

  authUser = (e) => {
    e.preventDefault();

    this.setState({ isLoading: true });

    const { email, password } = this.state;

    authenticationService.login(email, password).then(this.authSuccessHandler, this.authFailureHandler);
  };

  authSuccessHandler = () => {
    const params = queryString.parse(this.props.location.search);
    const { from } = params.redirectTo ? { from: { pathname: params.redirectTo } } : { from: { pathname: '/' } };
    this.props.history.push(from);
    this.setState({ isLoading: false });
  };

  authFailureHandler = () => {
    toast.error('Invalid email or password', {
      toastId: 'toast-login-auth-error',
      hideProgressBar: true,
      position: 'top-center',
    });
    this.setState({ isLoading: false });
  };

  render() {
    const { isLoading } = this.state;

    return (
      <div className="page page-center">
        <div className="container-tight py-2">
          <div className="text-center mb-4">
            <a href="." className="navbar-brand-autodark">
              <img src="/assets/images/logo-text.svg" height="30" alt="" />
            </a>
          </div>
          <form className="card card-md" action="." method="get" autoComplete="off">
            <div className="card-body">
              <h2 className="card-title text-center mb-4">Login to your account</h2>
              <div className="mb-3">
                <label className="form-label">Email address</label>
                <input
                  onChange={this.handleChange}
                  name="email"
                  type="email"
                  className="form-control"
                  placeholder="Email"
                  data-testid="emailField"
                />
              </div>
              <div className="mb-2">
                <label className="form-label">
                  Password
                  <span className="form-label-description">
                    <Link to={'/forgot-password'} tabIndex="-1">
                      Forgot password
                    </Link>
                  </span>
                </label>
                <div className="input-group input-group-flat">
                  <input
                    onChange={this.handleChange}
                    name="password"
                    type={this.state.showPassword ? 'text' : 'password'}
                    className="form-control"
                    placeholder="Password"
                    autoComplete="off"
                    data-testid="passwordField"
                  />
                  <span className="input-group-text"></span>
                </div>
              </div>
<<<<<<< HEAD
              <div className="form-footer d-flex flex-column align-items-center">
=======
              <div className="form-check">
                <input
                  type="checkbox"
                  className="form-check-input"
                  id="check-input"
                  name="check-input"
                  onChange={this.handleOnCheck}
                />
                <label className="form-check-label" htmlFor="check-input">
                  show password
                </label>
              </div>
              <div className="form-footer">
>>>>>>> a958b37c
                <button
                  data-testid="loginButton"
                  className={`btn btn-primary w-100 ${isLoading ? 'btn-loading' : ''}`}
                  onClick={this.authUser}
                >
                  Sign in
                </button>
                {window.public_config?.SSO_GOOGLE_OAUTH2_CLIENT_ID && (
                  <GoogleSSOLoginButton
                    authSuccessHandler={this.authSuccessHandler}
                    authFailureHandler={this.authFailureHandler}
                  />
                )}
              </div>
            </div>
          </form>
          <div className="text-center text-muted mt-3">
            Don&apos;t have account yet? &nbsp;
            <Link to={'/signup'} tabIndex="-1">
              Sign up
            </Link>
          </div>
        </div>
      </div>
    );
  }
}

export { LoginPage };<|MERGE_RESOLUTION|>--- conflicted
+++ resolved
@@ -101,9 +101,6 @@
                   <span className="input-group-text"></span>
                 </div>
               </div>
-<<<<<<< HEAD
-              <div className="form-footer d-flex flex-column align-items-center">
-=======
               <div className="form-check">
                 <input
                   type="checkbox"
@@ -117,7 +114,6 @@
                 </label>
               </div>
               <div className="form-footer">
->>>>>>> a958b37c
                 <button
                   data-testid="loginButton"
                   className={`btn btn-primary w-100 ${isLoading ? 'btn-loading' : ''}`}
