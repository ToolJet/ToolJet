import React, { useEffect, useState } from 'react';
import useRouter from '@/_hooks/use-router';
import { authenticationService } from '@/_services';
import { Navigate } from 'react-router-dom';
import Configs from './Configs/Config.json';
import posthog from 'posthog-js';
import initPosthog from '../_helpers/initPosthog';
import { getCookie } from '@/_helpers';
import { TJLoader } from '@/_ui/TJLoader/TJLoader';
import { onInvitedUserSignUpSuccess, onLoginSuccess } from '@/_helpers/platform/utils/auth.utils';
import { updateCurrentSession } from '@/_helpers/authorizeWorkspace';

export function Authorize({ navigate }) {
  const [error, setError] = useState('');
  const [inviteeEmail, setInviteeEmail] = useState();
  const router = useRouter();

  const organizationId = authenticationService.getLoginOrganizationId();
  const organizationSlug = authenticationService.getLoginOrganizationSlug();
  const redirectUrl = getCookie('redirectPath');
  const signupOrganizationSlug = authenticationService.getSignupOrganizationSlug();
  const inviteFlowIdentifier = authenticationService.getInviteFlowIndetifier();

  useEffect(() => {
    const errorMessage = router.query.error_description || router.query.error;

    if (errorMessage) {
      return setError(errorMessage);
    }

    if (!(router.query.origin && Configs[router.query.origin])) {
      return setError('Login failed');
    }

    const configs = Configs[router.query.origin];
    const authParams = {};

    if (configs.responseType === 'hash') {
      if (!window.location.hash) {
        return setError('Login failed');
      }
      const params = new Proxy(new URLSearchParams(window.location.hash.substr(1)), {
        get: (searchParams, prop) => searchParams.get(prop),
      });
      authParams.token = params[configs.params.token];
      authParams.state = params[configs.params.state];
    } else {
      authParams.token = router.query[configs.params.token];
      authParams.state = router.query[configs.params.state];
      authParams.iss = router.query[configs.params.iss];
    }

    /* If the params has SAMLResponse the SAML auth is success */
    if (router.query.saml_response_id) {
      authParams.samlResponseId = router.query.saml_response_id;
    }

    let subsciption;
    if (organizationId) {
      subsciption = authenticationService.currentSession.subscribe((session) => {
        //logged users should send tj-workspace-id when login to unauthorized workspace
        if (session.authentication_status === false || session.current_organization_id) {
          signIn(authParams, configs);
          subsciption.unsubscribe();
        }
      });
    } else {
      signIn(authParams, configs);
    }

    // Disabled for useEffect not being called for updation
    // eslint-disable-next-line react-hooks/exhaustive-deps
  }, []);

  const signIn = (authParams, configs) => {
    authenticationService
      .signInViaOAuth(router.query.configId, router.query.origin, authParams)
<<<<<<< HEAD
      .then((response) => {
        const { redirect_url, organization_id, current_organization_id, email } = response;

        const event = `${redirect_url ? 'signup' : 'signin'}_${
          router.query.origin === 'google' ? 'google' : router.query.origin === 'openid' ? 'openid' : 'github'
        }`;
        initPosthog(response);
        posthog.capture(event, {
          email,
          workspace_id: organization_id || current_organization_id,
        });

=======
      .then(({ redirect_url, ...restResponse }) => {
>>>>>>> 79a67058
        if (redirect_url) {
          localStorage.setItem('ph-sso-type', router.query.origin); //for posthog event
          window.location.href = redirect_url;
          return;
        }
        if (restResponse?.organizationInviteUrl) onInvitedUserSignUpSuccess(restResponse, navigate);
        else {
          updateCurrentSession({
            isUserLoggingIn: true,
          });
          onLoginSuccess(restResponse, navigate);
        }
      })
      .catch((err) => {
        const details = err?.data?.message;
        const inviteeEmail = details?.inviteeEmail;
        if (inviteeEmail) setInviteeEmail(inviteeEmail);
        const errMessage = details?.message || err?.error || 'something went wrong';
        setError(`${configs.name} login failed - ${errMessage}`);
      });
  };

  const baseRoute = signupOrganizationSlug ? '/signup' : '/login';
  const slug = signupOrganizationSlug ? signupOrganizationSlug : organizationSlug;
  const errorURL = `${baseRoute}${error && slug ? `/${slug}` : '/'}${
    !signupOrganizationSlug && redirectUrl ? `?redirectTo=${redirectUrl}` : ''
  }`;
  return (
    <div>
      <TJLoader />
      {error && (
        <Navigate
          replace
          to={errorURL}
          state={{
            errorMessage: error && error,
            ...(inviteFlowIdentifier ? { organizationToken: inviteFlowIdentifier, inviteeEmail } : {}),
          }}
        />
      )}
    </div>
  );
}<|MERGE_RESOLUTION|>--- conflicted
+++ resolved
@@ -75,22 +75,9 @@
   const signIn = (authParams, configs) => {
     authenticationService
       .signInViaOAuth(router.query.configId, router.query.origin, authParams)
-<<<<<<< HEAD
       .then((response) => {
-        const { redirect_url, organization_id, current_organization_id, email } = response;
-
-        const event = `${redirect_url ? 'signup' : 'signin'}_${
-          router.query.origin === 'google' ? 'google' : router.query.origin === 'openid' ? 'openid' : 'github'
-        }`;
-        initPosthog(response);
-        posthog.capture(event, {
-          email,
-          workspace_id: organization_id || current_organization_id,
-        });
-
-=======
-      .then(({ redirect_url, ...restResponse }) => {
->>>>>>> 79a67058
+        const { redirect_url, ...restResponse } = response;
+        const { organization_id, current_organization_id, email } = restResponse;
         if (redirect_url) {
           localStorage.setItem('ph-sso-type', router.query.origin); //for posthog event
           window.location.href = redirect_url;
@@ -103,6 +90,11 @@
           });
           onLoginSuccess(restResponse, navigate);
         }
+        initPosthog({ redirect_url, ...restResponse });
+        posthog.capture(event, {
+          email,
+          workspace_id: organization_id || current_organization_id,
+        });
       })
       .catch((err) => {
         const details = err?.data?.message;
