import React, { useEffect, useState } from 'react';
import useRouter from '@/_hooks/use-router';
import { aiOnboardingService, appService, authenticationService } from '@/_services';
import { Navigate } from 'react-router-dom';
import Configs from './Configs/Config.json';
import { getCookie } from '@/_helpers';
import { TJLoader } from '@/_ui/TJLoader/TJLoader';
import { onInvitedUserSignUpSuccess, onLoginSuccess } from '@/_helpers/platform/utils/auth.utils';
import { updateCurrentSession } from '@/_helpers/authorizeWorkspace';
<<<<<<< HEAD
import posthogHelper from '@/modules/common/helpers/posthogHelper';
=======
import { fetchEdition } from '@/modules/common/helpers/utils';
>>>>>>> 79ac1fe1

export function Authorize({ navigate }) {
  const [error, setError] = useState('');
  const [inviteeEmail, setInviteeEmail] = useState();
  const router = useRouter();
  const organizationId = authenticationService.getLoginOrganizationId();
  const organizationSlug = authenticationService.getLoginOrganizationSlug();
  const redirectUrl = getCookie('redirectPath');
  const signupOrganizationSlug = authenticationService.getSignupOrganizationSlug();
  const inviteFlowIdentifier = authenticationService.getInviteFlowIndetifier();

  useEffect(() => {
    const errorMessage = router.query.error_description || router.query.error;

    if (errorMessage) {
      return setError(errorMessage);
    }

    if (!(router.query.origin && Configs[router.query.origin])) {
      return setError('Login failed');
    }

    const configs = Configs[router.query.origin];
    const authParams = {};

    if (configs.responseType === 'hash') {
      if (!window.location.hash) {
        return setError('Login failed');
      }
      const params = new Proxy(new URLSearchParams(window.location.hash.substr(1)), {
        get: (searchParams, prop) => searchParams.get(prop),
      });
      authParams.token = params[configs.params.token];
      authParams.state = params[configs.params.state];
    } else {
      authParams.token = router.query[configs.params.token];
      authParams.state = router.query[configs.params.state];
      authParams.iss = router.query[configs.params.iss];
    }

    /* If the params has SAMLResponse the SAML auth is success */
    if (router.query.saml_response_id) {
      authParams.samlResponseId = router.query.saml_response_id;
    }

    let subsciption;
    if (organizationId) {
      subsciption = authenticationService.currentSession.subscribe((session) => {
        //logged users should send tj-workspace-id when login to unauthorized workspace
        if (session.authentication_status === false || session.current_organization_id) {
          signIn(authParams, configs);
          subsciption.unsubscribe();
        }
      });
    } else {
      signIn(authParams, configs);
    }

    // Disabled for useEffect not being called for updation
    // eslint-disable-next-line react-hooks/exhaustive-deps
  }, []);

  const signIn = (authParams, configs) => {
<<<<<<< HEAD
    authenticationService
      .signInViaOAuth(router.query.configId, router.query.origin, authParams)
      .then(({ redirect_url, ...restResponse }) => {
        const { organization_id, current_organization_id, email } = restResponse;

        posthogHelper.initPosthog(restResponse);
        posthogHelper.captureEvent(event, {
          email,
          workspace_id: organization_id || current_organization_id,
        });

        if (redirect_url) {
          localStorage.setItem('ph-sso-type', router.query.origin); //for posthog event
          window.location.href = redirect_url;
          return;
        }
        if (restResponse?.organizationInviteUrl) onInvitedUserSignUpSuccess(restResponse, navigate);
        else {
          updateCurrentSession({
            isUserLoggingIn: true,
          });
          onLoginSuccess(restResponse, navigate);
        }
        const event = `${redirect_url ? 'signup' : 'signin'}_${
          router.query.origin === 'google' ? 'google' : router.query.origin === 'openid' ? 'openid' : 'github'
        }`;
        posthogHelper.initPosthog(restResponse);
        posthogHelper.captureEvent(event, {
          email: restResponse?.email,
          workspace_id:
            organizationId ||
            authenticationService?.currentSessionValue?.current_organization_id ||
            restResponse?.organization_id ||
            restResponse?.current_organization_id,
        });
      })
      .catch((err) => {
        const details = err?.data?.message;
        const inviteeEmail = details?.inviteeEmail;
        if (inviteeEmail) setInviteeEmail(inviteeEmail);
        let errorMessage = '';
        if (details?.error && details?.data) {
          errorMessage = `${details.error} ${details.data.join(', ')}`;
        }
        const errMessage = errorMessage || details?.error || details?.message || err?.error || 'something went wrong';
        if (!inviteeEmail && inviteFlowIdentifier) {
          /* Some unexpected error happened from the provider side. Need to retreive email to continue */
          appService
            .getInviteeDetails(inviteFlowIdentifier)
            .then((response) => {
              setInviteeEmail(response.email);
            })
            .catch(() => {
              console.error('Error while fetching invitee details');
            })
            .finally(() => {
              setError(`${configs.name} login failed - ${errMessage}`);
            });
        } else {
          setError(`${configs.name} login failed - ${errMessage}`);
        }
      });
=======
    const handleAuthResponse = ({ redirect_url, ...restResponse }) => {
      // const { organization_id, current_organization_id, email } = restResponse;

      // const event = `${redirect_url ? 'signup' : 'signin'}_${
      //   router.query.origin === 'google' ? 'google' : router.query.origin === 'openid' ? 'openid' : 'github'
      // }`;
      // initPosthog(restResponse);
      // posthog.capture(event, {
      //   email,
      //   workspace_id: organization_id || current_organization_id,
      // });

      /* Precaution code to not take any previous values since there are two entry point to the app now (site and tooljet-app) */
      authenticationService.deleteAllSSOCookies();
      if (redirect_url) {
        localStorage.setItem('ph-sso-type', router.query.origin); //for posthog event
        window.location.href = redirect_url;
        return;
      }
      if (restResponse?.organizationInviteUrl) onInvitedUserSignUpSuccess(restResponse, navigate);
      else {
        updateCurrentSession({
          isUserLoggingIn: true,
        });
        onLoginSuccess(restResponse, navigate);
      }
      // initPosthog({ redirect_url, ...restResponse });
      // posthog.capture(event, {
      //   email,
      //   workspace_id: organization_id || current_organization_id,
      // });
    };

    const handleAuthError = (err) => {
      console.log('SSO login error', err);
      const details = err?.data?.message;
      const inviteeEmail = details?.inviteeEmail;
      if (inviteeEmail) setInviteeEmail(inviteeEmail);
      let errorMessage = '';
      if (details?.error && details?.data) {
        errorMessage = `${details.error} ${details.data.join(', ')}`;
      }
      const errMessage = errorMessage || details?.error || details?.message || err?.error || 'something went wrong';
      if (!inviteeEmail && inviteFlowIdentifier) {
        /* Some unexpected error happened from the provider side. Need to retreive email to continue */
        appService
          .getInviteeDetails(inviteFlowIdentifier)
          .then((response) => {
            setInviteeEmail(response.email);
          })
          .catch(() => {
            console.error('Error while fetching invitee details');
          })
          .finally(() => {
            setError(`${configs.name} login failed - ${errMessage}`);
          });
      } else {
        setError(`${configs.name} login failed - ${errMessage}`);
      }
    };

    const hashParams = new URLSearchParams(window.location.hash.substring(1));

    // FIXME: later create different component/login for cloud and ce/ee
    const edition = fetchEdition();
    if (edition === 'cloud') {
      const isAiOnboarding =
        hashParams.get('state')?.includes('tj_api_source=ai_onboarding') ||
        router.query.state?.includes('tj_api_source=ai_onboarding');
      const isNormalFlow = (organizationId || signupOrganizationSlug || inviteFlowIdentifier) && !isAiOnboarding;
      if (isNormalFlow) {
        /* For workspace signup and signin */
        authenticationService
          .signInViaOAuth(router.query.configId, router.query.origin, authParams)
          .then(handleAuthResponse)
          .catch(handleAuthError);
      } else {
        /* For ai onboarding */
        aiOnboardingService
          .signInViaOAuth(router.query.origin, authParams)
          .then(handleAuthResponse)
          .catch(handleAuthError);
      }
      return;
    } else {
      authenticationService
        .signInViaOAuth(router.query.configId, router.query.origin, authParams)
        .then(handleAuthResponse)
        .catch(handleAuthError);
    }
>>>>>>> 79ac1fe1
  };

  const baseRoute = signupOrganizationSlug ? '/signup' : '/login';
  const slug = signupOrganizationSlug ? signupOrganizationSlug : organizationSlug;
  const errorURL = `${baseRoute}${error && slug ? `/${slug}` : '/'}${
    !signupOrganizationSlug && redirectUrl ? `?redirectTo=${redirectUrl}` : ''
  }`;
  return (
    <div>
      <TJLoader />
      {error && (
        <Navigate
          replace
          to={errorURL}
          state={{
            errorMessage: error && error,
            ...(inviteFlowIdentifier ? { organizationToken: inviteFlowIdentifier, inviteeEmail } : {}),
          }}
        />
      )}
    </div>
  );
}<|MERGE_RESOLUTION|>--- conflicted
+++ resolved
@@ -7,11 +7,8 @@
 import { TJLoader } from '@/_ui/TJLoader/TJLoader';
 import { onInvitedUserSignUpSuccess, onLoginSuccess } from '@/_helpers/platform/utils/auth.utils';
 import { updateCurrentSession } from '@/_helpers/authorizeWorkspace';
-<<<<<<< HEAD
 import posthogHelper from '@/modules/common/helpers/posthogHelper';
-=======
 import { fetchEdition } from '@/modules/common/helpers/utils';
->>>>>>> 79ac1fe1
 
 export function Authorize({ navigate }) {
   const [error, setError] = useState('');
@@ -75,81 +72,17 @@
   }, []);
 
   const signIn = (authParams, configs) => {
-<<<<<<< HEAD
-    authenticationService
-      .signInViaOAuth(router.query.configId, router.query.origin, authParams)
-      .then(({ redirect_url, ...restResponse }) => {
-        const { organization_id, current_organization_id, email } = restResponse;
+    const handleAuthResponse = ({ redirect_url, ...restResponse }) => {
+      const { organization_id, current_organization_id, email } = restResponse;
 
-        posthogHelper.initPosthog(restResponse);
-        posthogHelper.captureEvent(event, {
-          email,
-          workspace_id: organization_id || current_organization_id,
-        });
-
-        if (redirect_url) {
-          localStorage.setItem('ph-sso-type', router.query.origin); //for posthog event
-          window.location.href = redirect_url;
-          return;
-        }
-        if (restResponse?.organizationInviteUrl) onInvitedUserSignUpSuccess(restResponse, navigate);
-        else {
-          updateCurrentSession({
-            isUserLoggingIn: true,
-          });
-          onLoginSuccess(restResponse, navigate);
-        }
-        const event = `${redirect_url ? 'signup' : 'signin'}_${
-          router.query.origin === 'google' ? 'google' : router.query.origin === 'openid' ? 'openid' : 'github'
-        }`;
-        posthogHelper.initPosthog(restResponse);
-        posthogHelper.captureEvent(event, {
-          email: restResponse?.email,
-          workspace_id:
-            organizationId ||
-            authenticationService?.currentSessionValue?.current_organization_id ||
-            restResponse?.organization_id ||
-            restResponse?.current_organization_id,
-        });
-      })
-      .catch((err) => {
-        const details = err?.data?.message;
-        const inviteeEmail = details?.inviteeEmail;
-        if (inviteeEmail) setInviteeEmail(inviteeEmail);
-        let errorMessage = '';
-        if (details?.error && details?.data) {
-          errorMessage = `${details.error} ${details.data.join(', ')}`;
-        }
-        const errMessage = errorMessage || details?.error || details?.message || err?.error || 'something went wrong';
-        if (!inviteeEmail && inviteFlowIdentifier) {
-          /* Some unexpected error happened from the provider side. Need to retreive email to continue */
-          appService
-            .getInviteeDetails(inviteFlowIdentifier)
-            .then((response) => {
-              setInviteeEmail(response.email);
-            })
-            .catch(() => {
-              console.error('Error while fetching invitee details');
-            })
-            .finally(() => {
-              setError(`${configs.name} login failed - ${errMessage}`);
-            });
-        } else {
-          setError(`${configs.name} login failed - ${errMessage}`);
-        }
+      const event = `${redirect_url ? 'signup' : 'signin'}_${
+        router.query.origin === 'google' ? 'google' : router.query.origin === 'openid' ? 'openid' : 'github'
+      }`;
+      posthogHelper.initPosthog(restResponse);
+      posthogHelper.captureEvent(event, {
+        email,
+        workspace_id: organization_id || current_organization_id,
       });
-=======
-    const handleAuthResponse = ({ redirect_url, ...restResponse }) => {
-      // const { organization_id, current_organization_id, email } = restResponse;
-
-      // const event = `${redirect_url ? 'signup' : 'signin'}_${
-      //   router.query.origin === 'google' ? 'google' : router.query.origin === 'openid' ? 'openid' : 'github'
-      // }`;
-      // initPosthog(restResponse);
-      // posthog.capture(event, {
-      //   email,
-      //   workspace_id: organization_id || current_organization_id,
-      // });
 
       /* Precaution code to not take any previous values since there are two entry point to the app now (site and tooljet-app) */
       authenticationService.deleteAllSSOCookies();
@@ -165,11 +98,11 @@
         });
         onLoginSuccess(restResponse, navigate);
       }
-      // initPosthog({ redirect_url, ...restResponse });
-      // posthog.capture(event, {
-      //   email,
-      //   workspace_id: organization_id || current_organization_id,
-      // });
+      posthogHelper.initPosthog({ redirect_url, ...restResponse });
+      posthogHelper.captureEvent(event, {
+        email,
+        workspace_id: organization_id || current_organization_id,
+      });
     };
 
     const handleAuthError = (err) => {
@@ -229,7 +162,6 @@
         .then(handleAuthResponse)
         .catch(handleAuthError);
     }
->>>>>>> 79ac1fe1
   };
 
   const baseRoute = signupOrganizationSlug ? '/signup' : '/login';
