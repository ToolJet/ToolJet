--- conflicted
+++ resolved
@@ -4,13 +4,9 @@
 import { Navigate } from 'react-router-dom';
 import Configs from './Configs/Config.json';
 import { getCookie } from '@/_helpers';
-<<<<<<< HEAD
 import { TJLoader } from '@/_ui/TJLoader/TJLoader';
-import { redirectToWorkspace } from '@/_helpers/utils';
-=======
 import { onInvitedUserSignUpSuccess, onLoginSuccess } from '@/_helpers/platform/utils/auth.utils';
 import { updateCurrentSession } from '@/_helpers/authorizeWorkspace';
->>>>>>> 76776a99
 
 export function Authorize({ navigate }) {
   const [error, setError] = useState('');
