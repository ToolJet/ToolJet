import React, { useEffect, useState } from 'react';
import useRouter from '@/_hooks/use-router';
import { authenticationService } from '@/_services';
import { Navigate } from 'react-router-dom';
import Configs from './Configs/Config.json';
<<<<<<< HEAD
import posthog from 'posthog-js';
import initPosthog from '../_helpers/initPosthog';
import { TJLoader } from '@/_components';
=======
import { getCookie } from '@/_helpers';
import { TJLoader } from '@/_ui/TJLoader/TJLoader';
>>>>>>> e9f6f4d3
import { redirectToWorkspace } from '@/_helpers/utils';

export function Authorize() {
  const [error, setError] = useState('');
  const router = useRouter();

  const organizationId = authenticationService.getLoginOrganizationId();
  const organizationSlug = authenticationService.getLoginOrganizationSlug();
  const redirectUrl = getCookie('redirectPath');

  useEffect(() => {
    const errorMessage = router.query.error_description || router.query.error;

    if (errorMessage) {
      return setError(errorMessage);
    }

    if (!(router.query.origin && Configs[router.query.origin])) {
      return setError('Login failed');
    }

    const configs = Configs[router.query.origin];
    const authParams = {};

    if (configs.responseType === 'hash') {
      if (!window.location.hash) {
        return setError('Login failed');
      }
      const params = new Proxy(new URLSearchParams(window.location.hash.substr(1)), {
        get: (searchParams, prop) => searchParams.get(prop),
      });
      authParams.token = params[configs.params.token];
      authParams.state = params[configs.params.state];
    } else {
      authParams.token = router.query[configs.params.token];
      authParams.state = router.query[configs.params.state];
    }

    /* If the params has SAMLResponse the SAML auth is success */
    if (router.query.saml_response_id) {
      authParams.samlResponseId = router.query.saml_response_id;
    }

    let subsciption;
    if (organizationId) {
      subsciption = authenticationService.currentSession.subscribe((session) => {
        //logged users should send tj-workspace-id when login to unauthorized workspace
        if (session.authentication_status === false || session.current_organization_id) {
          signIn(authParams, configs);
          subsciption.unsubscribe();
        }
      });
    } else {
      signIn(authParams, configs);
    }

    // Disabled for useEffect not being called for updation
    // eslint-disable-next-line react-hooks/exhaustive-deps
  }, []);

  const signIn = (authParams, configs) => {
    authenticationService
      .signInViaOAuth(router.query.configId, router.query.origin, authParams)
      .then((response) => {
        const { redirect_url, organization_id, current_organization_id, email } = response;

        const event = `${redirect_url ? 'signup' : 'signin'}_${
          router.query.origin === 'google' ? 'google' : router.query.origin === 'openid' ? 'openid' : 'github'
        }`;
        initPosthog(response);
        posthog.capture(event, {
          email,
          workspace_id: organization_id || current_organization_id,
        });

        if (redirect_url) {
          localStorage.setItem('ph-sso-type', router.query.origin); //for posthog event
          window.location.href = redirect_url;
          return;
        }
        /*for workspace login / normal login response will contain the next organization_id user want to login*/
        if (current_organization_id) {
          redirectToWorkspace();
        }
      })
      .catch((err) => setError(`${configs.name} login failed - ${err?.error || 'something went wrong'}`));
  };

  return (
    <div>
      <TJLoader />
      {error && (
        <Navigate
          replace
          to={`/login${error && organizationSlug ? `/${organizationSlug}` : '/'}${
            redirectUrl ? `?redirectTo=${redirectUrl}` : ''
          }`}
          state={{ errorMessage: error && error }}
        />
      )}
    </div>
  );
}<|MERGE_RESOLUTION|>--- conflicted
+++ resolved
@@ -3,14 +3,10 @@
 import { authenticationService } from '@/_services';
 import { Navigate } from 'react-router-dom';
 import Configs from './Configs/Config.json';
-<<<<<<< HEAD
 import posthog from 'posthog-js';
 import initPosthog from '../_helpers/initPosthog';
-import { TJLoader } from '@/_components';
-=======
 import { getCookie } from '@/_helpers';
 import { TJLoader } from '@/_ui/TJLoader/TJLoader';
->>>>>>> e9f6f4d3
 import { redirectToWorkspace } from '@/_helpers/utils';
 
 export function Authorize() {
