--- conflicted
+++ resolved
@@ -61,7 +61,7 @@
   };
 
   const isSampleDb = dataSource.type == DATA_SOURCE_TYPE.SAMPLE;
-  const showDeleteButton = !isSampleDb;
+  const showDeleteButton = !isSampleDb && canDeleteDataSource();
 
   return (
     <ToolTip
@@ -94,23 +94,6 @@
             )}
           </div>
         </div>
-<<<<<<< HEAD
-      </div>
-      {canDeleteDataSource() && (
-        <div className="col-auto">
-          <button
-            className="ds-delete-btn"
-            onClick={() => onDelete(dataSource)}
-            data-cy={`${String(dataSource.name).toLowerCase().replace(/\s+/g, '-')}-delete-button`}
-          >
-            <div>
-              <DeleteIcon width="14" height="14" />
-            </div>
-          </button>
-        </div>
-      )}
-    </div>
-=======
         {showDeleteButton && (
           <div className="col-auto">
             {}
@@ -135,6 +118,5 @@
         )}
       </div>
     </ToolTip>
->>>>>>> eef2a49f
   );
 };