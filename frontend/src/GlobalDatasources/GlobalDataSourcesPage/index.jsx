import React, { useContext, useRef, useState, useEffect } from 'react';
import cx from 'classnames';
import toast from 'react-hot-toast';
import { useTranslation } from 'react-i18next';
import { isEmpty } from 'lodash';
import { Sidebar } from '../Sidebar';
import { GlobalDataSourcesContext } from '..';
import { DataSourceManager } from '@/Editor/DataSourceManager';
import { DataBaseSources, ApiSources, CloudStorageSources } from '@/Editor/DataSourceManager/SourceComponents';
import { pluginsService, globalDatasourceService } from '@/_services';
import { Card } from '@/_ui/Card';
import { SegregatedList } from '../SegregatedList';
import { SearchBox } from '@/_components';
import { ButtonSolid } from '@/_ui/AppButton/AppButton';
import SolidIcon from '@/_ui/Icon/SolidIcons';
import { BreadCrumbContext } from '@/App';

export const GlobalDataSourcesPage = ({ darkMode = false, updateSelectedDatasource }) => {
  const containerRef = useRef(null);
  const [plugins, setPlugins] = useState([]);
  const [filteredDataSources, setFilteredDataSources] = useState([]);
  const [queryString, setQueryString] = useState('');
  const [addingDataSource, setAddingDataSource] = useState(false);
  const { t } = useTranslation();
  const [modalProps, setModalProps] = useState({
    backdrop: false,
    dialogClassName: `datasource-edit-modal`,
    enforceFocus: false,
  });

  const {
    dataSources,
    setSelectedDataSource,
    selectedDataSource,
    fetchDataSources,
    showDataSourceManagerModal,
    toggleDataSourceManagerModal,
    handleModalVisibility,
    isEditing,
    setEditing,
    currentEnvironment,
    environments,
    setCurrentEnvironment,
<<<<<<< HEAD
    fetchDataSourceByEnvironment,
=======
    activeDatasourceList,
    setActiveDatasourceList,
    isLoading,
>>>>>>> dad4c64e
  } = useContext(GlobalDataSourcesContext);

  const { updateSidebarNAV } = useContext(BreadCrumbContext);

  useEffect(() => {
    pluginsService
      .findAll()
      .then(({ data = [] }) => setPlugins([...data]))
      .catch((error) => {
        toast.error(error?.message || 'Failed to fetch plugins');
      });
  }, []);

  useEffect(() => {
    if (selectedDataSource) {
      setModalProps({ ...modalProps, backdrop: false });
    }

    if (!isEditing) {
      setModalProps({ ...modalProps, backdrop: true });
    }
    // eslint-disable-next-line react-hooks/exhaustive-deps
  }, [selectedDataSource, isEditing]);

  const handleHideModal = (ds) => {
    if (dataSources?.length) {
      if (!isEditing) {
        setEditing(true);
        setSelectedDataSource(dataSources[0]);
        updateSelectedDatasource(dataSources[0]?.name);
      } else {
        toggleDataSourceManagerModal(false);
        setEditing(true);
        setSelectedDataSource(ds);
        fetchDataSources(false, ds);
      }
    } else {
      handleModalVisibility();
      setEditing(true);
    }
  };

  const environmentChanged = (env, dataSourceId) => {
    setCurrentEnvironment(env);
    dataSourceId && fetchDataSourceByEnvironment(dataSourceId, env?.id);
  };

  const dataSourcesChanged = (resetSelection, dataSource) => {
    setCurrentEnvironment(environments[0]);
    fetchDataSources(resetSelection, dataSource);
  };

  const handleSearch = (e) => {
    const searchQuery = e.target.value;
    setQueryString(searchQuery);

    const arr = [];
    const filteredDatasources = datasourcesGroups().filter((group) => group.key === activeDatasourceList)[0].list;

    filteredDatasources.forEach((datasource) => {
      if (datasource.name.toLowerCase().includes(searchQuery.toLowerCase())) {
        arr.push(datasource);
      }
    });
    setFilteredDataSources([...arr]);
  };

  const createDataSource = (dataSource) => {
    const { id } = dataSource;
    const selectedDataSource = dataSource.manifestFile?.data?.source ?? dataSource;
    const name = dataSource.manifestFile?.data?.source?.kind ?? dataSource.kind;
    const options =
      (dataSource?.defaults ?? dataSource.options) ||
      (dataSource.manifestFile.data.defaults ?? dataSource.manifestFile.data.options);
    const pluginId = id;
    const kind = selectedDataSource?.kind;
    const scope = 'global';

    const parsedOptions = Object?.keys(options)?.map((key) => {
      const keyMeta = selectedDataSource.options[key];
      return {
        key: key,
        value: options[key].value,
        encrypted: keyMeta ? keyMeta.encrypted : false,
        ...(!options[key]?.value && { credential_id: options[key]?.credential_id }),
      };
    });
    if (name.trim() !== '') {
      setAddingDataSource(true);
      globalDatasourceService
        .create({
          plugin_id: pluginId,
          name,
          kind,
          options: parsedOptions,
          scope,
        })
        .then((data) => {
          setActiveDatasourceList('');
          setAddingDataSource(false);
          toast.success(t('editor.queryManager.dataSourceManager.toast.success.dataSourceAdded', 'Data Source Added'), {
            position: 'top-center',
          });

          dataSourcesChanged(false, data);
          setAddingDataSource(false);
        })
        .catch(({ error }) => {
          setAddingDataSource(false);
          error && toast.error(error, { position: 'top-center' });
        });
    } else {
      toast.error(
        t(
          'editor.queryManager.dataSourceManager.toast.error.noEmptyDsName',
          'The name of datasource should not be empty'
        ),
        { position: 'top-center' }
      );
    }
  };

  const segregateDataSources = () => {
    const datasources = datasourcesGroups();
    const searchPlaceholder = datasources.filter((ds) => ds.key === activeDatasourceList)[0];

    return (
      <div className="datasource-list-container">
        <div className="datasource-list">
          <div className="datasource-search-holder">
            <SearchBox
              dataCy={`home-page`}
              className="border-0 homepage-search"
              darkMode={darkMode}
              placeholder={`Search ${searchPlaceholder?.type || 'datasources'}`}
              initialValue={queryString}
              width={'100%'}
              callBack={handleSearch}
              onClearCallback={() => setQueryString('')}
            />
            <div className="liner mb-4"></div>
          </div>
          {datasources
            .filter((ds) => ds.key === activeDatasourceList)
            .map((dataSource) => {
              {
                return dataSource.renderDatasources();
              }
            })}
        </div>
      </div>
    );
  };

  const renderSidebarList = () => {
    const dataSourceList = datasourcesGroups().splice(0, 5);
    const handleOnSelect = (activekey, type) => {
      setQueryString('');
      toggleDataSourceManagerModal(false);
      setActiveDatasourceList(activekey);
      updateSidebarNAV(type);
      setSelectedDataSource(null);
    };
    return (
      <div>
        <SegregatedList
          handleOnSelect={handleOnSelect}
          activeDatasourceList={activeDatasourceList}
          dataSources={dataSourceList}
        />
      </div>
    );
  };

  const renderCardGroup = (source) => {
    const addDataSourceBtn = (item) => (
      <ButtonSolid
        disabled={addingDataSource}
        isLoading={addingDataSource}
        variant="secondary"
        onClick={() => createDataSource(item)}
        data-cy={`${item.title.toLowerCase().replace(/\s+/g, '-')}-add-button`}
      >
        <SolidIcon name="plus" fill={darkMode ? '#3E63DD' : '#3E63DD'} width={18} viewBox="0 0 25 25" />
        <span className="ml-2">Add</span>
      </ButtonSolid>
    );

    if (queryString && queryString.length > 0) {
      const filteredDatasources = filteredDataSources?.map((datasource) => {
        const src = datasource?.iconFile?.data
          ? `data:image/svg+xml;base64,${datasource.iconFile?.data}`
          : datasource.kind.toLowerCase();

        return {
          ...datasource,
          src,
          title: datasource.name,
        };
      });
      return (
        <>
          <div className="row row-deck mt-4 ">
            {filteredDatasources?.map((item) => (
              <Card
                key={item.key}
                title={item.title}
                src={item.src}
                usePluginIcon={isEmpty(item?.iconFile?.data)}
                height="35px"
                width="35px"
                actionButton={addDataSourceBtn(item)}
                className="datasource-card"
                titleClassName={'datasource-card-title'}
              />
            ))}
          </div>
        </>
      );
    }

    const datasources = source.map((datasource) => {
      const src = datasource?.iconFile?.data
        ? `data:image/svg+xml;base64,${datasource.iconFile?.data}`
        : datasource.kind.toLowerCase();

      return {
        ...datasource,
        src,
        title: datasource.name,
      };
    });

    return (
      <>
        <div className="row row-deck mt-4">
          {datasources.map((item) => (
            <Card
              key={item.key}
              title={item.title}
              src={item?.src}
              usePluginIcon={isEmpty(item?.iconFile?.data)}
              height="35px"
              width="35px"
              actionButton={addDataSourceBtn(item)}
              className="datasource-card"
              titleClassName={'datasource-card-title'}
            />
          ))}
        </div>
      </>
    );
  };

  const datasourcesGroups = () => {
    const allDataSourcesList = {
      databases: DataBaseSources,
      apis: ApiSources,
      cloudStorages: CloudStorageSources,
      plugins: plugins,
      filteredDatasources: filteredDataSources,
    };
    const dataSourceList = [
      {
        type: 'All Datasources',
        key: '#alldatasources',
        list: [
          ...allDataSourcesList.databases,
          ...allDataSourcesList.apis,
          ...allDataSourcesList.cloudStorages,
          ...allDataSourcesList.plugins,
        ],
        renderDatasources: () => renderCardGroup(allDataSourcesList, 'All Datasources'),
      },
      {
        type: 'Databases',
        key: '#databases',
        list: allDataSourcesList.databases,
        renderDatasources: () => renderCardGroup(allDataSourcesList.databases, 'Databases'),
      },
      {
        type: 'APIs',
        key: '#apis',
        list: allDataSourcesList.apis,
        renderDatasources: () => renderCardGroup(allDataSourcesList.apis, 'APIs'),
      },
      {
        type: 'Cloud Storage',
        key: '#cloudstorage',
        list: allDataSourcesList.cloudStorages,
        renderDatasources: () => renderCardGroup(allDataSourcesList.cloudStorages, 'Cloud Storages'),
      },
      {
        type: 'Plugins',
        key: '#plugins',
        list: allDataSourcesList.plugins,
        renderDatasources: () => renderCardGroup(allDataSourcesList.plugins, 'Plugins'),
      },
      {
        type: 'Filtered Datasources',
        key: '#filtereddatasources',
        list: allDataSourcesList.filteredDatasources,
        renderDatasources: () => renderCardGroup(filteredDataSources, activeDatasourceList),
      },
    ];

    return dataSourceList;
  };

  return (
    <div className="row gx-0">
      <Sidebar renderSidebarList={renderSidebarList} updateSelectedDatasource={updateSelectedDatasource} />
      <div ref={containerRef} className={cx('col animation-fade datasource-modal-container', {})}>
        {containerRef && containerRef?.current && (
          <DataSourceManager
            showBackButton={selectedDataSource ? false : true}
            showDataSourceManagerModal={showDataSourceManagerModal}
            darkMode={darkMode}
            hideModal={handleHideModal}
            scope="global"
            dataSourcesChanged={dataSourcesChanged}
            selectedDataSource={selectedDataSource}
            modalProps={modalProps}
            currentEnvironment={currentEnvironment}
            environments={environments}
            environmentChanged={environmentChanged}
            container={selectedDataSource ? containerRef?.current : null}
            isEditing={isEditing}
            updateSelectedDatasource={updateSelectedDatasource}
          />
        )}
        {!selectedDataSource && activeDatasourceList && !isLoading && segregateDataSources()}
      </div>
    </div>
  );
};<|MERGE_RESOLUTION|>--- conflicted
+++ resolved
@@ -41,13 +41,10 @@
     currentEnvironment,
     environments,
     setCurrentEnvironment,
-<<<<<<< HEAD
     fetchDataSourceByEnvironment,
-=======
     activeDatasourceList,
     setActiveDatasourceList,
     isLoading,
->>>>>>> dad4c64e
   } = useContext(GlobalDataSourcesContext);
 
   const { updateSidebarNAV } = useContext(BreadCrumbContext);
