--- conflicted
+++ resolved
@@ -177,7 +177,7 @@
               className="border-0 homepage-search"
               darkMode={darkMode}
               placeholder={`Search ${searchPlaceholder?.type || 'datasources'}`}
-              query={queryString}
+              initialValue={queryString}
               width={'100%'}
               callBack={handleSearch}
               onClearCallback={() => setQueryString('')}
@@ -373,31 +373,7 @@
             updateSelectedDatasource={updateSelectedDatasource}
           />
         )}
-<<<<<<< HEAD
         {!selectedDataSource && activeDatasourceList && !isLoading && segregateDataSources()}
-=======
-        {!selectedDataSource && isEditing && (
-          <div className="main-empty-container">
-            <div className="icon-container">
-              <DataSourceFolder />
-            </div>
-            <div className="heading tj-text-lg mt-2">Datasources</div>
-            <div className="sub-heading text-secondary tj-text-md mt-2">
-              Connect your app with REST API, PGSQL, MongoDB, Stripe and 40+ other datasources
-            </div>
-            <button
-              className="add-datasource-btn btn btn-primary active w-100 mt-3"
-              type="button"
-              onClick={() => {
-                handleModalVisibility();
-                setEditing(false);
-              }}
-            >
-              Add new datasource
-            </button>
-          </div>
-        )}
->>>>>>> a0347016
       </div>
     </div>
   );
