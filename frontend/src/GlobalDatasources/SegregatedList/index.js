import React from 'react';
import cx from 'classnames';
import useGlobalDatasourceUnsavedChanges from '@/_hooks/useGlobalDatasourceUnsavedChanges';

export const SegregatedList = ({ dataSources, activeDatasourceList, handleOnSelect }) => {
  const { handleActions } = useGlobalDatasourceUnsavedChanges();
  return (
    <>
<<<<<<< HEAD
      <div className="datasources-info tj-text-xsm datasource-list-header" data-cy="datasource-list-header">
        All datasources {dataSources[0].list.length > 0 && `(${dataSources[0].list.length})`}
=======
      <div className="datasources-info tj-text-xsm datasource-list-header">
        All data sources {dataSources[0].list.length > 0 && `(${dataSources[0].list.length})`}
>>>>>>> 1d703c3a
      </div>
      {dataSources.slice(1, 5).map((dataSource, index) => (
        <div
          key={index}
          className={cx('mx-3 rounded-3 datasources-list', {
            'datasources-list-item': activeDatasourceList === dataSource.key,
          })}
        >
          <div
            role="button"
            onClick={() => handleActions(() => handleOnSelect(dataSource.key, dataSource.type))}
            className="col d-flex align-items-center overflow-hidden"
            data-cy={`${dataSource.key
              .toLowerCase()
              .replace(/\s+/g, '-')
              .replace(/[^a-zA-Z0-9-]/g, '')}-datasource-button`}
          >
            <div className="font-400 tj-text-xsm text-truncate" style={{ paddingLeft: '6px' }}>
              {`${dataSource.type} (${dataSource.list.length})`}
            </div>
          </div>
        </div>
      ))}
    </>
  );
};<|MERGE_RESOLUTION|>--- conflicted
+++ resolved
@@ -6,13 +6,8 @@
   const { handleActions } = useGlobalDatasourceUnsavedChanges();
   return (
     <>
-<<<<<<< HEAD
       <div className="datasources-info tj-text-xsm datasource-list-header" data-cy="datasource-list-header">
-        All datasources {dataSources[0].list.length > 0 && `(${dataSources[0].list.length})`}
-=======
-      <div className="datasources-info tj-text-xsm datasource-list-header">
         All data sources {dataSources[0].list.length > 0 && `(${dataSources[0].list.length})`}
->>>>>>> 1d703c3a
       </div>
       {dataSources.slice(1, 5).map((dataSource, index) => (
         <div
