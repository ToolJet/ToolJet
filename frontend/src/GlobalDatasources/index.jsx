import React, { createContext, useMemo, useState, useEffect } from 'react';
import { useNavigate } from 'react-router-dom';
import Layout from '@/_ui/Layout';
import { globalDatasourceService, appEnvironmentService, authenticationService } from '@/_services';
import { GlobalDataSourcesPage } from './GlobalDataSourcesPage';

export const GlobalDataSourcesContext = createContext({
  showDataSourceManagerModal: false,
  toggleDataSourceManagerModal: () => {},
  selectedDataSource: null,
  setSelectedDataSource: () => {},
});

export const GlobalDatasources = (props) => {
<<<<<<< HEAD
  const { organization_id, admin } = JSON.parse(localStorage.getItem('currentUser')) || {};

=======
  const { admin } = authenticationService.currentSessionValue;
>>>>>>> 9ad8b72b
  const [selectedDataSource, setSelectedDataSource] = useState(null);
  const [dataSources, setDataSources] = useState([]);
  const [showDataSourceManagerModal, toggleDataSourceManagerModal] = useState(false);
  const [isEditing, setEditing] = useState(true);
  const [environments, setEnvironments] = useState([]);
  const [currentEnvironment, setCurrentEnvironment] = useState(null);
  const navigate = useNavigate();

  useEffect(() => {
    if (!admin) {
      navigate('/');
    }
<<<<<<< HEAD
    // eslint-disable-next-line react-hooks/exhaustive-deps
=======
    fetchEnvironments();
>>>>>>> 9ad8b72b
  }, [admin]);

  const fetchDataSources = async (resetSelection = false, dataSource = null) => {
    globalDatasourceService
<<<<<<< HEAD
      .getAll(organization_id)
=======
      .getAll()
>>>>>>> 9ad8b72b
      .then((data) => {
        const orderedDataSources = data.data_sources.sort((a, b) => a.name.localeCompare(b.name));
        setDataSources([...(orderedDataSources ?? [])]);
        const ds = dataSource && orderedDataSources.find((ds) => ds.id === dataSource.id);

        if (!resetSelection && ds) {
          setEditing(true);
          setSelectedDataSource(ds);
          toggleDataSourceManagerModal(true);
        }
        if (orderedDataSources.length && resetSelection) {
          setSelectedDataSource(orderedDataSources[0]);
          toggleDataSourceManagerModal(true);
        }
      })
      .catch(() => {
        setDataSources([]);
      });
  };

  const handleToggleSourceManagerModal = () => {
    toggleDataSourceManagerModal(
      (prevState) => !prevState,
      () => setEditing((prev) => !prev)
    );
  };

  const handleModalVisibility = () => {
    if (selectedDataSource) {
      return setSelectedDataSource(null, () => handleToggleSourceManagerModal());
    }

    handleToggleSourceManagerModal();
  };

  const fetchEnvironments = () => {
    appEnvironmentService.getAllEnvironments().then((data) => {
      const envArray = data?.environments;
      setEnvironments(envArray);
      if (envArray.length > 0) {
        const env = envArray.find((env) => env.is_default === true);
        setCurrentEnvironment(env);
      }
    });
  };

  const value = useMemo(
    () => ({
      selectedDataSource,
      setSelectedDataSource,
      fetchDataSources,
      dataSources,
      showDataSourceManagerModal,
      toggleDataSourceManagerModal,
      handleModalVisibility,
      isEditing,
      setEditing,
      fetchEnvironments,
      environments,
      currentEnvironment,
      setCurrentEnvironment,
      setDataSources,
    }),
<<<<<<< HEAD
    // eslint-disable-next-line react-hooks/exhaustive-deps
    [selectedDataSource, dataSources, showDataSourceManagerModal, isEditing]
=======
    [selectedDataSource, dataSources, showDataSourceManagerModal, isEditing, environments, currentEnvironment]
>>>>>>> 9ad8b72b
  );

  return (
    <Layout switchDarkMode={props.switchDarkMode} darkMode={props.darkMode}>
      <GlobalDataSourcesContext.Provider value={value}>
        <div className="page-wrapper">
          <GlobalDataSourcesPage darkMode={props.darkMode} />
        </div>
      </GlobalDataSourcesContext.Provider>
    </Layout>
  );
};<|MERGE_RESOLUTION|>--- conflicted
+++ resolved
@@ -12,12 +12,7 @@
 });
 
 export const GlobalDatasources = (props) => {
-<<<<<<< HEAD
-  const { organization_id, admin } = JSON.parse(localStorage.getItem('currentUser')) || {};
-
-=======
   const { admin } = authenticationService.currentSessionValue;
->>>>>>> 9ad8b72b
   const [selectedDataSource, setSelectedDataSource] = useState(null);
   const [dataSources, setDataSources] = useState([]);
   const [showDataSourceManagerModal, toggleDataSourceManagerModal] = useState(false);
@@ -30,20 +25,13 @@
     if (!admin) {
       navigate('/');
     }
-<<<<<<< HEAD
+    fetchEnvironments();
     // eslint-disable-next-line react-hooks/exhaustive-deps
-=======
-    fetchEnvironments();
->>>>>>> 9ad8b72b
   }, [admin]);
 
   const fetchDataSources = async (resetSelection = false, dataSource = null) => {
     globalDatasourceService
-<<<<<<< HEAD
-      .getAll(organization_id)
-=======
       .getAll()
->>>>>>> 9ad8b72b
       .then((data) => {
         const orderedDataSources = data.data_sources.sort((a, b) => a.name.localeCompare(b.name));
         setDataSources([...(orderedDataSources ?? [])]);
@@ -107,12 +95,8 @@
       setCurrentEnvironment,
       setDataSources,
     }),
-<<<<<<< HEAD
     // eslint-disable-next-line react-hooks/exhaustive-deps
-    [selectedDataSource, dataSources, showDataSourceManagerModal, isEditing]
-=======
     [selectedDataSource, dataSources, showDataSourceManagerModal, isEditing, environments, currentEnvironment]
->>>>>>> 9ad8b72b
   );
 
   return (
