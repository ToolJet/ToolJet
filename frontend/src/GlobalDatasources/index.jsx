--- conflicted
+++ resolved
@@ -1,29 +1,19 @@
 import React, { createContext, useMemo, useState, useEffect } from 'react';
 import { useNavigate } from 'react-router-dom';
 import Layout from '@/_ui/Layout';
-<<<<<<< HEAD
-import { globalDatasourceService, appEnvironmentService } from '@/_services';
-=======
 import { globalDatasourceService, appEnvironmentService, authenticationService } from '@/_services';
->>>>>>> a640a38b
 import { GlobalDataSourcesPage } from './GlobalDataSourcesPage';
 import { toast } from 'react-hot-toast';
 
 export const GlobalDataSourcesContext = createContext({
   showDataSourceManagerModal: false,
-  toggleDataSourceManagerModal: () => {},
+  toggleDataSourceManagerModal: () => { },
   selectedDataSource: null,
-  setSelectedDataSource: () => {},
+  setSelectedDataSource: () => { },
 });
 
 export const GlobalDatasources = (props) => {
-<<<<<<< HEAD
-  const { organization_id, admin, data_source_group_permissions, group_permissions, super_admin } =
-    JSON.parse(localStorage.getItem('currentUser')) || {};
-  const [organizationId, setOrganizationId] = useState(organization_id);
-=======
-  const { admin } = authenticationService.currentSessionValue;
->>>>>>> a640a38b
+  const { admin, data_source_group_permissions, group_permissions, super_admin } = authenticationService.currentSessionValue;
   const [selectedDataSource, setSelectedDataSource] = useState(null);
   const [dataSources, setDataSources] = useState([]);
   const [showDataSourceManagerModal, toggleDataSourceManagerModal] = useState(false);
@@ -38,7 +28,6 @@
       return navigate('/');
     }
     fetchEnvironments();
-<<<<<<< HEAD
   }, []);
 
   const canAnyGroupPerformAction = (action, permissions) => {
@@ -65,10 +54,6 @@
     return canAnyGroupPerformAction('data_source_delete', group_permissions) || super_admin || admin;
   };
 
-=======
-  }, [admin]);
-
->>>>>>> a640a38b
   const fetchDataSources = async (resetSelection = false, dataSource = null) => {
     globalDatasourceService
       .getAll()
@@ -118,15 +103,12 @@
     });
   };
 
-<<<<<<< HEAD
   const fetchDataSourceByEnvironment = (dataSourceId, envId) => {
     globalDatasourceService.getDataSourceByEnvironmentId(dataSourceId, envId).then((data) => {
       setSelectedDataSource(data);
     });
   };
 
-=======
->>>>>>> a640a38b
   const value = useMemo(
     () => ({
       selectedDataSource,
@@ -143,14 +125,11 @@
       currentEnvironment,
       setCurrentEnvironment,
       setDataSources,
-<<<<<<< HEAD
       fetchDataSourceByEnvironment,
       canReadDataSource,
       canUpdateDataSource,
       canDeleteDataSource,
       canCreateDataSource,
-=======
->>>>>>> a640a38b
     }),
     [selectedDataSource, dataSources, showDataSourceManagerModal, isEditing, environments, currentEnvironment]
   );
