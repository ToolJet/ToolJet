import React, { createContext, useMemo, useState, useEffect } from 'react';
import { useNavigate } from 'react-router-dom';
import Layout from '@/_ui/Layout';
<<<<<<< HEAD
import { globalDatasourceService, appEnvironmentService } from '@/_services';
=======
import { globalDatasourceService, authenticationService } from '@/_services';
>>>>>>> 32740743
import { GlobalDataSourcesPage } from './GlobalDataSourcesPage';

export const GlobalDataSourcesContext = createContext({
  showDataSourceManagerModal: false,
  toggleDataSourceManagerModal: () => {},
  selectedDataSource: null,
  setSelectedDataSource: () => {},
});

export const GlobalDatasources = (props) => {
  const { current_organization_id, admin } = authenticationService.currentSessionValue;
  const [organizationId, setOrganizationId] = useState(current_organization_id);
  const [selectedDataSource, setSelectedDataSource] = useState(null);
  const [dataSources, setDataSources] = useState([]);
  const [showDataSourceManagerModal, toggleDataSourceManagerModal] = useState(false);
  const [isEditing, setEditing] = useState(true);
  const [environments, setEnvironments] = useState([]);
  const [currentEnvironment, setCurrentEnvironment] = useState(null);
  const navigate = useNavigate();

  useEffect(() => {
    if (!admin) {
      navigate('/');
    }
    fetchEnvironments();
  }, [admin]);

  const fetchDataSources = async (resetSelection = false, dataSource = null) => {
    globalDatasourceService
      .getAll(organizationId)
      .then((data) => {
        const orderedDataSources = data.data_sources.sort((a, b) => a.name.localeCompare(b.name));
        setDataSources([...(orderedDataSources ?? [])]);
        const ds = dataSource && orderedDataSources.find((ds) => ds.id === dataSource.id);

        if (!resetSelection && ds) {
          setEditing(true);
          setSelectedDataSource(ds);
          toggleDataSourceManagerModal(true);
        }
        if (orderedDataSources.length && resetSelection) {
          setSelectedDataSource(orderedDataSources[0]);
          toggleDataSourceManagerModal(true);
        }
      })
      .catch(() => {
        setDataSources([]);
      });
  };

  const handleToggleSourceManagerModal = () => {
    toggleDataSourceManagerModal(
      (prevState) => !prevState,
      () => setEditing((prev) => !prev)
    );
  };

  const handleModalVisibility = () => {
    if (selectedDataSource) {
      return setSelectedDataSource(null, () => handleToggleSourceManagerModal());
    }

    handleToggleSourceManagerModal();
  };

  const fetchEnvironments = () => {
    appEnvironmentService.getAllEnvironments().then((data) => {
      const envArray = data?.environments;
      setEnvironments(envArray);
      if (envArray.length > 0) {
        const env = envArray.find((env) => env.is_default === true);
        setCurrentEnvironment(env);
      }
    });
  };

  const value = useMemo(
    () => ({
      selectedDataSource,
      setSelectedDataSource,
      fetchDataSources,
      dataSources,
      showDataSourceManagerModal,
      toggleDataSourceManagerModal,
      handleModalVisibility,
      isEditing,
      setEditing,
      fetchEnvironments,
      environments,
      currentEnvironment,
      setCurrentEnvironment,
      setDataSources,
    }),
    [selectedDataSource, dataSources, showDataSourceManagerModal, isEditing, environments, currentEnvironment]
  );

  return (
    <Layout switchDarkMode={props.switchDarkMode} darkMode={props.darkMode}>
      <GlobalDataSourcesContext.Provider value={value}>
        <div className="page-wrapper">
          <GlobalDataSourcesPage darkMode={props.darkMode} />
        </div>
      </GlobalDataSourcesContext.Provider>
    </Layout>
  );
};<|MERGE_RESOLUTION|>--- conflicted
+++ resolved
@@ -1,11 +1,8 @@
 import React, { createContext, useMemo, useState, useEffect } from 'react';
 import { useNavigate } from 'react-router-dom';
 import Layout from '@/_ui/Layout';
-<<<<<<< HEAD
 import { globalDatasourceService, appEnvironmentService } from '@/_services';
-=======
-import { globalDatasourceService, authenticationService } from '@/_services';
->>>>>>> 32740743
+import { globalDatasourceService, appEnvironmentService, authenticationService } from '@/_services';
 import { GlobalDataSourcesPage } from './GlobalDataSourcesPage';
 
 export const GlobalDataSourcesContext = createContext({
