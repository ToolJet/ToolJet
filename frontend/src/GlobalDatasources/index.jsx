--- conflicted
+++ resolved
@@ -28,38 +28,26 @@
   const [isLoading, setLoading] = useState(true);
   const [environments, setEnvironments] = useState([]);
   const [currentEnvironment, setCurrentEnvironment] = useState(null);
-<<<<<<< HEAD
   const [environmentLoading, setEnvironmentLoading] = useState(false);
-  const [activeDatasourceList, setActiveDatasourceList] = useState('#databases');
-=======
   const [activeDatasourceList, setActiveDatasourceList] = useState('#commonlyused');
->>>>>>> da93579e
   const navigate = useNavigate();
   const { updateSidebarNAV } = useContext(BreadCrumbContext);
   const [featureAccess, setFeatureAccess] = useState({});
 
   useEffect(() => {
-<<<<<<< HEAD
-    if (dataSources?.length == 0) updateSidebarNAV('Databases');
+    if (dataSources?.length == 0) updateSidebarNAV('Commonly used');
     fetchFeatureAccess();
     // eslint-disable-next-line react-hooks/exhaustive-deps
-=======
-    if (dataSources?.length == 0) updateSidebarNAV('Commonly used');
->>>>>>> da93579e
   }, []);
 
   useEffect(() => {
     selectedDataSource
       ? updateSidebarNAV(selectedDataSource.name)
-<<<<<<< HEAD
-      : !activeDatasourceList && updateSidebarNAV('Databases');
+      : !activeDatasourceList && updateSidebarNAV('Commonly used');
 
     //if user selected a new datasource to create one. switch to development env
     if (!selectedDataSource) setCurrentEnvironment(returnDevelopmentEnv(environments));
 
-=======
-      : !activeDatasourceList && updateSidebarNAV('Commonly used');
->>>>>>> da93579e
     // eslint-disable-next-line react-hooks/exhaustive-deps
   }, [JSON.stringify(dataSources), JSON.stringify(selectedDataSource), activeDatasourceList]);
 
@@ -150,9 +138,8 @@
           fetchDataSourceByEnvironment(ds?.id, currentEnvironment?.id);
         }
         if (orderedDataSources.length && resetSelection) {
-<<<<<<< HEAD
           if (!canCreateDataSource()) {
-            setActiveDatasourceList('#databases');
+            setActiveDatasourceList('#commonlyused');
             setSelectedDataSource(null);
           } else if (!canUpdateDataSource()) {
             setSelectedDataSource(orderedDataSources[0]);
@@ -162,9 +149,6 @@
             setActiveDatasourceList('#databases');
             setSelectedDataSource(null);
           }
-=======
-          setActiveDatasourceList('#commonlyused');
->>>>>>> da93579e
         }
         if (!orderedDataSources.length) {
           setActiveDatasourceList('#commonlyused');
