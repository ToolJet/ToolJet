import React, { createContext, useMemo, useState, useEffect, useContext } from 'react';
import { useNavigate } from 'react-router-dom';
import Layout from '@/_ui/Layout';
import { globalDatasourceService, appEnvironmentService, authenticationService } from '@/_services';
import { GlobalDataSourcesPage } from './GlobalDataSourcesPage';
import { toast } from 'react-hot-toast';
import { BreadCrumbContext } from '@/App/App';
import { returnDevelopmentEnv } from '@/_helpers/utils';

export const GlobalDataSourcesContext = createContext({
  showDataSourceManagerModal: false,
  toggleDataSourceManagerModal: () => {},
  selectedDataSource: null,
  setSelectedDataSource: () => {},
  environments: [],
});

export const GlobalDatasources = (props) => {
  const { admin, data_source_group_permissions, group_permissions, super_admin, current_organization_id } =
    authenticationService.currentSessionValue;
  const [selectedDataSource, setSelectedDataSource] = useState(null);
  const [dataSources, setDataSources] = useState([]);
  const [showDataSourceManagerModal, toggleDataSourceManagerModal] = useState(false);
  const [isEditing, setEditing] = useState(true);
  const [isLoading, setLoading] = useState(true);
  const [environments, setEnvironments] = useState([]);
  const [currentEnvironment, setCurrentEnvironment] = useState(null);
  const [activeDatasourceList, setActiveDatasourceList] = useState('#databases');
  const navigate = useNavigate();
  const { updateSidebarNAV } = useContext(BreadCrumbContext);

  useEffect(() => {
<<<<<<< HEAD
    if (dataSources?.length == 0) updateSidebarNAV('');
    else selectedDataSource ? updateSidebarNAV(selectedDataSource.name) : updateSidebarNAV(dataSources?.[0].name);

    //if user selected a new datasource to create one. switch to development env
    if (!selectedDataSource) setCurrentEnvironment(returnDevelopmentEnv(environments));

=======
    if (dataSources?.length == 0) updateSidebarNAV('Databases');
  }, []);

  useEffect(() => {
    selectedDataSource
      ? updateSidebarNAV(selectedDataSource.name)
      : !activeDatasourceList && updateSidebarNAV('Databases');
>>>>>>> dad4c64e
    // eslint-disable-next-line react-hooks/exhaustive-deps
  }, [JSON.stringify(dataSources), JSON.stringify(selectedDataSource)]);

  useEffect(() => {
    if (!canCreateDataSource() && !canReadDataSource() && !canUpdateDataSource() && !canDeleteDataSource()) {
      toast.error("You don't have access to GDS, contact your workspace admin to add data sources");
      return navigate('/');
    }
    fetchEnvironments();
    // eslint-disable-next-line react-hooks/exhaustive-deps
  }, [admin]);

  const canAnyGroupPerformAction = (action, permissions) => {
    if (!permissions) {
      return false;
    }

    return permissions.some((p) => p[action]);
  };

  const canReadDataSource = () => {
    return canAnyGroupPerformAction('read', data_source_group_permissions) || super_admin || admin;
  };

  const canCreateDataSource = () => {
    return canAnyGroupPerformAction('data_source_create', group_permissions) || super_admin || admin;
  };

  const canUpdateDataSource = () => {
    return canAnyGroupPerformAction('update', data_source_group_permissions) || super_admin || admin;
  };

  const canDeleteDataSource = () => {
    return canAnyGroupPerformAction('data_source_delete', group_permissions) || super_admin || admin;
  };

  function updateSelectedDatasource(source) {
    updateSidebarNAV(source);
  }

  const fetchDataSources = async (resetSelection = false, dataSource = null) => {
    toggleDataSourceManagerModal(false);
    setLoading(true);
    globalDatasourceService
      .getAll(current_organization_id)
      .then((data) => {
        const orderedDataSources = data.data_sources.sort((a, b) => a.name.localeCompare(b.name));
        setDataSources([...(orderedDataSources ?? [])]);
        const ds = dataSource && orderedDataSources.find((ds) => ds.id === dataSource.id);

        if (!resetSelection && ds) {
          setEditing(true);
          setSelectedDataSource(ds);
          toggleDataSourceManagerModal(true);
          return;
        }
        if (orderedDataSources.length && resetSelection) {
<<<<<<< HEAD
          setSelectedDataSource(orderedDataSources[0]);
          toggleDataSourceManagerModal(true);
          return;
        }
        toggleDataSourceManagerModal(false);
=======
          setActiveDatasourceList('#databases');
        }
        if (!orderedDataSources.length) {
          setActiveDatasourceList('#databases');
        }
        setLoading(false);
>>>>>>> dad4c64e
      })
      .catch(() => {
        setDataSources([]);
        setLoading(false);
      });
  };

  const handleToggleSourceManagerModal = () => {
    toggleDataSourceManagerModal(
      (prevState) => !prevState,
      () => {
        setEditing((prev) => !prev);
      }
    );
  };

  const handleModalVisibility = () => {
    if (selectedDataSource) {
      return setSelectedDataSource(null, () => handleToggleSourceManagerModal());
    }
    setEditing(true);
    handleToggleSourceManagerModal();
  };

  const fetchEnvironments = () => {
    appEnvironmentService.getAllEnvironments().then((data) => {
      const envArray = data?.environments;
      setEnvironments(envArray);
      if (envArray.length > 0) {
        const env = returnDevelopmentEnv(envArray);
        setCurrentEnvironment(env);
      }
    });
  };

  const fetchDataSourceByEnvironment = (dataSourceId, envId) => {
    globalDatasourceService.getDataSourceByEnvironmentId(dataSourceId, envId).then((data) => {
      setSelectedDataSource(data);
    });
  };

  const value = useMemo(
    () => ({
      selectedDataSource,
      setSelectedDataSource,
      fetchDataSources,
      dataSources,
      showDataSourceManagerModal,
      toggleDataSourceManagerModal,
      handleModalVisibility,
      isEditing,
      setEditing,
      fetchEnvironments,
      environments,
      currentEnvironment,
      setCurrentEnvironment,
      setDataSources,
<<<<<<< HEAD
      fetchDataSourceByEnvironment,
      canReadDataSource,
      canUpdateDataSource,
      canDeleteDataSource,
      canCreateDataSource,
=======
      isLoading,
      activeDatasourceList,
      setActiveDatasourceList,
      setLoading,
>>>>>>> dad4c64e
    }),
    // eslint-disable-next-line react-hooks/exhaustive-deps
    [
      selectedDataSource,
      dataSources,
      showDataSourceManagerModal,
      isEditing,
      environments,
      currentEnvironment,
      isLoading,
      activeDatasourceList,
    ]
  );

  return (
    <Layout switchDarkMode={props.switchDarkMode} darkMode={props.darkMode}>
      <GlobalDataSourcesContext.Provider value={value}>
        <div className="page-wrapper">
          <GlobalDataSourcesPage darkMode={props.darkMode} updateSelectedDatasource={updateSelectedDatasource} />
        </div>
      </GlobalDataSourcesContext.Provider>
    </Layout>
  );
};<|MERGE_RESOLUTION|>--- conflicted
+++ resolved
@@ -30,14 +30,6 @@
   const { updateSidebarNAV } = useContext(BreadCrumbContext);
 
   useEffect(() => {
-<<<<<<< HEAD
-    if (dataSources?.length == 0) updateSidebarNAV('');
-    else selectedDataSource ? updateSidebarNAV(selectedDataSource.name) : updateSidebarNAV(dataSources?.[0].name);
-
-    //if user selected a new datasource to create one. switch to development env
-    if (!selectedDataSource) setCurrentEnvironment(returnDevelopmentEnv(environments));
-
-=======
     if (dataSources?.length == 0) updateSidebarNAV('Databases');
   }, []);
 
@@ -45,7 +37,6 @@
     selectedDataSource
       ? updateSidebarNAV(selectedDataSource.name)
       : !activeDatasourceList && updateSidebarNAV('Databases');
->>>>>>> dad4c64e
     // eslint-disable-next-line react-hooks/exhaustive-deps
   }, [JSON.stringify(dataSources), JSON.stringify(selectedDataSource)]);
 
@@ -103,20 +94,12 @@
           return;
         }
         if (orderedDataSources.length && resetSelection) {
-<<<<<<< HEAD
-          setSelectedDataSource(orderedDataSources[0]);
-          toggleDataSourceManagerModal(true);
-          return;
-        }
-        toggleDataSourceManagerModal(false);
-=======
           setActiveDatasourceList('#databases');
         }
         if (!orderedDataSources.length) {
           setActiveDatasourceList('#databases');
         }
         setLoading(false);
->>>>>>> dad4c64e
       })
       .catch(() => {
         setDataSources([]);
@@ -174,18 +157,14 @@
       currentEnvironment,
       setCurrentEnvironment,
       setDataSources,
-<<<<<<< HEAD
       fetchDataSourceByEnvironment,
       canReadDataSource,
       canUpdateDataSource,
       canDeleteDataSource,
       canCreateDataSource,
-=======
       isLoading,
       activeDatasourceList,
       setActiveDatasourceList,
-      setLoading,
->>>>>>> dad4c64e
     }),
     // eslint-disable-next-line react-hooks/exhaustive-deps
     [
