import React, { createContext, useMemo, useState, useEffect, useContext } from 'react';
import { useNavigate } from 'react-router-dom';
import Layout from '@/_ui/Layout';
import { globalDatasourceService, appEnvironmentService, authenticationService, licenseService } from '@/_services';
import { GlobalDataSourcesPage } from './GlobalDataSourcesPage';
import { toast } from 'react-hot-toast';
import { BreadCrumbContext } from '@/App/App';
<<<<<<< HEAD
import { returnDevelopmentEnv } from '@/_helpers/utils';
import _ from 'lodash';
=======
import { DATA_SOURCE_TYPE } from '@/_helpers/constants';
>>>>>>> eef2a49f

export const GlobalDataSourcesContext = createContext({
  showDataSourceManagerModal: false,
  toggleDataSourceManagerModal: () => {},
  selectedDataSource: null,
  setSelectedDataSource: () => {},
  environments: [],
  featureAccess: {},
});

export const GlobalDatasources = (props) => {
  const { admin, data_source_group_permissions, group_permissions, super_admin, current_organization_id, load_app } =
    authenticationService.currentSessionValue;
  const [selectedDataSource, setSelectedDataSource] = useState(null);
  const [dataSources, setDataSources] = useState([]);
  const [showDataSourceManagerModal, toggleDataSourceManagerModal] = useState(false);
  const [isEditing, setEditing] = useState(true);
  const [isLoading, setLoading] = useState(true);
  const [environments, setEnvironments] = useState([]);
  const [currentEnvironment, setCurrentEnvironment] = useState(null);
  const [environmentLoading, setEnvironmentLoading] = useState(false);
  const [activeDatasourceList, setActiveDatasourceList] = useState('#databases');
  const navigate = useNavigate();
  const { updateSidebarNAV } = useContext(BreadCrumbContext);
  const [featureAccess, setFeatureAccess] = useState({});

  useEffect(() => {
    if (dataSources?.length == 0) updateSidebarNAV('Databases');
    fetchFeatureAccess();
    // eslint-disable-next-line react-hooks/exhaustive-deps
  }, []);

  useEffect(() => {
    selectedDataSource
      ? updateSidebarNAV(selectedDataSource.name)
      : !activeDatasourceList && updateSidebarNAV('Databases');

    //if user selected a new datasource to create one. switch to development env
    if (!selectedDataSource) setCurrentEnvironment(returnDevelopmentEnv(environments));

    // eslint-disable-next-line react-hooks/exhaustive-deps
  }, [JSON.stringify(dataSources), JSON.stringify(selectedDataSource), activeDatasourceList]);

  useEffect(() => {
    if (!_.isEmpty(featureAccess)) {
      if (!(canReadDataSource() || canUpdateDataSource() || canCreateDataSource() || canDeleteDataSource())) {
        toast.error("You don't have access to GDS, contact your workspace admin to add data sources");
        return navigate('/');
      }
      fetchEnvironments();
    }
    // eslint-disable-next-line react-hooks/exhaustive-deps
  }, [admin, load_app, featureAccess.isExpired, featureAccess.isLicenseValid]);

  const canAnyGroupPerformAction = (action, permissions, id) => {
    if (!permissions || featureAccess.isExpired || !featureAccess.isLicenseValid) {
      return false;
    }
    if (id) {
      return permissions.filter((p) => p.data_source_id === id && p[action]).length;
    }

    return permissions.some((p) => p[action]);
  };

  const canReadDataSource = () => {
    return canAnyGroupPerformAction('read', data_source_group_permissions) || super_admin || admin;
  };

  const canCreateDataSource = () => {
    return canAnyGroupPerformAction('data_source_create', group_permissions) || super_admin || admin;
  };

  const canUpdateDataSource = (id) => {
    return canAnyGroupPerformAction('update', data_source_group_permissions, id) || super_admin || admin;
  };

  const canDeleteDataSource = () => {
    return canAnyGroupPerformAction('data_source_delete', group_permissions) || super_admin || admin;
  };

  function updateSelectedDatasource(source) {
    updateSidebarNAV(source);
  }

  const fetchFeatureAccess = () => {
    licenseService.getFeatureAccess().then((data) => {
      setFeatureAccess({ ...data?.licenseStatus, ...data });
    });
  };

  const fetchDataSources = async (resetSelection = false, dataSource = null) => {
    toggleDataSourceManagerModal(false);
    setLoading(true);
    globalDatasourceService
      .getAll(current_organization_id)
      .then((data) => {
        const orderedDataSources = data.data_sources
          .map((ds) => {
            if (ds.options && ds.options.connection_limit) {
              return {
                ...ds,
                options: {
                  ...ds.options,
                  connectionLimit: ds.options.connection_limit,
                },
              };
            }
            return ds;
          })
          .sort((a, b) => {
            if (a.type === DATA_SOURCE_TYPE.SAMPLE && b.type !== DATA_SOURCE_TYPE.SAMPLE) {
              return -1; // a comes before b
            } else if (a.type !== DATA_SOURCE_TYPE.SAMPLE && b.type === DATA_SOURCE_TYPE.SAMPLE) {
              return 1; // b comes before a
            } else {
              // If types are the same or both are not 'sample', sort by name
              return a.name.localeCompare(b.name);
            }
          });
        setDataSources([...(orderedDataSources ?? [])]);
        const ds = dataSource && orderedDataSources.find((ds) => ds.id === dataSource.id);
        if (!resetSelection && ds) {
          setEditing(true);
          setSelectedDataSource(ds);
          setActiveDatasourceList('');
          toggleDataSourceManagerModal(true);
          fetchDataSourceByEnvironment(ds?.id, currentEnvironment?.id);
        }
        if (orderedDataSources.length && resetSelection) {
          if (!canCreateDataSource()) {
            setActiveDatasourceList('#databases');
            setSelectedDataSource(null);
          } else if (!canUpdateDataSource()) {
            setSelectedDataSource(orderedDataSources[0]);
            toggleDataSourceManagerModal(true);
            setActiveDatasourceList('');
          } else {
            setActiveDatasourceList('#databases');
            setSelectedDataSource(null);
          }
        }
        if (!orderedDataSources.length) {
          setActiveDatasourceList('#databases');
        }
        setLoading(false);
      })
      .catch(() => {
        setDataSources([]);
        setLoading(false);
      });
  };

  const handleToggleSourceManagerModal = () => {
    toggleDataSourceManagerModal(
      (prevState) => !prevState,
      () => {
        setEditing((prev) => !prev);
      }
    );
  };

  const handleModalVisibility = () => {
    if (selectedDataSource) {
      return setSelectedDataSource(null, () => handleToggleSourceManagerModal());
    }
    setEditing(true);
    handleToggleSourceManagerModal();
  };

  const fetchEnvironments = () => {
    appEnvironmentService.getAllEnvironments().then((data) => {
      const envArray = data?.environments;
      setEnvironments(envArray);
      if (envArray.length > 0) {
        const env = returnDevelopmentEnv(envArray);
        setCurrentEnvironment(env);
      }
    });
  };

  const fetchDataSourceByEnvironment = (dataSourceId, envId) => {
    setEnvironmentLoading(true);
    globalDatasourceService.getDataSourceByEnvironmentId(dataSourceId, envId).then((data) => {
      setSelectedDataSource({ ...data });
      setEnvironmentLoading(false);
    });
  };

  const value = useMemo(
    () => ({
      selectedDataSource,
      setSelectedDataSource,
      fetchDataSources,
      dataSources,
      showDataSourceManagerModal,
      toggleDataSourceManagerModal,
      handleModalVisibility,
      isEditing,
      setEditing,
      fetchEnvironments,
      environments,
      featureAccess,
      currentEnvironment,
      setCurrentEnvironment,
      setDataSources,
      fetchDataSourceByEnvironment,
      canReadDataSource,
      canUpdateDataSource,
      canDeleteDataSource,
      canCreateDataSource,
      isLoading,
      activeDatasourceList,
      setActiveDatasourceList,
      setLoading,
      environmentLoading,
    }),
    // eslint-disable-next-line react-hooks/exhaustive-deps
    [
      selectedDataSource,
      dataSources,
      showDataSourceManagerModal,
      isEditing,
      environments,
      featureAccess,
      currentEnvironment,
      isLoading,
      activeDatasourceList,
      environmentLoading,
    ]
  );

  return (
    <Layout switchDarkMode={props.switchDarkMode} darkMode={props.darkMode}>
      <GlobalDataSourcesContext.Provider value={value}>
        <div className="page-wrapper">
          <GlobalDataSourcesPage darkMode={props.darkMode} updateSelectedDatasource={updateSelectedDatasource} />
        </div>
      </GlobalDataSourcesContext.Provider>
    </Layout>
  );
};<|MERGE_RESOLUTION|>--- conflicted
+++ resolved
@@ -5,12 +5,9 @@
 import { GlobalDataSourcesPage } from './GlobalDataSourcesPage';
 import { toast } from 'react-hot-toast';
 import { BreadCrumbContext } from '@/App/App';
-<<<<<<< HEAD
 import { returnDevelopmentEnv } from '@/_helpers/utils';
 import _ from 'lodash';
-=======
 import { DATA_SOURCE_TYPE } from '@/_helpers/constants';
->>>>>>> eef2a49f
 
 export const GlobalDataSourcesContext = createContext({
   showDataSourceManagerModal: false,
