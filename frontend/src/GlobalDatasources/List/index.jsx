--- conflicted
+++ resolved
@@ -116,13 +116,8 @@
               <div className="d-flex justify-content-between datasources-search" style={{ marginBottom: '8px' }}>
                 {!showInput ? (
                   <>
-<<<<<<< HEAD
                     <div className="datasources-info tj-text-xsm" data-cy="added-ds-label">
-                      Datasources Added{' '}
-=======
-                    <div className="datasources-info tj-text-xsm">
                       Data Sources Added{' '}
->>>>>>> 1d703c3a
                       {!isLoading && filteredData && filteredData.length > 0 && `(${filteredData.length})`}
                     </div>
                     <div
