import React, { useContext, useEffect, useState } from 'react';
import { toast } from 'react-hot-toast';
import { GlobalDataSourcesContext } from '..';
import Skeleton from 'react-loading-skeleton';
import { ListItem } from '../LIstItem';
import { ConfirmDialog } from '@/_components';
import { globalDatasourceService } from '@/_services';
import EmptyFoldersIllustration from '@assets/images/icons/no-queries-added.svg';
import SolidIcon from '@/_ui/Icon/SolidIcons';
import { SearchBox } from '@/_components/SearchBox';

export const List = ({ updateSelectedDatasource }) => {
  const {
    dataSources,
<<<<<<< HEAD
    environments,
    fetchDataSources,
    selectedDataSource,
    toggleDataSourceManagerModal,
    setSelectedDataSource,
=======
    fetchDataSources,
    selectedDataSource,
    setSelectedDataSource,
    toggleDataSourceManagerModal,
    isLoading,
    environments,
    setCurrentEnvironment,
    setActiveDatasourceList,
    setLoading,
>>>>>>> dad4c64e
  } = useContext(GlobalDataSourcesContext);

  const [isDeletingDatasource, setDeletingDatasource] = useState(false);
  const [isDeleteModalVisible, setDeleteModalVisibility] = React.useState(false);
  const [filteredData, setFilteredData] = useState(dataSources);
  const [showInput, setShowInput] = useState(false);

  const darkMode = localStorage.getItem('darkMode') === 'true';

  useEffect(() => {
<<<<<<< HEAD
    if (environments.length > 0) {
      fetchDataSources(true)
        .then(() => {
          setLoading(false);
        })
        .catch(() => {
          setLoading(false);
          toast.error('Failed to fetch datasources');
          return;
        });
    }
=======
    fetchDataSources(false).catch(() => {
      toast.error('Failed to fetch datasources');
      return;
    });
>>>>>>> dad4c64e
    // eslint-disable-next-line react-hooks/exhaustive-deps
  }, [environments]);

  useEffect(() => {
    setFilteredData([...dataSources]);
  }, [dataSources]);

  const deleteDataSource = (selectedSource) => {
<<<<<<< HEAD
=======
    setActiveDatasourceList('');
>>>>>>> dad4c64e
    setSelectedDataSource(selectedSource);
    setCurrentEnvironment(environments[0]);
    toggleDataSourceManagerModal(true);
    updateSelectedDatasource(selectedSource?.name);
    setDeleteModalVisibility(true);
  };

  const executeDataSourceDeletion = () => {
<<<<<<< HEAD
    toggleDataSourceManagerModal(false);
    setDeleteModalVisibility(false);
=======
>>>>>>> dad4c64e
    setDeletingDatasource(true);
    setLoading(true);
    globalDatasourceService
      .deleteDataSource(selectedDataSource.id)
      .then(() => {
        setDeleteModalVisibility(false);
        toast.success('Data Source Deleted');
        setDeletingDatasource(false);
        setSelectedDataSource(null);
        fetchDataSources(true);
      })
      .catch(({ error }) => {
        setDeleteModalVisibility(false);
        setDeletingDatasource(false);
<<<<<<< HEAD
=======
        setSelectedDataSource(null);
        setLoading(false);
>>>>>>> dad4c64e
        toast.error(error);
      });
  };

  const cancelDeleteDataSource = () => {
    setDeleteModalVisibility(false);
  };

  const handleSearch = (e) => {
    const value = e?.target?.value;
    const filtered = dataSources.filter((item) => item?.name?.toLowerCase().includes(value?.toLowerCase()));
    setFilteredData(filtered);
  };

  function handleClose() {
    setShowInput(false);
    setFilteredData(dataSources);
  }

  const EmptyState = () => {
    return (
      <div
        style={{
          transform: 'translateY(80%)',
        }}
        className="d-flex justify-content-center align-items-center flex-column mt-3"
      >
        <div className="mb-4">
          <EmptyFoldersIllustration />
        </div>
        <div className="tj-text-md text-secondary" data-cy="empty-ds-page-text">
          No datasources added
        </div>
      </div>
    );
  };

  return (
    <>
      <div style={{ overflow: 'hidden' }}>
        <div className="w-100 datasource-inner-sidebar-wrap" data-cy="datasource-Label">
          {isLoading ? (
            <Skeleton containerClassName="datasource-loader" count={3} height={30} />
          ) : (
            <>
              <div className="d-flex justify-content-between datasources-search" style={{ marginBottom: '8px' }}>
                {!showInput ? (
                  <>
                    <div className="datasources-info tj-text-xsm" data-cy="added-ds-label">
                      Data Sources Added{' '}
                      {!isLoading && filteredData && filteredData.length > 0 && `(${filteredData.length})`}
                    </div>
                    <div
                      className="datasources-search-btn"
                      onClick={() => {
                        setShowInput(true);
                      }}
                      data-cy="added-ds-search-icon"
                    >
                      <SolidIcon name="search" width="14" fill={darkMode ? '#ECEDEE' : '#11181C'} />
                    </div>
                  </>
                ) : (
                  <SearchBox
                    width="248px"
                    callBack={handleSearch}
                    placeholder={'Search for Data Sources'}
                    customClass="tj-common-search-input"
                    onClearCallback={handleClose}
                    autoFocus={true}
                    dataCy={'added-ds'}
                  />
                )}
              </div>
              {!isLoading && filteredData?.length ? (
                <div className="list-group">
                  {filteredData?.map((source, idx) => {
                    return (
                      <ListItem
                        dataSource={source}
                        key={idx}
                        active={selectedDataSource?.id === source?.id}
                        onDelete={deleteDataSource}
                        updateSelectedDatasource={updateSelectedDatasource}
                      />
                    );
                  })}
                </div>
              ) : (
                <EmptyState />
              )}
            </>
          )}
        </div>
      </div>
      <ConfirmDialog
        show={isDeleteModalVisible}
        message={'You will lose all the queries created from this data source. Do you really want to delete?'}
        confirmButtonLoading={isDeletingDatasource}
        onConfirm={() => executeDataSourceDeletion()}
        onCancel={() => cancelDeleteDataSource()}
        darkMode={darkMode}
        backdropClassName="delete-modal"
      />
    </>
  );
};<|MERGE_RESOLUTION|>--- conflicted
+++ resolved
@@ -12,23 +12,15 @@
 export const List = ({ updateSelectedDatasource }) => {
   const {
     dataSources,
-<<<<<<< HEAD
     environments,
     fetchDataSources,
     selectedDataSource,
     toggleDataSourceManagerModal,
     setSelectedDataSource,
-=======
-    fetchDataSources,
-    selectedDataSource,
-    setSelectedDataSource,
-    toggleDataSourceManagerModal,
     isLoading,
-    environments,
     setCurrentEnvironment,
     setActiveDatasourceList,
     setLoading,
->>>>>>> dad4c64e
   } = useContext(GlobalDataSourcesContext);
 
   const [isDeletingDatasource, setDeletingDatasource] = useState(false);
@@ -39,24 +31,10 @@
   const darkMode = localStorage.getItem('darkMode') === 'true';
 
   useEffect(() => {
-<<<<<<< HEAD
-    if (environments.length > 0) {
-      fetchDataSources(true)
-        .then(() => {
-          setLoading(false);
-        })
-        .catch(() => {
-          setLoading(false);
-          toast.error('Failed to fetch datasources');
-          return;
-        });
-    }
-=======
     fetchDataSources(false).catch(() => {
-      toast.error('Failed to fetch datasources');
+      toast.error('Failed to fetch data sources');
       return;
     });
->>>>>>> dad4c64e
     // eslint-disable-next-line react-hooks/exhaustive-deps
   }, [environments]);
 
@@ -65,10 +43,7 @@
   }, [dataSources]);
 
   const deleteDataSource = (selectedSource) => {
-<<<<<<< HEAD
-=======
     setActiveDatasourceList('');
->>>>>>> dad4c64e
     setSelectedDataSource(selectedSource);
     setCurrentEnvironment(environments[0]);
     toggleDataSourceManagerModal(true);
@@ -77,11 +52,6 @@
   };
 
   const executeDataSourceDeletion = () => {
-<<<<<<< HEAD
-    toggleDataSourceManagerModal(false);
-    setDeleteModalVisibility(false);
-=======
->>>>>>> dad4c64e
     setDeletingDatasource(true);
     setLoading(true);
     globalDatasourceService
@@ -96,11 +66,8 @@
       .catch(({ error }) => {
         setDeleteModalVisibility(false);
         setDeletingDatasource(false);
-<<<<<<< HEAD
-=======
         setSelectedDataSource(null);
         setLoading(false);
->>>>>>> dad4c64e
         toast.error(error);
       });
   };
