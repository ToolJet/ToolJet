import { useEffect, useRef, useState } from 'react';
import {
  appEnvironmentService,
  appService,
  appsService,
  appVersionService,
  dataqueryService,
  datasourceService,
  orgEnvironmentConstantService,
  authenticationService,
  orgEnvironmentVariableService,
  customStylesService,
} from '@/_services';
import useStore from '@/AppBuilder/_stores/store';
import { useEnvironmentsAndVersionsStore } from '@/_stores/environmentsAndVersionsStore';
import { camelCase, cloneDeep, isEmpty, kebabCase, mapKeys, noop, rest } from 'lodash';
import { usePrevious } from '@dnd-kit/utilities';
import { deepCamelCase } from '@/_helpers/appUtils';
import { useEventActions } from '../_stores/slices/eventsSlice';
import useRouter from '@/_hooks/use-router';
import { extractEnvironmentConstantsFromConstantsList, navigate } from '../_utils/misc';
import { getWorkspaceId } from '@/_helpers/utils';
import { shallow } from 'zustand/shallow';
import { fetchAndSetWindowTitle, pageTitles, retrieveWhiteLabelText } from '@white-label/whiteLabelling';
import { initEditorWalkThrough } from '@/AppBuilder/_helpers/createWalkThrough';
import queryString from 'query-string';
import { distinctUntilChanged } from 'rxjs';
import { baseTheme, convertAllKeysToSnakeCase } from '../_stores/utils';
import { getPreviewQueryParams } from '@/_helpers/routes';
import { useLocation, useMatch, useParams } from 'react-router-dom';
import { useMounted } from '@/_hooks/use-mount';
import useThemeAccess from './useThemeAccess';
import { handleError } from '@/_helpers/handleAppAccess';
import toast from 'react-hot-toast';

/**
 * this is to normalize the query transformation options to match the expected schema. Takes care of corrupted data.
 * This will get redundanted once api response for appdata is made uniform across all the endpoints.
 **/
const normalizeQueryTransformationOptions = (query) => {
  if (query?.options) {
    if (query.options.enable_transformation) {
      const enableTransformation = query.options.enable_transformation;
      delete query.options.enable_transformation;
      if (!query.options.enableTransformation) {
        query.options.enableTransformation = enableTransformation;
      }
    }

    if (query.options.transformation_language) {
      const transformationLanguage = query.options.transformation_language;
      delete query.options.transformation_language;
      if (!query.options.transformationLanguage) {
        query.options.transformationLanguage = transformationLanguage;
      }
    }
  }
  return query;
};

const useAppData = (
  appId,
  moduleId,
  darkMode,
  mode = 'edit',
  { environmentId, versionId } = {},
  moduleMode = false
) => {
  const mounted = useMounted();
  const initModules = useStore((state) => state.initModules, shallow);
  moduleMode && !mounted && initModules(moduleId);
  const { state } = useLocation();
  const [currentSession, setCurrentSession] = useState();
  const setEditorLoading = useStore((state) => state.setEditorLoading);
  const setApp = useStore((state) => state.setApp);
  const app = useStore((state) => state.appStore.modules[moduleId].app);
  const user = useStore((state) => state.user);
  const setCurrentVersionId = useStore((state) => state.setCurrentVersionId);
  const currentVersionId = useStore((state) => state.currentVersionId);
  const setPages = useStore((state) => state.setPages);
  const setPageSettings = useStore((state) => state.setPageSettings);
  const setQueries = useStore((state) => state.dataQuery.setQueries);
  const setSelectedQuery = useStore((state) => state.queryPanel.setSelectedQuery);
  const setComponentNameIdMapping = useStore((state) => state.setComponentNameIdMapping);
  const initDependencyGraph = useStore((state) => state.initDependencyGraph);
  const setCurrentPageId = useStore((state) => state.setCurrentPageId);
  const updateEventsField = useEventActions().updateEventsField;
  const setCurrentMode = useStore((state) => state.setCurrentMode);
  const setAppHomePageId = useStore((state) => state.setAppHomePageId);
  const setPreviewData = useStore((state) => state.queryPanel.setPreviewData);
  // const fetchDataSources = useStore((state) => state.fetchDataSources);
  const fetchGlobalDataSources = useStore((state) => state.fetchGlobalDataSources);
  const previousVersion = usePrevious(currentVersionId);
  const events = useStore((state) => state.eventsSlice.module[moduleId]?.events || []);
  const pages = useStore((state) => state.modules[moduleId]?.pages || []);
  const currentPageId = useStore((state) => state.modules[moduleId].currentPageId);
  const setResolvedConstants = useStore((state) => state.setResolvedConstants);
  const setSecrets = useStore((state) => state.setSecrets);
  const setQueryMapping = useStore((state) => state.setQueryMapping);
  const setResolvedGlobals = useStore((state) => state.setResolvedGlobals);
  const setResolvedPageConstants = useStore((state) => state.setResolvedPageConstants);
  const updateFeatureAccess = useStore((state) => state.updateFeatureAccess);
  const computePageSettings = useStore((state) => state.computePageSettings);
  const setGlobalSettings = useStore((state) => state.setGlobalSettings);
  const runOnLoadQueries = useStore((state) => state.dataQuery.runOnLoadQueries);
  const handleEvent = useStore((state) => state.eventsSlice.handleEvent);
  const clearSelectedComponents = useStore((state) => state.clearSelectedComponents);
  const setCurrentPageHandle = useStore((state) => state.setCurrentPageHandle);
  const initialiseResolvedQuery = useStore((state) => state.initialiseResolvedQuery);
  const resetExposedValues = useStore((state) => state.resetExposedValues);
  const setEnvironmentLoadingState = useStore((state) => state.setEnvironmentLoadingState);
  const updateReleasedVersionId = useStore((state) => state.updateReleasedVersionId);
  const resetUndoRedoStack = useStore((state) => state.resetUndoRedoStack);
  const checkAndSetTrueBuildSuggestionsFlag = useStore((state) => state.checkAndSetTrueBuildSuggestionsFlag);
  const cleanUpStore = useStore((state) => state.cleanUpStore);
  const selectedEnvironment = useStore((state) => state.selectedEnvironment);
  const setIsEditorFreezed = useStore((state) => state.setIsEditorFreezed);
  const appMode = useStore((state) => state.globalSettings.appMode);
  const selectedTheme = useStore((state) => state.globalSettings.theme);
  const previousEnvironmentId = usePrevious(selectedEnvironment?.id);
  const isComponentLayoutReady = useStore((state) => state.appStore.modules[moduleId].isComponentLayoutReady, shallow);
  const pageSwitchInProgress = useStore((state) => state.pageSwitchInProgress);
  const setPageSwitchInProgress = useStore((state) => state.setPageSwitchInProgress);
  const selectedVersion = useStore((state) => state.selectedVersion);
  const setIsPublicAccess = useStore((state) => state.setIsPublicAccess);

  const setModulesIsLoading = useStore((state) => state?.setModulesIsLoading ?? noop, shallow);
  const setModulesList = useStore((state) => state?.setModulesList ?? noop, shallow);
  const setModuleDefinition = useStore((state) => state?.setModuleDefinition ?? noop);
  const getModuleDefinition = useStore((state) => state?.getModuleDefinition ?? noop);
  const deleteModuleDefinition = useStore((state) => state?.deleteModuleDefinition ?? noop);

  const themeAccess = useThemeAccess();

  const setConversation = useStore((state) => state.ai?.setConversation);
  const setDocsConversation = useStore((state) => state.ai?.setDocsConversation);
  const setConversationZeroState = useStore((state) => state.ai?.setConversationZeroState);
  const sendMessage = useStore((state) => state.ai?.sendMessage);
  const getCreditBalance = useStore((state) => state.ai?.getCreditBalance);
  const setSelectedSidebarItem = useStore((state) => state.setSelectedSidebarItem);
  const toggleLeftSidebar = useStore((state) => state.toggleLeftSidebar);
  const pathParams = useParams();
  const slug = moduleMode ? '' : pathParams?.slug;
  const licenseStatus = useStore((state) => state.isLicenseValid());

  const match = useMatch('/applications/:slug/:pageHandle');

  const location = useRouter().location;

  const initialLoadRef = useRef(true);

  const appTypeRef = useRef(null);
  const { isReleasedVersionId } = useStore(
    (state) => ({
      isReleasedVersionId: state?.releasedVersionId == state.currentVersionId || state.isVersionReleased,
    }),
    shallow
  );

  const fetchAndInjectCustomStyles = async (isPublicAccess = false) => {
    try {
      const head = document.head || document.getElementsByTagName('head')[0];
      let styleTag = document.getElementById('workspace-custom-css');
      if (!styleTag) {
        // If it doesn't exist, create a new style tag and append it to the head
        styleTag = document.createElement('style');
        styleTag.type = 'text/css';
        styleTag.id = 'workspace-custom-css';
        head.appendChild(styleTag);
      }
      let data;
      if (!isPublicAccess) {
        data = await customStylesService.getForAppViewerEditor(false);
      } else {
        data = await customStylesService.getForPublicApp(slug);
      }
      styleTag.innerHTML = data?.css || null;
    } catch (error) {
      console.log('Failed to fetch custom styles:', error);
    }
  };

  useEffect(() => {
    if (pageSwitchInProgress && !moduleMode) {
      const currentPageEvents = events.filter((event) => event.target === 'page' && event.sourceId === currentPageId);
      setPageSwitchInProgress(false);
      setTimeout(() => {
        handleEvent('onPageLoad', currentPageEvents, {});
      }, 0);
    }
  }, [pageSwitchInProgress, currentPageId, moduleMode]);

  useEffect(() => {
    const subscription = authenticationService.currentSession
      .pipe(
        distinctUntilChanged((prev, curr) => {
          // Instance id is updated after page load, this custom comparison avoids instance_id in the comparison and prevent loadApplication from being called multiple times
          const clonedPrevState = { ...prev };
          const clonedCurrState = { ...curr };
          delete clonedPrevState.instance_id;
          delete clonedCurrState.instance_id;
          return JSON.stringify(clonedCurrState) === JSON.stringify(clonedPrevState);
        })
      )
      .subscribe(async (currentSession) => {
        setCurrentSession({
          authentication_failed: currentSession.authentication_failed,
          load_app: currentSession.load_app,
          currentUser: currentSession.current_user,
          role: currentSession.role,
          ssoUserInfo: currentSession?.current_user?.sso_user_info,
          groups: currentSession?.group_permissions
            ? ['all_users', ...currentSession.group_permissions.map((group) => group.name)]
            : ['all_users'],
        });
      });

    return () => {
      subscription && subscription.unsubscribe();
    };
  }, [moduleMode]);

  useEffect(() => {
    const exposedTheme =
      appMode && appMode !== 'auto' ? appMode : localStorage.getItem('darkMode') === 'true' ? 'dark' : 'light';
    setResolvedGlobals('theme', { name: exposedTheme }, moduleId);
  }, [appMode, darkMode, moduleId]);

  useEffect(() => {
    if (!currentSession) {
      return;
    }
    let appDataPromise;
    const queryParams = moduleMode ? {} : getPreviewQueryParams();
    const isPublicAccess = moduleMode
      ? false
      : (currentSession?.load_app && currentSession?.authentication_failed) ||
        (!queryParams.version && mode !== 'edit');
    const isPreviewForVersion = (mode !== 'edit' && queryParams.version) || isPublicAccess;

    if (moduleMode) {
      const moduleDefinition = getModuleDefinition(appId);
      if (moduleDefinition) {
        // clean up the module definition from the store
        deleteModuleDefinition(appId);
        appDataPromise = Promise.resolve(moduleDefinition);
      } else {
        appDataPromise = appService.fetchApp(appId);
      }
    } else {
<<<<<<< HEAD
      appDataPromise = isPreviewForVersion
        ? appVersionService.getAppVersionData(appId, versionId, mode)
        : appService.fetchApp(appId);
=======
      if (isPublicAccess) {
        appDataPromise = appService.fetchAppBySlug(slug);
      } else {
        appDataPromise = isPreviewForVersion
          ? appVersionService.getAppVersionData(appId, versionId)
          : appService.fetchApp(appId);
      }
>>>>>>> 91a78c5e
    }

    // const appDataPromise = appService.fetchApp(appId);
    appDataPromise
      .then(async (result) => {
        let appData = { ...result };
        let editorEnvironment = result.editorEnvironment;
        if (isPreviewForVersion) {
          const rawDataQueries = appData?.data_queries;
          const rawEditingVersionDataQueries = appData?.editing_version?.data_queries;
          appData = convertAllKeysToSnakeCase(appData);

          appData.data_queries = rawDataQueries;
          if (appData.editing_version && rawEditingVersionDataQueries) {
            appData.editing_version.data_queries = rawEditingVersionDataQueries;
          }

          editorEnvironment = {
            id: environmentId,
            name: queryParams.env,
          };
        }

        let constantsResp;
        if (mode !== 'edit') {
          try {
            const queryParams = { slug: slug };
            const viewerEnvironment = await appEnvironmentService.getEnvironment(environmentId, queryParams);
            editorEnvironment = {
              id: viewerEnvironment?.environment?.id,
              name: viewerEnvironment?.environment?.name,
            };
            constantsResp =
              isPublicAccess && appData.is_public
                ? await orgEnvironmentConstantService.getConstantsFromPublicApp(
                    slug,
                    viewerEnvironment?.environment?.id
                  )
                : await orgEnvironmentConstantService.getConstantsFromApp(slug, viewerEnvironment?.environment?.id);
          } catch (error) {
            console.error('Error fetching viewer environment:', error);
          }
        }

        if (mode === 'edit') {
          constantsResp = await orgEnvironmentConstantService.getConstantsFromEnvironment(editorEnvironment?.id);
        }
        // get the constants for specific environment
        constantsResp.constants = extractEnvironmentConstantsFromConstantsList(
          constantsResp?.constants,
          editorEnvironment?.name
        );

        !moduleMode && setIsPublicAccess(isPublicAccess && mode !== 'edit' && appData.is_public);

        fetchAndInjectCustomStyles(isPublicAccess && mode !== 'edit' && appData.is_public);

        const pages = appData.pages.map((page) => {
          return page;
        });
        const conversation = appData.ai_conversation;
        const docsConversation = appData.ai_conversation_learn;
        if (setConversation && setDocsConversation) {
          setConversation(conversation);
          setDocsConversation(docsConversation);
          // important to control ai inputs
          getCreditBalance();
        }

        let showWalkthrough = true;
        // if app was created from propmt, and no earlier messages are present in the conversation, send the prompt message

        // handles the getappdataby slug api call. Gets the homePageId from the appData.
        const homePageId =
          appData.editing_version?.homePageId || appData.editing_version?.home_page_id || appData.home_page_id;

        appTypeRef.current = appData.type;

        setApp(
          {
            appName: appData.name,
            appId: appData.id,
            slug: appData.slug,
            currentAppEnvironmentId: editorEnvironment.id,
            isMaintenanceOn:
              'is_maintenance_on' in result
                ? result.is_maintenance_on
                : 'isMaintenanceOn' in result
                ? result.isMaintenanceOn
                : false,
            organizationId: appData.organizationId || appData.organization_id,
            homePageId: homePageId,
            isPublic: appData.is_public,
            creationMode: appData.creation_mode,
          },
          moduleId
        );
        if (!moduleMode) {
          setIsEditorFreezed(appData.should_freeze_editor);
          const global_settings = mapKeys(
            appData.editing_version?.global_settings || appData.global_settings,
            (value, key) => camelCase(key)
          );
          if (!global_settings?.theme) {
            global_settings.theme = baseTheme;
          }
          setGlobalSettings(global_settings);
        }
        setPages(pages, moduleId);
        setPageSettings(
          computePageSettings(deepCamelCase(appData?.editing_version?.page_settings ?? appData?.page_settings))
        );

        // set starting page as homepage initially
        let startingPage = appData.pages.find((page) => page.id === homePageId);

        //no access to homepage, set to the next available page
        if (startingPage?.restricted) {
          startingPage = appData.pages.find((page) => !page?.restricted);
        }

        if (initialLoadRef.current && !moduleMode) {
          // if initial load, check if the path has a page handle and set that as the starting page
          const initialLoadPath = location.pathname.split('/').pop();

          const page = appData.pages.find((page) => page.handle === initialLoadPath && !page.isPageGroup);
          if (page) {
            // if page is disabled, and not editing redirect to home page
            const shouldRedirect = page?.restricted || (mode !== 'edit' && page?.disabled);

            if (shouldRedirect) {
              const newUrl = window.location.href.replace(initialLoadPath, startingPage.handle);
              window.history.replaceState(null, null, newUrl);

              if (page?.restricted) {
                toast.error('Access to this page is restricted. Contact admin to know more.', {
                  className: 'text-nowrap w-auto mw-100',
                });
              }
            } else {
              startingPage = page;
            }
          }

          // navigate(`/${getWorkspaceId()}/apps/${slug ?? appId}/${startingPage.handle}`);
        }

        // Add page id and handle to the state on initial load
        const currentState = window.history.state || {};
        const pageInfo = {
          id: startingPage.id,
          handle: startingPage.handle,
        };
        const newState = { ...currentState, ...pageInfo };
        window.history.replaceState(newState, '', window.location.href);

        setCurrentPageHandle(startingPage.handle, moduleId);
        setCurrentPageId(startingPage.id, moduleId);
        setResolvedPageConstants(
          {
            id: startingPage?.id,
            handle: startingPage?.handle,
            name: startingPage?.name,
          },
          moduleId
        );
        setComponentNameIdMapping(moduleId);
        updateEventsField('events', appData.events, moduleId);
        if (!moduleMode) {
          updateFeatureAccess();
          setCurrentVersionId(appData.editing_version?.id || appData.current_version_id);
        }
        setAppHomePageId(homePageId, moduleId);
        if (!moduleMode && appData.modules) {
          setModuleDefinition(appData.modules);
        }

        const queryData =
          isPublicAccess || (mode !== 'edit' && appData.is_public)
            ? appData
            : await dataqueryService.getAll(appData.editing_version?.id || appData.current_version_id);
        const dataQueries = queryData.data_queries || queryData?.editing_version?.data_queries;
        dataQueries.forEach((query) => normalizeQueryTransformationOptions(query));
        setQueries(dataQueries, moduleId);
        if (dataQueries?.length > 0) {
          !moduleMode && setSelectedQuery(dataQueries[0]?.id);
          initialiseResolvedQuery(
            dataQueries.map((query) => query.id),
            moduleId
          );
        }
        const constants = constantsResp?.constants;

        if (constants) {
          const orgConstants = {};
          const orgSecrets = {};
          constants.map((constant) => {
            if (constant.type !== 'Secret') {
              orgConstants[constant.name] = constant.value;
            } else {
              orgSecrets[constant.name] = constant.value;
            }
          });
          setResolvedConstants(orgConstants, moduleId);
          setSecrets(orgSecrets, moduleId);
        }
        setQueryMapping(moduleId);

        setResolvedGlobals('environment', editorEnvironment, moduleId);
        setResolvedGlobals('mode', { value: mode }, moduleId);
        setResolvedGlobals(
          'currentUser',
          {
            ...user,
            groups: currentSession?.groups,
            role: currentSession?.role?.name,
            ssoUserInfo: currentSession?.ssoUserInfo,
            ...(currentSession?.currentUser?.metadata && !isEmpty(currentSession?.currentUser?.metadata)
              ? { metadata: currentSession?.currentUser?.metadata }
              : {}),
          },
          moduleId
        );
        setResolvedGlobals('urlparams', JSON.parse(JSON.stringify(queryString.parse(location?.search))), moduleId);
        initDependencyGraph(moduleId);
        setCurrentMode(mode, moduleId); // TODO: set mode based on the slug/appDef
        if (
          !moduleMode &&
          state.ai &&
          state?.prompt &&
          initialLoadRef.current &&
          (conversation?.aiConversationMessages || []).length === 0
        ) {
          setSelectedSidebarItem('tooljetai');
          toggleLeftSidebar('true');
          sendMessage(state.prompt);
          setConversationZeroState(true);
          showWalkthrough = false;
        }
        // fetchDataSources(appData.editing_version.id, editorEnvironment.id);
        if (!isPublicAccess && !moduleMode) {
          const envFromQueryParams = mode === 'view' && new URLSearchParams(location?.search)?.get('env');
          useStore.getState().init(appData.editing_version?.id || appData.current_version_id, envFromQueryParams);
          fetchGlobalDataSources(
            appData.organization_id,
            appData.editing_version?.id || appData.current_version_id,
            editorEnvironment.id
          );
        }
        if (!moduleMode) {
          useStore.getState().updateEditingVersion(appData.editing_version?.id || appData.current_version_id); //check if this is needed
          updateReleasedVersionId(appData.current_version_id);
        }

        setEditorLoading(false, moduleId);
        initialLoadRef.current = false;
        // only show if app is not created from prompt
        if (showWalkthrough && !moduleMode) initEditorWalkThrough();
        !moduleMode && checkAndSetTrueBuildSuggestionsFlag();
        return () => {
          document.title = retrieveWhiteLabelText();
        };
      })
      .catch((error) => {
        if (moduleMode) {
          setEditorLoading(false, moduleId);
          toast.error('Error fetching module data');
        }
      });
  }, [setApp, setEditorLoading, currentSession]);

  useEffect(() => {
    if (isComponentLayoutReady) {
      runOnLoadQueries(moduleId).then(() => {
        let startingPage = pages.find((page) => page.id === currentPageId);
        const currentPageEvents = events.filter(
          (event) => event.target === 'page' && event.sourceId === startingPage.id
        );
        handleEvent('onPageLoad', currentPageEvents, {});
      });
    }
  }, [isComponentLayoutReady, moduleId]);

  useEffect(() => {
    if (moduleId) return;
    fetchAndSetWindowTitle({
      page: pageTitles.EDITOR,
      appName: app.appName,
      mode: mode,
      isReleased: isReleasedVersionId,
      licenseStatus: licenseStatus,
    });
  }, [app.appName, isReleasedVersionId, licenseStatus, mode, moduleId]);

  useEffect(() => {
    if (!themeAccess) return;
    const root = document.documentElement;
    const brandColors = selectedTheme?.definition?.brand?.colors || {};
    Object.keys(brandColors).forEach((colorType) => {
      const color = brandColors[colorType][darkMode ? 'dark' : 'light'];
      root.style.setProperty(`--${colorType}-brand`, `${color}`);
    });
  }, [darkMode, selectedTheme, themeAccess]);

  useEffect(() => {
    if (moduleMode) return;
    const exposedTheme =
      appMode && appMode !== 'auto' ? appMode : localStorage.getItem('darkMode') === 'true' ? 'dark' : 'light';
    const isEnvChanged =
      selectedEnvironment?.id && previousEnvironmentId && previousEnvironmentId != selectedEnvironment?.id;
    const isVersionChanged = currentVersionId && previousVersion && currentVersionId != previousVersion;

    if (isEnvChanged || isVersionChanged) {
      setEditorLoading(true, moduleId);
      clearSelectedComponents();
      if (isEnvChanged) {
        setEnvironmentLoadingState('loading');
      }
<<<<<<< HEAD
      appVersionService.getAppVersionData(appId, selectedVersion?.id, mode).then(async (appData) => {
        cleanUpStore();
=======
      appVersionService.getAppVersionData(appId, selectedVersion?.id).then(async (appData) => {
        cleanUpStore(false);
>>>>>>> 91a78c5e
        const { should_freeze_editor } = appData;
        setIsEditorFreezed(should_freeze_editor);

        resetExposedValues(moduleId, { resetConstants: isEnvChanged });
        resetUndoRedoStack();
        const pages = appData.pages.map((page) => page);
        setSelectedQuery(null);
        setPreviewData(null);
        setApp({
          appName: appData.name,
          appId: appData.id,
          slug: appData.slug,
          creationMode: appData.creationMode,
          isMaintenanceOn:
            'is_maintenance_on' in appData
              ? appData.is_maintenance_on
              : 'isMaintenanceOn' in appData
              ? appData.isMaintenanceOn
              : false,
          organizationId: appData.organizationId || appData.organization_id,
          homePageId: appData.editing_version.homePageId,
          isPublic: appData.isPublic,
        });

        setGlobalSettings(
          mapKeys(appData.editing_version?.globalSettings || appData.globalSettings, (value, key) => camelCase(key))
        );

        setPages(pages, moduleId);
        let startingPage = appData.pages.find(
          (page) => page.id === appData.editing_version.home_page_id || appData.editing_version.homePageId
        );
        setCurrentPageId(startingPage.id, moduleId);
        setComponentNameIdMapping(moduleId);
        updateEventsField('events', appData.events, moduleId);
        // const queryData = await dataqueryService.getAll(currentVersionId);

        if (isEnvChanged) {
          setEnvironmentLoadingState('completed');

          const envConstResp = await orgEnvironmentConstantService.getConstantsFromEnvironment(selectedEnvironment.id);
          const { constants } = envConstResp;
          const orgConstants = {};
          const orgSecrets = {};
          constants.map((constant) => {
            if (constant.type !== 'Secret') {
              orgConstants[constant.name] = constant.value;
            } else {
              orgSecrets[constant.name] = constant.value;
            }
          });
          // fetchDataSources(currentVersionId, selectedEnvironment.id);
          fetchGlobalDataSources(app.organizationId, currentVersionId, selectedEnvironment.id);
          setResolvedConstants(orgConstants);
          setSecrets(orgSecrets);
        }

        const queryData = await dataqueryService.getAll(currentVersionId, mode);
        const dataQueries = queryData.data_queries;
        dataQueries.forEach((query) => normalizeQueryTransformationOptions(query));
        setQueries(dataQueries, moduleId);
        if (dataQueries?.length > 0) {
          setSelectedQuery(dataQueries[0]?.id);
          initialiseResolvedQuery(dataQueries.map((query) => query.id));
        }

        try {
          const exposedTheme =
            appMode && appMode !== 'auto' ? appMode : localStorage.getItem('darkMode') === 'true' ? 'dark' : 'light';
          setResolvedGlobals('theme', { name: exposedTheme });
        } catch (error) {
          console.log('error', error);
        }

        setResolvedGlobals('urlparams', JSON.parse(JSON.stringify(queryString.parse(location?.search))));
        setResolvedGlobals('environment', { id: selectedEnvironment?.id, name: selectedEnvironment?.name });
        setResolvedGlobals('mode', { value: mode });
        setResolvedGlobals('currentUser', {
          ...user,
          groups: currentSession?.groups,
          role: currentSession?.role?.name,
          ssoUserInfo: currentSession?.ssoUserInfo,
          ...(currentSession?.currentUser?.metadata && !isEmpty(currentSession?.currentUser?.metadata)
            ? { metadata: currentSession?.currentUser?.metadata }
            : {}),
        });

        setQueryMapping(moduleId);
        initDependencyGraph(moduleId);
        setEditorLoading(false, moduleId);
      });
    }
  }, [selectedEnvironment?.id, currentVersionId, moduleMode, moduleId]);

  useEffect(() => {
    if (moduleMode) return;
    if (mode === 'edit') {
      requestIdleCallback(
        () => {
          appsService.getAll(0, '', '', 'module').then((data) => {
            setModulesIsLoading(false);
            setModulesList(data.apps);
          });
        },
        { timeout: 2000 }
      ); // Adding a timeout of 2 seconds as fallback
    }
  }, [setModulesIsLoading, setModulesList, mode, moduleMode]);

  return appTypeRef.current;
};

export default useAppData;<|MERGE_RESOLUTION|>--- conflicted
+++ resolved
@@ -248,19 +248,13 @@
         appDataPromise = appService.fetchApp(appId);
       }
     } else {
-<<<<<<< HEAD
-      appDataPromise = isPreviewForVersion
-        ? appVersionService.getAppVersionData(appId, versionId, mode)
-        : appService.fetchApp(appId);
-=======
       if (isPublicAccess) {
         appDataPromise = appService.fetchAppBySlug(slug);
       } else {
         appDataPromise = isPreviewForVersion
-          ? appVersionService.getAppVersionData(appId, versionId)
+          ? appVersionService.getAppVersionData(appId, versionId, mode)
           : appService.fetchApp(appId);
       }
->>>>>>> 91a78c5e
     }
 
     // const appDataPromise = appService.fetchApp(appId);
@@ -579,13 +573,8 @@
       if (isEnvChanged) {
         setEnvironmentLoadingState('loading');
       }
-<<<<<<< HEAD
       appVersionService.getAppVersionData(appId, selectedVersion?.id, mode).then(async (appData) => {
-        cleanUpStore();
-=======
-      appVersionService.getAppVersionData(appId, selectedVersion?.id).then(async (appData) => {
         cleanUpStore(false);
->>>>>>> 91a78c5e
         const { should_freeze_editor } = appData;
         setIsEditorFreezed(should_freeze_editor);
 
