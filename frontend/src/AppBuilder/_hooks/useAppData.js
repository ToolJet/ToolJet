import { useEffect, useRef, useState } from 'react';
import {
  appEnvironmentService,
  appService,
  appVersionService,
  dataqueryService,
  datasourceService,
  orgEnvironmentConstantService,
  authenticationService,
  orgEnvironmentVariableService,
  customStylesService,
} from '@/_services';
import useStore from '@/AppBuilder/_stores/store';
import { useEnvironmentsAndVersionsStore } from '@/_stores/environmentsAndVersionsStore';
import { camelCase, cloneDeep, isEmpty, kebabCase, mapKeys, rest } from 'lodash';
import { usePrevious } from '@dnd-kit/utilities';
import { deepCamelCase } from '@/_helpers/appUtils';
import { useEventActions } from '../_stores/slices/eventsSlice';
import useRouter from '@/_hooks/use-router';
import { extractEnvironmentConstantsFromConstantsList, navigate } from '../_utils/misc';
import { getWorkspaceId } from '@/_helpers/utils';
import { shallow } from 'zustand/shallow';
import { fetchAndSetWindowTitle, pageTitles, retrieveWhiteLabelText } from '@white-label/whiteLabelling';
import { initEditorWalkThrough } from '@/AppBuilder/_helpers/createWalkThrough';
import queryString from 'query-string';
import { distinctUntilChanged } from 'rxjs';
import { baseTheme, convertAllKeysToSnakeCase } from '../_stores/utils';
import { getPreviewQueryParams } from '@/_helpers/routes';
import { useLocation, useMatch, useParams } from 'react-router-dom';
import useThemeAccess from './useThemeAccess';
import { handleError } from '@/_helpers/handleAppAccess';
import toast from 'react-hot-toast';

/**
 * this is to normalize the query transformation options to match the expected schema. Takes care of corrupted data.
 * This will get redundanted once api response for appdata is made uniform across all the endpoints.
 **/
const normalizeQueryTransformationOptions = (query) => {
  if (query?.options) {
    if (query.options.enable_transformation) {
      const enableTransformation = query.options.enable_transformation;
      delete query.options.enable_transformation;
      if (!query.options.enableTransformation) {
        query.options.enableTransformation = enableTransformation;
      }
    }

    if (query.options.transformation_language) {
      const transformationLanguage = query.options.transformation_language;
      delete query.options.transformation_language;
      if (!query.options.transformationLanguage) {
        query.options.transformationLanguage = transformationLanguage;
      }
    }
  }
  return query;
};

const useAppData = (appId, moduleId, darkMode, mode = 'edit', { environmentId, versionId } = {}) => {
  const { state } = useLocation();
  const [currentSession, setCurrentSession] = useState();
  const setEditorLoading = useStore((state) => state.setEditorLoading);
  const setApp = useStore((state) => state.setApp);
  const app = useStore((state) => state.app);
  const user = useStore((state) => state.user);
  const setCurrentVersionId = useStore((state) => state.setCurrentVersionId);
  const currentVersionId = useStore((state) => state.currentVersionId);
  const setPages = useStore((state) => state.setPages);
  const setPageSettings = useStore((state) => state.setPageSettings);
  const setQueries = useStore((state) => state.dataQuery.setQueries);
  const setSelectedQuery = useStore((state) => state.queryPanel.setSelectedQuery);
  const setComponentNameIdMapping = useStore((state) => state.setComponentNameIdMapping);
  const initDependencyGraph = useStore((state) => state.initDependencyGraph);
  const setCurrentPageId = useStore((state) => state.setCurrentPageId);
  const updateEventsField = useEventActions().updateEventsField;
  const setCurrentMode = useStore((state) => state.setCurrentMode);
  const setAppHomePageId = useStore((state) => state.setAppHomePageId);
  const setPreviewData = useStore((state) => state.queryPanel.setPreviewData);
  // const fetchDataSources = useStore((state) => state.fetchDataSources);
  const fetchGlobalDataSources = useStore((state) => state.fetchGlobalDataSources);
  const previousVersion = usePrevious(currentVersionId);
  const events = useStore((state) => state.eventsSlice.module[moduleId].events);
  const pages = useStore((state) => state.modules[moduleId].pages);
  const currentPageId = useStore((state) => state.currentPageId);
  const setResolvedConstants = useStore((state) => state.setResolvedConstants);
  const setSecrets = useStore((state) => state.setSecrets);
  const setQueryMapping = useStore((state) => state.setQueryMapping);
  const setResolvedGlobals = useStore((state) => state.setResolvedGlobals);
  const setResolvedPageConstants = useStore((state) => state.setResolvedPageConstants);
  const updateFeatureAccess = useStore((state) => state.updateFeatureAccess);
  const computePageSettings = useStore((state) => state.computePageSettings);
  const setGlobalSettings = useStore((state) => state.setGlobalSettings);
  const runOnLoadQueries = useStore((state) => state.dataQuery.runOnLoadQueries);
  const handleEvent = useStore((state) => state.eventsSlice.handleEvent);
  const clearSelectedComponents = useStore((state) => state.clearSelectedComponents);
  const setCurrentPageHandle = useStore((state) => state.setCurrentPageHandle);
  const initialiseResolvedQuery = useStore((state) => state.initialiseResolvedQuery);
  const resetExposedValues = useStore((state) => state.resetExposedValues);
  const setEnvironmentLoadingState = useStore((state) => state.setEnvironmentLoadingState);
  const updateReleasedVersionId = useStore((state) => state.updateReleasedVersionId);
  const resetUndoRedoStack = useStore((state) => state.resetUndoRedoStack);
  const checkAndSetTrueBuildSuggestionsFlag = useStore((state) => state.checkAndSetTrueBuildSuggestionsFlag);
  const cleanUpStore = useStore((state) => state.cleanUpStore);
  const selectedEnvironment = useStore((state) => state.selectedEnvironment);
  const setIsEditorFreezed = useStore((state) => state.setIsEditorFreezed);
  const appMode = useStore((state) => state.globalSettings.appMode);
  const selectedTheme = useStore((state) => state.globalSettings.theme);
  const previousEnvironmentId = usePrevious(selectedEnvironment?.id);
  const isComponentLayoutReady = useStore((state) => state.isComponentLayoutReady, shallow);
  const pageSwitchInProgress = useStore((state) => state.pageSwitchInProgress);
  const setPageSwitchInProgress = useStore((state) => state.setPageSwitchInProgress);
  const selectedVersion = useStore((state) => state.selectedVersion);
  const setIsPublicAccess = useStore((state) => state.setIsPublicAccess);
  const themeAccess = useThemeAccess();
  const themeChanged = useStore((state) => state.themeChanged);
  const detectThemeChange = useStore((state) => state.detectThemeChange);
  const setConversation = useStore((state) => state.ai?.setConversation);
  const setDocsConversation = useStore((state) => state.ai?.setDocsConversation);
  const setConversationZeroState = useStore((state) => state.ai?.setConversationZeroState);
  const sendMessage = useStore((state) => state.ai?.sendMessage);
  const getCreditBalance = useStore((state) => state.ai?.getCreditBalance);
  const setSelectedSidebarItem = useStore((state) => state.setSelectedSidebarItem);
  const toggleLeftSidebar = useStore((state) => state.toggleLeftSidebar);
  const pathParams = useParams();
  const slug = pathParams?.slug;


  const match = useMatch('/applications/:slug/:pageHandle');

  const location = useRouter().location;

  const initialLoadRef = useRef(true);

  const fetchAndInjectCustomStyles = async (isPublicAccess = false) => {
    try {
      const head = document.head || document.getElementsByTagName('head')[0];
      let styleTag = document.getElementById('workspace-custom-css');
      if (!styleTag) {
        // If it doesn't exist, create a new style tag and append it to the head
        styleTag = document.createElement('style');
        styleTag.type = 'text/css';
        styleTag.id = 'workspace-custom-css';
        head.appendChild(styleTag);
      }
      let data;
      if (!isPublicAccess) {
        data = await customStylesService.getForAppViewerEditor(false);
      } else {
        data = await customStylesService.getForPublicApp(slug);
      }
      styleTag.innerHTML = data?.css || null;
    } catch (error) {
      console.log('Failed to fetch custom styles:', error);
    }
  };

  useEffect(() => {
    if (pageSwitchInProgress) {
      const currentPageEvents = events.filter((event) => event.target === 'page' && event.sourceId === currentPageId);
      setPageSwitchInProgress(false);
      setTimeout(() => {
        handleEvent('onPageLoad', currentPageEvents, {});
      }, 0);
    }
  }, [pageSwitchInProgress, currentPageId]);

  useEffect(() => {
    const subscription = authenticationService.currentSession
      .pipe(
        distinctUntilChanged((prev, curr) => {
          // Instance id is updated after page load, this custom comparison avoids instance_id in the comparison and prevent loadApplication from being called multiple times
          const clonedPrevState = { ...prev };
          const clonedCurrState = { ...curr };
          delete clonedPrevState.instance_id;
          delete clonedCurrState.instance_id;
          return JSON.stringify(clonedCurrState) === JSON.stringify(clonedPrevState);
        })
      )
      .subscribe(async (currentSession) => {
        setCurrentSession({
          authentication_failed: currentSession.authentication_failed,
          load_app: currentSession.load_app,
          currentUser: currentSession.current_user,
          role: currentSession.role,
          ssoUserInfo: currentSession?.current_user?.sso_user_info,
          groups: currentSession?.group_permissions
            ? ['all_users', ...currentSession.group_permissions.map((group) => group.name)]
            : ['all_users'],
        });
      });

    return () => {
      subscription && subscription.unsubscribe();
    };
  }, []);

  useEffect(() => {
    const exposedTheme =
      appMode && appMode !== 'auto' ? appMode : localStorage.getItem('darkMode') === 'true' ? 'dark' : 'light';
    setResolvedGlobals('theme', { name: exposedTheme });
  }, [appMode, darkMode]);

  useEffect(() => {
    if (!currentSession) {
      return;
    }
    const queryParams = getPreviewQueryParams();
    const isPublicAccess =
      (currentSession?.load_app && currentSession?.authentication_failed) || (!queryParams.version && mode !== 'edit');
    const isPreviewForVersion = (mode !== 'edit' && queryParams.version) || isPublicAccess;
    let appDataPromise;
    if (isPublicAccess) {
      appDataPromise = appService.fetchAppBySlug(slug);
    } else {
      appDataPromise = isPreviewForVersion
        ? appVersionService.getAppVersionData(appId, versionId)
        : appService.fetchApp(appId);
    }

    // const appDataPromise = appService.fetchApp(appId);
    appDataPromise.then(async (result) => {
      let appData = { ...result };
      let editorEnvironment = result.editorEnvironment;
      if (isPreviewForVersion) {
        const rawDataQueries = appData?.data_queries;
        const rawEditingVersionDataQueries = appData?.editing_version?.data_queries;
        appData = convertAllKeysToSnakeCase(appData);

        appData.data_queries = rawDataQueries;
        if (appData.editing_version && rawEditingVersionDataQueries) {
          appData.editing_version.data_queries = rawEditingVersionDataQueries;
        }

        editorEnvironment = {
          id: environmentId,
          name: queryParams.env,
        };
      }

      let constantsResp;
      if (mode !== 'edit') {
        try {
          const queryParams = { slug: slug };
          const viewerEnvironment = await appEnvironmentService.getEnvironment(environmentId, queryParams);
          editorEnvironment = {
            id: viewerEnvironment?.environment?.id,
            name: viewerEnvironment?.environment?.name,
          };
          constantsResp =
            isPublicAccess && appData.is_public
              ? await orgEnvironmentConstantService.getConstantsFromPublicApp(slug, viewerEnvironment?.environment?.id)
              : await orgEnvironmentConstantService.getConstantsFromApp(slug, viewerEnvironment?.environment?.id);
        } catch (error) {
          console.error('Error fetching viewer environment:', error);
        }
      }

      if (mode === 'edit') {
        constantsResp = await orgEnvironmentConstantService.getConstantsFromEnvironment(editorEnvironment?.id);
      }
      // get the constants for specific environment
      constantsResp.constants = extractEnvironmentConstantsFromConstantsList(
        constantsResp?.constants,
        editorEnvironment?.name
      );

      setIsPublicAccess(isPublicAccess && mode !== 'edit' && appData.is_public);

      fetchAndInjectCustomStyles(isPublicAccess && mode !== 'edit' && appData.is_public);

      const pages = appData.pages.map((page) => {
        return page;
      });
      const conversation = appData.ai_conversation;
      const docsConversation = appData.ai_conversation_learn;
      if (setConversation && setDocsConversation) {
        setConversation(conversation);
        setDocsConversation(docsConversation);
        // important to control ai inputs
        getCreditBalance();
      }

      let showWalkthrough = true;
      // if app was created from propmt, and no earlier messages are present in the conversation, send the prompt message

      // handles the getappdataby slug api call. Gets the homePageId from the appData.
      const homePageId =
        appData.editing_version?.homePageId || appData.editing_version?.home_page_id || appData.home_page_id;

      setApp({
        appName: appData.name,
        appId: appData.id,
        slug: appData.slug,
        currentAppEnvironmentId: editorEnvironment.id,
        isMaintenanceOn:
          'is_maintenance_on' in result
            ? result.is_maintenance_on
            : 'isMaintenanceOn' in result
            ? result.isMaintenanceOn
            : false,
        organizationId: appData.organizationId || appData.organization_id,
        homePageId: homePageId,
        isPublic: appData.is_public,
        creationMode: appData.creation_mode,
      });
      setIsEditorFreezed(appData.should_freeze_editor);
      const global_settings = mapKeys(
        appData.editing_version?.global_settings || appData.global_settings,
        (value, key) => camelCase(key)
      );
      if (!global_settings?.theme) {
        global_settings.theme = baseTheme;
      }
      setGlobalSettings(global_settings);
      setPages(pages, moduleId);
      setPageSettings(
        computePageSettings(deepCamelCase(appData?.editing_version?.page_settings ?? appData?.page_settings))
      );

      // set starting page as homepage initially
      let startingPage = appData.pages.find((page) => page.id === homePageId);

      //no access to homepage, set to the next available page
      if (startingPage?.restricted) {
        startingPage = appData.pages.find((page) => !page?.restricted);
      }

      if (initialLoadRef.current) {
        // if initial load, check if the path has a page handle and set that as the starting page
        const initialLoadPath = location.pathname.split('/').pop();

        const page = appData.pages.find((page) => page.handle === initialLoadPath && !page.isPageGroup);
        if (page) {
          // if page is disabled, and not editing redirect to home page
          const shouldRedirect = page?.restricted || (mode !== 'edit' && page?.disabled);

          if (shouldRedirect) {
            const newUrl = window.location.href.replace(initialLoadPath, startingPage.handle);
            window.history.replaceState(null, null, newUrl);

            if (page?.restricted) {
              toast.error('Access to this page is restricted. Contact admin to know more.', {
                className: 'text-nowrap w-auto mw-100',
              });
            }
          } else {
            startingPage = page;
          }
        }

        // navigate(`/${getWorkspaceId()}/apps/${slug ?? appId}/${startingPage.handle}`);
      }

      // Add page id and handle to the state on initial load
      const currentState = window.history.state || {};
      const pageInfo = {
        id: startingPage.id,
        handle: startingPage.handle,
      };
      const newState = { ...currentState, ...pageInfo };
      window.history.replaceState(newState, '', window.location.href);

      setCurrentPageHandle(startingPage.handle);
      updateFeatureAccess();
      setCurrentPageId(startingPage.id, moduleId);
      setResolvedPageConstants({
        id: startingPage?.id,
        handle: startingPage?.handle,
        name: startingPage?.name,
      });
      setComponentNameIdMapping(moduleId);
      updateEventsField('events', appData.events);
      setCurrentVersionId(appData.editing_version?.id || appData.current_version_id);
      setAppHomePageId(homePageId);

      const queryData =
        isPublicAccess || (mode !== 'edit' && appData.is_public)
          ? appData
          : await dataqueryService.getAll(appData.editing_version?.id || appData.current_version_id);
      const dataQueries = queryData.data_queries || queryData?.editing_version?.data_queries;
      dataQueries.forEach((query) => normalizeQueryTransformationOptions(query));
      setQueries(dataQueries);
      if (dataQueries?.length > 0) {
        setSelectedQuery(dataQueries[0]?.id);
        initialiseResolvedQuery(dataQueries.map((query) => query.id));
      }
      const constants = constantsResp?.constants;

      if (constants) {
        const orgConstants = {};
        const orgSecrets = {};
        constants.map((constant) => {
          if (constant.type !== 'Secret') {
            orgConstants[constant.name] = constant.value;
          } else {
            orgSecrets[constant.name] = constant.value;
          }
        });
        setResolvedConstants(orgConstants);
        setSecrets(orgSecrets);
      }
      setQueryMapping(moduleId);

      setResolvedGlobals('environment', editorEnvironment);
      setResolvedGlobals('mode', { value: mode });
      setResolvedGlobals('currentUser', {
        ...user,
        groups: currentSession?.groups,
        role: currentSession?.role?.name,
        ssoUserInfo: currentSession?.ssoUserInfo,
        ...(currentSession?.currentUser?.metadata && !isEmpty(currentSession?.currentUser?.metadata)
          ? { metadata: currentSession?.currentUser?.metadata }
          : {}),
      });
      setResolvedGlobals('urlparams', JSON.parse(JSON.stringify(queryString.parse(location?.search))));
      initDependencyGraph(moduleId);
      setCurrentMode(mode); // TODO: set mode based on the slug/appDef
      if (
        state.ai &&
        state?.prompt &&
        initialLoadRef.current &&
        (conversation?.aiConversationMessages || []).length === 0
      ) {
        setSelectedSidebarItem('tooljetai');
        toggleLeftSidebar('true');
        sendMessage(state.prompt);
        setConversationZeroState(true);
        showWalkthrough = false;
      }
      // fetchDataSources(appData.editing_version.id, editorEnvironment.id);
      if (!isPublicAccess) {
        const envFromQueryParams = mode === 'view' && new URLSearchParams(location?.search)?.get('env');
        useStore.getState().init(appData.editing_version?.id || appData.current_version_id, envFromQueryParams);
        fetchGlobalDataSources(
          appData.organization_id,
          appData.editing_version?.id || appData.current_version_id,
          editorEnvironment.id
        );
      }
      useStore.getState().updateEditingVersion(appData.editing_version?.id || appData.current_version_id); //check if this is needed
      updateReleasedVersionId(appData.current_version_id);

      setEditorLoading(false);
      initialLoadRef.current = false;
      // only show if app is not created from prompt
      if (showWalkthrough) initEditorWalkThrough();
      checkAndSetTrueBuildSuggestionsFlag();
      return () => {
        document.title = retrieveWhiteLabelText();
      };
    });
  }, [setApp, setEditorLoading, currentSession]);

  useEffect(() => {
    if (isComponentLayoutReady) {
      runOnLoadQueries().then(() => {
        let startingPage = pages.find((page) => page.id === currentPageId);
        const currentPageEvents = events.filter(
          (event) => event.target === 'page' && event.sourceId === startingPage.id
        );
        handleEvent('onPageLoad', currentPageEvents, {});
      });
    }
  }, [isComponentLayoutReady]);

  useEffect(() => {
    fetchAndSetWindowTitle({ page: pageTitles.EDITOR, appName: app.appName });
  }, [app.appName]);

  useEffect(() => {
    const root = document.documentElement;
    const themeObj = !themeAccess ? baseTheme?.definition : selectedTheme?.definition || {};
    Object.keys(themeObj).forEach((category) => {
      const categoryObj = themeObj[category];
      Object.keys(categoryObj).forEach((property) => {
        const propertyObj = categoryObj[property];
        Object.keys(propertyObj).forEach((type) => {
          const color = propertyObj[type][darkMode ? 'dark' : 'light'];
          root.style.setProperty(`--cc-${type}-${category}`, `${color}`);
<<<<<<< HEAD
          if (type === 'placeholder' && category === 'text') {
            root.style.setProperty(`--cc-default-icon`, `${color}`);
=======
          if (category === 'text' && type === 'placeholder') {
            root.style.setProperty(`--cc-default-icon-light`, `${propertyObj[type]['light']}`);
            root.style.setProperty(`--cc-default-icon-dark`, `${propertyObj[type]['dark']}`);
            root.style.setProperty(`--cc-placeholder-text-light`, `${propertyObj[type]['light']}`);
            root.style.setProperty(`--cc-placeholder-text-dark`, `${propertyObj[type]['dark']}`);
>>>>>>> 63b5c3fd
          }
        });
      });
    });
    detectThemeChange();
  }, [darkMode, selectedTheme, themeAccess]);

  useEffect(() => {
    const exposedTheme =
      appMode && appMode !== 'auto' ? appMode : localStorage.getItem('darkMode') === 'true' ? 'dark' : 'light';
    const isEnvChanged =
      selectedEnvironment?.id && previousEnvironmentId && previousEnvironmentId != selectedEnvironment?.id;
    const isVersionChanged = currentVersionId && previousVersion && currentVersionId != previousVersion;

    if (isEnvChanged || isVersionChanged) {
      setEditorLoading(true);
      clearSelectedComponents();
      if (isEnvChanged) {
        setEnvironmentLoadingState('loading');
      }
      appVersionService.getAppVersionData(appId, selectedVersion?.id).then(async (appData) => {
        cleanUpStore();
        const { should_freeze_editor } = appData;
        setIsEditorFreezed(should_freeze_editor);

        resetExposedValues(moduleId, { resetConstants: isEnvChanged });
        resetUndoRedoStack();
        const pages = appData.pages.map((page) => page);
        setSelectedQuery(null);
        setPreviewData(null);
        setApp({
          appName: appData.name,
          appId: appData.id,
          slug: appData.slug,
          creationMode: appData.creationMode,
          isMaintenanceOn:
            'is_maintenance_on' in appData
              ? appData.is_maintenance_on
              : 'isMaintenanceOn' in appData
              ? appData.isMaintenanceOn
              : false,
          organizationId: appData.organizationId || appData.organization_id,
          homePageId: appData.editing_version.homePageId,
          isPublic: appData.isPublic,
        });

        setGlobalSettings(
          mapKeys(appData.editing_version?.globalSettings || appData.globalSettings, (value, key) => camelCase(key))
        );

        setPages(pages, moduleId);
        let startingPage = appData.pages.find(
          (page) => page.id === appData.editing_version.home_page_id || appData.editing_version.homePageId
        );
        setCurrentPageId(startingPage.id, moduleId);
        setComponentNameIdMapping(moduleId);
        updateEventsField('events', appData.events);
        // const queryData = await dataqueryService.getAll(currentVersionId);

        if (isEnvChanged) {
          setEnvironmentLoadingState('completed');

          const envConstResp = await orgEnvironmentConstantService.getConstantsFromEnvironment(selectedEnvironment.id);
          const { constants } = envConstResp;
          const orgConstants = {};
          const orgSecrets = {};
          constants.map((constant) => {
            if (constant.type !== 'Secret') {
              orgConstants[constant.name] = constant.value;
            } else {
              orgSecrets[constant.name] = constant.value;
            }
          });
          // fetchDataSources(currentVersionId, selectedEnvironment.id);
          fetchGlobalDataSources(app.organizationId, currentVersionId, selectedEnvironment.id);
          setResolvedConstants(orgConstants);
          setSecrets(orgSecrets);
        }

        const queryData = await dataqueryService.getAll(currentVersionId);
        const dataQueries = queryData.data_queries;
        dataQueries.forEach((query) => normalizeQueryTransformationOptions(query));
        setQueries(dataQueries);
        if (dataQueries?.length > 0) {
          setSelectedQuery(dataQueries[0]?.id);
          initialiseResolvedQuery(dataQueries.map((query) => query.id));
        }

        try {
          const exposedTheme =
            appMode && appMode !== 'auto' ? appMode : localStorage.getItem('darkMode') === 'true' ? 'dark' : 'light';
          setResolvedGlobals('theme', { name: exposedTheme });
        } catch (error) {
          console.log('error', error);
        }

        setResolvedGlobals('urlparams', JSON.parse(JSON.stringify(queryString.parse(location?.search))));
        setResolvedGlobals('environment', { id: selectedEnvironment?.id, name: selectedEnvironment?.name });
        setResolvedGlobals('mode', { value: mode });
        setResolvedGlobals('currentUser', {
          ...user,
          groups: currentSession?.groups,
          role: currentSession?.role?.name,
          ssoUserInfo: currentSession?.ssoUserInfo,
          ...(currentSession?.currentUser?.metadata && !isEmpty(currentSession?.currentUser?.metadata)
            ? { metadata: currentSession?.currentUser?.metadata }
            : {}),
        });

        setQueryMapping(moduleId);
        initDependencyGraph(moduleId);
        setEditorLoading(false);
      });
    }
  }, [selectedEnvironment?.id, currentVersionId]);
};

export default useAppData;<|MERGE_RESOLUTION|>--- conflicted
+++ resolved
@@ -477,16 +477,14 @@
         Object.keys(propertyObj).forEach((type) => {
           const color = propertyObj[type][darkMode ? 'dark' : 'light'];
           root.style.setProperty(`--cc-${type}-${category}`, `${color}`);
-<<<<<<< HEAD
           if (type === 'placeholder' && category === 'text') {
             root.style.setProperty(`--cc-default-icon`, `${color}`);
-=======
+          }
           if (category === 'text' && type === 'placeholder') {
             root.style.setProperty(`--cc-default-icon-light`, `${propertyObj[type]['light']}`);
             root.style.setProperty(`--cc-default-icon-dark`, `${propertyObj[type]['dark']}`);
             root.style.setProperty(`--cc-placeholder-text-light`, `${propertyObj[type]['light']}`);
             root.style.setProperty(`--cc-placeholder-text-dark`, `${propertyObj[type]['dark']}`);
->>>>>>> 63b5c3fd
           }
         });
       });
