--- conflicted
+++ resolved
@@ -64,32 +64,21 @@
               isUserInZeroToOneFlow={isUserInZeroToOneFlow}
             />
           </Suspense>
-<<<<<<< HEAD
 
           {isUserInZeroToOneFlow ? (
             <ArtifactPreview darkMode={darkMode} isUserInZeroToOneFlow={isUserInZeroToOneFlow} />
           ) : (
             <>
               {window?.public_config?.ENABLE_MULTIPLAYER_EDITING === 'true' && <RealtimeCursors />}
-
               <DndProvider backend={HTML5Backend}>
-                <AppCanvas appId={appId} />
+                <AppCanvas moduleId={moduleId} appId={appId} switchDarkMode={switchDarkMode} darkMode={darkMode} />
                 <QueryPanel darkMode={darkMode} />
-                <RightSideBar darkMode={darkMode} />
+                <RightSidebarToggle darkMode={darkMode} />
+                {isRightSidebarOpen && <RightSideBar darkMode={darkMode} />}{' '}
               </DndProvider>
               <Popups darkMode={darkMode} />
             </>
           )}
-=======
-          {window?.public_config?.ENABLE_MULTIPLAYER_EDITING === 'true' && <RealtimeCursors />}
-          <DndProvider backend={HTML5Backend}>
-            <AppCanvas moduleId={moduleId} appId={appId} switchDarkMode={switchDarkMode} darkMode={darkMode} />
-            <QueryPanel darkMode={darkMode} />
-            <RightSidebarToggle darkMode={darkMode} />
-            {isRightSidebarOpen && <RightSideBar darkMode={darkMode} />}{' '}
-          </DndProvider>
-          <Popups darkMode={darkMode} />
->>>>>>> abae4dc0
         </ModuleProvider>
       </ErrorBoundary>
     </div>
