import { appsService, appVersionService } from '@/_services';
import { decimalToHex } from '@/Editor/editorConstants';
import toast from 'react-hot-toast';
import DependencyGraph from './DependencyClass';
import { getWorkspaceId } from '@/_helpers/utils';
import { navigate } from '@/AppBuilder/_utils/misc';
import queryString from 'query-string';
import { replaceEntityReferencesWithIds, baseTheme } from '../utils';
import _ from 'lodash';

const initialState = {
  isSaving: false,
  globalSettings: {
    theme: baseTheme,
  },
  pageSwitchInProgress: false,
  isTJDarkMode: localStorage.getItem('darkMode') === 'true',
  isViewer: false,
<<<<<<< HEAD
  isComponentLayoutReady: false,
  appPermission: {
    selectedUsers: [],
    selectedUserGroups: [],
=======
  appStore: {
    modules: {
      canvas: {
        canvasHeight: null,
        app: {},
        isViewer: false,
        isComponentLayoutReady: false,
      },
    },
>>>>>>> 3ce5032b
  },
};

export const createAppSlice = (set, get) => ({
  ...initialState,
  initializeAppSlice: (moduleId) => {
    set(
      (state) => {
        state.appStore.modules[moduleId] = { ...initialState.appStore.modules.canvas };
      },
      false,
      'initializeAppSlice'
    );
  },
  setIsViewer: (isViewer, moduleId = 'canvas') =>
    set(
      (state) => {
        state.appStore.modules[moduleId].isViewer = isViewer;
      },
      false,
      'setIsViewer'
    ),
  setApp: (app, moduleId = 'canvas') =>
    set(
      (state) => {
        state.appStore.modules[moduleId].app = app;
      },
      false,
      'setApp'
    ),
  setAppName: (name, moduleId = 'canvas') =>
    set(
      (state) => {
        state.appStore.modules[moduleId].app.appName = name;
      },
      false,
      'setAppName'
    ),
  setAppHomePageId: (homePageId, moduleId = 'canvas') =>
    set(
      (state) => {
        state.appStore.modules[moduleId].app.homePageId = homePageId;
      },
      false,
      'setAppHomePageId'
    ),
  setIsComponentLayoutReady: (isReady, moduleId = 'canvas') =>
    set(
      (state) => {
        state.appStore.modules[moduleId].isComponentLayoutReady = isReady;
      },
      false,
      'setIsComponentLayoutReady'
    ),
  setCanvasHeight: (canvasHeight, moduleId = 'canvas') =>
    set(
      (state) => {
        state.appStore.modules[moduleId].canvasHeight = canvasHeight;
      },
      false,
      'setCanvasHeight'
    ),
  updateCanvasBottomHeight: (components, moduleId = 'canvas') => {
    const { currentLayout, getCurrentMode, setCanvasHeight } = get();
    const currentMode = getCurrentMode(moduleId);
    const maxHeight = Object.values(components).reduce((max, component) => {
      const layout = component?.layouts?.[currentLayout];
      if (!layout) {
        return max;
      }
      const sum = layout.top + layout.height;
      return Math.max(max, sum);
    }, 0);
    const bottomPadding = currentMode === 'view' ? 100 : 300;
    const frameHeight = currentMode === 'view' ? 45 : 85;
    setCanvasHeight(`max(100vh - ${frameHeight}px, ${maxHeight + bottomPadding}px)`, moduleId);
  },
  setIsAppSaving: (isSaving, moduleId = 'canvas') => {
    set(
      (state) => {
        state.appStore.modules[moduleId].app.isSaving = isSaving;
      },
      false,
      'setIsAppSaving'
    );
  },
  setGlobalSettings: (globalSettings) => set(() => ({ globalSettings }), false, 'setGlobalSettings'),
  toggleAppMaintenance: (moduleId = 'canvas') => {
    const { isMaintenanceOn, appId } = get().appStore.modules[moduleId].app;

    appsService.setMaintenance(appId, !isMaintenanceOn).then(() => {
      set((state) => {
        state.appStore.modules[moduleId].app.isMaintenanceOn = !isMaintenanceOn;
      });
      if (isMaintenanceOn) {
        toast.success('Application is on maintenance.');
      } else {
        toast.success('Application maintenance is completed');
      }
    });
  },
  globalSettingsChanged: async (options, moduleId = 'canvas') => {
    const componentNameIdMapping = get().modules[moduleId].componentNameIdMapping;
    const queryNameIdMapping = get().modules[moduleId].queryNameIdMapping;
    for (const [key, value] of Object.entries(options)) {
      if (value?.[1]?.a == undefined) {
        options[key] = value;
      } else {
        const hexCode = `${value?.[0]}${decimalToHex(value?.[1]?.a)}`;
        options[key] = hexCode;
      }
    }
    // Replace entity references with ids if present
    const newOptions = replaceEntityReferencesWithIds(options, componentNameIdMapping, queryNameIdMapping);
    const { appStore, currentVersionId, currentPageId } = get();
    try {
      const res = await appVersionService.autoSaveApp(
        appStore.modules[moduleId].app.appId,
        currentVersionId,
        { globalSettings: newOptions },
        'global_settings',
        currentPageId,
        'update'
      );
      set((state) => ({ globalSettings: { ...state.globalSettings, ...newOptions } }));
    } catch (error) {
      toast.error('App could not be saved.');
      console.error('Error updating page:', error);
    }
  },
  switchPage: (pageId, handle, queryParams = [], moduleId = 'canvas', isBackOrForward = false) => {
    get().debugger.resetUnreadErrorCount();
    // reset stores
    if (get().pageSwitchInProgress) {
      toast('Please wait, page switch in progress', {
        icon: '⚠️',
      });
      return;
    }
    const {
      setCurrentPageId,
      setComponentNameIdMapping,
      initDependencyGraph,
      setQueryMapping,
      cleanUpStore,
      setResolvedGlobals,
      setResolvedPageConstants,
      setPageSwitchInProgress,
      license,
      modules: {
        canvas: { pages },
      },
      getCurrentMode,
    } = get();
    const isPreview = getCurrentMode(moduleId) !== 'edit';
    //!TODO clear all queued tasks
    cleanUpStore(true);
    setCurrentPageId(pageId, moduleId);
    setComponentNameIdMapping(moduleId);
    setQueryMapping(moduleId);

    const isLicenseValid =
      !_.get(license, 'featureAccess.licenseStatus.isExpired', true) &&
      _.get(license, 'featureAccess.licenseStatus.isLicenseValid', false);

    const appId = get().appStore.modules[moduleId].app.appId;
    const filteredQueryParams = queryParams.filter(([key, value]) => {
      if (!value) return false;
      if (key === 'env' && isLicenseValid) return false;
      return true;
    });

    const queryParamsString = filteredQueryParams.map(([key, value]) => `${key}=${value}`).join('&');
    const slug = get().appStore.modules[moduleId].app.slug;

    if (!isBackOrForward) {
      navigate(
        `/${isPreview ? 'applications' : getWorkspaceId() + '/apps'}/${slug ?? appId}/${handle}?${queryParamsString}`,
        {
          state: {
            isSwitchingPage: true,
            id: pageId,
            handle: handle,
          },
        }
      );
    }

    const newPage = pages.find((p) => p.id === pageId);
    setResolvedPageConstants(
      {
        id: newPage?.id,
        handle: newPage?.handle,
        name: newPage?.name,
      },
      moduleId
    );
    setResolvedGlobals('urlparams', JSON.parse(JSON.stringify(queryString.parse(queryParamsString))));
    initDependencyGraph('canvas');
    setPageSwitchInProgress(true);
  },
  setPageSwitchInProgress: (isInProgress) =>
    set(() => ({ pageSwitchInProgress: isInProgress }), false, 'setPageSwitchInProgress'),

  cleanUpStore: (isPageSwitch = false, moduleId) => {
    const { resetUndoRedoStack, initModules } = get();
    resetUndoRedoStack();
    set((state) => {
      state.modules.canvas.componentNameIdMapping = {};
      state.selectedComponents = [];
      if (isPageSwitch) {
        state.pageSwitchInProgress = false;
      }
      state.containerChildrenMapping = {
        canvas: [],
      };
      // reset dependency graph
      state.dependencyGraph.modules.canvas.graph = new DependencyGraph();
      state.resolvedStore.modules.canvas.components = {};
      state.resolvedStore.modules.canvas.customResolvables = {};
      state.resolvedStore.modules.canvas.exposedValues.components = {};
      state.resolvedStore.modules.canvas.exposedValues.page.variables = {};
      // initModules(moduleId);
    });
  },

  setSlug: (slug, moduleId = 'canvas') => {
    set(
      (state) => {
        state.appStore.modules[moduleId].app.slug = slug;
      },
      false,
      'setSlug'
    );
  },
  setIsPublic: (isPublic, moduleId = 'canvas') => {
    set(
      (state) => {
        state.appStore.modules[moduleId].app.isPublic = isPublic;
      },
      false,
      'setIsPublic'
    );
  },
  getAppId: (moduleId = 'canvas') => {
    return get().appStore.modules[moduleId].app.appId;
  },
  getHomePageId: (moduleId = 'canvas') => {
    return get().appStore.modules[moduleId].app.homePageId;
  },
  updateIsTJDarkMode: (newMode) => set({ isTJDarkMode: newMode }, false, 'updateIsTJDarkMode'),
  setSelectedUserGroups: (groups) =>
    set((state) => {
      state.appPermission.selectedUserGroups = groups;
    }),
  setSelectedUsers: (users) =>
    set((state) => {
      state.appPermission.selectedUsers = users;
    }),
});<|MERGE_RESOLUTION|>--- conflicted
+++ resolved
@@ -16,12 +16,11 @@
   pageSwitchInProgress: false,
   isTJDarkMode: localStorage.getItem('darkMode') === 'true',
   isViewer: false,
-<<<<<<< HEAD
   isComponentLayoutReady: false,
   appPermission: {
     selectedUsers: [],
     selectedUserGroups: [],
-=======
+  },
   appStore: {
     modules: {
       canvas: {
@@ -31,7 +30,6 @@
         isComponentLayoutReady: false,
       },
     },
->>>>>>> 3ce5032b
   },
 };
 
