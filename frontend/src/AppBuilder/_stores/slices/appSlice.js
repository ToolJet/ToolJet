--- conflicted
+++ resolved
@@ -16,10 +16,7 @@
   pageSwitchInProgress: false,
   isTJDarkMode: localStorage.getItem('darkMode') === 'true',
   isViewer: false,
-<<<<<<< HEAD
-  isComponentLayoutReady: false,
   themeChanged: false,
-=======
   appStore: {
     modules: {
       canvas: {
@@ -30,32 +27,20 @@
       },
     },
   },
->>>>>>> f45d9a28
 };
 
 export const createAppSlice = (set, get) => ({
   ...initialState,
-<<<<<<< HEAD
-  setIsViewer: (isViewer) => set(() => ({ isViewer }), false, 'setIsViewer'),
-  setApp: (app) => set(() => ({ app }), false, 'setApp'),
+  initializeAppSlice: (moduleId) => {
+    set(
+      (state) => {
+        state.appStore.modules[moduleId] = { ...initialState.appStore.modules.canvas };
+      },
+      false,
+      'initializeAppSlice'
+    );
+  },
   detectThemeChange: () => set((state) => ({ themeChanged: !state.themeChanged })),
-  setAppName: (name) => set((state) => ({ app: { ...state.app, appName: name } }), false, 'setAppName'),
-  setAppHomePageId: (homePageId) => set((state) => ({ app: { ...state.app, homePageId } }), false, 'setAppHomePageId'),
-  setIsComponentLayoutReady: (isReady) =>
-    set(() => ({ isComponentLayoutReady: isReady }), false, 'setIsComponentLayoutReady'),
-  setCanvasHeight: (canvasHeight) => set({ canvasHeight }, false, 'setCanvasHeight'),
-  updateCanvasBottomHeight: (components) => {
-    const { currentLayout, currentMode, setCanvasHeight } = get();
-=======
-  initializeAppSlice: (moduleId) => {
-    set(
-      (state) => {
-        state.appStore.modules[moduleId] = { ...initialState.appStore.modules.canvas };
-      },
-      false,
-      'initializeAppSlice'
-    );
-  },
   setIsViewer: (isViewer, moduleId = 'canvas') =>
     set(
       (state) => {
@@ -107,7 +92,6 @@
   updateCanvasBottomHeight: (components, moduleId = 'canvas') => {
     const { currentLayout, getCurrentMode, setCanvasHeight } = get();
     const currentMode = getCurrentMode(moduleId);
->>>>>>> f45d9a28
     const maxHeight = Object.values(components).reduce((max, component) => {
       const layout = component?.layouts?.[currentLayout];
       if (!layout) {
