--- conflicted
+++ resolved
@@ -123,12 +123,8 @@
       false,
       'setVariables'
     );
-<<<<<<< HEAD
     get().updateDependencyValues(`variables.${key}`, moduleId);
-=======
-    get().updateDependencyValues(`variables.${key}`);
     get().checkAndSetTrueBuildSuggestionsFlag();
->>>>>>> d7a5e07f
   },
 
   getVariable: (key, moduleId = 'canvas') => {
@@ -171,12 +167,8 @@
       false,
       'setPageVariable'
     );
-<<<<<<< HEAD
     get().updateDependencyValues(`page.variables.${key}`, moduleId);
-=======
-    get().updateDependencyValues(`page.variables.${key}`);
     get().checkAndSetTrueBuildSuggestionsFlag();
->>>>>>> d7a5e07f
   },
 
   getPageVariable: (key, moduleId = 'canvas') => {
