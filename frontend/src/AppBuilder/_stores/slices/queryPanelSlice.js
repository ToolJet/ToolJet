import _, { isEmpty } from 'lodash';
import { resolveReferences, loadPyodide, hasCircularDependency } from '@/_helpers/utils';
import { fetchOAuthToken, fetchOauthTokenForSlackAndGSheet } from '@/AppBuilder/_utils/auth';
import { dataqueryService, workflowExecutionsService } from '@/_services';
import moment from 'moment';
import axios from 'axios';
import { validateMultilineCode } from '@/_helpers/utility';
import { convertMapSet, getQueryVariables } from '@/AppBuilder/_utils/queryPanel';
import { deepClone } from '@/_helpers/utilities/utils.helpers';
import toast from 'react-hot-toast';
const queryManagerPreferences = JSON.parse(localStorage.getItem('queryManagerPreferences')) ?? {};

const initialState = {
  isQueryPaneExpanded: false,
  isDraggingQueryPane: false,
  queryPanelHeight: queryManagerPreferences?.isExpanded ? queryManagerPreferences?.queryPanelHeight : 95 ?? 70,
  selectedQuery: null,
  previewPanelHeight: 0,
  selectedDataSource: null,
  queryToBeRun: null,
  previewLoading: false,
  queryPreviewData: '',
  showCreateQuery: false,
  nameInputFocused: false,
  previewPanelExpanded: false,
  loadingDataQueries: false,
  isPreviewQueryLoading: false,
  queryPanelSearchTem: '',
  showQueryPermissionModal: false,
  targetBtnForMenu: null,
  showQueryHandlerMenu: false,
  showDeleteConfirmation: false,
  renamingQueryId: null,
  deletingQueryId: null,
};

export const createQueryPanelSlice = (set, get) => ({
  queryPanel: {
    ...initialState,
    setQueryPanelSearchTerm: (searchTerm) =>
      set(
        (state) => {
          state.queryPanel.queryPanelSearchTem = searchTerm;
        },
        false,
        'setQueryPanelSearchTerm'
      ),
    setIsDraggingQueryPane: (isDraggingQueryPane) =>
      set(
        (state) => {
          state.queryPanel.isDraggingQueryPane = isDraggingQueryPane;
        },
        false,
        'setIsDraggingQueryPane'
      ),
    setIsQueryPaneExpanded: (isQueryPaneExpanded) =>
      set(
        (state) => {
          state.queryPanel.isQueryPaneExpanded = isQueryPaneExpanded;
        },
        false,
        'setIsQueryPaneExpanded'
      ),
    setQueryPanelHeight: (queryPanelHeight) => {
      const currentQueryPanelHeight = get().queryPanel.queryPanelHeight;
      if (currentQueryPanelHeight === queryPanelHeight) return;
      set(
        (state) => {
          state.queryPanel.queryPanelHeight = queryPanelHeight;
        },
        false,
        'setQueryPanelHeight'
      );
    }, // updateQueryPanelHeight
    setSelectedQuery: (queryId, moduleId = 'canvas') => {
      set((state) => {
        if (queryId === null) {
          state.queryPanel.selectedQuery = null;
          return;
        }
        const query = get().dataQuery.queries.modules[moduleId].find((query) => query.id === queryId);
        state.queryPanel.selectedQuery = query;
        return;
      });
    },
    setIsPreviewQueryLoading: (isPreviewQueryLoading) =>
      set(
        (state) => {
          state.queryPanel.isPreviewQueryLoading = isPreviewQueryLoading;
        },
        false,
        'setIsPreviewQueryLoading'
      ),

    setPreviewPanelHeight: (newHeight) => {
      const currentPreviewPanelHeight = get().queryPanel.previewPanelHeight;
      if (currentPreviewPanelHeight === newHeight) return;
      set(
        (state) => {
          state.queryPanel.previewPanelHeight = newHeight;
        },
        false,
        'setPreviewPanelHeight'
      );
    }, // updatePreviewPanelHeight
    setSelectedDataSource: (dataSource = null) =>
      set(
        (state) => {
          state.queryPanel.selectedDataSource = dataSource;
        },
        false,
        'setSelectedDataSource'
      ),
    setQueryToBeRun: (query) =>
      set(
        (state) => {
          state.queryPanel.queryToBeRun = query;
        },
        false,
        'setQueryToBeRun'
      ),
    setPreviewLoading: (status) =>
      set(
        (state) => {
          state.queryPanel.previewLoading = status;
        },
        false,
        'setPreviewLoading'
      ),
    setPreviewData: (data) =>
      set(
        (state) => {
          state.queryPanel.queryPreviewData = data;
        },
        false,
        'setPreviewData'
      ),
    setShowCreateQuery: (showCreateQuery) =>
      set(
        (state) => {
          state.queryPanel.showCreateQuery = showCreateQuery;
        },
        false,
        'setShowCreateQuery'
      ),
    setNameInputFocused: (nameInputFocused) =>
      set(
        (state) => {
          state.queryPanel.nameInputFocused = nameInputFocused;
        },
        false,
        'setNameInputFocused'
      ),
    setPreviewPanelExpanded: (previewPanelExpanded) =>
      set(
        (state) => {
          state.queryPanel.previewPanelExpanded = previewPanelExpanded;
        },
        false,
        'setPreviewPanelExpanded'
      ),
    setLoadingDataQueries: (loadingDataQueries) =>
      set(
        (state) => {
          state.queryPanel.loadingDataQueries = loadingDataQueries;
        },
        false,
        'setLoadingDataQueries'
      ),

    onQueryConfirmOrCancel: (queryConfirmationData, isConfirm = false, mode = 'edit', moduleId = 'canvas') => {
      const { queryPanel, dataQuery, setResolvedQuery } = get();
      const { runQuery } = queryPanel;
      const { queryConfirmationList } = dataQuery;
      const filtertedQueryConfirmation = queryConfirmationList.filter(
        (query) => query.queryId !== queryConfirmationData.queryId
      );

      set(
        (state) => {
          state.dataQuery.queryConfirmationList = filtertedQueryConfirmation;
        },
        false,
        'removeQueryConfirmationItem'
      );

      isConfirm &&
        runQuery(
          queryConfirmationData.queryId,
          queryConfirmationData.queryName,
          true,
          mode,
          queryConfirmationData.parameters,
          undefined,
          undefined,
          queryConfirmationData.shouldSetPreviewData,
          false,
          moduleId
        );

      !isConfirm &&
        setResolvedQuery(
          queryConfirmationData.queryId,
          {
            isLoading: false,
          },
          moduleId
        );
    },

    runQuery: (
      queryId,
      queryName,
      confirmed = undefined,
      mode = 'edit',
      userSuppliedParameters = {},
      component,
      eventId,
      shouldSetPreviewData = false,
      isOnLoad = false,
      moduleId = 'canvas'
    ) => {
      const {
        eventsSlice,
        dataQuery: dataQuerySlice,
        queryPanel,
        setResolvedQuery,
        appStore,
        selectedEnvironment,
        isPublicAccess,
        currentVersionId,
        currentMode,
      } = get();
      const {
        queryPreviewData,
        setPreviewLoading,
        setPreviewData,
        setPreviewPanelExpanded,
        executeRunPycode,
        runTransformation,
        executeWorkflow,
        executeMultilineJS,
      } = queryPanel;
      const queryUpdatePromise = dataQuerySlice.queryUpdates[queryId];
      if (queryUpdatePromise) {
        setResolvedQuery(queryId, {
          isLoading: true,
        });
        return queryUpdatePromise.then(() =>
          get().queryPanel.runQuery(
            queryId,
            queryName,
            confirmed,
            mode,
            userSuppliedParameters,
            component,
            eventId,
            shouldSetPreviewData,
            isOnLoad,
            moduleId
          )
        );
      }
      //! TODO get this using get() when migrated into slice

      const { onEvent } = eventsSlice;
      const { queryConfirmationList } = dataQuerySlice;

      //for resetting the hints when the query is run for large number of items and also child attributes
      //   const resolveStoreActions = useResolveStore.getState().actions;
      //   resolveStoreActions.resetHintsByKey(`queries.${queryName}`);

      let parameters = userSuppliedParameters;

      const query = dataQuerySlice.queries.modules?.[moduleId].find((query) => query.id === queryId);
      const events = eventsSlice?.module?.[moduleId]?.events || [];
      const queryEvents = events.filter((event) => event.target === 'data_query' && event.sourceId === queryId);
      // const queryEvents = [];

      let dataQuery = {};

      //for viewer we will only get the environment id from the url
      const { currentAppEnvironmentId, environmentId } = appStore.modules[moduleId].app;

      if (shouldSetPreviewData) {
        setPreviewPanelExpanded(true);
        setPreviewLoading(true);
        setResolvedQuery(
          queryId,
          {
            isLoading: true,
          },
          moduleId
        );

        queryPreviewData && setPreviewData('');
      }
      if (query) {
        dataQuery = JSON.parse(JSON.stringify(query));
      } else {
        throw new Error('No query selected');
      }

      if (_.isEmpty(parameters)) {
        parameters = dataQuery.options?.parameters?.reduce(
          (parameters, parameter) => ({
            ...parameters,
            [parameter.name]: resolveReferences(parameter.defaultValue, undefined),
          }),
          {}
        );
      }

      //   const queryState = { ...getCurrentState(), parameters };
      const queryState = { ...get().getAllExposedValues(moduleId), parameters };

      const options = getQueryVariables(dataQuery.options, queryState, {
        components: get().getComponentNameIdMapping(moduleId),
        queries: get().getQueryNameIdMapping(moduleId),
      });
      if (dataQuery.options?.requestConfirmation) {
        const queryConfirmation = {
          queryId,
          queryName,
          shouldSetPreviewData,
          parameters,
        };

        if (!queryConfirmationList.some((query) => queryId === query.queryId) && confirmed === undefined) {
          setPreviewLoading(false);
          set(
            (state) => {
              state.dataQuery.queryConfirmationList = [...queryConfirmationList, queryConfirmation];
            },
            false,
            'setQueryConfirmationList'
          );
          return;
        }
      }

      // eslint-disable-next-line no-unused-vars
      return new Promise(function (resolve, reject) {
        if (shouldSetPreviewData) {
          setPreviewLoading(true);
          queryPreviewData && setPreviewData('');
        }

        setResolvedQuery(
          queryId,
          {
            isLoading: true,
            data: [],
            rawData: [],
            id: queryId,
          },
          moduleId
        );

        let queryExecutionPromise = null;
        if (query.kind === 'runjs') {
<<<<<<< HEAD
          queryExecutionPromise = executeMultilineJS(query.options?.code, query?.id, false, mode, parameters);
        } else if (query.kind === 'runpy') {
          queryExecutionPromise = executeRunPycode(query.options?.code, query, false, mode, queryState);
=======
          queryExecutionPromise = executeMultilineJS(query.options.code, query?.id, false, mode, parameters, moduleId);
        } else if (query.kind === 'runpy') {
          queryExecutionPromise = executeRunPycode(query.options.code, query, false, mode, queryState, moduleId);
>>>>>>> 3ce5032b
        } else if (query.kind === 'workflows') {
          queryExecutionPromise = executeWorkflow(
            moduleId,
            query,
            query.options?.workflowId,
            query.options?.blocking,
            query.options?.params,
            (currentAppEnvironmentId ?? environmentId) || selectedEnvironment?.id //TODO: currentAppEnvironmentId may no longer required. Need to check
          );
        } else {
          let versionId = currentVersionId;
          // IMPORTANT: This logic needs to be changed when we implement the module versioning
          if (moduleId !== 'canvas') {
            versionId = get().resolvedStore.modules.canvas.components[moduleId].properties.moduleVersionId;
          }
          queryExecutionPromise = dataqueryService.run(
            queryId,
            options,
            query?.options,
<<<<<<< HEAD
            currentVersionId,
            !isPublicAccess ? (currentAppEnvironmentId ?? environmentId) || selectedEnvironment?.id : undefined, //TODO: currentAppEnvironmentId may no longer required. Need to check
            currentMode
=======
            versionId,
            !isPublicAccess ? (currentAppEnvironmentId ?? environmentId) || selectedEnvironment?.id : undefined //TODO: currentAppEnvironmentId may no longer required. Need to check
>>>>>>> 3ce5032b
          );
        }

        queryExecutionPromise
          .then(async (data) => {
            if (data.status === 'needs_oauth') {
              localStorage.setItem('currentAppEnvironmentIdForOauth', currentAppEnvironmentId);
              const url = data.data.auth_url; // Backend generates and return sthe auth url
              fetchOAuthToken(url, dataQuery['data_source_id'] || dataQuery['dataSourceId']);
            }

            let queryStatusCode = data?.status ?? null;
            const promiseStatus = query.kind === 'runpy' ? data?.data?.status ?? 'ok' : data.status;
            // Note: Need to move away from statusText -> statusCode
            if (
              promiseStatus === 'failed' ||
              promiseStatus === 'Bad Request' ||
              promiseStatus === 'Not Found' ||
              promiseStatus === 'Unprocessable Entity' ||
              queryStatusCode === 400 ||
              queryStatusCode === 404 ||
              queryStatusCode === 422
            ) {
              let errorData = {};
              switch (query.kind) {
                case 'runpy':
                  errorData = data.data;
                  break;
                case 'tooljetdb':
                  if (data?.error) {
                    errorData = {
                      message: data?.error?.message || 'Something went wrong',
                      description: data?.error?.message || 'Something went wrong',
                      status: data?.statusText || 'Failed',
                      data: data?.error || {},
                    };
                  } else {
                    errorData = data;
                    errorData.description = data.errorMessage || 'Something went wrong';
                  }
                  break;
                default:
                  errorData = data;
                  break;
              }
              if (shouldSetPreviewData) {
                setPreviewLoading(false);
                setPreviewData(errorData);
              }
              errorData = query.kind === 'runpy' || query.kind === 'runjs' ? data?.data : data;
              get().debugger.log({
                logLevel: 'error',
                type: 'query',
                kind: query.kind,
                key: query.name,
                message: errorData?.description,
                errorTarget: 'Queries',
                error:
                  query.kind === 'restapi'
                    ? {
                        substitutedVariables: options,
                        request: data?.data?.requestObject,
                        response: data?.data?.responseObject,
                      }
                    : errorData,
                isQuerySuccessLog: false,
              });

<<<<<<< HEAD
              setResolvedQuery(queryId, {
                isLoading: false,
                ...(query.kind === 'restapi' || data.data.type === 'tj-401'
                  ? {
                      metadata: data.metadata,
                      request: data.data.requestObject,
                      response: data.data.responseObject,
                      responseHeaders: data.data.responseHeaders,
                    }
                  : {}),
              });
=======
              setResolvedQuery(
                queryId,
                {
                  isLoading: false,
                  ...(query.kind === 'restapi'
                    ? {
                        metadata: data.metadata,
                        request: data.data.requestObject,
                        response: data.data.responseObject,
                        responseHeaders: data.data.responseHeaders,
                      }
                    : {}),
                },
                moduleId
              );
>>>>>>> 3ce5032b

              resolve(data);
              onEvent('onDataQueryFailure', queryEvents);
              return;
            } else {
              let rawData = data.data;
              let finalData = data.data;
              if (dataQuery.options.enableTransformation) {
                finalData = await runTransformation(
                  finalData,
                  query.options.transformation,
                  query.options.transformationLanguage,
                  query,
                  'edit',
                  moduleId
                );
                if (finalData.status === 'failed') {
                  setResolvedQuery(
                    queryId,
                    {
                      isLoading: false,
                    },
                    moduleId
                  );

                  resolve(finalData);
                  onEvent('onDataQueryFailure', queryEvents);
                  setPreviewLoading(false);
                  if (shouldSetPreviewData) setPreviewData(finalData);
                  return;
                }
              }

              if (shouldSetPreviewData) {
                setPreviewLoading(false);
                setPreviewData(finalData);
              }

              if (dataQuery.options.showSuccessNotification) {
                const notificationDuration = dataQuery.options.notificationDuration * 1000 || 5000;
                toast.success(dataQuery.options.successMessage, {
                  duration: notificationDuration,
                });
              }

              get().debugger.log({
                logLevel: 'success',
                type: 'query',
                kind: query.kind,
                key: query.name,
                message: 'Query executed successfully',
                isQuerySuccessLog: true,
                errorTarget: 'Queries',
              });

              setResolvedQuery(
                queryId,
                {
                  isLoading: false,
                  data: finalData,
                  rawData,
                  metadata: data?.metadata,
                  request: data?.metadata?.request,
                  response: data?.metadata?.response,
                },
                moduleId
              );

              resolve({ status: 'ok', data: finalData });
              onEvent('onDataQuerySuccess', queryEvents, mode);
            }
          })
          .catch((e) => {
            const { error } = e;
            if (mode !== 'view') toast.error(error ?? 'Unknown error');
            resolve({ status: 'failed', message: error });
          });
      });
    },

    previewQuery: (query, calledFromQuery = false, userSuppliedParameters = {}, moduleId = 'canvas') => {
      const { eventsSlice, queryPanel, appStore, currentVersionId, selectedEnvironment } = get();
      const {
        queryPreviewData,
        setPreviewLoading,
        setPreviewData,
        setPreviewPanelExpanded,
        executeRunPycode,
        runTransformation,
        executeWorkflow,
        executeMultilineJS,
        setIsPreviewQueryLoading,
      } = queryPanel;
      const queryUpdatePromise = get().dataQuery.queryUpdates[query?.id];
      if (queryUpdatePromise) {
        setPreviewLoading(true);
        setIsPreviewQueryLoading(true);
        return queryUpdatePromise.then(() =>
          get().queryPanel.previewQuery(query, calledFromQuery, userSuppliedParameters, moduleId)
        );
      }
      const { onEvent } = eventsSlice;

      let parameters = userSuppliedParameters;

      const app = appStore.modules[moduleId].app;

      // passing current env through props only for querymanager
      const { environmentId } = app;
      const currentAppEnvironmentId = selectedEnvironment?.id || '';

      // const queryPanelState = useQueryPanelStore.getState();
      // const { queryPreviewData } = queryPanelState;

      // const queryEvents = useAppDataStore
      //   .getState()
      //   .events.filter((event) => event.target === 'data_query' && event.sourceId === query.id);
      const queryEvents = [];
      setPreviewLoading(true);
      setIsPreviewQueryLoading(true);
      setPreviewPanelExpanded(true);
      if (queryPreviewData) {
        setPreviewData('');
      }

      if (_.isEmpty(parameters)) {
        parameters = query.options?.parameters?.reduce(
          (parameters, parameter) => ({
            ...parameters,
            [parameter.name]: resolveReferences(parameter.defaultValue, undefined),
          }),
          {}
        );
      }

      // const queryState = { ...getCurrentState(), parameters };
      const queryState = { ...get().getAllExposedValues(moduleId), parameters };
      const options = getQueryVariables(query.options, queryState, {
        components: get().getComponentNameIdMapping(),
        queries: get().getQueryNameIdMapping(),
      });

      return new Promise(function (resolve, reject) {
        let queryExecutionPromise = null;
        if (query.kind === 'runjs') {
          queryExecutionPromise = executeMultilineJS(query.options.code, query?.id, true, '', parameters);
        } else if (query.kind === 'runpy') {
          queryExecutionPromise = executeRunPycode(query.options.code, query, true, 'edit', queryState);
        } else if (query.kind === 'workflows') {
          queryExecutionPromise = executeWorkflow(
            moduleId,
            query.options.workflowId,
            query.options.blocking,
            query.options?.params,
            (currentAppEnvironmentId ?? environmentId) || selectedEnvironment?.id //TODO: currentAppEnvironmentId may no longer required. Need to check
          );
        } else {
          queryExecutionPromise = dataqueryService.preview(query, options, currentVersionId, currentAppEnvironmentId);
        }

        queryExecutionPromise
          .then(async (data) => {
            let finalData = data.data;
            let queryStatusCode = data?.status ?? null;
            const queryStatus = query.kind === 'runpy' ? data?.data?.status ?? 'ok' : data.status;
            switch (true) {
              // Note: Need to move away from statusText -> statusCode
              case queryStatus === 'Bad Request' ||
                queryStatus === 'Not Found' ||
                queryStatus === 'Unprocessable Entity' ||
                queryStatus === 'failed' ||
                queryStatusCode === 400 ||
                queryStatusCode === 404 ||
                queryStatusCode === 422: {
                let errorData = {};
                switch (query.kind) {
                  case 'runpy':
                    errorData = data.data;
                    break;
                  case 'tooljetdb':
                    if (data?.error) {
                      errorData = {
                        message: data?.error?.message || 'Something went wrong',
                        description: data?.error?.message || 'Something went wrong',
                        status: data?.statusText || 'Failed',
                        data: data?.error || {},
                      };
                    } else {
                      errorData = data;
                      errorData.description = data.errorMessage || 'Something went wrong';
                    }
                    break;
                  default:
                    errorData = data;
                    break;
                }

                onEvent('onDataQueryFailure', queryEvents);

                if (!calledFromQuery) setPreviewData(errorData);

                break;
              }
              case queryStatus === 'needs_oauth': {
                const url = data.data.auth_url; // Backend generates and return sthe auth url
                const kind = data.data?.kind;
                localStorage.setItem('currentAppEnvironmentIdForOauth', currentAppEnvironmentId);
                if (['slack', 'googlesheets', 'zendesk'].includes(kind)) {
                  fetchOauthTokenForSlackAndGSheet(query.data_source_id, data.data);
                  break;
                }
                fetchOAuthToken(url, query.data_source_id);
                break;
              }
              case queryStatus === 'ok' ||
                queryStatus === 'OK' ||
                queryStatus === 'Created' ||
                queryStatus === 'Accepted' ||
                queryStatus === 'No Content': {
                toast(`Query ${'(' + query.name + ') ' || ''}completed.`, {
                  icon: '🚀',
                });
                if (query.options.enableTransformation) {
                  finalData = await runTransformation(
                    finalData,
                    query.options.transformation,
                    query.options.transformationLanguage,
                    query,
                    'edit',
                    moduleId
                  );
                  if (finalData?.status === 'failed') {
                    onEvent('onDataQueryFailure', queryEvents);
                    setPreviewLoading(false);
                    setIsPreviewQueryLoading(false);
                    resolve({ status: data.status, data: finalData });
                    if (!calledFromQuery) setPreviewData(finalData);
                    return;
                  }
                }

                if (!calledFromQuery) setPreviewData(finalData);
                onEvent('onDataQuerySuccess', queryEvents, 'edit');
                break;
              }
            }
            setPreviewLoading(false);
            setIsPreviewQueryLoading(false);

            resolve({ status: data.status, data: finalData });
          })
          .catch((err) => {
            const { error, data } = err;
            console.log(err, error, data);
            setPreviewLoading(false);
            setIsPreviewQueryLoading(false);
            setPreviewData(data);
            toast.error(error);
            reject({ error, data });
          });
      });
    },

    executeRunPycode: async (code, query, isPreview, mode, currentState) => {
      const {
        queryPanel: { evaluatePythonCode },
      } = get();

      if (query.restricted) {
        return {
          status: 'failed',
          message: 'Query could not be completed',
          description: 'Response code 401 (Unauthorized)',
          data: {
            type: 'tj-401',
            responseObject: {
              statusCode: 401,
              responseBody: 'Unauthorized Access',
            },
          },
          metadata: {
            response: {
              statusCode: 401,
              responseBody: 'Unauthorized Access',
            },
          },
        };
      }

      return { data: await evaluatePythonCode({ code, query, isPreview, mode, currentState }) };
    },

    evaluatePythonCode: async (options, moduleId = 'canvas') => {
      const { eventsSlice, dataQuery } = get();
      const { generateAppActions } = eventsSlice;
      const { query, mode, isPreview, code, currentState, queryResult } = options;
      let pyodide;
      try {
        pyodide = await loadPyodide();
      } catch (errorMessage) {
        return {
          data: {
            status: 'failed',
            message: errorMessage,
          },
        };
      }
      const log = (line) => console.log({ line });
      let result = {};

      try {
        const resolvedState = get().getResolvedState(moduleId);
        const queriesInCurentState = deepClone(resolvedState.queries);
        const appStateVars = deepClone(resolvedState.variables) ?? {};
        if (!isEmpty(query)) {
          const actions = generateAppActions(query.id, mode, isPreview, moduleId);

          for (const key of Object.keys(queriesInCurentState)) {
            queriesInCurentState[key] = {
              ...queriesInCurentState[key],
              run: () => {
                const query = dataQuery.queries.modules?.[moduleId].find((q) => q.name === key);
                return actions.runQuery(query.name, undefined, moduleId);
              },

              getData: () => {
                const resolvedState = get().getResolvedState(moduleId);
                return resolvedState.queries[key].data;
              },

              getRawData: () => {
                const resolvedState = get().getResolvedState(moduleId);
                return resolvedState.queries[key].rawData;
              },

              getloadingState: () => {
                const resolvedState = get().getResolvedState(moduleId);
                return resolvedState.queries[key].isLoading;
              },
            };
          }

          await pyodide.globals.set('actions', actions);
        }
        await pyodide.globals.set('components', resolvedState['components']);
        await pyodide.globals.set('queries', queriesInCurentState);
        await pyodide.globals.set('tj_globals', resolvedState['globals']);
        await pyodide.globals.set('constants', resolvedState['constants']);
        await pyodide.globals.set('page', deepClone(resolvedState['page']));
        await pyodide.globals.set('parameters', currentState['parameters']);
        await pyodide.globals.set('variables', appStateVars);
        if (queryResult) await pyodide.globals.set('data', queryResult);

        await pyodide.loadPackagesFromImports(code);
        await pyodide.loadPackage('micropip', log);

        let pyresult = await pyodide.runPythonAsync(code);
        result = await pyresult;
      } catch (err) {
        console.error(err);

        const errorType = err.message.includes('SyntaxError') ? 'SyntaxError' : 'NameError';
        const error = err.message.split(errorType + ': ')[1];
        const errorMessage = `${errorType} : ${error}`;

        result = {
          status: 'failed',
          message: errorMessage,
          description: {
            code: query?.options?.code,
            error: JSON.parse(JSON.stringify(err, Object.getOwnPropertyNames(err))),
          },
        };
      }

      return pyodide.isPyProxy(result) ? convertMapSet(result.toJs()) : result;
    },

    runTransformation: async (
      rawData,
      transformation,
      transformationLanguage = 'javascript',
      query,
      mode = 'edit',
      moduleId = 'canvas'
    ) => {
      const data = rawData;
      const {
        queryPanel: { runPythonTransformation, createProxy },
        getResolvedState,
      } = get();
      let result = {};
      const currentState = getResolvedState(moduleId);

      if (transformationLanguage === 'python') {
        result = await runPythonTransformation(currentState, data, transformation, query, mode);
      } else if (transformationLanguage === 'javascript') {
        try {
          const { eventsSlice } = get();
          const { generateAppActions } = eventsSlice;
          const queriesInResolvedState = deepClone(currentState.queries);
          const actions = generateAppActions(query?.id, mode);

          const proxiedComponents = createProxy(currentState?.components, 'components');
          const proxiedGlobals = createProxy(currentState?.globals, 'globals');
          const proxiedConstants = createProxy(currentState?.constants, 'constants');
          const proxiedVariables = createProxy(currentState?.variables, 'variables');
          const proxiedPage = createProxy(deepClone(currentState?.page, 'page'));
          const proxiedQueriesInResolvedState = createProxy(queriesInResolvedState, 'queries');

          const evalFunction = Function(
            ['data', 'moment', '_', 'components', 'queries', 'globals', 'variables', 'page', 'constants', 'actions'],
            transformation
          );

          result = evalFunction(
            data,
            moment,
            _,
            proxiedComponents,
            proxiedQueriesInResolvedState,
            proxiedGlobals,
            proxiedVariables,
            proxiedPage,
            proxiedConstants,
            {
              logError: function (log) {
                return actions.logError.call(actions, log, true);
              },
              logInfo: function (log) {
                return actions.logInfo.call(actions, log, true);
              },
              log: function (log) {
                return actions.log.call(actions, log, true);
              },
            }
          );
        } catch (err) {
          const stackLines = err.stack.split('\n');
          const errorLocation =
            stackLines[2]?.match(/<anonymous>:(\d+):(\d+)/) ?? stackLines[1]?.match(/<anonymous>:(\d+):(\d+)/);

          let lineNumber = null;

          if (errorLocation) {
            lineNumber = errorLocation[1] - 2;
          }

          console.log('JS execution failed: ', err);
          let error = err.message || err.stack.split('\n')[0] || 'JS execution failed';
          result = { status: 'failed', data: { message: error, description: error, lineNumber } };
          get().debugger.log({
            logLevel: result?.status === 'failed' ? 'error' : 'success',
            type: 'transformation',
            kind: query.kind,
            key: `${query.name}, transformation, line ${result?.data?.lineNumber}`,
            message: result?.message,
            error: result?.data,
            isTransformation: true,
            isQuerySuccessLog: result?.status === 'failed' ? false : true,
            errorTarget: 'Queries',
          });
        }
      }
      return result;
    },

    runPythonTransformation: async (currentState, rawData, transformation, query, mode) => {
      const {
        queryPanel: { executePycode },
      } = get();
      const data = rawData;
      try {
        return await executePycode(data, transformation, currentState, query, mode);
      } catch (error) {
        console.log(error);
      }
    },

    executePycode: async (queryResult, code, currentState, query, mode) => {
      const {
        queryPanel: { evaluatePythonCode },
      } = get();
      return await evaluatePythonCode({ queryResult, code, query, mode, currentState });
    },

    updateQuerySuggestions: (oldName, newName) => {
      const { dataQuery } = get();
      const queries = dataQuery.queries.modules.canvas;

      if (!queries[oldName]) {
        return;
      }

      const updatedQueries = {
        ...queries,
        [newName]: {
          ...queries[oldName],
          name: newName,
        },
      };

      delete updatedQueries[oldName];

      const oldSuggestions = Object.keys(queries[oldName]).map((key) => `queries.${oldName}.${key}`);
      // useResolveStore.getState().actions.removeAppSuggestions(oldSuggestions);

      // useCurrentStateStore.getState().actions.setCurrentState({
      //   ...currentState,
      //   queries: updatedQueries,
      // });
    },
<<<<<<< HEAD
    executeWorkflow: async (moduleId, query, workflowId, _blocking = false, params = {}, appEnvId) => {
      const {
        app: { appId },
        getAllExposedValues,
      } = get();
      const currentState = getAllExposedValues();
=======
    executeWorkflow: async (moduleId = 'canvas', workflowId, _blocking = false, params = {}, appEnvId) => {
      const { getAppId, getAllExposedValues } = get();
      const appId = getAppId('canvas');
      const currentState = getAllExposedValues(moduleId);
>>>>>>> 3ce5032b
      const resolvedParams = get().resolveReferences(moduleId, params, currentState, {}, {});

      if (query.restricted) {
        return {
          status: 'failed',
          message: 'Query could not be completed',
          description: 'Response code 401 (Unauthorized)',
          data: {
            type: 'tj-401',
            responseObject: {
              statusCode: 401,
              responseBody: 'Unauthorized Access',
            },
          },
          metadata: {
            response: {
              statusCode: 401,
              responseBody: 'Unauthorized Access',
            },
          },
        };
      }

      try {
        const response = await workflowExecutionsService.execute(workflowId, resolvedParams, appId, appEnvId);
        return { data: response.result, status: 'ok' };
      } catch (e) {
        return { data: undefined, status: 'failed' };
      }
    },

    createProxy: (obj, path = '') => {
      const { queryPanel } = get();
      const { createProxy } = queryPanel;

      return new Proxy(obj, {
        get(target, prop) {
          const fullPath = path ? `${path}.${prop}` : prop;

          if (!(prop in target)) {
            throw new Error(`ReferenceError: ${fullPath} is not defined`);
          }

          const value = target[prop];
          return typeof value === 'object' && value !== null ? createProxy(value, fullPath) : value;
        },
      });
    },

    executeMultilineJS: async (code, queryId, isPreview, mode = '', parameters = {}, moduleId = 'canvas') => {
      const { queryPanel, dataQuery, getAllExposedValues, eventsSlice } = get();
      const { createProxy } = queryPanel;
      const { generateAppActions } = eventsSlice;
      const isValidCode = validateMultilineCode(code, true);

      if (isValidCode.status === 'failed') {
        return isValidCode;
      }

      // const currentState = getAllExposedValues();

      let result = {},
        error = null;

      //if user passes anything other than object, params are reset to empty
      if (typeof parameters !== 'object' || parameters === null) {
        parameters = {};
      }

      const actions = generateAppActions(queryId, mode, isPreview, moduleId);

      const queryDetails = dataQuery.queries.modules?.[moduleId].find((q) => q.id === queryId);

      if (queryDetails.restricted) {
        return {
          status: 'failed',
          message: 'Query could not be completed',
          description: 'Response code 401 (Unauthorized)',
          data: {
            type: 'tj-401',
            responseObject: {
              statusCode: 401,
              responseBody: 'Unauthorized Access',
            },
          },
          metadata: {
            response: {
              statusCode: 401,
              responseBody: 'Unauthorized Access',
            },
          },
        };
      }

      const defaultParams =
        queryDetails?.options?.parameters?.reduce(
          (paramObj, param) => ({
            ...paramObj,
            [param.name]: resolveReferences(param.defaultValue, undefined), //default values will not be resolved with currentState
          }),
          {}
        ) || {};

      let formattedParams = {};
      if (queryDetails) {
        Object.keys(defaultParams).map((key) => {
          /** The value of param is replaced with defaultValue if its passed undefined */
          formattedParams[key] = parameters[key] === undefined ? defaultParams[key] : parameters[key];
        });
      } else {
        //this will handle the preview case where you cannot find the queryDetails in state.
        formattedParams = { ...parameters };
      }
      const resolvedState = get().getResolvedState(moduleId);
      const queriesInResolvedState = deepClone(resolvedState.queries);
      for (const key of Object.keys(resolvedState.queries)) {
        queriesInResolvedState[key] = {
          ...queriesInResolvedState[key],
          run: (params) => {
            if (typeof params !== 'object' || params === null) {
              params = {};
            }
            const processedParams = {};
            const query = dataQuery.queries.modules?.[moduleId].find((q) => q.name === key);
            query.options.parameters?.forEach((arg) => (processedParams[arg.name] = params[arg.name]));
            return actions.runQuery(query.name, processedParams, moduleId);
          },

          getData: () => {
            const resolvedState = get().getResolvedState(moduleId);
            return resolvedState.queries[key].data;
          },

          getRawData: () => {
            const resolvedState = get().getResolvedState(moduleId);
            return resolvedState.queries[key].rawData;
          },

          getloadingState: () => {
            const resolvedState = get().getResolvedState(moduleId);
            return resolvedState.queries[key].isLoading;
          },
        };
      }

      try {
        const AsyncFunction = new Function(`return Object.getPrototypeOf(async function(){}).constructor`)();

        //Proxy Func required to get current execution line number from stack to log in debugger

        const proxiedComponents = createProxy(deepClone(resolvedState?.components), 'components');
        const proxiedGlobals = createProxy(deepClone(resolvedState?.globals), 'globals');
        const proxiedConstants = createProxy(deepClone(resolvedState?.constants), 'constants');
        const proxiedVariables = createProxy(deepClone(resolvedState?.variables), 'variables');
        const proxiedPage = createProxy(deepClone(resolvedState?.page, 'page'));
        const proxiedQueriesInResolvedState = createProxy(deepClone(queriesInResolvedState), 'queries');
        const proxiedFormattedParams = createProxy(
          !_.isEmpty(proxiedFormattedParams) ? [proxiedFormattedParams] : [],
          'params'
        );

        const fnParams = [
          'moment',
          '_',
          'components',
          'queries',
          'globals',
          'page',
          'axios',
          'variables',
          'actions',
          'constants',
          ...(!_.isEmpty(formattedParams) ? ['parameters'] : []),
          code,
        ];
        const evalFn = new AsyncFunction(...fnParams);

        const fnArgs = [
          moment,
          _,
          proxiedComponents,
          proxiedQueriesInResolvedState,
          proxiedGlobals,
          proxiedPage,
          axios,
          proxiedVariables,
          actions,
          proxiedConstants,
          ...proxiedFormattedParams,
        ];

        result = {
          status: 'ok',
          data: await evalFn(...fnArgs),
        };
      } catch (err) {
        const stackLines = err.stack.split('\n');
        const errorLocation =
          stackLines[2]?.match(/<anonymous>:(\d+):(\d+)/) ?? stackLines[1]?.match(/<anonymous>:(\d+):(\d+)/);

        let lineNumber = null;

        if (errorLocation) {
          lineNumber = errorLocation[1] - 2;
        }

        console.log('JS execution failed: ', err);
        error = err.message || err.stack.split('\n')[0] || 'JS execution failed';
        result = { status: 'failed', data: { message: error, description: error, lineNumber } };
      }

      if (hasCircularDependency(result)) {
        return {
          status: 'failed',
          data: {
            message: 'Circular dependency detected',
            description: 'Cannot resolve circular dependency',
          },
        };
      }

      return result;
    },
    isQuerySelected: (queryId) => {
      return get().queryPanel.selectedQuery?.id === queryId;
    },
    runQueryOnShortcut: () => {
      const { queryPanel } = get();
      const { runQuery, selectedQuery } = queryPanel;
      runQuery(selectedQuery?.id, selectedQuery?.name, undefined, 'edit', {}, true);
    },
    previewQueryOnShortcut: (moduleId = 'canvas') => {
      const { queryPanel } = get();
      const { previewQuery, selectedQuery, selectedDataSource } = queryPanel;
      const query = {
        data_source_id: selectedDataSource.id === 'null' ? null : selectedDataSource.id,
        pluginId: selectedDataSource.pluginId,
        options: { ...selectedQuery?.options },
        kind: selectedDataSource.kind,
        name: selectedQuery?.name ?? '',
        id: selectedQuery?.id,
      };
      previewQuery(query, false, undefined, moduleId);
    },
    toggleQueryPermissionModal: (show) => {
      set((state) => {
        state.queryPanel.showQueryPermissionModal = show;
      });
    },
    toggleQueryHandlerMenu: (show, id) => {
      set((state) => {
        if (show) state.queryPanel.targetBtnForMenu = id;
        state.queryPanel.showQueryHandlerMenu = show;
      });
    },
    setRenamingQuery: (queryId) =>
      set((state) => {
        state.queryPanel.renamingQueryId = queryId;
      }),
    deleteDataQuery: (queryId) =>
      set((state) => {
        state.queryPanel.deletingQueryId = queryId;
      }),
  },
});<|MERGE_RESOLUTION|>--- conflicted
+++ resolved
@@ -359,15 +359,9 @@
 
         let queryExecutionPromise = null;
         if (query.kind === 'runjs') {
-<<<<<<< HEAD
-          queryExecutionPromise = executeMultilineJS(query.options?.code, query?.id, false, mode, parameters);
+          queryExecutionPromise = executeMultilineJS(query.options?.code, query?.id, false, mode, parameters, moduleId);
         } else if (query.kind === 'runpy') {
-          queryExecutionPromise = executeRunPycode(query.options?.code, query, false, mode, queryState);
-=======
-          queryExecutionPromise = executeMultilineJS(query.options.code, query?.id, false, mode, parameters, moduleId);
-        } else if (query.kind === 'runpy') {
-          queryExecutionPromise = executeRunPycode(query.options.code, query, false, mode, queryState, moduleId);
->>>>>>> 3ce5032b
+          queryExecutionPromise = executeRunPycode(query.options?.code, query, false, mode, queryState, moduleId);
         } else if (query.kind === 'workflows') {
           queryExecutionPromise = executeWorkflow(
             moduleId,
@@ -387,14 +381,9 @@
             queryId,
             options,
             query?.options,
-<<<<<<< HEAD
-            currentVersionId,
+            versionId,
             !isPublicAccess ? (currentAppEnvironmentId ?? environmentId) || selectedEnvironment?.id : undefined, //TODO: currentAppEnvironmentId may no longer required. Need to check
             currentMode
-=======
-            versionId,
-            !isPublicAccess ? (currentAppEnvironmentId ?? environmentId) || selectedEnvironment?.id : undefined //TODO: currentAppEnvironmentId may no longer required. Need to check
->>>>>>> 3ce5032b
           );
         }
 
@@ -463,24 +452,11 @@
                 isQuerySuccessLog: false,
               });
 
-<<<<<<< HEAD
-              setResolvedQuery(queryId, {
-                isLoading: false,
-                ...(query.kind === 'restapi' || data.data.type === 'tj-401'
-                  ? {
-                      metadata: data.metadata,
-                      request: data.data.requestObject,
-                      response: data.data.responseObject,
-                      responseHeaders: data.data.responseHeaders,
-                    }
-                  : {}),
-              });
-=======
               setResolvedQuery(
                 queryId,
                 {
                   isLoading: false,
-                  ...(query.kind === 'restapi'
+                  ...(query.kind === 'restapi' || data.data.type === 'tj-401'
                     ? {
                         metadata: data.metadata,
                         request: data.data.requestObject,
@@ -491,7 +467,6 @@
                 },
                 moduleId
               );
->>>>>>> 3ce5032b
 
               resolve(data);
               onEvent('onDataQueryFailure', queryEvents);
@@ -1004,19 +979,10 @@
       //   queries: updatedQueries,
       // });
     },
-<<<<<<< HEAD
-    executeWorkflow: async (moduleId, query, workflowId, _blocking = false, params = {}, appEnvId) => {
-      const {
-        app: { appId },
-        getAllExposedValues,
-      } = get();
-      const currentState = getAllExposedValues();
-=======
-    executeWorkflow: async (moduleId = 'canvas', workflowId, _blocking = false, params = {}, appEnvId) => {
+    executeWorkflow: async (moduleId = 'canvas', query, workflowId, _blocking = false, params = {}, appEnvId) => {
       const { getAppId, getAllExposedValues } = get();
       const appId = getAppId('canvas');
       const currentState = getAllExposedValues(moduleId);
->>>>>>> 3ce5032b
       const resolvedParams = get().resolveReferences(moduleId, params, currentState, {}, {});
 
       if (query.restricted) {
