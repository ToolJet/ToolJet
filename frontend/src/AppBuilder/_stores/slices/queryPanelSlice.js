import _, { isEmpty } from 'lodash';
import { resolveReferences, loadPyodide, hasCircularDependency } from '@/_helpers/utils';
import { fetchOAuthToken, fetchOauthTokenForSlackAndGSheet } from '@/AppBuilder/_utils/auth';
import { dataqueryService, workflowExecutionsService } from '@/_services';
import moment from 'moment';
import axios from 'axios';
import { validateMultilineCode } from '@/_helpers/utility';
import { convertMapSet, getQueryVariables } from '@/AppBuilder/_utils/queryPanel';
import { deepClone } from '@/_helpers/utilities/utils.helpers';
import toast from 'react-hot-toast';
const queryManagerPreferences = JSON.parse(localStorage.getItem('queryManagerPreferences')) ?? {};

const initialState = {
  isQueryPaneExpanded: false,
  isDraggingQueryPane: false,
  queryPanelHeight: queryManagerPreferences?.isExpanded ? queryManagerPreferences?.queryPanelHeight : 95 ?? 70,
  selectedQuery: null,
  previewPanelHeight: 0,
  selectedDataSource: null,
  queryToBeRun: null,
  previewLoading: false,
  queryPreviewData: '',
  showCreateQuery: false,
  nameInputFocused: false,
  previewPanelExpanded: false,
  loadingDataQueries: false,
  isPreviewQueryLoading: false,
  queryPanelSearchTem: '',
};

export const createQueryPanelSlice = (set, get) => ({
  queryPanel: {
    ...initialState,
    setQueryPanelSearchTerm: (searchTerm) =>
      set(
        (state) => {
          state.queryPanel.queryPanelSearchTem = searchTerm;
        },
        false,
        'setQueryPanelSearchTerm'
      ),
    setIsDraggingQueryPane: (isDraggingQueryPane) =>
      set(
        (state) => {
          state.queryPanel.isDraggingQueryPane = isDraggingQueryPane;
        },
        false,
        'setIsDraggingQueryPane'
      ),
    setIsQueryPaneExpanded: (isQueryPaneExpanded) =>
      set(
        (state) => {
          state.queryPanel.isQueryPaneExpanded = isQueryPaneExpanded;
        },
        false,
        'setIsQueryPaneExpanded'
      ),
    setQueryPanelHeight: (queryPanelHeight) => {
      const currentQueryPanelHeight = get().queryPanel.queryPanelHeight;
      if (currentQueryPanelHeight === queryPanelHeight) return;
      set(
        (state) => {
          state.queryPanel.queryPanelHeight = queryPanelHeight;
        },
        false,
        'setQueryPanelHeight'
      );
    }, // updateQueryPanelHeight
    setSelectedQuery: (queryId, moduleId = 'canvas') => {
      set((state) => {
        if (queryId === null) {
          state.queryPanel.selectedQuery = null;
          return;
        }
        const query = get().dataQuery.queries.modules[moduleId].find((query) => query.id === queryId);
        state.queryPanel.selectedQuery = query;
        return;
      });
    },
    setIsPreviewQueryLoading: (isPreviewQueryLoading) =>
      set(
        (state) => {
          state.queryPanel.isPreviewQueryLoading = isPreviewQueryLoading;
        },
        false,
        'setIsPreviewQueryLoading'
      ),

    setPreviewPanelHeight: (newHeight) => {
      const currentPreviewPanelHeight = get().queryPanel.previewPanelHeight;
      if (currentPreviewPanelHeight === newHeight) return;
      set(
        (state) => {
          state.queryPanel.previewPanelHeight = newHeight;
        },
        false,
        'setPreviewPanelHeight'
      );
    }, // updatePreviewPanelHeight
    setSelectedDataSource: (dataSource = null) =>
      set(
        (state) => {
          state.queryPanel.selectedDataSource = dataSource;
        },
        false,
        'setSelectedDataSource'
      ),
    setQueryToBeRun: (query) =>
      set(
        (state) => {
          state.queryPanel.queryToBeRun = query;
        },
        false,
        'setQueryToBeRun'
      ),
    setPreviewLoading: (status) =>
      set(
        (state) => {
          state.queryPanel.previewLoading = status;
        },
        false,
        'setPreviewLoading'
      ),
    setPreviewData: (data) =>
      set(
        (state) => {
          state.queryPanel.queryPreviewData = data;
        },
        false,
        'setPreviewData'
      ),
    setShowCreateQuery: (showCreateQuery) =>
      set(
        (state) => {
          state.queryPanel.showCreateQuery = showCreateQuery;
        },
        false,
        'setShowCreateQuery'
      ),
    setNameInputFocused: (nameInputFocused) =>
      set(
        (state) => {
          state.queryPanel.nameInputFocused = nameInputFocused;
        },
        false,
        'setNameInputFocused'
      ),
    setPreviewPanelExpanded: (previewPanelExpanded) =>
      set(
        (state) => {
          state.queryPanel.previewPanelExpanded = previewPanelExpanded;
        },
        false,
        'setPreviewPanelExpanded'
      ),
    setLoadingDataQueries: (loadingDataQueries) =>
      set(
        (state) => {
          state.queryPanel.loadingDataQueries = loadingDataQueries;
        },
        false,
        'setLoadingDataQueries'
      ),

    onQueryConfirmOrCancel: (queryConfirmationData, isConfirm = false, mode = 'edit', moduleId = 'canvas') => {
      const { queryPanel, dataQuery, setResolvedQuery } = get();
      const { runQuery } = queryPanel;
      const { queryConfirmationList } = dataQuery;
      const filtertedQueryConfirmation = queryConfirmationList.filter(
        (query) => query.queryId !== queryConfirmationData.queryId
      );

      set(
        (state) => {
          state.dataQuery.queryConfirmationList = filtertedQueryConfirmation;
        },
        false,
        'removeQueryConfirmationItem'
      );

      isConfirm &&
        runQuery(
          queryConfirmationData.queryId,
          queryConfirmationData.queryName,
          true,
          mode,
          queryConfirmationData.parameters,
          undefined,
          undefined,
          queryConfirmationData.shouldSetPreviewData,
          false,
          moduleId
        );

      !isConfirm &&
        setResolvedQuery(
          queryConfirmationData.queryId,
          {
            isLoading: false,
          },
          moduleId
        );
    },

    runQuery: (
      queryId,
      queryName,
      confirmed = undefined,
      mode = 'edit',
      userSuppliedParameters = {},
      component,
      eventId,
      shouldSetPreviewData = false,
      isOnLoad = false,
      moduleId = 'canvas'
    ) => {
      const {
        eventsSlice,
        dataQuery: dataQuerySlice,
        queryPanel,
        setResolvedQuery,
        appStore,
        selectedEnvironment,
        isPublicAccess,
        currentVersionId,
      } = get();
      const {
        queryPreviewData,
        setPreviewLoading,
        setPreviewData,
        setPreviewPanelExpanded,
        executeRunPycode,
        runTransformation,
        executeWorkflow,
        executeMultilineJS,
      } = queryPanel;
      const queryUpdatePromise = dataQuerySlice.queryUpdates[queryId];
      if (queryUpdatePromise) {
        setResolvedQuery(queryId, {
          isLoading: true,
        });
        return queryUpdatePromise.then(() =>
          get().queryPanel.runQuery(
            queryId,
            queryName,
            confirmed,
            mode,
            userSuppliedParameters,
            component,
            eventId,
            shouldSetPreviewData,
            isOnLoad,
            moduleId
          )
        );
      }
      //! TODO get this using get() when migrated into slice

      const { onEvent } = eventsSlice;
      const { queryConfirmationList } = dataQuerySlice;

      //for resetting the hints when the query is run for large number of items and also child attributes
      //   const resolveStoreActions = useResolveStore.getState().actions;
      //   resolveStoreActions.resetHintsByKey(`queries.${queryName}`);

      let parameters = userSuppliedParameters;

      const query = dataQuerySlice.queries.modules?.[moduleId].find((query) => query.id === queryId);
      const events = eventsSlice?.module?.[moduleId]?.events || [];
      const queryEvents = events.filter((event) => event.target === 'data_query' && event.sourceId === queryId);
      // const queryEvents = [];

      let dataQuery = {};

      //for viewer we will only get the environment id from the url
      const { currentAppEnvironmentId, environmentId } = appStore.modules[moduleId].app;

      if (shouldSetPreviewData) {
        setPreviewPanelExpanded(true);
        setPreviewLoading(true);
        setResolvedQuery(
          queryId,
          {
            isLoading: true,
          },
          moduleId
        );

        queryPreviewData && setPreviewData('');
      }
      if (query) {
        dataQuery = JSON.parse(JSON.stringify(query));
      } else {
        throw new Error('No query selected');
      }

      if (_.isEmpty(parameters)) {
        parameters = dataQuery.options?.parameters?.reduce(
          (parameters, parameter) => ({
            ...parameters,
            [parameter.name]: resolveReferences(parameter.defaultValue, undefined),
          }),
          {}
        );
      }

      //   const queryState = { ...getCurrentState(), parameters };
      const queryState = { ...get().getAllExposedValues(moduleId), parameters };

      const options = getQueryVariables(dataQuery.options, queryState, {
        components: get().getComponentNameIdMapping(moduleId),
        queries: get().getQueryNameIdMapping(moduleId),
      });
      if (dataQuery.options?.requestConfirmation) {
        const queryConfirmation = {
          queryId,
          queryName,
          shouldSetPreviewData,
          parameters,
        };

        if (!queryConfirmationList.some((query) => queryId === query.queryId) && confirmed === undefined) {
          setPreviewLoading(false);
          set(
            (state) => {
              state.dataQuery.queryConfirmationList = [...queryConfirmationList, queryConfirmation];
            },
            false,
            'setQueryConfirmationList'
          );
          return;
        }
      }

      // eslint-disable-next-line no-unused-vars
      return new Promise(function (resolve, reject) {
        if (shouldSetPreviewData) {
          setPreviewLoading(true);
          queryPreviewData && setPreviewData('');
        }

        setResolvedQuery(
          queryId,
          {
            isLoading: true,
            data: [],
            rawData: [],
            id: queryId,
          },
          moduleId
        );

        let queryExecutionPromise = null;
        if (query.kind === 'runjs') {
          queryExecutionPromise = executeMultilineJS(query.options.code, query?.id, false, mode, parameters, moduleId);
        } else if (query.kind === 'runpy') {
          queryExecutionPromise = executeRunPycode(query.options.code, query, false, mode, queryState, moduleId);
        } else if (query.kind === 'workflows') {
          queryExecutionPromise = executeWorkflow(
            moduleId,
            query.options.workflowId,
            query.options.blocking,
            query.options?.params,
            (currentAppEnvironmentId ?? environmentId) || selectedEnvironment?.id //TODO: currentAppEnvironmentId may no longer required. Need to check
          );
        } else {
          let versionId = currentVersionId;
          // IMPORTANT: This logic needs to be changed when we implement the module versioning
          if (moduleId !== 'canvas') {
            versionId = get().resolvedStore.modules.canvas.components[moduleId].properties.moduleVersionId;
          }
          queryExecutionPromise = dataqueryService.run(
            queryId,
            options,
            query?.options,
            versionId,
            !isPublicAccess ? (currentAppEnvironmentId ?? environmentId) || selectedEnvironment?.id : undefined //TODO: currentAppEnvironmentId may no longer required. Need to check
          );
        }

        queryExecutionPromise
          .then(async (data) => {
            if (data.status === 'needs_oauth') {
              localStorage.setItem('currentAppEnvironmentIdForOauth', currentAppEnvironmentId);
              const url = data.data.auth_url; // Backend generates and return sthe auth url
              fetchOAuthToken(url, dataQuery['data_source_id'] || dataQuery['dataSourceId']);
            }

            let queryStatusCode = data?.status ?? null;
            const promiseStatus = query.kind === 'runpy' ? data?.data?.status ?? 'ok' : data.status;
            // Note: Need to move away from statusText -> statusCode
            if (
              promiseStatus === 'failed' ||
              promiseStatus === 'Bad Request' ||
              promiseStatus === 'Not Found' ||
              promiseStatus === 'Unprocessable Entity' ||
              queryStatusCode === 400 ||
              queryStatusCode === 404 ||
              queryStatusCode === 422
            ) {
              let errorData = {};
              switch (query.kind) {
                case 'runpy':
                  errorData = data.data;
                  break;
                case 'tooljetdb':
                  if (data?.error) {
                    errorData = {
                      message: data?.error?.message || 'Something went wrong',
                      description: data?.error?.message || 'Something went wrong',
                      status: data?.statusText || 'Failed',
                      data: data?.error || {},
                    };
                  } else {
                    errorData = data;
                    errorData.description = data.errorMessage || 'Something went wrong';
                  }
                  break;
                default:
                  errorData = data;
                  break;
              }
              if (shouldSetPreviewData) {
                setPreviewLoading(false);
                setPreviewData(errorData);
              }
              errorData = query.kind === 'runpy' || query.kind === 'runjs' ? data?.data : data;
              get().debugger.log({
                logLevel: 'error',
                type: 'query',
                kind: query.kind,
                key: query.name,
                message: errorData?.description,
                errorTarget: 'Queries',
                error:
                  query.kind === 'restapi'
                    ? {
                        substitutedVariables: options,
                        request: data?.data?.requestObject,
                        response: data?.data?.responseObject,
                      }
                    : errorData,
                isQuerySuccessLog: false,
              });

              setResolvedQuery(
                queryId,
                {
                  isLoading: false,
                  ...(query.kind === 'restapi'
                    ? {
                        request: data.data.requestObject,
                        response: data.data.responseObject,
                        responseHeaders: data.data.responseHeaders,
                      }
                    : {}),
                },
                moduleId
              );

              resolve(data);
              onEvent('onDataQueryFailure', queryEvents);
              return;
            } else {
              let rawData = data.data;
              let finalData = data.data;
              if (dataQuery.options.enableTransformation) {
                finalData = await runTransformation(
                  finalData,
                  query.options.transformation,
                  query.options.transformationLanguage,
                  query,
                  'edit'
                );
<<<<<<< HEAD
                if (finalData.status === 'failed') {
                  setResolvedQuery(
                    queryId,
                    {
                      isLoading: false,
                    },
                    moduleId
                  );
=======
                if (finalData?.status === 'failed') {
                  setResolvedQuery(queryId, {
                    isLoading: false,
                  });
>>>>>>> 23197b3b

                  resolve(finalData);
                  onEvent('onDataQueryFailure', queryEvents);
                  setPreviewLoading(false);
                  if (shouldSetPreviewData) setPreviewData(finalData);
                  return;
                }
              }

              if (shouldSetPreviewData) {
                setPreviewLoading(false);
                setPreviewData(finalData);
              }

              if (dataQuery.options.showSuccessNotification) {
                const notificationDuration = dataQuery.options.notificationDuration * 1000 || 5000;
                toast.success(dataQuery.options.successMessage, {
                  duration: notificationDuration,
                });
              }

              get().debugger.log({
                logLevel: 'success',
                type: 'query',
                kind: query.kind,
                key: query.name,
                message: 'Query executed successfully',
                isQuerySuccessLog: true,
                errorTarget: 'Queries',
              });

              setResolvedQuery(
                queryId,
                {
                  isLoading: false,
                  data: finalData,
                  rawData,
                  metadata: data?.metadata,
                  request: data?.metadata?.request,
                  response: data?.metadata?.response,
                },
                moduleId
              );

              resolve({ status: 'ok', data: finalData });
              onEvent('onDataQuerySuccess', queryEvents, mode);
            }
          })
          .catch((e) => {
            const { error } = e;
            if (mode !== 'view') toast.error(error ?? 'Unknown error');
            resolve({ status: 'failed', message: error });
          });
      });
    },

    previewQuery: (query, calledFromQuery = false, userSuppliedParameters = {}, moduleId = 'canvas') => {
      const { eventsSlice, queryPanel, app, currentVersionId, selectedEnvironment } = get();
      const {
        queryPreviewData,
        setPreviewLoading,
        setPreviewData,
        setPreviewPanelExpanded,
        executeRunPycode,
        runTransformation,
        executeWorkflow,
        executeMultilineJS,
        setIsPreviewQueryLoading,
      } = queryPanel;
      const queryUpdatePromise = get().dataQuery.queryUpdates[query?.id];
      if (queryUpdatePromise) {
        setPreviewLoading(true);
        setIsPreviewQueryLoading(true);
        return queryUpdatePromise.then(() =>
          get().queryPanel.previewQuery(query, calledFromQuery, userSuppliedParameters, moduleId)
        );
      }
      const { onEvent } = eventsSlice;

      let parameters = userSuppliedParameters;

      // passing current env through props only for querymanager
      const { environmentId } = app;
      const currentAppEnvironmentId = selectedEnvironment?.id || '';

      // const queryPanelState = useQueryPanelStore.getState();
      // const { queryPreviewData } = queryPanelState;

      // const queryEvents = useAppDataStore
      //   .getState()
      //   .events.filter((event) => event.target === 'data_query' && event.sourceId === query.id);
      const queryEvents = [];
      setPreviewLoading(true);
      setIsPreviewQueryLoading(true);
      setPreviewPanelExpanded(true);
      if (queryPreviewData) {
        setPreviewData('');
      }

      if (_.isEmpty(parameters)) {
        parameters = query.options?.parameters?.reduce(
          (parameters, parameter) => ({
            ...parameters,
            [parameter.name]: resolveReferences(parameter.defaultValue, undefined),
          }),
          {}
        );
      }

      // const queryState = { ...getCurrentState(), parameters };
      const queryState = { ...get().getAllExposedValues(moduleId), parameters };
      const options = getQueryVariables(query.options, queryState, {
        components: get().getComponentNameIdMapping(),
        queries: get().getQueryNameIdMapping(),
      });

      return new Promise(function (resolve, reject) {
        let queryExecutionPromise = null;
        if (query.kind === 'runjs') {
          queryExecutionPromise = executeMultilineJS(query.options.code, query?.id, true, '', parameters);
        } else if (query.kind === 'runpy') {
          queryExecutionPromise = executeRunPycode(query.options.code, query, true, 'edit', queryState);
        } else if (query.kind === 'workflows') {
          queryExecutionPromise = executeWorkflow(
            moduleId,
            query.options.workflowId,
            query.options.blocking,
            query.options?.params,
            (currentAppEnvironmentId ?? environmentId) || selectedEnvironment?.id //TODO: currentAppEnvironmentId may no longer required. Need to check
          );
        } else {
          queryExecutionPromise = dataqueryService.preview(query, options, currentVersionId, currentAppEnvironmentId);
        }

        queryExecutionPromise
          .then(async (data) => {
            let finalData = data.data;
            let queryStatusCode = data?.status ?? null;
            const queryStatus = query.kind === 'runpy' ? data?.data?.status ?? 'ok' : data.status;
            switch (true) {
              // Note: Need to move away from statusText -> statusCode
              case queryStatus === 'Bad Request' ||
                queryStatus === 'Not Found' ||
                queryStatus === 'Unprocessable Entity' ||
                queryStatus === 'failed' ||
                queryStatusCode === 400 ||
                queryStatusCode === 404 ||
                queryStatusCode === 422: {
                let errorData = {};
                switch (query.kind) {
                  case 'runpy':
                    errorData = data.data;
                    break;
                  case 'tooljetdb':
                    if (data?.error) {
                      errorData = {
                        message: data?.error?.message || 'Something went wrong',
                        description: data?.error?.message || 'Something went wrong',
                        status: data?.statusText || 'Failed',
                        data: data?.error || {},
                      };
                    } else {
                      errorData = data;
                      errorData.description = data.errorMessage || 'Something went wrong';
                    }
                    break;
                  default:
                    errorData = data;
                    break;
                }

                onEvent('onDataQueryFailure', queryEvents);

                if (!calledFromQuery) setPreviewData(errorData);

                break;
              }
              case queryStatus === 'needs_oauth': {
                const url = data.data.auth_url; // Backend generates and return sthe auth url
                const kind = data.data?.kind;
                localStorage.setItem('currentAppEnvironmentIdForOauth', currentAppEnvironmentId);
                if (['slack', 'googlesheets', 'zendesk'].includes(kind)) {
                  fetchOauthTokenForSlackAndGSheet(query.data_source_id, data.data);
                  break;
                }
                fetchOAuthToken(url, query.data_source_id);
                break;
              }
              case queryStatus === 'ok' ||
                queryStatus === 'OK' ||
                queryStatus === 'Created' ||
                queryStatus === 'Accepted' ||
                queryStatus === 'No Content': {
                toast(`Query ${'(' + query.name + ') ' || ''}completed.`, {
                  icon: '🚀',
                });
                if (query.options.enableTransformation) {
                  finalData = await runTransformation(
                    finalData,
                    query.options.transformation,
                    query.options.transformationLanguage,
                    query,
                    'edit'
                  );
                  if (finalData?.status === 'failed') {
                    onEvent('onDataQueryFailure', queryEvents);
                    setPreviewLoading(false);
                    setIsPreviewQueryLoading(false);
                    resolve({ status: data.status, data: finalData });
                    if (!calledFromQuery) setPreviewData(finalData);
                    return;
                  }
                }

                if (!calledFromQuery) setPreviewData(finalData);
                onEvent('onDataQuerySuccess', queryEvents, 'edit');
                break;
              }
            }
            setPreviewLoading(false);
            setIsPreviewQueryLoading(false);

            resolve({ status: data.status, data: finalData });
          })
          .catch((err) => {
            const { error, data } = err;
            console.log(err, error, data);
            setPreviewLoading(false);
            setIsPreviewQueryLoading(false);
            setPreviewData(data);
            toast.error(error);
            reject({ error, data });
          });
      });
    },

    executeRunPycode: async (code, query, isPreview, mode, currentState) => {
      const {
        queryPanel: { evaluatePythonCode },
      } = get();
      return { data: await evaluatePythonCode({ code, query, isPreview, mode, currentState }) };
    },

    evaluatePythonCode: async (options, moduleId = 'canvas') => {
      const { eventsSlice, dataQuery } = get();
      const { generateAppActions } = eventsSlice;
      const { query, mode, isPreview, code, currentState, queryResult } = options;
      let pyodide;
      try {
        pyodide = await loadPyodide();
      } catch (errorMessage) {
        return {
          data: {
            status: 'failed',
            message: errorMessage,
          },
        };
      }
      const log = (line) => console.log({ line });
      let result = {};

      try {
        const resolvedState = get().getResolvedState();
        const queriesInCurentState = deepClone(resolvedState.queries);
        const appStateVars = deepClone(resolvedState.variables) ?? {};
        if (!isEmpty(query)) {
          const actions = generateAppActions(query.id, mode, isPreview, moduleId);

          for (const key of Object.keys(queriesInCurentState)) {
            queriesInCurentState[key] = {
              ...queriesInCurentState[key],
              run: () => {
                const query = dataQuery.queries.modules?.[moduleId].find((q) => q.name === key);
                return actions.runQuery(query.name, undefined, moduleId);
              },

              getData: () => {
                const resolvedState = get().getResolvedState();
                return resolvedState.queries[key].data;
              },

              getRawData: () => {
                const resolvedState = get().getResolvedState();
                return resolvedState.queries[key].rawData;
              },

              getloadingState: () => {
                const resolvedState = get().getResolvedState();
                return resolvedState.queries[key].isLoading;
              },
            };
          }

          await pyodide.globals.set('actions', actions);
        }
        await pyodide.globals.set('components', resolvedState['components']);
        await pyodide.globals.set('queries', queriesInCurentState);
        await pyodide.globals.set('tj_globals', resolvedState['globals']);
        await pyodide.globals.set('constants', resolvedState['constants']);
        await pyodide.globals.set('page', deepClone(resolvedState['page']));
        await pyodide.globals.set('parameters', currentState['parameters']);
        await pyodide.globals.set('variables', appStateVars);
        if (queryResult) await pyodide.globals.set('data', queryResult);

        await pyodide.loadPackagesFromImports(code);
        await pyodide.loadPackage('micropip', log);

        let pyresult = await pyodide.runPythonAsync(code);
        result = await pyresult;
      } catch (err) {
        console.error(err);

        const errorType = err.message.includes('SyntaxError') ? 'SyntaxError' : 'NameError';
        const error = err.message.split(errorType + ': ')[1];
        const errorMessage = `${errorType} : ${error}`;

        result = {
          status: 'failed',
          message: errorMessage,
          description: {
            code: query?.options?.code,
            error: JSON.parse(JSON.stringify(err, Object.getOwnPropertyNames(err))),
          },
        };
      }

      return pyodide.isPyProxy(result) ? convertMapSet(result.toJs()) : result;
    },

    runTransformation: async (rawData, transformation, transformationLanguage = 'javascript', query, mode = 'edit') => {
      const data = rawData;
      const {
        queryPanel: { runPythonTransformation, createProxy },
        getResolvedState,
      } = get();
      let result = {};
      const currentState = getResolvedState();

      if (transformationLanguage === 'python') {
        result = await runPythonTransformation(currentState, data, transformation, query, mode);
      } else if (transformationLanguage === 'javascript') {
        try {
          const { eventsSlice } = get();
          const { generateAppActions } = eventsSlice;
          const queriesInResolvedState = deepClone(currentState.queries);
          const actions = generateAppActions(query?.id, mode);

          const proxiedComponents = createProxy(currentState?.components, 'components');
          const proxiedGlobals = createProxy(currentState?.globals, 'globals');
          const proxiedConstants = createProxy(currentState?.constants, 'constants');
          const proxiedVariables = createProxy(currentState?.variables, 'variables');
          const proxiedPage = createProxy(deepClone(currentState?.page, 'page'));
          const proxiedQueriesInResolvedState = createProxy(queriesInResolvedState, 'queries');

          const evalFunction = Function(
            ['data', 'moment', '_', 'components', 'queries', 'globals', 'variables', 'page', 'constants', 'actions'],
            transformation
          );

          result = evalFunction(
            data,
            moment,
            _,
            proxiedComponents,
            proxiedQueriesInResolvedState,
            proxiedGlobals,
            proxiedVariables,
            proxiedPage,
            proxiedConstants,
            {
              logError: function (log) {
                return actions.logError.call(actions, log, true);
              },
              logInfo: function (log) {
                return actions.logInfo.call(actions, log, true);
              },
              log: function (log) {
                return actions.log.call(actions, log, true);
              },
            }
          );
        } catch (err) {
          const stackLines = err.stack.split('\n');
          const errorLocation =
            stackLines[2]?.match(/<anonymous>:(\d+):(\d+)/) ?? stackLines[1]?.match(/<anonymous>:(\d+):(\d+)/);

          let lineNumber = null;

          if (errorLocation) {
            lineNumber = errorLocation[1] - 2;
          }

          console.log('JS execution failed: ', err);
          let error = err.message || err.stack.split('\n')[0] || 'JS execution failed';
          result = { status: 'failed', data: { message: error, description: error, lineNumber } };
          get().debugger.log({
            logLevel: result?.status === 'failed' ? 'error' : 'success',
            type: 'transformation',
            kind: query.kind,
            key: `${query.name}, transformation, line ${result?.data?.lineNumber}`,
            message: result?.message,
            error: result?.data,
            isTransformation: true,
            isQuerySuccessLog: result?.status === 'failed' ? false : true,
            errorTarget: 'Queries',
          });
        }
      }
      return result;
    },

    runPythonTransformation: async (currentState, rawData, transformation, query, mode) => {
      const {
        queryPanel: { executePycode },
      } = get();
      const data = rawData;
      try {
        return await executePycode(data, transformation, currentState, query, mode);
      } catch (error) {
        console.log(error);
      }
    },

    executePycode: async (queryResult, code, currentState, query, mode) => {
      const {
        queryPanel: { evaluatePythonCode },
      } = get();
      return await evaluatePythonCode({ queryResult, code, query, mode, currentState });
    },

    updateQuerySuggestions: (oldName, newName) => {
      const { dataQuery } = get();
      const queries = dataQuery.queries.modules.canvas;

      if (!queries[oldName]) {
        return;
      }

      const updatedQueries = {
        ...queries,
        [newName]: {
          ...queries[oldName],
          name: newName,
        },
      };

      delete updatedQueries[oldName];

      const oldSuggestions = Object.keys(queries[oldName]).map((key) => `queries.${oldName}.${key}`);
      // useResolveStore.getState().actions.removeAppSuggestions(oldSuggestions);

      // useCurrentStateStore.getState().actions.setCurrentState({
      //   ...currentState,
      //   queries: updatedQueries,
      // });
    },
    executeWorkflow: async (moduleId = 'canvas', workflowId, _blocking = false, params = {}, appEnvId) => {
      const { getAppId, getAllExposedValues } = get();
      const appId = getAppId('canvas');
      const currentState = getAllExposedValues(moduleId);
      const resolvedParams = get().resolveReferences(moduleId, params, currentState, {}, {});

      try {
        const response = await workflowExecutionsService.execute(workflowId, resolvedParams, appId, appEnvId);
        return { data: response.result, status: 'ok' };
      } catch (e) {
        return { data: undefined, status: 'failed' };
      }
    },

    createProxy: (obj, path = '') => {
      const { queryPanel } = get();
      const { createProxy } = queryPanel;

      return new Proxy(obj, {
        get(target, prop) {
          const fullPath = path ? `${path}.${prop}` : prop;

          if (!(prop in target)) {
            throw new Error(`ReferenceError: ${fullPath} is not defined`);
          }

          const value = target[prop];
          return typeof value === 'object' && value !== null ? createProxy(value, fullPath) : value;
        },
      });
    },

    executeMultilineJS: async (code, queryId, isPreview, mode = '', parameters = {}, moduleId = 'canvas') => {
      const { queryPanel, dataQuery, getAllExposedValues, eventsSlice } = get();
      const { createProxy } = queryPanel;
      const { generateAppActions } = eventsSlice;
      const isValidCode = validateMultilineCode(code, true);

      if (isValidCode.status === 'failed') {
        return isValidCode;
      }

      // const currentState = getAllExposedValues();

      let result = {},
        error = null;

      //if user passes anything other than object, params are reset to empty
      if (typeof parameters !== 'object' || parameters === null) {
        parameters = {};
      }

      const actions = generateAppActions(queryId, mode, isPreview, moduleId);

      const queryDetails = dataQuery.queries.modules?.[moduleId].find((q) => q.id === queryId);

      const defaultParams =
        queryDetails?.options?.parameters?.reduce(
          (paramObj, param) => ({
            ...paramObj,
            [param.name]: resolveReferences(param.defaultValue, undefined), //default values will not be resolved with currentState
          }),
          {}
        ) || {};

      let formattedParams = {};
      if (queryDetails) {
        Object.keys(defaultParams).map((key) => {
          /** The value of param is replaced with defaultValue if its passed undefined */
          formattedParams[key] = parameters[key] === undefined ? defaultParams[key] : parameters[key];
        });
      } else {
        //this will handle the preview case where you cannot find the queryDetails in state.
        formattedParams = { ...parameters };
      }
      const resolvedState = get().getResolvedState();
      const queriesInResolvedState = deepClone(resolvedState.queries);
      for (const key of Object.keys(resolvedState.queries)) {
        queriesInResolvedState[key] = {
          ...queriesInResolvedState[key],
          run: (params) => {
            if (typeof params !== 'object' || params === null) {
              params = {};
            }
            const processedParams = {};
            const query = dataQuery.queries.modules?.[moduleId].find((q) => q.name === key);
            query.options.parameters?.forEach((arg) => (processedParams[arg.name] = params[arg.name]));
            return actions.runQuery(query.name, processedParams, moduleId);
          },

          getData: () => {
            const resolvedState = get().getResolvedState();
            return resolvedState.queries[key].data;
          },

          getRawData: () => {
            const resolvedState = get().getResolvedState();
            return resolvedState.queries[key].rawData;
          },

          getloadingState: () => {
            const resolvedState = get().getResolvedState();
            return resolvedState.queries[key].isLoading;
          },
        };
      }

      try {
        const AsyncFunction = new Function(`return Object.getPrototypeOf(async function(){}).constructor`)();

        //Proxy Func required to get current execution line number from stack to log in debugger

        const proxiedComponents = createProxy(deepClone(resolvedState?.components), 'components');
        const proxiedGlobals = createProxy(deepClone(resolvedState?.globals), 'globals');
        const proxiedConstants = createProxy(deepClone(resolvedState?.constants), 'constants');
        const proxiedVariables = createProxy(deepClone(resolvedState?.variables), 'variables');
        const proxiedPage = createProxy(deepClone(resolvedState?.page, 'page'));
        const proxiedQueriesInResolvedState = createProxy(deepClone(queriesInResolvedState), 'queries');
        const proxiedFormattedParams = createProxy(
          !_.isEmpty(proxiedFormattedParams) ? [proxiedFormattedParams] : [],
          'params'
        );

        const fnParams = [
          'moment',
          '_',
          'components',
          'queries',
          'globals',
          'page',
          'axios',
          'variables',
          'actions',
          'constants',
          ...(!_.isEmpty(formattedParams) ? ['parameters'] : []),
          code,
        ];
        const evalFn = new AsyncFunction(...fnParams);

        const fnArgs = [
          moment,
          _,
          proxiedComponents,
          proxiedQueriesInResolvedState,
          proxiedGlobals,
          proxiedPage,
          axios,
          proxiedVariables,
          actions,
          proxiedConstants,
          ...proxiedFormattedParams,
        ];

        result = {
          status: 'ok',
          data: await evalFn(...fnArgs),
        };
      } catch (err) {
        const stackLines = err.stack.split('\n');
        const errorLocation =
          stackLines[2]?.match(/<anonymous>:(\d+):(\d+)/) ?? stackLines[1]?.match(/<anonymous>:(\d+):(\d+)/);

        let lineNumber = null;

        if (errorLocation) {
          lineNumber = errorLocation[1] - 2;
        }

        console.log('JS execution failed: ', err);
        error = err.message || err.stack.split('\n')[0] || 'JS execution failed';
        result = { status: 'failed', data: { message: error, description: error, lineNumber } };
      }

      if (hasCircularDependency(result)) {
        return {
          status: 'failed',
          data: {
            message: 'Circular dependency detected',
            description: 'Cannot resolve circular dependency',
          },
        };
      }

      return result;
    },
    isQuerySelected: (queryId) => {
      return get().queryPanel.selectedQuery?.id === queryId;
    },
    runQueryOnShortcut: () => {
      const { queryPanel } = get();
      const { runQuery, selectedQuery } = queryPanel;
      runQuery(selectedQuery?.id, selectedQuery?.name, undefined, 'edit', {}, true);
    },
    previewQueryOnShortcut: (moduleId = 'canvas') => {
      const { queryPanel } = get();
      const { previewQuery, selectedQuery, selectedDataSource } = queryPanel;
      const query = {
        data_source_id: selectedDataSource.id === 'null' ? null : selectedDataSource.id,
        pluginId: selectedDataSource.pluginId,
        options: { ...selectedQuery?.options },
        kind: selectedDataSource.kind,
        name: selectedQuery?.name ?? '',
        id: selectedQuery?.id,
      };
      previewQuery(query, false, undefined, moduleId);
    },
  },
});<|MERGE_RESOLUTION|>--- conflicted
+++ resolved
@@ -472,7 +472,6 @@
                   query,
                   'edit'
                 );
-<<<<<<< HEAD
                 if (finalData.status === 'failed') {
                   setResolvedQuery(
                     queryId,
@@ -481,12 +480,6 @@
                     },
                     moduleId
                   );
-=======
-                if (finalData?.status === 'failed') {
-                  setResolvedQuery(queryId, {
-                    isLoading: false,
-                  });
->>>>>>> 23197b3b
 
                   resolve(finalData);
                   onEvent('onDataQueryFailure', queryEvents);
