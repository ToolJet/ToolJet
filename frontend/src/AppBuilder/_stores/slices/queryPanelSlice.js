--- conflicted
+++ resolved
@@ -489,11 +489,34 @@
           type: 'query',
           kind: query.kind,
           key: query.name,
-          message: errorData?.description || 'Query failed',
+          message: errorData?.description,
           errorTarget: 'Queries',
-          error: errorData,
+          error:
+            query.kind === 'restapi'
+              ? {
+                  substitutedVariables: options,
+                  request: errorData?.requestObject,
+                  response: errorData?.responseObject,
+                }
+              : errorData,
           isQuerySuccessLog: false,
         });
+
+        setResolvedQuery(
+          queryId,
+          {
+            isLoading: false,
+            ...(query.kind === 'restapi' || errorData?.type === 'tj-401'
+              ? {
+                  metadata: errorData?.metadata,
+                  request: errorData?.requestObject,
+                  response: errorData?.responseObject,
+                  responseHeaders: errorData?.responseHeaders,
+                }
+              : {}),
+          },
+          moduleId
+        );
 
         setResolvedQuery(
           queryId,
@@ -631,30 +654,9 @@
                   break;
               }
 
-<<<<<<< HEAD
               errorData = query.kind === 'runpy' || query.kind === 'runjs' ? data?.data : data;
               const result = handleFailure(errorData);
               resolve(result);
-=======
-              setResolvedQuery(
-                queryId,
-                {
-                  isLoading: false,
-                  ...(query.kind === 'restapi' || data.data.type === 'tj-401'
-                    ? {
-                        metadata: data.metadata,
-                        request: data.data.requestObject,
-                        response: data.data.responseObject,
-                        responseHeaders: data.data.responseHeaders,
-                      }
-                    : {}),
-                },
-                moduleId
-              );
-
-              resolve(data);
-              onEvent('onDataQueryFailure', queryEvents);
->>>>>>> ed571caf
               return;
             } else {
               const rawData = data.data;
@@ -918,17 +920,6 @@
       const {
         queryPanel: { evaluatePythonCode },
       } = get();
-<<<<<<< HEAD
-      return {
-        data: await evaluatePythonCode({
-          code,
-          query,
-          isPreview,
-          mode,
-          currentState,
-        }),
-      };
-=======
 
       if (query.restricted) {
         return {
@@ -952,7 +943,6 @@
       }
 
       return { data: await evaluatePythonCode({ code, query, isPreview, mode, currentState }) };
->>>>>>> ed571caf
     },
 
     evaluatePythonCode: async (options, moduleId = 'canvas') => {
