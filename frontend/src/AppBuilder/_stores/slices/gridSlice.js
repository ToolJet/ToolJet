import { NO_OF_GRIDS } from '@/AppBuilder/AppCanvas/appCanvasConstants';
import { debounce } from 'lodash';

const initialState = {
  hoveredComponentForGrid: '',
  hoveredComponentBoundaryId: '',
  triggerCanvasUpdater: false,
  lastCanvasIdClick: '',
  lastCanvasClickPosition: null,
  draggingComponentId: null,
  reorderContainerChildren: {
    containerId: null,
    triggerUpdate: 0,
  },
};

export const createGridSlice = (set, get) => ({
  ...initialState,
  setHoveredComponentForGrid: (id) =>
    set(() => ({ hoveredComponentForGrid: id }), false, { type: 'setHoveredComponentForGrid', id }),
  getHoveredComponentForGrid: () => get().hoveredComponentForGrid,
  setHoveredComponentBoundaryId: (id) =>
    set(() => ({ hoveredComponentBoundaryId: id }), false, { type: 'setHoveredComponentBoundaryId', id }),
  toggleCanvasUpdater: () =>
    set((state) => ({ triggerCanvasUpdater: !state.triggerCanvasUpdater }), false, { type: 'toggleCanvasUpdater' }),
  debouncedToggleCanvasUpdater: debounce(() => {
    get().toggleCanvasUpdater();
  }, 200),
  setDraggingComponentId: (id) => set(() => ({ draggingComponentId: id })),
  moveComponentPosition: (direction) => {
    const { setComponentLayout, currentLayout, getSelectedComponentsDefinition, debouncedToggleCanvasUpdater } = get();
    let layouts = {};
    const selectedComponents = getSelectedComponentsDefinition();
    selectedComponents.forEach((selectedComponent) => {
      const componentId = selectedComponent?.id;

      let top = selectedComponent.layouts?.[currentLayout].top;
      let left = selectedComponent?.layouts?.[currentLayout].left;
      const width = selectedComponent?.layouts?.[currentLayout]?.width;

      switch (direction) {
        case 'ArrowLeft':
          left = left - 1;
          break;
        case 'ArrowRight':
          left = left + 1;
          break;
        case 'ArrowDown':
          top = top + 10;
          break;
        case 'ArrowUp':
          top = top - 10;
          break;
      }

      if (left < 0 || top < 0 || left + width > NO_OF_GRIDS) {
        return;
      }

      const movedElement = document.getElementById(componentId);
      const parentElm = movedElement.closest('.real-canvas');
      if (selectedComponent?.component?.parent && parentElm.clientHeight < top + movedElement.clientHeight) {
        return;
      }
      layouts = {
        ...layouts,
        [componentId]: {
          top,
          left,
        },
      };
    });
    setComponentLayout(layouts);
    debouncedToggleCanvasUpdater();
  },
  setLastCanvasIdClick: (id) => set(() => ({ lastCanvasIdClick: id })),
  setLastCanvasClickPosition: (position) => {
    set({ lastCanvasClickPosition: position });
  },
<<<<<<< HEAD
  checkIfAnyWidgetVisibilityChanged: () => {
    // This is required to reload the grid if visibility is turned off using CSA
    const { getExposedValueOfComponent, getCurrentPageComponents } = get();
    const currentPageComponents = getCurrentPageComponents();

    const visibilityState = {};

    Object.keys(currentPageComponents).forEach((componentId) => {
      const componentExposedVisibility = getExposedValueOfComponent(componentId)?.isVisible;

      // Determine if component is visible
      visibilityState[componentId] = !(componentExposedVisibility === false);
    });

    return visibilityState;
=======
  setReorderContainerChildren: (containerId) => {
    // Function to trigger reordering of specific container for tab navigation
    set((state) => ({
      reorderContainerChildren: { containerId, triggerUpdate: state.reorderContainerChildren.triggerUpdate + 1 },
    }));
>>>>>>> d3dede3e
  },
});<|MERGE_RESOLUTION|>--- conflicted
+++ resolved
@@ -77,7 +77,6 @@
   setLastCanvasClickPosition: (position) => {
     set({ lastCanvasClickPosition: position });
   },
-<<<<<<< HEAD
   checkIfAnyWidgetVisibilityChanged: () => {
     // This is required to reload the grid if visibility is turned off using CSA
     const { getExposedValueOfComponent, getCurrentPageComponents } = get();
@@ -93,12 +92,11 @@
     });
 
     return visibilityState;
-=======
+  },
   setReorderContainerChildren: (containerId) => {
     // Function to trigger reordering of specific container for tab navigation
     set((state) => ({
       reorderContainerChildren: { containerId, triggerUpdate: state.reorderContainerChildren.triggerUpdate + 1 },
     }));
->>>>>>> d3dede3e
   },
 });