--- conflicted
+++ resolved
@@ -4,12 +4,9 @@
 const initialState = {
   hoveredComponentForGrid: '',
   triggerCanvasUpdater: false,
-<<<<<<< HEAD
   lastCanvasClickPosition: null,
-=======
   lastCanvasIdClick: '',
   draggingComponentId: null,
->>>>>>> bc936b2a
 };
 
 export const createGridSlice = (set, get) => ({
