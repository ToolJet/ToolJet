import { NO_OF_GRIDS } from '@/AppBuilder/AppCanvas/appCanvasConstants';
import { debounce } from 'lodash';

const initialState = {
  hoveredComponentForGrid: '',
  hoveredComponentBoundaryId: '',
  triggerCanvasUpdater: false,
  lastCanvasIdClick: '',
  lastCanvasClickPosition: null,
<<<<<<< HEAD
  temporaryLayouts: {},
=======
  draggingComponentId: null,
>>>>>>> c6ba6ac3
};

export const createGridSlice = (set, get) => ({
  ...initialState,
  setHoveredComponentForGrid: (id) =>
    set(() => ({ hoveredComponentForGrid: id }), false, { type: 'setHoveredComponentForGrid', id }),
  getHoveredComponentForGrid: () => get().hoveredComponentForGrid,
  setHoveredComponentBoundaryId: (id) =>
    set(() => ({ hoveredComponentBoundaryId: id }), false, { type: 'setHoveredComponentBoundaryId', id }),
  toggleCanvasUpdater: () =>
    set((state) => ({ triggerCanvasUpdater: !state.triggerCanvasUpdater }), false, { type: 'toggleCanvasUpdater' }),
  debouncedToggleCanvasUpdater: debounce(() => {
    get().toggleCanvasUpdater();
  }, 200),
  setDraggingComponentId: (id) => set(() => ({ draggingComponentId: id })),
  moveComponentPosition: (direction) => {
    const { setComponentLayout, currentLayout, getSelectedComponentsDefinition, debouncedToggleCanvasUpdater } = get();
    let layouts = {};
    const selectedComponents = getSelectedComponentsDefinition();
    selectedComponents.forEach((selectedComponent) => {
      const componentId = selectedComponent?.id;

      let top = selectedComponent.layouts?.[currentLayout].top;
      let left = selectedComponent?.layouts?.[currentLayout].left;
      const width = selectedComponent?.layouts?.[currentLayout]?.width;

      switch (direction) {
        case 'ArrowLeft':
          left = left - 1;
          break;
        case 'ArrowRight':
          left = left + 1;
          break;
        case 'ArrowDown':
          top = top + 10;
          break;
        case 'ArrowUp':
          top = top - 10;
          break;
      }

      if (left < 0 || top < 0 || left + width > NO_OF_GRIDS) {
        return;
      }

      const movedElement = document.getElementById(componentId);
      const parentElm = movedElement.closest('.real-canvas');
      if (selectedComponent?.component?.parent && parentElm.clientHeight < top + movedElement.clientHeight) {
        return;
      }
      layouts = {
        ...layouts,
        [componentId]: {
          top,
          left,
        },
      };
    });
    setComponentLayout(layouts);
    debouncedToggleCanvasUpdater();
  },
  setLastCanvasIdClick: (id) => set(() => ({ lastCanvasIdClick: id })),
  setLastCanvasClickPosition: (position) => {
    set({ lastCanvasClickPosition: position });
  },
  setTemporaryLayouts: (layouts) => set((state) => ({ temporaryLayouts: { ...state.temporaryLayouts, ...layouts } })),
  getTemporaryLayouts: () => get().temporaryLayouts,
  clearTemporaryLayouts: () => set(() => ({ temporaryLayouts: {} })),
  deleteTemporaryLayouts: (componentId) => {
    const { temporaryLayouts } = get();
    const newLayouts = { ...temporaryLayouts };
    delete newLayouts[componentId];
    set(() => ({ temporaryLayouts: newLayouts }));
  },
  deleteContainerTemporaryLayouts: (containerId) => {
    const { deleteTemporaryLayouts, getCurrentPageComponents, currentLayout = 'desktop' } = get();
    deleteTemporaryLayouts(containerId);
    const currentPageComponents = getCurrentPageComponents();
    const height = currentPageComponents[containerId].layouts[currentLayout].height;
    const element = document.querySelector(`.ele-${containerId}`);
    if (element) {
      element.style.height = `${height}px`;
    }
  },

  adjustComponentPositions: (componentId, currentLayout = 'desktop', shouldReset = false, isContainer = false) => {
    const {
      getResolvedValue,
      getCurrentPageComponents,
      setTemporaryLayouts,
      toggleCanvasUpdater,
      temporaryLayouts,
      deleteContainerTemporaryLayouts,
      adjustComponentPositions,
    } = get();

    try {
      // Getting all the components on the current page
      const currentPageComponents = getCurrentPageComponents();

      // If the component is a container, we need to calculate the height of the container
      let maxHeight = 0;

      if (isContainer) {
        const componentLayouts = get()
          .getContainerChildrenMapping(componentId)
          .reduce((acc, id) => {
            const component = currentPageComponents[id];
            if (!component) return acc;
            return {
              ...acc,
              [id]: component.layouts[currentLayout],
            };
          }, {});

        const element = document.querySelector(`.dynamic-${componentId}`);
        if (!element) {
          deleteContainerTemporaryLayouts(componentId);
          return;
        }

        const filteredTemporaryLayouts = Object.keys(componentLayouts).reduce((acc, id) => {
          return {
            ...acc,
            ...(temporaryLayouts[id] && { [id]: temporaryLayouts[id] }),
          };
        }, {});

        const mergedLayouts = { ...componentLayouts, ...filteredTemporaryLayouts };

        // Calculate the maximum height of the container
        const currentMax = Object.values(mergedLayouts).reduce((max, layout) => {
          if (!layout) {
            return max;
          }
          const sum = layout.top + layout.height;
          return Math.max(max, sum);
        }, 100);

        maxHeight = currentMax + 20;
      }

      const boxList = Object.keys(currentPageComponents)
        .map((key) => {
          const widget = currentPageComponents[key];
          return {
            id: key,
            ...widget,
            height: widget?.layouts?.[currentLayout]?.height,
            left: widget?.layouts?.[currentLayout]?.left,
            top: widget?.layouts?.[currentLayout]?.top,
            width: widget?.layouts?.[currentLayout]?.width,
            parent: widget?.component?.parent,
            component: widget?.component,
          };
        })
        .filter((box) =>
          getResolvedValue(
            box?.component?.definition?.others[currentLayout === 'mobile' ? 'showOnMobile' : 'showOnDesktop'].value
          )
        );

      const changedComponent = boxList.find((box) => box.id === componentId);
      if (!changedComponent) return;

      const componentElement = document.querySelector(`.ele-${componentId}`);
      if (!componentElement) return;

      // Get the actual new height from the DOM
      const newHeight = shouldReset ? 0 : isContainer ? maxHeight : componentElement.offsetHeight;
      const oldHeight = temporaryLayouts?.[componentId]?.height ?? changedComponent.layouts[currentLayout].height;
      const dynamicHeightDifference = newHeight - oldHeight;

      if (dynamicHeightDifference === 0) return;

      // Update the changed component's height in layouts
      const updatedLayouts = {
        [componentId]: {
          ...changedComponent.layouts[currentLayout],
          ...temporaryLayouts?.[componentId],
          height: newHeight,
        },
      };

      // Calculate the new top, bottom, left, right of the changed component
      const changedCompLeft = changedComponent.layouts[currentLayout].left;
      const changedCompWidth = changedComponent.layouts[currentLayout].width;
      const changedCompRight = changedCompLeft + changedCompWidth;
      const changedCompTop = temporaryLayouts?.[componentId]?.top ?? changedComponent.layouts[currentLayout].top;
      const changedCompBottom = changedCompTop + newHeight;

      //Fetch all the components that are below the changed component
      const componentsToAdjust = boxList.filter((box) => {
        if (box.id === componentId) return false;
        const sameParent = box.component?.parent === changedComponent.component?.parent;
        const isBelow =
          (temporaryLayouts?.[box.id]?.top ?? box.layouts[currentLayout].top) + box.layouts[currentLayout].height >=
          changedCompTop;
        return sameParent && isBelow;
      });

      let realDiff = 0;
      let minimumDist = Infinity;

      const isHorizontallyOverlapping = (element1Left, element1Right, element2Left, element2Right) => {
        return (
          (element1Left <= element2Left && element1Right >= element2Right) || // Completely contains
          (element1Left >= element2Left && element1Right <= element2Right) || // Completely contained
          (element1Left <= element2Left && element1Right >= element2Left) || // Left edge overlaps
          (element1Left <= element2Right && element1Right >= element2Right) // Right edge overlaps
        );
      };

      //Find the distance by which to move the components up or down
      for (let component of componentsToAdjust) {
        const compLeft = component.layouts[currentLayout].left;
        const compWidth = component.layouts[currentLayout].width;
        const compRight = compLeft + compWidth;
        const hasHorizontalOverlap = isHorizontallyOverlapping(compLeft, compRight, changedCompLeft, changedCompRight);
        const currentDist =
          (temporaryLayouts?.[component.id]?.top ?? component.layouts[currentLayout].top) - changedCompTop;

        const isInitialTopAboveChangedBottom =
          component.layouts[currentLayout].top <
          changedComponent.layouts[currentLayout].top + changedComponent.layouts[currentLayout].height;

        if (hasHorizontalOverlap && currentDist < minimumDist && !isInitialTopAboveChangedBottom) {
          const difference =
            changedCompBottom - (temporaryLayouts?.[component.id]?.top ?? component.layouts[currentLayout].top);
          realDiff = Math.ceil(difference / 10) * 10;
          minimumDist = currentDist;
        }
      }

      let currentLeft = changedCompLeft;
      let currentRight = changedCompRight;
      let currentBottom = changedCompBottom;

      if (realDiff > 0) {
        const componentsToAdjustSorted = componentsToAdjust.sort(
          (a, b) =>
            (temporaryLayouts?.[a.id]?.top ?? a.layouts[currentLayout].top) -
            (temporaryLayouts?.[b.id]?.top ?? b.layouts[currentLayout].top)
        );

        for (let component of componentsToAdjustSorted) {
          const element = document.querySelector(`.ele-${component.id}`);
          if (!element) continue;
          const compLeft = component.layouts[currentLayout].left;
          const compWidth = component.layouts[currentLayout].width;
          const compRight = compLeft + compWidth;
          const hasHorizontalOverlap = isHorizontallyOverlapping(compLeft, compRight, currentLeft, currentRight);
          if (hasHorizontalOverlap) {
            const newTop = (temporaryLayouts?.[component.id]?.top ?? component.layouts[currentLayout].top) + realDiff;
            const currentTransform = window.getComputedStyle(element).transform;

            const matrix = new DOMMatrix(currentTransform);
            const currentX = matrix.m41;
            element.style.transform = `translate(${currentX}px, ${newTop}px)`;

            updatedLayouts[component.id] = {
              ...component.layouts[currentLayout],
              ...temporaryLayouts?.[component.id],
              top: newTop,
            };
            const newBottom =
              newTop + (temporaryLayouts?.[component.id]?.height ?? component.layouts[currentLayout].height);
            if (newBottom > currentBottom) {
              currentBottom = newBottom;
            }
            if (compLeft < currentLeft) {
              currentLeft = compLeft;
            }
            if (compRight > currentRight) {
              currentRight = compRight;
            }
          }
        }
      } else if (dynamicHeightDifference < 0 && realDiff < 0) {
        const componentsToAdjustSorted = componentsToAdjust.sort((a, b) => {
          const aBottom =
            (temporaryLayouts?.[a.id]?.top ?? a.layouts[currentLayout].top) +
            (temporaryLayouts?.[a.id]?.height ?? a.layouts[currentLayout].height);
          const bBottom =
            (temporaryLayouts?.[b.id]?.top ?? b.layouts[currentLayout].top) +
            (temporaryLayouts?.[b.id]?.height ?? b.layouts[currentLayout].height);
          return aBottom - bBottom;
        });
        const tempTopMap = {};
        componentsToAdjustSorted.forEach((component, index) => {
          const element = document.querySelector(`.ele-${component.id}`);
          if (!element) return;
          const compLeft = component.layouts[currentLayout].left;
          const compWidth = component.layouts[currentLayout].width;
          const compRight = compLeft + compWidth;
          const hasHorizontalOverlap = isHorizontallyOverlapping(compLeft, compRight, currentLeft, currentRight);

          const componentInitialTop = component.layouts[currentLayout].top;
          const componentInitialBottom = componentInitialTop + component.layouts[currentLayout].height;

          if (hasHorizontalOverlap) {
            let newTop =
              (temporaryLayouts?.[component.id]?.top ?? component.layouts[currentLayout].top) + dynamicHeightDifference;

            //Situations to accomodate the case when there is a component above the current component
            if (index > 0) {
              let prevIndex = index - 1;
              while (prevIndex >= 0) {
                const currentComponentLeft = component.layouts[currentLayout].left;
                const currentComponentRight = currentComponentLeft + component.layouts[currentLayout].width;
                const prevComponent = componentsToAdjustSorted[prevIndex];
                const prevTop =
                  tempTopMap?.[prevComponent.id] ??
                  temporaryLayouts?.[prevComponent.id]?.top ??
                  prevComponent.layouts[currentLayout].top;
                const prevBottom =
                  prevTop +
                  (temporaryLayouts?.[prevComponent.id]?.height ?? prevComponent.layouts[currentLayout].height);
                if (newTop >= prevBottom) {
                  break;
                } else {
                  const prevCompLeft = prevComponent.layouts[currentLayout].left;
                  const prevCompWidth = prevComponent.layouts[currentLayout].width;
                  const prevCompRight = prevCompLeft + prevCompWidth;
                  const prevCompInitialTop = prevComponent.layouts[currentLayout].top;
                  const prevCompInitialBottom = prevCompInitialTop + prevComponent.layouts[currentLayout].height;

                  const hasHorizontalOverlap = isHorizontallyOverlapping(
                    prevCompLeft,
                    prevCompRight,
                    currentComponentLeft,
                    currentComponentRight
                  );

                  const hasInitialVerticalOverlap =
                    (componentInitialTop < prevCompInitialBottom && componentInitialBottom > prevCompInitialTop) || //  Bottom of the current component is above the top of the previous component
                    (componentInitialTop > prevCompInitialTop && componentInitialBottom < prevCompInitialBottom) || // Current component is completely inside the previous component
                    (componentInitialTop < prevCompInitialTop && componentInitialBottom > prevCompInitialTop) || // Top of the current component is below the bottom of the previous component
                    (componentInitialTop < prevCompInitialBottom && componentInitialBottom > prevCompInitialBottom); // Bottom of the current component is below the bottom of the previous component

                  if (hasHorizontalOverlap && !hasInitialVerticalOverlap) {
                    newTop = prevBottom;
                    break;
                  }
                }
                prevIndex--;
              }
            }

            if (component.layouts[currentLayout].top > newTop) {
              newTop = component.layouts[currentLayout].top;
            }
            tempTopMap[component.id] = newTop;
            const currentTransform = window.getComputedStyle(element).transform;
            const matrix = new DOMMatrix(currentTransform);
            const currentX = matrix.m41;
            element.style.transform = `translate(${currentX}px, ${newTop}px)`;

            updatedLayouts[component.id] = {
              ...component.layouts[currentLayout],
              ...temporaryLayouts?.[component.id],
              top: newTop,
            };

            const newBottom =
              newTop + (temporaryLayouts?.[component.id]?.height ?? component.layouts[currentLayout].height);
            if (newBottom < currentBottom) {
              currentBottom = newBottom;
            }
            if (compLeft < currentLeft) {
              currentLeft = compLeft;
            }
            if (compRight > currentRight) {
              currentRight = compRight;
            }
          }
        });
      }

      if (shouldReset) {
        setTemporaryLayouts(updatedLayouts);
      } else {
        if (isContainer) {
          const element = document.querySelector(`.ele-${componentId}`);
          element.style.height = `${newHeight}px`;
        }
        setTemporaryLayouts(updatedLayouts);
      }

      toggleCanvasUpdater();
      if (changedComponent.component?.parent) {
        adjustComponentPositions(changedComponent.component?.parent?.slice(0, 36), currentLayout, shouldReset, true);
      }
      return updatedLayouts;
    } catch (error) {
      console.error('Error adjusting component positions:', error);
      return null;
    }
  },
});<|MERGE_RESOLUTION|>--- conflicted
+++ resolved
@@ -7,11 +7,8 @@
   triggerCanvasUpdater: false,
   lastCanvasIdClick: '',
   lastCanvasClickPosition: null,
-<<<<<<< HEAD
   temporaryLayouts: {},
-=======
   draggingComponentId: null,
->>>>>>> c6ba6ac3
 };
 
 export const createGridSlice = (set, get) => ({
