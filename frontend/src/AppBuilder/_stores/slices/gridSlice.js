import { NO_OF_GRIDS } from '@/AppBuilder/AppCanvas/appCanvasConstants';
import { debounce } from 'lodash';

const initialState = {
  hoveredComponentForGrid: '',
  hoveredComponentBoundaryId: '',
  triggerCanvasUpdater: false,
  lastCanvasIdClick: '',
  lastCanvasClickPosition: null,
  temporaryLayouts: {},
  draggingComponentId: null,
  reorderContainerChildren: {
    containerId: null,
    triggerUpdate: 0,
  },
};

export const createGridSlice = (set, get) => ({
  ...initialState,
  setHoveredComponentForGrid: (id) =>
    set(() => ({ hoveredComponentForGrid: id }), false, { type: 'setHoveredComponentForGrid', id }),
  getHoveredComponentForGrid: () => get().hoveredComponentForGrid,
  setHoveredComponentBoundaryId: (id) =>
    set(() => ({ hoveredComponentBoundaryId: id }), false, { type: 'setHoveredComponentBoundaryId', id }),
  toggleCanvasUpdater: () =>
    set((state) => ({ triggerCanvasUpdater: !state.triggerCanvasUpdater }), false, { type: 'toggleCanvasUpdater' }),
  debouncedToggleCanvasUpdater: debounce(() => {
    get().toggleCanvasUpdater();
  }, 200),
  setDraggingComponentId: (id) => set(() => ({ draggingComponentId: id })),
  moveComponentPosition: (direction) => {
    const { setComponentLayout, currentLayout, getSelectedComponentsDefinition, debouncedToggleCanvasUpdater } = get();
    let layouts = {};
    const selectedComponents = getSelectedComponentsDefinition();
    selectedComponents.forEach((selectedComponent) => {
      const componentId = selectedComponent?.id;

      let top = selectedComponent.layouts?.[currentLayout].top;
      let left = selectedComponent?.layouts?.[currentLayout].left;
      const width = selectedComponent?.layouts?.[currentLayout]?.width;

      switch (direction) {
        case 'ArrowLeft':
          left = left - 1;
          break;
        case 'ArrowRight':
          left = left + 1;
          break;
        case 'ArrowDown':
          top = top + 10;
          break;
        case 'ArrowUp':
          top = top - 10;
          break;
      }

      if (left < 0 || top < 0 || left + width > NO_OF_GRIDS) {
        return;
      }

      const movedElement = document.getElementById(componentId);
      const parentElm = movedElement.closest('.real-canvas');
      if (selectedComponent?.component?.parent && parentElm.clientHeight < top + movedElement.clientHeight) {
        return;
      }
      layouts = {
        ...layouts,
        [componentId]: {
          top,
          left,
        },
      };
    });
    setComponentLayout(layouts);
    debouncedToggleCanvasUpdater();
  },
  setLastCanvasIdClick: (id) => set(() => ({ lastCanvasIdClick: id })),
  setLastCanvasClickPosition: (position) => {
    set({ lastCanvasClickPosition: position });
  },
<<<<<<< HEAD
  setTemporaryLayouts: (layouts) => set((state) => ({ temporaryLayouts: { ...state.temporaryLayouts, ...layouts } })),
  getTemporaryLayouts: () => get().temporaryLayouts,
  clearTemporaryLayouts: () => set(() => ({ temporaryLayouts: {} })),
  deleteTemporaryLayouts: (componentId) => {
    const { temporaryLayouts } = get();
    const newLayouts = { ...temporaryLayouts };
    delete newLayouts[componentId];
    set(() => ({ temporaryLayouts: newLayouts }));
  },
  deleteContainerTemporaryLayouts: (containerId) => {
    const { deleteTemporaryLayouts, getCurrentPageComponents, currentLayout = 'desktop' } = get();
    deleteTemporaryLayouts(containerId);
    const currentPageComponents = getCurrentPageComponents();
    const height = currentPageComponents[containerId].layouts[currentLayout].height;
    const element = document.querySelector(`.ele-${containerId}`);
    if (element) {
      element.style.height = `${height}px`;
    }
  },

  adjustComponentPositions: (componentId, currentLayout = 'desktop', shouldReset = false, isContainer = false) => {
    const {
      getResolvedValue,
      getCurrentPageComponents,
      setTemporaryLayouts,
      toggleCanvasUpdater,
      temporaryLayouts,
      deleteContainerTemporaryLayouts,
      adjustComponentPositions,
    } = get();

    try {
      // Getting all the components on the current page
      const currentPageComponents = getCurrentPageComponents();

      // If the component is a container, we need to calculate the height of the container
      let maxHeight = 0;

      if (isContainer) {
        const componentLayouts = get()
          .getContainerChildrenMapping(componentId)
          .reduce((acc, id) => {
            const component = currentPageComponents[id];
            if (!component) return acc;
            return {
              ...acc,
              [id]: component.layouts[currentLayout],
            };
          }, {});

        const element = document.querySelector(`.dynamic-${componentId}`);
        if (!element) {
          deleteContainerTemporaryLayouts(componentId);
          return;
        }

        const filteredTemporaryLayouts = Object.keys(componentLayouts).reduce((acc, id) => {
          return {
            ...acc,
            ...(temporaryLayouts[id] && { [id]: temporaryLayouts[id] }),
          };
        }, {});

        const mergedLayouts = { ...componentLayouts, ...filteredTemporaryLayouts };

        // Calculate the maximum height of the container
        const currentMax = Object.values(mergedLayouts).reduce((max, layout) => {
          if (!layout) {
            return max;
          }
          const sum = layout.top + layout.height;
          return Math.max(max, sum);
        }, 300);

        maxHeight = currentMax + 20;
      }

      const boxList = Object.keys(currentPageComponents)
        .map((key) => {
          const widget = currentPageComponents[key];
          return {
            id: key,
            ...widget,
            height: widget?.layouts?.[currentLayout]?.height,
            left: widget?.layouts?.[currentLayout]?.left,
            top: widget?.layouts?.[currentLayout]?.top,
            width: widget?.layouts?.[currentLayout]?.width,
            parent: widget?.component?.parent,
            component: widget?.component,
          };
        })
        .filter((box) =>
          getResolvedValue(
            box?.component?.definition?.others[currentLayout === 'mobile' ? 'showOnMobile' : 'showOnDesktop'].value
          )
        );

      const changedComponent = boxList.find((box) => box.id === componentId);
      if (!changedComponent) return;

      const componentElement = document.querySelector(`.ele-${componentId}`);
      if (!componentElement) return;

      // Get the actual new height from the DOM
      const newHeight = shouldReset ? 0 : isContainer ? maxHeight : componentElement.offsetHeight;
      const oldHeight = temporaryLayouts?.[componentId]?.height ?? changedComponent.layouts[currentLayout].height;
      const dynamicHeightDifference = newHeight - oldHeight;

      if (dynamicHeightDifference === 0) return;

      // Update the changed component's height in layouts
      const updatedLayouts = {
        [componentId]: {
          ...changedComponent.layouts[currentLayout],
          ...temporaryLayouts?.[componentId],
          height: newHeight,
        },
      };

      // Calculate the new top, bottom, left, right of the changed component
      const changedCompLeft = changedComponent.layouts[currentLayout].left;
      const changedCompWidth = changedComponent.layouts[currentLayout].width;
      const changedCompRight = changedCompLeft + changedCompWidth;
      const changedCompTop = temporaryLayouts?.[componentId]?.top ?? changedComponent.layouts[currentLayout].top;
      const changedCompBottom = changedCompTop + newHeight;

      //Fetch all the components that are below the changed component
      const componentsToAdjust = boxList.filter((box) => {
        if (box.id === componentId) return false;
        const sameParent = box.component?.parent === changedComponent.component?.parent;
        const isBelow =
          (temporaryLayouts?.[box.id]?.top ?? box.layouts[currentLayout].top) + box.layouts[currentLayout].height >=
          changedCompTop;
        return sameParent && isBelow;
      });

      let realDiff = 0;
      let minimumDist = Infinity;

      const isHorizontallyOverlapping = (element1Left, element1Right, element2Left, element2Right) => {
        return (
          (element1Left <= element2Left && element1Right >= element2Right) || // Completely contains
          (element1Left >= element2Left && element1Right <= element2Right) || // Completely contained
          (element1Left <= element2Left && element1Right >= element2Left) || // Left edge overlaps
          (element1Left <= element2Right && element1Right >= element2Right) // Right edge overlaps
        );
      };

      //Find the distance by which to move the components up or down
      for (let component of componentsToAdjust) {
        const compLeft = component.layouts[currentLayout].left;
        const compWidth = component.layouts[currentLayout].width;
        const compRight = compLeft + compWidth;
        const hasHorizontalOverlap = isHorizontallyOverlapping(compLeft, compRight, changedCompLeft, changedCompRight);
        const currentDist =
          (temporaryLayouts?.[component.id]?.top ?? component.layouts[currentLayout].top) - changedCompTop;

        const isInitialTopAboveChangedBottom =
          component.layouts[currentLayout].top <
          changedComponent.layouts[currentLayout].top + changedComponent.layouts[currentLayout].height;

        const isCurrentHeightLessThanChangedHeight =
          temporaryLayouts?.[componentId]?.height < changedComponent.layouts[currentLayout].height;

        if (
          hasHorizontalOverlap &&
          currentDist < minimumDist &&
          !(isInitialTopAboveChangedBottom && isCurrentHeightLessThanChangedHeight)
        ) {
          const difference =
            changedCompBottom - (temporaryLayouts?.[component.id]?.top ?? component.layouts[currentLayout].top);
          realDiff = Math.ceil(difference / 10) * 10;
          minimumDist = currentDist;
        }
      }

      let currentLeft = changedCompLeft;
      let currentRight = changedCompRight;
      let currentBottom = changedCompBottom;

      if (realDiff > 0) {
        const componentsToAdjustSorted = componentsToAdjust.sort(
          (a, b) =>
            (temporaryLayouts?.[a.id]?.top ?? a.layouts[currentLayout].top) -
            (temporaryLayouts?.[b.id]?.top ?? b.layouts[currentLayout].top)
        );

        for (let component of componentsToAdjustSorted) {
          const element = document.querySelector(`.ele-${component.id}`);
          if (!element) continue;
          const compLeft = component.layouts[currentLayout].left;
          const compWidth = component.layouts[currentLayout].width;
          const compRight = compLeft + compWidth;
          const hasHorizontalOverlap = isHorizontallyOverlapping(compLeft, compRight, currentLeft, currentRight);
          if (hasHorizontalOverlap) {
            const newTop = (temporaryLayouts?.[component.id]?.top ?? component.layouts[currentLayout].top) + realDiff;
            const currentTransform = window.getComputedStyle(element).transform;

            const matrix = new DOMMatrix(currentTransform);
            const currentX = matrix.m41;
            element.style.transform = `translate(${currentX}px, ${newTop}px)`;

            updatedLayouts[component.id] = {
              ...component.layouts[currentLayout],
              ...temporaryLayouts?.[component.id],
              top: newTop,
            };
            const newBottom =
              newTop + (temporaryLayouts?.[component.id]?.height ?? component.layouts[currentLayout].height);
            if (newBottom > currentBottom) {
              currentBottom = newBottom;
            }
            if (compLeft < currentLeft) {
              currentLeft = compLeft;
            }
            if (compRight > currentRight) {
              currentRight = compRight;
            }
          }
        }
      } else if (dynamicHeightDifference < 0 && realDiff < 0) {
        const componentsToAdjustSorted = componentsToAdjust.sort((a, b) => {
          const aBottom =
            (temporaryLayouts?.[a.id]?.top ?? a.layouts[currentLayout].top) +
            (temporaryLayouts?.[a.id]?.height ?? a.layouts[currentLayout].height);
          const bBottom =
            (temporaryLayouts?.[b.id]?.top ?? b.layouts[currentLayout].top) +
            (temporaryLayouts?.[b.id]?.height ?? b.layouts[currentLayout].height);
          return aBottom - bBottom;
        });
        const tempTopMap = {};
        componentsToAdjustSorted.forEach((component, index) => {
          const element = document.querySelector(`.ele-${component.id}`);
          if (!element) return;
          const compLeft = component.layouts[currentLayout].left;
          const compWidth = component.layouts[currentLayout].width;
          const compRight = compLeft + compWidth;
          const hasHorizontalOverlap = isHorizontallyOverlapping(compLeft, compRight, currentLeft, currentRight);

          const componentInitialTop = component.layouts[currentLayout].top;
          const componentInitialBottom = componentInitialTop + component.layouts[currentLayout].height;

          if (hasHorizontalOverlap) {
            let newTop =
              (temporaryLayouts?.[component.id]?.top ?? component.layouts[currentLayout].top) + dynamicHeightDifference;

            //Situations to accomodate the case when there is a component above the current component
            if (index > 0) {
              let prevIndex = index - 1;
              while (prevIndex >= 0) {
                const currentComponentLeft = component.layouts[currentLayout].left;
                const currentComponentRight = currentComponentLeft + component.layouts[currentLayout].width;
                const prevComponent = componentsToAdjustSorted[prevIndex];
                const prevTop =
                  tempTopMap?.[prevComponent.id] ??
                  temporaryLayouts?.[prevComponent.id]?.top ??
                  prevComponent.layouts[currentLayout].top;
                const prevBottom =
                  prevTop +
                  (temporaryLayouts?.[prevComponent.id]?.height ?? prevComponent.layouts[currentLayout].height);
                if (newTop >= prevBottom) {
                  break;
                } else {
                  const prevCompLeft = prevComponent.layouts[currentLayout].left;
                  const prevCompWidth = prevComponent.layouts[currentLayout].width;
                  const prevCompRight = prevCompLeft + prevCompWidth;
                  const prevCompInitialTop = prevComponent.layouts[currentLayout].top;
                  const prevCompInitialBottom = prevCompInitialTop + prevComponent.layouts[currentLayout].height;

                  const hasHorizontalOverlap = isHorizontallyOverlapping(
                    prevCompLeft,
                    prevCompRight,
                    currentComponentLeft,
                    currentComponentRight
                  );

                  const hasInitialVerticalOverlap =
                    (componentInitialTop < prevCompInitialBottom && componentInitialBottom > prevCompInitialTop) || //  Bottom of the current component is above the top of the previous component
                    (componentInitialTop > prevCompInitialTop && componentInitialBottom < prevCompInitialBottom) || // Current component is completely inside the previous component
                    (componentInitialTop < prevCompInitialTop && componentInitialBottom > prevCompInitialTop) || // Top of the current component is below the bottom of the previous component
                    (componentInitialTop < prevCompInitialBottom && componentInitialBottom > prevCompInitialBottom); // Bottom of the current component is below the bottom of the previous component

                  if (hasHorizontalOverlap && !hasInitialVerticalOverlap) {
                    newTop = prevBottom;
                    break;
                  }
                }
                prevIndex--;
              }
            }

            if (component.layouts[currentLayout].top > newTop) {
              newTop = component.layouts[currentLayout].top;
            }
            tempTopMap[component.id] = newTop;
            const currentTransform = window.getComputedStyle(element).transform;
            const matrix = new DOMMatrix(currentTransform);
            const currentX = matrix.m41;
            element.style.transform = `translate(${currentX}px, ${newTop}px)`;

            updatedLayouts[component.id] = {
              ...component.layouts[currentLayout],
              ...temporaryLayouts?.[component.id],
              top: newTop,
            };

            const newBottom =
              newTop + (temporaryLayouts?.[component.id]?.height ?? component.layouts[currentLayout].height);
            if (newBottom < currentBottom) {
              currentBottom = newBottom;
            }
            if (compLeft < currentLeft) {
              currentLeft = compLeft;
            }
            if (compRight > currentRight) {
              currentRight = compRight;
            }
          }
        });
      }

      if (shouldReset) {
        setTemporaryLayouts(updatedLayouts);
      } else {
        if (isContainer) {
          const element = document.querySelector(`.ele-${componentId}`);
          element.style.height = `${newHeight}px`;
        }
        setTemporaryLayouts(updatedLayouts);
      }

      toggleCanvasUpdater();
      if (changedComponent.component?.parent) {
        adjustComponentPositions(changedComponent.component?.parent?.slice(0, 36), currentLayout, shouldReset, true);
      }
      return updatedLayouts;
    } catch (error) {
      console.error('Error adjusting component positions:', error);
      return null;
    }
=======
  checkIfAnyWidgetVisibilityChanged: () => {
    // This is required to reload the grid if visibility is turned off using CSA
    const { getExposedValueOfComponent, getCurrentPageComponents } = get();
    const currentPageComponents = getCurrentPageComponents();

    const visibilityState = {};

    Object.keys(currentPageComponents).forEach((componentId) => {
      const componentExposedVisibility = getExposedValueOfComponent(componentId)?.isVisible;

      // Determine if component is visible
      visibilityState[componentId] = !(componentExposedVisibility === false);
    });

    return visibilityState;
  },
  setReorderContainerChildren: (containerId) => {
    // Function to trigger reordering of specific container for tab navigation
    set((state) => ({
      reorderContainerChildren: { containerId, triggerUpdate: state.reorderContainerChildren.triggerUpdate + 1 },
    }));
>>>>>>> 53f265a5
  },
});<|MERGE_RESOLUTION|>--- conflicted
+++ resolved
@@ -78,7 +78,6 @@
   setLastCanvasClickPosition: (position) => {
     set({ lastCanvasClickPosition: position });
   },
-<<<<<<< HEAD
   setTemporaryLayouts: (layouts) => set((state) => ({ temporaryLayouts: { ...state.temporaryLayouts, ...layouts } })),
   getTemporaryLayouts: () => get().temporaryLayouts,
   clearTemporaryLayouts: () => set(() => ({ temporaryLayouts: {} })),
@@ -419,7 +418,8 @@
       console.error('Error adjusting component positions:', error);
       return null;
     }
-=======
+  },
+
   checkIfAnyWidgetVisibilityChanged: () => {
     // This is required to reload the grid if visibility is turned off using CSA
     const { getExposedValueOfComponent, getCurrentPageComponents } = get();
@@ -441,6 +441,5 @@
     set((state) => ({
       reorderContainerChildren: { containerId, triggerUpdate: state.reorderContainerChildren.triggerUpdate + 1 },
     }));
->>>>>>> 53f265a5
   },
 });