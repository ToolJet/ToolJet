--- conflicted
+++ resolved
@@ -332,13 +332,10 @@
       };
 
       set((state) => {
-<<<<<<< HEAD
         state.app.homePageId = pageId;
-=======
         state.appStore.modules[moduleId].app.homePageId = pageId;
         state.showEditingPopover = false;
         state.editingPage = null;
->>>>>>> cd71b52c
       });
       await savePageChanges(appId, currentVersionId, editingPage.id, diff, 'update', null);
     },
