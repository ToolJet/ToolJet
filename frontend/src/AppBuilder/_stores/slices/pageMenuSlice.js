import { buildComponentMetaDefinition } from '@/_helpers/appUtils';
import { appVersionService } from '@/_services';
import { toast } from 'react-hot-toast';
import { v4 as uuid } from 'uuid';
import Fuse from 'fuse.js';
import _ from 'lodash';
import { decimalToHex } from '@/Editor/editorConstants';

const createUpdateObject = (appId, versionId, pageId, diff, operation = 'update', type = 'pages') => ({
  appId,
  versionId,
  diff,
  isComponentCutProcess: false,
  isUserSwitchedVersion: false,
  operation,
  pageId,
  type,
});

const didItemChangePosition = (originalArr, sortedArry) => {
  return originalArr.some((item, index) => {
    return item.id !== sortedArry[index].id;
  });
};

export const savePageChanges = async (appId, versionId, pageId, diff, operation = 'update', type = 'pages') => {
  const updateObj = createUpdateObject(appId, versionId, pageId, diff, operation, type);
  try {
    const res = await appVersionService.autoSaveApp(
      updateObj.appId,
      updateObj.versionId,
      updateObj.diff,
      updateObj.type,
      updateObj.pageId,
      updateObj.operation
    );
  } catch (error) {
    toast.error('App could not be saved.');
    console.error('Error updating page:', error);
  }
};

const createPageUpdateCommand =
  (updatePaths, afterUpdateFn = () => {}, enableSave = true) =>
  (pageId, values) => {
    return (set, get) => {
      set((state) => {
        const page = state.modules.canvas.pages.find((p) => p.id === pageId);
        if (page) {
          updatePaths.forEach((path, index) => {
            _.set(page, path, values[index]);
          });
          state.editingPage = page;
          afterUpdateFn(state);
        }
      });

      const { appStore, currentVersionId } = get();
      const app = appStore.modules.canvas.app;
      const diff = _.zipObject(updatePaths, values);
      if (enableSave) savePageChanges(app.appId, currentVersionId, pageId, diff);
    };
  };

export const createPageMenuSlice = (set, get) => {
  const updatePageVisibility = createPageUpdateCommand(['hidden']);

  const disableOrEnablePage = createPageUpdateCommand(['disabled']);

  const updatePageName = createPageUpdateCommand(['name'], (state) => {
    state.showEditPageNameInput = false;
    state.showEditingPopover = false;
    state.editingPage = null;
  });

  const updatePageIcon = createPageUpdateCommand(['icon']);
  const updatePageURL = createPageUpdateCommand(['url']);
  const updatePageTarget = createPageUpdateCommand(['openIn']);
  const updatePageAppId = createPageUpdateCommand(['appId']);

  const updatePageGroupName = createPageUpdateCommand(['name'], (state) => {});

  const updatePageHandle = createPageUpdateCommand(['handle'], (state) => {
    state.showRenamePageHandleModal = false;
    state.showEditingPopover = false;
    state.editingPage = null;
  });

  const updatePageWithPermissions = createPageUpdateCommand(['permissions'], (state) => {}, false);

  return {
    editingPage: null,
    showEditingPopover: false,
    showRenamePageHandleModal: false,
    showEditPageEventsModal: false,
    showDeleteConfirmationModal: false,
    showEditPageNameInput: false,
    popoverTargetId: null,
    showAddNewPageInput: false,
    showSearch: false,
    pageSearchResults: null,
    isPageGroup: false,
    pageSettings: {},
    showPagePermissionModal: false,
<<<<<<< HEAD
    permissionPage: null,
    selectedUserGroups: [],
    selectedUsers: [],
    pagePermission: null,
    newPagePopupConfig: {
      show: false,
      type: null,
    },
    navRef: null,
    moreNavBtnRef: null,
    linkRefs: null,
=======
>>>>>>> 9a0ef1ab

    toggleSearch: (show) =>
      set((state) => {
        state.showSearch = show;
        if (!show) state.pageSearchResults = null;
      }),
    openPageEditPopover: (page, ref) =>
      set((state) => {
        state.editingPage = page;
        if (ref) {
          state.popoverTargetId = ref?.current?.id;
          state.showEditingPopover = true;
        }
      }),
    setNewPagePopupConfig: (config) =>
      set((state) => {
        state.newPagePopupConfig = {
          ...state.newPagePopupConfig,
          ...config,
        };
      }),
    closePageEditPopover: () =>
      set((state) => {
        state.showEditingPopover = false;
        state.showEditPageEventsModal = false;
        state.showRenamePageHandleModal = false;
        state.showEditPageNameInput = false;
        state.showDeleteConfirmationModal = false;
      }),

    toggleEditPageHandleModal: (show) =>
      set((state) => {
        state.showRenamePageHandleModal = show;
        state.showEditingPopover = !show;
      }),

    toggleShowAddNewPageInput: (show, isPageGroup = false) =>
      set((state) => {
        state.showAddNewPageInput = show;
        if (show) state.isPageGroup = isPageGroup;
        else state.isPageGroup = false;
      }),

    toggleDeleteConfirmationModal: (show) =>
      set((state) => {
        state.showDeleteConfirmationModal = show;
        if (!state?.editingPage?.isPageGroup) state.showEditingPopover = !show;
      }),

    togglePageEventsModal: (show) =>
      set((state) => {
        state.showEditPageEventsModal = show;
        state.showEditingPopover = !show;
      }),

    toggleEditPageNameInput: (show) =>
      set((state) => {
        state.showEditPageNameInput = show;
        state.showEditingPopover = false;
        if (!show) state.editingPage = null;
      }),

    // page actions
    updatePageVisibility: (pageId, value) => updatePageVisibility(pageId, [value])(set, get),
    disableOrEnablePage: (pageId, value) => disableOrEnablePage(pageId, [value])(set, get),
    updatePageAppId: (pageId, value) => updatePageAppId(pageId, [value])(set, get),
    updatePageName: (pageId, value) => {
      const page = get().modules.canvas.pages.find((p) => p.id === pageId);
      const pages = get().modules.canvas.pages;
      const pageWithSameName = pages.some((page) => page.name === value && !page.isPageGroup);
      const pageGroupWithSameName = pages.some((page) => page.name === value && page.isPageGroup);
      // if page group is being added and a page group with same name already exists display error
      if (page?.isPageGroup && pageGroupWithSameName) {
        return toast('Page group with same name already exists', {
          icon: '⚠️',
        });
      }
      // if page is being added and a page with same name already exists display error
      if (!page?.isPageGroup && pageWithSameName) {
        return toast('Page with same name already exists', {
          icon: '⚠️',
        });
      }
      updatePageName(pageId, [value])(set, get);
    },
    updatePageURL: (pageId, value) => updatePageURL(pageId, [value])(set, get),
    updatePageTarget: (pageId, value) => updatePageTarget(pageId, [value])(set, get),
    updatePageIcon: (pageId, value) => updatePageIcon(pageId, [value])(set, get),
    updatePageHandle: (pageId, value) => {
      const pageWithSameHandle = get().modules.canvas.pages.some((page) => page.handle === value);
      if (pageWithSameHandle) {
        return toast('Page with same handle already exists', {
          icon: '⚠️',
        });
      }
      updatePageHandle(pageId, [value])(set, get);
    },
    updatePageGroupName: (pageId, value) => updatePageGroupName(pageId, [value])(set, get),
    updatePageWithPermissions: (pageId, value) => updatePageWithPermissions(pageId, [value])(set, get),
    // unsure about this one
    clonePage: async (pageId) => {
      const { getAppId, currentVersionId } = get();
      const appId = getAppId('canvas');
      const pages = get().modules.canvas.pages;
      const data = await appVersionService.clonePage(appId, currentVersionId, pageId);
      const newPages = data?.pages;
      const newEvents = data?.events;
      const pageAdded = newPages.find((p) => !pages.some((p2) => p2.id === p.id));
      if (Object.keys(pageAdded).length) {
        const currentComponents = buildComponentMetaDefinition(JSON.parse(JSON.stringify(pageAdded?.components)));

        pageAdded.components = currentComponents;
        set((state) => {
          state.modules.canvas.pages.push(pageAdded);
          state.eventsSlice.module.canvas.events = newEvents;
        });
        get().switchPage(pageAdded.id, pageAdded.handle);
      }
    },
    cloneGroup: async (pageId) => {
      const { getAppId, currentVersionId } = get();
      const appId = getAppId('canvas');
      const pages = get().modules.canvas.pages;
      const data = await appVersionService.cloneGroup(appId, currentVersionId, pageId);
      const newPages = data?.pages;
      const newEvents = data?.events;
      const pageIdsBefore = new Set(pages.map((p) => p.id));
      const addedPages = newPages.filter((p) => !pageIdsBefore.has(p.id));

      if (addedPages.length) {
        const processedPages = addedPages.map((page) => {
          const cloned = JSON.parse(JSON.stringify(page));
          const currentComponents = cloned?.components ? buildComponentMetaDefinition(cloned.components) : undefined;
          return { ...cloned, components: currentComponents };
        });

        set((state) => {
          state.modules.canvas.pages.push(...processedPages);
          state.eventsSlice.module.canvas.events = newEvents;
        });
      }
    },
    deletePage: async (pageId) => {
      const { getAppId, getHomePageId, currentVersionId } = get();
      const appId = getAppId('canvas');
      const homePageId = getHomePageId('canvas');
      const diff = {
        pageId: pageId,
      };
      const pages = get().modules.canvas.pages;
      const currentPageId = get().getCurrentPageId('canvas');
      const switchPage = get().switchPage;
      if (pages.length === 1) {
        toast.error('You cannot delete the only page in your app.');
        return;
      }
      if (currentPageId === pageId) {
        const homePage = pages.find((p) => p.id === homePageId);
        switchPage(homePage.id, homePage.handle);
      }
      set((state) => {
        state.modules.canvas.pages = pages.filter((p) => p.id !== pageId);
        state.showDeleteConfirmationModal = false;
        state.showEditingPopover = false;
        state.editingPage = null;
      });
      await savePageChanges(appId, currentVersionId, pageId, diff, 'delete');
      toast.success('Page deleted successfully');
    },
    /*
     * @param {string} pageGroupId - id of the page group to be deleted
     * @param {boolean} deleteAssociatedPages - if true, all pages in the group will be deleted
     *  If home page is in the group, the group cannot be deleted
     * If current page is in the group, the page will be switched to home page
     */
    deletePageGroup: async (pageGroupId, deleteAssociatedPages = false, moduleId = 'canvas') => {
      const { getAppId, getHomePageId, currentVersionId } = get();
      const appId = getAppId(moduleId);
      const homePageId = getHomePageId(moduleId);
      const pages = get().modules.canvas.pages;
      const diff = {
        pageId: pageGroupId,
        deleteAssociatedPages,
      };
      if (deleteAssociatedPages) {
        // check if homepage is in the group or current page is in the group
        let isHomePageInGroup = false;
        let isCurrentPageInGroup = false;
        for (let i = 0; i < pages.length; i++) {
          if (pages[i].id === homePageId && pages[i].pageGroupId === pageGroupId) {
            isHomePageInGroup = true;
          }
          if (pages[i].id === get().getCurrentPageId('canvas') && pages[i].pageGroupId === pageGroupId) {
            isCurrentPageInGroup = true;
          }
        }
        if (isHomePageInGroup) return toast.error('You cannot delete the page group as it contains the home page');
        set((state) => {
          const newPages = [];
          pages.forEach((p) => {
            if (p.id !== pageGroupId && p.pageGroupId !== pageGroupId) {
              newPages.push(p);
            }
          });
          state.modules.canvas.pages = newPages;
          state.showDeleteConfirmationModal = false;
        });
        // switch page to home page if current page is in the group
        if (isCurrentPageInGroup) {
          const homePage = pages.find((p) => p.id === homePageId);
          get().switchPage(homePage.id, homePage.handle);
        }
        await savePageChanges(appId, currentVersionId, pageGroupId, diff, 'delete');
      } else {
        set((state) => {
          const pages = get().modules.canvas.pages;
          const newPages = pages
            .map((p) => {
              if (p.id !== pageGroupId) {
                if (p.pageGroupId === pageGroupId) {
                  return { ...p, pageGroupId: null };
                }
                return p;
              }
              return p;
            })
            .filter((p) => p.id !== pageGroupId);

          state.modules.canvas.pages = newPages;
          state.showDeleteConfirmationModal = false;
        });
        await savePageChanges(appId, currentVersionId, pageGroupId, diff, 'delete');
      }
    },
    markAsHomePage: async (pageId, moduleId = 'canvas') => {
      const { getAppId, currentVersionId, editingPage } = get();
      const appId = getAppId(moduleId);
      const diff = {
        homePageId: pageId,
      };

      set((state) => {
        state.appStore.modules[moduleId].app.homePageId = pageId;
        state.showEditingPopover = false;
        state.editingPage = null;
      });
      await savePageChanges(appId, currentVersionId, editingPage.id, diff, 'update', null);
    },
    reorderPages: async (reorderdPages) => {
      const diff = {};
      const currentPageId = get().getCurrentPageId('canvas');
      // update index of everything to avoid inconsistencies
      reorderdPages.forEach((page, index) => {
        diff[page.id] = {
          index,
          pageGroupId: page.pageGroupId,
        };
      });
      // @todo come back to this, components can be segregated which will make this update fast compaaed to the current approach
      set((state) => {
        state.modules.canvas.pages = reorderdPages;
      });
      const { getAppId, currentVersionId } = get();
      const appId = getAppId('canvas');
      await savePageChanges(appId, currentVersionId, currentPageId, diff, 'update', 'pages/reorder');
    },

    addNewPage: async (name, handle, isPageGroup = false, pageObj) => {
      const pages = get().modules.canvas.pages;
      const pageWithSameName = pages.some((page) => page.name === name && !page.isPageGroup);
      const pageGroupWithSameName = pages.some((page) => page.name === name && page.isPageGroup);
      // if page group is being added and a page group with same name already exists display error
      if (isPageGroup && pageGroupWithSameName) {
        return toast('Page group with same name already exists', {
          icon: '⚠️',
        });
      }
      // if page is being added and a page with same name already exists display error
      if (!isPageGroup && pageWithSameName) {
        return toast('Page with same name already exists', {
          icon: '⚠️',
        });
      }
      const pageHandles = pages.map((page) => page.handle);
      let newHandle = handle;

      for (let handleIndex = 1; pageHandles.includes(newHandle); handleIndex++) {
        newHandle = `${handle}-${handleIndex}`;
      }
      const newPageId = uuid();
      const pageObject = {
        id: newPageId,
        name,
        handle: newHandle,
        components: {},
        index: pages.length + 1,
        ...pageObj,
        isPageGroup,
        ...(isPageGroup
          ? {
              icon: `IconFolder`,
            }
          : {}),
      };
      set((state) => {
        state.modules.canvas.pages.push(pageObject);
        state.editingPage = pageObject;
      });
      const { getAppId, currentVersionId } = get();
      const appId = getAppId('canvas');
      await savePageChanges(appId, currentVersionId, '', pageObject, 'create', 'pages');
      if (!isPageGroup && pageObj?.type === 'default') get().switchPage(newPageId, newHandle);
      return pageObject;
    },

    handleSearch: (value) => {
      if (!value || value.length === 0) {
        set((state) => {
          state.pageSearchResults = null;
        });
        return;
      }
      const pages = get().modules.canvas.pages;
      const fuse = new Fuse(pages, { keys: ['name'], threshold: 0.3 });
      const result = fuse.search(value);
      set((state) => {
        state.pageSearchResults = result.map((result) => result.item.id);
      });
    },

    pageSettingChanged: async (newOptions, type) => {
      for (const [key, value] of Object.entries(newOptions)) {
        if (value?.[1]?.a == undefined) {
          newOptions[key] = value;
        } else {
          const hexCode = `${value?.[0]}${decimalToHex(value?.[1]?.a)}`;
          newOptions[key] = hexCode;
        }
      }
      const { getAppId, currentVersionId, currentPageId } = get();
      const appId = getAppId('canvas');
      try {
        const res = await appVersionService.autoSaveApp(
          appId,
          currentVersionId,
          { pageSettings: { [type]: newOptions } },
          'page_settings',
          currentPageId,
          'update'
        );
        set((state) => {
          state.pageSettings.definition[type] = { ...state.pageSettings.definition[type], ...newOptions };
        });
      } catch (error) {
        toast.error('Page settings could not be saved.');
        console.error('Error updating page:', error);
      }
    },

    togglePagePermissionModal: (show) => {
      set((state) => {
        state.showPagePermissionModal = show;
      });
    },

    setEditingPage: (page) =>
      set((state) => {
        state.editingPage = page;
      }),
  };
};<|MERGE_RESOLUTION|>--- conflicted
+++ resolved
@@ -102,7 +102,6 @@
     isPageGroup: false,
     pageSettings: {},
     showPagePermissionModal: false,
-<<<<<<< HEAD
     permissionPage: null,
     selectedUserGroups: [],
     selectedUsers: [],
@@ -114,8 +113,6 @@
     navRef: null,
     moreNavBtnRef: null,
     linkRefs: null,
-=======
->>>>>>> 9a0ef1ab
 
     toggleSearch: (show) =>
       set((state) => {
