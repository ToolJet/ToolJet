--- conflicted
+++ resolved
@@ -1957,10 +1957,8 @@
       state.modalsOpenOnCanvas = newModalOpenOnCanvas;
     });
   },
-<<<<<<< HEAD
   checkIfComponentIsModule: (componentId, moduleId = 'canvas') =>
     get().getComponentDefinition(componentId, moduleId)?.component?.component === 'ModuleViewer',
-=======
   updateContainerAutoHeight: (componentId) => {
     if (
       !componentId ||
@@ -1985,5 +1983,4 @@
 
     setComponentProperty(componentId, `canvasHeight`, maxHeight, 'properties', 'value', false);
   },
->>>>>>> 23197b3b
 });