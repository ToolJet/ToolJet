import { appVersionService } from '@/_services';
import { componentTypes } from '@/Editor/WidgetManager/components';
import {
  resolveDynamicValues,
  // extractAndReplaceReferencesFromString,
  checkSubstringRegex,
  hasArrayNotation,
  parsePropertyPath,
  resolveCode,
} from '@/AppBuilder/_stores/utils';
import { extractAndReplaceReferencesFromString } from '@/AppBuilder/_stores/ast';
import { deepClone } from '@/_helpers/utilities/utils.helpers';
import { cloneDeep, merge, set as lodashSet } from 'lodash';
import {
  computeComponentName,
  getAllChildComponents,
  getParentWidgetFromId,
} from '@/AppBuilder/AppCanvas/appCanvasUtils';
import { pageConfig } from '@/AppBuilder/RightSideBar/PageSettingsTab/pageConfig';
import { RIGHT_SIDE_BAR_TAB } from '@/AppBuilder/RightSideBar/rightSidebarConstants';
import { DEFAULT_COMPONENT_STRUCTURE } from './resolvedSlice';
import { savePageChanges } from './pageMenuSlice';
import { toast } from 'react-hot-toast';
import { RESTRICTED_WIDGETS_CONFIG } from '@/AppBuilder/WidgetManager/configs/restrictedWidgetsConfig';
import moment from 'moment';
import { getDateTimeFormat } from '@/AppBuilder/Widgets/Table/Datepicker';
import { findHighestLevelofSelection } from '@/AppBuilder/AppCanvas/Grid/gridUtils';

// TODO: page id to index mapping to be created and used across the state for current page access
const initialState = {
  modules: {
    canvas: {
      currentPageId: null,
      currentPageIndex: 0,
      pages: [],
      componentNameIdMapping: {},
      queryNameIdMapping: {},
      queryIdNameMapping: {},
      currentPageHandle: null,
    },
  },
  containerChildrenMapping: {
    canvas: [],
  },
  selectedComponents: [],
  showWidgetDeleteConfirmation: false,
  focusedParentId: null,
  modalsOpenOnCanvas: [],
};

export const createComponentsSlice = (set, get) => ({
  ...initialState,

  initializeComponentsSlice: (moduleId) => {
    set(
      (state) => {
        state.modules[moduleId] = { ...initialState.modules.canvas };
        state.containerChildrenMapping[moduleId] = [];
      },
      false,
      'initializeComponentsSlice'
    );
  },

  setPages: (pages = [], moduleId = 'canvas') => {
    set(
      (state) => {
        state.modules[moduleId].pages = Object.freeze(pages);
      },
      false,
      'setPages'
    );
  },

  setPageSettings: (pageSettings = {}, moduleId) => {
    set(
      (state) => {
        state.pageSettings = pageSettings;
      },
      false,
      'setPageSettings'
    );
  },

  setCurrentPageId: (id, moduleId = 'canvas') =>
    set(
      (state) => {
        const currentPageIndex = state.modules[moduleId].pages.findIndex((page) => page.id === id);
        const currentPageComponents = state.modules[moduleId].pages[currentPageIndex]?.components || {};
        state.modules[moduleId].currentPageIndex = currentPageIndex;
        state.modules[moduleId].currentPageId = id;
        state.containerChildrenMapping[moduleId] = [];
        Object.entries(currentPageComponents).forEach(([componentId, component]) => {
          const parentId = component.component.parent || moduleId;
          if (!state.containerChildrenMapping[parentId]) {
            state.containerChildrenMapping[parentId] = [];
          }
          state.containerChildrenMapping[parentId].push(componentId);
        });
      },
      false,
      'setCurrentPageId'
    ),
  setCurrentPageHandle: (handle, moduleId = 'canvas') => {
    set(
      (state) => {
        state.modules[moduleId].currentPageHandle = handle;
      },
      false,
      'setCurrentPageHandle'
    );
  },

  updateComponentDependencyGraph: (moduleId, newComponent) => {
    const { addNewComponentNameIdMapping, addToDependencyGraph, setResolvedComponent } = get();

    addNewComponentNameIdMapping(newComponent.id, newComponent.name, moduleId);

    // const dependencyGraph = { ...modules[moduleId].dependencyGraph };

    const resolvedComponentValues = addToDependencyGraph(moduleId, newComponent.id, newComponent.component);
    setResolvedComponent(newComponent.id, resolvedComponentValues, moduleId);

    set(
      (state) => {
        state.modules[moduleId].dependencyGraph = { ...state.modules[moduleId].dependencyGraph };
      },
      false,
      'updateComponentDependencyGraph'
    );
  },

  addNewComponentNameIdMapping: (componentId, componentName, moduleId = 'canvas') => {
    set(
      (state) => {
        state.modules[moduleId].componentNameIdMapping[componentName] = componentId;
      },
      false,
      'addNewComponentNameIdMapping'
    );
    get().checkAndSetTrueBuildSuggestionsFlag();
  },

  renameComponentNameIdMapping: (oldName, newName, moduleId = 'canvas') => {
    set((state) => {
      state.modules[moduleId].componentNameIdMapping[newName] = state.modules[moduleId].componentNameIdMapping[oldName];
      delete state.modules[moduleId].componentNameIdMapping[oldName];
    });
    get().checkAndSetTrueBuildSuggestionsFlag();
  },

  deleteComponentNameIdMapping: (componentName, moduleId = 'canvas') => {
    set(
      (state) => {
        delete state.modules[moduleId].componentNameIdMapping[componentName];
      },
      false,
      'deleteComponentNameIdMapping'
    );
    get().checkAndSetTrueBuildSuggestionsFlag();
  },

  setComponentNameIdMapping: (moduleId = 'canvas') => {
    const components = get().getCurrentPageComponents(moduleId);
    set(
      (state) => {
        Object.entries(components).forEach(([componentId, component]) => {
          state.modules[moduleId].componentNameIdMapping[component.component.name] = componentId;
        });
      },
      false,
      'setComponentNameIdMapping'
    );
  },

  setComponentName: (componentId, newName, moduleId = 'canvas') => {
    const { renameComponentNameIdMapping, saveComponentChanges, getCurrentPageIndex } = get();
    const currentPageIndex = getCurrentPageIndex(moduleId);
    let oldName = '';
    set(
      (state) => {
        oldName = state.modules[moduleId].pages[currentPageIndex].components[componentId].component.name;
        state.modules[moduleId].pages[currentPageIndex].components[componentId].component.name = newName;
      },
      false,
      'setComponentName'
    );

    const diff = {
      [componentId]: { component: { name: newName } },
    };

    saveComponentChanges(diff, 'components', 'update', moduleId);
    renameComponentNameIdMapping(oldName, newName, moduleId);
  },

  setQueryMapping: (moduleId = 'canvas') => {
    const queries = get().dataQuery.getCurrentModuleQueries(moduleId);
    set((state) => {
      Object.values(queries).forEach(({ id, name }) => {
        state.modules[moduleId].queryNameIdMapping = {
          ...state.modules[moduleId].queryNameIdMapping,
          [name]: id,
        };
        state.modules[moduleId].queryIdNameMapping[id] = name;
      });
    });
  },

  addNewQueryMapping: (queryId, queryName, moduleId = 'canvas') => {
    set(
      (state) => {
        state.modules[moduleId].queryNameIdMapping[queryName] = queryId;
        state.modules[moduleId].queryIdNameMapping[queryId] = queryName;
      },
      false,
      'addNewQueryMapping'
    );
  },
  clearSelectedComponents: () => set({ selectedComponents: [] }, false, 'clearSelectedComponents'),

  renameQueryMapping: (oldName, newName, queryId, moduleId = 'canvas') => {
    set((state) => {
      state.modules[moduleId].queryNameIdMapping[newName] = state.modules[moduleId].queryNameIdMapping[oldName];
      delete state.modules[moduleId].queryNameIdMapping[oldName];
      state.modules[moduleId].queryIdNameMapping[queryId] = newName;
    });
    get().checkAndSetTrueBuildSuggestionsFlag();
  },

  deleteQueryMapping: (queryName, queryId, moduleId = 'canvas') => {
    set(
      (state) => {
        delete state.modules[moduleId].queryNameIdMapping[queryName];
        delete state.modules[moduleId].queryIdNameMapping[queryId];
      },
      false,
      'deleteQueryMapping'
    );
    get().checkAndSetTrueBuildSuggestionsFlag();
  },

  generateDependencyGraphForRefs: (
    allRefs,
    key,
    paramType,
    property,
    unResolvedValue,
    isUpdate = false,
    moduleId = 'canvas'
  ) => {
    const { addDependency, updateDependency } = get();
    if (allRefs.length !== 0) {
      allRefs.forEach(({ entityType, entityNameOrId, entityKey }, index) => {
        const propertyValue = entityNameOrId
          ? `${entityType}.${entityNameOrId}.${entityKey}`
          : `${entityType}.${entityKey}`;
        const propertyPath = paramType === undefined ? `others.${key}` : `components.${key}.${paramType}.${property}`;
        if (isUpdate && index === 0) {
          updateDependency(propertyValue, propertyPath, unResolvedValue, moduleId);
        } else {
          addDependency(propertyValue, propertyPath, unResolvedValue, moduleId);
        }
      });
    }
  },

  updateResolvedValues: (
    componentId,
    paramType,
    property,
    value,
    component,
    componentResolvedValues = {},
    updatePassedValue = true,
    moduleId
  ) => {
    const {
      getCustomResolvableReference,
      checkIfParentIsListviewOrKanban,
      getCustomResolvables,
      setAllValueToComponent,
    } = get();
    let customResolvables = {};
    const parentId = component?.parent;
    const componentDetails = { componentId, paramType, property };
    let index = checkIfParentIsListviewOrKanban(parentId, moduleId) ? 0 : null;
    if (index !== null) {
      customResolvables = getCustomResolvables(parentId, null);
    }
    if (typeof value === 'string' && value?.includes('{{') && value?.includes('}}')) {
      let valueWithId, allRefs, valueWithBrackets;
      if (value === '{{true}}' || value === '{{false}}') {
        valueWithId = value;
        valueWithBrackets = value;
        allRefs = [];
      } else {
        const res = extractAndReplaceReferencesFromString(
          value,
          get().modules[moduleId].componentNameIdMapping,
          get().modules[moduleId].queryNameIdMapping
        );
        valueWithId = res.valueWithId;
        valueWithBrackets = res.valueWithBrackets;
        allRefs = res.allRefs;
      }
      if (index !== null) {
        const customResolvablePath = getCustomResolvableReference(value, parentId, moduleId);
        if (customResolvablePath) {
          allRefs.push(customResolvablePath);
        }
      }
      if (updatePassedValue)
        setAllValueToComponent(
          componentDetails,
          valueWithBrackets,
          true,
          index,
          customResolvables,
          componentResolvedValues,
          moduleId
        );

      return { updatedValue: valueWithId, allRefs, unResolvedValue: valueWithBrackets, componentResolvedValues };
    } else {
      if (updatePassedValue)
        setAllValueToComponent(
          componentDetails,
          value,
          false,
          index,
          customResolvables,
          componentResolvedValues,
          moduleId
        );
    }
    return { updatedValue: value, allRefs: [], unResolvedValue: value, componentResolvedValues };
  },

  setAllValueToComponent: (
    componentDetails,
    value,
    shouldResolve = false,
    index,
    customResolvables,
    componentResolvedValues = {},
    moduleId
  ) => {
    const { getAllExposedValues, getComponentTypeFromId } = get();
    const { componentId, paramType, property } = componentDetails;
    const length = Object.keys(customResolvables).length;
    if (length === 0) {
      const resolvedValue = shouldResolve
        ? resolveDynamicValues(value, getAllExposedValues(moduleId), customResolvables, false, [])
        : value;
      if (!componentResolvedValues[componentId] || Object.keys(componentResolvedValues[componentId]).length === 0) {
        componentResolvedValues[componentId] = index === null ? deepClone(DEFAULT_COMPONENT_STRUCTURE) : [];
      }
      if (index !== null) {
        if (!componentResolvedValues[componentId][index]) {
          componentResolvedValues[componentId][index] = deepClone(DEFAULT_COMPONENT_STRUCTURE);
        }
        if (!componentResolvedValues[componentId][index][paramType]) {
          componentResolvedValues[componentId][index][paramType] = {};
        }
        if (hasArrayNotation(property)) {
          const keys = parsePropertyPath(property);
          lodashSet(
            componentResolvedValues,
            [componentId, index, paramType, ...keys],
            getComponentTypeFromId(componentId) === 'Table' ? value : resolvedValue
          );
        } else {
          componentResolvedValues[componentId][index][paramType][property] = resolvedValue;
        }
      } else {
        if (!componentResolvedValues[componentId][paramType]) {
          componentResolvedValues[componentId][paramType] = {};
        }

        if (hasArrayNotation(property)) {
          const keys = parsePropertyPath(property);
          lodashSet(
            componentResolvedValues,
            [componentId, paramType, ...keys],
            getComponentTypeFromId(componentId) === 'Table' ? value : resolvedValue
          );
        } else {
          componentResolvedValues[componentId][paramType][property] = resolvedValue;
        }
      }
    } else {
      // Loop all the index and set the resolved value
      for (let i = 0; i < length; i++) {
        const resolvedValue = shouldResolve
          ? resolveDynamicValues(value, getAllExposedValues(moduleId), customResolvables[i], false, [])
          : value;
        if (!componentResolvedValues[componentId] || Object.keys(componentResolvedValues[componentId]).length === 0) {
          componentResolvedValues[componentId] = [];
        }
        if (!componentResolvedValues[componentId][i]) {
          componentResolvedValues[componentId][i] =
            i === 0 ? deepClone(DEFAULT_COMPONENT_STRUCTURE) : deepClone(componentResolvedValues[componentId][0]);
        }
        if (!componentResolvedValues[componentId][i][paramType]) {
          componentResolvedValues[componentId][i][paramType] = {};
        }
        componentResolvedValues[componentId][i][paramType][property] = resolvedValue;
      }
    }
  },

  setValueToComponent: (
    componentId,
    paramType,
    property,
    parentId,
    value,
    unResolvedValue,
    skipResolve = false,
    moduleId
  ) => {
    const {
      setResolvedComponentByProperty,
      getAllExposedValues,
      getCustomResolvables,
      checkIfParentIsListviewOrKanban,
    } = get();

    let customResolvables = {},
      shouldResolve = false;
    let index = checkIfParentIsListviewOrKanban(parentId, moduleId) ? 0 : null;
    if (index !== null) {
      customResolvables = getCustomResolvables(parentId, null);
    }

    if (
      typeof unResolvedValue === 'string' &&
      unResolvedValue?.includes('{{') &&
      unResolvedValue?.includes('}}') &&
      !skipResolve
    ) {
      shouldResolve = true;
    }

    const length = Object.keys(customResolvables).length;
    if (length === 0) {
      const resolvedValue = shouldResolve
        ? resolveDynamicValues(unResolvedValue, getAllExposedValues(moduleId), customResolvables, false, [])
        : value;
      setResolvedComponentByProperty(componentId, paramType, property, resolvedValue, index, moduleId);
    } else {
      // Loop all the index and set the resolved value
      for (let i = 0; i < length; i++) {
        const resolvedValue = shouldResolve
          ? resolveDynamicValues(unResolvedValue, getAllExposedValues(moduleId), customResolvables[i], false, [])
          : value;
        setResolvedComponentByProperty(componentId, paramType, property, resolvedValue, i, moduleId);
      }
    }
  },

  validateWidget: ({ validationObject, widgetValue, customResolveObjects, componentType }) => {
    const { getResolvedValue } = get();
    let isValid = true;
    let validationError = null;

    const regex = validationObject?.regex?.value ?? validationObject?.regex;
    const minLength = validationObject?.minLength?.value ?? validationObject?.minLength;
    const maxLength = validationObject?.maxLength?.value ?? validationObject?.maxLength;
    const minValue = validationObject?.minValue?.value ?? validationObject?.minValue;
    const maxValue = validationObject?.maxValue?.value ?? validationObject?.maxValue;
    const customRule = validationObject?.customRule?.value ?? validationObject?.customRule;
    const mandatory = validationObject?.mandatory?.value ?? validationObject?.mandatory;
    let validationRegex = getResolvedValue(regex, customResolveObjects) ?? '';
    validationRegex = typeof validationRegex === 'string' ? validationRegex : '';
    const re = new RegExp(validationRegex, 'g');

    if (componentType === 'EmailInput' && widgetValue) {
      const validationRegex = '^(?!.*\\.\\.)([a-zA-Z0-9._%+-]+@[a-zA-Z0-9.-]+\\.[a-zA-Z]{2,})$';
      const emailRegex = new RegExp(validationRegex, 'g');
      if (!emailRegex.test(widgetValue)) {
        return {
          isValid: false,
          validationError: 'Input should be a valid email',
        };
      }
    }

    if (!re.test(widgetValue)) {
      return {
        isValid: false,
        validationError: 'The input should match pattern',
      };
    }

    const resolvedMinLength = getResolvedValue(minLength, customResolveObjects) || 0;
    if ((widgetValue || '').length < parseInt(resolvedMinLength)) {
      return {
        isValid: false,
        validationError: `Minimum ${resolvedMinLength} characters is needed`,
      };
    }

    const resolvedMaxLength = getResolvedValue(maxLength, customResolveObjects) || undefined;
    if (resolvedMaxLength !== undefined) {
      if ((widgetValue || '').length > parseInt(resolvedMaxLength)) {
        return {
          isValid: false,
          validationError: `Maximum ${resolvedMaxLength} characters is allowed`,
        };
      }
    }

    const resolvedMinValue = getResolvedValue(minValue, customResolveObjects) || undefined;
    if (resolvedMinValue !== undefined) {
      if (widgetValue === undefined || widgetValue < parseFloat(resolvedMinValue)) {
        return {
          isValid: false,
          validationError: `Minimum value is ${resolvedMinValue}`,
        };
      }
    }

    const resolvedMaxValue = getResolvedValue(maxValue, customResolveObjects) || undefined;
    if (resolvedMaxValue !== undefined) {
      if (widgetValue === undefined || widgetValue > parseFloat(resolvedMaxValue)) {
        return {
          isValid: false,
          validationError: `Maximum value is ${resolvedMaxValue}`,
        };
      }
    }

    const resolvedCustomRule = getResolvedValue(customRule, customResolveObjects) || false;
    if (typeof resolvedCustomRule === 'string' && resolvedCustomRule !== '') {
      return { isValid: false, validationError: resolvedCustomRule };
    }

    const resolvedMandatory = getResolvedValue(mandatory, customResolveObjects) || false;

    if (resolvedMandatory == true && !widgetValue && widgetValue !== 0) {
      return {
        isValid: false,
        validationError: `Field cannot be empty`,
      };
    }
    return {
      isValid,
      validationError,
    };
  },

  validateDates: ({ validationObject, widgetValue, customResolveObjects }) => {
    const { getResolvedValue } = get();
    let isValid = true;
    let validationError = null;
    const validationDateFormat = validationObject?.dateFormat?.value || 'MM/DD/YYYY';
    const validationTimeFormat = validationObject?.timeFormat?.value || 'HH:mm';
    const customRule = validationObject?.customRule?.value;
    const parsedDateFormat = validationObject?.parseDateFormat?.value;
    const isTwentyFourHrFormatEnabled = validationObject?.isTwentyFourHrFormatEnabled?.value ?? false;
    const isDateSelectionEnabled = validationObject?.isDateSelectionEnabled?.value ?? true;
    const _widgetDateValue = moment(widgetValue, parsedDateFormat);
    const _widgetTimeValue = moment(
      widgetValue,
      getDateTimeFormat(parsedDateFormat, true, isTwentyFourHrFormatEnabled, isDateSelectionEnabled)
    ).format(validationTimeFormat);

    const resolvedMinDate = getResolvedValue(validationObject?.minDate?.value, customResolveObjects) || undefined;
    const resolvedMaxDate = getResolvedValue(validationObject?.maxDate?.value, customResolveObjects) || undefined;
    const resolvedMinTime = getResolvedValue(validationObject?.minTime?.value, customResolveObjects) || undefined;
    const resolvedMaxTime = getResolvedValue(validationObject?.maxTime?.value, customResolveObjects) || undefined;

    // Minimum date validation
    if (resolvedMinDate !== undefined && moment(resolvedMinDate).isValid()) {
      if (!moment(resolvedMinDate, validationDateFormat).isBefore(moment(_widgetDateValue, validationDateFormat))) {
        return {
          isValid: false,
          validationError: `Minimum date is ${resolvedMinDate}`,
        };
      }
    }

    // Maximum date validation
    if (resolvedMaxDate !== undefined && moment(resolvedMaxDate).isValid()) {
      if (!moment(resolvedMaxDate, validationDateFormat).isAfter(moment(_widgetDateValue, validationDateFormat))) {
        return {
          isValid: false,
          validationError: `Maximum date is ${resolvedMaxDate}`,
        };
      }
    }

    // Minimum time validation
    if (resolvedMinTime !== undefined && moment(resolvedMinTime, validationTimeFormat, true).isValid()) {
      if (!moment(resolvedMinTime, validationTimeFormat).isBefore(moment(_widgetTimeValue, validationTimeFormat))) {
        return {
          isValid: false,
          validationError: `Minimum time is ${resolvedMinTime}`,
        };
      }
    }

    // Maximum time validation
    if (resolvedMaxTime !== undefined && moment(resolvedMaxTime, validationTimeFormat, true).isValid()) {
      if (!moment(resolvedMaxTime, validationTimeFormat).isAfter(moment(_widgetTimeValue, validationTimeFormat))) {
        return {
          isValid: false,
          validationError: `Maximum time is ${resolvedMaxTime}`,
        };
      }
    }

    //Custom rule validation
    const resolvedCustomRule = getResolvedValue(customRule, customResolveObjects) || false;
    if (typeof resolvedCustomRule === 'string' && resolvedCustomRule !== '') {
      return { isValid: false, validationError: resolvedCustomRule };
    }
    return {
      isValid,
      validationError,
    };
  },

  // This function checks whether the property value is an array or not and then resolves the value accordingly
  // Cases like Table column, Dropdown options, etc.
  checkValueAndResolve: (
    componentId,
    paramType,
    property,
    value,
    component,
    resolvedComponentValues,
    updatePassedValue = true,
    moduleId
  ) => {
    const { updateResolvedValues, generateDependencyGraphForRefs } = get();
    const updatedPropertyValue = cloneDeep(value);
    if (Array.isArray(value)) {
      value.forEach((val, index) => {
        //This code assumes that the array always consists of objects the else condition is to handle the case when the value is an array of strings/numbers
        if (val && typeof val === 'object') {
          Object.entries(val).forEach(([key, keyValue]) => {
            const propertyWithArrayValue = `${property}[${index}].${key}`;
            const keys = [key];
            if (keyValue?.value) {
              keys.push('value');
            }
            const { allRefs, unResolvedValue, updatedValue } = updateResolvedValues(
              componentId,
              paramType,
              propertyWithArrayValue,
              keyValue?.value ?? keyValue,
              component,
              resolvedComponentValues,
              updatePassedValue,
              moduleId
            );
            lodashSet(updatedPropertyValue, [index, ...keys], updatedValue);
            if (allRefs.length) {
              generateDependencyGraphForRefs(
                allRefs,
                componentId,
                paramType,
                propertyWithArrayValue,
                unResolvedValue,
                false,
                moduleId
              );
            }
          });
        } else {
          const propertyWithArrayValue = `${property}[${index}]`;
          const { allRefs, unResolvedValue, updatedValue } = updateResolvedValues(
            componentId,
            paramType,
            propertyWithArrayValue,
            val,
            component,
            resolvedComponentValues,
            updatePassedValue,
            moduleId
          );
          updatedPropertyValue[index] = updatedValue;
          if (allRefs.length) {
            generateDependencyGraphForRefs(
              allRefs,
              componentId,
              paramType,
              propertyWithArrayValue,
              unResolvedValue,
              false,
              moduleId
            );
          }
        }
      });
      return { updatedValue: updatedPropertyValue };
    } else {
      const { allRefs, unResolvedValue, updatedValue } = updateResolvedValues(
        componentId,
        paramType,
        property,
        value,
        component,
        resolvedComponentValues,
        updatePassedValue,
        moduleId
      );
      if (allRefs.length) {
        generateDependencyGraphForRefs(allRefs, componentId, paramType, property, unResolvedValue, false, moduleId);
      }
      return { allRefs, unResolvedValue, updatedValue };
    }
  },

  updateDependencyGraphAndResolvedValues: (
    moduleId,
    componentId,
    component,
    componentType,
    resolvedComponentValues = {},
    paramType
  ) => {
    const { checkValueAndResolve, setAllValueToComponent } = get();
    if (component.definition[paramType] === undefined) return;
    Object.entries(component.definition[paramType]).forEach(([property, value]) => {
      if (!value?.skipResolve) {
        checkValueAndResolve(
          componentId,
          paramType,
          property,
          value?.value,
          component,
          resolvedComponentValues,
          true,
          moduleId
        );
      } else {
        const componentDetails = { componentId, paramType, property };
        setAllValueToComponent(componentDetails, value?.value, false, null, {}, resolvedComponentValues, moduleId);
      }
    });
  },

  addToDependencyGraph: (moduleId = 'canvas', componentId, component) => {
    const { updateDependencyGraphAndResolvedValues, getResolvedComponent } = get();
    //TODO: Replace with object of component types
    let resolvedComponentValues = { [componentId]: deepClone(getResolvedComponent(componentId, null, moduleId) ?? {}) };
    const componentType = componentTypes.find((comp) => component.component === comp.component);
    ['properties', 'general', 'generalStyles', 'others', 'styles', 'validation'].forEach((key) => {
      updateDependencyGraphAndResolvedValues(
        moduleId,
        componentId,
        component,
        componentType,
        resolvedComponentValues,
        key
      );
    });
    return resolvedComponentValues[componentId];
  },

  initDependencyGraph: (moduleId) => {
    const { getCurrentPageComponents, addToDependencyGraph, setResolvedComponents, resolveOthers } = get();
    const components = getCurrentPageComponents(moduleId);

    //TODO: Replace with object of component types
    let resolvedComponentValues = {};

    Object.entries(components).forEach(([componentId, component]) => {
      resolvedComponentValues[componentId] = addToDependencyGraph(moduleId, componentId, component.component);
    });
    setResolvedComponents(resolvedComponentValues, moduleId);
    resolveOthers(moduleId);
  },

  //It can be extended if any of the fx needs to be resolved dynamically outside components
  getOtherFieldsToBeResolved: (moduleId) => {
    return {
      canvasBackgroundColor: get().globalSettings.backgroundFxQuery,
      isPagesSidebarHidden: get().pageSettings?.definition?.properties?.disableMenu?.value,
    };
  },

  resolveOthers: (moduleId, isUpdate = false, otherObj) => {
    const {
      getOtherFieldsToBeResolved,
      getAllExposedValues,
      generateDependencyGraphForRefs,
      setResolvedValueForOthers,
    } = get();
    const items = otherObj || getOtherFieldsToBeResolved(moduleId);
    const resolvedValues = {};
    Object.entries(items).forEach(([key, item]) => {
      if (typeof item === 'string' && item?.includes('{{') && item?.includes('}}')) {
        const { allRefs, valueWithBrackets } = extractAndReplaceReferencesFromString(
          item,
          get().modules[moduleId].componentNameIdMapping,
          get().modules[moduleId].queryNameIdMapping
        );
        const resolvedValue = resolveDynamicValues(valueWithBrackets, getAllExposedValues(moduleId), {}, false, []);
        resolvedValues[key] = resolvedValue;
        generateDependencyGraphForRefs(allRefs, key, undefined, undefined, valueWithBrackets, isUpdate, moduleId);
      } else {
        resolvedValues[key] = item;
      }
    });
    setResolvedValueForOthers(resolvedValues, moduleId);
  },
  canAddToParent: (parentId, currentWidget, moduleId = 'canvas') => {
    const { getComponentTypeFromId } = get();
    const transformedParentId = parentId?.length > 36 ? parentId.slice(0, 36) : parentId;
    let parentType = getComponentTypeFromId(transformedParentId, moduleId);
    const parentWidget = getParentWidgetFromId(parentType, parentId);
    const restrictedWidgets = RESTRICTED_WIDGETS_CONFIG?.[parentWidget] || [];
    const isParentChangeAllowed = !restrictedWidgets.includes(currentWidget);
    if (!isParentChangeAllowed)
      toast.error(`${currentWidget} is not compatible as a child component of ${parentWidget}`);
    return isParentChangeAllowed;
  },
  addComponentToCurrentPage: (
    componentDefinitions,
    moduleId = 'canvas',
    { skipUndoRedo = false, saveAfterAction = true } = {}
  ) => {
    const {
      saveComponentChanges,
      withUndoRedo,
      updateComponentDependencyGraph,
      getCurrentPageComponents,
      canAddToParent,
      getComponentNameFromId,
      deleteComponentNameIdMapping,
      getCurrentPageId,
    } = get();
    const currentPageId = getCurrentPageId(moduleId);
    // This is made into a promise to wait for the saveComponentChanges to complete so that the caller can await it
    return new Promise((resolve) => {
      if (
        canAddToParent(
          componentDefinitions[0].component.parent,
          componentDefinitions[0].component.component,
          moduleId
        ) === false
      ) {
        return false;
      }
      const newComponents = componentDefinitions.reduce((acc, componentDefinition) => {
        const currentComponents = {
          ...getCurrentPageComponents(moduleId),
          ...Object.fromEntries(acc.map((component) => [component.id, component])),
        };
        const componentName =
          componentDefinition.name || computeComponentName(componentDefinition.component.component, currentComponents);
        const newComponent = {
          id: componentDefinition.id,
          name: componentName,
          component: {
            component: componentDefinition.component.component,
            definition: {
              general: componentDefinition.component.definition?.general,
              generalStyles: componentDefinition.component.definition?.generalStyles,
              others: componentDefinition.component.definition?.others,
              properties: componentDefinition.component.definition?.properties,
              styles: componentDefinition.component.definition?.styles,
              validation: componentDefinition.component.definition?.validation,
            },
            name: componentName,
            parent: componentDefinition.component.parent,
          },
          layouts: componentDefinition.layouts,
        };

        return [...acc, newComponent];
      }, []);

      const diff = newComponents.reduce((acc, newComponent) => {
        acc[newComponent.id] = {
          name: newComponent.name,
          layouts: newComponent.layouts,
          type: newComponent.component.component,
          ...newComponent.component.definition,
          parent: newComponent.component.parent,
        };
        return acc;
      }, {});

      newComponents.forEach((newComponent, index) => {
        // Have added this condition to delete the oldName from the mapping if it exists due to cut pasting multiple times
        const oldName = getComponentNameFromId(newComponent.id, moduleId);
        if (oldName) {
          deleteComponentNameIdMapping(oldName, moduleId);
        }
        updateComponentDependencyGraph(moduleId, newComponent);
        const parentId = newComponent.component.parent || 'canvas';
        set(
          withUndoRedo((state) => {
            if (!state.containerChildrenMapping[parentId]) {
              state.containerChildrenMapping[parentId] = [];
            }
            if (!state.containerChildrenMapping[parentId].includes(newComponent.id)) {
              state.containerChildrenMapping[parentId].push(newComponent.id);
            }
            const page = state.modules[moduleId].pages.find((page) => page.id === currentPageId);
            page.components[newComponent.id] = newComponent;
          }, skipUndoRedo),
          false,
          'addComponentToCurrentPage'
        );
      });
      const selectedComponents = findHighestLevelofSelection(newComponents);
      get().setSelectedComponents(selectedComponents.map((component) => component.id));

      if (saveAfterAction) {
        saveComponentChanges(diff, 'components', 'create', moduleId)
          .then(() => {
            resolve(); // Resolve the promise after all operations are complete
          })
          .catch((error) => {
            toast.error('App could not be saved.');
            console.error('Error saving component changes:', error);
          });
        get().multiplayer.broadcastUpdates(newComponents, 'components', 'create');
      }
    });
  },

  deleteComponents: (
    selected,
    moduleId = 'canvas',
    { skipUndoRedo = false, saveAfterAction = true, isCut = false } = {}
  ) => {
    const {
      saveComponentChanges,
      getCurrentPageComponents,
      withUndoRedo,
      selectedComponents,
      deleteComponentNameIdMapping,
      getResolvedComponent,
      removeNode,
<<<<<<< HEAD
      deleteTemporaryLayouts,
      currentLayout,
      adjustComponentPositions,
=======
>>>>>>> 7eb1446a
      getCurrentPageId,
      checkIfComponentIsModule,
      clearModuleFromStore,
    } = get();
    const currentPageId = getCurrentPageId(moduleId);
    const appEvents = get().eventsSlice.getModuleEvents(moduleId);
    const componentNames = [];
    const componentIds = [];
    const childParentMapping = {};
    const _selectedComponents = selected?.length ? selected : selectedComponents;
    if (!_selectedComponents.length) return;

    const toDeleteComponents = [];
    const toDeleteEvents = [];
    const allComponents = getCurrentPageComponents();

    const findAllChildComponents = (componentId) => {
      if (!toDeleteComponents.includes(componentId)) {
        toDeleteComponents.push(componentId);

        // Find the children of this component
        const children = getAllChildComponents(allComponents, componentId).map((child) => child.id);
        if (children.length > 0) {
          // Recursively find children of children
          children.forEach((child) => {
            findAllChildComponents(child);
          });
        }
      }
    };

    _selectedComponents.forEach((componentId) => {
      findAllChildComponents(componentId);
    });

    toDeleteComponents.forEach((componentId) => {
      const isDynamicHeightEnabled = getResolvedComponent(componentId)?.properties?.dynamicHeight;
      if (isDynamicHeightEnabled) {
        adjustComponentPositions(componentId, currentLayout, true);
      }
    });

    set(
      withUndoRedo((state) => {
        const toDeleteComponents = [];
        const toDeleteEvents = [];
        const allComponents = getCurrentPageComponents(moduleId);

        const findAllChildComponents = (componentId) => {
          if (!toDeleteComponents.includes(componentId)) {
            toDeleteComponents.push(componentId);

            // Find the children of this component
            const children = getAllChildComponents(allComponents, componentId).map((child) => child.id);
            if (children.length > 0) {
              // Recursively find children of children
              children.forEach((child) => {
                findAllChildComponents(child);
              });
            }
          }
        };

        _selectedComponents.forEach((componentId) => {
          findAllChildComponents(componentId);
        });

        const page = state.modules?.[moduleId]?.pages.find((page) => page.id === currentPageId);
        const resolvedComponents = state.resolvedStore.modules?.[moduleId]?.components;
        const componentsExposedValues = state.resolvedStore.modules?.[moduleId]?.exposedValues.components;
        toDeleteComponents.forEach((id) => {
          // Remove from containerChildrenMapping
          Object.keys(state.containerChildrenMapping).forEach((containerId) => {
            state.containerChildrenMapping[containerId] = state.containerChildrenMapping[containerId].filter(
              (componentId) => {
                if (componentId === id) {
                  childParentMapping[id] = containerId;
                }
                return componentId !== id;
              }
            );
          });

          if (checkIfComponentIsModule(id, moduleId)) {
            clearModuleFromStore(id);
          }

          // Remove the container itself if it's a container
          if (state.containerChildrenMapping[id]) {
            delete state.containerChildrenMapping[id];
          }
          if (state.containerChildrenMapping?.canvas?.includes(id)) {
            state.containerChildrenMapping[moduleId].canvas = state.containerChildrenMapping[moduleId].filter(
              (wid) => wid !== id
            );
          }
          componentNames.push(page.components[id]?.component?.name);
          componentIds.push(id);
          const eventsToRemove = appEvents.filter((event) => event.sourceId === id).map((event) => event.id);
          toDeleteEvents.push(...eventsToRemove);
          delete page.components[id]; // Remove the component from the page
          delete resolvedComponents[id]; // Remove the component from the resolved store
          delete componentsExposedValues[id]; // Remove the component from the exposed values
          state.selectedComponents = []; // Empty the selected components
          removeNode(`components.${id}`, moduleId);
          state.showWidgetDeleteConfirmation = false; // Set it to false always
        });

        const filteredEvents = appEvents.filter((event) => !toDeleteEvents.includes(event.id));
        state.eventsSlice.module[moduleId].events = filteredEvents;

        if (saveAfterAction) {
          saveComponentChanges(toDeleteComponents, 'components', 'delete', moduleId)
            .then(() => {
              get().multiplayer.broadcastUpdates({ selectedComponents: _selectedComponents }, 'components', 'delete');
              // Show delete toast message
              if (!isCut) {
                const platform = navigator?.userAgentData?.platform || navigator?.platform || 'unknown';
                const isMac = platform.toLowerCase().indexOf('mac') > -1;
                const deleteMsg =
                  toDeleteComponents.length && toDeleteComponents.length > 1
                    ? `Selected components deleted! ${isMac ? '(⌘ + Z to undo)' : '(Ctrl + Z to undo)'}`
                    : `Component deleted! ${isMac ? '(⌘ + Z to undo)' : '(Ctrl + Z to undo)'}`;
                toast(deleteMsg, {
                  icon: '🗑️',
                });
              }
            })
            .catch((error) => {
              toast.error('App could not be saved.');
              console.error('Error saving component changes:', error);
            });
        }
      }, skipUndoRedo),
      false,
      'deleteComponents'
    );

    componentNames.forEach((componentName) => {
      deleteComponentNameIdMapping(componentName, moduleId);
<<<<<<< HEAD
    });
    componentIds.forEach((componentId) => {
      if (childParentMapping[componentId]) {
        adjustComponentPositions(childParentMapping[componentId], currentLayout, false, true);
      }
      deleteTemporaryLayouts(componentId);
=======
>>>>>>> 7eb1446a
    });
  },

  pasteComponents: async (components, moduleId = 'canvas') => {
    const { addComponentToCurrentPage, eventsSlice } = get();

    // Add the components to the current page and wait for it to complete
    await addComponentToCurrentPage(components, moduleId);

    // Now that components are added, handle the events
    for (const component of components) {
      const events = component.events || [];
      for (const event of events) {
        const newEvent = {
          event: {
            ...event?.event,
          },
          eventType: event?.target,
          attachedTo: component.id,
          index: event?.index,
        };
        await eventsSlice.createAppVersionEventHandlers(newEvent);
      }
    }
  },

  snapToGrid: (canvasWidth, x, y) => {
    const gridX = canvasWidth / 43;

    const snappedX = Math.round(x / gridX) * gridX;
    const snappedY = Math.round(y / 10) * 10;
    return [snappedX, snappedY];
  },

  setComponentLayout: (
    componentLayouts,
    newParentId,
    moduleId = 'canvas',
    { skipUndoRedo = false, updateParent = false, saveAfterAction = true } = {}
  ) => {
    const {
      saveComponentChanges,
      withUndoRedo,
      getComponentTypeFromId,
      setResolvedComponent,
      getResolvedComponent,
      adjustComponentPositions,
      getComponentDefinition,
      currentLayout,
      checkValueAndResolve,
<<<<<<< HEAD
      deleteTemporaryLayouts,
=======
>>>>>>> 7eb1446a
      getCurrentPageIndex,
    } = get();
    const currentPageIndex = getCurrentPageIndex(moduleId);
    let hasParentChanged = false;
    let oldParentId;
    set(
      withUndoRedo((state) => {
        const page = state.modules[moduleId].pages[currentPageIndex];
        if (page) {
          // ============ Component layout update logic ============
          Object.entries(componentLayouts).forEach(([componentId, layout]) => {
            const component = page.components[componentId];
            if (component) {
              component.layouts[currentLayout] = {
                ...component.layouts[currentLayout],
                ...layout,
              };
            }
            // ============ Component layout update logic ends ===========

            // ============ Parent update logic ============
            oldParentId = component.component.parent;
            hasParentChanged = oldParentId !== newParentId;
            if (hasParentChanged && updateParent) {
              // Update the component's parent
              component.component.parent = newParentId;
              // Remove the component from the old parent's children list
              if (oldParentId) {
                state.containerChildrenMapping[oldParentId] = state.containerChildrenMapping[oldParentId].filter(
                  (id) => id !== componentId
                );
              } else if (state.containerChildrenMapping[moduleId].includes(componentId)) {
                state.containerChildrenMapping[moduleId] = state.containerChildrenMapping[moduleId].filter(
                  (id) => id !== componentId
                );
              }

              // Add the component to the new parent's children list
              if (newParentId) {
                if (!state.containerChildrenMapping[newParentId]) {
                  state.containerChildrenMapping[newParentId] = [];
                }
                state.containerChildrenMapping[newParentId].push(componentId);
              } else {
                state.containerChildrenMapping[moduleId].push(componentId);
              }
            }

            // ============ Parent update logic ends ============
          });
        }
      }, skipUndoRedo),
      false,
      'setComponentLayout'
    );

    Object.keys(componentLayouts).forEach((componentId) => {
      const newParentComponentType = getComponentTypeFromId(newParentId, moduleId);
      const oldParentComponentType = getComponentTypeFromId(oldParentId, moduleId);
      const { component } = getComponentDefinition(componentId, moduleId);

      // Adjust component positions

      //If new parent is dynamic, adjust the parent positions
      const isParentDynamic = getResolvedComponent(newParentId)?.properties?.dynamicHeight;
      if (isParentDynamic) {
        adjustComponentPositions(newParentId, currentLayout, false, true);
      }

      // If the parent is changed, adjust the old parent positions
      if (oldParentId !== newParentId) {
        const isParentDynamic = getResolvedComponent(oldParentId)?.properties?.dynamicHeight;
        if (isParentDynamic) {
          adjustComponentPositions(oldParentId, currentLayout, false, true);
        }
      }

      if (
        newParentComponentType === 'Listview' ||
        newParentComponentType === 'Kanban' ||
        oldParentComponentType === 'Listview' ||
        oldParentComponentType === 'Kanban'
      ) {
        // Add the component to the resolved store
        let resolvedComponentValues = { [componentId]: {} };

        // Update resolved values and dependency graph for each object in the component
        const objectsToUpdate = ['properties', 'general', 'generalStyles', 'others', 'styles', 'validation'];

        objectsToUpdate.forEach((paramType) => {
          if (component.definition[paramType]) {
            Object.entries(component.definition[paramType]).forEach(([property, value]) => {
              checkValueAndResolve(
                componentId,
                paramType,
                property,
                value.value,
                component,
                resolvedComponentValues,
                true,
                moduleId
              );
            });
          }
        });
        setResolvedComponent(componentId, resolvedComponentValues[componentId], moduleId);
      }
    });

    const diff = Object.entries(componentLayouts).reduce((acc, [componentId, layout]) => {
      acc[componentId] = {
        ...(hasParentChanged && updateParent
          ? {
              component: {
                parent: newParentId,
              },
            }
          : {}),
        layouts: {
          [currentLayout]: {
            ...layout,
          },
        },
      };
      return acc;
    }, {});

    Object.keys(componentLayouts).forEach((componentId) => {
      deleteTemporaryLayouts(componentId);
    });

    if (saveAfterAction) {
      saveComponentChanges(diff, 'components/layout', 'update', moduleId);
      get().multiplayer.broadcastUpdates(diff, 'components/layout', 'update');
    }
  },

  setComponentProperty: (
    componentId,
    property,
    value,
    paramType,
    attr = 'value',
    skipResolve = false,
    moduleId = 'canvas',
    { skipUndoRedo = false, saveAfterAction = true } = {}
  ) => {
    const {
      getCurrentPageIndex,
      saveComponentChanges,
      withUndoRedo,
      updateResolvedValues,
      generateDependencyGraphForRefs,
      removeDependency,
      getComponentDefinition,
      setValueToComponent,
      checkValueAndResolve,
      getResolvedComponent,
      setResolvedComponent,
      getCurrentMode,
    } = get();
    const currentPageIndex = getCurrentPageIndex(moduleId);
    const { component } = getComponentDefinition(componentId, moduleId);
    const oldValue = component.definition[paramType][property];

    if (Array.isArray(oldValue?.value)) {
      const resolvedComponent = { [componentId]: deepClone(getResolvedComponent(componentId, null, moduleId) ?? {}) };
      resolvedComponent[componentId][paramType][property] = [];

      const { updatedValue } = checkValueAndResolve(
        componentId,
        paramType,
        property,
        value,
        component,
        resolvedComponent,
        true,
        moduleId
      );
      setResolvedComponent(componentId, resolvedComponent[componentId], moduleId);

      // If the value is not changed, return
      if (oldValue?.[attr] === updatedValue || oldValue === updatedValue) return;

      set(
        withUndoRedo((state) => {
          const pageComponent = state.modules[moduleId].pages[currentPageIndex].components[componentId].component;
          lodashSet(pageComponent, ['definition', paramType, property, attr], updatedValue);
        }, skipUndoRedo),
        false,
        'setComponentProperty'
      );

      const oldComponent = get().modules[moduleId].pages[currentPageIndex].components[componentId].component;
      const { events, exposedVariables, ...filteredDefinition } = oldComponent.definition || {};

      const diff = {
        [componentId]: {
          component: {
            ...oldComponent,
            definition: filteredDefinition,
          },
        },
      };

      if (saveAfterAction) {
        const currentMode = getCurrentMode(moduleId);
        if (currentMode !== 'view') saveComponentChanges(diff, 'components', 'update', moduleId);

        get().multiplayer.broadcastUpdates({ componentId, property, value, paramType, attr }, 'components', 'update');
      }
      return;
    }

    // Update the value and get new dependencies
    const { updatedValue, allRefs, unResolvedValue } =
      attr === 'value' && !skipResolve
        ? updateResolvedValues(componentId, paramType, property, value, component, null, false, moduleId)
        : { updatedValue: value, allRefs: [], unResolvedValue: value };

    // If the value is not changed, return
    if (oldValue?.[attr] === updatedValue || oldValue === updatedValue) return;

    set(
      withUndoRedo((state) => {
        const pageComponent = state.modules[moduleId].pages[currentPageIndex].components[componentId].component;
        lodashSet(pageComponent, ['definition', paramType, property, attr], updatedValue);
      }, skipUndoRedo),
      false,
      'setComponentProperty'
    );

    if (attr !== 'fxActive') {
      setValueToComponent(
        componentId,
        paramType,
        property,
        component?.parent,
        updatedValue,
        unResolvedValue,
        skipResolve,
        moduleId
      );
    }

    const oldComponent = get().modules[moduleId].pages[currentPageIndex].components[componentId].component;
    const { events, exposedVariables, ...filteredDefinition } = oldComponent.definition || {};

    const diff = {
      [componentId]: {
        component: {
          ...oldComponent,
          definition: filteredDefinition,
        },
      },
    };

    if (saveAfterAction) {
      const currentMode = getCurrentMode(moduleId);
      if (currentMode !== 'view') saveComponentChanges(diff, 'components', 'update', moduleId);

      get().multiplayer.broadcastUpdates({ componentId, property, value, paramType, attr }, 'components', 'update');
    }

    if (attr !== 'value' || skipResolve) return;
    if (allRefs.length) {
      generateDependencyGraphForRefs(allRefs, componentId, paramType, property, unResolvedValue, true, moduleId);
    } else {
      const propertyPath = `components.${componentId}.${paramType}.${property}`;
      removeDependency(propertyPath, true, moduleId);
    }
  },

  //TO_DO : Remove this function
  setParentComponent: (
    componentId,
    newParentId,
    moduleId = 'canvas',
    { skipUndoRedo = false, saveAfterAction = true } = {}
  ) => {
    const {
      currentPageIndex,
      saveComponentChanges,
      checkValueAndResolve,
      getComponentDefinition,
      getComponentTypeFromId,
      setResolvedComponent,
      withUndoRedo,
    } = get();
    let oldParentId;
    set(
      withUndoRedo((state) => {
        const component = state.modules[moduleId].pages[currentPageIndex].components[componentId];
        oldParentId = component.component.parent;
        // Update the component's parent
        component.component.parent = newParentId;

        // Remove the component from the old parent's children list
        if (oldParentId) {
          state.containerChildrenMapping[oldParentId] = state.containerChildrenMapping[oldParentId].filter(
            (id) => id !== componentId
          );
        } else if (state.containerChildrenMapping[moduleId].includes(componentId)) {
          state.containerChildrenMapping[moduleId] = state.containerChildrenMapping[moduleId].filter(
            (id) => id !== componentId
          );
        }

        // Add the component to the new parent's children list
        if (newParentId) {
          if (!state.containerChildrenMapping[newParentId]) {
            state.containerChildrenMapping[newParentId] = [];
          }
          state.containerChildrenMapping[newParentId].push(componentId);
        } else {
          state.containerChildrenMapping[moduleId].push(componentId);
        }
      }, skipUndoRedo),
      false,
      { type: 'setParentComponent', payload: { componentId, newParentId } }
    );

    const newParentComponentType = getComponentTypeFromId(newParentId, moduleId);
    const oldParentComponentType = getComponentTypeFromId(oldParentId, moduleId);

    if (
      newParentComponentType === 'Listview' ||
      newParentComponentType === 'Kanban' ||
      oldParentComponentType === 'Listview' ||
      oldParentComponentType === 'Kanban'
    ) {
      // Add the component to the resolved store
      const { component } = getComponentDefinition(componentId, moduleId);
      let resolvedComponentValues = { [componentId]: {} };

      // Update resolved values and dependency graph for each object in the component
      const objectsToUpdate = ['properties', 'general', 'generalStyles', 'others', 'styles', 'validation'];

      objectsToUpdate.forEach((paramType) => {
        if (component.definition[paramType]) {
          Object.entries(component.definition[paramType]).forEach(([property, value]) => {
            checkValueAndResolve(
              componentId,
              paramType,
              property,
              value.value,
              component,
              resolvedComponentValues,
              true,
              moduleId
            );
          });
        }
      });
      setResolvedComponent(componentId, resolvedComponentValues[componentId], moduleId);
    }

    const diff = {
      [componentId]: {
        component: {
          parent: newParentId,
        },
      },
    };

    if (saveAfterAction) {
      saveComponentChanges(diff, 'components', 'update', moduleId);
      get().multiplayer.broadcastUpdates({ componentId, newParentId }, 'components', 'parent');
    }
  },
  setSelectedComponents: (components) => {
    get().togglePageSettingMenu(false);
    set(
      (state) => {
        state.selectedComponents = components;
        if (components.length === 1) {
          state.activeRightSideBarTab = RIGHT_SIDE_BAR_TAB.CONFIGURATION;
        }
      },
      false,
      { type: 'setSelectedComponents', payload: { components } }
    );
  },
  setSelectedComponentAsModal: (componentId, moduleId = 'canvas') => {
    set(
      (state) => {
        state.selectedComponents = [componentId];
        state.activeRightSideBarTab = RIGHT_SIDE_BAR_TAB.CONFIGURATION;
      },
      false,
      { type: 'setSelectedComponentAsModal', payload: { componentId } }
    );
  },
  setFocusedParentId: (parentId) => {
    set((state) => {
      state.focusedParentId = parentId;
    }),
      false,
      { type: 'setFocusedParentId', payload: { parentId } };
  },
  saveComponentChanges: (diff, type, operation, moduleId = 'canvas') => {
    set(
      (state) => {
        state.appStore.modules[moduleId].app.isSaving = true;
      },
      false,
      'setAppSavingChanges'
    );
    const { getAppId, currentVersionId, getCurrentPageId } = get();
    const appId = getAppId(moduleId);
    const currentPageId = getCurrentPageId(moduleId);

    return new Promise((resolve) => {
      appVersionService
        .autoSaveApp(
          appId,
          currentVersionId,
          diff,
          type,
          currentPageId,
          operation,
          false, // isUserSwitchedVersion
          false // isComponentCutProcess
        )
        .then((response) => {
          resolve(response);
        })
        .catch((error) => {
          toast.error('App could not be saved.');
          console.error('Error saving component changes:', error);
        })
        .finally(() => {
          set(
            (state) => {
              state.appStore.modules[moduleId].app.isSaving = false;
            },
            false,
            'setAppSavingChanges'
          );
        });
    });
  },

  handleCanvasContainerMouseUp: (e) => {
    const { selectedComponents, clearSelectedComponents, setActiveRightSideBarTab } = get();
    const selectedText = window.getSelection().toString();
    const isClickedOnSubcontainer =
      e.target.getAttribute('component-id') !== null && e.target.getAttribute('component-id') !== 'canvas';
    if (
      !isClickedOnSubcontainer &&
      ['rm-container', 'real-canvas', 'modal'].includes(e.target.id) &&
      selectedComponents.length &&
      !selectedText
    ) {
      clearSelectedComponents();
      setActiveRightSideBarTab(RIGHT_SIDE_BAR_TAB.COMPONENTS);
    }
  },

  turnOffAutoComputeLayout: async (moduleId = 'canvas') => {
<<<<<<< HEAD
    const { app, getCurrentPageId, currentVersionId } = get();
=======
    const { appStore, getCurrentPageId, currentVersionId } = get();
    const app = appStore.modules[moduleId].app;
>>>>>>> 7eb1446a
    const currentPageId = getCurrentPageId(moduleId);
    set(
      (state) => {
        state.modules[moduleId].pages[state.currentPageIndex].autoComputeLayout = false;
      },
      false,
      'turnOffAutoComputeLayout'
    );

    await savePageChanges(app.appId, currentVersionId, currentPageId, { autoComputeLayout: false });
  },
  setWidgetDeleteConfirmation: (value) => {
    set((state) => {
      state.showWidgetDeleteConfirmation = value;
    });
  },

  getCurrentPageId: (moduleId = 'canvas') => get().modules[moduleId].currentPageId,
  getCurrentPageIndex: (moduleId = 'canvas') => get().modules[moduleId].currentPageIndex,

  getComponentsFromAllPages: (moduleId = 'canvas') => {
    const { modules } = get();
    return Object.fromEntries(
      modules[moduleId].pages.flatMap((page) =>
        Object.entries(page.components).map(([id, { component }]) => [id, component.name])
      )
    );
  },

  getCurrentPageComponents: (moduleId = 'canvas') => {
    const { modules, getCurrentPageId } = get();
    const currentPageId = getCurrentPageId(moduleId);
    const currentPageIndex = modules[moduleId].pages.findIndex((page) => page.id === currentPageId);
    return modules[moduleId].pages[currentPageIndex]?.components || [];
  },

  getCurrentPageComponentIds: (moduleId = 'canvas') => {
    const { pages, getCurrentPageId, modules } = get();
    const currentPageId = getCurrentPageId(moduleId);
    const currentPageIndex = modules[moduleId].pages.findIndex((page) => page.id === currentPageId);
    return Object.keys(pages[currentPageIndex]?.components || {});
  },

  getCurrentPage: (moduleId = 'canvas') => {
    const { modules, getCurrentPageId } = get();
    const currentPageId = getCurrentPageId(moduleId);
    const currentPage = modules[moduleId].pages.find((page) => page.id === currentPageId);
    return currentPage;
  },

  // Get the component definition from the component id
  getComponentDefinition: (componentId, moduleId = 'canvas') => {
    const currentPage = get().modules[moduleId].pages.find((page) => page.id === get().getCurrentPageId(moduleId));
    // if (componentId === 'd78554b8-2af0-4add-9d7d-0032bb4c90ce')
    // console.trace('here--- getComponentDefinition--- ', componentId, moduleId, currentPage?.components[componentId]);
    return currentPage?.components[componentId];
  },

  getComponentIdFromName: (componentName, moduleId = 'canvas') => {
    const { modules } = get();
    return modules[moduleId].componentNameIdMapping[componentName];
  },
  // Get the component name from the component id
  getComponentNameFromId: (componentId, moduleId = 'canvas') => {
    const { modules, getCurrentPageIndex } = get();
    const currentPageIndex = getCurrentPageIndex(moduleId);
    return modules[moduleId].pages[currentPageIndex]?.components[componentId]?.component.name;
  },
  getComponentTypeFromId: (componentId, moduleId = 'canvas') => {
    const { modules, getCurrentPageIndex } = get();
    const currentPageIndex = getCurrentPageIndex(moduleId);
    return modules[moduleId].pages[currentPageIndex]?.components[componentId]?.component.component;
  },
  getComponentNameIdMapping: (moduleId = 'canvas') => {
    const { modules } = get();
    return modules[moduleId].componentNameIdMapping;
  },
  getComponentIdNameMapping: (moduleId = 'canvas') => {
    const { getComponentNameIdMapping } = get();
    return Object.fromEntries(Object.entries(getComponentNameIdMapping(moduleId)).map(([name, id]) => [id, name]));
  },
  getSelectedComponentsDefinition: (moduleId = 'canvas') => {
    const { selectedComponents, getCurrentPageComponents } = get();
    const allComponents = getCurrentPageComponents(moduleId);
    const _selected = [];
    for (let componentId of selectedComponents) {
      const component = {
        component: allComponents?.[componentId]?.component,
        layouts: allComponents?.[componentId]?.layouts,
        parent: allComponents?.[componentId]?.component?.parent,
        id: componentId,
      };
      _selected.push(component);
    }
    return _selected;
  },
  getSelectedComponents: () => {
    return get().selectedComponents;
  },
  getQueryNameIdMapping: (moduleId = 'canvas') => {
    const { modules } = get();
    return modules[moduleId].queryNameIdMapping;
  },
  getQueryIdNameMapping: (moduleId = 'canvas') => {
    const { modules } = get();
    return modules[moduleId].queryIdNameMapping;
  },
  getQueryIdFromName: (queryName, moduleId = 'canvas') => {
    const { modules } = get();
    return modules[moduleId].queryNameIdMapping[queryName];
  },
  getContainerChildrenMapping: (id) => {
    const { containerChildrenMapping } = get();
    return containerChildrenMapping[id] || [];
  },
  getChildComponents: (parentId, moduleId = 'canvas') => {
    const { getCurrentPageComponents } = get();
    const allComponents = getCurrentPageComponents(moduleId);
    const childComponents = Object.entries(allComponents)
      .filter(([_, component]) => component.component.parent === parentId)
      .reduce((acc, [id, component]) => {
        acc[id] = { component };
        return acc;
      }, {});
    return childComponents;
  },
  updateDependencyValues: (path, moduleId = 'canvas') => {
    const {
      getAllExposedValues,
      getDependencies,
      getNodeData,
      getEntityResolvedValueLength,
      updateChildComponentResolvedValues,
      getComponentTypeFromId,
      getResolvedComponent,
    } = get();
    const dependecies = getDependencies(path, moduleId);
    if (dependecies?.length) {
      dependecies.forEach((dependency) => {
        const itemsLength = getEntityResolvedValueLength(dependency, moduleId);
        // If the component is depend on listView/Kanban then update all child components (0 to listItem length) with new value
        if (itemsLength) {
          updateChildComponentResolvedValues(dependency, path, itemsLength, moduleId);
        } else {
          const [entityType, entityId, type, ...keys] = dependency.split('.');
          const key = keys.join('.');
          const unResolvedValue = getNodeData(dependency, moduleId);
          const resolvedValue = resolveDynamicValues(unResolvedValue, getAllExposedValues(moduleId), {}, false, []);

          if (type === undefined) {
            set(
              (state) => {
                // This will set the value for fx on canvas backgroundColor & page settings
                state.resolvedStore.modules[moduleId][entityType][entityId] = resolvedValue;
              },
              false,
              'updateDependencyValues'
            );
          } else {
            const shouldValidate = entityType === 'components' && entityId;
            const validatedValue = shouldValidate
              ? get().debugger.validateProperty(entityId, type, key, resolvedValue, moduleId)
              : resolvedValue;

            // logic to handle the key like options[0].visible. It will resolve the visible directly and update the resolved store
            if (hasArrayNotation(key)) {
              const keys = parsePropertyPath(key);
              // Triggering a re-render of the table component if any of the dependent component is updated
              // This is done to calculate the callValues in the table component
              // Need to find a better way to handle this
              if (getComponentTypeFromId(entityId, moduleId) === 'Table') {
                set(
                  (state) => {
                    lodashSet(
                      state.resolvedStore.modules[moduleId][entityType][entityId],
                      ['properties', 'shouldRender'],
                      (getResolvedComponent(entityId, null, moduleId)?.['properties']?.['shouldRender'] ?? 0) + 1
                    );
                  },
                  false,
                  'updateDependencyValues'
                );
              } else {
                set(
                  (state) => {
                    lodashSet(
                      state.resolvedStore.modules[moduleId][entityType][entityId],
                      [type, ...keys],
                      getComponentTypeFromId(entityId, moduleId) === 'Table' ? unResolvedValue + ' ' : validatedValue
                    );
                  },
                  false,
                  'updateDependencyValues'
                );
              }
            } else {
              set(
                (state) => {
                  state.resolvedStore.modules[moduleId][entityType][entityId][type][key] = validatedValue;
                },
                false,
                'updateDependencyValues'
              );
            }
          }
        }
      });
    }
  },
  computePageSettings: (currentPageSettings) => {
    try {
      const pageSettingMeta = cloneDeep(pageConfig);
      const mergedSettings = merge({}, pageSettingMeta.definition, currentPageSettings);
      return {
        ...pageConfig,
        definition: {
          ...mergedSettings,
        },
      };
    } catch (error) {
      console.log(error);
      return Promise.reject(error);
    }
  },

  getParentIdFromDependency: (dependency, moduleId = 'canvas') => {
    const { getComponentDefinition } = get();
    const componentId = dependency.split('.')[1];
    const component = getComponentDefinition(componentId, moduleId);
    return component?.component?.parent;
  },

  updateChildComponentResolvedValues: (dependency, path, length, moduleId = 'canvas') => {
    const { getCustomResolvables, getNodeData, getAllExposedValues, getParentIdFromDependency } = get();
    const [entityType, entityId, type, key] = dependency.split('.');
    const parentId = getParentIdFromDependency(dependency, moduleId);
    const unResolvedValue = getNodeData(dependency, moduleId);

    // Loop through the customResolvables and update the resolved value
    for (let i = 0; i < length; i++) {
      const resolvedValue = resolveDynamicValues(
        unResolvedValue,
        getAllExposedValues(moduleId),
        getCustomResolvables(parentId, i, moduleId), // passing the parent ID and index to get the custom resolvables of the child
        false,
        []
      );
      // If the index is not in the resolved store then add it with first index data
      const shouldValidate = entityType === 'components' && entityId;
      const validatedValue = shouldValidate
        ? get().debugger.validateProperty(entityId, type, key, resolvedValue, moduleId)
        : resolvedValue;

      set(
        (state) => {
          if (!state.resolvedStore.modules[moduleId][entityType][entityId][i])
            state.resolvedStore.modules[moduleId][entityType][entityId][i] = {
              ...state.resolvedStore.modules[moduleId][entityType][entityId][0],
              [type]: {
                ...(state.resolvedStore.modules[moduleId][entityType][entityId]?.[0]?.[type] || {}),
                [key]: validatedValue,
              },
            };
          else state.resolvedStore.modules[moduleId][entityType][entityId][i][type][key] = validatedValue;
        },
        false,
        'updateChildComponentResolvedValues'
      );
    }
  },

  getParentComponentType: (parentId, moduleId) => {
    if (!parentId) return null;
    const { modules, getCurrentPageIndex } = get();
    const currentPageIndex = getCurrentPageIndex(moduleId);
    // Remove the tab id or any other details from the parent id (ie, -modal, -calendar, -0 from parentId)
    const parentUUID = parentId.match(/([a-fA-F0-9-]{36})-(.+)/)?.[1] || parentId;
    const component = modules[moduleId].pages[currentPageIndex].components[parentUUID];
    if (!component) return null;

    return component.component.component;
  },

  // Return the length of the resolved value of the component
  getEntityResolvedValueLength: (dependency, moduleId = 'canvas') => {
    const { resolvedStore } = get();
    const [entityType, entityId, type, key] = dependency.split('.');
    const data = resolvedStore.modules[moduleId]?.[entityType]?.[entityId];
    if (typeof data === 'string') return undefined;
    return data?.length;
  },

  // Check if the value contains any customResolvables like listItem or cardData and return the entityType, entityNameOrId, entityKey
  getCustomResolvableReference: (value, parentId, moduleId) => {
    const { getParentComponentType } = get();
    const parentComponentType = getParentComponentType(parentId, moduleId);
    if (
      (parentComponentType === 'Listview' && value.includes('listItem') && checkSubstringRegex(value, 'listItem')) ||
      value === '{{listItem}}'
    ) {
      return { entityType: 'components', entityNameOrId: parentId, entityKey: 'listItem' };
    } else if (
      parentComponentType === 'Kanban' &&
      value.includes('cardData') &&
      checkSubstringRegex(value, 'cardData')
    ) {
      return { entityType: 'components', entityNameOrId: parentId, entityKey: 'cardData' };
    }
    return null;
  },

  checkIfParentIsListviewOrKanban: (parentId, moduleId) => {
    const { getParentComponentType } = get();
    const parentComponentType = getParentComponentType(parentId, moduleId);
    if (parentComponentType === 'Listview' || parentComponentType === 'Kanban') {
      return true;
    }
    return false;
  },

  replaceIdsWithName: (input, moduleId = 'canvas') => {
    const { getComponentsFromAllPages, getQueryIdNameMapping } = get();
    const mappings = {
      components: getComponentsFromAllPages(moduleId), // Getting components from all pages to avoid showing IDs on queries when the component is not on the current page
      queries: getQueryIdNameMapping(moduleId),
    };

    const regex =
      /(components|queries)(\??\.|\??\.?\[['"]?)([0-9a-fA-F]{8}-[0-9a-fA-F]{4}-[0-9a-fA-F]{4}-[0-9a-fA-F]{4}-[0-9a-fA-F]{12})(['"]?\])?(\??\.|\[['"]?)([^\s:?[\]'"+\-&|}}]+)/g;

    return input.replace(regex, (match, category, prefix, id, suffix, optionalChaining, property) => {
      if (mappings[category] && mappings[category][id]) {
        let name;
        if (category === 'components') {
          name = mappings[category][id];
        } else {
          name = mappings[category][id];
        }

        // Reconstruct the string with the name instead of UUID
        let result = `${category}`;

        // Handle optional chaining at the beginning
        if (prefix.includes('?.')) {
          result += '?.';
        } else if (prefix.includes('.')) {
          result += '.';
        }

        // Handle bracket notation
        if (prefix.includes('[')) {
          result += `["${name}"]`;
        } else {
          result += name;
        }

        // Handle optional chaining after the name
        if (optionalChaining) {
          result += optionalChaining;
        }

        // Add the property if it exists
        if (property) {
          result += property;
        }

        return result;
      }
      return match; // Return the original match if no mapping is found
    });
  },
  calculateMoveableBoxHeightWithId: (componentId, currentLayout, stylesDefinition, moduleId = 'canvas') => {
    const componentDefinition = get().getComponentDefinition(componentId, moduleId);
    const layoutData = componentDefinition?.layouts?.[currentLayout];
    const componentType = componentDefinition?.component?.component;
    const label = componentDefinition?.component?.definition?.properties?.label;
    const getAllExposedValues = get().getAllExposedValues;
    // Early return for non input components
    if (
      ![
        'TextInput',
        'PasswordInput',
        'EmailInput',
        'PhoneInput',
        'CurrencyInput',
        'NumberInput',
        'DropdownV2',
        'MultiselectV2',
        'RadioButtonV2',
        'DatetimePickerV2',
        'DaterangePicker',
        'DatePickerV2',
        'TimePicker',
        'TextArea',
      ].includes(componentType)
    ) {
      return layoutData?.height;
    }
    const { alignment = { value: null }, width = { value: null }, auto = { value: null } } = stylesDefinition ?? {};
    const resolvedLabel = label?.value?.length ?? 0;
    const resolvedWidth = resolveDynamicValues(width?.value + '', getAllExposedValues(moduleId)) ?? 0;
    const resolvedAuto = resolveDynamicValues(auto?.value + '', getAllExposedValues(moduleId)) ?? false;

    const resolvedAlignment =
      alignment.value === 'top' || alignment.value === 'side'
        ? alignment.value
        : resolveDynamicValues(alignment.value + '');
    let newHeight = layoutData?.height;

    if (alignment.value && resolvedAlignment === 'top') {
      if ((resolvedLabel > 0 && resolvedWidth > 0) || (resolvedAuto && resolvedWidth === 0 && resolvedLabel > 0)) {
        newHeight += 20;
      }
    }
    return newHeight;
  },
  getIsAutoMobileLayout: (moduleId = 'canvas') => {
    const { getCurrentPage } = get();
    const currentPage = getCurrentPage(moduleId);
    return currentPage?.autoComputeLayout;
  },
  setModalOpenOnCanvas: (modalId, isOpen) => {
    const { modalsOpenOnCanvas } = get();
    let newModalOpenOnCanvas = [];

    if (isOpen) {
      newModalOpenOnCanvas = [...modalsOpenOnCanvas, modalId];
    } else {
      newModalOpenOnCanvas = modalsOpenOnCanvas.filter((id) => id !== modalId);
    }
    set((state) => {
      state.modalsOpenOnCanvas = newModalOpenOnCanvas;
    });
  },
  checkIfComponentIsModule: (componentId, moduleId = 'canvas') =>
    get().getComponentDefinition(componentId, moduleId)?.component?.component === 'ModuleViewer',
  updateContainerAutoHeight: (componentId) => {
    if (
      !componentId ||
      componentId === 'canvas' ||
      componentId.includes('-header') ||
      componentId.includes('-footer')
    ) {
      return;
    }
    const { currentLayout, getCurrentPageComponents, setComponentProperty } = get();
    const allComponents = getCurrentPageComponents();

    const childComponents = getAllChildComponents(allComponents, componentId);
    const maxHeight = Object.values(childComponents).reduce((max, component) => {
      const layout = component?.layouts?.[currentLayout];
      if (!layout) {
        return max;
      }
      const sum = layout.top + layout.height;
      return Math.max(max, sum);
    }, 0);

    setComponentProperty(componentId, `canvasHeight`, maxHeight, 'properties', 'value', false);
  },
});<|MERGE_RESOLUTION|>--- conflicted
+++ resolved
@@ -940,12 +940,9 @@
       deleteComponentNameIdMapping,
       getResolvedComponent,
       removeNode,
-<<<<<<< HEAD
       deleteTemporaryLayouts,
       currentLayout,
       adjustComponentPositions,
-=======
->>>>>>> 7eb1446a
       getCurrentPageId,
       checkIfComponentIsModule,
       clearModuleFromStore,
@@ -1086,15 +1083,12 @@
 
     componentNames.forEach((componentName) => {
       deleteComponentNameIdMapping(componentName, moduleId);
-<<<<<<< HEAD
     });
     componentIds.forEach((componentId) => {
       if (childParentMapping[componentId]) {
         adjustComponentPositions(childParentMapping[componentId], currentLayout, false, true);
       }
       deleteTemporaryLayouts(componentId);
-=======
->>>>>>> 7eb1446a
     });
   },
 
@@ -1145,10 +1139,7 @@
       getComponentDefinition,
       currentLayout,
       checkValueAndResolve,
-<<<<<<< HEAD
       deleteTemporaryLayouts,
-=======
->>>>>>> 7eb1446a
       getCurrentPageIndex,
     } = get();
     const currentPageIndex = getCurrentPageIndex(moduleId);
@@ -1609,12 +1600,8 @@
   },
 
   turnOffAutoComputeLayout: async (moduleId = 'canvas') => {
-<<<<<<< HEAD
-    const { app, getCurrentPageId, currentVersionId } = get();
-=======
     const { appStore, getCurrentPageId, currentVersionId } = get();
     const app = appStore.modules[moduleId].app;
->>>>>>> 7eb1446a
     const currentPageId = getCurrentPageId(moduleId);
     set(
       (state) => {
