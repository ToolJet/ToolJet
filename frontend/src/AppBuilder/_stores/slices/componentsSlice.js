--- conflicted
+++ resolved
@@ -923,13 +923,10 @@
       deleteComponentNameIdMapping,
       getResolvedComponent,
       removeNode,
-<<<<<<< HEAD
       checkIfParentIsFormAndDeleteField,
-=======
       deleteTemporaryLayouts,
       currentLayout,
       adjustComponentPositions,
->>>>>>> 90c577f5
       getCurrentPageId,
       checkIfComponentIsModule,
       clearModuleFromStore,
@@ -941,12 +938,10 @@
     const childParentMapping = {};
     const _selectedComponents = selected?.length ? selected : selectedComponents;
     if (!_selectedComponents.length) return;
-<<<<<<< HEAD
-=======
 
     const toDeleteComponents = [];
     const toDeleteEvents = [];
-    const allComponents = getCurrentPageComponents();
+    const allComponents = getCurrentPageComponents(moduleId);
 
     const findAllChildComponents = (componentId) => {
       if (!toDeleteComponents.includes(componentId)) {
@@ -964,6 +959,7 @@
     };
 
     _selectedComponents.forEach((componentId) => {
+      !skipFormUpdate && checkIfParentIsFormAndDeleteField(componentId, moduleId);
       findAllChildComponents(componentId);
     });
 
@@ -972,52 +968,6 @@
       if (isDynamicHeightEnabled) {
         adjustComponentPositions(componentId, currentLayout, true);
       }
-    });
-
-    set(
-      withUndoRedo((state) => {
-        const toDeleteComponents = [];
-        const toDeleteEvents = [];
-        const allComponents = getCurrentPageComponents(moduleId);
-
-        const findAllChildComponents = (componentId) => {
-          if (!toDeleteComponents.includes(componentId)) {
-            toDeleteComponents.push(componentId);
-
-            // Find the children of this component
-            const children = getAllChildComponents(allComponents, componentId).map((child) => child.id);
-            if (children.length > 0) {
-              // Recursively find children of children
-              children.forEach((child) => {
-                findAllChildComponents(child);
-              });
-            }
-          }
-        };
->>>>>>> 90c577f5
-
-    const toDeleteComponents = [];
-    const toDeleteEvents = [];
-    const allComponents = getCurrentPageComponents(moduleId);
-
-    const findAllChildComponents = (componentId) => {
-      if (!toDeleteComponents.includes(componentId)) {
-        toDeleteComponents.push(componentId);
-
-        // Find the children of this component
-        const children = getAllChildComponents(allComponents, componentId).map((child) => child.id);
-        if (children.length > 0) {
-          // Recursively find children of children
-          children.forEach((child) => {
-            findAllChildComponents(child);
-          });
-        }
-      }
-    };
-
-    _selectedComponents.forEach((componentId) => {
-      !skipFormUpdate && checkIfParentIsFormAndDeleteField(componentId, moduleId);
-      findAllChildComponents(componentId);
     });
 
     set(
@@ -1151,11 +1101,8 @@
       getComponentDefinition,
       currentLayout,
       checkValueAndResolve,
-<<<<<<< HEAD
       checkParentAndUpdateFormFields,
-=======
       deleteTemporaryLayouts,
->>>>>>> 90c577f5
       getCurrentPageIndex,
     } = get();
     const currentPageIndex = getCurrentPageIndex(moduleId);
