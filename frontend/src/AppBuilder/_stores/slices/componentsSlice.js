import { appVersionService } from '@/_services';
import { componentTypes } from '@/Editor/WidgetManager/components';
import {
  resolveDynamicValues,
  // extractAndReplaceReferencesFromString,
  checkSubstringRegex,
  hasArrayNotation,
  parsePropertyPath,
  resolveCode,
} from '@/AppBuilder/_stores/utils';
import { extractAndReplaceReferencesFromString } from '@/AppBuilder/_stores/ast';
import { deepClone } from '@/_helpers/utilities/utils.helpers';
import { cloneDeep, merge, set as lodashSet } from 'lodash';
import {
  computeComponentName,
  getAllChildComponents,
  getParentWidgetFromId,
} from '@/AppBuilder/AppCanvas/appCanvasUtils';
import { pageConfig } from '@/AppBuilder/RightSideBar/PageSettingsTab/pageConfig';
import { RIGHT_SIDE_BAR_TAB } from '@/AppBuilder/RightSideBar/rightSidebarConstants';
import { DEFAULT_COMPONENT_STRUCTURE } from './resolvedSlice';
import { savePageChanges } from './pageMenuSlice';
import { toast } from 'react-hot-toast';
import { RESTRICTED_WIDGETS_CONFIG } from '@/AppBuilder/WidgetManager/configs/restrictedWidgetsConfig';
import moment from 'moment';
import { getDateTimeFormat } from '@/AppBuilder/Widgets/Table/Datepicker';
import { findHighestLevelofSelection } from '@/AppBuilder/AppCanvas/Grid/gridUtils';

// TODO: page id to index mapping to be created and used across the state for current page access
const initialState = {
  modules: {
    canvas: {
      currentPageId: null,
      currentPageIndex: 0,
      pages: [],
      componentNameIdMapping: {},
      queryNameIdMapping: {},
      queryIdNameMapping: {},
      currentPageHandle: null,
    },
  },
  containerChildrenMapping: {
    canvas: [],
  },
  selectedComponents: [],
  showWidgetDeleteConfirmation: false,
  focusedParentId: null,
  modalsOpenOnCanvas: [],
};

export const createComponentsSlice = (set, get) => ({
  ...initialState,

  initializeComponentsSlice: (moduleId) => {
    set(
      (state) => {
        state.modules[moduleId] = { ...initialState.modules.canvas };
        state.containerChildrenMapping[moduleId] = [];
      },
      false,
      'initializeComponentsSlice'
    );
  },

  setPages: (pages = [], moduleId = 'canvas') => {
    set(
      (state) => {
        state.modules[moduleId].pages = Object.freeze(pages);
      },
      false,
      'setPages'
    );
  },

  setPageSettings: (pageSettings = {}, moduleId) => {
    set(
      (state) => {
        state.pageSettings = pageSettings;
      },
      false,
      'setPageSettings'
    );
  },

  setCurrentPageId: (id, moduleId = 'canvas') =>
    set(
      (state) => {
        const currentPageIndex = state.modules[moduleId].pages.findIndex((page) => page.id === id);
        const currentPageComponents = state.modules[moduleId].pages[currentPageIndex]?.components || {};
        state.modules[moduleId].currentPageIndex = currentPageIndex;
        state.modules[moduleId].currentPageId = id;
        state.containerChildrenMapping[moduleId] = [];
        Object.entries(currentPageComponents).forEach(([componentId, component]) => {
          const parentId = component.component.parent || moduleId;
          if (!state.containerChildrenMapping[parentId]) {
            state.containerChildrenMapping[parentId] = [];
          }
          state.containerChildrenMapping[parentId].push(componentId);
        });
      },
      false,
      'setCurrentPageId'
    ),
  setCurrentPageHandle: (handle, moduleId = 'canvas') => {
    set(
      (state) => {
        state.modules[moduleId].currentPageHandle = handle;
      },
      false,
      'setCurrentPageHandle'
    );
  },

  updateComponentDependencyGraph: (moduleId, newComponent) => {
    const { addNewComponentNameIdMapping, addToDependencyGraph, setResolvedComponent } = get();

    addNewComponentNameIdMapping(newComponent.id, newComponent.name, moduleId);

    // const dependencyGraph = { ...modules[moduleId].dependencyGraph };

    const resolvedComponentValues = addToDependencyGraph(moduleId, newComponent.id, newComponent.component);
    setResolvedComponent(newComponent.id, resolvedComponentValues, moduleId);

    set(
      (state) => {
        state.modules[moduleId].dependencyGraph = { ...state.modules[moduleId].dependencyGraph };
      },
      false,
      'updateComponentDependencyGraph'
    );
  },

  addNewComponentNameIdMapping: (componentId, componentName, moduleId = 'canvas') => {
    set(
      (state) => {
        state.modules[moduleId].componentNameIdMapping[componentName] = componentId;
      },
      false,
      'addNewComponentNameIdMapping'
    );
    get().checkAndSetTrueBuildSuggestionsFlag();
  },

  renameComponentNameIdMapping: (oldName, newName, moduleId = 'canvas') => {
    set((state) => {
      state.modules[moduleId].componentNameIdMapping[newName] = state.modules[moduleId].componentNameIdMapping[oldName];
      delete state.modules[moduleId].componentNameIdMapping[oldName];
    });
    get().checkAndSetTrueBuildSuggestionsFlag();
  },

  deleteComponentNameIdMapping: (componentName, moduleId = 'canvas') => {
    set(
      (state) => {
        delete state.modules[moduleId].componentNameIdMapping[componentName];
      },
      false,
      'deleteComponentNameIdMapping'
    );
    get().checkAndSetTrueBuildSuggestionsFlag();
  },

  setComponentNameIdMapping: (moduleId = 'canvas') => {
    const components = get().getCurrentPageComponents(moduleId);
    set(
      (state) => {
        Object.entries(components).forEach(([componentId, component]) => {
          state.modules[moduleId].componentNameIdMapping[component.component.name] = componentId;
        });
      },
      false,
      'setComponentNameIdMapping'
    );
  },

  setComponentName: (componentId, newName, moduleId = 'canvas') => {
    const { renameComponentNameIdMapping, saveComponentChanges, getCurrentPageIndex } = get();
    const currentPageIndex = getCurrentPageIndex(moduleId);
    let oldName = '';
    set(
      (state) => {
        oldName = state.modules[moduleId].pages[currentPageIndex].components[componentId].component.name;
        state.modules[moduleId].pages[currentPageIndex].components[componentId].component.name = newName;
      },
      false,
      'setComponentName'
    );

    const diff = {
      [componentId]: { component: { name: newName } },
    };

    saveComponentChanges(diff, 'components', 'update', moduleId);
    renameComponentNameIdMapping(oldName, newName, moduleId);
  },

  setQueryMapping: (moduleId = 'canvas') => {
    const queries = get().dataQuery.getCurrentModuleQueries(moduleId);
    set((state) => {
      Object.values(queries).forEach(({ id, name }) => {
        state.modules[moduleId].queryNameIdMapping = {
          ...state.modules[moduleId].queryNameIdMapping,
          [name]: id,
        };
        state.modules[moduleId].queryIdNameMapping[id] = name;
      });
    });
  },

  addNewQueryMapping: (queryId, queryName, moduleId = 'canvas') => {
    set(
      (state) => {
        state.modules[moduleId].queryNameIdMapping[queryName] = queryId;
        state.modules[moduleId].queryIdNameMapping[queryId] = queryName;
      },
      false,
      'addNewQueryMapping'
    );
  },
  clearSelectedComponents: () => set({ selectedComponents: [] }, false, 'clearSelectedComponents'),

  renameQueryMapping: (oldName, newName, queryId, moduleId = 'canvas') => {
    set((state) => {
      state.modules[moduleId].queryNameIdMapping[newName] = state.modules[moduleId].queryNameIdMapping[oldName];
      delete state.modules[moduleId].queryNameIdMapping[oldName];
      state.modules[moduleId].queryIdNameMapping[queryId] = newName;
    });
    get().checkAndSetTrueBuildSuggestionsFlag();
  },

  deleteQueryMapping: (queryName, queryId, moduleId = 'canvas') => {
    set(
      (state) => {
        delete state.modules[moduleId].queryNameIdMapping[queryName];
        delete state.modules[moduleId].queryIdNameMapping[queryId];
      },
      false,
      'deleteQueryMapping'
    );
    get().checkAndSetTrueBuildSuggestionsFlag();
  },

  generateDependencyGraphForRefs: (
    allRefs,
    key,
    paramType,
    property,
    unResolvedValue,
    isUpdate = false,
    moduleId = 'canvas'
  ) => {
    const { addDependency, updateDependency } = get();
    if (allRefs.length !== 0) {
      allRefs.forEach(({ entityType, entityNameOrId, entityKey }, index) => {
        const propertyValue = entityNameOrId
          ? `${entityType}.${entityNameOrId}.${entityKey}`
          : `${entityType}.${entityKey}`;
        const propertyPath = paramType === undefined ? `others.${key}` : `components.${key}.${paramType}.${property}`;
        if (isUpdate && index === 0) {
          updateDependency(propertyValue, propertyPath, unResolvedValue, moduleId);
        } else {
          addDependency(propertyValue, propertyPath, unResolvedValue, moduleId);
        }
      });
    }
  },

  updateResolvedValues: (
    componentId,
    paramType,
    property,
    value,
    component,
    componentResolvedValues = {},
    updatePassedValue = true,
    moduleId
  ) => {
    const {
      getCustomResolvableReference,
      checkIfParentIsListviewOrKanban,
      getCustomResolvables,
      setAllValueToComponent,
    } = get();
    let customResolvables = {};
    const parentId = component?.parent;
    const componentDetails = { componentId, paramType, property };
    let index = checkIfParentIsListviewOrKanban(parentId, moduleId) ? 0 : null;
    if (index !== null) {
      customResolvables = getCustomResolvables(parentId, null);
    }
    if (typeof value === 'string' && value?.includes('{{') && value?.includes('}}')) {
      let valueWithId, allRefs, valueWithBrackets;
      if (value === '{{true}}' || value === '{{false}}') {
        valueWithId = value;
        valueWithBrackets = value;
        allRefs = [];
      } else {
        const res = extractAndReplaceReferencesFromString(
          value,
          get().modules[moduleId].componentNameIdMapping,
          get().modules[moduleId].queryNameIdMapping
        );
        valueWithId = res.valueWithId;
        valueWithBrackets = res.valueWithBrackets;
        allRefs = res.allRefs;
      }
      if (index !== null) {
        const customResolvablePath = getCustomResolvableReference(value, parentId, moduleId);
        if (customResolvablePath) {
          allRefs.push(customResolvablePath);
        }
      }
      if (updatePassedValue)
        setAllValueToComponent(
          componentDetails,
          valueWithBrackets,
          true,
          index,
          customResolvables,
          componentResolvedValues,
          moduleId
        );

      return { updatedValue: valueWithId, allRefs, unResolvedValue: valueWithBrackets, componentResolvedValues };
    } else {
      if (updatePassedValue)
        setAllValueToComponent(
          componentDetails,
          value,
          false,
          index,
          customResolvables,
          componentResolvedValues,
          moduleId
        );
    }
    return { updatedValue: value, allRefs: [], unResolvedValue: value, componentResolvedValues };
  },

  setAllValueToComponent: (
    componentDetails,
    value,
    shouldResolve = false,
    index,
    customResolvables,
    componentResolvedValues = {},
    moduleId
  ) => {
    const { getAllExposedValues, getComponentTypeFromId } = get();
    const { componentId, paramType, property } = componentDetails;
    const length = Object.keys(customResolvables).length;
    if (length === 0) {
      const resolvedValue = shouldResolve
        ? resolveDynamicValues(value, getAllExposedValues(moduleId), customResolvables, false, [])
        : value;
      if (!componentResolvedValues[componentId] || Object.keys(componentResolvedValues[componentId]).length === 0) {
        componentResolvedValues[componentId] = index === null ? deepClone(DEFAULT_COMPONENT_STRUCTURE) : [];
      }
      if (index !== null) {
        if (!componentResolvedValues[componentId][index]) {
          componentResolvedValues[componentId][index] = deepClone(DEFAULT_COMPONENT_STRUCTURE);
        }
        if (!componentResolvedValues[componentId][index][paramType]) {
          componentResolvedValues[componentId][index][paramType] = {};
        }
        if (hasArrayNotation(property)) {
          const keys = parsePropertyPath(property);
          lodashSet(
            componentResolvedValues,
            [componentId, index, paramType, ...keys],
            getComponentTypeFromId(componentId) === 'Table' ? value : resolvedValue
          );
        } else {
          componentResolvedValues[componentId][index][paramType][property] = resolvedValue;
        }
      } else {
        if (!componentResolvedValues[componentId][paramType]) {
          componentResolvedValues[componentId][paramType] = {};
        }

        if (hasArrayNotation(property)) {
          const keys = parsePropertyPath(property);
          lodashSet(
            componentResolvedValues,
            [componentId, paramType, ...keys],
            getComponentTypeFromId(componentId) === 'Table' ? value : resolvedValue
          );
        } else {
          componentResolvedValues[componentId][paramType][property] = resolvedValue;
        }
      }
    } else {
      // Loop all the index and set the resolved value
      for (let i = 0; i < length; i++) {
        const resolvedValue = shouldResolve
          ? resolveDynamicValues(value, getAllExposedValues(moduleId), customResolvables[i], false, [])
          : value;
        if (!componentResolvedValues[componentId] || Object.keys(componentResolvedValues[componentId]).length === 0) {
          componentResolvedValues[componentId] = [];
        }
        if (!componentResolvedValues[componentId][i]) {
          componentResolvedValues[componentId][i] =
            i === 0 ? deepClone(DEFAULT_COMPONENT_STRUCTURE) : deepClone(componentResolvedValues[componentId][0]);
        }
        if (!componentResolvedValues[componentId][i][paramType]) {
          componentResolvedValues[componentId][i][paramType] = {};
        }
        componentResolvedValues[componentId][i][paramType][property] = resolvedValue;
      }
    }
  },

  setValueToComponent: (
    componentId,
    paramType,
    property,
    parentId,
    value,
    unResolvedValue,
    skipResolve = false,
    moduleId
  ) => {
    const {
      setResolvedComponentByProperty,
      getAllExposedValues,
      getCustomResolvables,
      checkIfParentIsListviewOrKanban,
    } = get();

    let customResolvables = {},
      shouldResolve = false;
    let index = checkIfParentIsListviewOrKanban(parentId, moduleId) ? 0 : null;
    if (index !== null) {
      customResolvables = getCustomResolvables(parentId, null);
    }

    if (
      typeof unResolvedValue === 'string' &&
      unResolvedValue?.includes('{{') &&
      unResolvedValue?.includes('}}') &&
      !skipResolve
    ) {
      shouldResolve = true;
    }

    const length = Object.keys(customResolvables).length;
    if (length === 0) {
      const resolvedValue = shouldResolve
        ? resolveDynamicValues(unResolvedValue, getAllExposedValues(moduleId), customResolvables, false, [])
        : value;
      setResolvedComponentByProperty(componentId, paramType, property, resolvedValue, index, moduleId);
    } else {
      // Loop all the index and set the resolved value
      for (let i = 0; i < length; i++) {
        const resolvedValue = shouldResolve
          ? resolveDynamicValues(unResolvedValue, getAllExposedValues(moduleId), customResolvables[i], false, [])
          : value;
        setResolvedComponentByProperty(componentId, paramType, property, resolvedValue, i, moduleId);
      }
    }
  },

  validateWidget: ({ validationObject, widgetValue, customResolveObjects, componentType }) => {
    const { getResolvedValue } = get();
    let isValid = true;
    let validationError = null;

    const regex = validationObject?.regex?.value ?? validationObject?.regex;
    const minLength = validationObject?.minLength?.value ?? validationObject?.minLength;
    const maxLength = validationObject?.maxLength?.value ?? validationObject?.maxLength;
    const minValue = validationObject?.minValue?.value ?? validationObject?.minValue;
    const maxValue = validationObject?.maxValue?.value ?? validationObject?.maxValue;
    const customRule = validationObject?.customRule?.value ?? validationObject?.customRule;
    const mandatory = validationObject?.mandatory?.value ?? validationObject?.mandatory;
    let validationRegex = getResolvedValue(regex, customResolveObjects) ?? '';
    validationRegex = typeof validationRegex === 'string' ? validationRegex : '';
    const re = new RegExp(validationRegex, 'g');

    if (componentType === 'EmailInput' && widgetValue) {
      const validationRegex = '^(?!.*\\.\\.)([a-zA-Z0-9._%+-]+@[a-zA-Z0-9.-]+\\.[a-zA-Z]{2,})$';
      const emailRegex = new RegExp(validationRegex, 'g');
      if (!emailRegex.test(widgetValue)) {
        return {
          isValid: false,
          validationError: 'Input should be a valid email',
        };
      }
    }

    if (!re.test(widgetValue)) {
      return {
        isValid: false,
        validationError: 'The input should match pattern',
      };
    }

    const resolvedMinLength = getResolvedValue(minLength, customResolveObjects) || 0;
    if ((widgetValue || '').length < parseInt(resolvedMinLength)) {
      return {
        isValid: false,
        validationError: `Minimum ${resolvedMinLength} characters is needed`,
      };
    }

    const resolvedMaxLength = getResolvedValue(maxLength, customResolveObjects) || undefined;
    if (resolvedMaxLength !== undefined) {
      if ((widgetValue || '').length > parseInt(resolvedMaxLength)) {
        return {
          isValid: false,
          validationError: `Maximum ${resolvedMaxLength} characters is allowed`,
        };
      }
    }

    const resolvedMinValue = getResolvedValue(minValue, customResolveObjects) || undefined;
    if (resolvedMinValue !== undefined) {
      if (widgetValue === undefined || widgetValue < parseFloat(resolvedMinValue)) {
        return {
          isValid: false,
          validationError: `Minimum value is ${resolvedMinValue}`,
        };
      }
    }

    const resolvedMaxValue = getResolvedValue(maxValue, customResolveObjects) || undefined;
    if (resolvedMaxValue !== undefined) {
      if (widgetValue === undefined || widgetValue > parseFloat(resolvedMaxValue)) {
        return {
          isValid: false,
          validationError: `Maximum value is ${resolvedMaxValue}`,
        };
      }
    }

    const resolvedCustomRule = getResolvedValue(customRule, customResolveObjects) || false;
    if (typeof resolvedCustomRule === 'string' && resolvedCustomRule !== '') {
      return { isValid: false, validationError: resolvedCustomRule };
    }

    const resolvedMandatory = getResolvedValue(mandatory, customResolveObjects) || false;

    if (resolvedMandatory == true && !widgetValue && widgetValue !== 0) {
      return {
        isValid: false,
        validationError: `Field cannot be empty`,
      };
    }
    return {
      isValid,
      validationError,
    };
  },

  validateDates: ({ validationObject, widgetValue, customResolveObjects }) => {
    const { getResolvedValue } = get();
    let isValid = true;
    let validationError = null;
    const validationDateFormat = validationObject?.dateFormat?.value || 'MM/DD/YYYY';
    const validationTimeFormat = validationObject?.timeFormat?.value || 'HH:mm';
    const customRule = validationObject?.customRule?.value;
    const parsedDateFormat = validationObject?.parseDateFormat?.value;
    const isTwentyFourHrFormatEnabled = validationObject?.isTwentyFourHrFormatEnabled?.value ?? false;
    const isDateSelectionEnabled = validationObject?.isDateSelectionEnabled?.value ?? true;
    const _widgetDateValue = moment(widgetValue, parsedDateFormat);
    const _widgetTimeValue = moment(
      widgetValue,
      getDateTimeFormat(parsedDateFormat, true, isTwentyFourHrFormatEnabled, isDateSelectionEnabled)
    ).format(validationTimeFormat);

    const resolvedMinDate = getResolvedValue(validationObject?.minDate?.value, customResolveObjects) || undefined;
    const resolvedMaxDate = getResolvedValue(validationObject?.maxDate?.value, customResolveObjects) || undefined;
    const resolvedMinTime = getResolvedValue(validationObject?.minTime?.value, customResolveObjects) || undefined;
    const resolvedMaxTime = getResolvedValue(validationObject?.maxTime?.value, customResolveObjects) || undefined;

    // Minimum date validation
    if (resolvedMinDate !== undefined && moment(resolvedMinDate).isValid()) {
      if (!moment(resolvedMinDate, validationDateFormat).isBefore(moment(_widgetDateValue, validationDateFormat))) {
        return {
          isValid: false,
          validationError: `Minimum date is ${resolvedMinDate}`,
        };
      }
    }

    // Maximum date validation
    if (resolvedMaxDate !== undefined && moment(resolvedMaxDate).isValid()) {
      if (!moment(resolvedMaxDate, validationDateFormat).isAfter(moment(_widgetDateValue, validationDateFormat))) {
        return {
          isValid: false,
          validationError: `Maximum date is ${resolvedMaxDate}`,
        };
      }
    }

    // Minimum time validation
    if (resolvedMinTime !== undefined && moment(resolvedMinTime, validationTimeFormat, true).isValid()) {
      if (!moment(resolvedMinTime, validationTimeFormat).isBefore(moment(_widgetTimeValue, validationTimeFormat))) {
        return {
          isValid: false,
          validationError: `Minimum time is ${resolvedMinTime}`,
        };
      }
    }

    // Maximum time validation
    if (resolvedMaxTime !== undefined && moment(resolvedMaxTime, validationTimeFormat, true).isValid()) {
      if (!moment(resolvedMaxTime, validationTimeFormat).isAfter(moment(_widgetTimeValue, validationTimeFormat))) {
        return {
          isValid: false,
          validationError: `Maximum time is ${resolvedMaxTime}`,
        };
      }
    }

    //Custom rule validation
    const resolvedCustomRule = getResolvedValue(customRule, customResolveObjects) || false;
    if (typeof resolvedCustomRule === 'string' && resolvedCustomRule !== '') {
      return { isValid: false, validationError: resolvedCustomRule };
    }
    return {
      isValid,
      validationError,
    };
  },

  // This function checks whether the property value is an array or not and then resolves the value accordingly
  // Cases like Table column, Dropdown options, etc.
  checkValueAndResolve: (
    componentId,
    paramType,
    property,
    value,
    component,
    resolvedComponentValues,
    updatePassedValue = true,
    moduleId
  ) => {
    const { updateResolvedValues, generateDependencyGraphForRefs } = get();
    const updatedPropertyValue = cloneDeep(value);
    if (Array.isArray(value)) {
      value.forEach((val, index) => {
        //This code assumes that the array always consists of objects the else condition is to handle the case when the value is an array of strings/numbers
        if (val && typeof val === 'object') {
          Object.entries(val).forEach(([key, keyValue]) => {
            const propertyWithArrayValue = `${property}[${index}].${key}`;
            const keys = [key];
            if (keyValue?.value) {
              keys.push('value');
            }
            const { allRefs, unResolvedValue, updatedValue } = updateResolvedValues(
              componentId,
              paramType,
              propertyWithArrayValue,
              keyValue?.value ?? keyValue,
              component,
              resolvedComponentValues,
              updatePassedValue,
              moduleId
            );
            lodashSet(updatedPropertyValue, [index, ...keys], updatedValue);
            if (allRefs.length) {
              generateDependencyGraphForRefs(
                allRefs,
                componentId,
                paramType,
                propertyWithArrayValue,
                unResolvedValue,
                false,
                moduleId
              );
            }
          });
        } else {
          const propertyWithArrayValue = `${property}[${index}]`;
          const { allRefs, unResolvedValue, updatedValue } = updateResolvedValues(
            componentId,
            paramType,
            propertyWithArrayValue,
            val,
            component,
            resolvedComponentValues,
            updatePassedValue,
            moduleId
          );
          updatedPropertyValue[index] = updatedValue;
          if (allRefs.length) {
            generateDependencyGraphForRefs(
              allRefs,
              componentId,
              paramType,
              propertyWithArrayValue,
              unResolvedValue,
              false,
              moduleId
            );
          }
        }
      });
      return { updatedValue: updatedPropertyValue };
    } else {
      const { allRefs, unResolvedValue, updatedValue } = updateResolvedValues(
        componentId,
        paramType,
        property,
        value,
        component,
        resolvedComponentValues,
        updatePassedValue,
        moduleId
      );
      if (allRefs.length) {
        generateDependencyGraphForRefs(allRefs, componentId, paramType, property, unResolvedValue, false, moduleId);
      }
      return { allRefs, unResolvedValue, updatedValue };
    }
  },

  updateDependencyGraphAndResolvedValues: (
    moduleId,
    componentId,
    component,
    componentType,
    resolvedComponentValues = {},
    paramType
  ) => {
    const { checkValueAndResolve, setAllValueToComponent } = get();
    if (component.definition[paramType] === undefined) return;
    Object.entries(component.definition[paramType]).forEach(([property, value]) => {
      if (!value?.skipResolve) {
        checkValueAndResolve(
          componentId,
          paramType,
          property,
          value?.value,
          component,
          resolvedComponentValues,
          true,
          moduleId
        );
      } else {
        const componentDetails = { componentId, paramType, property };
        setAllValueToComponent(componentDetails, value?.value, false, null, {}, resolvedComponentValues, moduleId);
      }
    });
  },

  addToDependencyGraph: (moduleId = 'canvas', componentId, component) => {
    const { updateDependencyGraphAndResolvedValues, getResolvedComponent } = get();
    //TODO: Replace with object of component types
    let resolvedComponentValues = { [componentId]: deepClone(getResolvedComponent(componentId, null, moduleId) ?? {}) };
    const componentType = componentTypes.find((comp) => component.component === comp.component);
    ['properties', 'general', 'generalStyles', 'others', 'styles', 'validation'].forEach((key) => {
      updateDependencyGraphAndResolvedValues(
        moduleId,
        componentId,
        component,
        componentType,
        resolvedComponentValues,
        key
      );
    });
    return resolvedComponentValues[componentId];
  },

  initDependencyGraph: (moduleId) => {
    const { getCurrentPageComponents, addToDependencyGraph, setResolvedComponents, resolveOthers } = get();
    const components = getCurrentPageComponents(moduleId);

    //TODO: Replace with object of component types
    let resolvedComponentValues = {};

    Object.entries(components).forEach(([componentId, component]) => {
      resolvedComponentValues[componentId] = addToDependencyGraph(moduleId, componentId, component.component);
    });
    setResolvedComponents(resolvedComponentValues, moduleId);
    resolveOthers(moduleId);
  },

  //It can be extended if any of the fx needs to be resolved dynamically outside components
  getOtherFieldsToBeResolved: (moduleId) => {
    return {
      canvasBackgroundColor: get().globalSettings.backgroundFxQuery,
      isPagesSidebarHidden: get().pageSettings?.definition?.properties?.disableMenu?.value,
    };
  },

  resolveOthers: (moduleId, isUpdate = false, otherObj) => {
    const {
      getOtherFieldsToBeResolved,
      getAllExposedValues,
      generateDependencyGraphForRefs,
      setResolvedValueForOthers,
    } = get();
    const items = otherObj || getOtherFieldsToBeResolved(moduleId);
    const resolvedValues = {};
    Object.entries(items).forEach(([key, item]) => {
      if (typeof item === 'string' && item?.includes('{{') && item?.includes('}}')) {
        const { allRefs, valueWithBrackets } = extractAndReplaceReferencesFromString(
          item,
          get().modules[moduleId].componentNameIdMapping,
          get().modules[moduleId].queryNameIdMapping
        );
        const resolvedValue = resolveDynamicValues(valueWithBrackets, getAllExposedValues(moduleId), {}, false, []);
        resolvedValues[key] = resolvedValue;
        generateDependencyGraphForRefs(allRefs, key, undefined, undefined, valueWithBrackets, isUpdate, moduleId);
      } else {
        resolvedValues[key] = item;
      }
    });
    setResolvedValueForOthers(resolvedValues, moduleId);
  },
  canAddToParent: (parentId, currentWidget, moduleId = 'canvas') => {
    const { getComponentTypeFromId } = get();
    const transformedParentId = parentId?.length > 36 ? parentId.slice(0, 36) : parentId;
    let parentType = getComponentTypeFromId(transformedParentId, moduleId);
    const parentWidget = getParentWidgetFromId(parentType, parentId);
    const restrictedWidgets = RESTRICTED_WIDGETS_CONFIG?.[parentWidget] || [];
    const isParentChangeAllowed = !restrictedWidgets.includes(currentWidget);
    if (!isParentChangeAllowed)
      toast.error(`${currentWidget} is not compatible as a child component of ${parentWidget}`);
    return isParentChangeAllowed;
  },
  addComponentToCurrentPage: (
    componentDefinitions,
    moduleId = 'canvas',
    { skipUndoRedo = false, saveAfterAction = true } = {}
  ) => {
    const {
      saveComponentChanges,
      withUndoRedo,
      updateComponentDependencyGraph,
      getCurrentPageComponents,
      canAddToParent,
      getComponentNameFromId,
      deleteComponentNameIdMapping,
      getCurrentPageId,
    } = get();
    const currentPageId = getCurrentPageId(moduleId);
    // This is made into a promise to wait for the saveComponentChanges to complete so that the caller can await it
    return new Promise((resolve) => {
      if (
        canAddToParent(
          componentDefinitions[0].component.parent,
          componentDefinitions[0].component.component,
          moduleId
        ) === false
      ) {
        return false;
      }
      const newComponents = componentDefinitions.reduce((acc, componentDefinition) => {
        const currentComponents = {
          ...getCurrentPageComponents(moduleId),
          ...Object.fromEntries(acc.map((component) => [component.id, component])),
        };
        const componentName =
          componentDefinition.name || computeComponentName(componentDefinition.component.component, currentComponents);
        const newComponent = {
          id: componentDefinition.id,
          name: componentName,
          component: {
            component: componentDefinition.component.component,
            definition: {
              general: componentDefinition.component.definition?.general,
              generalStyles: componentDefinition.component.definition?.generalStyles,
              others: componentDefinition.component.definition?.others,
              properties: componentDefinition.component.definition?.properties,
              styles: componentDefinition.component.definition?.styles,
              validation: componentDefinition.component.definition?.validation,
            },
            name: componentName,
            parent: componentDefinition.component.parent,
          },
          layouts: componentDefinition.layouts,
        };

        return [...acc, newComponent];
      }, []);

      const diff = newComponents.reduce((acc, newComponent) => {
        acc[newComponent.id] = {
          name: newComponent.name,
          layouts: newComponent.layouts,
          type: newComponent.component.component,
          ...newComponent.component.definition,
          parent: newComponent.component.parent,
        };
        return acc;
      }, {});

      newComponents.forEach((newComponent, index) => {
        // Have added this condition to delete the oldName from the mapping if it exists due to cut pasting multiple times
        const oldName = getComponentNameFromId(newComponent.id, moduleId);
        if (oldName) {
          deleteComponentNameIdMapping(oldName, moduleId);
        }
        updateComponentDependencyGraph(moduleId, newComponent);
        const parentId = newComponent.component.parent || 'canvas';
        set(
          withUndoRedo((state) => {
            if (!state.containerChildrenMapping[parentId]) {
              state.containerChildrenMapping[parentId] = [];
            }
            if (!state.containerChildrenMapping[parentId].includes(newComponent.id)) {
              state.containerChildrenMapping[parentId].push(newComponent.id);
            }
            const page = state.modules[moduleId].pages.find((page) => page.id === currentPageId);
            page.components[newComponent.id] = newComponent;
          }, skipUndoRedo),
          false,
          'addComponentToCurrentPage'
        );
      });
      const selectedComponents = findHighestLevelofSelection(newComponents);
      get().setSelectedComponents(selectedComponents.map((component) => component.id));

      if (saveAfterAction) {
        saveComponentChanges(diff, 'components', 'create', moduleId)
          .then(() => {
            resolve(); // Resolve the promise after all operations are complete
          })
          .catch((error) => {
            toast.error('App could not be saved.');
            console.error('Error saving component changes:', error);
          });
        get().multiplayer.broadcastUpdates(newComponents, 'components', 'create');
      }
    });
  },

  deleteComponents: (
    selected,
    moduleId = 'canvas',
    { skipUndoRedo = false, saveAfterAction = true, isCut = false } = {}
  ) => {
    const {
      saveComponentChanges,
      getCurrentPageComponents,
      withUndoRedo,
      selectedComponents,
      deleteComponentNameIdMapping,
      getResolvedComponent,
      removeNode,
<<<<<<< HEAD
      deleteTemporaryLayouts,
      currentLayout,
      adjustComponentPositions,
=======
      getCurrentPageId,
      checkIfComponentIsModule,
      clearModuleFromStore,
>>>>>>> f45d9a28
    } = get();
    const currentPageId = getCurrentPageId(moduleId);
    const appEvents = get().eventsSlice.getModuleEvents(moduleId);
    const componentNames = [];
    const componentIds = [];
    const childParentMapping = {};
    const _selectedComponents = selected?.length ? selected : selectedComponents;
    if (!_selectedComponents.length) return;

    const toDeleteComponents = [];
    const toDeleteEvents = [];
    const allComponents = getCurrentPageComponents();

    const findAllChildComponents = (componentId) => {
      if (!toDeleteComponents.includes(componentId)) {
        toDeleteComponents.push(componentId);

        // Find the children of this component
        const children = getAllChildComponents(allComponents, componentId).map((child) => child.id);
        if (children.length > 0) {
          // Recursively find children of children
          children.forEach((child) => {
            findAllChildComponents(child);
          });
        }
      }
    };

    _selectedComponents.forEach((componentId) => {
      findAllChildComponents(componentId);
    });

    toDeleteComponents.forEach((componentId) => {
      const isDynamicHeightEnabled = getResolvedComponent(componentId)?.properties?.dynamicHeight;
      if (isDynamicHeightEnabled) {
        adjustComponentPositions(componentId, currentLayout, true);
      }
    });

    set(
      withUndoRedo((state) => {
        const toDeleteComponents = [];
        const toDeleteEvents = [];
        const allComponents = getCurrentPageComponents(moduleId);

        const findAllChildComponents = (componentId) => {
          if (!toDeleteComponents.includes(componentId)) {
            toDeleteComponents.push(componentId);

            // Find the children of this component
            const children = getAllChildComponents(allComponents, componentId).map((child) => child.id);
            if (children.length > 0) {
              // Recursively find children of children
              children.forEach((child) => {
                findAllChildComponents(child);
              });
            }
          }
        };

        _selectedComponents.forEach((componentId) => {
          findAllChildComponents(componentId);
        });

        const page = state.modules?.[moduleId]?.pages.find((page) => page.id === currentPageId);
        const resolvedComponents = state.resolvedStore.modules?.[moduleId]?.components;
        const componentsExposedValues = state.resolvedStore.modules?.[moduleId]?.exposedValues.components;
        toDeleteComponents.forEach((id) => {
          // Remove from containerChildrenMapping
          Object.keys(state.containerChildrenMapping).forEach((containerId) => {
            state.containerChildrenMapping[containerId] = state.containerChildrenMapping[containerId].filter(
              (componentId) => {
                if (componentId === id) {
                  childParentMapping[id] = containerId;
                }
                return componentId !== id;
              }
            );
          });

          if (checkIfComponentIsModule(id, moduleId)) {
            clearModuleFromStore(id);
          }

          // Remove the container itself if it's a container
          if (state.containerChildrenMapping[id]) {
            delete state.containerChildrenMapping[id];
          }
          if (state.containerChildrenMapping?.canvas?.includes(id)) {
            state.containerChildrenMapping[moduleId].canvas = state.containerChildrenMapping[moduleId].filter(
              (wid) => wid !== id
            );
          }
          componentNames.push(page.components[id]?.component?.name);
          componentIds.push(id);
          const eventsToRemove = appEvents.filter((event) => event.sourceId === id).map((event) => event.id);
          toDeleteEvents.push(...eventsToRemove);
          delete page.components[id]; // Remove the component from the page
          delete resolvedComponents[id]; // Remove the component from the resolved store
          delete componentsExposedValues[id]; // Remove the component from the exposed values
          state.selectedComponents = []; // Empty the selected components
          removeNode(`components.${id}`, moduleId);
          state.showWidgetDeleteConfirmation = false; // Set it to false always
        });

        const filteredEvents = appEvents.filter((event) => !toDeleteEvents.includes(event.id));
        state.eventsSlice.module[moduleId].events = filteredEvents;

        if (saveAfterAction) {
          saveComponentChanges(toDeleteComponents, 'components', 'delete', moduleId)
            .then(() => {
              get().multiplayer.broadcastUpdates({ selectedComponents: _selectedComponents }, 'components', 'delete');
              // Show delete toast message
              if (!isCut) {
                const platform = navigator?.userAgentData?.platform || navigator?.platform || 'unknown';
                const isMac = platform.toLowerCase().indexOf('mac') > -1;
                const deleteMsg =
                  toDeleteComponents.length && toDeleteComponents.length > 1
                    ? `Selected components deleted! ${isMac ? '(⌘ + Z to undo)' : '(Ctrl + Z to undo)'}`
                    : `Component deleted! ${isMac ? '(⌘ + Z to undo)' : '(Ctrl + Z to undo)'}`;
                toast(deleteMsg, {
                  icon: '🗑️',
                });
              }
            })
            .catch((error) => {
              toast.error('App could not be saved.');
              console.error('Error saving component changes:', error);
            });
        }
      }, skipUndoRedo),
      false,
      'deleteComponents'
    );

    componentNames.forEach((componentName) => {
      deleteComponentNameIdMapping(componentName, moduleId);
    });
    componentIds.forEach((componentId) => {
      if (childParentMapping[componentId]) {
        adjustComponentPositions(childParentMapping[componentId], currentLayout, false, true);
      }
      deleteTemporaryLayouts(componentId);
    });
  },

  pasteComponents: async (components, moduleId = 'canvas') => {
    const { addComponentToCurrentPage, eventsSlice } = get();

    // Add the components to the current page and wait for it to complete
    await addComponentToCurrentPage(components, moduleId);

    // Now that components are added, handle the events
    for (const component of components) {
      const events = component.events || [];
      for (const event of events) {
        const newEvent = {
          event: {
            ...event?.event,
          },
          eventType: event?.target,
          attachedTo: component.id,
          index: event?.index,
        };
        await eventsSlice.createAppVersionEventHandlers(newEvent);
      }
    }
  },

  snapToGrid: (canvasWidth, x, y) => {
    const gridX = canvasWidth / 43;

    const snappedX = Math.round(x / gridX) * gridX;
    const snappedY = Math.round(y / 10) * 10;
    return [snappedX, snappedY];
  },

  setComponentLayout: (
    componentLayouts,
    newParentId,
    moduleId = 'canvas',
    { skipUndoRedo = false, updateParent = false, saveAfterAction = true } = {}
  ) => {
    const {
      saveComponentChanges,
      withUndoRedo,
      getComponentTypeFromId,
      setResolvedComponent,
      getResolvedComponent,
      adjustComponentPositions,
      getComponentDefinition,
      currentLayout,
      checkValueAndResolve,
<<<<<<< HEAD
      deleteTemporaryLayouts,
=======
      getCurrentPageIndex,
>>>>>>> f45d9a28
    } = get();
    const currentPageIndex = getCurrentPageIndex(moduleId);
    let hasParentChanged = false;
    let oldParentId;
    set(
      withUndoRedo((state) => {
        const page = state.modules[moduleId].pages[currentPageIndex];
        if (page) {
          // ============ Component layout update logic ============
          Object.entries(componentLayouts).forEach(([componentId, layout]) => {
            const component = page.components[componentId];
            if (component) {
              component.layouts[currentLayout] = {
                ...component.layouts[currentLayout],
                ...layout,
              };
            }
            // ============ Component layout update logic ends ===========

            // ============ Parent update logic ============
            oldParentId = component.component.parent;
            hasParentChanged = oldParentId !== newParentId;
            if (hasParentChanged && updateParent) {
              // Update the component's parent
              component.component.parent = newParentId;
              // Remove the component from the old parent's children list
              if (oldParentId) {
                state.containerChildrenMapping[oldParentId] = state.containerChildrenMapping[oldParentId].filter(
                  (id) => id !== componentId
                );
              } else if (state.containerChildrenMapping[moduleId].includes(componentId)) {
                state.containerChildrenMapping[moduleId] = state.containerChildrenMapping[moduleId].filter(
                  (id) => id !== componentId
                );
              }

              // Add the component to the new parent's children list
              if (newParentId) {
                if (!state.containerChildrenMapping[newParentId]) {
                  state.containerChildrenMapping[newParentId] = [];
                }
                state.containerChildrenMapping[newParentId].push(componentId);
              } else {
                state.containerChildrenMapping[moduleId].push(componentId);
              }
            }

            // ============ Parent update logic ends ============
          });
        }
      }, skipUndoRedo),
      false,
      'setComponentLayout'
    );

    Object.keys(componentLayouts).forEach((componentId) => {
      const newParentComponentType = getComponentTypeFromId(newParentId, moduleId);
      const oldParentComponentType = getComponentTypeFromId(oldParentId, moduleId);
      const { component } = getComponentDefinition(componentId, moduleId);

      // Adjust component positions

      //If new parent is dynamic, adjust the parent positions
      const isParentDynamic = getResolvedComponent(newParentId)?.properties?.dynamicHeight;
      if (isParentDynamic) {
        adjustComponentPositions(newParentId, currentLayout, false, true);
      }

      // If the parent is changed, adjust the old parent positions
      if (oldParentId !== newParentId) {
        const isParentDynamic = getResolvedComponent(oldParentId)?.properties?.dynamicHeight;
        if (isParentDynamic) {
          adjustComponentPositions(oldParentId, currentLayout, false, true);
        }
      }

      if (
        newParentComponentType === 'Listview' ||
        newParentComponentType === 'Kanban' ||
        oldParentComponentType === 'Listview' ||
        oldParentComponentType === 'Kanban'
      ) {
        // Add the component to the resolved store
        let resolvedComponentValues = { [componentId]: {} };

        // Update resolved values and dependency graph for each object in the component
        const objectsToUpdate = ['properties', 'general', 'generalStyles', 'others', 'styles', 'validation'];

        objectsToUpdate.forEach((paramType) => {
          if (component.definition[paramType]) {
            Object.entries(component.definition[paramType]).forEach(([property, value]) => {
              checkValueAndResolve(
                componentId,
                paramType,
                property,
                value.value,
                component,
                resolvedComponentValues,
                true,
                moduleId
              );
            });
          }
        });
        setResolvedComponent(componentId, resolvedComponentValues[componentId], moduleId);
      }
    });

    const diff = Object.entries(componentLayouts).reduce((acc, [componentId, layout]) => {
      acc[componentId] = {
        ...(hasParentChanged && updateParent
          ? {
              component: {
                parent: newParentId,
              },
            }
          : {}),
        layouts: {
          [currentLayout]: {
            ...layout,
          },
        },
      };
      return acc;
    }, {});

    Object.keys(componentLayouts).forEach((componentId) => {
      deleteTemporaryLayouts(componentId);
    });

    if (saveAfterAction) {
      saveComponentChanges(diff, 'components/layout', 'update', moduleId);
      get().multiplayer.broadcastUpdates(diff, 'components/layout', 'update');
    }
  },

  setComponentProperty: (
    componentId,
    property,
    value,
    paramType,
    attr = 'value',
    skipResolve = false,
    moduleId = 'canvas',
    { skipUndoRedo = false, saveAfterAction = true } = {}
  ) => {
    const {
      getCurrentPageIndex,
      saveComponentChanges,
      withUndoRedo,
      updateResolvedValues,
      generateDependencyGraphForRefs,
      removeDependency,
      getComponentDefinition,
      setValueToComponent,
      checkValueAndResolve,
      getResolvedComponent,
      setResolvedComponent,
      getCurrentMode,
    } = get();
    const currentPageIndex = getCurrentPageIndex(moduleId);
    const { component } = getComponentDefinition(componentId, moduleId);
    const oldValue = component.definition[paramType][property];

    if (Array.isArray(oldValue?.value)) {
      const resolvedComponent = { [componentId]: deepClone(getResolvedComponent(componentId, null, moduleId) ?? {}) };
      resolvedComponent[componentId][paramType][property] = [];

      const { updatedValue } = checkValueAndResolve(
        componentId,
        paramType,
        property,
        value,
        component,
        resolvedComponent,
        true,
        moduleId
      );
      setResolvedComponent(componentId, resolvedComponent[componentId], moduleId);

      // If the value is not changed, return
      if (oldValue?.[attr] === updatedValue || oldValue === updatedValue) return;

      set(
        withUndoRedo((state) => {
          const pageComponent = state.modules[moduleId].pages[currentPageIndex].components[componentId].component;
          lodashSet(pageComponent, ['definition', paramType, property, attr], updatedValue);
        }, skipUndoRedo),
        false,
        'setComponentProperty'
      );

      const oldComponent = get().modules[moduleId].pages[currentPageIndex].components[componentId].component;
      const { events, exposedVariables, ...filteredDefinition } = oldComponent.definition || {};

      const diff = {
        [componentId]: {
          component: {
            ...oldComponent,
            definition: filteredDefinition,
          },
        },
      };

      if (saveAfterAction) {
        const currentMode = getCurrentMode(moduleId);
        if (currentMode !== 'view') saveComponentChanges(diff, 'components', 'update', moduleId);

        get().multiplayer.broadcastUpdates({ componentId, property, value, paramType, attr }, 'components', 'update');
      }
      return;
    }

    // Update the value and get new dependencies
    const { updatedValue, allRefs, unResolvedValue } =
      attr === 'value' && !skipResolve
        ? updateResolvedValues(componentId, paramType, property, value, component, null, false, moduleId)
        : { updatedValue: value, allRefs: [], unResolvedValue: value };

    // If the value is not changed, return
    if (oldValue?.[attr] === updatedValue || oldValue === updatedValue) return;

    set(
      withUndoRedo((state) => {
        const pageComponent = state.modules[moduleId].pages[currentPageIndex].components[componentId].component;
        lodashSet(pageComponent, ['definition', paramType, property, attr], updatedValue);
      }, skipUndoRedo),
      false,
      'setComponentProperty'
    );

    if (attr !== 'fxActive') {
      setValueToComponent(
        componentId,
        paramType,
        property,
        component?.parent,
        updatedValue,
        unResolvedValue,
        skipResolve,
        moduleId
      );
    }

    const oldComponent = get().modules[moduleId].pages[currentPageIndex].components[componentId].component;
    const { events, exposedVariables, ...filteredDefinition } = oldComponent.definition || {};

    const diff = {
      [componentId]: {
        component: {
          ...oldComponent,
          definition: filteredDefinition,
        },
      },
    };

    if (saveAfterAction) {
      const currentMode = getCurrentMode(moduleId);
      if (currentMode !== 'view') saveComponentChanges(diff, 'components', 'update', moduleId);

      get().multiplayer.broadcastUpdates({ componentId, property, value, paramType, attr }, 'components', 'update');
    }

    if (attr !== 'value' || skipResolve) return;
    if (allRefs.length) {
      generateDependencyGraphForRefs(allRefs, componentId, paramType, property, unResolvedValue, true, moduleId);
    } else {
      const propertyPath = `components.${componentId}.${paramType}.${property}`;
      removeDependency(propertyPath, true, moduleId);
    }
  },

  //TO_DO : Remove this function
  setParentComponent: (
    componentId,
    newParentId,
    moduleId = 'canvas',
    { skipUndoRedo = false, saveAfterAction = true } = {}
  ) => {
    const {
      currentPageIndex,
      saveComponentChanges,
      checkValueAndResolve,
      getComponentDefinition,
      getComponentTypeFromId,
      setResolvedComponent,
      withUndoRedo,
    } = get();
    let oldParentId;
    set(
      withUndoRedo((state) => {
        const component = state.modules[moduleId].pages[currentPageIndex].components[componentId];
        oldParentId = component.component.parent;
        // Update the component's parent
        component.component.parent = newParentId;

        // Remove the component from the old parent's children list
        if (oldParentId) {
          state.containerChildrenMapping[oldParentId] = state.containerChildrenMapping[oldParentId].filter(
            (id) => id !== componentId
          );
        } else if (state.containerChildrenMapping[moduleId].includes(componentId)) {
          state.containerChildrenMapping[moduleId] = state.containerChildrenMapping[moduleId].filter(
            (id) => id !== componentId
          );
        }

        // Add the component to the new parent's children list
        if (newParentId) {
          if (!state.containerChildrenMapping[newParentId]) {
            state.containerChildrenMapping[newParentId] = [];
          }
          state.containerChildrenMapping[newParentId].push(componentId);
        } else {
          state.containerChildrenMapping[moduleId].push(componentId);
        }
      }, skipUndoRedo),
      false,
      { type: 'setParentComponent', payload: { componentId, newParentId } }
    );

    const newParentComponentType = getComponentTypeFromId(newParentId, moduleId);
    const oldParentComponentType = getComponentTypeFromId(oldParentId, moduleId);

    if (
      newParentComponentType === 'Listview' ||
      newParentComponentType === 'Kanban' ||
      oldParentComponentType === 'Listview' ||
      oldParentComponentType === 'Kanban'
    ) {
      // Add the component to the resolved store
      const { component } = getComponentDefinition(componentId, moduleId);
      let resolvedComponentValues = { [componentId]: {} };

      // Update resolved values and dependency graph for each object in the component
      const objectsToUpdate = ['properties', 'general', 'generalStyles', 'others', 'styles', 'validation'];

      objectsToUpdate.forEach((paramType) => {
        if (component.definition[paramType]) {
          Object.entries(component.definition[paramType]).forEach(([property, value]) => {
            checkValueAndResolve(
              componentId,
              paramType,
              property,
              value.value,
              component,
              resolvedComponentValues,
              true,
              moduleId
            );
          });
        }
      });
      setResolvedComponent(componentId, resolvedComponentValues[componentId], moduleId);
    }

    const diff = {
      [componentId]: {
        component: {
          parent: newParentId,
        },
      },
    };

    if (saveAfterAction) {
      saveComponentChanges(diff, 'components', 'update', moduleId);
      get().multiplayer.broadcastUpdates({ componentId, newParentId }, 'components', 'parent');
    }
  },
  setSelectedComponents: (components) => {
    get().togglePageSettingMenu(false);
    set(
      (state) => {
        state.selectedComponents = components;
        if (components.length === 1) {
          state.activeRightSideBarTab = RIGHT_SIDE_BAR_TAB.CONFIGURATION;
        }
      },
      false,
      { type: 'setSelectedComponents', payload: { components } }
    );
  },
  setSelectedComponentAsModal: (componentId, moduleId = 'canvas') => {
    set(
      (state) => {
        state.selectedComponents = [componentId];
        state.activeRightSideBarTab = RIGHT_SIDE_BAR_TAB.CONFIGURATION;
      },
      false,
      { type: 'setSelectedComponentAsModal', payload: { componentId } }
    );
  },
  setFocusedParentId: (parentId) => {
    set((state) => {
      state.focusedParentId = parentId;
    }),
      false,
      { type: 'setFocusedParentId', payload: { parentId } };
  },
  saveComponentChanges: (diff, type, operation, moduleId = 'canvas') => {
    set(
      (state) => {
        state.appStore.modules[moduleId].app.isSaving = true;
      },
      false,
      'setAppSavingChanges'
    );
    const { getAppId, currentVersionId, getCurrentPageId } = get();
    const appId = getAppId(moduleId);
    const currentPageId = getCurrentPageId(moduleId);

    return new Promise((resolve) => {
      appVersionService
        .autoSaveApp(
          appId,
          currentVersionId,
          diff,
          type,
          currentPageId,
          operation,
          false, // isUserSwitchedVersion
          false // isComponentCutProcess
        )
        .then((response) => {
          resolve(response);
        })
        .catch((error) => {
          toast.error('App could not be saved.');
          console.error('Error saving component changes:', error);
        })
        .finally(() => {
          set(
            (state) => {
              state.appStore.modules[moduleId].app.isSaving = false;
            },
            false,
            'setAppSavingChanges'
          );
        });
    });
  },

  handleCanvasContainerMouseUp: (e) => {
    const { selectedComponents, clearSelectedComponents, setActiveRightSideBarTab } = get();
    const selectedText = window.getSelection().toString();
    const isClickedOnSubcontainer =
      e.target.getAttribute('component-id') !== null && e.target.getAttribute('component-id') !== 'canvas';
    if (
      !isClickedOnSubcontainer &&
      ['rm-container', 'real-canvas', 'modal'].includes(e.target.id) &&
      selectedComponents.length &&
      !selectedText
    ) {
      clearSelectedComponents();
      setActiveRightSideBarTab(RIGHT_SIDE_BAR_TAB.COMPONENTS);
    }
  },

  turnOffAutoComputeLayout: async (moduleId = 'canvas') => {
    const { app, getCurrentPageId, currentVersionId } = get();
    const currentPageId = getCurrentPageId(moduleId);
    set(
      (state) => {
        state.modules[moduleId].pages[state.currentPageIndex].autoComputeLayout = false;
      },
      false,
      'turnOffAutoComputeLayout'
    );

    await savePageChanges(app.appId, currentVersionId, currentPageId, { autoComputeLayout: false });
  },
  setWidgetDeleteConfirmation: (value) => {
    set((state) => {
      state.showWidgetDeleteConfirmation = value;
    });
  },

  getCurrentPageId: (moduleId = 'canvas') => get().modules[moduleId].currentPageId,
  getCurrentPageIndex: (moduleId = 'canvas') => get().modules[moduleId].currentPageIndex,

  getComponentsFromAllPages: (moduleId = 'canvas') => {
    const { modules } = get();
    return Object.fromEntries(
      modules[moduleId].pages.flatMap((page) =>
        Object.entries(page.components).map(([id, { component }]) => [id, component.name])
      )
    );
  },

  getCurrentPageComponents: (moduleId = 'canvas') => {
    const { modules, getCurrentPageId } = get();
    const currentPageId = getCurrentPageId(moduleId);
    const currentPageIndex = modules[moduleId].pages.findIndex((page) => page.id === currentPageId);
    return modules[moduleId].pages[currentPageIndex]?.components || [];
  },

  getCurrentPageComponentIds: (moduleId = 'canvas') => {
    const { pages, getCurrentPageId, modules } = get();
    const currentPageId = getCurrentPageId(moduleId);
    const currentPageIndex = modules[moduleId].pages.findIndex((page) => page.id === currentPageId);
    return Object.keys(pages[currentPageIndex]?.components || {});
  },

  getCurrentPage: (moduleId = 'canvas') => {
    const { modules, getCurrentPageId } = get();
    const currentPageId = getCurrentPageId(moduleId);
    const currentPage = modules[moduleId].pages.find((page) => page.id === currentPageId);
    return currentPage;
  },

  // Get the component definition from the component id
  getComponentDefinition: (componentId, moduleId = 'canvas') => {
    const currentPage = get().modules[moduleId].pages.find((page) => page.id === get().getCurrentPageId(moduleId));
    // if (componentId === 'd78554b8-2af0-4add-9d7d-0032bb4c90ce')
    // console.trace('here--- getComponentDefinition--- ', componentId, moduleId, currentPage?.components[componentId]);
    return currentPage?.components[componentId];
  },

  getComponentIdFromName: (componentName, moduleId = 'canvas') => {
    const { modules } = get();
    return modules[moduleId].componentNameIdMapping[componentName];
  },
  // Get the component name from the component id
  getComponentNameFromId: (componentId, moduleId = 'canvas') => {
    const { modules, getCurrentPageIndex } = get();
    const currentPageIndex = getCurrentPageIndex(moduleId);
    return modules[moduleId].pages[currentPageIndex]?.components[componentId]?.component.name;
  },
  getComponentTypeFromId: (componentId, moduleId = 'canvas') => {
    const { modules, getCurrentPageIndex } = get();
    const currentPageIndex = getCurrentPageIndex(moduleId);
    return modules[moduleId].pages[currentPageIndex]?.components[componentId]?.component.component;
  },
  getComponentNameIdMapping: (moduleId = 'canvas') => {
    const { modules } = get();
    return modules[moduleId].componentNameIdMapping;
  },
  getComponentIdNameMapping: (moduleId = 'canvas') => {
    const { getComponentNameIdMapping } = get();
    return Object.fromEntries(Object.entries(getComponentNameIdMapping(moduleId)).map(([name, id]) => [id, name]));
  },
  getSelectedComponentsDefinition: (moduleId = 'canvas') => {
    const { selectedComponents, getCurrentPageComponents } = get();
    const allComponents = getCurrentPageComponents(moduleId);
    const _selected = [];
    for (let componentId of selectedComponents) {
      const component = {
        component: allComponents?.[componentId]?.component,
        layouts: allComponents?.[componentId]?.layouts,
        parent: allComponents?.[componentId]?.component?.parent,
        id: componentId,
      };
      _selected.push(component);
    }
    return _selected;
  },
  getSelectedComponents: () => {
    return get().selectedComponents;
  },
  getQueryNameIdMapping: (moduleId = 'canvas') => {
    const { modules } = get();
    return modules[moduleId].queryNameIdMapping;
  },
  getQueryIdNameMapping: (moduleId = 'canvas') => {
    const { modules } = get();
    return modules[moduleId].queryIdNameMapping;
  },
  getQueryIdFromName: (queryName, moduleId = 'canvas') => {
    const { modules } = get();
    return modules[moduleId].queryNameIdMapping[queryName];
  },
  getContainerChildrenMapping: (id) => {
    const { containerChildrenMapping } = get();
    return containerChildrenMapping[id] || [];
  },
  getChildComponents: (parentId, moduleId = 'canvas') => {
    const { getCurrentPageComponents } = get();
    const allComponents = getCurrentPageComponents(moduleId);
    const childComponents = Object.entries(allComponents)
      .filter(([_, component]) => component.component.parent === parentId)
      .reduce((acc, [id, component]) => {
        acc[id] = { component };
        return acc;
      }, {});
    return childComponents;
  },
  updateDependencyValues: (path, moduleId = 'canvas') => {
    const {
      getAllExposedValues,
      getDependencies,
      getNodeData,
      getEntityResolvedValueLength,
      updateChildComponentResolvedValues,
      getComponentTypeFromId,
      getResolvedComponent,
    } = get();
    const dependecies = getDependencies(path, moduleId);
    if (dependecies?.length) {
      dependecies.forEach((dependency) => {
        const itemsLength = getEntityResolvedValueLength(dependency, moduleId);
        // If the component is depend on listView/Kanban then update all child components (0 to listItem length) with new value
        if (itemsLength) {
          updateChildComponentResolvedValues(dependency, path, itemsLength, moduleId);
        } else {
          const [entityType, entityId, type, ...keys] = dependency.split('.');
          const key = keys.join('.');
          const unResolvedValue = getNodeData(dependency, moduleId);
          const resolvedValue = resolveDynamicValues(unResolvedValue, getAllExposedValues(moduleId), {}, false, []);

          if (type === undefined) {
            set(
              (state) => {
                // This will set the value for fx on canvas backgroundColor & page settings
                state.resolvedStore.modules[moduleId][entityType][entityId] = resolvedValue;
              },
              false,
              'updateDependencyValues'
            );
          } else {
            const shouldValidate = entityType === 'components' && entityId;
            const validatedValue = shouldValidate
              ? get().debugger.validateProperty(entityId, type, key, resolvedValue, moduleId)
              : resolvedValue;

            // logic to handle the key like options[0].visible. It will resolve the visible directly and update the resolved store
            if (hasArrayNotation(key)) {
              const keys = parsePropertyPath(key);
              // Triggering a re-render of the table component if any of the dependent component is updated
              // This is done to calculate the callValues in the table component
              // Need to find a better way to handle this
              if (getComponentTypeFromId(entityId, moduleId) === 'Table') {
                set(
                  (state) => {
                    lodashSet(
                      state.resolvedStore.modules[moduleId][entityType][entityId],
                      ['properties', 'shouldRender'],
                      (getResolvedComponent(entityId, null, moduleId)?.['properties']?.['shouldRender'] ?? 0) + 1
                    );
                  },
                  false,
                  'updateDependencyValues'
                );
              } else {
                set(
                  (state) => {
                    lodashSet(
                      state.resolvedStore.modules[moduleId][entityType][entityId],
                      [type, ...keys],
                      getComponentTypeFromId(entityId, moduleId) === 'Table' ? unResolvedValue + ' ' : validatedValue
                    );
                  },
                  false,
                  'updateDependencyValues'
                );
              }
            } else {
              set(
                (state) => {
                  state.resolvedStore.modules[moduleId][entityType][entityId][type][key] = validatedValue;
                },
                false,
                'updateDependencyValues'
              );
            }
          }
        }
      });
    }
  },
  computePageSettings: (currentPageSettings) => {
    try {
      const pageSettingMeta = cloneDeep(pageConfig);
      const mergedSettings = merge({}, pageSettingMeta.definition, currentPageSettings);
      return {
        ...pageConfig,
        definition: {
          ...mergedSettings,
        },
      };
    } catch (error) {
      console.log(error);
      return Promise.reject(error);
    }
  },

  getParentIdFromDependency: (dependency, moduleId = 'canvas') => {
    const { getComponentDefinition } = get();
    const componentId = dependency.split('.')[1];
    const component = getComponentDefinition(componentId, moduleId);
    return component?.component?.parent;
  },

  updateChildComponentResolvedValues: (dependency, path, length, moduleId = 'canvas') => {
    const { getCustomResolvables, getNodeData, getAllExposedValues, getParentIdFromDependency } = get();
    const [entityType, entityId, type, key] = dependency.split('.');
    const parentId = getParentIdFromDependency(dependency, moduleId);
    const unResolvedValue = getNodeData(dependency, moduleId);

    // Loop through the customResolvables and update the resolved value
    for (let i = 0; i < length; i++) {
      const resolvedValue = resolveDynamicValues(
        unResolvedValue,
        getAllExposedValues(moduleId),
        getCustomResolvables(parentId, i, moduleId), // passing the parent ID and index to get the custom resolvables of the child
        false,
        []
      );
      // If the index is not in the resolved store then add it with first index data
      const shouldValidate = entityType === 'components' && entityId;
      const validatedValue = shouldValidate
        ? get().debugger.validateProperty(entityId, type, key, resolvedValue, moduleId)
        : resolvedValue;

      set(
        (state) => {
          if (!state.resolvedStore.modules[moduleId][entityType][entityId][i])
            state.resolvedStore.modules[moduleId][entityType][entityId][i] = {
              ...state.resolvedStore.modules[moduleId][entityType][entityId][0],
              [type]: {
                ...(state.resolvedStore.modules[moduleId][entityType][entityId]?.[0]?.[type] || {}),
                [key]: validatedValue,
              },
            };
          else state.resolvedStore.modules[moduleId][entityType][entityId][i][type][key] = validatedValue;
        },
        false,
        'updateChildComponentResolvedValues'
      );
    }
  },

  getParentComponentType: (parentId, moduleId) => {
    if (!parentId) return null;
    const { modules, getCurrentPageIndex } = get();
    const currentPageIndex = getCurrentPageIndex(moduleId);
    // Remove the tab id or any other details from the parent id (ie, -modal, -calendar, -0 from parentId)
    const parentUUID = parentId.match(/([a-fA-F0-9-]{36})-(.+)/)?.[1] || parentId;
    const component = modules[moduleId].pages[currentPageIndex].components[parentUUID];
    if (!component) return null;

    return component.component.component;
  },

  // Return the length of the resolved value of the component
  getEntityResolvedValueLength: (dependency, moduleId = 'canvas') => {
    const { resolvedStore } = get();
    const [entityType, entityId, type, key] = dependency.split('.');
    const data = resolvedStore.modules[moduleId]?.[entityType]?.[entityId];
    if (typeof data === 'string') return undefined;
    return data?.length;
  },

  // Check if the value contains any customResolvables like listItem or cardData and return the entityType, entityNameOrId, entityKey
  getCustomResolvableReference: (value, parentId, moduleId) => {
    const { getParentComponentType } = get();
    const parentComponentType = getParentComponentType(parentId, moduleId);
    if (
      (parentComponentType === 'Listview' && value.includes('listItem') && checkSubstringRegex(value, 'listItem')) ||
      value === '{{listItem}}'
    ) {
      return { entityType: 'components', entityNameOrId: parentId, entityKey: 'listItem' };
    } else if (
      parentComponentType === 'Kanban' &&
      value.includes('cardData') &&
      checkSubstringRegex(value, 'cardData')
    ) {
      return { entityType: 'components', entityNameOrId: parentId, entityKey: 'cardData' };
    }
    return null;
  },

  checkIfParentIsListviewOrKanban: (parentId, moduleId) => {
    const { getParentComponentType } = get();
    const parentComponentType = getParentComponentType(parentId, moduleId);
    if (parentComponentType === 'Listview' || parentComponentType === 'Kanban') {
      return true;
    }
    return false;
  },

  replaceIdsWithName: (input, moduleId = 'canvas') => {
    const { getComponentsFromAllPages, getQueryIdNameMapping } = get();
    const mappings = {
      components: getComponentsFromAllPages(moduleId), // Getting components from all pages to avoid showing IDs on queries when the component is not on the current page
      queries: getQueryIdNameMapping(moduleId),
    };

    const regex =
      /(components|queries)(\??\.|\??\.?\[['"]?)([0-9a-fA-F]{8}-[0-9a-fA-F]{4}-[0-9a-fA-F]{4}-[0-9a-fA-F]{4}-[0-9a-fA-F]{12})(['"]?\])?(\??\.|\[['"]?)([^\s:?[\]'"+\-&|}}]+)/g;

    return input.replace(regex, (match, category, prefix, id, suffix, optionalChaining, property) => {
      if (mappings[category] && mappings[category][id]) {
        let name;
        if (category === 'components') {
          name = mappings[category][id];
        } else {
          name = mappings[category][id];
        }

        // Reconstruct the string with the name instead of UUID
        let result = `${category}`;

        // Handle optional chaining at the beginning
        if (prefix.includes('?.')) {
          result += '?.';
        } else if (prefix.includes('.')) {
          result += '.';
        }

        // Handle bracket notation
        if (prefix.includes('[')) {
          result += `["${name}"]`;
        } else {
          result += name;
        }

        // Handle optional chaining after the name
        if (optionalChaining) {
          result += optionalChaining;
        }

        // Add the property if it exists
        if (property) {
          result += property;
        }

        return result;
      }
      return match; // Return the original match if no mapping is found
    });
  },
  calculateMoveableBoxHeightWithId: (componentId, currentLayout, stylesDefinition, moduleId = 'canvas') => {
    const componentDefinition = get().getComponentDefinition(componentId, moduleId);
    const layoutData = componentDefinition?.layouts?.[currentLayout];
    const componentType = componentDefinition?.component?.component;
    const label = componentDefinition?.component?.definition?.properties?.label;
    const getAllExposedValues = get().getAllExposedValues;
    // Early return for non input components
    if (
      ![
        'TextInput',
        'PasswordInput',
        'EmailInput',
        'PhoneInput',
        'CurrencyInput',
        'NumberInput',
        'DropdownV2',
        'MultiselectV2',
        'RadioButtonV2',
        'DatetimePickerV2',
        'DaterangePicker',
        'DatePickerV2',
        'TimePicker',
        'TextArea',
      ].includes(componentType)
    ) {
      return layoutData?.height;
    }
    const { alignment = { value: null }, width = { value: null }, auto = { value: null } } = stylesDefinition ?? {};
    const resolvedLabel = label?.value?.length ?? 0;
    const resolvedWidth = resolveDynamicValues(width?.value + '', getAllExposedValues(moduleId)) ?? 0;
    const resolvedAuto = resolveDynamicValues(auto?.value + '', getAllExposedValues(moduleId)) ?? false;

    const resolvedAlignment =
      alignment.value === 'top' || alignment.value === 'side'
        ? alignment.value
        : resolveDynamicValues(alignment.value + '');
    let newHeight = layoutData?.height;

    if (alignment.value && resolvedAlignment === 'top') {
      if ((resolvedLabel > 0 && resolvedWidth > 0) || (resolvedAuto && resolvedWidth === 0 && resolvedLabel > 0)) {
        newHeight += 20;
      }
    }
    return newHeight;
  },
  getIsAutoMobileLayout: (moduleId = 'canvas') => {
    const { getCurrentPage } = get();
    const currentPage = getCurrentPage(moduleId);
    return currentPage?.autoComputeLayout;
  },
  setModalOpenOnCanvas: (modalId, isOpen) => {
    const { modalsOpenOnCanvas } = get();
    let newModalOpenOnCanvas = [];

    if (isOpen) {
      newModalOpenOnCanvas = [...modalsOpenOnCanvas, modalId];
    } else {
      newModalOpenOnCanvas = modalsOpenOnCanvas.filter((id) => id !== modalId);
    }
    set((state) => {
      state.modalsOpenOnCanvas = newModalOpenOnCanvas;
    });
  },
  checkIfComponentIsModule: (componentId, moduleId = 'canvas') =>
    get().getComponentDefinition(componentId, moduleId)?.component?.component === 'ModuleViewer',
  updateContainerAutoHeight: (componentId) => {
    if (
      !componentId ||
      componentId === 'canvas' ||
      componentId.includes('-header') ||
      componentId.includes('-footer')
    ) {
      return;
    }
    const { currentLayout, getCurrentPageComponents, setComponentProperty } = get();
    const allComponents = getCurrentPageComponents();

    const childComponents = getAllChildComponents(allComponents, componentId);
    const maxHeight = Object.values(childComponents).reduce((max, component) => {
      const layout = component?.layouts?.[currentLayout];
      if (!layout) {
        return max;
      }
      const sum = layout.top + layout.height;
      return Math.max(max, sum);
    }, 0);

    setComponentProperty(componentId, `canvasHeight`, maxHeight, 'properties', 'value', false);
  },
});<|MERGE_RESOLUTION|>--- conflicted
+++ resolved
@@ -940,15 +940,12 @@
       deleteComponentNameIdMapping,
       getResolvedComponent,
       removeNode,
-<<<<<<< HEAD
       deleteTemporaryLayouts,
       currentLayout,
       adjustComponentPositions,
-=======
       getCurrentPageId,
       checkIfComponentIsModule,
       clearModuleFromStore,
->>>>>>> f45d9a28
     } = get();
     const currentPageId = getCurrentPageId(moduleId);
     const appEvents = get().eventsSlice.getModuleEvents(moduleId);
@@ -1142,11 +1139,8 @@
       getComponentDefinition,
       currentLayout,
       checkValueAndResolve,
-<<<<<<< HEAD
       deleteTemporaryLayouts,
-=======
       getCurrentPageIndex,
->>>>>>> f45d9a28
     } = get();
     const currentPageIndex = getCurrentPageIndex(moduleId);
     let hasParentChanged = false;
