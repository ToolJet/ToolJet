import { dataqueryService, appPermissionService } from '@/_services';
import { getDefaultOptions } from '@/_stores/storeHelper';
import { v4 as uuidv4 } from 'uuid';
import _, { isEmpty, throttle } from 'lodash';
import { toast } from 'react-hot-toast';
import { isQueryRunnable } from '@/_helpers/utils';
import { replaceQueryOptionsEntityReferencesWithIds } from '@/AppBuilder/_stores/utils';

const initialState = {
  sortBy: 'updated_at',
  sortOrder: 'desc',
  isDeletingQueryInProcess: false,
  creatingQueryInProcessId: null,
  queryConfirmationList: [],
  queuedActions: {},
  queryUpdates: {},
  queries: {
    modules: {
      canvas: [],
    },
  },
};

export const createDataQuerySlice = (set, get) => ({
  initializeDataQuerySlice: (moduleId = 'canvas') => {
    set(
      (state) => {
        state.dataQuery.queries.modules[moduleId] = [];
      },
      false,
      'initializeDataQuerySlice'
    );
  },
  dataQuery: {
    ...initialState,
    checkExistingQueryName: (newName, moduleId = 'canvas') =>
      get().dataQuery.queries.modules[moduleId].some((query) => query.name === newName),
    getCurrentModuleQueries: (moduleId = 'canvas') => get().dataQuery.queries.modules[moduleId],
    setQueries: (queries, moduleId = 'canvas') => {
      set(
        (state) => {
          state.dataQuery.queries.modules[moduleId] = queries;
        },
        false,
        'setQueries'
      );
    },
    sortDataQueries: (sortBy, sortOrder, moduleId = 'canvas') => {
      set((state) => {
        const newSortOrder = sortOrder ? sortOrder : state.sortOrder === 'asc' ? 'desc' : 'asc';
        state.dataQuery.sortBy = sortBy;
        state.dataQuery.sortOrder = newSortOrder;
        state.dataQuery.queries.modules[moduleId] = sortByAttribute(
          state.dataQuery.queries.modules[moduleId],
          sortBy,
          newSortOrder
        );
      });
    },
    createDataQuery: (selectedDataSource, shouldRunQuery, customOptions = {}, moduleId = 'canvas') => {
      const appVersionId = get().currentVersionId;
      const appId = get().appStore.modules[moduleId].app.appId;
      const { options: defaultOptions, name } = getDefaultOptions(selectedDataSource);
      const options = { ...defaultOptions, ...customOptions };
      const kind = selectedDataSource.kind;
      const tempId = uuidv4();
      set((state) => {
        state.dataQuery.creatingQueryInProcessId = tempId;
      });
      const selectedQuery = get().queryPanel.selectedQuery;
      const setSelectedQuery = get().queryPanel.setSelectedQuery;
      const setNameInputFocused = get().queryPanel.setNameInputFocused;
      const setQueryToBeRun = get().queryPanel.setQueryToBeRun;
      const dataSourceId = selectedDataSource?.id !== 'null' ? selectedDataSource?.id : null;
      const pluginId = selectedDataSource.pluginId || selectedDataSource.plugin_id;
      const setIsAppSaving = get().setIsAppSaving;
      setIsAppSaving(true);
      const dataQueries = get().dataQuery.queries.modules[moduleId];
      const currDataQueries = [...dataQueries];
      set((state) => {
        state.dataQuery.queries.modules[moduleId] = [
          {
            ...selectedQuery,
            data_source_id: dataSourceId,
            app_version_id: appVersionId,
            options,
            name,
            kind,
            id: tempId,
            plugin: selectedDataSource.plugin,
          },
          ...currDataQueries,
        ];
      });
      setSelectedQuery(tempId);
      setNameInputFocused(true);

      dataqueryService
        .create(appId, appVersionId, name, kind, options, dataSourceId, pluginId)
        .then((data) => {
          set((state) => {
            state.creatingQueryInProcessId = null;
            state.dataQuery.queries.modules[moduleId] = state.dataQuery.queries.modules[moduleId].map((query) => {
              if (query.id === tempId) {
                return {
                  ...query,
                  id: data.id,
                  data_source_id: dataSourceId,
                };
              }
              return query;
            });
          });
          setSelectedQuery(data.id, moduleId);
          if (shouldRunQuery) setQueryToBeRun(data);

          /** Checks if there is an API call cached. If yes execute it */
          if (!isEmpty(get()?.dataQuery?.queuedActions?.renameQuery)) {
            get().dataQuery.renameQuery(data.id, get().dataQuery?.queuedActions.renameQuery);
            set((state) => {
              state.dataQuery.queuedActions = { ...get().dataQuery?.queuedActions, renameQuery: undefined };
            });
          }

          if (!isEmpty(get()?.dataQuery?.queuedActions?.saveData)) {
            get().dataQuery.saveData({ ...get().dataQuery?.queuedActions.saveData, id: data.id });
            set((state) => {
              state.dataQuery.queuedActions = { ...get().dataQuery?.queuedActions, saveData: undefined };
            });
          }

          get().addNewQueryMapping(data.id, data.name, moduleId);
          //! we need default value in store so that query can be resolved if referenced from other entity
          get().setResolvedQuery(
            data.id,
            {
              isLoading: false,
              data: [],
              rawData: [],
              id: data.id,
            },
            moduleId
          );
        })
        .catch((error) => {
          set((state) => {
            state.creatingQueryInProcessId = null;
            state.dataQuery.queries.modules[moduleId] = state.dataQuery.queries.modules[moduleId].filter(
              (query) => query.id !== tempId
            );
          });
          setSelectedQuery(null);
          toast.error(`Failed to create query: ${error.message ?? error.error}`);
        })
        .finally(() => setIsAppSaving(false));
    },
    renameQuery: (id, newName, moduleId = 'canvas') => {
      /** If query creation in progress, skips call and pushes the update to queue */
      if (get().dataQuery.creatingQueryInProcessId === id) {
        set((state) => {
          state.dataQuery.queuedActions = { ...get().dataQuery.queuedActions, renameQuery: newName };
        });
        return;
      }
      const setIsAppSaving = get().setIsAppSaving;
      setIsAppSaving(true);
      /**
       * Seting name to store before api call for instant UI update and better UX.
       * Name is again set to state post api call to handle if renaming fails in backend.
       * */
      set((state) => {
        state.dataQuery.queries.modules[moduleId] = state.dataQuery.queries.modules[moduleId].map((query) =>
          query.id === id ? { ...query, name: newName } : query
        );
      });
      const versionId = get().currentVersionId;
      dataqueryService
        .update(id, versionId, newName)
        .then((data) => {
          set((state) => {
            state.dataQuery.queries.modules[moduleId] = state.dataQuery.queries.modules[moduleId].map((query) =>
              query.id === id ? { ...query, name: newName, updated_at: data.updated_at } : query
            );
          });

          const selectedQuery = get().queryPanel.selectedQuery;
          get().renameQueryMapping(selectedQuery?.name, newName, selectedQuery?.id, moduleId);

          const setSelectedQuery = get().queryPanel.setSelectedQuery;
          setSelectedQuery(id);
        })
        .catch((error) => {
          toast.error(`Failed to rename query: ${error.message ?? error.error}`);
        })
        .finally(() => {
          setIsAppSaving(false);
        });
    },
    deleteDataQueries: (queryId, moduleId = 'canvas') => {
      set((state) => {
        state.dataQuery.isDeletingQueryInProcess = true;
      });
      const versionId = get().currentVersionId;
      const setIsAppSaving = get().setIsAppSaving;
      setIsAppSaving(true);
      dataqueryService
        .del(queryId, versionId)
        .then(() => {
          const dataQueries = get().dataQuery.queries.modules[moduleId];
          // const deletedQueryName = dataQueries.find((query) => query.id === queryId).name;
          const newSelectedQuery = dataQueries.find((query) => query.id !== queryId);
          const setSelectedQuery = get().queryPanel.setSelectedQuery;
          const setSelectedDataSource = get().queryPanel.setSelectedDataSource;
          const selectedQuery = get().queryPanel.selectedQuery;
          setSelectedQuery(newSelectedQuery?.id || null);
          get().deleteQueryMapping(selectedQuery?.name, selectedQuery?.id, moduleId);

          if (!newSelectedQuery?.id) {
            setSelectedDataSource(null);
          }
          set((state) => {
            state.dataQuery.isDeletingQueryInProcess = false;
            state.dataQuery.queries.modules[moduleId] = state.dataQuery.queries.modules[moduleId].filter(
              (query) => query.id !== queryId
            );
            delete state.resolvedStore.modules[moduleId].exposedValues.queries[queryId];
          });
        })
        .catch(() => {
          toast.error('App could not be saved.');
          set((state) => {
            state.dataQuery.isDeletingQueryInProcess = false;
          });
        })
        .finally(() => setIsAppSaving(false));

      get().removeNode(`queries.${queryId}`, moduleId);
      get().updateDependencyValues(`queries.${queryId}`, moduleId);
    },
    duplicateQuery: (id, appId, moduleId = 'canvas') => {
      set((state) => {
        state.dataQuery.creatingQueryInProcessId = uuidv4();
      });
      const { eventsSlice } = get();
      const { getEventsByComponentsId, createAppVersionEventHandlers } = eventsSlice;
      const dataQueries = get().dataQuery.queries.modules[moduleId];
      const queryToClone = { ...dataQueries.find((query) => query.id === id) };
      let newName = queryToClone.name + '_copy';
      const names = dataQueries.map(({ name }) => name);
      let count = 0;
      while (names.includes(newName)) {
        count++;
        newName = queryToClone.name + '_copy' + count.toString();
      }
      queryToClone.name = newName;

      const setIsAppSaving = get().setIsAppSaving;
      const setSelectedQuery = get().queryPanel.setSelectedQuery;
      setIsAppSaving(true);

      dataqueryService
        .create(
          appId,
          queryToClone.app_version_id,
          queryToClone.name,
          queryToClone.kind,
          queryToClone.options,
          queryToClone.data_source_id,
          queryToClone.pluginId
        )
        .then((data) => {
          set((state) => {
            state.dataQuery.queries.modules[moduleId] = [
              {
                ...data,
                data_source_id: queryToClone.data_source_id,
                plugin: { iconFile: queryToClone.plugin?.iconFile, icon_file: queryToClone.plugin?.icon_file },
              },
              ...state.dataQuery.queries.modules[moduleId],
            ];
          });
          setSelectedQuery(data.id, moduleId);

          get().addNewQueryMapping(data.id, data.name, moduleId);
          //! we need default value in store so that query can be resolved if referenced from other entity
          get().setResolvedQuery(
            data.id,
            {
              isLoading: false,
              data: [],
              rawData: [],
              id: data.id,
            },
            moduleId
          );

          const events = getEventsByComponentsId(queryToClone.id);

          events.forEach((event) => {
            const newEvent = {
              event: {
                ...event.event,
              },
              eventType: event.target,
              attachedTo: data.id,
              index: event.index,
            };
            createAppVersionEventHandlers(newEvent, moduleId);
          });

          if (queryToClone.permissions && queryToClone.permissions.length !== 0) {
            const body = {
              type: queryToClone.permissions[0]?.type,
              ...(queryToClone.permissions[0]?.type === 'GROUP'
                ? {
                    groups: (queryToClone.permissions[0]?.groups || queryToClone.permissions[0]?.users || []).map(
                      (group) => group.permissionGroupsId || group.permission_groups_id
                    ),
                  }
                : { users: queryToClone.permissions[0]?.users.map((user) => user.userId || user.user_id) }),
            };
            appPermissionService
              .createQueryPermission(appId, data.id, body)
              .then((newQuery) => {
                const dataQueries = get().dataQuery.queries.modules[moduleId];
                const updatedDataQueries = dataQueries.map((query) => {
                  if (query.id === data.id) {
                    return {
                      ...query,
                      permissions: newQuery.length === 0 || newQuery.length === undefined ? [] : [newQuery[0]],
                    };
                  }
                  return query;
                });
                get().dataQuery.setQueries(updatedDataQueries);
              })
              .catch(() => {
                toast.error('Permission could not be created. Please try again!', {
                  className: 'text-nowrap w-auto mw-100',
                });
              });
          }
          set((state) => {
            state.dataQuery.creatingQueryInProcessId = null;
          });
        })
        .catch((error) => {
          console.error('error', error);
          toast.error(`Failed to duplicate query: ${error.message ?? error.error}`);
          set((state) => {
            state.dataQuery.creatingQueryInProcessId = null;
          });
        })
        .finally(() => setIsAppSaving(false));
    },
    changeDataQuery: (newDataSource, moduleId = 'canvas') => {
      const appVersionId = get().currentVersionId;
      const { queryPanel, setIsAppSaving } = get();
      const { selectedQuery, setSelectedQuery, setSelectedDataSource } = queryPanel;
      set((state) => {
        state.dataQuery.isUpdatingQueryInProcess = true;
      });
      setIsAppSaving(true);
      dataqueryService
        .changeQueryDataSource(selectedQuery?.id, newDataSource.id, appVersionId)
        .then(() => {
          set((state) => {
            state.dataQuery.isUpdatingQueryInProcess = false;
            state.dataQuery.queries.modules[moduleId] = state.dataQuery.queries.modules[moduleId].map((query) => {
              if (query?.id === selectedQuery?.id) {
                return { ...query, dataSourceId: newDataSource?.id, data_source_id: newDataSource?.id };
              }
              return query;
            });
          });
          setSelectedQuery(selectedQuery.id);
          setSelectedDataSource(newDataSource);
        })
        .catch((error) => {
          toast.error(`Failed to change data query: ${error.message ?? error.error}`);
          set((state) => {
            state.dataQuery.isUpdatingQueryInProcess = false;
          });
        })
        .finally(() => setIsAppSaving(false));
    },
    updateDataQuery: (options, moduleId = 'canvas') => {
      const componentNameIdMapping = get().modules['canvas'].componentNameIdMapping;
      const queryNameIdMapping = get().modules['canvas'].queryNameIdMapping;
      set((state) => {
        state.dataQuery.isUpdatingQueryInProcess = true;
      });
      const selectedQuery = get().queryPanel.selectedQuery;

      const setSelectedQuery = get().queryPanel.setSelectedQuery;

      const newOptions = replaceQueryOptionsEntityReferencesWithIds(
        options,
        componentNameIdMapping,
        queryNameIdMapping
      );

      set((state) => {
        state.dataQuery.isUpdatingQueryInProcess = false;
        state.dataQuery.queries.modules[moduleId] = state.dataQuery.queries.modules[moduleId].map((query) => {
          if (query.id === selectedQuery.id) {
            return {
              ...query,
              options: { ...newOptions },
            };
          }
          return query;
        });
      });
      setSelectedQuery(selectedQuery?.id);
    },
    saveData: throttle((newValues, moduleId = 'canvas') => {
      /** If query creation in progress, skips call and pushes the update to queue */
      if (get().dataQuery.creatingQueryInProcessId && get().dataQuery.creatingQueryInProcessId === newValues.id) {
        set((state) => {
          state.dataQuery.queuedActions = { ...get().dataQuery.queuedActions, saveData: newValues };
        });
        return;
      }
      // const entityIdMappedOptions = useResolveStore.getState().actions.findReferences(newValues?.options);

      const setIsAppSaving = get().setIsAppSaving;
      setIsAppSaving(true);
      set((state) => {
        state.dataQuery.isUpdatingQueryInProcess = true;
      });

      // .update(newValues?.id, newValues?.name, entityIdMappedOptions)
      if (!newValues?.id) {
        setIsAppSaving(false);
        set((state) => {
          state.dataQuery.isUpdatingQueryInProcess = true;
        });
        return;
      }
      const versionId = get().currentVersionId;
      const updatePromise = dataqueryService.update(newValues?.id, versionId, newValues?.name, newValues?.options);
      set((state) => {
        state.dataQuery.queryUpdates[newValues?.id] = updatePromise;
      });
      updatePromise
        .then((data) => {
          localStorage.removeItem('transformation');
          set((state) => {
            state.dataQuery.queries.modules[moduleId] = state.dataQuery.queries.modules[moduleId].map((query) => {
              if (query.id === newValues?.id) {
                return { ...query, updated_at: data.updated_at };
              }
              return query;
            });
            state.dataQuery.isUpdatingQueryInProcess = false;
          });
        })
        .catch(() => {
          toast.error('App could not be saved.');
          set((state) => {
            state.dataQuery.isUpdatingQueryInProcess = false;
          });
        })
        .finally(() => {
          setIsAppSaving(false);
          set((state) => {
            delete state.dataQuery.queryUpdates[newValues?.id];
          });
        });
    }, 500),
    runOnLoadQueries: async (moduleId = 'canvas') => {
      const queries = get().dataQuery.queries.modules[moduleId];
      try {
        for (const query of queries) {
<<<<<<< HEAD
          if (
            (query.options?.runOnPageLoad || query.options?.run_on_page_load) &&
            (query.restricted || isQueryRunnable(query))
          ) {
            await get().queryPanel.runQuery(query.id, query.name, undefined, undefined, {}, false, true, 'canvas');
=======
          if ((query.options.runOnPageLoad || query.options.run_on_page_load) && isQueryRunnable(query)) {
            await get().queryPanel.runQuery(
              query.id,
              query.name,
              undefined,
              undefined,
              {},
              undefined,
              undefined,
              false,
              true,
              moduleId
            );
>>>>>>> 3ce5032b
          }
        }
        return Promise.resolve();
      } catch (error) {
        return Promise.reject(error);
      }
    },
  },
});

const sortByAttribute = (data, sortBy, order) => {
  if (order === 'asc') {
    if (sortBy === 'kind' || sortBy === 'updated_at') {
      // sort by name first and then by the attribute
      return data.sort((a, b) => a.name.localeCompare(b.name)).sort((a, b) => a[sortBy].localeCompare(b[sortBy]));
    }
    return data.sort((a, b) => a[sortBy].localeCompare(b[sortBy]));
  }
  if (order === 'desc') {
    if (sortBy === 'kind' || sortBy === 'updated_at') {
      // sort by name first and then by the attribute
      return data.sort((a, b) => a.name.localeCompare(b.name)).sort((a, b) => b[sortBy].localeCompare(a[sortBy]));
    }
    return data.sort((a, b) => b[sortBy].localeCompare(a[sortBy]));
  }
};<|MERGE_RESOLUTION|>--- conflicted
+++ resolved
@@ -473,14 +473,10 @@
       const queries = get().dataQuery.queries.modules[moduleId];
       try {
         for (const query of queries) {
-<<<<<<< HEAD
           if (
             (query.options?.runOnPageLoad || query.options?.run_on_page_load) &&
             (query.restricted || isQueryRunnable(query))
           ) {
-            await get().queryPanel.runQuery(query.id, query.name, undefined, undefined, {}, false, true, 'canvas');
-=======
-          if ((query.options.runOnPageLoad || query.options.run_on_page_load) && isQueryRunnable(query)) {
             await get().queryPanel.runQuery(
               query.id,
               query.name,
@@ -493,7 +489,6 @@
               true,
               moduleId
             );
->>>>>>> 3ce5032b
           }
         }
         return Promise.resolve();
