import { create, zustandDevTools } from './utils';
import { createUserSlice } from './slices/userSlice';
import { createOrganizationSlice } from './slices/organizationSlice';
import { createAppSlice } from './slices/appSlice';
import { createLoaderSlice } from './slices/loaderSlice';
import { createLeftSideBarSlice } from './slices/leftSideBarSlice';
import { createComponentsSlice } from './slices/componentsSlice';
import { createRightSideBarSlice } from './slices/rightSideBarSlice';
import { createModeSlice } from './slices/modeSlice';
import { createQueryPanelSlice } from './slices/queryPanelSlice';
import { createDataQuerySlice } from './slices/dataQuerySlice';
import { createDataSourceSlice } from './slices/dataSourceSlice';
import { createUndoRedoSlice } from './slices/undoRedoSlice';
import { createLayoutSlice } from './slices/layoutSlice';
import { immer } from 'zustand/middleware/immer';
import { createResolvedSlice } from './slices/resolvedSlice';
import { createEnvironmentsAndVersionsSlice } from './slices/environmentsAndVersionsSlice';
import { createEditorLicenseSlice } from './slices/editorLicenseSlice';
import { createAppVersionSlice } from './slices/appVersionSlice';
import { createPageMenuSlice } from './slices/pageMenuSlice';
import { createLicenseSlice } from './slices/licenseSlice';
import { createDependencySlice } from './slices/dependencySlice';
import { createGridSlice } from './slices/gridSlice';
import { createEventsSlice } from './slices/eventsSlice';
import { createMultiplayerSlice } from './slices/multiplayerSlice';
import { createCodeHinterSlice } from './slices/codeHinterSlice';
import { createDebuggerSlice } from './slices/debuggerSlice';
import { createGitSyncSlice } from './slices/gitSyncSlice';
import { createAiSlice } from './slices/aiSlice';
import { createWhiteLabellingSlice } from './slices/whiteLabellingSlice';
<<<<<<< HEAD
import { createFormComponentSlice } from './slices/formComponentSlice';
=======
import { createInspectorSlice } from './slices/inspectorSlice';
import { createModuleSlice } from './slices/moduleSlice';
>>>>>>> 917b80fe

export default create(
  zustandDevTools(
    immer((...state) => ({
      ...createUserSlice(...state),
      ...createOrganizationSlice(...state),
      ...createAppSlice(...state),
      ...createLoaderSlice(...state),
      ...createLeftSideBarSlice(...state),
      ...createComponentsSlice(...state),
      ...createRightSideBarSlice(...state),
      ...createModeSlice(...state),
      ...createQueryPanelSlice(...state),
      ...createDataSourceSlice(...state),
      ...createDataQuerySlice(...state),
      ...createUndoRedoSlice(...state),
      ...createResolvedSlice(...state),
      ...createLayoutSlice(...state),
      ...createEnvironmentsAndVersionsSlice(...state),
      // ...createEditorLicenseSlice(...state),
      ...createAppVersionSlice(...state),
      ...createPageMenuSlice(...state),
      ...createLicenseSlice(...state),
      ...createDependencySlice(...state),
      ...createGridSlice(...state),
      ...createEventsSlice(...state),
      ...createMultiplayerSlice(...state),
      ...createCodeHinterSlice(...state),
      ...createDebuggerSlice(...state),
      ...createGitSyncSlice(...state),
      ...createAiSlice(...state),
      ...createWhiteLabellingSlice(...state),
<<<<<<< HEAD
      ...createFormComponentSlice(...state),
=======
      ...createInspectorSlice(...state),
      ...createModuleSlice(...state),
>>>>>>> 917b80fe
    })),
    { name: 'App Builder Store', anonymousActionType: 'unknown' }
  )
);<|MERGE_RESOLUTION|>--- conflicted
+++ resolved
@@ -28,12 +28,9 @@
 import { createGitSyncSlice } from './slices/gitSyncSlice';
 import { createAiSlice } from './slices/aiSlice';
 import { createWhiteLabellingSlice } from './slices/whiteLabellingSlice';
-<<<<<<< HEAD
 import { createFormComponentSlice } from './slices/formComponentSlice';
-=======
 import { createInspectorSlice } from './slices/inspectorSlice';
 import { createModuleSlice } from './slices/moduleSlice';
->>>>>>> 917b80fe
 
 export default create(
   zustandDevTools(
@@ -66,12 +63,9 @@
       ...createGitSyncSlice(...state),
       ...createAiSlice(...state),
       ...createWhiteLabellingSlice(...state),
-<<<<<<< HEAD
       ...createFormComponentSlice(...state),
-=======
       ...createInspectorSlice(...state),
       ...createModuleSlice(...state),
->>>>>>> 917b80fe
     })),
     { name: 'App Builder Store', anonymousActionType: 'unknown' }
   )
