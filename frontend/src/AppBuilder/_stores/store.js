import { create, zustandDevTools } from './utils';
import { createUserSlice } from './slices/userSlice';
import { createOrganizationSlice } from './slices/organizationSlice';
import { createAppSlice } from './slices/appSlice';
import { createLoaderSlice } from './slices/loaderSlice';
import { createLeftSideBarSlice } from './slices/leftSideBarSlice';
import { createComponentsSlice } from './slices/componentsSlice';
import { createRightSideBarSlice } from './slices/rightSideBarSlice';
import { createModeSlice } from './slices/modeSlice';
import { createQueryPanelSlice } from './slices/queryPanelSlice';
import { createDataQuerySlice } from './slices/dataQuerySlice';
import { createDataSourceSlice } from './slices/dataSourceSlice';
import { createUndoRedoSlice } from './slices/undoRedoSlice';
import { createLayoutSlice } from './slices/layoutSlice';
import { immer } from 'zustand/middleware/immer';
import { createResolvedSlice } from './slices/resolvedSlice';
import { createEnvironmentsAndVersionsSlice } from './slices/environmentsAndVersionsSlice';
import { createEditorLicenseSlice } from './slices/editorLicenseSlice';
import { createAppVersionSlice } from './slices/appVersionSlice';
import { createPageMenuSlice } from './slices/pageMenuSlice';
import { createLicenseSlice } from './slices/licenseSlice';
import { createDependencySlice } from './slices/dependencySlice';
import { createGridSlice } from './slices/gridSlice';
import { createEventsSlice } from './slices/eventsSlice';
import { createMultiplayerSlice } from './slices/multiplayerSlice';
import { createCodeHinterSlice } from './slices/codeHinterSlice';
import { createDebuggerSlice } from './slices/debuggerSlice';
import { createGitSyncSlice } from './slices/gitSyncSlice';
import { createAiSlice } from './slices/aiSlice';
import { createWhiteLabellingSlice } from './slices/whiteLabellingSlice';
<<<<<<< HEAD
import { createInspectorSlice } from './slices/inspectorSlice';
=======
import { createModuleSlice } from './slices/moduleSlice';
>>>>>>> 65483deb

export default create(
  zustandDevTools(
    immer((...state) => ({
      ...createUserSlice(...state),
      ...createOrganizationSlice(...state),
      ...createAppSlice(...state),
      ...createLoaderSlice(...state),
      ...createLeftSideBarSlice(...state),
      ...createComponentsSlice(...state),
      ...createRightSideBarSlice(...state),
      ...createModeSlice(...state),
      ...createQueryPanelSlice(...state),
      ...createDataSourceSlice(...state),
      ...createDataQuerySlice(...state),
      ...createUndoRedoSlice(...state),
      ...createResolvedSlice(...state),
      ...createLayoutSlice(...state),
      ...createEnvironmentsAndVersionsSlice(...state),
      // ...createEditorLicenseSlice(...state),
      ...createAppVersionSlice(...state),
      ...createPageMenuSlice(...state),
      ...createLicenseSlice(...state),
      ...createDependencySlice(...state),
      ...createGridSlice(...state),
      ...createEventsSlice(...state),
      ...createMultiplayerSlice(...state),
      ...createCodeHinterSlice(...state),
      ...createDebuggerSlice(...state),
      ...createGitSyncSlice(...state),
      ...createAiSlice(...state),
      ...createWhiteLabellingSlice(...state),
<<<<<<< HEAD
      ...createInspectorSlice(...state),
=======
      ...createModuleSlice(...state),
>>>>>>> 65483deb
    })),
    { name: 'App Builder Store', anonymousActionType: 'unknown' }
  )
);<|MERGE_RESOLUTION|>--- conflicted
+++ resolved
@@ -28,11 +28,8 @@
 import { createGitSyncSlice } from './slices/gitSyncSlice';
 import { createAiSlice } from './slices/aiSlice';
 import { createWhiteLabellingSlice } from './slices/whiteLabellingSlice';
-<<<<<<< HEAD
 import { createInspectorSlice } from './slices/inspectorSlice';
-=======
 import { createModuleSlice } from './slices/moduleSlice';
->>>>>>> 65483deb
 
 export default create(
   zustandDevTools(
@@ -65,11 +62,8 @@
       ...createGitSyncSlice(...state),
       ...createAiSlice(...state),
       ...createWhiteLabellingSlice(...state),
-<<<<<<< HEAD
       ...createInspectorSlice(...state),
-=======
       ...createModuleSlice(...state),
->>>>>>> 65483deb
     })),
     { name: 'App Builder Store', anonymousActionType: 'unknown' }
   )
