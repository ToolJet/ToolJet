import React, { memo, useRef, useState, useCallback } from 'react';
import cx from 'classnames';
// import { RenameInput } from './RenameInput';
// import { PagehandlerMenu } from './PagehandlerMenu';
// import { EditModal } from './EditModal';
// import { SettingsModal } from './SettingsModal';
import { useAppVersionStore } from '@/_stores/appVersionStore';
import SolidIcon from '@/_ui/Icon/SolidIcons';
import EyeDisable from '@/_ui/Icon/solidIcons/EyeDisable';
import FileRemove from '@/_ui/Icon/solidIcons/FIleRemove';
import Home from '@/_ui/Icon/solidIcons/Home';
import useStore from '@/AppBuilder/_stores/store';
import _ from 'lodash';
import { toast } from 'react-hot-toast';
import { RenameInput } from './RenameInput';
import IconSelector from './IconSelector';
import { withRouter } from '@/_hoc/withRouter';
import OverflowTooltip from '@/_components/OverflowTooltip';
<<<<<<< HEAD
import { useModuleContext } from '@/AppBuilder/_contexts/ModuleContext';
=======
import { shallow } from 'zustand/shallow';
>>>>>>> 23197b3b

export const PageMenuItem = withRouter(
  memo(({ darkMode, page, navigate }) => {
    const { moduleId } = useModuleContext();
    const homePageId = useStore((state) => state.appStore.modules[moduleId].app.homePageId);
    const isHomePage = page.id === homePageId;
    const currentPageId = useStore((state) => state.modules[moduleId].currentPageId);
    const isSelected = page.id === currentPageId;
    const isHidden = page?.hidden ?? false;
    const isDisabled = page?.disabled ?? false;
    const [isHovered, setIsHovered] = useState(false);
    const shouldFreeze = useStore((state) => state.getShouldFreeze());
    const featureAccess = useStore((state) => state?.license?.featureAccess, shallow);
    const licenseValid = !featureAccess?.licenseStatus?.isExpired && featureAccess?.licenseStatus?.isLicenseValid;
    const showEditingPopover = useStore((state) => state.showEditingPopover);
    const restricted = page?.permissions && page?.permissions?.length > 0;
    const {
      definition: { styles, properties },
    } = useStore((state) => state.pageSettings);
    const setCurrentPageHandle = useStore((state) => state.setCurrentPageHandle);
    // only update when the page is being edited
    const editingPage = useStore(
      (state) => state.editingPage,
      (prev, next) => {
        if (next?.id === page?.id) return false;
        if (prev?.id === page?.id) return false;
        return true;
      }
    );
    const editingPageName = useStore((state) => state.showEditPageNameInput);
    const popoverRef = useRef(null);

    const openPageEditPopover = useStore((state) => state.openPageEditPopover);
    const toggleEditPageNameInput = useStore((state) => state.toggleEditPageNameInput);

    const isEditingPage = editingPage?.id === page?.id;
    const icon = () => {
      const iconName = isHomePage && !page.icon ? 'IconHome2' : page.icon;
      if (!isDisabled && !isHidden) {
        return <IconSelector iconColor={computedStyles?.icon?.color} iconName={iconName} pageId={page.id} />;
      }
      if (isDisabled || (isDisabled && isHidden)) {
        return (
          <FileRemove fill={computedStyles?.icon?.fill} className=" " width={16} height={16} viewBox={'0 0 16 16'} />
        );
      }
      if (isHidden && !isDisabled) {
        return <EyeDisable className="" width={16} height={16} />;
      }
    };

    const computeStyles = useCallback(() => {
      const baseStyles = {
        pill: {
          borderRadius: `${styles.pillRadius.value}px`,
        },
        icon: {
          color: !styles.iconColor.isDefault && styles.iconColor.value,
          fill: !styles.iconColor.isDefault && styles.iconColor.value,
        },
      };

      switch (true) {
        case isSelected: {
          return {
            ...baseStyles,
            text: {
              color: !styles.selectedTextColor.isDefault && styles.selectedTextColor.value,
            },
            icon: {
              stroke: !styles.selectedIconColor.isDefault && styles.selectedIconColor.value,
              color: !styles.selectedIconColor.isDefault && styles.selectedIconColor.value,
              fill: !styles.selectedIconColor.isDefault && styles.selectedIconColor.value,
            },
            pill: {
              background: !styles.pillSelectedBackgroundColor.isDefault && styles.pillSelectedBackgroundColor.value,
              ...(page.id === editingPage?.id && {
                backgroundColor: 'var(--slate1)',
              }),
              ...baseStyles.pill,
            },
          };
        }
        case isHovered: {
          return {
            ...baseStyles,
            pill: {
              background: !styles.pillHoverBackgroundColor.isDefault && styles.pillHoverBackgroundColor.value,
              ...baseStyles.pill,
            },
          };
        }
        default: {
          return {
            text: {
              color: !styles.textColor.isDefault && styles.textColor.value,
            },
            icon: {
              color: !styles.iconColor.isDefault && styles.iconColor.value,
              fill: !styles.iconColor.isDefault && styles.iconColor.value,
            },
          };
        }
      }
    }, [styles, isSelected, isHovered, page.id, editingPage?.id]);

    const computedStyles = computeStyles();

    const labelStyle = {
      icon: {
        hidden: properties.style === 'text',
      },
      label: {
        hidden: properties.style === 'icon',
      },
    };

    const switchPage = useStore((state) => state.switchPage);

    const handlePageSwitch = useCallback(() => {
      if (currentPageId === page.id) {
        return;
      }
      switchPage(page.id, page.handle, [], moduleId);
      setCurrentPageHandle(page.handle, moduleId);
    }, [currentPageId, page.id, page.handle, switchPage, setCurrentPageHandle, moduleId]);

    const handlePageMenuSettings = useCallback(
      (event) => {
        event.stopPropagation();
        openPageEditPopover(page, popoverRef);
      },
      [popoverRef.current, page]
    );

    return (
      <div
        onMouseEnter={() => setIsHovered(true)}
        onMouseLeave={() => setIsHovered(false)}
        style={{
          width: '100%',
        }}
      >
        <>
          <div
            onClick={handlePageSwitch}
            className={`page-menu-item ${isSelected && 'is-selected'} ${darkMode && 'dark-theme'}`}
            style={{
              position: 'relative',
              width: '100%',
              ...computedStyles?.pill,
            }}
          >
            {editingPageName && editingPage?.id === page?.id ? (
              <>
                {' '}
                <div className="left">{icon()}</div>
                <RenameInput
                  page={page}
                  updaterCallback={() => {
                    toggleEditPageNameInput(false);
                  }}
                />
              </>
            ) : (
              <>
                {' '}
                <div className="left" data-cy={`pages-name-${page.name.toLowerCase()}`}>
                  {icon()}
                  <OverflowTooltip childrenClassName="page-name" style={{ ...computedStyles?.text }}>
                    {page.name}
                  </OverflowTooltip>
                  <span
                    style={{
                      marginLeft: '8px',
                    }}
                    className="color-slate09 meta-text"
                  >
                    {isHomePage && 'Home'}
                    {isDisabled && 'Disabled'}
                    {isHidden && !isDisabled && 'Hidden'}
                  </span>
                </div>
                <div style={{ marginLeft: '8px', marginRight: 'auto' }}>
                  {licenseValid && restricted && <SolidIcon width="16" name="lock" fill="var(--icon-strong)" />}
                </div>
                <div className={cx('right', { 'handler-menu-open': showEditingPopover })}>
                  {!shouldFreeze && (
                    <button
                      style={{
                        backgroundColor: 'transparent',
                        border: 'none',
                        color: 'var(--color-slate12)',
                        cursor: 'pointer',
                        padding: '0',
                        ...((isEditingPage || currentPageId === page?.id) && {
                          opacity: 1,
                        }),
                      }}
                      className="edit-page-overlay-toggle"
                      onClick={handlePageMenuSettings}
                      ref={popoverRef}
                      id={`edit-popover-${page.id}`}
                    >
                      <SolidIcon width="20" dataCy={`page-menu`} name="morevertical" />
                    </button>
                  )}
                </div>
              </>
            )}
          </div>
        </>
      </div>
    );
  })
);

export const AddingPageHandler = ({ darkMode }) => {
  const toggleShowAddNewPageInput = useStore((state) => state.toggleShowAddNewPageInput);
  const addNewPage = useStore((state) => state.addNewPage);
  const isPageGroup = useStore((state) => state.isPageGroup);
  const handleAddingNewPage = (pageName) => {
    if (pageName.trim().length === 0) {
      toast(`${isPageGroup ? 'Page group' : 'Page'} name should have at least 1 character`, {
        icon: '⚠️',
      });
    } else if (pageName.trim().length > 32) {
      toast(`${isPageGroup ? 'Page group' : 'Page'} name cannot exceed 32 characters`, {
        icon: '⚠️',
      });
    } else {
      addNewPage(pageName, _.kebabCase(pageName.toLowerCase()), isPageGroup);
    }
    toggleShowAddNewPageInput(false);
  };

  return (
    <div role="button" style={{ marginTop: '2px' }}>
      <div>
        <input
          type="text"
          className={`form-control page-name-input color-slate12 ${darkMode && 'bg-transparent'}`}
          autoFocus
          onBlur={(event) => {
            const name = event.target.value;
            handleAddingNewPage(name);
            event.stopPropagation();
          }}
          onKeyDown={(event) => {
            if (event.key === 'Enter') {
              const name = event.target.value;
              handleAddingNewPage(name);
              event.stopPropagation();
            }
          }}
        />
      </div>
    </div>
  );
};<|MERGE_RESOLUTION|>--- conflicted
+++ resolved
@@ -16,11 +16,8 @@
 import IconSelector from './IconSelector';
 import { withRouter } from '@/_hoc/withRouter';
 import OverflowTooltip from '@/_components/OverflowTooltip';
-<<<<<<< HEAD
 import { useModuleContext } from '@/AppBuilder/_contexts/ModuleContext';
-=======
 import { shallow } from 'zustand/shallow';
->>>>>>> 23197b3b
 
 export const PageMenuItem = withRouter(
   memo(({ darkMode, page, navigate }) => {
