--- conflicted
+++ resolved
@@ -2,13 +2,10 @@
 import { Overlay, Popover } from 'react-bootstrap';
 import { Button } from '@/_ui/LeftSidebar';
 import useStore from '@/AppBuilder/_stores/store';
-<<<<<<< HEAD
 import { useModuleContext } from '@/AppBuilder/_contexts/ModuleContext';
-=======
 import { shallow } from 'zustand/shallow';
 import { ToolTip } from '@/_components/ToolTip';
 import SolidIcon from '@/_ui/Icon/SolidIcons';
->>>>>>> 23197b3b
 
 export const PageHandlerMenu = ({ darkMode }) => {
   const { moduleId } = useModuleContext();
