.PopoverContent {
    &.page {
        min-height: unset !important;
    }
}

.page-handler.ghost {
    background-color: #ECEEF0;
    border-radius: 4px;
    position: relative;
    width: 100%;
    opacity: 0.8;

    &.dark-theme {
        background-color: var(--slate4);
    }
}

.edit-page-overlay-toggle {
    opacity: 0;
    transition: opacity 0.1s;
}

.menu-item-drag-handle {
    display: none;
}

.page-menu-icon {
    display: block;
}

.page-menu-icon.rev {
    display: none;
}

.page-menu-icon-padding {
    padding-left: 16px;
}

.menu-item-drag-handle {
    display: none !important;
}

.page-group-icon-text {
    font-size: 12px;
    font-weight: 400;
    line-height: 18px;
    text-align: left;
    color: var(--slate11);
    position: relative;
    top: -10px;
    width: 194px;
    margin-left: auto;
}

.page-handler {
    .page-menu-item {
        height: 32px;
        border-radius: 4px;
        display: flex;
        align-items: center;
        padding: 0px 8px;
        margin-top: 2px;
        justify-content: space-between;

        &.highlight {
            border: 2px solid #3D63DC;
        }

        &.is-selected {
            background-color: #f0f4ff;

            &.dark-theme {
                background-color: var(--slate5);
            }
        }

        .page-group-actions {
            transition: 0.2s ease;
            opacity: 0;
            gap: 2px;
            display: flex;
            width: unset !important;
            height: unset !important;

            button {
                border-radius: var(--2, 4px);
                border: 1px solid var(--border-default, #CCD1D5);
                background: var(--button-secondary, #FFF);
                width: 20px;
                height: 20px;
                padding: 0;
                /* Elevations/000 */
                box-shadow: 0px 1px 0px 0px var(--_-Dropshadow-000, rgba(0, 0, 0, 0.10));
                display: flex;
                align-items: center;
                justify-content: center;
            }
        }

        .meta-text {
            color: var(--slate8);
            font-size: 12px;
            font-style: normal;
            font-weight: 400;
            line-height: 18px;
            margin-top: 3px;
        }

        button.edit-page-overlay-toggle {
            opacity: 0;
        }

        &:hover {
            background-color: #ECEEF0;

            button.edit-page-overlay-toggle {
                opacity: 1;
            }

            .page-group-actions {
                opacity: 1;
            }

            &.dark-theme {
                &:hover {
                    background-color: var(--slate4);
                }
            }
        }

        .left {
            display: flex;
            align-items: center;

            // margin-left: 15px;
            .page-name {
                overflow: hidden;
                color: var(--slate12);
                font-size: 14px;
                font-style: normal;
                font-weight: 400;
                max-width: 246px;
                margin-top: 3px;
            }

        }

        .right {
            width: 20px;
            height: 20px;
            justify-content: center;
            display: flex;

            svg {
                path {
                    fill: var(--slate12);
                }
            }

            &:hover {
                background: var(--slate1);
                box-shadow: 0px 1px 1px 1px var(--slate6);
                border-radius: 3px;
            }
        }
    }

    &:hover {
        .edit-page-overlay-toggle {
            opacity: 1;
        }

        .menu-item-drag-handle {
            display: block;
        }

        .page-menu-icon {
            display: none;
        }

        .page-menu-icon.no-hover {
            display: block !important;
        }

        .page-menu-icon.rev {
            display: block;
        }

        .page-menu-icon-padding {
            padding-left: 0px !important;
        }

        .menu-item-drag-handle {
            display: flex !important;
        }

    }
}

.page-group-trigger-button {
    display: flex;
    padding: 5px 10px;
    justify-content: center;
    align-items: center;
    gap: 6px;
    border-radius: 6px;
    width: 63px;
}

.text {
    color: var(--text-default, #1B1F24);
    font-size: 12px;
    font-style: normal;
    font-weight: 500;
    line-height: 18px;
}

.page-menu-action-buttons {
    display: inline-flex;
    align-items: center;
    height: 28px;
    width: 28px;
    padding: 7px;
    gap: 6px;
    border: none;
    outline: none;
    border-radius: 6px;
    background: transparent;

    svg path {
        fill: #6A727C;
    }

    &:hover {
        background: var(--button-outline-hover, rgba(136, 144, 153, 0.12));
    }
}



.left-sidebar-header-btn.trigger {
    border-radius: 6px;
    border: 1px solid var(--border-weak, #E4E7EB);
    background: var(--button-secondary, #FFF);
    box-shadow: 0px 0px 1px 0px var(--dropshadow-100700-layer-1, rgba(48, 50, 51, 0.05)), 0px 1px 1px 0px var(--dropshadow-100400-layer-2, rgba(48, 50, 51, 0.10));

    &:hover {
        border-radius: 6px;
        border: 1px solid var(--border-default, #CCD1D5);
        background: linear-gradient(0deg, var(--button-outline-hover, rgba(136, 144, 153, 0.12)) 0%, var(--button-outline-hover, rgba(136, 144, 153, 0.12)) 100%), var(--button-outline, #FFF);
    }
}

#page-handler-menu-group {
    border: none;
    background: transparent;
    border-radius: 10px;

    &.dark-theme {
        .popover-body {
            box-shadow: 0px 0px 1px 0px rgba(0, 0, 0, 0.9), 0px 8px 16px 0px #000000;
        }
    }

    .popover-body {
        width: 160px;
        padding: 8px;
        border-radius: 10px;
        background: var(--background-surface-layer-01);
        box-shadow: 0px 0px 1px 0px rgba(48, 50, 51, 0.05), 0px 8px 16px 0px rgba(48, 50, 51, 0.1);

        .menu-options {
            .option {
                display: flex;
                padding: 6px 8px;
                align-items: center;
                gap: 6px;
                height: 30px;
                justify-content: center;
                align-self: stretch;
                border-radius: 6px;
                cursor: pointer;

                &:hover {
                    background: rgba(136, 144, 153, 0.08);
                }
            }
        }
    }
<<<<<<< HEAD
=======
}

.page-permission {
    .info-container {
        display: flex;
        width: auto;
        height: auto;
        padding: 10px 12px 8px 12px;
        border: 1px solid var(--slate5);
        background: var(--slate2);
        border-radius: 6px 6px 6px 6px;
        margin-bottom: 13px;
        margin-top: 0px;
    }

    .permission-type-select {
        align-items: center;

        .col-auto {
            padding-right: 0px;
        }
    }
}

.page-permissions-modal {
    #header-actions {
        display: flex;
        align-items: center;
        gap: 12px;
    }

    .react-select__option {
        padding: 8px 0px;

        input {
            margin-right: 10px;
        }
    }

    .react-select__menu-list {
        overflow-y: unset !important;
    }

    .user-select-option {
        display: flex;
        align-items: center;
        padding: 8px 12px;
        cursor: pointer;

        &.focused {
            background-color: #f3f4f6; // Tailwind's gray-100 vibe
        }

        .avatar {
            background-color: var(--slate5); // light gray
            color: var(--slate12); // dark text
            font-weight: 500;
            font-size: 16px;
            width: 36px;
            height: 36px;
            border-radius: 6px;
            display: flex;
            align-items: center;
            justify-content: center;
            margin-right: 12px;
            flex-shrink: 0;
        }

        .user-info {
            display: flex;
            flex-direction: column;

            .name {
                font-weight: 500;
                font-size: 14px;
                color: var(--slate12);
            }

            .email {
                font-size: 12px;
                color: var(--slate10);
            }
        }

        .group-info {
            display: flex;
            flex-direction: row;
            gap: 8px;
            align-items: center;

            .name {
                font-weight: 400;
                font-size: 14px;
                color: var(--slate12);
            }

            .count {
                font-size: 12px;
                color: var(--slate9);
            }
        }
    }
}

.page-permission {
    .spinner-center {
        min-height: 250px;
    }
}

.modal-base .modal-footer .action-btn-page-permission svg path {
    fill: var(--indigo1) !important;
>>>>>>> fa51318d
}<|MERGE_RESOLUTION|>--- conflicted
+++ resolved
@@ -288,119 +288,4 @@
             }
         }
     }
-<<<<<<< HEAD
-=======
-}
-
-.page-permission {
-    .info-container {
-        display: flex;
-        width: auto;
-        height: auto;
-        padding: 10px 12px 8px 12px;
-        border: 1px solid var(--slate5);
-        background: var(--slate2);
-        border-radius: 6px 6px 6px 6px;
-        margin-bottom: 13px;
-        margin-top: 0px;
-    }
-
-    .permission-type-select {
-        align-items: center;
-
-        .col-auto {
-            padding-right: 0px;
-        }
-    }
-}
-
-.page-permissions-modal {
-    #header-actions {
-        display: flex;
-        align-items: center;
-        gap: 12px;
-    }
-
-    .react-select__option {
-        padding: 8px 0px;
-
-        input {
-            margin-right: 10px;
-        }
-    }
-
-    .react-select__menu-list {
-        overflow-y: unset !important;
-    }
-
-    .user-select-option {
-        display: flex;
-        align-items: center;
-        padding: 8px 12px;
-        cursor: pointer;
-
-        &.focused {
-            background-color: #f3f4f6; // Tailwind's gray-100 vibe
-        }
-
-        .avatar {
-            background-color: var(--slate5); // light gray
-            color: var(--slate12); // dark text
-            font-weight: 500;
-            font-size: 16px;
-            width: 36px;
-            height: 36px;
-            border-radius: 6px;
-            display: flex;
-            align-items: center;
-            justify-content: center;
-            margin-right: 12px;
-            flex-shrink: 0;
-        }
-
-        .user-info {
-            display: flex;
-            flex-direction: column;
-
-            .name {
-                font-weight: 500;
-                font-size: 14px;
-                color: var(--slate12);
-            }
-
-            .email {
-                font-size: 12px;
-                color: var(--slate10);
-            }
-        }
-
-        .group-info {
-            display: flex;
-            flex-direction: row;
-            gap: 8px;
-            align-items: center;
-
-            .name {
-                font-weight: 400;
-                font-size: 14px;
-                color: var(--slate12);
-            }
-
-            .count {
-                font-size: 12px;
-                color: var(--slate9);
-            }
-        }
-    }
-}
-
-.page-permission {
-    .spinner-center {
-        min-height: 250px;
-    }
-}
-
-.modal-base .modal-footer .action-btn-page-permission svg path {
-    fill: var(--indigo1) !important;
->>>>>>> fa51318d
 }