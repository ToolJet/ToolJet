import React, { useState, useEffect, useRef } from 'react';
import useStore from '@/AppBuilder/_stores/store';
import { SidebarItem } from './SidebarItem';
import cx from 'classnames';
import { shallow } from 'zustand/shallow';
import { DarkModeToggle } from '@/_components';
import Popover from '@/_ui/Popover';
// import { PageMenu } from './PageMenu';
import LeftSidebarInspector from './LeftSidebarInspector/LeftSidebarInspector';
import GlobalSettings from './GlobalSettings';
import '../../_styles/left-sidebar.scss';
import Debugger from './Debugger/Debugger';
import { useModuleContext } from '@/AppBuilder/_contexts/ModuleContext';
import { withEditionSpecificComponent } from '@/modules/common/helpers/withEditionSpecificComponent';
import { PageMenu } from '../RightSideBar/PageSettingsTab/PageMenu';
<<<<<<< HEAD
// import lucide icons
// import { Settings, LayoutDashboard, Code, Bug, MessageCircle, FileText, Settings, Bug, Code, LayoutDashboard } from 'lucide-react';
import { SquareDashedMousePointer, Bug, Bolt } from 'lucide-react';
=======
import SupportButton from './SupportButton';
>>>>>>> 1685e977

// TODO: remove passing refs to LeftSidebarItem and use state
// TODO: need to add datasources to the sidebar.
// TODO: add dark/light mode toggle
// TODO: move popover and component selection to separate component
// TODO: create usable header component that can accept page specific buttton as props/children
export const BaseLeftSidebar = ({
  darkMode = false,
  switchDarkMode,
  renderAISideBarTrigger = () => null,
  renderAIChat = () => null,
  isUserInZeroToOneFlow,
}) => {
  const { moduleId, isModuleEditor, appType } = useModuleContext();
  const [
    pinned,
    selectedSidebarItem,
    setPinned,
    setSelectedSidebarItem,
    currentMode,
    queryPanelHeight,
    unreadErrorCount,
    resetUnreadErrorCount,
    toggleLeftSidebar,
    isSidebarOpen,
    isDraggingQueryPane,
  ] = useStore(
    (state) => [
      state.isLeftSideBarPinned,
      state.selectedSidebarItem,
      state.setIsLeftSideBarPinned,
      state.setSelectedSidebarItem,
      state.modeStore.modules[moduleId].currentMode,
      state.queryPanel.queryPanelHeight,
      state.debugger.unreadErrorCount,
      state.debugger.resetUnreadErrorCount,
      state.toggleLeftSidebar,
      state.isSidebarOpen,
      state.queryPanel.isDraggingQueryPane,
    ],
    shallow
  );

  const [popoverContentHeight, setPopoverContentHeight] = useState(queryPanelHeight);
  const sideBarBtnRefs = useRef({});

  const handleSelectedSidebarItem = (item) => {
    if (item === 'debugger') resetUnreadErrorCount();
    setSelectedSidebarItem(item);
    localStorage.setItem('selectedSidebarItem', item);
    if (item === selectedSidebarItem && !pinned) {
      return toggleLeftSidebar(false);
    }
    if (!isSidebarOpen) toggleLeftSidebar(true);
  };

  const setSideBarBtnRefs = (page) => (ref) => {
    sideBarBtnRefs.current[page] = ref;
  };

  useEffect(() => {
    if (isUserInZeroToOneFlow) {
      setPopoverContentHeight(((window.innerHeight - 48) / window.innerHeight) * 100);
      return;
    }

    if (!isDraggingQueryPane) {
      setPopoverContentHeight(
        ((window.innerHeight - (queryPanelHeight == 0 ? 40 : queryPanelHeight) - 45) / window.innerHeight) * 100
      );
    } else {
      setPopoverContentHeight(100);
    }
    // eslint-disable-next-line react-hooks/exhaustive-deps
  }, [isUserInZeroToOneFlow, queryPanelHeight, isDraggingQueryPane]);

  const renderPopoverContent = () => {
    if (selectedSidebarItem === null || !isSidebarOpen) return null;
    switch (selectedSidebarItem) {
      // case 'page':
      //   return (
      //     <PageMenu
      //       setPinned={setPinned}
      //       pinned={pinned}
      //       darkMode={darkMode}
      //       selectedSidebarItem={selectedSidebarItem}
      //     />
      //   );
      case 'page': // this handles cases where user has page pinned in old layout before LTS 3.16 update
      case 'inspect':
        return (
          <LeftSidebarInspector
            darkMode={darkMode}
            // selectedSidebarItem={selectedSidebarItem}
            // appDefinition={appDefinition}
            // setSelectedComponent={setSelectedComponent}
            // removeComponent={removeComponent}
            // runQuery={runQuery}
            // popoverContentHeight={popoverContentHeight}
            setPinned={setPinned}
            pinned={pinned}
            moduleId={moduleId}
            appType={appType}
          />
        );
      case 'tooljetai':
        return renderAIChat({ darkMode, isUserInZeroToOneFlow });
      //   case 'datasource':
      //     return (
      //       <LeftSidebarDataSources
      //         darkMode={darkMode}
      //         appId={appId}
      //         dataSourcesChanged={dataSourcesChanged}
      //         globalDataSourcesChanged={globalDataSourcesChanged}
      //         dataQueriesChanged={dataQueriesChanged}
      //         toggleDataSourceManagerModal={toggleDataSourceManagerModal}
      //         showDataSourceManagerModal={showDataSourceManagerModal}
      //         onDeleteofAllDataSources={() => {
      //           handleSelectedSidebarItem(null);
      //           handlePin(false);
      //           delete sideBarBtnRefs.current['datasource'];
      //         }}
      //         setPinned={handlePin}
      //         pinned={pinned}
      //       />
      //     );
      case 'debugger':
        return <Debugger setPinned={setPinned} pinned={pinned} darkMode={darkMode} />;
      //     );
      //   case 'settings':
      //     return (
      //       <GlobalSettings
      //         globalSettingsChanged={globalSettingsChanged}
      //         globalSettings={appDefinition.globalSettings}
      //         darkMode={darkMode}
      //         toggleAppMaintenance={toggleAppMaintenance}
      //         isMaintenanceOn={isMaintenanceOn}
      //         app={app}
      //         backgroundFxQuery={backgroundFxQuery}
      //       />
      //     );
      case 'settings':
        return (
          <GlobalSettings
            // globalSettingsChanged={globalSettingsChanged}
            // globalSettings={appDefinition.globalSettings}
            darkMode={darkMode}
            isModuleEditor={isModuleEditor}
          // toggleAppMaintenance={toggleAppMaintenance}
          // isMaintenanceOn={isMaintenanceOn}
          // app={app}
          // backgroundFxQuery={backgroundFxQuery}
          />
        );
    }
  };

  // TODO: Move this logic to a wrapper component and show components based on the mode
  if (currentMode === 'view') {
    return null;
  }

  // TODO: Move icons as slots
  const renderCommonItems = () => {
    return (
      <>
        <SidebarItem
          selectedSidebarItem={selectedSidebarItem}
          onClick={() => handleSelectedSidebarItem('inspect')}
          darkMode={darkMode}
          // IconComponent={() => <SquareDashedMousePointer width="16" height="16" className="tw-text-icon-strong" />}
          className={`left-sidebar-item left-sidebar-layout left-sidebar-inspector`}
          tip="Inspector"
          ref={setSideBarBtnRefs('inspect')}
        >
          <SquareDashedMousePointer width="16" height="16" className="tw-text-icon-strong" />
        </SidebarItem>

        <SidebarItem
          // IconComponent={() => <Bug width="16" height="16" className="tw-text-icon-strong" />}
          selectedSidebarItem={selectedSidebarItem}
          darkMode={darkMode}
          // eslint-disable-next-line no-unused-vars
          onClick={(e) => handleSelectedSidebarItem('debugger')}
          className={`left-sidebar-item  left-sidebar-layout`}
          badge={true}
          count={unreadErrorCount}
          tip="Debugger"
          ref={setSideBarBtnRefs('debugger')}
        >
          <Bug width="16" height="16" className="tw-text-icon-strong" />
        </SidebarItem>
      </>
    );
  };

  const renderLeftSidebarItems = () => {
    if (isModuleEditor) {
      return renderCommonItems();
    }
    return (
      <>
        {renderAISideBarTrigger({
          selectedSidebarItem: selectedSidebarItem,
          onClick: () => handleSelectedSidebarItem('tooljetai'),
          darkMode: darkMode,
          icon: 'tooljetai',
          className: `left-sidebar-item left-sidebar-layout left-sidebar-page-selector`,
          tip: 'Build with AI',
          ref: setSideBarBtnRefs('tooljetai'),
        })}

        {!isUserInZeroToOneFlow && (
          <>
            {renderCommonItems()}
            <SidebarItem
              // IconComponent={() => <Bolt width="16" height="16" className="tw-text-icon-strong" />}
              selectedSidebarItem={selectedSidebarItem}
              darkMode={darkMode}
              // eslint-disable-next-line no-unused-vars
              onClick={(e) => handleSelectedSidebarItem('settings')}
              className={`left-sidebar-item  left-sidebar-layout`}
              badge={true}
              tip="Settings"
              ref={setSideBarBtnRefs('settings')}
              isModuleEditor={isModuleEditor}
            >
              <Bolt width="16" height="16" className="tw-text-icon-strong" />
            </SidebarItem>
          </>
        )}
      </>
    );
  };

  return (
    <div className={cx('left-sidebar', { 'dark-theme theme-dark': darkMode })} data-cy="left-sidebar-inspector">
      {renderLeftSidebarItems()}
      <Popover
        onInteractOutside={(e) => {
          // if tooljetai is open don't close
          if (selectedSidebarItem === 'tooljetai') return;
          const isWithinSidebar = e.target.closest('.left-sidebar');
          const isClickOnInspect = e.target.closest('.config-handle-inspect');
          if (pinned || isWithinSidebar || isClickOnInspect) return;
          toggleLeftSidebar(false);
        }}
        open={isSidebarOpen}
        popoverContentClassName={`p-0 left-sidebar-scrollbar sidebar-h-100-popover ${selectedSidebarItem}`}
        side="right"
        popoverContent={renderPopoverContent()}
        popoverContentHeight={popoverContentHeight}
      />
      <div className="left-sidebar-stack-bottom">
        <div className="">
          {/* <div style={{ maxHeight: '32px', maxWidth: '32px', marginBottom: '16px' }}>
            <LeftSidebarComment
              selectedSidebarItem={showComments ? 'comments' : ''}
              currentPageId={currentPageId}
              isVersionReleased={isVersionReleased}
              isEditorFreezed={isEditorFreezed}
              ref={setSideBarBtnRefs('comments')}
            />
          </div> */}
          <SupportButton />
          <DarkModeToggle switchDarkMode={switchDarkMode} darkMode={darkMode} tooltipPlacement="right" />
        </div>
      </div>
    </div>
  );
};

export const LeftSidebar = withEditionSpecificComponent(BaseLeftSidebar, 'AiBuilder');<|MERGE_RESOLUTION|>--- conflicted
+++ resolved
@@ -13,13 +13,10 @@
 import { useModuleContext } from '@/AppBuilder/_contexts/ModuleContext';
 import { withEditionSpecificComponent } from '@/modules/common/helpers/withEditionSpecificComponent';
 import { PageMenu } from '../RightSideBar/PageSettingsTab/PageMenu';
-<<<<<<< HEAD
 // import lucide icons
 // import { Settings, LayoutDashboard, Code, Bug, MessageCircle, FileText, Settings, Bug, Code, LayoutDashboard } from 'lucide-react';
 import { SquareDashedMousePointer, Bug, Bolt } from 'lucide-react';
-=======
 import SupportButton from './SupportButton';
->>>>>>> 1685e977
 
 // TODO: remove passing refs to LeftSidebarItem and use state
 // TODO: need to add datasources to the sidebar.
