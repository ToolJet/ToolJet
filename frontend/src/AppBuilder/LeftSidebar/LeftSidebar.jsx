--- conflicted
+++ resolved
@@ -168,28 +168,6 @@
     return null;
   }
 
-<<<<<<< HEAD
-  return (
-    <div className={cx('left-sidebar', { 'dark-theme theme-dark': darkMode })} data-cy="left-sidebar-inspector">
-      {renderAISideBarTrigger({
-        selectedSidebarItem: selectedSidebarItem,
-        onClick: () => handleSelectedSidebarItem('tooljetai'),
-        darkMode: darkMode,
-        icon: 'tooljetai',
-        className: `left-sidebar-item left-sidebar-layout left-sidebar-page-selector`,
-        tip: 'Build with AI',
-        ref: setSideBarBtnRefs('tooljetai'),
-      })}
-      {/* <SidebarItem
-        selectedSidebarItem={selectedSidebarItem}
-        onClick={() => handleSelectedSidebarItem('page')}
-        darkMode={darkMode}
-        icon="page"
-        className={`left-sidebar-item left-sidebar-layout left-sidebar-page-selector`}
-        tip="Pages"
-        ref={setSideBarBtnRefs('page')}
-      /> */}
-=======
   const renderCommonItems = () => {
     return (
       <>
@@ -202,7 +180,6 @@
           tip="Inspector"
           ref={setSideBarBtnRefs('inspect')}
         />
->>>>>>> cd71b52c
 
         <SidebarItem
           icon="debugger"
@@ -235,15 +212,6 @@
           tip: 'Build with AI',
           ref: setSideBarBtnRefs('tooljetai'),
         })}
-        <SidebarItem
-          selectedSidebarItem={selectedSidebarItem}
-          onClick={() => handleSelectedSidebarItem('page')}
-          darkMode={darkMode}
-          icon="page"
-          className={`left-sidebar-item left-sidebar-layout left-sidebar-page-selector`}
-          tip="Pages"
-          ref={setSideBarBtnRefs('page')}
-        />
         {renderCommonItems()}
         <SidebarItem
           icon="settings"
