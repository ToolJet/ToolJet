import React, { useEffect, useMemo, useRef, useState } from 'react';
import useStore from '@/AppBuilder/_stores/store';
import { shallow } from 'zustand/shallow';
import { HeaderSection } from '@/_ui/LeftSidebar';
import JSONTreeViewer from '@/_ui/JSONTreeViewer';
import JSONTreeViewerV2 from './JSONTreeViewerV2';
import _ from 'lodash';
import { ButtonSolid } from '@/_ui/AppButton/AppButton';
import useIconList from './useIconList';
<<<<<<< HEAD
import { Button as ButtonComponent } from '@/components/ui/Button/Button';
import { formatInspectorDataMisc, formatInspectorQueryData } from './utils';

const LeftSidebarInspector = ({ darkMode, pinned, setPinned }) => {
  const exposedComponentsVariables = useStore((state) => state.getAllExposedValues().components, shallow);
  const exposedQueries = useStore((state) => state.getAllExposedValues().queries || {}, shallow);
  const exposedVariables = useStore((state) => state.getAllExposedValues().variables || {}, shallow);
  const exposedConstants = useStore((state) => state.getAllExposedValues().constants || {}, shallow);
  const exposedPageVariables = useStore((state) => state.getAllExposedValues().page || {}, shallow);
  const exposedGlobalVariables = useStore((state) => state.getAllExposedValues().globals || {}, shallow);
  const componentIdNameMapping = useStore((state) => state.getComponentIdNameMapping(), shallow);
  const formatInspectorComponentData = useStore((state) => state.formatInspectorComponentData, shallow);
  const queryNameIdMapping = useStore((state) => state.getQueryNameIdMapping(), shallow);
  const searchablePaths = useRef(new Set(['queries', 'components', 'globals', 'variables', 'page', 'constants']));

=======
import useCallbackActions from './useCallbackActions';
import { useModuleId, useAppType } from '@/AppBuilder/_contexts/ModuleContext';

const sortAndReduce = (obj) => {
  return Object.entries(obj)
    .sort((a, b) => a[0].localeCompare(b[0], undefined, { sensitivity: 'base' }))
    .reduce((acc, [name, value]) => {
      acc[name] = value;
      return acc;
    }, {});
};

const LeftSidebarInspector = ({ darkMode, pinned, setPinned, moduleId, appType }) => {
  const exposedComponentsVariables = useStore((state) => state.getAllExposedValues(moduleId).components, shallow);
  const exposedQueries = useStore((state) => state.getAllExposedValues(moduleId).queries || {}, shallow);
  const exposedVariables = useStore((state) => state.getAllExposedValues(moduleId).variables || {}, shallow);
  const exposedConstants = useStore((state) => state.getAllExposedValues(moduleId).constants || {}, shallow);
  const exposedPageVariables = useStore((state) => state.getAllExposedValues(moduleId).page || {}, shallow);
  const exposedGlobalVariables = useStore((state) => state.getAllExposedValues(moduleId).globals || {}, shallow);
  const exposedModuleInputs = useStore((state) => state.getAllExposedValues(moduleId).input || {}, shallow);

  const componentIdNameMapping = useStore((state) => state.getComponentIdNameMapping(moduleId), shallow);
  const queryNameIdMapping = useStore((state) => state.getQueryNameIdMapping(moduleId), shallow);
  const pathToBeInspected = useStore((state) => state.pathToBeInspected);
>>>>>>> 65483deb
  const iconsList = useIconList({
    exposedComponentsVariables,
    componentIdNameMapping,
    exposedQueries,
  });

  const sortedComponents = useMemo(() => {
    return formatInspectorComponentData(componentIdNameMapping, exposedComponentsVariables, searchablePaths.current);
  }, [exposedComponentsVariables, componentIdNameMapping]);

  const sortedQueries = useMemo(() => {
    return formatInspectorQueryData(queryNameIdMapping, exposedQueries, searchablePaths.current);
  }, [exposedQueries, queryNameIdMapping]);

  const sortedVariables = useMemo(
    () => formatInspectorDataMisc(exposedVariables, 'variables', searchablePaths.current),
    [exposedVariables]
  );

  const sortedConstants = useMemo(
    () => formatInspectorDataMisc(exposedConstants, 'constants', searchablePaths.current),
    [exposedConstants]
  );

  const sortedPageVariables = useMemo(
    () => formatInspectorDataMisc(exposedPageVariables, 'page', searchablePaths.current),
    [exposedPageVariables]
  );

  const sortedGlobalVariables = useMemo(
    () => formatInspectorDataMisc(exposedGlobalVariables, 'globals', searchablePaths.current),
    [exposedGlobalVariables]
  );

  const sortedModuleInputs = useMemo(() => sortAndReduce(exposedModuleInputs), [exposedModuleInputs]);

  const memoizedJSONData = React.useMemo(() => {
<<<<<<< HEAD
    const jsontreeData = {
      name: '',
      children: [
        {
          id: 'queries',
          name: 'Queries',
          children: sortedQueries,
          metadata: { path: 'queries' },
        },
        {
          id: 'components',
          name: 'Components',
          children: sortedComponents,
          metadata: { path: 'components' },
        },
        {
          id: 'globals',
          name: 'Globals',
          children: sortedGlobalVariables,
          metadata: { path: 'globals' },
        },
        {
          id: 'variables',
          name: 'Variables',
          children: sortedVariables,
          metadata: { path: 'variables' },
        },
        {
          id: 'page',
          name: 'Page',
          children: sortedPageVariables,
          metadata: { path: 'page' },
        },
        {
          id: 'constants',
          name: 'Constants',
          children: sortedConstants,
          metadata: { path: 'constants' },
        },
      ],
    };

    return jsontreeData;
  }, [sortedComponents, sortedQueries, sortedVariables, sortedConstants, sortedPageVariables, sortedGlobalVariables]);
=======
    const jsontreeData = {};

    jsontreeData['queries'] = sortedQueries;
    jsontreeData['components'] = sortedComponents;
    jsontreeData['globals'] = sortedGlobalVariables;
    jsontreeData['variables'] = sortedVariables;
    jsontreeData['page'] = sortedPageVariables;
    jsontreeData['constants'] = sortedConstants;
    if (appType === 'module') {
      jsontreeData['input'] = sortedModuleInputs;
    }

    return jsontreeData;
    // eslint-disable-next-line react-hooks/exhaustive-deps
  }, [
    sortedComponents,
    sortedQueries,
    sortedVariables,
    sortedConstants,
    sortedPageVariables,
    sortedGlobalVariables,
    sortedModuleInputs,
    appType,
  ]);
>>>>>>> 65483deb

  return (
    <div
      className={`left-sidebar-inspector ${darkMode && 'dark-theme'}`}
      style={{ resize: 'horizontal', minWidth: 288 }}
    >
      <HeaderSection darkMode={darkMode}>
        <HeaderSection.PanelHeader title="State inspector">
          <div className="d-flex justify-content-end">
            <ButtonComponent
              iconOnly
              leadingIcon={pinned ? 'unpin' : 'pin'}
              onClick={() => setPinned(!pinned)}
              variant="ghost"
              fill="var(--icon-strong,#6A727C)"
              size="medium"
            />
          </div>
        </HeaderSection.PanelHeader>
      </HeaderSection>

      <div className="card-body p-1 pb-5">
        <JSONTreeViewerV2
          data={memoizedJSONData}
          iconsList={iconsList}
          darkMode={darkMode}
          searchablePaths={searchablePaths.current}
        />
      </div>
    </div>
  );
};

export default LeftSidebarInspector;<|MERGE_RESOLUTION|>--- conflicted
+++ resolved
@@ -7,48 +7,22 @@
 import _ from 'lodash';
 import { ButtonSolid } from '@/_ui/AppButton/AppButton';
 import useIconList from './useIconList';
-<<<<<<< HEAD
 import { Button as ButtonComponent } from '@/components/ui/Button/Button';
 import { formatInspectorDataMisc, formatInspectorQueryData } from './utils';
 
-const LeftSidebarInspector = ({ darkMode, pinned, setPinned }) => {
+const LeftSidebarInspector = ({ darkMode, pinned, setPinned, moduleId, appType }) => {
   const exposedComponentsVariables = useStore((state) => state.getAllExposedValues().components, shallow);
   const exposedQueries = useStore((state) => state.getAllExposedValues().queries || {}, shallow);
   const exposedVariables = useStore((state) => state.getAllExposedValues().variables || {}, shallow);
   const exposedConstants = useStore((state) => state.getAllExposedValues().constants || {}, shallow);
   const exposedPageVariables = useStore((state) => state.getAllExposedValues().page || {}, shallow);
   const exposedGlobalVariables = useStore((state) => state.getAllExposedValues().globals || {}, shallow);
+  const exposedModuleInputs = useStore((state) => state.getAllExposedValues(moduleId).input || {}, shallow);
   const componentIdNameMapping = useStore((state) => state.getComponentIdNameMapping(), shallow);
   const formatInspectorComponentData = useStore((state) => state.formatInspectorComponentData, shallow);
   const queryNameIdMapping = useStore((state) => state.getQueryNameIdMapping(), shallow);
   const searchablePaths = useRef(new Set(['queries', 'components', 'globals', 'variables', 'page', 'constants']));
 
-=======
-import useCallbackActions from './useCallbackActions';
-import { useModuleId, useAppType } from '@/AppBuilder/_contexts/ModuleContext';
-
-const sortAndReduce = (obj) => {
-  return Object.entries(obj)
-    .sort((a, b) => a[0].localeCompare(b[0], undefined, { sensitivity: 'base' }))
-    .reduce((acc, [name, value]) => {
-      acc[name] = value;
-      return acc;
-    }, {});
-};
-
-const LeftSidebarInspector = ({ darkMode, pinned, setPinned, moduleId, appType }) => {
-  const exposedComponentsVariables = useStore((state) => state.getAllExposedValues(moduleId).components, shallow);
-  const exposedQueries = useStore((state) => state.getAllExposedValues(moduleId).queries || {}, shallow);
-  const exposedVariables = useStore((state) => state.getAllExposedValues(moduleId).variables || {}, shallow);
-  const exposedConstants = useStore((state) => state.getAllExposedValues(moduleId).constants || {}, shallow);
-  const exposedPageVariables = useStore((state) => state.getAllExposedValues(moduleId).page || {}, shallow);
-  const exposedGlobalVariables = useStore((state) => state.getAllExposedValues(moduleId).globals || {}, shallow);
-  const exposedModuleInputs = useStore((state) => state.getAllExposedValues(moduleId).input || {}, shallow);
-
-  const componentIdNameMapping = useStore((state) => state.getComponentIdNameMapping(moduleId), shallow);
-  const queryNameIdMapping = useStore((state) => state.getQueryNameIdMapping(moduleId), shallow);
-  const pathToBeInspected = useStore((state) => state.pathToBeInspected);
->>>>>>> 65483deb
   const iconsList = useIconList({
     exposedComponentsVariables,
     componentIdNameMapping,
@@ -83,10 +57,12 @@
     [exposedGlobalVariables]
   );
 
-  const sortedModuleInputs = useMemo(() => sortAndReduce(exposedModuleInputs), [exposedModuleInputs]);
+  const sortedModuleInputs = useMemo(
+    () => formatInspectorDataMisc(exposedModuleInputs, 'input', searchablePaths.current),
+    [exposedModuleInputs]
+  );
 
   const memoizedJSONData = React.useMemo(() => {
-<<<<<<< HEAD
     const jsontreeData = {
       name: '',
       children: [
@@ -129,34 +105,17 @@
       ],
     };
 
-    return jsontreeData;
-  }, [sortedComponents, sortedQueries, sortedVariables, sortedConstants, sortedPageVariables, sortedGlobalVariables]);
-=======
-    const jsontreeData = {};
-
-    jsontreeData['queries'] = sortedQueries;
-    jsontreeData['components'] = sortedComponents;
-    jsontreeData['globals'] = sortedGlobalVariables;
-    jsontreeData['variables'] = sortedVariables;
-    jsontreeData['page'] = sortedPageVariables;
-    jsontreeData['constants'] = sortedConstants;
     if (appType === 'module') {
-      jsontreeData['input'] = sortedModuleInputs;
+      jsontreeData.children.push({
+        id: 'input',
+        name: 'Input',
+        children: sortedModuleInputs,
+        metadata: { path: 'input' },
+      });
     }
 
     return jsontreeData;
-    // eslint-disable-next-line react-hooks/exhaustive-deps
-  }, [
-    sortedComponents,
-    sortedQueries,
-    sortedVariables,
-    sortedConstants,
-    sortedPageVariables,
-    sortedGlobalVariables,
-    sortedModuleInputs,
-    appType,
-  ]);
->>>>>>> 65483deb
+  }, [sortedComponents, sortedQueries, sortedVariables, sortedConstants, sortedPageVariables, sortedGlobalVariables, sortedModuleInputs]);
 
   return (
     <div
