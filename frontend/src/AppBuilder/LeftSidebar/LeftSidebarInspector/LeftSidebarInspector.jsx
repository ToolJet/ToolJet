--- conflicted
+++ resolved
@@ -33,22 +33,7 @@
   });
 
   const sortedComponents = useMemo(() => {
-<<<<<<< HEAD
-    return Object.entries(componentIdNameMapping)
-      .filter(([key]) => exposedComponentsVariables[key] !== undefined)
-      .map(([key, name]) => ({
-        key,
-        name: name || key,
-        value: exposedComponentsVariables[key],
-      }))
-      .sort((a, b) => a.name.localeCompare(b.name, undefined, { sensitivity: 'base' }))
-      .reduce((acc, { key, name, value }) => {
-        acc[name] = { ...value, id: key };
-        return acc;
-      }, {});
-=======
     return formatInspectorComponentData(componentIdNameMapping, exposedComponentsVariables, searchablePaths.current);
->>>>>>> 917b80fe
   }, [exposedComponentsVariables, componentIdNameMapping]);
 
   const sortedQueries = useMemo(() => {
