--- conflicted
+++ resolved
@@ -5,11 +5,7 @@
   return (
     <div
       style={{
-<<<<<<< HEAD
-        minHeight: '60px',
-=======
         minHeight: '32px',
->>>>>>> bc399c3b
         ...styles,
       }}
       className={`header ${className}`}
