--- conflicted
+++ resolved
@@ -207,32 +207,6 @@
               <DndProvider backend={HTML5Backend}>
                 <ModuleProvider moduleId={moduleId} isModuleMode={moduleMode} appType={appType} isModuleEditor={false}>
                   {renderHeader()}
-                  {/* {currentLayout !== 'mobile' && (
-                    <DesktopHeader
-                      showHeader={showHeader}
-                      isAppLoaded={isAppLoaded}
-                      appName={appName}
-                      darkMode={darkMode}
-                      pages={pages}
-                      currentPageId={currentPageId ?? homePageId}
-                      showViewerNavigation={!isPagesSidebarHidden}
-                      handleAppEnvironmentChanged={handleAppEnvironmentChanged}
-                      changeToDarkMode={changeToDarkMode}
-                    />
-                  )} */}
-                  {currentLayout === 'mobile' && !hideHeader && (
-                    <MobileHeader
-                      showHeader={showHeader}
-                      appName={appName}
-                      darkMode={darkMode}
-                      pages={pages}
-                      currentPageId={currentPageId ?? homePageId}
-                      showViewerNavigation={!isPagesSidebarHidden}
-                      handleAppEnvironmentChanged={handleAppEnvironmentChanged}
-                      changeToDarkMode={changeToDarkMode}
-                      switchPage={switchPage}
-                    />
-                  )}
                   <div className="sub-section">
                     <div className="main">
                       <div
@@ -281,11 +255,7 @@
                                 position: 'relative',
                               }}
                             >
-<<<<<<< HEAD
-                              {/* {currentLayout === 'mobile' && isMobilePreviewMode && (
-=======
                               {currentLayout === 'mobile' && isMobilePreviewMode && (
->>>>>>> bc399c3b
                                 <MobileHeader
                                   showHeader={showHeader && isAppLoaded}
                                   appName={appName}
@@ -297,7 +267,7 @@
                                   switchPage={switchPage}
                                   changeToDarkMode={changeToDarkMode}
                                 />
-                              )} */}
+                              )}
                               <AppCanvas
                                 moduleId={moduleId}
                                 isViewerSidebarPinned={isSidebarPinned}
@@ -305,11 +275,8 @@
                                 appId={appId}
                                 appType={appType}
                                 isViewer={true}
-<<<<<<< HEAD
-=======
                                 switchDarkMode={changeToDarkMode}
                                 darkMode={darkMode}
->>>>>>> bc399c3b
                               />
                             </div>
                             {isMobilePreviewMode && <div className="hide-drawer-transition" style={{ right: 0 }}></div>}
