--- conflicted
+++ resolved
@@ -65,14 +65,8 @@
     }),
     shallow
   );
-<<<<<<< HEAD
-  const getCurrentPageComponents = useStore((state) => state.getCurrentPageComponents, shallow);
-  const currentPageComponents = getCurrentPageComponents();
-  const changeDarkMode = useStore((state) => state.changeDarkMode);
-=======
   const getCurrentPageComponents = useStore((state) => state.getCurrentPageComponents(), shallow);
   const currentPageComponents = useMemo(() => getCurrentPageComponents, [getCurrentPageComponents]);
->>>>>>> cd2350db
   const isPagesSidebarHidden = useStore((state) => state.getPagesSidebarVisibility('canvas'), shallow);
   const canvasBgColor = useStore((state) => state.getCanvasBackgroundColor('canvas', darkMode), shallow);
   const deviceWindowWidth = window.screen.width - 5;
