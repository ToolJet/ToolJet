--- conflicted
+++ resolved
@@ -15,11 +15,8 @@
 import { shallow } from 'zustand/shallow';
 import Popups from '../Popups';
 import { ModuleProvider } from '@/AppBuilder/_contexts/ModuleContext';
-<<<<<<< HEAD
 import { getPatToken, setPatToken } from '@/Editor/Components/EmbedApp';
-=======
 import Spinner from '@/_ui/Spinner';
->>>>>>> 001f4457
 
 export const Viewer = ({
   id: appId,
@@ -120,7 +117,6 @@
   }, []);
 
   useEffect(() => {
-<<<<<<< HEAD
     if (window.name && !getPatToken()) {
       try {
         const patToken = window.name;
@@ -132,12 +128,8 @@
   }, []);
 
   useEffect(() => {
-    updateCanvasHeight(currentPageComponents);
-  }, [currentPageComponents, updateCanvasHeight]);
-=======
     updateCanvasHeight(currentPageComponents, moduleId);
   }, [currentPageComponents, moduleId, updateCanvasHeight]);
->>>>>>> 001f4457
 
   const changeToDarkMode = (newMode) => {
     switchDarkMode(newMode);
@@ -290,11 +282,11 @@
                   </div>
                 </ModuleProvider>
               </DndProvider>
-            </div >
-          </Suspense >
+            </div>
+          </Suspense>
           <Popups darkMode={darkMode} />
-        </ErrorBoundary >
-      </div >
+        </ErrorBoundary>
+      </div>
     );
   }
 };