import React, { Suspense, useMemo, useRef, useState, useCallback, useEffect } from 'react';
import { useTranslation } from 'react-i18next';
import useStore from '@/AppBuilder/_stores/store';
import useAppData from '@/AppBuilder/_hooks/useAppData';
import { TJLoader } from '@/_ui/TJLoader/TJLoader';
import './viewer.scss';
import ErrorBoundary from '@/_ui/ErrorBoundary';
import cx from 'classnames';
import { DndProvider } from 'react-dnd';
import { HTML5Backend } from 'react-dnd-html5-backend';
import AppCanvas from '@/AppBuilder/AppCanvas';
import DesktopHeader from './DesktopHeader';
import MobileHeader from './MobileHeader';
import { shallow } from 'zustand/shallow';
import Popups from '../Popups';
import { ModuleProvider } from '@/AppBuilder/_contexts/ModuleContext';
import { getPatToken, setPatToken } from '@/AppBuilder/EmbedApp';
import Spinner from '@/_ui/Spinner';
import { checkIfLicenseNotValid } from '@/_helpers/appUtils';
import TooljetBanner from './TooljetBanner';

export const Viewer = ({
  id: appId,
  darkMode,
  moduleId = 'canvas',
  switchDarkMode,
  environmentId,
  versionId,
  moduleMode = false,
  slug: appSlug,
} = {}) => {
  const DEFAULT_CANVAS_WIDTH = 1292;
  const { t } = useTranslation();
  const [isSidebarPinned, setIsSidebarPinned] = useState(localStorage.getItem('isPagesSidebarPinned') !== 'false');
<<<<<<< HEAD
  const appType = useAppData(appId, moduleId, darkMode, 'view', { environmentId, versionId }, moduleMode);
  const temporaryLayouts = useStore((state) => state.temporaryLayouts, shallow);
=======
  const appType = useAppData(appId, moduleId, darkMode, 'view', { environmentId, versionId }, moduleMode, appSlug);
>>>>>>> 3c09ad9d

  const {
    isEditorLoading,
    currentMode,
    currentLayout,
    editingVersion,
    selectedVersion,
    currentCanvasWidth,
    currentPageId,
    globalSettings,
    pageSettings,
    updateCanvasHeight,
    appName,
    homePageId,
    isMaintenanceOn,
    setIsViewer,
    toggleCurrentLayout,
    isReleasedVersionId,
  } = useStore(
    (state) => ({
      isEditorLoading: state.loaderStore.modules[moduleId].isEditorLoading,
      currentMode: state.modeStore.modules[moduleId].currentMode,
      currentLayout: state.currentLayout,
      editingVersion: state.editingVersion,
      selectedVersion: state.selectedVersion,
      currentCanvasWidth: state.currentCanvasWidth,
      appName: state.appStore.modules[moduleId].app.appName,
      homePageId: state.appStore.modules[moduleId].app.homepageId,
      currentPageId: state.modules[moduleId].currentPageId,
      globalSettings: state.globalSettings,
      pageSettings: state.pageSettings,
      updateCanvasHeight: state.updateCanvasBottomHeight,
      isMaintenanceOn: state.appStore.modules[moduleId].app.isMaintenanceOn,
      setIsViewer: state.setIsViewer,
      toggleCurrentLayout: state.toggleCurrentLayout,
      isReleasedVersionId: state?.releasedVersionId == state.currentVersionId || state.isVersionReleased,
    }),
    shallow
  );

  const getCurrentPageComponents = useStore((state) => state.getCurrentPageComponents(moduleId), shallow);
  const currentPageComponents = useMemo(() => getCurrentPageComponents, [getCurrentPageComponents]);
  const isPagesSidebarVisible = useStore((state) => state.getPagesSidebarVisibility('canvas'), shallow);
  const canvasBgColor = useStore((state) => state.getCanvasBackgroundColor('canvas', darkMode), shallow);
  const deviceWindowWidth = window.screen.width - 5;

  const hideSidebar = moduleMode || !isPagesSidebarVisible || appType === 'module';

  const computeCanvasMaxWidth = useCallback(() => {
    if (globalSettings?.maxCanvasWidth) {
      return globalSettings.maxCanvasWidth;
    }
    if (globalSettings?.canvasMaxWidthType === 'px') {
      return (+globalSettings?.canvasMaxWidth || DEFAULT_CANVAS_WIDTH) - (!hideSidebar ? 200 : 0);
    }
    if (globalSettings?.canvasMaxWidthType === '%') {
      return +globalSettings?.canvasMaxWidth + '%';
    }
    return DEFAULT_CANVAS_WIDTH;
  }, [globalSettings, hideSidebar]);

  const toggleSidebarPinned = useCallback(() => {
    const newValue = !isSidebarPinned;
    setIsSidebarPinned(newValue);
    localStorage.setItem('isPagesSidebarPinned', JSON.stringify(newValue));
  }, [isSidebarPinned]);

  const { definition: { properties = {} } = {} } = pageSettings ?? {};
  const { position } = properties ?? {};

  const canvasRef = useRef(null);
  const viewerWrapperRef = useRef(null);
  const isMobilePreviewMode = selectedVersion?.id && currentLayout === 'mobile';
  const isAppLoaded = !!editingVersion;
  const switchPage = useStore((state) => state.switchPage);

  const showHeader = !globalSettings?.hideHeader && isAppLoaded;
  const isLicenseNotValid = checkIfLicenseNotValid();
  const pages = useStore((state) => state.modules[moduleId].pages);

  // ---remove
  const handleAppEnvironmentChanged = useCallback((environment) => {
    console.log('setAppVersionCurrentEnvironment', environment);
  }, []);

  useEffect(() => {
    if (window.name && !getPatToken()) {
      try {
        const patToken = window.name;
        setPatToken(patToken); // restore it in memory
      } catch (e) {
        console.error('Invalid PAT in window.name');
      }
    }
  }, []);

  useEffect(() => {
    updateCanvasHeight(currentPageComponents, moduleId);
  }, [currentPageComponents, moduleId, updateCanvasHeight, temporaryLayouts]);

  const changeToDarkMode = (newMode) => {
    switchDarkMode(newMode);
  };
  useEffect(() => {
    const isMobileDevice = deviceWindowWidth < 600;
    toggleCurrentLayout(isMobileDevice ? 'mobile' : 'desktop');
    setIsViewer(true, moduleId);
    return () => {
      setIsViewer(false, moduleId);
    };
  }, []);

  const renderHeader = () => {
    if (moduleMode) {
      return null;
    }

    if (currentLayout !== 'mobile') {
      return (
        <DesktopHeader
          showHeader={showHeader}
          isAppLoaded={isAppLoaded}
          appName={appName}
          darkMode={darkMode}
          currentPageId={currentPageId ?? homePageId}
          showViewerNavigation={!hideSidebar}
          handleAppEnvironmentChanged={handleAppEnvironmentChanged}
          changeToDarkMode={changeToDarkMode}
        />
      );
    }

    return (
      <>
        {currentLayout === 'mobile' && !isMobilePreviewMode && (
          <MobileHeader
            showHeader={showHeader}
            appName={appName}
            darkMode={darkMode}
            currentPageId={currentPageId ?? homePageId}
            showViewerNavigation={!hideSidebar}
            handleAppEnvironmentChanged={handleAppEnvironmentChanged}
            changeToDarkMode={changeToDarkMode}
            switchPage={switchPage}
            pages={pages}
            viewerWrapperRef={viewerWrapperRef}
          />
        )}
      </>
    );
  };

  if (isEditorLoading) {
    return (
      <div className={cx('apploader', { 'dark-theme theme-dark': darkMode, 'module-mode': moduleMode })}>
        {moduleMode ? <Spinner /> : <TJLoader />}
      </div>
    );
  } else if (isMaintenanceOn) {
    return (
      <div className="maintenance_container">
        <div className="card">
          <div className="card-body" style={{ display: 'flex', alignItems: 'center', justifyContent: 'center' }}>
            <h3>{t('viewer', 'Sorry!. This app is under maintenance')}</h3>
          </div>
        </div>
      </div>
    );
  } else {
    return (
      <div className={cx('wrapper', { editor: currentMode === 'edit' })}>
        <ErrorBoundary>
          <Suspense fallback={<div>Loading...</div>}>
            <div
              ref={viewerWrapperRef}
              className={cx('viewer wrapper', {
                'mobile-layout': currentLayout,
                'offset-top-bar-navigation': !isReleasedVersionId,
                'mobile-view': currentLayout === 'mobile',
              })}
            >
              <DndProvider backend={HTML5Backend}>
                <ModuleProvider moduleId={moduleId} isModuleMode={moduleMode} appType={appType} isModuleEditor={false}>
                  {renderHeader()}
                  <div className="sub-section">
                    <div className="main">
                      <div
                        className="canvas-container align-items-center"
                        style={{
                          backgroundColor: moduleMode ? 'inherit' : canvasBgColor,
                        }}
                      >
                        <div className={`areas d-flex flex-rows app-${appId}`}>
                          <div
                            className={cx('flex-grow-1 d-flex justify-content-center canvas-box', {
                              close: !isSidebarPinned,
                              'w-100': moduleMode || appType === 'module',
                            })}
                            style={{
                              backgroundColor: isMobilePreviewMode ? '#ACB2B9' : 'unset',
                              marginLeft:
                                !isPagesSidebarVisible || currentLayout === 'mobile'
                                  ? 'auto'
                                  : position === 'top'
                                  ? '0px'
                                  : '226px',
                            }}
                          >
                            <div
                              className="canvas-area"
                              ref={canvasRef}
                              style={{
                                width: isMobilePreviewMode ? '450px' : currentCanvasWidth,
                                maxWidth: isMobilePreviewMode ? '450px' : computeCanvasMaxWidth(),
                                margin: 0,
                                padding: 0,
                                position: 'relative',
                              }}
                            >
                              {currentLayout === 'mobile' && isMobilePreviewMode && (
                                <MobileHeader
                                  showHeader={showHeader && isAppLoaded}
                                  appName={appName}
                                  darkMode={darkMode}
                                  currentPageId={currentPageId ?? homePageId}
                                  showViewerNavigation={!hideSidebar}
                                  handleAppEnvironmentChanged={handleAppEnvironmentChanged}
                                  switchPage={switchPage}
                                  changeToDarkMode={changeToDarkMode}
                                  pages={pages}
                                  viewerWrapperRef={viewerWrapperRef}
                                />
                              )}
                              <AppCanvas
                                moduleId={moduleId}
                                isViewerSidebarPinned={isSidebarPinned}
                                toggleSidebarPinned={toggleSidebarPinned}
                                appId={appId}
                                appType={appType}
                                isViewer={true}
                                switchDarkMode={changeToDarkMode}
                                darkMode={darkMode}
                              />
                            </div>
                            {isLicenseNotValid && isAppLoaded && <TooljetBanner isDarkMode={darkMode} />}
                            {isMobilePreviewMode && <div className="hide-drawer-transition" style={{ right: 0 }}></div>}
                            {isMobilePreviewMode && <div className="hide-drawer-transition" style={{ left: 0 }}></div>}
                          </div>
                        </div>
                      </div>
                    </div>
                  </div>
                </ModuleProvider>
              </DndProvider>
            </div>
          </Suspense>
          <Popups darkMode={darkMode} />
        </ErrorBoundary>
      </div>
    );
  }
};<|MERGE_RESOLUTION|>--- conflicted
+++ resolved
@@ -32,12 +32,8 @@
   const DEFAULT_CANVAS_WIDTH = 1292;
   const { t } = useTranslation();
   const [isSidebarPinned, setIsSidebarPinned] = useState(localStorage.getItem('isPagesSidebarPinned') !== 'false');
-<<<<<<< HEAD
-  const appType = useAppData(appId, moduleId, darkMode, 'view', { environmentId, versionId }, moduleMode);
+  const appType = useAppData(appId, moduleId, darkMode, 'view', { environmentId, versionId }, moduleMode, appSlug);
   const temporaryLayouts = useStore((state) => state.temporaryLayouts, shallow);
-=======
-  const appType = useAppData(appId, moduleId, darkMode, 'view', { environmentId, versionId }, moduleMode, appSlug);
->>>>>>> 3c09ad9d
 
   const {
     isEditorLoading,
