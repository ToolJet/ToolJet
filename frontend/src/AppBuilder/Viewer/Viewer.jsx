--- conflicted
+++ resolved
@@ -97,13 +97,6 @@
   const switchPage = useStore((state) => state.switchPage);
 
   const showHeader = !globalSettings?.hideHeader && isAppLoaded;
-<<<<<<< HEAD
-  // ---remove
-  const handleAppEnvironmentChanged = useCallback((environment) => {
-    console.log('setAppVersionCurrentEnvironment', environment);
-  }, []);
-=======
->>>>>>> f51491df
 
   useEffect(() => {
     updateCanvasHeight(currentPageComponents);
@@ -223,11 +216,7 @@
                               )}
                               <AppCanvas moduleId={moduleId} isViewerSidebarPinned={isSidebarPinned} />
                             </div>
-<<<<<<< HEAD
-                            {isAppLoaded && <TooljetBanner isDarkMode={darkMode} />}
-=======
                             <TooljetBanner isDarkMode={darkMode} />
->>>>>>> f51491df
                             {isMobilePreviewMode && <div className="hide-drawer-transition" style={{ right: 0 }}></div>}
                             {isMobilePreviewMode && <div className="hide-drawer-transition" style={{ left: 0 }}></div>}
                           </div>
