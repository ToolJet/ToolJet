.active-target {
<<<<<<< HEAD
    outline: 1px solid #4af;
}
=======
    outline: 1px solid #4af !important;
} 
>>>>>>> 23197b3b

.main-editor-canvas .widget-target:not(:has(.widget-target:hover)):hover {
    outline: 1px solid #4af;
    z-index: 4 !important;
}

.main-editor-canvas .nested-target:not(:has(.nested-target:hover)):hover {
    // outline: 1px solid #4af;
    z-index: 4 !important;
}

.main-editor-canvas .widget-target.module-container {
    outline: dotted 2px #CCD1D5 !important;
}

// .main-editor-canvas .widget-target:hover {
//     outline: 1px solid #4af;
//   }<|MERGE_RESOLUTION|>--- conflicted
+++ resolved
@@ -1,11 +1,6 @@
 .active-target {
-<<<<<<< HEAD
-    outline: 1px solid #4af;
+    outline: 1px solid #4af !important;
 }
-=======
-    outline: 1px solid #4af !important;
-} 
->>>>>>> 23197b3b
 
 .main-editor-canvas .widget-target:not(:has(.widget-target:hover)):hover {
     outline: 1px solid #4af;
