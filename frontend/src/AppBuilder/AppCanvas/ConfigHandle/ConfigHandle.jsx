--- conflicted
+++ resolved
@@ -4,12 +4,9 @@
 import useStore from '@/AppBuilder/_stores/store';
 import { findHighestLevelofSelection } from '../Grid/gridUtils';
 import SolidIcon from '@/_ui/Icon/solidIcons/index';
-<<<<<<< HEAD
 import { ToolTip } from '@/_components/ToolTip';
-=======
 import { useModuleContext } from '@/AppBuilder/_contexts/ModuleContext';
 import { DROPPABLE_PARENTS } from '../appCanvasConstants';
->>>>>>> 91a78c5e
 
 const CONFIG_HANDLE_HEIGHT = 20;
 const BUFFER_HEIGHT = 1;
