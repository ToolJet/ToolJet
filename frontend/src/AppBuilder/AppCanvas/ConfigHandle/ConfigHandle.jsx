--- conflicted
+++ resolved
@@ -29,10 +29,7 @@
   );
 
   const setComponentToInspect = useStore((state) => state.setComponentToInspect);
-<<<<<<< HEAD
   const isModal = componentType === 'Modal' || componentType === 'ModalV2';
-=======
-
   const _showHandle = useStore((state) => {
     const isWidgetHovered = state.getHoveredComponentForGrid() === id || state.hoveredComponentBoundaryId === id;
     const anyComponentHovered = state.getHoveredComponentForGrid() !== '' || state.hoveredComponentBoundaryId !== '';
@@ -40,25 +37,19 @@
     return (
       isWidgetHovered ||
       (showHandle &&
-        (!isMultipleComponentsSelected || (componentType === 'Modal' && isModalOpen)) &&
+        (!isMultipleComponentsSelected || (isModal && isModalOpen)) &&
         !anyComponentHovered)
     );
   }, shallow);
   let height = visibility === false ? 10 : widgetHeight;
->>>>>>> c960548b
 
   return (
     <div
       className={`config-handle ${customClassName}`}
       widget-id={id}
       style={{
-<<<<<<< HEAD
-        top: position === 'top' ? '-20px' : widgetTop + widgetHeight - (widgetTop < 10 ? 15 : 10),
-        visibility: showHandle && (!isMultipleComponentsSelected || (isModal && isModalOpen)) ? 'visible' : 'hidden',
-=======
         top: position === 'top' ? '-20px' : widgetTop + height - (widgetTop < 10 ? 15 : 10),
         visibility: _showHandle ? 'visible' : 'hidden',
->>>>>>> c960548b
         left: '-1px',
       }}
       onClick={(e) => {
