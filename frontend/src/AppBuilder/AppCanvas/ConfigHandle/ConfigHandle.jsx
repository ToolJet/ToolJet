--- conflicted
+++ resolved
@@ -46,11 +46,6 @@
         (showHandle && (!isMultipleComponentsSelected || (isModal && isModalOpen)) && !anyComponentHovered))
     );
   }, shallow);
-<<<<<<< HEAD
-
-  let height = visibility === false ? 10 : widgetHeight;
-=======
->>>>>>> 53f265a5
 
   let height = visibility === false ? 10 : widgetHeight;
   return (
