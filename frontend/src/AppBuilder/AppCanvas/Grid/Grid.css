--- conflicted
+++ resolved
@@ -1,213 +1,207 @@
 .target,
 .nested-target {
-    position: absolute;
-    box-sizing: border-box;
+  position: absolute;
+  box-sizing: border-box;
 }
 
 .target.hovered {
-    z-index: 2;
-}
-
-.moveable-control-box>.moveable-control-box:not(.moveable-control-box-d-block, .moveable-dragging, .selected-component) {
-    visibility: hidden !important;
-}
-
-.moveable-control-box>.moveable-control-box:hover,
+  z-index: 2;
+}
+
+.moveable-control-box
+  > .moveable-control-box:not(
+    .moveable-control-box-d-block,
+    .moveable-dragging,
+    .selected-component
+  ) {
+  visibility: hidden !important;
+}
+
+.moveable-control-box > .moveable-control-box:hover,
 .selected-component {
-    visibility: visible !important;
-}
-
-.moveable-control-box>.moveable-control-box:hover,
-.moveable-control-box>.moveable-dragging {
-    visibility: visible !important;
+  visibility: visible !important;
+}
+
+.moveable-control-box > .moveable-control-box:hover,
+.moveable-control-box > .moveable-dragging {
+  visibility: visible !important;
 }
 
 .moveable-control-box.modal-moveable {
-    z-index: 3001 !important;
-}
-
+  z-index: 3001 !important;
+}
 
 .moveable-e.moveable-control {
-    /* height: 24px !important;
+  /* height: 24px !important;
     top: -5px !important; */
-    border-radius: 2px !important;
-    border: 1px solid #3E63DD !important;
-    background: #fff !important;
-    width: 6px !important;
-    left: 4px !important;
+  border-radius: 2px !important;
+  border: 1px solid #3e63dd !important;
+  background: #fff !important;
+  width: 6px !important;
+  left: 4px !important;
 }
 
 .moveable-w.moveable-control {
-    /* height: 24px !important;
+  /* height: 24px !important;
     top: -5px !important; */
-    border-radius: 2px !important;
-    border: 1px solid #3E63DD !important;
-    background: #fff !important;
-    width: 6px !important;
-    left: 4px !important;
+  border-radius: 2px !important;
+  border: 1px solid #3e63dd !important;
+  background: #fff !important;
+  width: 6px !important;
+  left: 4px !important;
 }
 
 .moveable-horizontal-only {
-
-    .moveable-direction.moveable-w:not(.moveable-edge),
-    .moveable-direction.moveable-e:not(.moveable-edge) {
-        height: 20px !important;
-        width: 7.5px !important;
-        opacity: 1 !important;
-        background-color: #fff !important;
-        border-radius: 10px !important;
-
-    }
-
-    .moveable-direction.moveable-w:not(.moveable-edge) {
-        left: 1px !important;
-        top: -6.5px !important;
-    }
-
-    .moveable-direction.moveable-e:not(.moveable-edge) {
-        left: 1px !important;
-        top: -6.5px !important;
-    }
-
+  .moveable-direction.moveable-w:not(.moveable-edge),
+  .moveable-direction.moveable-e:not(.moveable-edge) {
+    height: 20px !important;
+    width: 7.5px !important;
+    opacity: 1 !important;
+    background-color: #fff !important;
+    border-radius: 10px !important;
+  }
+
+  .moveable-direction.moveable-w:not(.moveable-edge) {
+    left: 1px !important;
+    top: -6.5px !important;
+  }
+
+  .moveable-direction.moveable-e:not(.moveable-edge) {
+    left: 1px !important;
+    top: -6.5px !important;
+  }
 }
 
 .moveable-n.moveable-control {
-    /* height: 24px !important; */
-    top: 4px !important;
-    border-radius: 2px !important;
-    border: 1px solid #3E63DD !important;
-    background: #fff !important;
-    height: 6px !important;
-    /* left: 3px !important; */
+  /* height: 24px !important; */
+  top: 4px !important;
+  border-radius: 2px !important;
+  border: 1px solid #3e63dd !important;
+  background: #fff !important;
+  height: 6px !important;
+  /* left: 3px !important; */
 }
 
 .moveable-s.moveable-control {
-    /* height: 24px !important; */
-    top: 4px !important;
-    border-radius: 2px !important;
-    border: 1px solid #3E63DD !important;
-    background: #fff !important;
-    height: 6px !important;
-    /* left: 3px !important; */
+  /* height: 24px !important; */
+  top: 4px !important;
+  border-radius: 2px !important;
+  border: 1px solid #3e63dd !important;
+  background: #fff !important;
+  height: 6px !important;
+  /* left: 3px !important; */
 }
 
 .grid-guide-lines {
-    background: #8DA4EF !important;
-}
-
-.moveable-control-box:not([data-able-groupable]) .moveable-control-box:not(:hover) {
-    opacity: 0;
+  background: #8da4ef !important;
+}
+
+.moveable-control-box:not([data-able-groupable])
+  .moveable-control-box:not(:hover) {
+  opacity: 0;
 }
 
 .dragged-movable-control-box,
 [data-hovered-control="true"] {
-    opacity: 1 !important;
+  opacity: 1 !important;
 }
 
 .moveable-line.moveable-e,
 .moveable-line.moveable-w {
-    border: 5px solid #fff0;
+  border: 5px solid #fff0;
 }
 
 .moveable-line.moveable-n {
-    border-bottom: 5px solid #fff0;
+  border-bottom: 5px solid #fff0;
 }
 
 .moveable-line.moveable-s {
-    border-bottom: 5px solid #fff0;
+  border-bottom: 5px solid #fff0;
 }
 
 .moveable-control[data-rotation="0"],
 .moveable-control[data-rotation="90"],
 .moveable-around-control[data-rotation="0"],
 .moveable-around-control[data-rotation="90"] {
-    opacity: 0;
-    width: 0px !important;
-    height: 0px !important;
-}
-
+  opacity: 0;
+  width: 0px !important;
+  height: 0px !important;
+}
 
 .moveable-control {
-    width: 8px !important;
-    height: 8px !important;
-    border: 1px solid var(--moveable-color) !important;
-    background: #fff !important;
-    margin-top: -4px !important;
-    margin-left: -4px !important;
+  width: 8px !important;
+  height: 8px !important;
+  border: 1px solid var(--moveable-color) !important;
+  background: #fff !important;
+  margin-top: -4px !important;
+  margin-left: -4px !important;
 }
 
 .moveable-around-control {
-    height: 10px !important;
-    width: 10px !important;
+  height: 10px !important;
+  width: 10px !important;
 }
 
 .moveable-around-control[data-direction*="nw"] {
-    left: -11px;
-    top: -11px;
+  left: -11px;
+  top: -11px;
 }
 
 .moveable-around-control[data-direction*="ne"] {
-    top: -11px;
+  top: -11px;
 }
 
 .moveable-around-control[data-direction*="ne"] {
-    top: -11px;
+  top: -11px;
 }
 
 .moveable-around-control[data-direction*="sw"] {
-    left: -11px;
-    top: -1px;
+  left: -11px;
+  top: -1px;
 }
 
 .moveable-draggable-dragging {
-    opacity: 1 !important;
+  opacity: 1 !important;
 }
 
 [data-off-screen="true"] {
-    display: none;
+  display: none;
 }
 
 .moveable-guideline {
-    background: #97AEFC !important;
-    opacity: 0.8;
-    z-index: 9999;
+  background: #97aefc !important;
+  opacity: 0.8;
+  z-index: 9999;
 }
 
 .moveable-guideline.moveable-horizontal {
-    height: 1px !important;
-    width: 100% !important;
-    background: #97AEFC !important;
-    left: 0 !important;
-
+  height: 1px !important;
+  width: 100% !important;
+  background: #97aefc !important;
+  left: 0 !important;
 }
 
 .moveable-guideline.moveable-vertical {
-    width: 1px !important;
-    height: 100% !important;
-    background: #97AEFC !important;
-    top: 0 !important;
-
+  width: 1px !important;
+  height: 100% !important;
+  background: #97aefc !important;
+  top: 0 !important;
 }
 
 .moveable-guideline-group {
-    z-index: 9999;
+  z-index: 9999;
 }
 
 .dragging-component-canvas {
-    outline: 1px solid var(--border-accent-strong) !important;
-    outline-offset: 0px;
-    /* Creates space between element and outline */
-    z-index: 999 !important;
+  outline: 1px solid var(--border-accent-strong) !important;
+  outline-offset: 0px;
+  /* Creates space between element and outline */
+  z-index: 999 !important;
 }
 
 .non-dragging-component {
-    outline: 1px dotted var(--border-accent-weak) !important;
-    outline-offset: 0px;
-    /* Creates space between element and outline */
-    z-index: 999 !important;
-<<<<<<< HEAD
-}
-
-=======
-}
->>>>>>> 9a0ef1ab
+  outline: 1px dotted var(--border-accent-weak) !important;
+  outline-offset: 0px;
+  /* Creates space between element and outline */
+  z-index: 999 !important;
+}