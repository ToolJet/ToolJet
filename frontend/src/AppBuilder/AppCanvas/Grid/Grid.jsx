--- conflicted
+++ resolved
@@ -611,10 +611,7 @@
         keepRatio={false}
         individualGroupableProps={individualGroupableProps}
         onResize={(e) => {
-<<<<<<< HEAD
           const temporaryLayouts = getTemporaryLayouts();
-=======
->>>>>>> f45d9a28
           if (resizingComponentId !== e.target.id) {
             useGridStore.getState().actions.setResizingComponentId(e.target.id);
             showGridLines();
