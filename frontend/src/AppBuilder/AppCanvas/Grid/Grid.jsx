--- conflicted
+++ resolved
@@ -335,13 +335,9 @@
   };
 
   const isComponentVisible = (id) => {
-<<<<<<< HEAD
     const component = getResolvedComponent(id, null, moduleId);
-=======
-    const component = getResolvedComponent(id);
-    const componentExposedVisibility = getExposedValueOfComponent(id)?.isVisible;
+    const componentExposedVisibility = getExposedValueOfComponent(id, moduleId)?.isVisible;
     if (componentExposedVisibility === false) return false;
->>>>>>> 23197b3b
     let visibility;
     if (isArray(component)) {
       visibility = component?.[0]?.properties?.visibility ?? component?.[0]?.styles?.visibility ?? null;
@@ -606,11 +602,11 @@
         keepRatio={false}
         individualGroupableProps={individualGroupableProps}
         onResize={(e) => {
-          if(resizingComponentId !== e.target.id) {
+          if (resizingComponentId !== e.target.id) {
             useGridStore.getState().actions.setResizingComponentId(e.target.id);
             showGridLines();
           }
-          
+
           const currentWidget = boxList.find(({ id }) => id === e.target.id);
           let _gridWidth = useGridStore.getState().subContainerWidths[currentWidget.component?.parent] || gridWidth;
           if (currentWidget.component?.parent) {
