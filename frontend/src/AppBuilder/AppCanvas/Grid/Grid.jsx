// import '@/Editor/wdyr';
import React, { useEffect, useState, useRef, useCallback } from 'react';
// eslint-disable-next-line import/no-unresolved
import Moveable from 'react-moveable';
import { shallow } from 'zustand/shallow';
import _, { isArray, isEmpty } from 'lodash';
import { flushSync } from 'react-dom';
import { RESTRICTED_WIDGETS_CONFIG } from '@/AppBuilder/WidgetManager/configs/restrictedWidgetsConfig';
import { useGridStore, useIsGroupHandleHoverd, useOpenModalWidgetId } from '@/_stores/gridStore';
import toast from 'react-hot-toast';
import {
  individualGroupableProps,
  getMouseDistanceFromParentDiv,
  findChildrenAndGrandchildren,
  findHighestLevelofSelection,
  getOffset,
  hasParentWithClass,
  getPositionForGroupDrag,
  adjustWidth,
  hideGridLines,
  showGridLines,
  handleActivateTargets,
  handleDeactivateTargets,
  handleActivateNonDraggingComponents,
} from './gridUtils';
import { dragContextBuilder, getAdjustedDropPosition } from './helpers/dragEnd';
import useStore from '@/AppBuilder/_stores/store';
import './Grid.css';
import { NO_OF_GRIDS, SUBCONTAINER_WIDGETS } from '../appCanvasConstants';

const CANVAS_BOUNDS = { left: 0, top: 0, right: 0, position: 'css' };
const RESIZABLE_CONFIG = {
  edge: ['nw', 'n', 'ne', 'w', 'e', 'sw', 's', 'se'],
  renderDirections: ['nw', 'n', 'ne', 'w', 'e', 'sw', 's', 'se'],
};
export const GRID_HEIGHT = 10;

export default function Grid({ gridWidth, currentLayout }) {
  const lastDraggedEventsRef = useRef(null);
  const updateCanvasBottomHeight = useStore((state) => state.updateCanvasBottomHeight, shallow);
  const setComponentLayout = useStore((state) => state.setComponentLayout, shallow);
  const mode = useStore((state) => state.currentMode, shallow);
  const [boxList, setBoxList] = useState([]);
  const currentPageComponents = useStore((state) => state.getCurrentPageComponents(), shallow);
  const selectedComponents = useStore((state) => state.selectedComponents, shallow);
  const setSelectedComponents = useStore((state) => state.setSelectedComponents, shallow);
  const getComponentTypeFromId = useStore((state) => state.getComponentTypeFromId, shallow);
  const getResolvedValue = useStore((state) => state.getResolvedValue, shallow);
  const isGroupHandleHoverd = useIsGroupHandleHoverd();
  const openModalWidgetId = useOpenModalWidgetId();
  const moveableRef = useRef(null);
  const triggerCanvasUpdater = useStore((state) => state.triggerCanvasUpdater, shallow);
  const toggleCanvasUpdater = useStore((state) => state.toggleCanvasUpdater, shallow);
  const groupResizeDataRef = useRef([]);
  const isDraggingRef = useRef(false);
  const canvasWidth = NO_OF_GRIDS * gridWidth;
  const getHoveredComponentForGrid = useStore((state) => state.getHoveredComponentForGrid, shallow);
  const getResolvedComponent = useStore((state) => state.getResolvedComponent, shallow);
  const [canvasBounds, setCanvasBounds] = useState(CANVAS_BOUNDS);
  const draggingComponentId = useStore((state) => state.draggingComponentId, shallow);
  const resizingComponentId = useGridStore((state) => state.resizingComponentId, shallow);
  const [dragParentId, setDragParentId] = useState(null);
  const [elementGuidelines, setElementGuidelines] = useState([]);
  const componentsSnappedTo = useRef(null);
  const prevDragParentId = useRef(null);
  const newDragParentId = useRef(null);
  const [isGroupDragging, setIsGroupDragging] = useState(false);
<<<<<<< HEAD
  const checkIfAnyWidgetVisibilityChanged = useStore((state) => state.checkIfAnyWidgetVisibilityChanged(), shallow);
  const getExposedValueOfComponent = useStore((state) => state.getExposedValueOfComponent, shallow);
=======
  const setReorderContainerChildren = useStore((state) => state.setReorderContainerChildren, shallow);
>>>>>>> d3dede3e

  useEffect(() => {
    const selectedSet = new Set(selectedComponents);
    const draggingOrResizingId = draggingComponentId || resizingComponentId;
    const isGrouped = findHighestLevelofSelection().length > 1;
    const firstSelectedParent =
      selectedComponents.length > 0 ? boxList.find((b) => b.id === selectedComponents[0])?.parent : null;
    const selectedParent = dragParentId || firstSelectedParent;

    const guidelines = boxList
      .filter((box) => {
        const isVisible =
          getResolvedValue(box?.component?.definition?.properties?.visibility?.value) ||
          getResolvedValue(box?.component?.definition?.styles?.visibility?.value);

        // Early return for non-visible elements
        if (!isVisible) return false;

        if (isGrouped) {
          // If component is selected, don't show its guidelines
          if (selectedSet.has(box.id)) return false;
          return selectedParent ? box.parent === selectedParent : !box.parent;
        }

        if (draggingOrResizingId) {
          if (box.id === draggingOrResizingId) return false;
          return dragParentId ? box.parent === dragParentId : !box.parent;
        }

        return true;
      })
      .map((box) => `.ele-${box.id}`);
    setElementGuidelines(guidelines);
  }, [boxList, dragParentId, draggingComponentId, resizingComponentId, selectedComponents, getResolvedValue]);

  useEffect(() => {
    setBoxList(
      Object.keys(currentPageComponents)
        .map((key) => {
          const widget = currentPageComponents[key];
          return {
            id: key,
            ...widget,
            height: widget?.layouts?.[currentLayout]?.height,
            left: widget?.layouts?.[currentLayout]?.left,
            top: widget?.layouts?.[currentLayout]?.top,
            width: widget?.layouts?.[currentLayout]?.width,
            parent: widget?.component?.parent,
            component: widget?.component,
          };
        })
        .filter((box) =>
          getResolvedValue(
            box?.component?.definition?.others[currentLayout === 'mobile' ? 'showOnMobile' : 'showOnDesktop'].value
          )
        )
    );
  }, [currentPageComponents, setBoxList, currentLayout]);

  const noOfBoxs = Object.values(boxList || []).length;
  useEffect(() => {
    updateCanvasBottomHeight(boxList);
    noOfBoxs != 0;
    // eslint-disable-next-line react-hooks/exhaustive-deps
  }, [noOfBoxs, triggerCanvasUpdater]);

  const shouldFreeze = useStore((state) => state.getShouldFreeze());

  const handleResizeStop = useCallback(
    (boxList) => {
      const transformedBoxes = boxList.reduce((acc, box) => {
        acc[box.id] = box;
        return acc;
      }, {});
      boxList.forEach(({ id, height, width, x, y, gw }) => {
        const _canvasWidth = gw ? gw * NO_OF_GRIDS : canvasWidth;
        let newWidth = Math.round((width * NO_OF_GRIDS) / _canvasWidth);
        y = Math.round(y / GRID_HEIGHT) * GRID_HEIGHT;
        gw = gw ? gw : gridWidth;

        const parent = transformedBoxes[id]?.component?.parent;
        if (y < 0) {
          y = 0;
        }
        if (parent) {
          const parentElem = document.getElementById(`canvas-${parent}`);
          const parentId = parent.includes('-') ? parent?.split('-').slice(0, -1).join('-') : parent;
          const componentType = transformedBoxes.find((box) => box.id === parentId)?.component.component;
          var parentHeight = parentElem?.clientHeight || height;
          if (height > parentHeight && ['Tabs', 'Listview'].includes(componentType)) {
            height = parentHeight;
            y = 0;
          }
          let posX = Math.round(x / gw);
          if (posX + newWidth > 43) {
            newWidth = 43 - posX;
          }
        }
        setComponentLayout({
          [id]: {
            height: height ? height : GRID_HEIGHT,
            width: newWidth ? newWidth : 1,
            top: y,
            left: Math.round(x / gw),
          },
        });
      });
    },
    [canvasWidth, gridWidth, setComponentLayout]
  );

  const configHandleWhenMultipleComponentSelected = (id) => {
    return (
      <div
        className={'multiple-components-config-handle'}
        onMouseUpCapture={() => {
          if (lastDraggedEventsRef.current) {
            // Creatint the same event object that matches what onDragGroupEnd expects
            const event = {
              clientX: lastDraggedEventsRef.current.events[0].clientX,
              clientY: lastDraggedEventsRef.current.events[0].clientY,
              events: lastDraggedEventsRef.current.events.map((ev) => ({
                target: ev.target,
                lastEvent: {
                  translate: [ev.translate[0], ev.translate[1]],
                },
              })),
            };

            handleDragGroupEnd(event);
          }

          if (useGridStore.getState().isGroupHandleHoverd) {
            useGridStore.getState().actions.setIsGroupHandleHoverd(false);
          }
        }}
        onMouseDownCapture={() => {
          lastDraggedEventsRef.current = null;
          if (!useGridStore.getState().isGroupHandleHoverd) {
            useGridStore.getState().actions.setIsGroupHandleHoverd(true);
          }
        }}
      >
        <span className="badge handle-content" id={id} style={{ background: '#4d72fa' }}>
          <div style={{ display: 'flex', alignItems: 'center' }}>
            <img
              style={{ cursor: 'pointer', marginRight: '5px', verticalAlign: 'middle' }}
              src="assets/images/icons/settings.svg"
              width="12"
              height="12"
              draggable="false"
            />
            <span>components</span>
          </div>
        </span>
      </div>
    );
  };

  //TO-DO -> Move this to moveableExtensions.js
  const MultiComponentHandle = {
    name: 'multiComponentHandle',
    props: [],
    events: [],
    render() {
      return configHandleWhenMultipleComponentSelected('multiple-components-config-handle');
    },
  };

  const CustomMouseInteraction = {
    name: 'customMouseInteraction',
    props: {},
    events: {},
    mouseEnter(e) {
      const controlBoxes = document.getElementsByClassName('moveable-control-box');
      for (const element of controlBoxes) {
        element.classList.remove('moveable-control-box-d-block');
      }
      e.props.target.classList.add('hovered');
      e.controlBox.classList.add('moveable-control-box-d-block');
    },
    mouseLeave(e) {
      e.props.target.classList.remove('hovered');
      e.controlBox.classList.remove('moveable-control-box-d-block');
    },
  };

  useEffect(() => {
    const controlBoxes = document.querySelectorAll('.moveable-control-box[target-id]');
    controlBoxes.forEach((box) => {
      box.style.display = '';
    });
    if (openModalWidgetId) {
      const children = findChildrenAndGrandchildren(openModalWidgetId, boxList);
      const controlBoxes = document.querySelectorAll('.moveable-control-box[target-id]');
      controlBoxes.forEach((box) => {
        const id = box.getAttribute('target-id');
        if (!children.includes(id)) {
          box.style.display = 'none';
        }
      });
    }
  }, [openModalWidgetId, boxList, selectedComponents]);

  /* DON'T ADD ANY STATE UPDATE LOGIC HERE */
  /* Added to avoid blocking the main thread */
  const reloadGrid = useCallback(async () => {
    window.requestIdleCallback(() => {
      if (moveableRef.current) {
        moveableRef.current.updateRect();
        moveableRef.current.updateTarget();
        moveableRef.current.updateSelectors();
      }
      Array.isArray(moveableRef.current?.moveable?.moveables) &&
        moveableRef.current?.moveable?.moveables.forEach((moveable) => {
          const {
            props: { target },
            controlBox,
          } = moveable;
          controlBox.setAttribute('target-id', target.id);
        });

      const selectedComponentsId = new Set(
        selectedComponents.map((componentId) => {
          return componentId;
        })
      );

      // Get all elements with the old class name
      var elements = document.getElementsByClassName('selected-component');
      // Iterate through the elements and replace the old class with the new one
      for (var i = 0; i < elements.length; i++) {
        elements[i].className = 'moveable-control-box modal-moveable rCS1w3zcxh';
      }

      const controlBoxes = moveableRef?.current?.moveable?.getMoveables();
      if (controlBoxes) {
        for (const element of controlBoxes) {
          if (selectedComponentsId.has(element?.props?.target?.id)) {
            element?.controlBox?.classList.add('selected-component', `sc-${element?.props?.target?.id}`);
          }
        }
      }
    });
  }, [selectedComponents]);

  const groupedTargets = [...findHighestLevelofSelection().map((component) => '.ele-' + component.id)];

  useEffect(() => {
    reloadGrid();
    // eslint-disable-next-line react-hooks/exhaustive-deps
  }, [selectedComponents, openModalWidgetId, boxList, currentLayout, checkIfAnyWidgetVisibilityChanged]);

  const updateNewPosition = (events, parent = null) => {
    const posWithParent = {
      events,
      parent,
    };
    lastDraggedEventsRef.current = posWithParent;
  };

  const isComponentVisible = (id) => {
    const component = getResolvedComponent(id);
    const componentExposedVisibility = getExposedValueOfComponent(id)?.isVisible;
    if (componentExposedVisibility === false) return false;
    let visibility;
    if (isArray(component)) {
      visibility = component?.[0]?.properties?.visibility ?? component?.[0]?.styles?.visibility ?? null;
    } else {
      visibility = component?.properties?.visibility ?? component?.styles?.visibility ?? null;
    }
    return visibility;
  };

  const handleDragEnd = useCallback(
    (boxPositions) => {
      let newParent = null;
      const updatedLayouts = boxPositions.reduce((layouts, { id, x, y, parent }) => {
        const currentWidget = boxList.find((box) => box.id === id);
        const containerWidth = parent ? useGridStore.getState().subContainerWidths[parent] : gridWidth;

        let _width = currentWidget.layouts[currentLayout].width;
        let _height = currentWidget.layouts[currentLayout].height;
        // Adjust width if parent changed
        if (parent !== currentWidget.component?.parent) {
          const oldContainerWidth = currentWidget.component?.parent
            ? useGridStore.getState().subContainerWidths[currentWidget.component.parent]
            : gridWidth;
          _width = Math.round((_width * oldContainerWidth) / containerWidth);
        }

        // Ensure minimum width
        _width = Math.max(_width, 1);

        // Calculate new left position
        let _left = Math.round(x / containerWidth);

        // Adjust position and width if exceeding grid bounds
        if (_width + _left > NO_OF_GRIDS) {
          _left = Math.max(0, NO_OF_GRIDS - _width);
          _width = Math.min(_width, NO_OF_GRIDS);
        }

        // Round y position
        y = Math.max(0, Math.round(y / GRID_HEIGHT) * GRID_HEIGHT);
        // Adjust height for certain parent components
        if (parent) {
          const parentElem = document.getElementById(`canvas-${parent}`);
          const parentId = parent.includes('-') ? parent.split('-').slice(0, -1).join('-') : parent;
          const componentType = boxList.find((box) => box.id === parentId)?.component.component;
          const parentHeight = parentElem?.clientHeight || _height;
          if (_height > parentHeight && ['Tabs', 'Listview'].includes(componentType)) {
            _height = parentHeight;
            y = 0;
          }

          if (componentType === 'Listview' && y > parentHeight) {
            y = y % parentHeight;
          }
        }
        newParent = parent ? parent : null;

        layouts[id] = {
          width: _width,
          height: _height,
          top: y,
          left: _left,
        };

        return layouts;
      }, {});
      setComponentLayout(updatedLayouts, newParent, undefined, { updateParent: true });
      toggleCanvasUpdater();
    },
    // eslint-disable-next-line react-hooks/exhaustive-deps
    [boxList, currentLayout, gridWidth]
  );

  // Add event listeners for config handle visibility when hovering over widget boundary
  // This is needed even though we have hovered widget state because when hovered on boundary,
  // the hovered widget state is empty, hence created a separate state for boundary
  React.useEffect(() => {
    const moveableBox = document.querySelector(`.moveable-control-box`);
    const showConfigHandle = (e) => {
      const targetId = e.target.offsetParent.getAttribute('target-id');
      useStore.getState().setHoveredComponentBoundaryId(targetId);
    };
    const hideConfigHandle = () => {
      useStore.getState().setHoveredComponentBoundaryId('');
    };
    if (moveableBox) {
      moveableBox.addEventListener('mouseover', showConfigHandle);
      moveableBox.addEventListener('mouseout', hideConfigHandle);
    }
    return () => {
      moveableBox.removeEventListener('mouseover', showConfigHandle);
      moveableBox.removeEventListener('mouseout', hideConfigHandle);
    };
  }, []);

  const handleDragGroupEnd = (e) => {
    try {
      hideGridLines();
      setIsGroupDragging(false);
      const { events, clientX, clientY } = e;
      const initialParent = events[0].target.closest('.real-canvas');
      // Get potential new parent using same logic as onDragEnd
      let draggedOverElemId;
      let draggedOverElem;
      if (document.elementFromPoint(clientX, clientY)) {
        const targetElems = document.elementsFromPoint(clientX, clientY);
        draggedOverElem = targetElems.find((ele) => {
          const isOwnChild = events.some((ev) => ev.target.contains(ele));
          if (isOwnChild) return false;

          let isDroppable =
            !events.some((ev) => ev.target.id === ele.id) && ele.classList.contains('drag-container-parent');
          if (isDroppable) {
            let widgetId = ele?.getAttribute('component-id') || ele.id;
            let widgetType = boxList.find(({ id }) => id === widgetId)?.component?.component;
            if (!widgetType) {
              widgetId = widgetId.split('-').slice(0, -1).join('-');
              widgetType = boxList.find(({ id }) => id === widgetId)?.component?.component;
            }
            if (
              !['Calendar', 'Kanban', 'Form', 'Tabs', 'Modal', 'Listview', 'Container', 'Table'].includes(widgetType)
            ) {
              isDroppable = false;
            }
          }
          return isDroppable;
        });
        draggedOverElemId = draggedOverElem?.getAttribute('component-id') || draggedOverElem?.id;
      }

      const widgetsTypeToBeDropped = boxList
        .filter(({ id }) => events.some((ev) => ev.target.id === id))
        .map(({ component }) => component.component);
      const parentId = draggedOverElemId?.length > 36 ? draggedOverElemId.slice(0, 36) : draggedOverElemId;
      const parentWidgetType = getComponentTypeFromId(parentId);
      const restrictedWidgetsTobeDropped =
        RESTRICTED_WIDGETS_CONFIG?.[parentWidgetType]?.filter((widgetType) =>
          widgetsTypeToBeDropped.includes(widgetType)
        ) || [];
      const isParentChangeAllowed = isEmpty(restrictedWidgetsTobeDropped);

      if (!isParentChangeAllowed) {
        // Get original positions for all dragged components
        const currBoxes = boxList
          .filter(({ id }) => events.some((ev) => ev.target.id === id))
          .map(({ id, left, top, parent }) => ({ id, left, top, parent }));

        // Return each component to its original position
        events.forEach((ev) => {
          const originalBox = currBoxes.find((box) => box.id === ev.target.id);
          const _gridWidth = useGridStore.getState().subContainerWidths[originalBox?.parent] || gridWidth;
          if (originalBox) {
            const _left = originalBox.left * _gridWidth;
            const _top = originalBox.top;

            // Apply transform to return to original position
            ev.target.style.transform = `translate(${Math.round(_left / _gridWidth) * _gridWidth}px, ${
              Math.round(_top / GRID_HEIGHT) * GRID_HEIGHT
            }px)`;
          }
        });

        // Show error message
        toast.error(`${restrictedWidgetsTobeDropped} is not compatible as a child component of ${parentWidgetType}`);
      }

      const parentElm = draggedOverElem || document.getElementById('real-canvas');
      const parentCanvas =
        document.getElementById('canvas-' + draggedOverElemId) || document.getElementById('real-canvas');
      parentCanvas?.classList?.remove('show-grid');
      const _gridWidth = useGridStore.getState().subContainerWidths[draggedOverElemId] || gridWidth;

      if (isParentChangeAllowed) {
        handleDragEnd(
          events.map((ev) => {
            const {
              translate: [rawPosX, rawPosY],
            } = ev.lastEvent;

            // Calculate adjusted positions when parent changes
            let posX = rawPosX;
            let posY = rawPosY;

            if (parentElm && initialParent !== parentElm) {
              const newParentRect = parentElm.getBoundingClientRect();
              const initialParentRect = initialParent.getBoundingClientRect();

              // Adjust coordinates based on the difference in parent positions
              posX = rawPosX - (newParentRect.left - initialParentRect.left);
              posY = rawPosY - (newParentRect.top - initialParentRect.top);
            }

            // Apply grid snapping and bounds
            const snappedX = Math.round(posX / _gridWidth) * _gridWidth;
            const snappedY = Math.round(posY / GRID_HEIGHT) * GRID_HEIGHT;

            ev.target.style.transform = `translate(${snappedX}px, ${snappedY}px)`;
            return {
              id: ev.target.id,
              x: posX,
              y: posY,
              parent: draggedOverElemId,
            };
          })
        );
      }
      setReorderContainerChildren(draggedOverElemId ?? 'canvas');
    } catch (error) {
      console.error('Error dragging group', error);
    }
  };

  React.useEffect(() => {
    const components = Array.from(document.querySelectorAll('.active-target')).filter(
      (component) => !selectedComponents.includes(component.getAttribute('widgetid'))
    );
    const draggingOrResizing = draggingComponentId || resizingComponentId;
    if (!draggingOrResizing && components.length > 0) {
      for (const component of components) {
        component?.classList?.remove('active-target');
      }
    }
  }, [draggingComponentId, resizingComponentId, isGroupDragging, selectedComponents]);

  if (mode !== 'edit') return null;

  return (
    <>
      <Moveable
        dragTargetSelf={true}
        dragTarget={isGroupHandleHoverd ? document.getElementById('multiple-components-config-handle') : undefined}
        ref={moveableRef}
        ables={[CustomMouseInteraction, MultiComponentHandle]}
        props={{
          customMouseInteraction: groupedTargets.length < 2,
          multiComponentHandle: groupedTargets.length > 1,
        }}
        flushSync={flushSync}
        target={groupedTargets?.length > 1 ? groupedTargets : '.target'}
        origin={false}
        individualGroupable={groupedTargets.length <= 1}
        draggable={!shouldFreeze && mode !== 'view'}
        resizable={!shouldFreeze ? RESIZABLE_CONFIG : false && mode !== 'view'}
        keepRatio={false}
        individualGroupableProps={individualGroupableProps}
        onResize={(e) => {
          const currentWidget = boxList.find(({ id }) => id === e.target.id);
          let _gridWidth = useGridStore.getState().subContainerWidths[currentWidget.component?.parent] || gridWidth;
          if (currentWidget.component?.parent) {
            document.getElementById('canvas-' + currentWidget.component?.parent)?.classList.add('show-grid');
            setDragParentId(currentWidget.component?.parent);
          } else {
            document.getElementById('real-canvas').classList.add('show-grid');
          }
          handleActivateTargets(currentWidget.component?.parent);
          const currentWidth = currentWidget.width * _gridWidth;
          const diffWidth = e.width - currentWidth;
          const diffHeight = e.height - currentWidget.height;
          const isLeftChanged = e.direction[0] === -1;
          const isTopChanged = e.direction[1] === -1;

          let transformX = currentWidget.left * _gridWidth;
          let transformY = currentWidget.top;
          if (isLeftChanged) {
            transformX = currentWidget.left * _gridWidth - diffWidth;
          }
          if (isTopChanged) {
            transformY = currentWidget.top - diffHeight;
          }

          const elemContainer = e.target.closest('.real-canvas');
          const containerHeight = elemContainer.clientHeight;
          const containerWidth = elemContainer.clientWidth;
          const maxY = containerHeight - e.target.clientHeight;
          const maxLeft = containerWidth - e.target.clientWidth;
          const maxWidthHit = transformX < 0 || transformX >= maxLeft;
          const maxHeightHit = transformY < 0 || transformY >= maxY;
          if (!maxWidthHit || e.width < e.target.clientWidth) {
            e.target.style.width = `${e.width}px`;
          }
          if (!maxHeightHit || e.height < e.target.clientHeight) {
            e.target.style.height = `${e.height}px`;
          }
          e.target.style.transform = `translate(${transformX}px, ${transformY}px)`;
          // Postion ghost element exactly with respect to resizing element
          if (document.getElementById('resize-ghost-widget')) {
            document.getElementById(
              'resize-ghost-widget'
            ).style.transform = `translate(${transformX}px, ${transformY}px)`;
            document.getElementById('resize-ghost-widget').style.width = `${e.target.clientWidth}px`;
            document.getElementById('resize-ghost-widget').style.height = `${e.target.clientHeight}px`;
          }
        }}
        onResizeStart={(e) => {
          if (
            e.target.id &&
            useGridStore.getState().resizingComponentId !== e.target.id &&
            !e.target.classList.contains('delete-icon')
          ) {
            // When clicked on widget boundary/resizer, select the component
            setSelectedComponents([e.target.id]);
          }
          if (!isComponentVisible(e.target.id)) {
            return false;
          }
          handleActivateNonDraggingComponents();
          useGridStore.getState().actions.setResizingComponentId(e.target.id);
          e.setMin([gridWidth, GRID_HEIGHT]);
          showGridLines();
        }}
        onResizeEnd={(e) => {
          try {
            useGridStore.getState().actions.setResizingComponentId(null);
            const currentWidget = boxList.find(({ id }) => {
              return id === e.target.id;
            });
            hideGridLines();
            if (!e.lastEvent) {
              return;
            }
            let _gridWidth = useGridStore.getState().subContainerWidths[currentWidget.component?.parent] || gridWidth;
            let width = Math.round(e?.lastEvent?.width / _gridWidth) * _gridWidth;
            const height = Math.round(e?.lastEvent?.height / GRID_HEIGHT) * GRID_HEIGHT;
            const currentWidth = currentWidget.width * _gridWidth;
            const diffWidth = e.lastEvent?.width - currentWidth;
            const diffHeight = e.lastEvent?.height - currentWidget?.height;
            const isLeftChanged = e.lastEvent?.direction?.[0] === -1;
            const isTopChanged = e.lastEvent?.direction?.[1] === -1;

            let transformX = currentWidget.left * _gridWidth;
            let transformY = currentWidget.top;
            if (isLeftChanged) {
              transformX = currentWidget.left * _gridWidth - diffWidth;
            }
            if (isTopChanged) {
              transformY = currentWidget.top - diffHeight;
            }

            width = adjustWidth(width, transformX, _gridWidth);
            const elemContainer = e.target.closest('.real-canvas');
            const containerHeight = elemContainer.clientHeight;
            const containerWidth = elemContainer.clientWidth;
            const maxY = containerHeight - e.target.clientHeight;
            const maxLeft = containerWidth - e.target.clientWidth;
            const maxWidthHit = transformX < 0 || transformX >= maxLeft;
            const maxHeightHit = transformY < 0 || transformY >= maxY;

            const roundedTransformY = Math.round(transformY / GRID_HEIGHT) * GRID_HEIGHT;
            transformY = transformY % GRID_HEIGHT === 5 ? roundedTransformY - GRID_HEIGHT : roundedTransformY;
            e.target.style.transform = `translate(${Math.round(transformX / _gridWidth) * _gridWidth}px, ${
              Math.round(transformY / GRID_HEIGHT) * GRID_HEIGHT
            }px)`;
            if (!maxWidthHit || e.width < e.target.clientWidth) {
              e.target.style.width = `${Math.round(e.lastEvent.width / _gridWidth) * _gridWidth}px`;
            }
            if (!maxHeightHit || e.height < e.target.clientHeight) {
              e.target.style.height = `${Math.round(e.lastEvent.height / GRID_HEIGHT) * GRID_HEIGHT}px`;
            }
            const resizeData = {
              id: e.target.id,
              height: height,
              width: width,
              x: transformX,
              y: transformY,
            };
            if (currentWidget.component?.parent) {
              resizeData.gw = _gridWidth;
            }
            handleResizeStop([resizeData]);
            setReorderContainerChildren(currentWidget?.parent ?? 'canvas');
          } catch (error) {
            console.error('ResizeEnd error ->', error);
          }
          handleDeactivateTargets();
          setDragParentId(null);
          toggleCanvasUpdater();
        }}
        onResizeGroupStart={({ events }) => {
          showGridLines();
          handleActivateNonDraggingComponents();
        }}
        onResizeGroup={({ events }) => {
          const parentElm = events[0].target.closest('.real-canvas');
          const parentWidth = parentElm?.clientWidth;
          const parentHeight = parentElm?.clientHeight;
          handleActivateTargets(parentElm?.id?.replace('canvas-', ''));
          const { posRight, posLeft, posTop, posBottom } = getPositionForGroupDrag(events, parentWidth, parentHeight);
          events.forEach((ev) => {
            ev.target.style.width = `${ev.width}px`;
            ev.target.style.height = `${ev.height}px`;
            ev.target.style.transform = ev.drag.transform;
          });

          if (!(posLeft < 0 || posTop < 0 || posRight < 0 || posBottom < 0)) {
            groupResizeDataRef.current = events;
          }
        }}
        onResizeGroupEnd={(e) => {
          try {
            const { events } = e;
            const newBoxs = [];

            hideGridLines();

            // TODO: Logic needs to be relooked post go live P2
            groupResizeDataRef.current.forEach((ev) => {
              const currentWidget = boxList.find(({ id }) => {
                return id === ev.target.id;
              });
              let _gridWidth = useGridStore.getState().subContainerWidths[currentWidget.component?.parent] || gridWidth;
              let width = Math.round(ev.width / _gridWidth) * _gridWidth;
              width = width < _gridWidth ? _gridWidth : width;
              let posX = Math.round(ev.drag.translate[0] / _gridWidth) * _gridWidth;
              let posY = Math.round(ev.drag.translate[1] / GRID_HEIGHT) * GRID_HEIGHT;
              let height = Math.round(ev.height / GRID_HEIGHT) * GRID_HEIGHT;
              height = height < GRID_HEIGHT ? GRID_HEIGHT : height;

              ev.target.style.width = `${width}px`;
              ev.target.style.height = `${height}px`;
              ev.target.style.transform = `translate(${posX}px, ${posY}px)`;
              newBoxs.push({
                id: ev.target.id,
                height: height,
                width: width,
                x: posX,
                y: posY,
                gw: _gridWidth,
              });
            });

            if (groupResizeDataRef.current.length) {
              handleResizeStop(newBoxs);
            } else {
              events.forEach((ev) => {
                const currentWidget = boxList.find(({ id }) => {
                  return id === ev.target.id;
                });
                let _gridWidth =
                  useGridStore.getState().subContainerWidths[currentWidget.component?.parent] || gridWidth;
                let width = currentWidget?.layouts[currentLayout].width * _gridWidth;
                let posX = currentWidget?.layouts[currentLayout].left * _gridWidth;
                let posY = currentWidget?.layouts[currentLayout].top;
                let height = currentWidget?.layouts[currentLayout].height;
                height = height < GRID_HEIGHT ? GRID_HEIGHT : height;
                ev.target.style.width = `${width}px`;
                ev.target.style.height = `${height}px`;
                ev.target.style.transform = `translate(${posX}px, ${posY}px)`;
              });
            }

            const groupParentId =
              boxList.find(({ id }) => id === groupResizeDataRef.current[0].target.id)?.parent ?? 'canvas';
            setReorderContainerChildren(groupParentId);

            groupResizeDataRef.current = [];
            reloadGrid();
          } catch (error) {
            console.error('Error resizing group', error);
          }
          handleDeactivateTargets();
          toggleCanvasUpdater();
        }}
        checkInput
        onDragStart={(e) => {
          // This is to prevent parent component from being dragged and the stop the propagation of the event
          if (getHoveredComponentForGrid() !== e.target.id) {
            return false;
          }
          newDragParentId.current = boxList.find((box) => box.id === e.target.id)?.parent;
          e?.moveable?.controlBox?.removeAttribute('data-off-screen');

          const box = boxList.find((box) => box.id === e.target.id);
          // Prevent drag if shift is pressed for SUBCONTAINER_WIDGETS
          if (SUBCONTAINER_WIDGETS.includes(box?.component?.component) && e.inputEvent.shiftKey) {
            return false;
          }
          //  This flag indicates whether the drag event originated on a child element within a component
          //  (e.g., inside a Table's columns, Calendar's dates, or Kanban's cards).
          //  When true, it prevents the parent component from being dragged, allowing the inner elements
          //  to handle their own interactions like column resizing or card dragging
          let isDragOnInnerElement = false;

          /* If the drag or click is on a calender popup draggable interactions are not executed so that popups and other components inside calender popup works.
            Also user dont need to drag an calender from using popup */
          if (hasParentWithClass(e.inputEvent.target, 'react-datepicker-popper')) {
            return false;
          }

          /* Checking if the dragged elemenent is a table. If its a table drag is disabled since it will affect column resizing and reordering */
          if (box?.component?.component === 'Table') {
            const tableElem = e.target.querySelector('.jet-data-table');
            isDragOnInnerElement = tableElem.contains(e.inputEvent.target);
          }
          if (box?.component?.component === 'Calendar') {
            const calenderElem = e.target.querySelector('.rbc-month-view');
            isDragOnInnerElement = calenderElem.contains(e.inputEvent.target);
          }

          if (box?.component?.component === 'Kanban') {
            const handleContainers = e.target.querySelectorAll('.handle-container');
            isDragOnInnerElement = Array.from(handleContainers).some((container) =>
              container.contains(e.inputEvent.target)
            );
          }
          if (['RangeSlider', 'BoundedBox'].includes(box?.component?.component) || isDragOnInnerElement) {
            const targetElems = document.elementsFromPoint(e.clientX, e.clientY);
            const isHandle = targetElems.find((ele) => ele.classList.contains('handle-content'));
            if (!isHandle) {
              return false;
            }
          }
          handleActivateNonDraggingComponents();
        }}
        onDragEnd={(e) => {
          handleDeactivateTargets();
          try {
            if (isDraggingRef.current) {
              useStore.getState().setDraggingComponentId(null);
              isDraggingRef.current = false;
            }

            const oldParentId = boxList.find((b) => b.id === e.target.id)?.parent ?? 'canvas';
            prevDragParentId.current = null;
            newDragParentId.current = null;
            setDragParentId(null);

            if (!e.lastEvent) return;

            // Build the drag context from the event
            const dragContext = dragContextBuilder({ event: e, widgets: boxList });
            const { target, source, dragged } = dragContext;

            const targetSlotId = target?.slotId;
            const targetGridWidth = useGridStore.getState().subContainerWidths[targetSlotId] || gridWidth;

            // const restrictedWidgets = RESTRICTED_WIDGETS_CONFIG?.[source.widgetType] || [];
            // const draggedWidgetType = dragged.widgetType;
            const isParentChangeAllowed = dragContext.isDroppable;

            // Compute new position
            let { left, top } = getAdjustedDropPosition(e, target, isParentChangeAllowed, targetGridWidth, dragged);

            const isModalToCanvas = source.isModal && target.slotId === 'real-canvas';

            if (isParentChangeAllowed && !isModalToCanvas) {
              const parent = target.slotId === 'real-canvas' ? null : target.slotId;
              // Special case for Modal; If source widget is modal, prevent drops to canvas
              handleDragEnd([{ id: e.target.id, x: left, y: top, parent }]);
            } else {
              const sourcegridWidth = useGridStore.getState().subContainerWidths[source.slotId] || gridWidth;

              left = dragged.left * sourcegridWidth;
              top = dragged.top;
              !isModalToCanvas ??
                toast.error(`${dragged.widgetType} is not compatible as a child component of ${target.widgetType}`);
            }

            // Apply transform for smooth transition
            e.target.style.transform = `translate(${left}px, ${top}px)`;

            // Force reordering of conatiner if the parent has not changed
            const newParentId = target.slotId === 'real-canvas' ? 'canvas' : target.slotId;
            if (oldParentId === newParentId) {
              setReorderContainerChildren(newParentId);
            }

            // Select the dragged component after drop
            setTimeout(() => setSelectedComponents([dragged.id]));
          } catch (error) {
            console.error('Error in onDragEnd:', error);
          }
          setCanvasBounds({ ...CANVAS_BOUNDS });
          hideGridLines();
          toggleCanvasUpdater();
        }}
        onDrag={(e) => {
          // Since onDrag is called multiple times when dragging, hence we are using isDraggingRef to prevent setting state again and again
          if (!isDraggingRef.current) {
            useStore.getState().setDraggingComponentId(e.target.id);
            showGridLines();
            isDraggingRef.current = true;
          }
          const currentWidget = boxList.find((box) => box.id === e.target.id);
          const currentParentId =
            currentWidget?.component?.parent === null ? 'canvas' : currentWidget?.component?.parent;
          const _gridWidth = useGridStore.getState().subContainerWidths[dragParentId] || gridWidth;
          const _dragParentId = newDragParentId.current === null ? 'canvas' : newDragParentId.current;

          // Snap to grid
          let left = Math.round(e.translate[0] / _gridWidth) * _gridWidth;
          let top = Math.round(e.translate[1] / GRID_HEIGHT) * GRID_HEIGHT;

          // This logic is to handle the case when the dragged element is over a new canvas
          if (_dragParentId !== currentParentId) {
            left = e.translate[0];
            top = e.translate[1];
          }

          // Special case for Modal
          const oldParentId = boxList.find((b) => b.id === e.target.id)?.parent;
          const parentId = oldParentId?.length > 36 ? oldParentId.slice(0, 36) : oldParentId;
          const parentComponent = boxList.find((box) => box.id === parentId);
          const parentWidgetType = parentComponent?.component?.component;
          const isOnHeaderOrFooter = oldParentId
            ? oldParentId.includes('-header') || oldParentId.includes('-footer')
            : false;
          const isParentModalSlot = parentWidgetType === 'ModalV2' && isOnHeaderOrFooter;
          const isParentNewModal = parentComponent?.component?.component === 'ModalV2';
          const isParentLegacyModal = parentComponent?.component?.component === 'Modal';
          const isParentModal = isParentNewModal || isParentLegacyModal || isParentModalSlot;

          if (isParentModal) {
            const modalContainer = e.target.closest('.tj-modal-widget-content');
            const mainCanvas = document.getElementById('real-canvas');

            const mainRect = mainCanvas.getBoundingClientRect();
            const modalRect = modalContainer.getBoundingClientRect();
            const relativePosition = {
              top: modalRect.top - mainRect.top,
              right: mainRect.right - modalRect.right + modalContainer.offsetWidth,
              bottom: modalRect.height + (modalRect.top - mainRect.top),
              left: modalRect.left - mainRect.left,
            };
            setCanvasBounds({ ...relativePosition });
          }

          e.target.style.transform = `translate(${left}px, ${top}px)`;
          e.target.setAttribute(
            'widget-pos2',
            `translate: ${e.translate[0]} | Round: ${Math.round(e.translate[0] / gridWidth) * gridWidth} | ${gridWidth}`
          );

          // This block is to show grid lines on the canvas when the dragged element is over a new canvas
          if (document.elementFromPoint(e.clientX, e.clientY)) {
            const targetElems = document.elementsFromPoint(e.clientX, e.clientY);
            const draggedOverElements = targetElems.filter(
              (ele) =>
                (ele.id !== e.target.id && ele.classList.contains('target')) || ele.classList.contains('real-canvas')
            );
            const draggedOverElem = draggedOverElements.find((ele) => ele.classList.contains('target'));
            const draggedOverContainer = draggedOverElements.find((ele) => ele.classList.contains('real-canvas'));

            // Determine potential new parent
            let newParentId = draggedOverContainer?.getAttribute('data-parentId') || draggedOverElem?.id;

            if (newParentId === e.target.id) {
              newParentId = boxList.find((box) => box.id === e.target.id)?.component?.parent;
            } else if (parentComponent?.component?.component === 'Modal') {
              // Never update parentId for Modal
              newParentId = parentComponent?.id;
            }

            if (newParentId !== prevDragParentId.current) {
              setDragParentId(newParentId === 'canvas' ? null : newParentId);
              newDragParentId.current = newParentId === 'canvas' ? null : newParentId;
              prevDragParentId.current = newParentId;
              handleActivateTargets(newParentId);
            }
          }
          // Postion ghost element exactly as same at dragged element
          if (document.getElementById(`moveable-drag-ghost`)) {
            document.getElementById(`moveable-drag-ghost`).style.transform = `translate(${left}px, ${top}px)`;
            document.getElementById(`moveable-drag-ghost`).style.width = `${e.target.clientWidth}px`;
            document.getElementById(`moveable-drag-ghost`).style.height = `${e.target.clientHeight}px`;
          }
        }}
        onDragGroup={(ev) => {
          const { events } = ev;
          const parentElm = events[0]?.target?.closest('.real-canvas');
          if (parentElm && !parentElm.classList.contains('show-grid')) {
            parentElm?.classList?.add('show-grid');
          }

          events.forEach((ev) => {
            const currentWidget = boxList.find(({ id }) => id === ev.target.id);
            const _gridWidth =
              useGridStore.getState().subContainerWidths?.[currentWidget?.component?.parent] || gridWidth;

            let left = Math.round(ev.translate[0] / _gridWidth) * _gridWidth;
            let top = Math.round(ev.translate[1] / GRID_HEIGHT) * GRID_HEIGHT;

            ev.target.style.transform = `translate(${left}px, ${top}px)`;
          });
          handleActivateTargets(parentElm?.id?.replace('canvas-', ''));
          updateNewPosition(events);
        }}
        onDragGroupStart={({ events }) => {
          showGridLines();
          setIsGroupDragging(true);
          handleActivateNonDraggingComponents();
        }}
        onDragGroupEnd={(e) => {
          handleDragGroupEnd(e);
          handleDeactivateTargets();
          toggleCanvasUpdater();
        }}
        onClickGroup={(e) => {
          const targetId =
            e.inputEvent.target.id || e.inputEvent.target.closest('.moveable-box')?.getAttribute('widgetid');
          if (e.inputEvent.shiftKey && targetId) {
            const currentSelectedComponents = selectedComponents;
            if (currentSelectedComponents.includes(targetId)) {
              // If component is already selected and shift is pressed, unselect it
              const filteredComponents = currentSelectedComponents.filter((id) => id !== targetId);
              setSelectedComponents(filteredComponents);
            } else {
              // If component is not selected and shift is pressed, add it to selection
              setSelectedComponents([...currentSelectedComponents, targetId]);
            }
          }
        }}
        //snap settgins
        snappable={true}
        snapGap={false}
        isDisplaySnapDigit={false}
        snapThreshold={GRID_HEIGHT}
        bounds={canvasBounds}
        // Guidelines configuration
        elementGuidelines={elementGuidelines}
        snapDirections={{
          top: true,
          right: true,
          bottom: true,
          left: true,
          center: false,
          middle: false,
        }}
        elementSnapDirections={{
          top: true,
          left: true,
          bottom: true,
          right: true,
          center: false,
          middle: false,
        }}
        onSnap={(e) => {
          const components = e.elements;
          if (isArray(componentsSnappedTo.current)) {
            for (const component of componentsSnappedTo.current) {
              component?.element?.classList?.remove('active-target');
            }
          }
          componentsSnappedTo.current = components;
          for (const component of components) {
            component.element.classList.add('active-target');
          }
        }}
        snapGridAll={true}
      />
    </>
  );
}<|MERGE_RESOLUTION|>--- conflicted
+++ resolved
@@ -65,12 +65,9 @@
   const prevDragParentId = useRef(null);
   const newDragParentId = useRef(null);
   const [isGroupDragging, setIsGroupDragging] = useState(false);
-<<<<<<< HEAD
   const checkIfAnyWidgetVisibilityChanged = useStore((state) => state.checkIfAnyWidgetVisibilityChanged(), shallow);
   const getExposedValueOfComponent = useStore((state) => state.getExposedValueOfComponent, shallow);
-=======
   const setReorderContainerChildren = useStore((state) => state.setReorderContainerChildren, shallow);
->>>>>>> d3dede3e
 
   useEffect(() => {
     const selectedSet = new Set(selectedComponents);
