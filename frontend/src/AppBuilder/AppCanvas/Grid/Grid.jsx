--- conflicted
+++ resolved
@@ -30,14 +30,9 @@
 import { dragContextBuilder, getAdjustedDropPosition } from './helpers/dragEnd';
 import useStore from '@/AppBuilder/_stores/store';
 import './Grid.css';
-<<<<<<< HEAD
-import { NO_OF_GRIDS, SUBCONTAINER_WIDGETS } from '../appCanvasConstants';
 import { useGroupedTargetsScrollHandler } from './hooks/useGroupedTargetsScrollHandler';
-
-=======
 import { DROPPABLE_PARENTS, NO_OF_GRIDS, SUBCONTAINER_WIDGETS } from '../appCanvasConstants';
 import { useModuleContext } from '@/AppBuilder/_contexts/ModuleContext';
->>>>>>> 33ef8fd7
 const CANVAS_BOUNDS = { left: 0, top: 0, right: 0, position: 'css' };
 const RESIZABLE_CONFIG = {
   edge: ['nw', 'n', 'ne', 'w', 'e', 'sw', 's', 'se'],
