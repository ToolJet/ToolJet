// import '@/Editor/wdyr';
import React, { useEffect, useState, useRef, useCallback } from 'react';
// eslint-disable-next-line import/no-unresolved
import Moveable from 'react-moveable';
import { shallow } from 'zustand/shallow';
import _, { isArray, isEmpty } from 'lodash';
import { flushSync } from 'react-dom';
import { RESTRICTED_WIDGETS_CONFIG } from '@/AppBuilder/WidgetManager/configs/restrictedWidgetsConfig';
import { useGridStore, useIsGroupHandleHoverd, useOpenModalWidgetId } from '@/_stores/gridStore';
import toast from 'react-hot-toast';
import {
  individualGroupableProps,
  getMouseDistanceFromParentDiv,
  findChildrenAndGrandchildren,
  findHighestLevelofSelection,
  getOffset,
  hasParentWithClass,
  getPositionForGroupDrag,
  adjustWidth,
  hideGridLines,
  showGridLines,
  handleActivateTargets,
  handleDeactivateTargets,
  handleActivateNonDraggingComponents,
  computeScrollDelta,
  computeScrollDeltaOnDrag,
} from './gridUtils';
import { dragContextBuilder, getAdjustedDropPosition } from './helpers/dragEnd';
import useStore from '@/AppBuilder/_stores/store';
import './Grid.css';
import { NO_OF_GRIDS, SUBCONTAINER_WIDGETS } from '../appCanvasConstants';

const CANVAS_BOUNDS = { left: 0, top: 0, right: 0, position: 'css' };
const RESIZABLE_CONFIG = {
  edge: ['nw', 'n', 'ne', 'w', 'e', 'sw', 's', 'se'],
  renderDirections: ['nw', 'n', 'ne', 'w', 'e', 'sw', 's', 'se'],
};
export const GRID_HEIGHT = 10;

export default function Grid({ gridWidth, currentLayout }) {
  const lastDraggedEventsRef = useRef(null);
  const updateCanvasBottomHeight = useStore((state) => state.updateCanvasBottomHeight, shallow);
  const setComponentLayout = useStore((state) => state.setComponentLayout, shallow);
  const mode = useStore((state) => state.currentMode, shallow);
  const [boxList, setBoxList] = useState([]);
  const currentPageComponents = useStore((state) => state.getCurrentPageComponents(), shallow);
  const selectedComponents = useStore((state) => state.selectedComponents, shallow);
  const setSelectedComponents = useStore((state) => state.setSelectedComponents, shallow);
  const getComponentTypeFromId = useStore((state) => state.getComponentTypeFromId, shallow);
  const getResolvedValue = useStore((state) => state.getResolvedValue, shallow);
  const temporaryHeight = useStore((state) => state.temporaryLayouts?.[selectedComponents?.[0]]?.height, shallow);
  const isGroupHandleHoverd = useIsGroupHandleHoverd();
  const openModalWidgetId = useOpenModalWidgetId();
  const moveableRef = useRef(null);
  const triggerCanvasUpdater = useStore((state) => state.triggerCanvasUpdater, shallow);
  const toggleCanvasUpdater = useStore((state) => state.toggleCanvasUpdater, shallow);
  const groupResizeDataRef = useRef([]);
  const isDraggingRef = useRef(false);
  const canvasWidth = NO_OF_GRIDS * gridWidth;
  const getHoveredComponentForGrid = useStore((state) => state.getHoveredComponentForGrid, shallow);
  const getResolvedComponent = useStore((state) => state.getResolvedComponent, shallow);
<<<<<<< HEAD
  const getTemporaryLayouts = useStore((state) => state.getTemporaryLayouts, shallow);
=======
  const updateContainerAutoHeight = useStore((state) => state.updateContainerAutoHeight, shallow);
>>>>>>> 5128f41a
  const [canvasBounds, setCanvasBounds] = useState(CANVAS_BOUNDS);
  const draggingComponentId = useGridStore((state) => state.draggingComponentId, shallow);
  const resizingComponentId = useGridStore((state) => state.resizingComponentId, shallow);
  const [dragParentId, setDragParentId] = useState(null);
  const [elementGuidelines, setElementGuidelines] = useState([]);
  const componentsSnappedTo = useRef(null);
  const prevDragParentId = useRef(null);
  const newDragParentId = useRef(null);
  const [isGroupDragging, setIsGroupDragging] = useState(false);
  const checkIfAnyWidgetVisibilityChanged = useStore((state) => state.checkIfAnyWidgetVisibilityChanged(), shallow);
  const getExposedValueOfComponent = useStore((state) => state.getExposedValueOfComponent, shallow);
  const setReorderContainerChildren = useStore((state) => state.setReorderContainerChildren, shallow);

  useEffect(() => {
    const selectedSet = new Set(selectedComponents);
    const draggingOrResizingId = draggingComponentId || resizingComponentId;
    const isGrouped = findHighestLevelofSelection().length > 1;
    const firstSelectedParent =
      selectedComponents.length > 0 ? boxList.find((b) => b.id === selectedComponents[0])?.parent : null;
    const selectedParent = dragParentId || firstSelectedParent;

    const guidelines = boxList
      .filter((box) => {
        const isVisible =
          getResolvedValue(box?.component?.definition?.properties?.visibility?.value) ||
          getResolvedValue(box?.component?.definition?.styles?.visibility?.value);

        // Early return for non-visible elements
        if (!isVisible) return false;

        if (isGrouped) {
          // If component is selected, don't show its guidelines
          if (selectedSet.has(box.id)) return false;
          return selectedParent ? box.parent === selectedParent : !box.parent;
        }

        if (draggingOrResizingId) {
          if (box.id === draggingOrResizingId) return false;
          return dragParentId ? box.parent === dragParentId : !box.parent;
        }

        return true;
      })
      .map((box) => `.ele-${box.id}`);
    setElementGuidelines(guidelines);
  }, [boxList, dragParentId, draggingComponentId, resizingComponentId, selectedComponents, getResolvedValue]);

  useEffect(() => {
    setBoxList(
      Object.keys(currentPageComponents)
        .map((key) => {
          const widget = currentPageComponents[key];
          return {
            id: key,
            ...widget,
            height: widget?.layouts?.[currentLayout]?.height,
            left: widget?.layouts?.[currentLayout]?.left,
            top: widget?.layouts?.[currentLayout]?.top,
            width: widget?.layouts?.[currentLayout]?.width,
            parent: widget?.component?.parent,
            component: widget?.component,
          };
        })
        .filter((box) =>
          getResolvedValue(
            box?.component?.definition?.others[currentLayout === 'mobile' ? 'showOnMobile' : 'showOnDesktop'].value
          )
        )
    );
  }, [currentPageComponents, setBoxList, currentLayout]);

  const noOfBoxs = Object.values(boxList || []).length;
  useEffect(() => {
    updateCanvasBottomHeight(boxList);
    noOfBoxs != 0;
    // eslint-disable-next-line react-hooks/exhaustive-deps
  }, [noOfBoxs, triggerCanvasUpdater]);

  const shouldFreeze = useStore((state) => state.getShouldFreeze());

  const handleResizeStop = useCallback(
    (boxList) => {
      const temporaryLayouts = getTemporaryLayouts();

      boxList.forEach(({ id, height, width, x, y, gw }) => {
        const _canvasWidth = gw ? gw * NO_OF_GRIDS : canvasWidth;
        let newWidth = Math.round((width * NO_OF_GRIDS) / _canvasWidth);

        // Consider temporary layout position if it exists
        const temporaryLayout = temporaryLayouts[id];
        y = temporaryLayout?.top ?? Math.round(y / GRID_HEIGHT) * GRID_HEIGHT;

        gw = gw ? gw : gridWidth;

        const parent = boxList.find((box) => box.id === id)?.component?.parent;
        if (y < 0) {
          y = 0;
        }
        if (parent) {
          const parentElem = document.getElementById(`canvas-${parent}`);
          const parentId = parent.includes('-') ? parent?.split('-').slice(0, -1).join('-') : parent;
          const componentType = boxList.find((box) => box.id === parentId)?.component.component;
          var parentHeight = parentElem?.clientHeight || height;
          if (height > parentHeight && ['Tabs', 'Listview'].includes(componentType)) {
            height = parentHeight;
            y = 0;
          }
          let posX = Math.round(x / gw);
          if (posX + newWidth > 43) {
            newWidth = 43 - posX;
          }
        }
        setComponentLayout({
          [id]: {
            height: height ? height : GRID_HEIGHT,
            width: newWidth ? newWidth : 1,
            top: y,
            left: Math.round(x / gw),
          },
        });
      });
    },
    [canvasWidth, gridWidth, setComponentLayout]
  );

  const configHandleWhenMultipleComponentSelected = (id) => {
    return (
      <div
        className={'multiple-components-config-handle'}
        onMouseUpCapture={() => {
          if (lastDraggedEventsRef.current) {
            // Creatint the same event object that matches what onDragGroupEnd expects
            const event = {
              clientX: lastDraggedEventsRef.current.events[0].clientX,
              clientY: lastDraggedEventsRef.current.events[0].clientY,
              events: lastDraggedEventsRef.current.events.map((ev) => ({
                target: ev.target,
                lastEvent: {
                  translate: [ev.translate[0], ev.translate[1]],
                },
              })),
            };

            handleDragGroupEnd(event);
          }

          if (useGridStore.getState().isGroupHandleHoverd) {
            useGridStore.getState().actions.setIsGroupHandleHoverd(false);
          }
        }}
        onMouseDownCapture={() => {
          lastDraggedEventsRef.current = null;
          if (!useGridStore.getState().isGroupHandleHoverd) {
            useGridStore.getState().actions.setIsGroupHandleHoverd(true);
          }
        }}
      >
        <span className="badge handle-content" id={id} style={{ background: '#4d72fa' }}>
          <div style={{ display: 'flex', alignItems: 'center' }}>
            <img
              style={{ cursor: 'pointer', marginRight: '5px', verticalAlign: 'middle' }}
              src="assets/images/icons/settings.svg"
              width="12"
              height="12"
              draggable="false"
            />
            <span>components</span>
          </div>
        </span>
      </div>
    );
  };

  //TO-DO -> Move this to moveableExtensions.js
  const MultiComponentHandle = {
    name: 'multiComponentHandle',
    props: [],
    events: [],
    render() {
      return configHandleWhenMultipleComponentSelected('multiple-components-config-handle');
    },
  };

  const CustomMouseInteraction = {
    name: 'customMouseInteraction',
    props: {},
    events: {},
    mouseEnter(e) {
      const controlBoxes = document.getElementsByClassName('moveable-control-box');
      for (const element of controlBoxes) {
        element.classList.remove('moveable-control-box-d-block');
      }
      e.props.target.classList.add('hovered');
      e.controlBox.classList.add('moveable-control-box-d-block');
    },
    mouseLeave(e) {
      e.props.target.classList.remove('hovered');
      e.controlBox.classList.remove('moveable-control-box-d-block');
    },
  };

  useEffect(() => {
    const controlBoxes = document.querySelectorAll('.moveable-control-box[target-id]');
    controlBoxes.forEach((box) => {
      box.style.display = '';
    });
    if (openModalWidgetId) {
      const children = findChildrenAndGrandchildren(openModalWidgetId, boxList);
      const controlBoxes = document.querySelectorAll('.moveable-control-box[target-id]');
      controlBoxes.forEach((box) => {
        const id = box.getAttribute('target-id');
        if (!children.includes(id)) {
          box.style.display = 'none';
        }
      });
    }
  }, [openModalWidgetId, boxList, selectedComponents]);

  /* DON'T ADD ANY STATE UPDATE LOGIC HERE */
  /* Added to avoid blocking the main thread */
  const reloadGrid = useCallback(async () => {
    window.requestIdleCallback(() => {
      if (moveableRef.current) {
        moveableRef.current.updateRect();
        moveableRef.current.updateTarget();
        moveableRef.current.updateSelectors();
      }
      Array.isArray(moveableRef.current?.moveable?.moveables) &&
        moveableRef.current?.moveable?.moveables.forEach((moveable) => {
          const {
            props: { target },
            controlBox,
          } = moveable;
          controlBox.setAttribute('target-id', target.id);
        });

      const selectedComponentsId = new Set(
        selectedComponents.map((componentId) => {
          return componentId;
        })
      );

      // Get all elements with the old class name
      var elements = document.getElementsByClassName('selected-component');
      // Iterate through the elements and replace the old class with the new one
      for (var i = 0; i < elements.length; i++) {
        elements[i].className = 'moveable-control-box modal-moveable rCS1w3zcxh';
      }

      const controlBoxes = moveableRef?.current?.moveable?.getMoveables();
      if (controlBoxes) {
        for (const element of controlBoxes) {
          if (selectedComponentsId.has(element?.props?.target?.id)) {
            element?.controlBox?.classList.add('selected-component', `sc-${element?.props?.target?.id}`);
          }
        }
      }
    });
  }, [selectedComponents]);

  const groupedTargets = [...findHighestLevelofSelection().map((component) => '.ele-' + component.id)];

  useEffect(() => {
    if (moveableRef.current) {
      moveableRef.current.updateTarget();
    }
  }, [temporaryHeight]);
  useEffect(() => {
    reloadGrid();
    // eslint-disable-next-line react-hooks/exhaustive-deps
  }, [selectedComponents, openModalWidgetId, boxList, currentLayout, checkIfAnyWidgetVisibilityChanged]);

  const updateNewPosition = (events, parent = null) => {
    const posWithParent = {
      events,
      parent,
    };
    lastDraggedEventsRef.current = posWithParent;
  };

  const isComponentVisible = (id) => {
    const component = getResolvedComponent(id);
    const componentExposedVisibility = getExposedValueOfComponent(id)?.isVisible;
    if (componentExposedVisibility === false) return false;
    let visibility;
    if (isArray(component)) {
      visibility = component?.[0]?.properties?.visibility ?? component?.[0]?.styles?.visibility ?? null;
    } else {
      visibility = component?.properties?.visibility ?? component?.styles?.visibility ?? null;
    }
    return visibility;
  };

  const handleDragEnd = useCallback(
    (boxPositions) => {
      let newParent = null;
      let oldParent = null;
      const updatedLayouts = boxPositions.reduce((layouts, { id, x, y, parent }) => {
        const currentWidget = boxList.find((box) => box.id === id);
        const containerWidth = parent ? useGridStore.getState().subContainerWidths[parent] : gridWidth;

        let _width = currentWidget.layouts[currentLayout].width;
        let _height = currentWidget.layouts[currentLayout].height;
        // Adjust width if parent changed
        if (parent !== currentWidget.component?.parent) {
          const oldContainerWidth = currentWidget.component?.parent
            ? useGridStore.getState().subContainerWidths[currentWidget.component.parent]
            : gridWidth;
          _width = Math.round((_width * oldContainerWidth) / containerWidth);
        }

        // Ensure minimum width
        _width = Math.max(_width, 1);

        // Calculate new left position
        let _left = Math.round(x / containerWidth);

        // Adjust position and width if exceeding grid bounds
        if (_width + _left > NO_OF_GRIDS) {
          _left = Math.max(0, NO_OF_GRIDS - _width);
          _width = Math.min(_width, NO_OF_GRIDS);
        }

        // Round y position
        y = Math.max(0, Math.round(y / GRID_HEIGHT) * GRID_HEIGHT);
        // Adjust height for certain parent components
        if (parent) {
          const parentElem = document.getElementById(`canvas-${parent}`);
          const parentId = parent.includes('-') ? parent.split('-').slice(0, -1).join('-') : parent;
          const componentType = boxList.find((box) => box.id === parentId)?.component.component;
          const parentHeight = parentElem?.clientHeight || _height;
          if (_height > parentHeight && ['Tabs', 'Listview'].includes(componentType)) {
            _height = parentHeight;
            y = 0;
          }

          if (componentType === 'Listview' && y > parentHeight) {
            y = y % parentHeight;
          }
        }
        newParent = parent ? parent : null;
        oldParent = currentWidget.component?.parent;
        layouts[id] = {
          width: _width,
          height: _height,
          top: y,
          left: _left,
        };

        return layouts;
      }, {});
      setComponentLayout(updatedLayouts, newParent, undefined, { updateParent: true });

      // const currentWidget = boxList.find((box) => box.id === id);
      updateContainerAutoHeight(newParent);
      updateContainerAutoHeight(oldParent);

      toggleCanvasUpdater();
    },
    // eslint-disable-next-line react-hooks/exhaustive-deps
    [boxList, currentLayout, gridWidth]
  );

  // Add event listeners for config handle visibility when hovering over widget boundary
  // This is needed even though we have hovered widget state because when hovered on boundary,
  // the hovered widget state is empty, hence created a separate state for boundary
  React.useEffect(() => {
    const moveableBox = document.querySelector(`.moveable-control-box`);
    const showConfigHandle = (e) => {
      const targetId = e.target.offsetParent.getAttribute('target-id');
      useStore.getState().setHoveredComponentBoundaryId(targetId);
    };
    const hideConfigHandle = () => {
      useStore.getState().setHoveredComponentBoundaryId('');
    };
    if (moveableBox) {
      moveableBox.addEventListener('mouseover', showConfigHandle);
      moveableBox.addEventListener('mouseout', hideConfigHandle);
    }
    return () => {
      moveableBox.removeEventListener('mouseover', showConfigHandle);
      moveableBox.removeEventListener('mouseout', hideConfigHandle);
    };
  }, []);

  const handleDragGroupEnd = (e) => {
    try {
      hideGridLines();
      setIsGroupDragging(false);
      const { events, clientX, clientY } = e;
      const initialParent = events[0].target.closest('.real-canvas');
      // Get potential new parent using same logic as onDragEnd
      let draggedOverElemId;
      let draggedOverElem;
      if (document.elementFromPoint(clientX, clientY)) {
        const targetElems = document.elementsFromPoint(clientX, clientY);
        draggedOverElem = targetElems.find((ele) => {
          const isOwnChild = events.some((ev) => ev.target.contains(ele));
          if (isOwnChild) return false;

          let isDroppable =
            !events.some((ev) => ev.target.id === ele.id) && ele.classList.contains('drag-container-parent');
          if (isDroppable) {
            let widgetId = ele?.getAttribute('component-id') || ele.id;
            let widgetType = boxList.find(({ id }) => id === widgetId)?.component?.component;
            if (!widgetType) {
              widgetId = widgetId.split('-').slice(0, -1).join('-');
              widgetType = boxList.find(({ id }) => id === widgetId)?.component?.component;
            }
            if (
              !['Calendar', 'Kanban', 'Form', 'Tabs', 'Modal', 'Listview', 'Container', 'Table'].includes(widgetType)
            ) {
              isDroppable = false;
            }
          }
          return isDroppable;
        });
        draggedOverElemId = draggedOverElem?.getAttribute('component-id') || draggedOverElem?.id;
      }

      const widgetsTypeToBeDropped = boxList
        .filter(({ id }) => events.some((ev) => ev.target.id === id))
        .map(({ component }) => component.component);
      const parentId = draggedOverElemId?.length > 36 ? draggedOverElemId.slice(0, 36) : draggedOverElemId;
      const parentWidgetType = getComponentTypeFromId(parentId);
      const restrictedWidgetsTobeDropped =
        RESTRICTED_WIDGETS_CONFIG?.[parentWidgetType]?.filter((widgetType) =>
          widgetsTypeToBeDropped.includes(widgetType)
        ) || [];
      const isParentChangeAllowed = isEmpty(restrictedWidgetsTobeDropped);

      if (!isParentChangeAllowed) {
        // Get original positions for all dragged components
        const currBoxes = boxList
          .filter(({ id }) => events.some((ev) => ev.target.id === id))
          .map(({ id, left, top, parent }) => ({ id, left, top, parent }));

        // Return each component to its original position
        events.forEach((ev) => {
          const originalBox = currBoxes.find((box) => box.id === ev.target.id);
          const _gridWidth = useGridStore.getState().subContainerWidths[originalBox?.parent] || gridWidth;
          if (originalBox) {
            const _left = originalBox.left * _gridWidth;
            const _top = originalBox.top;

            // Apply transform to return to original position
            ev.target.style.transform = `translate(${Math.round(_left / _gridWidth) * _gridWidth}px, ${
              Math.round(_top / GRID_HEIGHT) * GRID_HEIGHT
            }px)`;
          }
        });

        // Show error message
        toast.error(`${restrictedWidgetsTobeDropped} is not compatible as a child component of ${parentWidgetType}`);
      }

      const parentElm = draggedOverElem || document.getElementById('real-canvas');
      const parentCanvas =
        document.getElementById('canvas-' + draggedOverElemId) || document.getElementById('real-canvas');
      parentCanvas?.classList?.remove('show-grid');
      const _gridWidth = useGridStore.getState().subContainerWidths[draggedOverElemId] || gridWidth;

      if (isParentChangeAllowed) {
        handleDragEnd(
          events.map((ev) => {
            const {
              translate: [rawPosX, rawPosY],
            } = ev.lastEvent;

            // Calculate adjusted positions when parent changes
            let posX = rawPosX;
            let posY = rawPosY;

            if (parentElm && initialParent !== parentElm) {
              const newParentRect = parentElm.getBoundingClientRect();
              const initialParentRect = initialParent.getBoundingClientRect();

              // Adjust coordinates based on the difference in parent positions
              posX = rawPosX - (newParentRect.left - initialParentRect.left);
              posY = rawPosY - (newParentRect.top - initialParentRect.top);
            }

            // Apply grid snapping and bounds
            const snappedX = Math.round(posX / _gridWidth) * _gridWidth;
            const snappedY = Math.round(posY / GRID_HEIGHT) * GRID_HEIGHT;

            ev.target.style.transform = `translate(${snappedX}px, ${snappedY}px)`;
            return {
              id: ev.target.id,
              x: posX,
              y: posY,
              parent: draggedOverElemId,
            };
          })
        );
      }
      setReorderContainerChildren(draggedOverElemId ?? 'canvas');
    } catch (error) {
      console.error('Error dragging group', error);
    }
  };

  React.useEffect(() => {
    const components = Array.from(document.querySelectorAll('.active-target')).filter(
      (component) => !selectedComponents.includes(component.getAttribute('widgetid'))
    );
    const draggingOrResizing = draggingComponentId || resizingComponentId;
    if (!draggingOrResizing && components.length > 0) {
      for (const component of components) {
        component?.classList?.remove('active-target');
      }
    }
  }, [draggingComponentId, resizingComponentId, isGroupDragging, selectedComponents]);

  if (mode !== 'edit') return null;

  return (
    <>
      <Moveable
        dragTargetSelf={true}
        dragTarget={isGroupHandleHoverd ? document.getElementById('multiple-components-config-handle') : undefined}
        ref={moveableRef}
        ables={[CustomMouseInteraction, MultiComponentHandle]}
        props={{
          customMouseInteraction: groupedTargets.length < 2,
          multiComponentHandle: groupedTargets.length > 1,
        }}
        flushSync={flushSync}
        target={groupedTargets?.length > 1 ? groupedTargets : '.target'}
        origin={false}
        individualGroupable={groupedTargets.length <= 1}
        draggable={!shouldFreeze && mode !== 'view'}
        resizable={!shouldFreeze ? RESIZABLE_CONFIG : false && mode !== 'view'}
        keepRatio={false}
        individualGroupableProps={individualGroupableProps}
        onResize={(e) => {
<<<<<<< HEAD
          const temporaryLayouts = getTemporaryLayouts();
=======
          if(resizingComponentId !== e.target.id) {
            useGridStore.getState().actions.setResizingComponentId(e.target.id);
            showGridLines();
          }
          
>>>>>>> 5128f41a
          const currentWidget = boxList.find(({ id }) => id === e.target.id);

          let _gridWidth = useGridStore.getState().subContainerWidths[currentWidget.component?.parent] || gridWidth;

          // Show grid during resize
          if (currentWidget.component?.parent) {
            document.getElementById('canvas-' + currentWidget.component?.parent)?.classList.add('show-grid');
            setDragParentId(currentWidget.component?.parent);
          } else {
            document.getElementById('real-canvas').classList.add('show-grid');
          }

          handleActivateTargets(currentWidget.component?.parent);
          const currentWidth = currentWidget.width * _gridWidth;
          const diffWidth = e.width - currentWidth;
          const diffHeight = e.height - currentWidget.height;
          const isLeftChanged = e.direction[0] === -1;
          const isTopChanged = e.direction[1] === -1;

          // Calculate positions considering temporary layouts'
          let transformX = currentWidget.left * _gridWidth;
          let transformY = temporaryLayouts[currentWidget.id]?.top ?? currentWidget.top;

          if (isLeftChanged) {
            // Left resize
            transformX = transformX - diffWidth;
          }
          if (isTopChanged) {
            // Top resize
            transformY = transformY - diffHeight;
          }

          // Apply container bounds
          const elemContainer = e.target.closest('.real-canvas');
          const containerHeight = elemContainer.clientHeight;
          const containerWidth = elemContainer.clientWidth;
          const maxY = containerHeight - e.target.clientHeight;
          const maxLeft = containerWidth - e.target.clientWidth;

          transformY = Math.max(0, Math.min(transformY, maxY));
          transformX = Math.max(0, Math.min(transformX, maxLeft));

          // Update element style
          const maxWidthHit = transformX < 0 || transformX >= maxLeft;
          const maxHeightHit = transformY < 0 || transformY >= maxY;
          if (!maxWidthHit || e.width < e.target.clientWidth) {
            e.target.style.width = `${e.width}px`;
          }
          if (!maxHeightHit || e.height < e.target.clientHeight) {
            e.target.style.height = `${e.height}px`;
          }
          e.target.style.transform = `translate(${transformX}px, ${transformY}px)`;
          if (e.width > 0) e.target.style.width = `${e.width}px`;
          if (e.height > 0) e.target.style.height = `${e.height}px`;
        }}
        onResizeStart={(e) => {
          if (
            e.target.id &&
            useGridStore.getState().resizingComponentId !== e.target.id &&
            !e.target.classList.contains('delete-icon')
          ) {
            // When clicked on widget boundary/resizer, select the component
            setSelectedComponents([e.target.id]);
          }
          if (!isComponentVisible(e.target.id)) {
            return false;
          }
          handleActivateNonDraggingComponents();
          e.setMin([gridWidth, GRID_HEIGHT]);
        }}
        onResizeEnd={(e) => {
          try {
            useGridStore.getState().actions.setResizingComponentId(null);
            const currentWidget = boxList.find(({ id }) => {
              return id === e.target.id;
            });
            hideGridLines();
            if (!e.lastEvent) {
              return;
            }
            let _gridWidth = useGridStore.getState().subContainerWidths[currentWidget.component?.parent] || gridWidth;
            let width = Math.round(e?.lastEvent?.width / _gridWidth) * _gridWidth;
            const height = Math.round(e?.lastEvent?.height / GRID_HEIGHT) * GRID_HEIGHT;
            const currentWidth = currentWidget.width * _gridWidth;
            const diffWidth = e.lastEvent?.width - currentWidth;
            const diffHeight = e.lastEvent?.height - currentWidget?.height;
            const isLeftChanged = e.lastEvent?.direction?.[0] === -1;
            const isTopChanged = e.lastEvent?.direction?.[1] === -1;

            let transformX = currentWidget.left * _gridWidth;
            let transformY = currentWidget.top;
            if (isLeftChanged) {
              transformX = currentWidget.left * _gridWidth - diffWidth;
            }
            if (isTopChanged) {
              transformY = currentWidget.top - diffHeight;
            }

            width = adjustWidth(width, transformX, _gridWidth);
            const elemContainer = e.target.closest('.real-canvas');
            const containerHeight = elemContainer.clientHeight;
            const containerWidth = elemContainer.clientWidth;
            const maxY = containerHeight - e.target.clientHeight;
            const maxLeft = containerWidth - e.target.clientWidth;
            const maxWidthHit = transformX < 0 || transformX >= maxLeft;
            const maxHeightHit = transformY < 0 || transformY >= maxY;

            const roundedTransformY = Math.round(transformY / GRID_HEIGHT) * GRID_HEIGHT;
            transformY = transformY % GRID_HEIGHT === 5 ? roundedTransformY - GRID_HEIGHT : roundedTransformY;
            e.target.style.transform = `translate(${Math.round(transformX / _gridWidth) * _gridWidth}px, ${
              Math.round(transformY / GRID_HEIGHT) * GRID_HEIGHT
            }px)`;
            if (!maxWidthHit || e.width < e.target.clientWidth) {
              e.target.style.width = `${Math.round(e.lastEvent.width / _gridWidth) * _gridWidth}px`;
            }
            if (!maxHeightHit || e.height < e.target.clientHeight) {
              e.target.style.height = `${Math.round(e.lastEvent.height / GRID_HEIGHT) * GRID_HEIGHT}px`;
            }
            const resizeData = {
              id: e.target.id,
              height: height,
              width: width,
              x: transformX,
              y: transformY,
            };
            if (currentWidget.component?.parent) {
              resizeData.gw = _gridWidth;
            }
            handleResizeStop([resizeData]);
            setReorderContainerChildren(currentWidget?.parent ?? 'canvas');
          } catch (error) {
            console.error('ResizeEnd error ->', error);
          }
          handleDeactivateTargets();
          setDragParentId(null);
          toggleCanvasUpdater();
        }}
        onResizeGroupStart={({ events }) => {
          showGridLines();
          handleActivateNonDraggingComponents();
        }}
        onResizeGroup={({ events }) => {
          const parentElm = events[0].target.closest('.real-canvas');
          const parentWidth = parentElm?.clientWidth;
          const parentHeight = parentElm?.clientHeight;
          handleActivateTargets(parentElm?.id?.replace('canvas-', ''));
          const { posRight, posLeft, posTop, posBottom } = getPositionForGroupDrag(events, parentWidth, parentHeight);
          events.forEach((ev) => {
            ev.target.style.width = `${ev.width}px`;
            ev.target.style.height = `${ev.height}px`;
            ev.target.style.transform = ev.drag.transform;
          });

          if (!(posLeft < 0 || posTop < 0 || posRight < 0 || posBottom < 0)) {
            groupResizeDataRef.current = events;
          }
        }}
        onResizeGroupEnd={(e) => {
          try {
            const { events } = e;
            const newBoxs = [];

            hideGridLines();

            // TODO: Logic needs to be relooked post go live P2
            groupResizeDataRef.current.forEach((ev) => {
              const currentWidget = boxList.find(({ id }) => {
                return id === ev.target.id;
              });
              let _gridWidth = useGridStore.getState().subContainerWidths[currentWidget.component?.parent] || gridWidth;
              let width = Math.round(ev.width / _gridWidth) * _gridWidth;
              width = width < _gridWidth ? _gridWidth : width;
              let posX = Math.round(ev.drag.translate[0] / _gridWidth) * _gridWidth;
              let posY = Math.round(ev.drag.translate[1] / GRID_HEIGHT) * GRID_HEIGHT;
              let height = Math.round(ev.height / GRID_HEIGHT) * GRID_HEIGHT;
              height = height < GRID_HEIGHT ? GRID_HEIGHT : height;

              ev.target.style.width = `${width}px`;
              ev.target.style.height = `${height}px`;
              ev.target.style.transform = `translate(${posX}px, ${posY}px)`;
              newBoxs.push({
                id: ev.target.id,
                height: height,
                width: width,
                x: posX,
                y: posY,
                gw: _gridWidth,
              });
            });

            if (groupResizeDataRef.current.length) {
              handleResizeStop(newBoxs);
            } else {
              events.forEach((ev) => {
                const currentWidget = boxList.find(({ id }) => {
                  return id === ev.target.id;
                });
                let _gridWidth =
                  useGridStore.getState().subContainerWidths[currentWidget.component?.parent] || gridWidth;
                let width = currentWidget?.layouts[currentLayout].width * _gridWidth;
                let posX = currentWidget?.layouts[currentLayout].left * _gridWidth;
                let posY = currentWidget?.layouts[currentLayout].top;
                let height = currentWidget?.layouts[currentLayout].height;
                height = height < GRID_HEIGHT ? GRID_HEIGHT : height;
                ev.target.style.width = `${width}px`;
                ev.target.style.height = `${height}px`;
                ev.target.style.transform = `translate(${posX}px, ${posY}px)`;
              });
            }

            const groupParentId =
              boxList.find(({ id }) => id === groupResizeDataRef.current[0].target.id)?.parent ?? 'canvas';
            setReorderContainerChildren(groupParentId);

            groupResizeDataRef.current = [];
            reloadGrid();
          } catch (error) {
            console.error('Error resizing group', error);
          }
          handleDeactivateTargets();
          toggleCanvasUpdater();
        }}
        checkInput
        onDragStart={(e) => {
          // This is to prevent parent component from being dragged and the stop the propagation of the event
          if (getHoveredComponentForGrid() !== e.target.id) {
            return false;
          }
          newDragParentId.current = boxList.find((box) => box.id === e.target.id)?.parent;
          e?.moveable?.controlBox?.removeAttribute('data-off-screen');

          const box = boxList.find((box) => box.id === e.target.id);
          // Prevent drag if shift is pressed for SUBCONTAINER_WIDGETS
          if (SUBCONTAINER_WIDGETS.includes(box?.component?.component) && e.inputEvent.shiftKey) {
            return false;
          }
          //  This flag indicates whether the drag event originated on a child element within a component
          //  (e.g., inside a Table's columns, Calendar's dates, or Kanban's cards).
          //  When true, it prevents the parent component from being dragged, allowing the inner elements
          //  to handle their own interactions like column resizing or card dragging
          let isDragOnInnerElement = false;

          /* If the drag or click is on a calender popup draggable interactions are not executed so that popups and other components inside calender popup works.
            Also user dont need to drag an calender from using popup */
          if (hasParentWithClass(e.inputEvent.target, 'react-datepicker-popper')) {
            return false;
          }

          /* Checking if the dragged elemenent is a table. If its a table drag is disabled since it will affect column resizing and reordering */
          if (box?.component?.component === 'Table') {
            const tableElem = e.target.querySelector('.jet-data-table');
            isDragOnInnerElement = tableElem.contains(e.inputEvent.target);
          }
          if (box?.component?.component === 'Calendar') {
            const calenderElem = e.target.querySelector('.rbc-month-view');
            isDragOnInnerElement = calenderElem.contains(e.inputEvent.target);
          }

          if (box?.component?.component === 'Kanban') {
            const handleContainers = e.target.querySelectorAll('.handle-container');
            isDragOnInnerElement = Array.from(handleContainers).some((container) =>
              container.contains(e.inputEvent.target)
            );
          }
          if (['RangeSlider', 'BoundedBox'].includes(box?.component?.component) || isDragOnInnerElement) {
            const targetElems = document.elementsFromPoint(e.clientX, e.clientY);
            const isHandle = targetElems.find((ele) => ele.classList.contains('handle-content'));
            if (!isHandle) {
              return false;
            }
          }
          handleActivateNonDraggingComponents();
        }}
        onDragEnd={(e) => {
          handleDeactivateTargets();
          try {
            if (isDraggingRef.current) {
              useStore.getState().setDraggingComponentId(null);
              isDraggingRef.current = false;
            }

            const oldParentId = boxList.find((b) => b.id === e.target.id)?.parent ?? 'canvas';
            prevDragParentId.current = null;
            newDragParentId.current = null;
            setDragParentId(null);

            if (!e.lastEvent) return;

            // Build the drag context from the event
            const dragContext = dragContextBuilder({ event: e, widgets: boxList });
            const { target, source, dragged } = dragContext;

            const targetSlotId = target?.slotId;
            const targetGridWidth = useGridStore.getState().subContainerWidths[targetSlotId] || gridWidth;
            const isParentChangeAllowed = dragContext.isDroppable;

            // Compute new position
            let { left, top } = getAdjustedDropPosition(e, target, isParentChangeAllowed, targetGridWidth, dragged);

            const isModalToCanvas = source.isModal && target.slotId === 'real-canvas';
            let scrollDelta = computeScrollDelta({ source });

            if (isParentChangeAllowed && !isModalToCanvas) {
              // Special case for Modal; If source widget is modal, prevent drops to canvas
              const parent = target.slotId === 'real-canvas' ? null : target.slotId;

              handleDragEnd([{ id: e.target.id, x: left, y: top + scrollDelta, parent }]);
            } else {
              const sourcegridWidth = useGridStore.getState().subContainerWidths[source.slotId] || gridWidth;

              left = dragged.left * sourcegridWidth;
              top = dragged.top;
              !isModalToCanvas ??
                toast.error(`${dragged.widgetType} is not compatible as a child component of ${target.widgetType}`);
            }
            // Apply transform for smooth transition
            e.target.style.transform = `translate(${left}px, ${top + scrollDelta}px)`;

            // Force reordering of conatiner if the parent has not changed
            const newParentId = target.slotId === 'real-canvas' ? 'canvas' : target.slotId;
            if (oldParentId === newParentId) {
              setReorderContainerChildren(newParentId);
            }

            // Select the dragged component after drop
            setTimeout(() => setSelectedComponents([dragged.id]));
          } catch (error) {
            console.error('Error in onDragEnd:', error);
          }
          setCanvasBounds({ ...CANVAS_BOUNDS });
          hideGridLines();
          toggleCanvasUpdater();
        }}
        onDrag={(e) => {
          // Since onDrag is called multiple times when dragging, hence we are using isDraggingRef to prevent setting state again and again
          if (!isDraggingRef.current) {
            useStore.getState().setDraggingComponentId(e.target.id);
            showGridLines();
            isDraggingRef.current = true;
          }
          const currentWidget = boxList.find((box) => box.id === e.target.id);
          const currentParentId =
            currentWidget?.component?.parent === null ? 'canvas' : currentWidget?.component?.parent;
          const _gridWidth = useGridStore.getState().subContainerWidths[dragParentId] || gridWidth;
          const _dragParentId = newDragParentId.current === null ? 'canvas' : newDragParentId.current;

          // Snap to grid
          let left = Math.round(e.translate[0] / _gridWidth) * _gridWidth;
          let top = Math.round(e.translate[1] / GRID_HEIGHT) * GRID_HEIGHT;

          // This logic is to handle the case when the dragged element is over a new canvas
          if (_dragParentId !== currentParentId) {
            left = e.translate[0];
            top = e.translate[1];
          }

          // Special case for Modal
          const oldParentId = boxList.find((b) => b.id === e.target.id)?.parent;
          const parentId = oldParentId?.length > 36 ? oldParentId.slice(0, 36) : oldParentId;
          const parentComponent = boxList.find((box) => box.id === parentId);
          const parentWidgetType = parentComponent?.component?.component;
          const isOnHeaderOrFooter = oldParentId
            ? oldParentId.includes('-header') || oldParentId.includes('-footer')
            : false;
          const isParentModalSlot = parentWidgetType === 'ModalV2' && isOnHeaderOrFooter;
          const isParentNewModal = parentComponent?.component?.component === 'ModalV2';
          const isParentLegacyModal = parentComponent?.component?.component === 'Modal';
          const isParentModal = isParentNewModal || isParentLegacyModal || isParentModalSlot;

          if (isParentModal) {
            const modalContainer = e.target.closest('.tj-modal--container');
            const mainCanvas = document.getElementById('real-canvas');

            const mainRect = mainCanvas.getBoundingClientRect();
            const modalRect = modalContainer.getBoundingClientRect();
            const relativePosition = {
              top: modalRect.top - mainRect.top,
              right: mainRect.right - modalRect.right + modalContainer.offsetWidth,
              bottom: modalRect.height + (modalRect.top - mainRect.top),
              left: modalRect.left - mainRect.left,
            };
            setCanvasBounds({ ...relativePosition });
          }

          // This block is to show grid lines on the canvas when the dragged element is over a new canvas
          if (document.elementFromPoint(e.clientX, e.clientY)) {
            const targetElems = document.elementsFromPoint(e.clientX, e.clientY);
            const draggedOverElements = targetElems.filter(
              (ele) =>
                (ele.id !== e.target.id && ele.classList.contains('target')) || ele.classList.contains('real-canvas')
            );
            const draggedOverElem = draggedOverElements.find((ele) => ele.classList.contains('target'));
            const draggedOverContainer = draggedOverElements.find((ele) => ele.classList.contains('real-canvas'));

            // Determine potential new parent
            let newParentId = draggedOverContainer?.getAttribute('data-parentId') || draggedOverElem?.id;

            if (newParentId === e.target.id) {
              newParentId = boxList.find((box) => box.id === e.target.id)?.component?.parent;
            } else if (parentComponent?.component?.component === 'Modal') {
              // Never update parentId for Modal
              newParentId = parentComponent?.id;
            }

            if (newParentId !== prevDragParentId.current) {
              setDragParentId(newParentId === 'canvas' ? null : newParentId);
              newDragParentId.current = newParentId === 'canvas' ? null : newParentId;
              prevDragParentId.current = newParentId;
              handleActivateTargets(newParentId);
            }
          }

          // Build the drag context from the event
          const source = { slotId: oldParentId };
          let scrollDelta = computeScrollDeltaOnDrag({ source });

          e.target.style.transform = `translate(${left}px, ${top - scrollDelta}px)`;
          e.target.setAttribute(
            'widget-pos2',
            `translate: ${e.translate[0]} | Round: ${Math.round(e.translate[0] / gridWidth) * gridWidth} | ${gridWidth}`
          );

          // Postion ghost element exactly as same at dragged element
          if (document.getElementById(`moveable-drag-ghost`)) {
            document.getElementById(`moveable-drag-ghost`).style.transform = `translate(${left}px, ${top}px)`;
            document.getElementById(`moveable-drag-ghost`).style.width = `${e.target.clientWidth}px`;
            document.getElementById(`moveable-drag-ghost`).style.height = `${e.target.clientHeight}px`;
          }
        }}
        onDragGroup={(ev) => {
          const { events } = ev;
          const parentElm = events[0]?.target?.closest('.real-canvas');
          if (parentElm && !parentElm.classList.contains('show-grid')) {
            parentElm?.classList?.add('show-grid');
          }

          events.forEach((ev) => {
            const currentWidget = boxList.find(({ id }) => id === ev.target.id);
            const _gridWidth =
              useGridStore.getState().subContainerWidths?.[currentWidget?.component?.parent] || gridWidth;

            let left = Math.round(ev.translate[0] / _gridWidth) * _gridWidth;
            let top = Math.round(ev.translate[1] / GRID_HEIGHT) * GRID_HEIGHT;

            ev.target.style.transform = `translate(${left}px, ${top}px)`;
          });
          handleActivateTargets(parentElm?.id?.replace('canvas-', ''));
          updateNewPosition(events);
        }}
        onDragGroupStart={({ events }) => {
          showGridLines();
          setIsGroupDragging(true);
          handleActivateNonDraggingComponents();
        }}
        onDragGroupEnd={(e) => {
          handleDragGroupEnd(e);
          handleDeactivateTargets();
          toggleCanvasUpdater();
        }}
        onClickGroup={(e) => {
          const targetId =
            e.inputEvent.target.id || e.inputEvent.target.closest('.moveable-box')?.getAttribute('widgetid');
          if (e.inputEvent.shiftKey && targetId) {
            const currentSelectedComponents = selectedComponents;
            if (currentSelectedComponents.includes(targetId)) {
              // If component is already selected and shift is pressed, unselect it
              const filteredComponents = currentSelectedComponents.filter((id) => id !== targetId);
              setSelectedComponents(filteredComponents);
            } else {
              // If component is not selected and shift is pressed, add it to selection
              setSelectedComponents([...currentSelectedComponents, targetId]);
            }
          }
        }}
        //snap settgins
        snappable={true}
        snapGap={false}
        isDisplaySnapDigit={false}
        snapThreshold={GRID_HEIGHT}
        bounds={canvasBounds}
        // Guidelines configuration
        elementGuidelines={elementGuidelines}
        snapDirections={{
          top: true,
          right: true,
          bottom: true,
          left: true,
          center: false,
          middle: false,
        }}
        elementSnapDirections={{
          top: true,
          left: true,
          bottom: true,
          right: true,
          center: false,
          middle: false,
        }}
        onSnap={(e) => {
          const components = e.elements;
          if (isArray(componentsSnappedTo.current)) {
            for (const component of componentsSnappedTo.current) {
              component?.element?.classList?.remove('active-target');
            }
          }
          componentsSnappedTo.current = components;
          for (const component of components) {
            component.element.classList.add('active-target');
          }
        }}
        snapGridAll={true}
        scrollable={true}
      />
    </>
  );
}<|MERGE_RESOLUTION|>--- conflicted
+++ resolved
@@ -59,11 +59,8 @@
   const canvasWidth = NO_OF_GRIDS * gridWidth;
   const getHoveredComponentForGrid = useStore((state) => state.getHoveredComponentForGrid, shallow);
   const getResolvedComponent = useStore((state) => state.getResolvedComponent, shallow);
-<<<<<<< HEAD
   const getTemporaryLayouts = useStore((state) => state.getTemporaryLayouts, shallow);
-=======
   const updateContainerAutoHeight = useStore((state) => state.updateContainerAutoHeight, shallow);
->>>>>>> 5128f41a
   const [canvasBounds, setCanvasBounds] = useState(CANVAS_BOUNDS);
   const draggingComponentId = useGridStore((state) => state.draggingComponentId, shallow);
   const resizingComponentId = useGridStore((state) => state.resizingComponentId, shallow);
@@ -600,15 +597,12 @@
         keepRatio={false}
         individualGroupableProps={individualGroupableProps}
         onResize={(e) => {
-<<<<<<< HEAD
           const temporaryLayouts = getTemporaryLayouts();
-=======
-          if(resizingComponentId !== e.target.id) {
+          if (resizingComponentId !== e.target.id) {
             useGridStore.getState().actions.setResizingComponentId(e.target.id);
             showGridLines();
           }
-          
->>>>>>> 5128f41a
+
           const currentWidget = boxList.find(({ id }) => id === e.target.id);
 
           let _gridWidth = useGridStore.getState().subContainerWidths[currentWidget.component?.parent] || gridWidth;
