--- conflicted
+++ resolved
@@ -355,7 +355,6 @@
     [boxList, currentLayout, gridWidth]
   );
 
-<<<<<<< HEAD
   const handleCanvasClick = useCallback(
     (e) => {
       const realCanvas = e.target.closest('.real-canvas');
@@ -377,8 +376,6 @@
     }
   }, [handleCanvasClick]);
 
-=======
->>>>>>> 558d66fe
   if (mode !== 'edit') return null;
 
   return (
