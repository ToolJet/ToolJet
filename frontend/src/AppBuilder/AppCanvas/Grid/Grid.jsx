// import '@/Editor/wdyr';
import React, { useEffect, useState, useRef, useCallback } from 'react';
// eslint-disable-next-line import/no-unresolved
import Moveable from 'react-moveable';
import { shallow } from 'zustand/shallow';
import _, { isArray, isEmpty } from 'lodash';
import { flushSync } from 'react-dom';
import { RESTRICTED_WIDGETS_CONFIG } from '@/AppBuilder/WidgetManager/configs/restrictedWidgetsConfig';
import { useGridStore, useIsGroupHandleHoverd, useOpenModalWidgetId } from '@/_stores/gridStore';
import toast from 'react-hot-toast';
import {
  individualGroupableProps,
  getMouseDistanceFromParentDiv,
  findChildrenAndGrandchildren,
  findHighestLevelofSelection,
  getOffset,
  hasParentWithClass,
  getPositionForGroupDrag,
  adjustWidth,
  hideGridLines,
  showGridLines,
  handleActivateTargets,
  handleDeactivateTargets,
  handleActivateNonDraggingComponents,
} from './gridUtils';
import { useAppVersionStore } from '@/_stores/appVersionStore';
import { resolveWidgetFieldValue } from '@/_helpers/utils';
import { dragContextBuilder, getAdjustedDropPosition } from './helpers/dragEnd';
import useStore from '@/AppBuilder/_stores/store';
import './Grid.css';
import { NO_OF_GRIDS, SUBCONTAINER_WIDGETS } from '../appCanvasConstants';

const CANVAS_BOUNDS = { left: 0, top: 0, right: 0, position: 'css' };
const RESIZABLE_CONFIG = {
  edge: ['nw', 'n', 'ne', 'w', 'e', 'sw', 's', 'se'],
  renderDirections: ['nw', 'n', 'ne', 'w', 'e', 'sw', 's', 'se'],
};
export const GRID_HEIGHT = 10;

export default function Grid({ gridWidth, currentLayout }) {
  const lastDraggedEventsRef = useRef(null);
  const updateCanvasBottomHeight = useStore((state) => state.updateCanvasBottomHeight, shallow);
  const setComponentLayout = useStore((state) => state.setComponentLayout, shallow);
  const mode = useStore((state) => state.currentMode, shallow);
  const [boxList, setBoxList] = useState([]);
  const currentPageComponents = useStore((state) => state.getCurrentPageComponents(), shallow);
  const selectedComponents = useStore((state) => state.selectedComponents, shallow);
  const setSelectedComponents = useStore((state) => state.setSelectedComponents, shallow);
  const getComponentTypeFromId = useStore((state) => state.getComponentTypeFromId, shallow);
  const getResolvedValue = useStore((state) => state.getResolvedValue, shallow);
  const temporaryHeight = useStore((state) => state.temporaryLayouts?.[selectedComponents?.[0]]?.height, shallow);
  const isGroupHandleHoverd = useIsGroupHandleHoverd();
  const openModalWidgetId = useOpenModalWidgetId();
  const moveableRef = useRef(null);
  const triggerCanvasUpdater = useStore((state) => state.triggerCanvasUpdater, shallow);
  const toggleCanvasUpdater = useStore((state) => state.toggleCanvasUpdater, shallow);
  const groupResizeDataRef = useRef([]);
  const isDraggingRef = useRef(false);
  const canvasWidth = NO_OF_GRIDS * gridWidth;
  const getHoveredComponentForGrid = useStore((state) => state.getHoveredComponentForGrid, shallow);
  const getResolvedComponent = useStore((state) => state.getResolvedComponent, shallow);
<<<<<<< HEAD
  const getTemporaryLayouts = useStore((state) => state.getTemporaryLayouts, shallow);
  const draggingComponentId = useGridStore((state) => state.draggingComponentId, shallow);
=======
  const [canvasBounds, setCanvasBounds] = useState(CANVAS_BOUNDS);
  const draggingComponentId = useStore((state) => state.draggingComponentId, shallow);
>>>>>>> c6ba6ac3
  const resizingComponentId = useGridStore((state) => state.resizingComponentId, shallow);
  const [dragParentId, setDragParentId] = useState(null);
  const [elementGuidelines, setElementGuidelines] = useState([]);
  const componentsSnappedTo = useRef(null);
  const prevDragParentId = useRef(null);
  const newDragParentId = useRef(null);
  const [isGroupDragging, setIsGroupDragging] = useState(false);

  useEffect(() => {
    const selectedSet = new Set(selectedComponents);
    const draggingOrResizingId = draggingComponentId || resizingComponentId;
    const isGrouped = findHighestLevelofSelection().length > 1;
    const firstSelectedParent =
      selectedComponents.length > 0 ? boxList.find((b) => b.id === selectedComponents[0])?.parent : null;
    const selectedParent = dragParentId || firstSelectedParent;

    const guidelines = boxList
      .filter((box) => {
        const isVisible =
          getResolvedValue(box?.component?.definition?.properties?.visibility?.value) ||
          getResolvedValue(box?.component?.definition?.styles?.visibility?.value);

        // Early return for non-visible elements
        if (!isVisible) return false;

        if (isGrouped) {
          // If component is selected, don't show its guidelines
          if (selectedSet.has(box.id)) return false;
          return selectedParent ? box.parent === selectedParent : !box.parent;
        }

        if (draggingOrResizingId) {
          if (box.id === draggingOrResizingId) return false;
          return dragParentId ? box.parent === dragParentId : !box.parent;
        }

        return true;
      })
      .map((box) => `.ele-${box.id}`);
    setElementGuidelines(guidelines);
  }, [boxList, dragParentId, draggingComponentId, resizingComponentId, selectedComponents, getResolvedValue]);

  useEffect(() => {
    setBoxList(
      Object.keys(currentPageComponents)
        .map((key) => {
          const widget = currentPageComponents[key];
          return {
            id: key,
            ...widget,
            height: widget?.layouts?.[currentLayout]?.height,
            left: widget?.layouts?.[currentLayout]?.left,
            top: widget?.layouts?.[currentLayout]?.top,
            width: widget?.layouts?.[currentLayout]?.width,
            parent: widget?.component?.parent,
            component: widget?.component,
          };
        })
        .filter((box) =>
          getResolvedValue(
            box?.component?.definition?.others[currentLayout === 'mobile' ? 'showOnMobile' : 'showOnDesktop'].value
          )
        )
    );
  }, [currentPageComponents, setBoxList, currentLayout]);

  const noOfBoxs = Object.values(boxList || []).length;
  useEffect(() => {
    updateCanvasBottomHeight(boxList);
    noOfBoxs != 0;
    // eslint-disable-next-line react-hooks/exhaustive-deps
  }, [noOfBoxs, triggerCanvasUpdater]);

  const shouldFreeze = useStore((state) => state.getShouldFreeze());

  const handleResizeStop = useCallback(
    (boxList) => {
      const temporaryLayouts = getTemporaryLayouts();

      boxList.forEach(({ id, height, width, x, y, gw }) => {
        const _canvasWidth = gw ? gw * NO_OF_GRIDS : canvasWidth;
        let newWidth = Math.round((width * NO_OF_GRIDS) / _canvasWidth);

        // Consider temporary layout position if it exists
        const temporaryLayout = temporaryLayouts[id];
        y = temporaryLayout?.top ?? Math.round(y / GRID_HEIGHT) * GRID_HEIGHT;

        gw = gw ? gw : gridWidth;

        const parent = boxList.find((box) => box.id === id)?.component?.parent;
        if (y < 0) {
          y = 0;
        }
        if (parent) {
          const parentElem = document.getElementById(`canvas-${parent}`);
          const parentId = parent.includes('-') ? parent?.split('-').slice(0, -1).join('-') : parent;
          const componentType = boxList.find((box) => box.id === parentId)?.component.component;
          var parentHeight = parentElem?.clientHeight || height;
          if (height > parentHeight && ['Tabs', 'Listview'].includes(componentType)) {
            height = parentHeight;
            y = 0;
          }
          let posX = Math.round(x / gw);
          if (posX + newWidth > 43) {
            newWidth = 43 - posX;
          }
        }
        setComponentLayout({
          [id]: {
            height: height ? height : GRID_HEIGHT,
            width: newWidth ? newWidth : 1,
            top: y,
            left: Math.round(x / gw),
          },
        });
      });
    },
    [canvasWidth, gridWidth, setComponentLayout]
  );

  const configHandleWhenMultipleComponentSelected = (id) => {
    return (
      <div
        className={'multiple-components-config-handle'}
        onMouseUpCapture={() => {
          if (lastDraggedEventsRef.current) {
            // Creatint the same event object that matches what onDragGroupEnd expects
            const event = {
              clientX: lastDraggedEventsRef.current.events[0].clientX,
              clientY: lastDraggedEventsRef.current.events[0].clientY,
              events: lastDraggedEventsRef.current.events.map((ev) => ({
                target: ev.target,
                lastEvent: {
                  translate: [ev.translate[0], ev.translate[1]],
                },
              })),
            };

            handleDragGroupEnd(event);
          }

          if (useGridStore.getState().isGroupHandleHoverd) {
            useGridStore.getState().actions.setIsGroupHandleHoverd(false);
          }
        }}
        onMouseDownCapture={() => {
          lastDraggedEventsRef.current = null;
          if (!useGridStore.getState().isGroupHandleHoverd) {
            useGridStore.getState().actions.setIsGroupHandleHoverd(true);
          }
        }}
      >
        <span className="badge handle-content" id={id} style={{ background: '#4d72fa' }}>
          <div style={{ display: 'flex', alignItems: 'center' }}>
            <img
              style={{ cursor: 'pointer', marginRight: '5px', verticalAlign: 'middle' }}
              src="assets/images/icons/settings.svg"
              width="12"
              height="12"
              draggable="false"
            />
            <span>components</span>
          </div>
        </span>
      </div>
    );
  };

  //TO-DO -> Move this to moveableExtensions.js
  const MultiComponentHandle = {
    name: 'multiComponentHandle',
    props: [],
    events: [],
    render() {
      return configHandleWhenMultipleComponentSelected('multiple-components-config-handle');
    },
  };

  const CustomMouseInteraction = {
    name: 'customMouseInteraction',
    props: {},
    events: {},
    mouseEnter(e) {
      const controlBoxes = document.getElementsByClassName('moveable-control-box');
      for (const element of controlBoxes) {
        element.classList.remove('moveable-control-box-d-block');
      }
      e.props.target.classList.add('hovered');
      e.controlBox.classList.add('moveable-control-box-d-block');
    },
    mouseLeave(e) {
      e.props.target.classList.remove('hovered');
      e.controlBox.classList.remove('moveable-control-box-d-block');
    },
  };

  useEffect(() => {
    const controlBoxes = document.querySelectorAll('.moveable-control-box[target-id]');
    controlBoxes.forEach((box) => {
      box.style.display = '';
    });
    if (openModalWidgetId) {
      const children = findChildrenAndGrandchildren(openModalWidgetId, boxList);
      const controlBoxes = document.querySelectorAll('.moveable-control-box[target-id]');
      controlBoxes.forEach((box) => {
        const id = box.getAttribute('target-id');
        if (!children.includes(id)) {
          box.style.display = 'none';
        }
      });
    }
  }, [openModalWidgetId, boxList, selectedComponents]);

  /* DON'T ADD ANY STATE UPDATE LOGIC HERE */
  /* Added to avoid blocking the main thread */
  const reloadGrid = useCallback(async () => {
    window.requestIdleCallback(() => {
      if (moveableRef.current) {
        moveableRef.current.updateRect();
        moveableRef.current.updateTarget();
        moveableRef.current.updateSelectors();
      }
      Array.isArray(moveableRef.current?.moveable?.moveables) &&
        moveableRef.current?.moveable?.moveables.forEach((moveable) => {
          const {
            props: { target },
            controlBox,
          } = moveable;
          controlBox.setAttribute('target-id', target.id);
        });

      const selectedComponentsId = new Set(
        selectedComponents.map((componentId) => {
          return componentId;
        })
      );

      // Get all elements with the old class name
      var elements = document.getElementsByClassName('selected-component');
      // Iterate through the elements and replace the old class with the new one
      for (var i = 0; i < elements.length; i++) {
        elements[i].className = 'moveable-control-box modal-moveable rCS1w3zcxh';
      }

      const controlBoxes = moveableRef?.current?.moveable?.getMoveables();
      if (controlBoxes) {
        for (const element of controlBoxes) {
          if (selectedComponentsId.has(element?.props?.target?.id)) {
            element?.controlBox?.classList.add('selected-component', `sc-${element?.props?.target?.id}`);
          }
        }
      }
    });
  }, [selectedComponents]);

  const groupedTargets = [...findHighestLevelofSelection().map((component) => '.ele-' + component.id)];

  useEffect(() => {
    if (moveableRef.current) {
      moveableRef.current.updateTarget();
    }
  }, [temporaryHeight]);
  useEffect(() => {
    reloadGrid();
    // eslint-disable-next-line react-hooks/exhaustive-deps
  }, [selectedComponents, openModalWidgetId, boxList, currentLayout]);

  const updateNewPosition = (events, parent = null) => {
    const posWithParent = {
      events,
      parent,
    };
    lastDraggedEventsRef.current = posWithParent;
  };

  const isComponentVisible = (id) => {
    const component = getResolvedComponent(id);
    let visibility;
    if (isArray(component)) {
      visibility = component?.[0]?.properties?.visibility ?? component?.[0]?.styles?.visibility ?? null;
    } else {
      visibility = component?.properties?.visibility ?? component?.styles?.visibility ?? null;
    }
    return visibility;
  };

  const handleDragEnd = useCallback(
    (boxPositions) => {
      let newParent = null;
      const updatedLayouts = boxPositions.reduce((layouts, { id, x, y, parent }) => {
        const currentWidget = boxList.find((box) => box.id === id);
        const containerWidth = parent ? useGridStore.getState().subContainerWidths[parent] : gridWidth;

        let _width = currentWidget.layouts[currentLayout].width;
        let _height = currentWidget.layouts[currentLayout].height;
        // Adjust width if parent changed
        if (parent !== currentWidget.component?.parent) {
          const oldContainerWidth = currentWidget.component?.parent
            ? useGridStore.getState().subContainerWidths[currentWidget.component.parent]
            : gridWidth;
          _width = Math.round((_width * oldContainerWidth) / containerWidth);
        }

        // Ensure minimum width
        _width = Math.max(_width, 1);

        // Calculate new left position
        let _left = Math.round(x / containerWidth);

        // Adjust position and width if exceeding grid bounds
        if (_width + _left > NO_OF_GRIDS) {
          _left = Math.max(0, NO_OF_GRIDS - _width);
          _width = Math.min(_width, NO_OF_GRIDS);
        }

        // Round y position
        y = Math.max(0, Math.round(y / GRID_HEIGHT) * GRID_HEIGHT);
        // Adjust height for certain parent components
        if (parent) {
          const parentElem = document.getElementById(`canvas-${parent}`);
          const parentId = parent.includes('-') ? parent.split('-').slice(0, -1).join('-') : parent;
          const componentType = boxList.find((box) => box.id === parentId)?.component.component;
          const parentHeight = parentElem?.clientHeight || _height;
          if (_height > parentHeight && ['Tabs', 'Listview'].includes(componentType)) {
            _height = parentHeight;
            y = 0;
          }

          if (componentType === 'Listview' && y > parentHeight) {
            y = y % parentHeight;
          }
        }
        newParent = parent ? parent : null;

        layouts[id] = {
          width: _width,
          height: _height,
          top: y,
          left: _left,
        };

        return layouts;
      }, {});
      setComponentLayout(updatedLayouts, newParent, undefined, { updateParent: true });
      toggleCanvasUpdater();
    },
    // eslint-disable-next-line react-hooks/exhaustive-deps
    [boxList, currentLayout, gridWidth]
  );

  // Add event listeners for config handle visibility when hovering over widget boundary
  // This is needed even though we have hovered widget state because when hovered on boundary,
  // the hovered widget state is empty, hence created a separate state for boundary
  React.useEffect(() => {
    const moveableBox = document.querySelector(`.moveable-control-box`);
    const showConfigHandle = (e) => {
      const targetId = e.target.offsetParent.getAttribute('target-id');
      useStore.getState().setHoveredComponentBoundaryId(targetId);
    };
    const hideConfigHandle = () => {
      useStore.getState().setHoveredComponentBoundaryId('');
    };
    if (moveableBox) {
      moveableBox.addEventListener('mouseover', showConfigHandle);
      moveableBox.addEventListener('mouseout', hideConfigHandle);
    }
    return () => {
      moveableBox.removeEventListener('mouseover', showConfigHandle);
      moveableBox.removeEventListener('mouseout', hideConfigHandle);
    };
  }, []);

  const handleDragGroupEnd = (e) => {
    try {
      hideGridLines();
      setIsGroupDragging(false);
      const { events, clientX, clientY } = e;
      const initialParent = events[0].target.closest('.real-canvas');
      // Get potential new parent using same logic as onDragEnd
      let draggedOverElemId;
      let draggedOverElem;
      if (document.elementFromPoint(clientX, clientY)) {
        const targetElems = document.elementsFromPoint(clientX, clientY);
        draggedOverElem = targetElems.find((ele) => {
          const isOwnChild = events.some((ev) => ev.target.contains(ele));
          if (isOwnChild) return false;

          let isDroppable =
            !events.some((ev) => ev.target.id === ele.id) && ele.classList.contains('drag-container-parent');
          if (isDroppable) {
            let widgetId = ele?.getAttribute('component-id') || ele.id;
            let widgetType = boxList.find(({ id }) => id === widgetId)?.component?.component;
            if (!widgetType) {
              widgetId = widgetId.split('-').slice(0, -1).join('-');
              widgetType = boxList.find(({ id }) => id === widgetId)?.component?.component;
            }
            if (
              !['Calendar', 'Kanban', 'Form', 'Tabs', 'Modal', 'Listview', 'Container', 'Table'].includes(widgetType)
            ) {
              isDroppable = false;
            }
          }
          return isDroppable;
        });
        draggedOverElemId = draggedOverElem?.getAttribute('component-id') || draggedOverElem?.id;
      }

      const widgetsTypeToBeDropped = boxList
        .filter(({ id }) => events.some((ev) => ev.target.id === id))
        .map(({ component }) => component.component);
      const parentId = draggedOverElemId?.length > 36 ? draggedOverElemId.slice(0, 36) : draggedOverElemId;
      const parentWidgetType = getComponentTypeFromId(parentId);
      const restrictedWidgetsTobeDropped =
        RESTRICTED_WIDGETS_CONFIG?.[parentWidgetType]?.filter((widgetType) =>
          widgetsTypeToBeDropped.includes(widgetType)
        ) || [];
      const isParentChangeAllowed = isEmpty(restrictedWidgetsTobeDropped);

      if (!isParentChangeAllowed) {
        // Get original positions for all dragged components
        const currBoxes = boxList
          .filter(({ id }) => events.some((ev) => ev.target.id === id))
          .map(({ id, left, top, parent }) => ({ id, left, top, parent }));

        // Return each component to its original position
        events.forEach((ev) => {
          const originalBox = currBoxes.find((box) => box.id === ev.target.id);
          const _gridWidth = useGridStore.getState().subContainerWidths[originalBox?.parent] || gridWidth;
          if (originalBox) {
            const _left = originalBox.left * _gridWidth;
            const _top = originalBox.top;

            // Apply transform to return to original position
            ev.target.style.transform = `translate(${Math.round(_left / _gridWidth) * _gridWidth}px, ${
              Math.round(_top / GRID_HEIGHT) * GRID_HEIGHT
            }px)`;
          }
        });

        // Show error message
        toast.error(`${restrictedWidgetsTobeDropped} is not compatible as a child component of ${parentWidgetType}`);
      }

      const parentElm = draggedOverElem || document.getElementById('real-canvas');
      const parentCanvas =
        document.getElementById('canvas-' + draggedOverElemId) || document.getElementById('real-canvas');
      parentCanvas?.classList?.remove('show-grid');
      const _gridWidth = useGridStore.getState().subContainerWidths[draggedOverElemId] || gridWidth;

      if (isParentChangeAllowed) {
        handleDragEnd(
          events.map((ev) => {
            const {
              translate: [rawPosX, rawPosY],
            } = ev.lastEvent;

            // Calculate adjusted positions when parent changes
            let posX = rawPosX;
            let posY = rawPosY;

            if (parentElm && initialParent !== parentElm) {
              const newParentRect = parentElm.getBoundingClientRect();
              const initialParentRect = initialParent.getBoundingClientRect();

              // Adjust coordinates based on the difference in parent positions
              posX = rawPosX - (newParentRect.left - initialParentRect.left);
              posY = rawPosY - (newParentRect.top - initialParentRect.top);
            }

            // Apply grid snapping and bounds
            const snappedX = Math.round(posX / _gridWidth) * _gridWidth;
            const snappedY = Math.round(posY / GRID_HEIGHT) * GRID_HEIGHT;

            ev.target.style.transform = `translate(${snappedX}px, ${snappedY}px)`;
            return {
              id: ev.target.id,
              x: posX,
              y: posY,
              parent: draggedOverElemId,
            };
          })
        );
      }
    } catch (error) {
      console.error('Error dragging group', error);
    }
  };

  React.useEffect(() => {
    const components = Array.from(document.querySelectorAll('.active-target')).filter(
      (component) => !selectedComponents.includes(component.getAttribute('widgetid'))
    );
    const draggingOrResizing = draggingComponentId || resizingComponentId;
    if (!draggingOrResizing && components.length > 0) {
      for (const component of components) {
        component?.classList?.remove('active-target');
      }
    }
  }, [draggingComponentId, resizingComponentId, isGroupDragging, selectedComponents]);

  if (mode !== 'edit') return null;

  return (
    <>
      <Moveable
        dragTargetSelf={true}
        dragTarget={isGroupHandleHoverd ? document.getElementById('multiple-components-config-handle') : undefined}
        ref={moveableRef}
        ables={[CustomMouseInteraction, MultiComponentHandle]}
        props={{
          customMouseInteraction: groupedTargets.length < 2,
          multiComponentHandle: groupedTargets.length > 1,
        }}
        flushSync={flushSync}
        target={groupedTargets?.length > 1 ? groupedTargets : '.target'}
        origin={false}
        individualGroupable={groupedTargets.length <= 1}
        draggable={!shouldFreeze && mode !== 'view'}
        resizable={!shouldFreeze ? RESIZABLE_CONFIG : false && mode !== 'view'}
        keepRatio={false}
        individualGroupableProps={individualGroupableProps}
        onResize={(e) => {
          const temporaryLayouts = getTemporaryLayouts();
          const currentWidget = boxList.find(({ id }) => id === e.target.id);

          let _gridWidth = useGridStore.getState().subContainerWidths[currentWidget.component?.parent] || gridWidth;

          // Show grid during resize
          if (currentWidget.component?.parent) {
            document.getElementById('canvas-' + currentWidget.component?.parent)?.classList.add('show-grid');
            setDragParentId(currentWidget.component?.parent);
          } else {
            document.getElementById('real-canvas').classList.add('show-grid');
          }
<<<<<<< HEAD

          // Calculate positions considering temporary layouts
          let transformY = temporaryLayouts[currentWidget.id]?.top ?? currentWidget.top;
          let transformX = currentWidget.left * _gridWidth;

          const diffWidth = e.width - currentWidget.width * _gridWidth;
=======
          handleActivateTargets(currentWidget.component?.parent);
          const currentWidth = currentWidget.width * _gridWidth;
          const diffWidth = e.width - currentWidth;
>>>>>>> c6ba6ac3
          const diffHeight = e.height - currentWidget.height;

          if (e.direction[0] === -1) {
            // Left resize
            transformX = transformX - diffWidth;
          }
          if (e.direction[1] === -1) {
            // Top resize
            transformY = transformY - diffHeight;
          }

          // Apply container bounds
          const elemContainer = e.target.closest('.real-canvas');
          const containerHeight = elemContainer.clientHeight;
          const containerWidth = elemContainer.clientWidth;
          const maxY = containerHeight - e.target.clientHeight;
          const maxLeft = containerWidth - e.target.clientWidth;

          transformY = Math.max(0, Math.min(transformY, maxY));
          transformX = Math.max(0, Math.min(transformX, maxLeft));

          // Update element style
          const maxWidthHit = transformX < 0 || transformX >= maxLeft;
          const maxHeightHit = transformY < 0 || transformY >= maxY;
          if (!maxWidthHit || e.width < e.target.clientWidth) {
            e.target.style.width = `${e.width}px`;
          }
          if (!maxHeightHit || e.height < e.target.clientHeight) {
            e.target.style.height = `${e.height}px`;
          }
          e.target.style.transform = `translate(${transformX}px, ${transformY}px)`;
          if (e.width > 0) e.target.style.width = `${e.width}px`;
          if (e.height > 0) e.target.style.height = `${e.height}px`;
        }}
        onResizeStart={(e) => {
          if (
            e.target.id &&
            useGridStore.getState().resizingComponentId !== e.target.id &&
            !e.target.classList.contains('delete-icon')
          ) {
            // When clicked on widget boundary/resizer, select the component
            setSelectedComponents([e.target.id]);
          }
          showGridLines();
          if (!isComponentVisible(e.target.id)) {
            return false;
          }
          handleActivateNonDraggingComponents();
          useGridStore.getState().actions.setResizingComponentId(e.target.id);
          e.setMin([gridWidth, GRID_HEIGHT]);
        }}
        onResizeEnd={(e) => {
          try {
            useGridStore.getState().actions.setResizingComponentId(null);
            const currentWidget = boxList.find(({ id }) => {
              return id === e.target.id;
            });
            hideGridLines();
            let _gridWidth = useGridStore.getState().subContainerWidths[currentWidget.component?.parent] || gridWidth;
            let width = Math.round(e?.lastEvent?.width / _gridWidth) * _gridWidth;
            const height = Math.round(e?.lastEvent?.height / GRID_HEIGHT) * GRID_HEIGHT;

            const currentWidth = currentWidget.width * _gridWidth;
            const diffWidth = e.lastEvent?.width - currentWidth;
            const diffHeight = e.lastEvent?.height - currentWidget?.height;
            const isLeftChanged = e.lastEvent?.direction?.[0] === -1;
            const isTopChanged = e.lastEvent?.direction?.[1] === -1;

            let transformX = currentWidget.left * _gridWidth;
            let transformY = currentWidget.top;
            if (isLeftChanged) {
              transformX = currentWidget.left * _gridWidth - diffWidth;
            }
            if (isTopChanged) {
              transformY = currentWidget.top - diffHeight;
            }

            width = adjustWidth(width, transformX, _gridWidth);
            const elemContainer = e.target.closest('.real-canvas');
            const containerHeight = elemContainer.clientHeight;
            const containerWidth = elemContainer.clientWidth;
            const maxY = containerHeight - e.target.clientHeight;
            const maxLeft = containerWidth - e.target.clientWidth;
            const maxWidthHit = transformX < 0 || transformX >= maxLeft;
            const maxHeightHit = transformY < 0 || transformY >= maxY;

            const roundedTransformY = Math.round(transformY / GRID_HEIGHT) * GRID_HEIGHT;
            transformY = transformY % GRID_HEIGHT === 5 ? roundedTransformY - GRID_HEIGHT : roundedTransformY;
            e.target.style.transform = `translate(${Math.round(transformX / _gridWidth) * _gridWidth}px, ${
              Math.round(transformY / GRID_HEIGHT) * GRID_HEIGHT
            }px)`;
            if (!maxWidthHit || e.width < e.target.clientWidth) {
              e.target.style.width = `${Math.round(e.lastEvent.width / _gridWidth) * _gridWidth}px`;
            }
            if (!maxHeightHit || e.height < e.target.clientHeight) {
              e.target.style.height = `${Math.round(e.lastEvent.height / GRID_HEIGHT) * GRID_HEIGHT}px`;
            }
            const resizeData = {
              id: e.target.id,
              height: height,
              width: width,
              x: transformX,
              y: transformY,
            };
            if (currentWidget.component?.parent) {
              resizeData.gw = _gridWidth;
            }
            handleResizeStop([resizeData]);
          } catch (error) {
            console.error('ResizeEnd error ->', error);
          }
          handleDeactivateTargets();
          setDragParentId(null);
          toggleCanvasUpdater();
        }}
        onResizeGroupStart={({ events }) => {
          showGridLines();
          handleActivateNonDraggingComponents();
        }}
        onResizeGroup={({ events }) => {
          const parentElm = events[0].target.closest('.real-canvas');
          const parentWidth = parentElm?.clientWidth;
          const parentHeight = parentElm?.clientHeight;
          handleActivateTargets(parentElm?.id?.replace('canvas-', ''));
          const { posRight, posLeft, posTop, posBottom } = getPositionForGroupDrag(events, parentWidth, parentHeight);
          events.forEach((ev) => {
            ev.target.style.width = `${ev.width}px`;
            ev.target.style.height = `${ev.height}px`;
            ev.target.style.transform = ev.drag.transform;
          });

          if (!(posLeft < 0 || posTop < 0 || posRight < 0 || posBottom < 0)) {
            groupResizeDataRef.current = events;
          }
        }}
        onResizeGroupEnd={(e) => {
          try {
            const { events } = e;
            const newBoxs = [];

            hideGridLines();

            // TODO: Logic needs to be relooked post go live P2
            groupResizeDataRef.current.forEach((ev) => {
              const currentWidget = boxList.find(({ id }) => {
                return id === ev.target.id;
              });
              let _gridWidth = useGridStore.getState().subContainerWidths[currentWidget.component?.parent] || gridWidth;
              let width = Math.round(ev.width / _gridWidth) * _gridWidth;
              width = width < _gridWidth ? _gridWidth : width;
              let posX = Math.round(ev.drag.translate[0] / _gridWidth) * _gridWidth;
              let posY = Math.round(ev.drag.translate[1] / GRID_HEIGHT) * GRID_HEIGHT;
              let height = Math.round(ev.height / GRID_HEIGHT) * GRID_HEIGHT;
              height = height < GRID_HEIGHT ? GRID_HEIGHT : height;

              ev.target.style.width = `${width}px`;
              ev.target.style.height = `${height}px`;
              ev.target.style.transform = `translate(${posX}px, ${posY}px)`;
              newBoxs.push({
                id: ev.target.id,
                height: height,
                width: width,
                x: posX,
                y: posY,
                gw: _gridWidth,
              });
            });

            if (groupResizeDataRef.current.length) {
              handleResizeStop(newBoxs);
            } else {
              events.forEach((ev) => {
                const currentWidget = boxList.find(({ id }) => {
                  return id === ev.target.id;
                });
                let _gridWidth =
                  useGridStore.getState().subContainerWidths[currentWidget.component?.parent] || gridWidth;
                let width = currentWidget?.layouts[currentLayout].width * _gridWidth;
                let posX = currentWidget?.layouts[currentLayout].left * _gridWidth;
                let posY = currentWidget?.layouts[currentLayout].top;
                let height = currentWidget?.layouts[currentLayout].height;
                height = height < GRID_HEIGHT ? GRID_HEIGHT : height;
                ev.target.style.width = `${width}px`;
                ev.target.style.height = `${height}px`;
                ev.target.style.transform = `translate(${posX}px, ${posY}px)`;
              });
            }
            groupResizeDataRef.current = [];
            reloadGrid();
          } catch (error) {
            console.error('Error resizing group', error);
          }
          handleDeactivateTargets();
          toggleCanvasUpdater();
        }}
        checkInput
        onDragStart={(e) => {
          // This is to prevent parent component from being dragged and the stop the propagation of the event
          if (getHoveredComponentForGrid() !== e.target.id) {
            return false;
          }
          newDragParentId.current = boxList.find((box) => box.id === e.target.id)?.parent;
          e?.moveable?.controlBox?.removeAttribute('data-off-screen');

          const box = boxList.find((box) => box.id === e.target.id);
          // Prevent drag if shift is pressed for SUBCONTAINER_WIDGETS
          if (SUBCONTAINER_WIDGETS.includes(box?.component?.component) && e.inputEvent.shiftKey) {
            return false;
          }
          //  This flag indicates whether the drag event originated on a child element within a component
          //  (e.g., inside a Table's columns, Calendar's dates, or Kanban's cards).
          //  When true, it prevents the parent component from being dragged, allowing the inner elements
          //  to handle their own interactions like column resizing or card dragging
          let isDragOnInnerElement = false;

          /* If the drag or click is on a calender popup draggable interactions are not executed so that popups and other components inside calender popup works.
            Also user dont need to drag an calender from using popup */
          if (hasParentWithClass(e.inputEvent.target, 'react-datepicker-popper')) {
            return false;
          }

          /* Checking if the dragged elemenent is a table. If its a table drag is disabled since it will affect column resizing and reordering */
          if (box?.component?.component === 'Table') {
            const tableElem = e.target.querySelector('.jet-data-table');
            isDragOnInnerElement = tableElem.contains(e.inputEvent.target);
          }
          if (box?.component?.component === 'Calendar') {
            const calenderElem = e.target.querySelector('.rbc-month-view');
            isDragOnInnerElement = calenderElem.contains(e.inputEvent.target);
          }

          if (box?.component?.component === 'Kanban') {
            const handleContainers = e.target.querySelectorAll('.handle-container');
            isDragOnInnerElement = Array.from(handleContainers).some((container) =>
              container.contains(e.inputEvent.target)
            );
          }
          if (['RangeSlider', 'BoundedBox'].includes(box?.component?.component) || isDragOnInnerElement) {
            const targetElems = document.elementsFromPoint(e.clientX, e.clientY);
            const isHandle = targetElems.find((ele) => ele.classList.contains('handle-content'));
            if (!isHandle) {
              return false;
            }
          }
          handleActivateNonDraggingComponents();
        }}
        onDragEnd={(e) => {
          handleDeactivateTargets();
          try {
            if (isDraggingRef.current) {
              useStore.getState().setDraggingComponentId(null);
              isDraggingRef.current = false;
            }
            prevDragParentId.current = null;
            newDragParentId.current = null;
            setDragParentId(null);

            if (!e.lastEvent) return;

            // Build the drag context from the event
            const dragContext = dragContextBuilder({ event: e, widgets: boxList });
            const { target, source, dragged } = dragContext;

            const targetSlotId = target?.slotId;
            const targetGridWidth = useGridStore.getState().subContainerWidths[targetSlotId] || gridWidth;

            // const restrictedWidgets = RESTRICTED_WIDGETS_CONFIG?.[source.widgetType] || [];
            // const draggedWidgetType = dragged.widgetType;
            const isParentChangeAllowed = dragContext.isDroppable;

            // Compute new position
            let { left, top } = getAdjustedDropPosition(e, target, isParentChangeAllowed, targetGridWidth, dragged);

            const isModalToCanvas = source.isModal && target.slotId === 'real-canvas';

            if (isParentChangeAllowed && !isModalToCanvas) {
              const parent = target.slotId === 'real-canvas' ? null : target.slotId;
              // Special case for Modal; If source widget is modal, prevent drops to canvas
              handleDragEnd([{ id: e.target.id, x: left, y: top, parent }]);
            } else {
              const sourcegridWidth = useGridStore.getState().subContainerWidths[source.slotId] || gridWidth;

              left = dragged.left * sourcegridWidth;
              top = dragged.top;

              !isModalToCanvas ??
                toast.error(`${dragged.widgetType} is not compatible as a child component of ${target.widgetType}`);
            }

            // Apply transform for smooth transition
            e.target.style.transform = `translate(${left}px, ${top}px)`;

            // Select the dragged component after drop
            setTimeout(() => setSelectedComponents([dragged.id]));
          } catch (error) {
            console.error('Error in onDragEnd:', error);
          }
          setCanvasBounds({ ...CANVAS_BOUNDS });
          hideGridLines();
          toggleCanvasUpdater();
        }}
        onDrag={(e) => {
          // Since onDrag is called multiple times when dragging, hence we are using isDraggingRef to prevent setting state again and again
          if (!isDraggingRef.current) {
            useStore.getState().setDraggingComponentId(e.target.id);
            showGridLines();
            isDraggingRef.current = true;
          }
          const currentWidget = boxList.find((box) => box.id === e.target.id);
          const currentParentId =
            currentWidget?.component?.parent === null ? 'canvas' : currentWidget?.component?.parent;
          const _gridWidth = useGridStore.getState().subContainerWidths[dragParentId] || gridWidth;
          const _dragParentId = newDragParentId.current === null ? 'canvas' : newDragParentId.current;

          // Snap to grid
          let left = Math.round(e.translate[0] / _gridWidth) * _gridWidth;
          let top = Math.round(e.translate[1] / GRID_HEIGHT) * GRID_HEIGHT;

          // This logic is to handle the case when the dragged element is over a new canvas
          if (_dragParentId !== currentParentId) {
            left = e.translate[0];
            top = e.translate[1];
          }

          // Special case for Modal
          const oldParentId = boxList.find((b) => b.id === e.target.id)?.parent;
          const parentId = oldParentId?.length > 36 ? oldParentId.slice(0, 36) : oldParentId;
          const parentComponent = boxList.find((box) => box.id === parentId);
          const parentWidgetType = parentComponent?.component?.component;
          const isOnHeaderOrFooter = oldParentId
            ? oldParentId.includes('-header') || oldParentId.includes('-footer')
            : false;
          const isParentModalSlot = parentWidgetType === 'ModalV2' && isOnHeaderOrFooter;
          const isParentNewModal = parentComponent?.component?.component === 'ModalV2';
          const isParentLegacyModal = parentComponent?.component?.component === 'Modal';
          const isParentModal = isParentNewModal || isParentLegacyModal || isParentModalSlot;

          if (isParentModal) {
            const modalContainer = e.target.closest('.tj-modal-widget-content');
            const mainCanvas = document.getElementById('real-canvas');

            const mainRect = mainCanvas.getBoundingClientRect();
            const modalRect = modalContainer.getBoundingClientRect();
            const relativePosition = {
              top: modalRect.top - mainRect.top,
              right: mainRect.right - modalRect.right + modalContainer.offsetWidth,
              bottom: modalRect.height + (modalRect.top - mainRect.top),
              left: modalRect.left - mainRect.left,
            };
            setCanvasBounds({ ...relativePosition });
          }

          e.target.style.transform = `translate(${left}px, ${top}px)`;
          e.target.setAttribute(
            'widget-pos2',
            `translate: ${e.translate[0]} | Round: ${Math.round(e.translate[0] / gridWidth) * gridWidth} | ${gridWidth}`
          );

          // This block is to show grid lines on the canvas when the dragged element is over a new canvas
          if (document.elementFromPoint(e.clientX, e.clientY)) {
            const targetElems = document.elementsFromPoint(e.clientX, e.clientY);
            const draggedOverElements = targetElems.filter(
              (ele) =>
                (ele.id !== e.target.id && ele.classList.contains('target')) || ele.classList.contains('real-canvas')
            );
            const draggedOverElem = draggedOverElements.find((ele) => ele.classList.contains('target'));
            const draggedOverContainer = draggedOverElements.find((ele) => ele.classList.contains('real-canvas'));

            // Determine potential new parent
            let newParentId = draggedOverContainer?.getAttribute('data-parentId') || draggedOverElem?.id;

            if (newParentId === e.target.id) {
              newParentId = boxList.find((box) => box.id === e.target.id)?.component?.parent;
            } else if (parentComponent?.component?.component === 'Modal') {
              // Never update parentId for Modal
              newParentId = parentComponent?.id;
            }

            if (newParentId !== prevDragParentId.current) {
              setDragParentId(newParentId === 'canvas' ? null : newParentId);
              newDragParentId.current = newParentId === 'canvas' ? null : newParentId;
              prevDragParentId.current = newParentId;
              handleActivateTargets(newParentId);
            }
          }
          // Postion ghost element exactly as same at dragged element
          if (document.getElementById(`moveable-drag-ghost`)) {
            document.getElementById(`moveable-drag-ghost`).style.transform = `translate(${left}px, ${top}px)`;
            document.getElementById(`moveable-drag-ghost`).style.width = `${e.target.clientWidth}px`;
            document.getElementById(`moveable-drag-ghost`).style.height = `${e.target.clientHeight}px`;
          }
        }}
        onDragGroup={(ev) => {
          const { events } = ev;
          const parentElm = events[0]?.target?.closest('.real-canvas');
          if (parentElm && !parentElm.classList.contains('show-grid')) {
            parentElm?.classList?.add('show-grid');
          }

          events.forEach((ev) => {
            const currentWidget = boxList.find(({ id }) => id === ev.target.id);
            const _gridWidth =
              useGridStore.getState().subContainerWidths?.[currentWidget?.component?.parent] || gridWidth;

            let left = Math.round(ev.translate[0] / _gridWidth) * _gridWidth;
            let top = Math.round(ev.translate[1] / GRID_HEIGHT) * GRID_HEIGHT;

            ev.target.style.transform = `translate(${left}px, ${top}px)`;
          });
          handleActivateTargets(parentElm?.id?.replace('canvas-', ''));
          updateNewPosition(events);
        }}
        onDragGroupStart={({ events }) => {
          showGridLines();
          setIsGroupDragging(true);
          handleActivateNonDraggingComponents();
        }}
        onDragGroupEnd={(e) => {
          handleDragGroupEnd(e);
          handleDeactivateTargets();
          toggleCanvasUpdater();
        }}
        onClickGroup={(e) => {
          const targetId =
            e.inputEvent.target.id || e.inputEvent.target.closest('.moveable-box')?.getAttribute('widgetid');
          if (e.inputEvent.shiftKey && targetId) {
            const currentSelectedComponents = selectedComponents;
            if (currentSelectedComponents.includes(targetId)) {
              // If component is already selected and shift is pressed, unselect it
              const filteredComponents = currentSelectedComponents.filter((id) => id !== targetId);
              setSelectedComponents(filteredComponents);
            } else {
              // If component is not selected and shift is pressed, add it to selection
              setSelectedComponents([...currentSelectedComponents, targetId]);
            }
          }
        }}
        //snap settgins
        snappable={true}
        snapGap={false}
        isDisplaySnapDigit={false}
        snapThreshold={GRID_HEIGHT}
        bounds={canvasBounds}
        // Guidelines configuration
        elementGuidelines={elementGuidelines}
        snapDirections={{
          top: true,
          right: true,
          bottom: true,
          left: true,
          center: false,
          middle: false,
        }}
        elementSnapDirections={{
          top: true,
          left: true,
          bottom: true,
          right: true,
          center: false,
          middle: false,
        }}
        onSnap={(e) => {
          const components = e.elements;
          if (isArray(componentsSnappedTo.current)) {
            for (const component of componentsSnappedTo.current) {
              component?.element?.classList?.remove('active-target');
            }
          }
          componentsSnappedTo.current = components;
          for (const component of components) {
            component.element.classList.add('active-target');
          }
        }}
        snapGridAll={true}
      />
    </>
  );
}<|MERGE_RESOLUTION|>--- conflicted
+++ resolved
@@ -59,13 +59,9 @@
   const canvasWidth = NO_OF_GRIDS * gridWidth;
   const getHoveredComponentForGrid = useStore((state) => state.getHoveredComponentForGrid, shallow);
   const getResolvedComponent = useStore((state) => state.getResolvedComponent, shallow);
-<<<<<<< HEAD
   const getTemporaryLayouts = useStore((state) => state.getTemporaryLayouts, shallow);
+  const [canvasBounds, setCanvasBounds] = useState(CANVAS_BOUNDS);
   const draggingComponentId = useGridStore((state) => state.draggingComponentId, shallow);
-=======
-  const [canvasBounds, setCanvasBounds] = useState(CANVAS_BOUNDS);
-  const draggingComponentId = useStore((state) => state.draggingComponentId, shallow);
->>>>>>> c6ba6ac3
   const resizingComponentId = useGridStore((state) => state.resizingComponentId, shallow);
   const [dragParentId, setDragParentId] = useState(null);
   const [elementGuidelines, setElementGuidelines] = useState([]);
@@ -600,25 +596,23 @@
           } else {
             document.getElementById('real-canvas').classList.add('show-grid');
           }
-<<<<<<< HEAD
-
-          // Calculate positions considering temporary layouts
-          let transformY = temporaryLayouts[currentWidget.id]?.top ?? currentWidget.top;
-          let transformX = currentWidget.left * _gridWidth;
-
-          const diffWidth = e.width - currentWidget.width * _gridWidth;
-=======
+
           handleActivateTargets(currentWidget.component?.parent);
           const currentWidth = currentWidget.width * _gridWidth;
           const diffWidth = e.width - currentWidth;
->>>>>>> c6ba6ac3
           const diffHeight = e.height - currentWidget.height;
-
-          if (e.direction[0] === -1) {
+          const isLeftChanged = e.direction[0] === -1;
+          const isTopChanged = e.direction[1] === -1;
+
+          // Calculate positions considering temporary layouts'
+          let transformX = currentWidget.left * _gridWidth;
+          let transformY = temporaryLayouts[currentWidget.id]?.top ?? currentWidget.top;
+
+          if (isLeftChanged) {
             // Left resize
             transformX = transformX - diffWidth;
           }
-          if (e.direction[1] === -1) {
+          if (isTopChanged) {
             // Top resize
             transformY = transformY - diffHeight;
           }
