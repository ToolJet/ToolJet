--- conflicted
+++ resolved
@@ -14,11 +14,7 @@
   const getEditorCanvasWidth = useCallback(() => {
     let _maxWidth;
     const windowWidth = window.innerWidth;
-<<<<<<< HEAD
-    const widthInPx = windowWidth - (CANVAS_WIDTHS.leftSideBarWidth + (isRightSidebarPinned ? 340 : 40));
-=======
     const widthInPx = windowWidth - CANVAS_WIDTHS.leftSideBarWidth;
->>>>>>> bc399c3b
 
     if (canvasMaxWidthType === 'px') {
       _maxWidth = +canvasMaxWidth;
@@ -27,7 +23,7 @@
       _maxWidth = (widthInPx / 100) * +canvasMaxWidth;
     }
     setMaxWidth(_maxWidth);
-  }, [canvasMaxWidth, canvasMaxWidthType, isRightSidebarOpen, isRightSidebarPinned]);
+  }, [canvasMaxWidth, canvasMaxWidthType]);
 
   const getViewerWidth = useCallback(() => {
     let _maxWidth;
