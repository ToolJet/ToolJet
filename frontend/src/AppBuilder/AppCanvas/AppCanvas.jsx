--- conflicted
+++ resolved
@@ -1,4 +1,4 @@
-import React, { useState, useEffect, useRef, useMemo } from 'react';
+import React, { useState, useEffect, useRef, useMemo, useCallback } from 'react';
 import { Container } from './Container';
 import Grid from './Grid';
 import { EditorSelecto } from './Selecto';
@@ -20,12 +20,8 @@
 import PagesSidebarNavigation from '../RightSideBar/PageSettingsTab/PageMenu/PagesSidebarNavigation';
 import { resolveReferences } from '@/_helpers/utils';
 
-<<<<<<< HEAD
-export const AppCanvas = ({ moduleId, appId, switchDarkMode }) => {
-=======
-export const AppCanvas = ({ appId, isViewerSidebarPinned, isViewer = false }) => {
+export const AppCanvas = ({ appId, isViewer = false, switchDarkMode }) => {
   const { moduleId, isModuleMode, appType } = useModuleContext();
->>>>>>> cd71b52c
   const canvasContainerRef = useRef();
   const handleCanvasContainerMouseUp = useStore((state) => state.handleCanvasContainerMouseUp, shallow);
   const canvasHeight = useStore((state) => state.appStore.modules[moduleId].canvasHeight);
@@ -108,7 +104,7 @@
     return () => window.removeEventListener('resize', handleResize);
   }, [currentLayout, canvasMaxWidth, isViewerSidebarPinned, moduleId]);
 
-  const styles = useMemo(() => {
+  const canvasContainerStyles = useMemo(() => {
     const canvasBgColor =
       currentMode === 'view'
         ? computeViewerBackgroundColor(isAppDarkMode, canvasBgColor)
@@ -129,11 +125,15 @@
       height: currentMode === 'edit' ? canvasContainerHeight : '100%',
       background: canvasBgColor,
       marginLeft:
-        isViewerSidebarPinned && !hideSidebar && currentLayout !== 'mobile' && currentMode !== 'edit'
-          ? pageSidebarStyle === 'icon'
-            ? '65px'
-            : '210px'
-          : 'auto',
+        isViewerSidebarPinned && !isPagesSidebarHidden && currentLayout !== 'mobile' && position === 'side'
+          ? pageSidebarStyle === 'icon' && position !== 'side'
+            ? '44px'
+            : '226px'
+          : isPagesSidebarHidden
+          ? 'auto'
+          : position == 'top'
+          ? 'auto'
+          : '44px',
     };
   }, [
     currentMode,
@@ -142,8 +142,9 @@
     editorMarginLeft,
     canvasContainerHeight,
     isViewerSidebarPinned,
-    hideSidebar,
+    isPagesSidebarHidden,
     currentLayout,
+    position,
     pageSidebarStyle,
   ]);
 
@@ -161,7 +162,6 @@
     >
       {creationMode === 'GIT' && <FreezeVersionInfo info={'Apps imported from git repository cannot be edited'} />}
       {creationMode !== 'GIT' && <FreezeVersionInfo hide={currentMode !== 'edit'} />}
-<<<<<<< HEAD
       <div id="sidebar-page-navigation" className="areas d-flex flex-rows">
         {!isPagesSidebarHidden && (
           <PagesSidebarNavigation
@@ -176,90 +176,24 @@
             toggleSidebarPinned={toggleSidebarPinned}
           />
         )}
-=======
-      <div
-        ref={canvasContainerRef}
-        className={cx(
-          'canvas-container align-items-center page-container',
-          { 'dark-theme theme-dark': isAppDarkMode, close: !isViewerSidebarPinned },
-          { 'overflow-x-auto': (currentMode === 'edit' && isSidebarOpen) || currentMode === 'view' },
-          { 'overflow-x-hidden': moduleId !== 'canvas' } // Disbling horizontal scroll for modules in view mode
-        )}
-        style={styles}
-      >
->>>>>>> cd71b52c
         <div
           ref={canvasContainerRef}
           className={cx(
             'canvas-container align-items-center page-container',
             { 'dark-theme theme-dark': isAppDarkMode, close: !isViewerSidebarPinned },
-            {
-              'overflow-x-auto': currentMode === 'edit' || currentMode === 'view',
-            }
+            { 'overflow-x-auto': currentMode === 'edit' },
+            { 'overflow-x-hidden': moduleId !== 'canvas' } // Disbling horizontal scroll for modules in view mode
           )}
-          style={{
-<<<<<<< HEAD
-            // transform: `scale(1)`,
-            width: '100%',
-            borderLeft: currentMode === 'edit' && editorMarginLeft + 'px solid',
-            height: currentMode === 'edit' ? canvasContainerHeight : '100%',
-            background:
-              currentMode === 'view'
-                ? computeViewerBackgroundColor(isAppDarkMode, canvasBgColor)
-                : !isAppDarkMode
-                ? '#EBEBEF'
-                : '#2F3C4C',
-            marginLeft:
-              isViewerSidebarPinned && !isPagesSidebarHidden && currentLayout !== 'mobile' && position === 'side'
-                ? pageSidebarStyle === 'icon' && position !== 'side'
-                  ? '44px'
-                  : '226px'
-                : isPagesSidebarHidden
-                ? 'auto'
-                : position == 'top'
-                ? 'auto'
-                : '44px',
-            // borderRight:
-            //   !isRightSidebarPinned && currentMode === 'edit' && isRightSidebarOpen ? '388px solid' : undefined,
-            // right: isRightSidebarPinned ? '380px' : '40px',
-=======
-            minWidth: isModuleMode ? '100%' : `calc((100vw - 300px) - 48px)`,
->>>>>>> cd71b52c
-          }}
+          style={canvasContainerStyles}
         >
-<<<<<<< HEAD
           <div
-            style={
-              {
-                // minWidth: `calc((100vw - 300px) - 48px)`,
-              }
-            }
+            style={{
+              minWidth: isModuleMode ? '100%' : `calc((100vw - 300px) - 48px)`,
+            }}
             className={`app-${appId} _tooljet-page-${getPageId()}`}
           >
             {currentMode === 'edit' && (
               <AutoComputeMobileLayoutAlert currentLayout={currentLayout} darkMode={isAppDarkMode} />
-=======
-          {currentMode === 'edit' && (
-            <AutoComputeMobileLayoutAlert currentLayout={currentLayout} darkMode={isAppDarkMode} />
-          )}
-          <DeleteWidgetConfirmation darkMode={isAppDarkMode} />
-          <HotkeyProvider mode={currentMode} canvasMaxWidth={canvasMaxWidth} currentLayout={currentLayout}>
-            {environmentLoadingState !== 'loading' && (
-              <div>
-                <Container
-                  id={moduleId}
-                  gridWidth={gridWidth}
-                  canvasWidth={canvasWidth}
-                  canvasHeight={canvasHeight}
-                  darkMode={isAppDarkMode}
-                  canvasMaxWidth={canvasMaxWidth}
-                  isViewerSidebarPinned={isViewerSidebarPinned}
-                  pageSidebarStyle={pageSidebarStyle}
-                  appType={appType}
-                />
-                {appType !== 'module' && <div id="component-portal" />}
-              </div>
->>>>>>> cd71b52c
             )}
             <DeleteWidgetConfirmation darkMode={isAppDarkMode} />
             <HotkeyProvider mode={currentMode} canvasMaxWidth={canvasMaxWidth} currentLayout={currentLayout}>
@@ -275,8 +209,9 @@
                     isViewerSidebarPinned={isViewerSidebarPinned}
                     pageSidebarStyle={pageSidebarStyle}
                     pagePositionType={position}
+                    appType={appType}
                   />
-                  <div id="component-portal" />
+                  {appType !== 'module' && <div id="component-portal" />}
                 </div>
               )}
 
