import React, { useState, useEffect, useRef, useMemo, useCallback } from 'react';
import { Container } from './Container';
import Grid from './Grid';
import { EditorSelecto } from './Selecto';
import { useModuleContext } from '@/AppBuilder/_contexts/ModuleContext';
import { HotkeyProvider } from './HotkeyProvider';
import './appCanvas.scss';
import useStore from '@/AppBuilder/_stores/store';
import { shallow } from 'zustand/shallow';
import { computeViewerBackgroundColor, getCanvasWidth } from './appCanvasUtils';
import {
  LEFT_SIDEBAR_WIDTH,
  NO_OF_GRIDS,
  PAGES_SIDEBAR_WIDTH_COLLAPSED,
  PAGES_SIDEBAR_WIDTH_EXPANDED,
  RIGHT_SIDEBAR_WIDTH,
} from './appCanvasConstants';
import cx from 'classnames';
import { computeCanvasContainerHeight } from '../_helpers/editorHelpers';
import AutoComputeMobileLayoutAlert from './AutoComputeMobileLayoutAlert';
import useAppDarkMode from '@/_hooks/useAppDarkMode';
import useAppCanvasMaxWidth from './useAppCanvasMaxWidth';
import { DeleteWidgetConfirmation } from './DeleteWidgetConfirmation';
import useSidebarMargin from './useSidebarMargin';
import PagesSidebarNavigation from '../RightSideBar/PageSettingsTab/PageMenu/PagesSidebarNavigation';
import { resolveReferences } from '@/_helpers/utils';
<<<<<<< HEAD
import useRightSidebarMargin from './userRightSidebarMargin';
import { DragGhostWidget, ResizeGhostWidget } from './GhostWidgets';
=======
import { DragGhostWidget } from './GhostWidgets';
>>>>>>> 8133199d
import AppCanvasBanner from '../../AppBuilder/Header/AppCanvasBanner';
import { debounce } from 'lodash';

<<<<<<< HEAD

export const AppCanvas = ({ appId, isViewer = false, switchDarkMode, darkMode }) => {
=======
export const AppCanvas = ({ appId, switchDarkMode, darkMode }) => {
>>>>>>> 8133199d
  const { moduleId, isModuleMode, appType } = useModuleContext();
  const canvasContainerRef = useRef();
  const handleCanvasContainerMouseUp = useStore((state) => state.handleCanvasContainerMouseUp, shallow);
  const canvasHeight = useStore((state) => state.appStore.modules[moduleId].canvasHeight);
  const environmentLoadingState = useStore(
    (state) => state.environmentLoadingState || state.loaderStore.modules[moduleId].isEditorLoading,
    shallow
  );
  const [canvasWidth, setCanvasWidth] = useState(getCanvasWidth(moduleId));
  const gridWidth = canvasWidth / NO_OF_GRIDS;
  const currentMode = useStore((state) => state.modeStore.modules[moduleId].currentMode, shallow);
  const pageSidebarStyle = useStore((state) => state?.pageSettings?.definition?.properties?.style, shallow);
  const currentLayout = useStore((state) => state.currentLayout, shallow);
  const queryPanelHeight = useStore((state) => state?.queryPanel?.queryPanelHeight || 0);
  const isDraggingQueryPane = useStore((state) => state.queryPanel.isDraggingQueryPane, shallow);
  const { isAppDarkMode } = useAppDarkMode();
  const canvasContainerHeight = computeCanvasContainerHeight(queryPanelHeight, isDraggingQueryPane);
  const isAutoMobileLayout = useStore((state) => state.getIsAutoMobileLayout(), shallow);
  const setIsComponentLayoutReady = useStore((state) => state.setIsComponentLayoutReady, shallow);
  const canvasMaxWidth = useAppCanvasMaxWidth({ mode: currentMode });
  const editorMarginLeft = useSidebarMargin(canvasContainerRef);
  const getPageId = useStore((state) => state.getCurrentPageId, shallow);
  const isRightSidebarOpen = useStore((state) => state.isRightSidebarOpen, shallow);
  const isSidebarOpen = useStore((state) => state.isSidebarOpen, shallow);
  const currentPageId = useStore((state) => state.modules[moduleId].currentPageId);
  const homePageId = useStore((state) => state.appStore.modules[moduleId].app.homePageId);

  const [isViewerSidebarPinned, setIsSidebarPinned] = useState(
    localStorage.getItem('isPagesSidebarPinned') !== 'false'
  );

  const { globalSettings, pageSettings, switchPage } = useStore(
    (state) => ({
      globalSettings: state.globalSettings,
      pageSettings: state.pageSettings,
      switchPage: state.switchPage,
    }),
    shallow
  );

  const showHeader = !globalSettings?.hideHeader;
  const { definition: { properties = {} } = {} } = pageSettings ?? {};
  const { position, disableMenu, showOnDesktop } = properties ?? {};
  const isPagesSidebarHidden = resolveReferences(disableMenu?.value);

  useEffect(() => {
    // Need to remove this if we shift setExposedVariable Logic outside of components
    // Currently present to run onLoadQueries after the component is mounted
    setIsComponentLayoutReady(true, moduleId);
    return () => setIsComponentLayoutReady(false, moduleId);
  }, []);

  useEffect(() => {
    function handleResizeImmediate() {
      const _canvasWidth =
        moduleId === 'canvas'
          ? document.getElementById('real-canvas')?.getBoundingClientRect()?.width
          : document.getElementById(moduleId)?.getBoundingClientRect()?.width;
      if (_canvasWidth !== 0) setCanvasWidth(_canvasWidth);
    }

    const handleResize = debounce(handleResizeImmediate, 300);

    if (moduleId === 'canvas') {
      window.addEventListener('resize', handleResize);
    } else {
      const elem = document.getElementById(moduleId);
      const resizeObserver = new ResizeObserver(handleResize);
      if (elem) resizeObserver.observe(elem);

      return () => {
        if (elem) resizeObserver.unobserve(elem);
        resizeObserver.disconnect();
        handleResize.cancel();
      };
    }
    handleResizeImmediate();

    return () => {
      window.removeEventListener('resize', handleResize);
      handleResize.cancel();
    };
  }, [currentLayout, canvasMaxWidth, isViewerSidebarPinned, moduleId, isRightSidebarOpen]);

<<<<<<< HEAD
  useEffect(() => { }, [isViewerSidebarPinned]);

=======
>>>>>>> 8133199d
  const canvasContainerStyles = useMemo(() => {
    const canvasBgColor =
      currentMode === 'view'
        ? computeViewerBackgroundColor(isAppDarkMode, canvasBgColor)
        : !isAppDarkMode
          ? '#EBEBEF'
          : '#2F3C4C';

    if (isModuleMode) {
      return {
        borderLeft: 'none',
        height: '100%',
        background: canvasBgColor,
      };
    }

    return {
      borderLeft: currentMode === 'edit' && editorMarginLeft + 'px solid',
      height: currentMode === 'edit' ? canvasContainerHeight : '100%',
      background: canvasBgColor,
      width: currentMode === 'edit' ? `calc(100% - 96px)` : '100%',
      alignItems: 'unset',
      justifyContent: 'unset',
      borderRight: currentMode === 'edit' && isRightSidebarOpen && `300px solid ${canvasBgColor}`,
      padding: currentMode === 'edit' && '8px',
      paddingBottom: currentMode === 'edit' && '2px',
    };
  }, [currentMode, isAppDarkMode, isModuleMode, editorMarginLeft, canvasContainerHeight, isRightSidebarOpen]);

  const toggleSidebarPinned = useCallback(() => {
    const newValue = !isViewerSidebarPinned;
    setIsSidebarPinned(newValue);
    localStorage.setItem('isPagesSidebarPinned', JSON.stringify(newValue));
  }, [isViewerSidebarPinned]);

  function getMinWidth() {
    if (isModuleMode) return '100%';

    const shouldAdjust = isSidebarOpen || (isRightSidebarOpen && currentMode === 'edit');

    if (!shouldAdjust) return '';
    let offset;
    if (isViewerSidebarPinned && !isPagesSidebarHidden) {
      if (position === 'side' && isSidebarOpen && isRightSidebarOpen && !isPagesSidebarHidden) {
        offset = `${LEFT_SIDEBAR_WIDTH + RIGHT_SIDEBAR_WIDTH - PAGES_SIDEBAR_WIDTH_EXPANDED}px`;
      } else if (position === 'side' && isSidebarOpen && !isRightSidebarOpen && !isPagesSidebarHidden) {
        offset = `${LEFT_SIDEBAR_WIDTH - PAGES_SIDEBAR_WIDTH_EXPANDED}px`;
      } else if (position === 'side' && isRightSidebarOpen && !isSidebarOpen && !isPagesSidebarHidden) {
        offset = `${RIGHT_SIDEBAR_WIDTH - PAGES_SIDEBAR_WIDTH_EXPANDED}px`;
      }
    } else {
      if (position === 'side' && isSidebarOpen && isRightSidebarOpen && !isPagesSidebarHidden) {
        offset = `${LEFT_SIDEBAR_WIDTH + RIGHT_SIDEBAR_WIDTH - PAGES_SIDEBAR_WIDTH_COLLAPSED}px`;
      } else if (position === 'side' && isSidebarOpen && !isRightSidebarOpen && !isPagesSidebarHidden) {
        offset = `${LEFT_SIDEBAR_WIDTH - PAGES_SIDEBAR_WIDTH_COLLAPSED}px`;
      } else if (position === 'side' && isRightSidebarOpen && !isSidebarOpen && !isPagesSidebarHidden) {
        offset = `${RIGHT_SIDEBAR_WIDTH - PAGES_SIDEBAR_WIDTH_COLLAPSED}px`;
      }
    }

    if ((position === 'top' || isPagesSidebarHidden) && isSidebarOpen && isRightSidebarOpen) {
      offset = `${LEFT_SIDEBAR_WIDTH + RIGHT_SIDEBAR_WIDTH}px`;
    } else if ((position === 'top' || isPagesSidebarHidden) && isSidebarOpen && !isRightSidebarOpen) {
      offset = `${LEFT_SIDEBAR_WIDTH}px`;
    } else if ((position === 'top' || isPagesSidebarHidden) && isRightSidebarOpen && !isSidebarOpen) {
      offset = `${RIGHT_SIDEBAR_WIDTH}px`;
    }

    return `calc(100% + ${offset})`;
  }

  return (
    <div
      className={cx(`main main-editor-canvas position-relative`, {})}
      id="main-editor-canvas"
      onMouseUp={handleCanvasContainerMouseUp}
    >
      <AppCanvasBanner appId={appId} />
      <div id="sidebar-page-navigation" className="areas d-flex flex-rows">
        <div
          ref={canvasContainerRef}
          className={cx(
            'canvas-container d-flex page-container',
            { 'dark-theme theme-dark': isAppDarkMode, close: !isViewerSidebarPinned },
            { 'overflow-x-auto': currentMode === 'edit' },
            { 'position-top': position === 'top' || isPagesSidebarHidden },
            { 'overflow-x-hidden': moduleId !== 'canvas' } // Disbling horizontal scroll for modules in view mode
          )}
          style={canvasContainerStyles}
        >
          {showOnDesktop && appType !== 'module' && (
            <PagesSidebarNavigation
              showHeader={showHeader}
              isMobileDevice={currentLayout === 'mobile'}
              currentPageId={currentPageId ?? homePageId}
              switchPage={switchPage}
              height={currentMode === 'edit' ? canvasContainerHeight : '100%'}
              switchDarkMode={switchDarkMode}
              isSidebarPinned={isViewerSidebarPinned}
              toggleSidebarPinned={toggleSidebarPinned}
              darkMode={darkMode}
            />
          )}
          <div
            style={{
              minWidth: getMinWidth(),
              scrollbarWidth: 'none',
              overflow: 'auto',
              width: currentMode === 'view' ? `calc(100% - ${isViewerSidebarPinned ? '0px' : '0px'})` : '100%',
              ...(appType === 'module' && isModuleMode && { height: 'inherit' }),
            }}
            className={`app-${appId} _tooljet-page-${getPageId()}`}
          >
            {currentMode === 'edit' && (
              <AutoComputeMobileLayoutAlert currentLayout={currentLayout} darkMode={isAppDarkMode} />
            )}
            <DeleteWidgetConfirmation darkMode={isAppDarkMode} />
            <HotkeyProvider mode={currentMode} canvasMaxWidth={canvasMaxWidth} currentLayout={currentLayout}>
              {environmentLoadingState !== 'loading' && (
                <div>
                  <Container
                    id={moduleId}
                    gridWidth={gridWidth}
                    canvasWidth={canvasWidth}
                    canvasHeight={canvasHeight}
                    darkMode={isAppDarkMode}
                    canvasMaxWidth={canvasMaxWidth}
                    isViewerSidebarPinned={isViewerSidebarPinned}
                    pageSidebarStyle={pageSidebarStyle}
                    pagePositionType={position}
                    appType={appType}
                  />
                  <DragGhostWidget />
                  <ResizeGhostWidget />
                  <div id="component-portal" />
                  {appType !== 'module' && <div id="component-portal" />}
                </div>
              )}

              {currentMode === 'view' || (currentLayout === 'mobile' && isAutoMobileLayout) ? null : (
                <Grid currentLayout={currentLayout} gridWidth={gridWidth} />
              )}
            </HotkeyProvider>
          </div>
        </div>
      </div>
      {currentMode === 'edit' && <EditorSelecto />}
    </div>
  );
};<|MERGE_RESOLUTION|>--- conflicted
+++ resolved
@@ -24,21 +24,12 @@
 import useSidebarMargin from './useSidebarMargin';
 import PagesSidebarNavigation from '../RightSideBar/PageSettingsTab/PageMenu/PagesSidebarNavigation';
 import { resolveReferences } from '@/_helpers/utils';
-<<<<<<< HEAD
-import useRightSidebarMargin from './userRightSidebarMargin';
 import { DragGhostWidget, ResizeGhostWidget } from './GhostWidgets';
-=======
 import { DragGhostWidget } from './GhostWidgets';
->>>>>>> 8133199d
 import AppCanvasBanner from '../../AppBuilder/Header/AppCanvasBanner';
 import { debounce } from 'lodash';
 
-<<<<<<< HEAD
-
-export const AppCanvas = ({ appId, isViewer = false, switchDarkMode, darkMode }) => {
-=======
 export const AppCanvas = ({ appId, switchDarkMode, darkMode }) => {
->>>>>>> 8133199d
   const { moduleId, isModuleMode, appType } = useModuleContext();
   const canvasContainerRef = useRef();
   const handleCanvasContainerMouseUp = useStore((state) => state.handleCanvasContainerMouseUp, shallow);
@@ -123,11 +114,6 @@
     };
   }, [currentLayout, canvasMaxWidth, isViewerSidebarPinned, moduleId, isRightSidebarOpen]);
 
-<<<<<<< HEAD
-  useEffect(() => { }, [isViewerSidebarPinned]);
-
-=======
->>>>>>> 8133199d
   const canvasContainerStyles = useMemo(() => {
     const canvasBgColor =
       currentMode === 'view'
