--- conflicted
+++ resolved
@@ -113,11 +113,6 @@
     };
   }, [currentLayout, canvasMaxWidth, isViewerSidebarPinned, moduleId, isRightSidebarOpen]);
 
-<<<<<<< HEAD
-  useEffect(() => {}, [isViewerSidebarPinned]);
-
-=======
->>>>>>> 7b58a10e
   const canvasContainerStyles = useMemo(() => {
     const canvasBgColor =
       currentMode === 'view'
