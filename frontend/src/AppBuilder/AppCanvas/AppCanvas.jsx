import React, { useState, useEffect, useRef } from 'react';
import { Container } from './Container';
import Grid from './Grid';
import { EditorSelecto } from './Selecto';
import { ModuleProvider } from '@/AppBuilder/_contexts/ModuleContext';
import { HotkeyProvider } from './HotkeyProvider';
import './appCanvas.scss';
import useStore from '@/AppBuilder/_stores/store';
import { shallow } from 'zustand/shallow';
import { getCanvasWidth, computeViewerBackgroundColor } from './appCanvasUtils';
import { NO_OF_GRIDS } from './appCanvasConstants';
import cx from 'classnames';
import FreezeVersionInfo from '@/AppBuilder/Header/FreezeVersionInfo';
import { computeCanvasContainerHeight } from '../_helpers/editorHelpers';
import AutoComputeMobileLayoutAlert from './AutoComputeMobileLayoutAlert';
import useAppDarkMode from '@/_hooks/useAppDarkMode';
import useAppCanvasMaxWidth from './useAppCanvasMaxWidth';
import { DeleteWidgetConfirmation } from './DeleteWidgetConfirmation';
import useSidebarMargin from './useSidebarMargin';

export const AppCanvas = ({ moduleId, appId, isViewerSidebarPinned }) => {
  const canvasContainerRef = useRef();
  const handleCanvasContainerMouseUp = useStore((state) => state.handleCanvasContainerMouseUp, shallow);
  const canvasHeight = useStore((state) => state.canvasHeight);
  const creationMode = useStore((state) => state.app.creationMode);
  const environmentLoadingState = useStore((state) => state.environmentLoadingState || state.isEditorLoading);
  const [canvasWidth, setCanvasWidth] = useState(getCanvasWidth());
  const gridWidth = canvasWidth / NO_OF_GRIDS;
  const currentMode = useStore((state) => state.currentMode, shallow);
  const pageSidebarStyle = useStore((state) => state?.pageSettings?.definition?.properties?.style, shallow);
  const currentLayout = useStore((state) => state.currentLayout, shallow);
  const queryPanelHeight = useStore((state) => state?.queryPanel?.queryPanelHeight || 0);
  const isDraggingQueryPane = useStore((state) => state.queryPanel.isDraggingQueryPane, shallow);
  const { isAppDarkMode } = useAppDarkMode();
  const canvasBgColor = useStore((state) => state.getCanvasBackgroundColor('canvas', isAppDarkMode), shallow);
  const canvasContainerHeight = computeCanvasContainerHeight(queryPanelHeight, isDraggingQueryPane);
  const isAutoMobileLayout = useStore((state) => state.getIsAutoMobileLayout(), shallow);
  const setIsComponentLayoutReady = useStore((state) => state.setIsComponentLayoutReady, shallow);
  const canvasMaxWidth = useAppCanvasMaxWidth({ mode: currentMode });
  const editorMarginLeft = useSidebarMargin(canvasContainerRef);
<<<<<<< HEAD
  const isSidebarOpen = useStore((state) => state.isSidebarOpen, shallow);

=======
  const isPagesSidebarHidden = useStore((state) => state.getPagesSidebarVisibility('canvas'), shallow);
  const pageSwitchInProgress = useStore((state) => state.pageSwitchInProgress);
  const setPageSwitchInProgress = useStore((state) => state.setPageSwitchInProgress);
>>>>>>> db702de6
  useEffect(() => {
    // Need to remove this if we shift setExposedVariable Logic outside of components
    // Currently present to run onLoadQueries after the component is mounted
    setIsComponentLayoutReady(true);
    return () => setIsComponentLayoutReady(false);
  }, []);

  useEffect(() => {
    function handleResize() {
      const _canvasWidth = document.getElementById('real-canvas')?.getBoundingClientRect()?.width;
      if (_canvasWidth !== 0) setCanvasWidth(_canvasWidth);
    }
    window.addEventListener('resize', handleResize);
    handleResize();

    return () => window.removeEventListener('resize', handleResize);
  }, [currentLayout, canvasMaxWidth, isViewerSidebarPinned]);

  return (
    <div className={cx(`main main-editor-canvas`, {})} id="main-editor-canvas" onMouseUp={handleCanvasContainerMouseUp}>
      {creationMode === 'GIT' && <FreezeVersionInfo info={'Apps imported from git repository cannot be edited'} />}
      {creationMode !== 'GIT' && <FreezeVersionInfo hide={currentMode !== 'edit'} />}
      <div
        ref={canvasContainerRef}
        className={cx(
          'canvas-container align-items-center page-container',
          { 'dark-theme theme-dark': isAppDarkMode, close: !isViewerSidebarPinned },
          { 'overflow-x-auto': (currentMode === 'edit' && isSidebarOpen) || currentMode === 'view' }
        )}
        style={{
          // transform: `scale(1)`,
          borderLeft: currentMode === 'edit' && editorMarginLeft + 'px solid',
          height: currentMode === 'edit' ? canvasContainerHeight : '100%',
          background:
            currentMode === 'view'
              ? computeViewerBackgroundColor(isAppDarkMode, canvasBgColor)
              : !isAppDarkMode
              ? '#EBEBEF'
              : '#2F3C4C',
          marginLeft:
            isViewerSidebarPinned && !isPagesSidebarHidden && currentLayout !== 'mobile' && currentMode !== 'edit'
              ? pageSidebarStyle === 'icon'
                ? '65px'
                : '210px'
              : 'auto',
        }}
      >
        <div
          style={{
            minWidth: `calc((100vw - 300px) - 48px)`,
          }}
          className={`app-${appId}`}
        >
          <AutoComputeMobileLayoutAlert currentLayout={currentLayout} darkMode={isAppDarkMode} />
          <DeleteWidgetConfirmation darkMode={isAppDarkMode} />
          <HotkeyProvider mode={currentMode} canvasMaxWidth={canvasMaxWidth} currentLayout={currentLayout}>
            {environmentLoadingState !== 'loading' && (
              <div>
                <Container
                  id="canvas"
                  gridWidth={gridWidth}
                  canvasWidth={canvasWidth}
                  canvasHeight={canvasHeight}
                  darkMode={isAppDarkMode}
                  canvasMaxWidth={canvasMaxWidth}
                  isViewerSidebarPinned={isViewerSidebarPinned}
                  pageSidebarStyle={pageSidebarStyle}
                />
              </div>
            )}

            {currentMode === 'view' || (currentLayout === 'mobile' && isAutoMobileLayout) ? null : (
              <Grid currentLayout={currentLayout} gridWidth={gridWidth} />
            )}
          </HotkeyProvider>
        </div>
      </div>
      {currentMode === 'edit' && <EditorSelecto />}
    </div>
  );
};<|MERGE_RESOLUTION|>--- conflicted
+++ resolved
@@ -2,7 +2,6 @@
 import { Container } from './Container';
 import Grid from './Grid';
 import { EditorSelecto } from './Selecto';
-import { ModuleProvider } from '@/AppBuilder/_contexts/ModuleContext';
 import { HotkeyProvider } from './HotkeyProvider';
 import './appCanvas.scss';
 import useStore from '@/AppBuilder/_stores/store';
@@ -38,14 +37,9 @@
   const setIsComponentLayoutReady = useStore((state) => state.setIsComponentLayoutReady, shallow);
   const canvasMaxWidth = useAppCanvasMaxWidth({ mode: currentMode });
   const editorMarginLeft = useSidebarMargin(canvasContainerRef);
-<<<<<<< HEAD
   const isSidebarOpen = useStore((state) => state.isSidebarOpen, shallow);
+  const isPagesSidebarHidden = useStore((state) => state.getPagesSidebarVisibility('canvas'), shallow);
 
-=======
-  const isPagesSidebarHidden = useStore((state) => state.getPagesSidebarVisibility('canvas'), shallow);
-  const pageSwitchInProgress = useStore((state) => state.pageSwitchInProgress);
-  const setPageSwitchInProgress = useStore((state) => state.setPageSwitchInProgress);
->>>>>>> db702de6
   useEffect(() => {
     // Need to remove this if we shift setExposedVariable Logic outside of components
     // Currently present to run onLoadQueries after the component is mounted
