--- conflicted
+++ resolved
@@ -23,6 +23,7 @@
 import { DeleteWidgetConfirmation } from './DeleteWidgetConfirmation';
 import useSidebarMargin from './useSidebarMargin';
 import PagesSidebarNavigation from '../RightSideBar/PageSettingsTab/PageMenu/PagesSidebarNavigation';
+import { resolveReferences } from '@/_helpers/utils';
 import { DragGhostWidget } from './GhostWidgets';
 import AppCanvasBanner from '../../AppBuilder/Header/AppCanvasBanner';
 import { debounce } from 'lodash';
@@ -70,7 +71,8 @@
 
   const showHeader = !globalSettings?.hideHeader;
   const { definition: { properties = {} } = {} } = pageSettings ?? {};
-  const { position, showOnDesktop } = properties ?? {};
+  const { position, disableMenu, showOnDesktop } = properties ?? {};
+  const isPagesSidebarHidden = resolveReferences(disableMenu?.value);
 
   useEffect(() => {
     // Need to remove this if we shift setExposedVariable Logic outside of components
@@ -153,12 +155,6 @@
 
     if (!shouldAdjust) return '';
     let offset;
-<<<<<<< HEAD
-    if (isViewerSidebarPinned) {
-      offset = position === 'side' ? '352px' : '127px';
-    } else {
-      offset = position === 'side' ? '171px' : '127px';
-=======
     if (isViewerSidebarPinned && !isPagesSidebarHidden) {
       if (position === 'side' && isSidebarOpen && isRightSidebarOpen && !isPagesSidebarHidden) {
         offset = `${LEFT_SIDEBAR_WIDTH + RIGHT_SIDEBAR_WIDTH - PAGES_SIDEBAR_WIDTH_EXPANDED}px`;
@@ -183,7 +179,6 @@
       offset = `${LEFT_SIDEBAR_WIDTH}px`;
     } else if ((position === 'top' || isPagesSidebarHidden) && isRightSidebarOpen && !isSidebarOpen) {
       offset = `${RIGHT_SIDEBAR_WIDTH}px`;
->>>>>>> f1f9a57e
     }
 
     return `calc(100% + ${offset})`;
