--- conflicted
+++ resolved
@@ -17,13 +17,10 @@
 import useAppCanvasMaxWidth from './useAppCanvasMaxWidth';
 import { DeleteWidgetConfirmation } from './DeleteWidgetConfirmation';
 import useSidebarMargin from './useSidebarMargin';
-<<<<<<< HEAD
 import PagesSidebarNavigation from '../RightSideBar/PageSettingsTab/PageMenu/PagesSidebarNavigation';
 import { resolveReferences } from '@/_helpers/utils';
 import useRightSidebarMargin from './userRightSidebarMargin';
-=======
 import { DragGhostWidget } from './GhostWidgets';
->>>>>>> cbbb1471
 
 export const AppCanvas = ({ appId, isViewer = false, switchDarkMode, darkMode }) => {
   const { moduleId, isModuleMode, appType } = useModuleContext();
@@ -137,7 +134,8 @@
       alignItems: 'unset',
       justifyContent: 'unset',
       borderRight: currentMode === 'edit' && isRightSidebarOpen && '299' + 'px solid',
-      padding: '8px',
+      padding: currentMode === 'edit' && '8px',
+      paddingBottom: currentMode === 'edit' && '2px',
     };
   }, [currentMode, isAppDarkMode, isModuleMode, editorMarginLeft, canvasContainerHeight, isRightSidebarOpen]);
 
@@ -147,23 +145,22 @@
     localStorage.setItem('isPagesSidebarPinned', JSON.stringify(newValue));
   }, [isViewerSidebarPinned]);
 
-  const getMinWidth = () => {
-    if (isModuleMode) {
-      return '100%';
-    }
-
-    let offsetPx;
-    if (isViewerSidebarPinned && editorMarginLeft) {
-      offsetPx = '84px';
-    } else if (isViewerSidebarPinned) {
-      // This case will be hit if isViewerSidebarPinned is true, but editorMarginLeft is false
-      offsetPx = '-94px';
+  function getMinWidth() {
+    if (isModuleMode) return '100%';
+
+    const shouldAdjust = isSidebarOpen || (isRightSidebarOpen && currentMode === 'edit');
+
+    if (!shouldAdjust) return '';
+
+    let offset;
+    if (isViewerSidebarPinned) {
+      offset = position === 'side' ? '352px' : '126px';
     } else {
-      // This case will be hit if isViewerSidebarPinned is false
-      offsetPx = '146px';
-    }
-    return `calc(100vw - ${offsetPx})`;
-  };
+      offset = position === 'side' ? '171px' : '126px';
+    }
+
+    return `calc(100vw - ${offset})`;
+  }
 
   return (
     <div
@@ -199,60 +196,17 @@
               darkMode={darkMode}
             />
           )}
-<<<<<<< HEAD
           <div
             style={{
-              minWidth: isModuleMode
-                ? '100%'
-                : isSidebarOpen ||
-                  (isRightSidebarOpen &&
-                    currentMode === 'edit' &&
-                    `calc((100vw - ${isViewerSidebarPinned ? '353px' : '171px'}))`),
+              minWidth: getMinWidth(),
               scrollbarWidth: 'none',
               overflow: 'auto',
-              // borderLeft: `${
-              //   editorMarginLeft
-              //     ? '0px'
-              //     : currentLayout === 'mobile'
-              //     ? '0px'
-              //     : isViewerSidebarPinned && !isPagesSidebarHidden && currentLayout !== 'mobile' && position === 'side'
-              //     ? pageSidebarStyle === 'icon' && position == 'side'
-              //       ? '44px'
-              //       : '226px'
-              //     : isPagesSidebarHidden
-              //     ? 'auto'
-              //     : position == 'top'
-              //     ? 'auto'
-              //     : '44px'
-              // } solid`,
               width: currentMode === 'view' ? `calc(100% - ${isViewerSidebarPinned ? '0px' : '0px'})` : '100%',
-              // flex: 1,
             }}
             className={`app-${appId} _tooljet-page-${getPageId()}`}
           >
             {currentMode === 'edit' && (
               <AutoComputeMobileLayoutAlert currentLayout={currentLayout} darkMode={isAppDarkMode} />
-=======
-          <DeleteWidgetConfirmation darkMode={isAppDarkMode} />
-          <HotkeyProvider mode={currentMode} canvasMaxWidth={canvasMaxWidth} currentLayout={currentLayout}>
-            {environmentLoadingState !== 'loading' && (
-              <div>
-                <Container
-                  id={moduleId}
-                  gridWidth={gridWidth}
-                  canvasWidth={canvasWidth}
-                  canvasHeight={canvasHeight}
-                  darkMode={isAppDarkMode}
-                  canvasMaxWidth={canvasMaxWidth}
-                  isViewerSidebarPinned={isViewerSidebarPinned}
-                  pageSidebarStyle={pageSidebarStyle}
-                  appType={appType}
-                />
-                <DragGhostWidget />
-                <div id="component-portal" />
-                {appType !== 'module' && <div id="component-portal" />}
-              </div>
->>>>>>> cbbb1471
             )}
             <DeleteWidgetConfirmation darkMode={isAppDarkMode} />
             <HotkeyProvider mode={currentMode} canvasMaxWidth={canvasMaxWidth} currentLayout={currentLayout}>
@@ -270,6 +224,8 @@
                     pagePositionType={position}
                     appType={appType}
                   />
+                  <DragGhostWidget />
+                  <div id="component-portal" />
                   {appType !== 'module' && <div id="component-portal" />}
                 </div>
               )}
