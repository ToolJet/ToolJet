/* eslint-disable import/no-named-as-default */
import React, { useEffect, useRef, useMemo, useCallback } from 'react';
import cx from 'classnames';
import WidgetWrapper from './WidgetWrapper';
import useStore from '@/AppBuilder/_stores/store';
import { shallow } from 'zustand/shallow';
import { useDrop, useDragLayer, useDragDropManager } from 'react-dnd';
import {
  addChildrenWidgetsToParent,
  addNewWidgetToTheEditor,
  computeViewerBackgroundColor,
  getSubContainerWidthAfterPadding,
  addDefaultButtonIdToForm,
} from './appCanvasUtils';
import { CANVAS_WIDTHS, NO_OF_GRIDS, WIDGETS_WITH_DEFAULT_CHILDREN, GRID_HEIGHT } from './appCanvasConstants';
import { useGridStore } from '@/_stores/gridStore';
import NoComponentCanvasContainer from './NoComponentCanvasContainer';
import { RIGHT_SIDE_BAR_TAB } from '../RightSideBar/rightSidebarConstants';
import { isPDFSupported } from '@/_helpers/appUtils';
import toast from 'react-hot-toast';
import { ModuleContainerBlank } from '@/modules/Modules/components';
import { useModuleContext } from '@/AppBuilder/_contexts/ModuleContext';
import useSortedComponents from '../_hooks/useSortedComponents';
import { noop } from 'lodash';
import { useGhostMoveable } from '@/AppBuilder/_hooks/useGhostMoveable';
import { useCanvasDropHandler } from './useCanvasDropHandler';

//TODO: Revisit the logic of height (dropRef)

/*
  index - used to identify the subcontainer index
  onOptionChange - used to pass the onOptionChange function to the child components and pass the exposedValues to the parent component
*/
export const Container = React.memo(
  ({
    id,
    canvasWidth,
    canvasHeight,
    index = null,
    onOptionChange = null,
    onOptionsChange = null,
    allowContainerSelect = false,
    styles,
    listViewMode = 'list',
    columns,
    darkMode,
    canvasMaxWidth,
    isViewerSidebarPinned,
    pageSidebarStyle,
    pagePositionType,
    componentType,
    appType,
  }) => {
    const { moduleId } = useModuleContext();
    const realCanvasRef = useRef(null);
    const components = useStore((state) => state.getContainerChildrenMapping(id, moduleId), shallow);

    const addComponentToCurrentPage = useStore((state) => state.addComponentToCurrentPage, shallow);
    const setActiveRightSideBarTab = useStore((state) => state.setActiveRightSideBarTab, shallow);
    const setLastCanvasClickPosition = useStore((state) => state.setLastCanvasClickPosition, shallow);
    const canvasBgColor = useStore(
      (state) => (id === 'canvas' ? state.getCanvasBackgroundColor('canvas', darkMode) : ''),
      shallow
    );
    const isPagesSidebarHidden = useStore((state) => state.getPagesSidebarVisibility('canvas'), shallow);
    const currentMode = useStore((state) => state.modeStore.modules[moduleId].currentMode, shallow);
    const currentLayout = useStore((state) => state.currentLayout, shallow);
    const setFocusedParentId = useStore((state) => state.setFocusedParentId, shallow);
    const setShowModuleBorder = useStore((state) => state.setShowModuleBorder, shallow) || noop;

    // Initialize ghost moveable hook
    const { activateGhost, deactivateGhost } = useGhostMoveable(id);

    // Monitor drag layer to update ghost position continuously
    const { isDragging } = useDragLayer((monitor) => ({
      isDragging: monitor.isDragging(),
    }));

    // // // Cleanup ghost when drag ends
    useEffect(() => {
      if (!isDragging) {
        deactivateGhost();
      }
    }, [id, isDragging, deactivateGhost]);

    const isContainerReadOnly = useMemo(() => {
      return (index !== 0 && (componentType === 'Listview' || componentType === 'Kanban')) || currentMode === 'view';
    }, [index, componentType, currentMode]);

    const setCurrentDragCanvasId = useGridStore((state) => state.actions.setCurrentDragCanvasId);

    // Get the drop handler from the new hook
    const handleDrop = useCanvasDropHandler({
      appType,
    });

    const [{ isOverCurrent }, drop] = useDrop({
      accept: 'box',
<<<<<<< HEAD
      hover: (item, monitor) => {
        const clientOffset = monitor.getClientOffset();

        const appCanvasWidth = realCanvasRef?.current?.offsetWidth || 0;

        if (clientOffset) {
          const elementAtPoint = document.elementFromPoint(clientOffset.x, clientOffset.y);
          const closestCanvas = elementAtPoint?.closest('.real-canvas');
          const canvasId =
            closestCanvas?.getAttribute('data-parentId') ||
            closestCanvas?.id?.replace('canvas-', '') ||
            (closestCanvas?.id === 'real-canvas' ? 'real-canvas' : null);

          // Only update if this container is the most specific one under the mouse
          if (canvasId === id) {
            setCurrentDragCanvasId(id);
          }
        }
        // Calculate width based on the app canvas's grid
        let width = (appCanvasWidth * item.component?.defaultSize?.width) / NO_OF_GRIDS;
        const componentSize = {
          width: width,
          height: item.component?.defaultSize?.height,
        };

        // const clientOffset = monitor.getClientOffset();
        if (clientOffset && id === 'canvas') {
          activateGhost(componentSize, clientOffset, realCanvasRef);
        }
      },
      drop: (item, monitor) => {
        handleDrop(item, monitor, id);
      },
=======
      hover: (item) => {
        item.canvasRef = realCanvasRef?.current;
        item.canvasId = id;
        item.canvasWidth = getContainerCanvasWidth();
      },
      drop: async ({ componentType, component }, monitor) => {
        setShowModuleBorder(false);
        if (currentMode === 'view' || (appType === 'module' && componentType !== 'ModuleContainer')) return;

        const didDrop = monitor.didDrop();
        if (didDrop) return;

        const moduleInfo = component?.moduleId
          ? {
              moduleId: component.moduleId,
              versionId: component.versionId,
              environmentId: component.environmentId,
              moduleName: component.displayName,
              moduleContainer: component.moduleContainer,
            }
          : undefined;

        let addedComponent;

        if (WIDGETS_WITH_DEFAULT_CHILDREN.includes(componentType)) {
          let parentComponent = addNewWidgetToTheEditor(
            componentType,
            monitor,
            currentLayout,
            realCanvasRef,
            id,
            moduleInfo
          );
          const childComponents = addChildrenWidgetsToParent(componentType, parentComponent?.id, currentLayout);
          if (componentType === 'Form') {
            parentComponent = addDefaultButtonIdToForm(parentComponent, childComponents);
          }
          addedComponent = [parentComponent, ...childComponents];
          await addComponentToCurrentPage(addedComponent);
        } else {
          const newComponent = addNewWidgetToTheEditor(
            componentType,
            monitor,
            currentLayout,
            realCanvasRef,
            id,
            moduleInfo
          );
          addedComponent = [newComponent];
          await addComponentToCurrentPage(addedComponent);
        }

        setActiveRightSideBarTab(RIGHT_SIDE_BAR_TAB.CONFIGURATION);

        const canvas = document.querySelector('.canvas-container');
        const sidebar = document.querySelector('.editor-sidebar');
        const droppedElem = document.getElementById(addedComponent?.[0]?.id);

        if (!canvas || !sidebar || !droppedElem) return;

        const droppedRect = droppedElem.getBoundingClientRect();
        const sidebarRect = sidebar.getBoundingClientRect();

        const isOverlapping = droppedRect.right > sidebarRect.left && droppedRect.left < sidebarRect.right;

        if (isOverlapping) {
          const overlap = droppedRect.right - sidebarRect.left;
          canvas.scrollTo({
            left: canvas.scrollLeft + overlap,
            behavior: 'smooth',
          });
        }
      },

>>>>>>> 73f2b096
      collect: (monitor) => ({
        isOverCurrent: monitor.isOver({ shallow: true }),
      }),
    });

    const showEmptyContainer =
      currentMode === 'edit' &&
      (id === 'canvas' || componentType === 'ModuleContainer') &&
      components.length === 0 &&
      !isOverCurrent;

    function getContainerCanvasWidth() {
      if (canvasWidth !== undefined) {
        if (componentType === 'Listview' && listViewMode == 'grid') return canvasWidth / columns - 2;
        if (id === 'canvas') return canvasWidth;
        return getSubContainerWidthAfterPadding(canvasWidth, componentType, id, realCanvasRef);
      }
      return realCanvasRef?.current?.offsetWidth;
    }

    const gridWidth = getContainerCanvasWidth() / NO_OF_GRIDS;

    useEffect(() => {
      useGridStore.getState().actions.setSubContainerWidths(id, gridWidth);
      // eslint-disable-next-line react-hooks/exhaustive-deps
    }, [canvasWidth, listViewMode, columns]);

    const getCanvasWidth = useCallback(() => {
      // if (
      //   id === 'canvas' &&
      //   !isPagesSidebarHidden &&
      //   isViewerSidebarPinned &&
      //   currentLayout !== 'mobile' &&
      //   pagePositionType == 'side' &&
      //   appType !== 'module'
      // ) {
      //   return `calc(100% - ${pageSidebarStyle === 'icon' ? '85px' : '226px'})`;
      // }
      // if (
      //   id === 'canvas' &&
      //   !isPagesSidebarHidden &&
      //   !isViewerSidebarPinned &&
      //   currentLayout !== 'mobile' &&
      //   pagePositionType == 'side'
      // ) {
      //   return `calc(100% - ${'44px'})`;
      // }
      return '100%';
    }, [id, isPagesSidebarHidden, isViewerSidebarPinned, currentLayout, pagePositionType, pageSidebarStyle]);

    const handleCanvasClick = useCallback(
      (e) => {
        const realCanvas = e.target.closest('.real-canvas');
        const canvasId = realCanvas?.getAttribute('id')?.split('canvas-')[1];
        setFocusedParentId(canvasId);
        if (realCanvas) {
          const rect = realCanvas.getBoundingClientRect();
          const x = e.clientX - rect.left;
          const y = e.clientY - rect.top;
          setLastCanvasClickPosition({ x, y });
        }
      },
      [setLastCanvasClickPosition]
    );

    /* Due to some reason react-dnd does not identify the dragover element if this element is dynamically removed on drag. 
        Hence display is set to none on dragover and removed only when the component is added */

    const renderEmptyContainer = () => {
      if (components && components?.length !== 0) return;

      const styles = {
        display: showEmptyContainer ? 'block' : 'none',
        ...(componentType === 'ModuleContainer' ? { height: '100%', width: '100%' } : {}),
      };

      return (
        <div style={styles}>
          {componentType === 'ModuleContainer' ? <ModuleContainerBlank /> : <NoComponentCanvasContainer />}
        </div>
      );
    };
    const sortedComponents = useSortedComponents(components, currentLayout, id);

    return (
      <div
        // {...(config.COMMENT_FEATURE_ENABLE && showComments && { onClick: handleAddThread })}
        ref={(el) => {
          realCanvasRef.current = el;
          drop(el);
        }}
        style={{
          height: id === 'canvas' ? `${canvasHeight}` : '100%',
          backgroundSize: `${gridWidth}px ${GRID_HEIGHT}px`,
          backgroundColor:
            currentMode === 'view'
              ? computeViewerBackgroundColor(darkMode, canvasBgColor)
              : id === 'canvas'
              ? canvasBgColor
              : '#f0f0f0',
          width: '100%',
          maxWidth: (() => {
            // For Main Canvas
            if (id === 'canvas') {
              if (currentLayout === 'mobile') {
                return CANVAS_WIDTHS.deviceWindowWidth;
              }
              return canvasMaxWidth;
            }
            // For Subcontainers
            return canvasWidth;
          })(),
          transform: 'translateZ(0)', //Very very imp --> Hack to make modal position respect canvas container, else it positions w.r.t window.
          ...styles,
        }}
        className={cx('real-canvas', {
          'sub-canvas': id !== 'canvas',
          'show-grid': isOverCurrent && (index === 0 || index === null) && currentMode === 'edit',
        })}
        id={id === 'canvas' ? 'real-canvas' : `canvas-${id}`}
        data-cy="real-canvas"
        data-parentId={id}
        canvas-height={canvasHeight}
        onClick={handleCanvasClick}
        component-type={componentType}
      >
        <div
          className={cx('container-fluid rm-container p-0', {
            'drag-container-parent': id !== 'canvas',
          })}
          id={allowContainerSelect ? 'select-container' : 'rm-container'}
          component-id={id}
          data-parent-type={id === 'canvas' ? 'canvas' : componentType}
          style={{ height: !showEmptyContainer ? '100%' : 'auto' }} //TODO: remove hardcoded height & canvas condition
        >
          {sortedComponents.map((id) => (
            <WidgetWrapper
              id={id}
              key={id}
              gridWidth={gridWidth}
              subContainerIndex={index}
              onOptionChange={onOptionChange}
              onOptionsChange={onOptionsChange}
              inCanvas={true}
              readOnly={isContainerReadOnly}
              mode={currentMode}
              currentLayout={currentLayout}
              darkMode={darkMode}
            />
          ))}
        </div>
        {renderEmptyContainer()}
      </div>
    );
  }
);<|MERGE_RESOLUTION|>--- conflicted
+++ resolved
@@ -96,7 +96,6 @@
 
     const [{ isOverCurrent }, drop] = useDrop({
       accept: 'box',
-<<<<<<< HEAD
       hover: (item, monitor) => {
         const clientOffset = monitor.getClientOffset();
 
@@ -130,85 +129,78 @@
       drop: (item, monitor) => {
         handleDrop(item, monitor, id);
       },
-=======
-      hover: (item) => {
-        item.canvasRef = realCanvasRef?.current;
-        item.canvasId = id;
-        item.canvasWidth = getContainerCanvasWidth();
-      },
-      drop: async ({ componentType, component }, monitor) => {
-        setShowModuleBorder(false);
-        if (currentMode === 'view' || (appType === 'module' && componentType !== 'ModuleContainer')) return;
-
-        const didDrop = monitor.didDrop();
-        if (didDrop) return;
-
-        const moduleInfo = component?.moduleId
-          ? {
-              moduleId: component.moduleId,
-              versionId: component.versionId,
-              environmentId: component.environmentId,
-              moduleName: component.displayName,
-              moduleContainer: component.moduleContainer,
-            }
-          : undefined;
-
-        let addedComponent;
-
-        if (WIDGETS_WITH_DEFAULT_CHILDREN.includes(componentType)) {
-          let parentComponent = addNewWidgetToTheEditor(
-            componentType,
-            monitor,
-            currentLayout,
-            realCanvasRef,
-            id,
-            moduleInfo
-          );
-          const childComponents = addChildrenWidgetsToParent(componentType, parentComponent?.id, currentLayout);
-          if (componentType === 'Form') {
-            parentComponent = addDefaultButtonIdToForm(parentComponent, childComponents);
-          }
-          addedComponent = [parentComponent, ...childComponents];
-          await addComponentToCurrentPage(addedComponent);
-        } else {
-          const newComponent = addNewWidgetToTheEditor(
-            componentType,
-            monitor,
-            currentLayout,
-            realCanvasRef,
-            id,
-            moduleInfo
-          );
-          addedComponent = [newComponent];
-          await addComponentToCurrentPage(addedComponent);
-        }
-
-        setActiveRightSideBarTab(RIGHT_SIDE_BAR_TAB.CONFIGURATION);
-
-        const canvas = document.querySelector('.canvas-container');
-        const sidebar = document.querySelector('.editor-sidebar');
-        const droppedElem = document.getElementById(addedComponent?.[0]?.id);
-
-        if (!canvas || !sidebar || !droppedElem) return;
-
-        const droppedRect = droppedElem.getBoundingClientRect();
-        const sidebarRect = sidebar.getBoundingClientRect();
-
-        const isOverlapping = droppedRect.right > sidebarRect.left && droppedRect.left < sidebarRect.right;
-
-        if (isOverlapping) {
-          const overlap = droppedRect.right - sidebarRect.left;
-          canvas.scrollTo({
-            left: canvas.scrollLeft + overlap,
-            behavior: 'smooth',
-          });
-        }
-      },
-
->>>>>>> 73f2b096
-      collect: (monitor) => ({
-        isOverCurrent: monitor.isOver({ shallow: true }),
-      }),
+      // drop: async ({ componentType, component }, monitor) => {
+      //   setShowModuleBorder(false);
+      //   if (currentMode === 'view' || (appType === 'module' && componentType !== 'ModuleContainer')) return;
+
+      //   const didDrop = monitor.didDrop();
+      //   if (didDrop) return;
+
+      //   const moduleInfo = component?.moduleId
+      //     ? {
+      //         moduleId: component.moduleId,
+      //         versionId: component.versionId,
+      //         environmentId: component.environmentId,
+      //         moduleName: component.displayName,
+      //         moduleContainer: component.moduleContainer,
+      //       }
+      //     : undefined;
+
+      //   let addedComponent;
+
+      //   if (WIDGETS_WITH_DEFAULT_CHILDREN.includes(componentType)) {
+      //     let parentComponent = addNewWidgetToTheEditor(
+      //       componentType,
+      //       monitor,
+      //       currentLayout,
+      //       realCanvasRef,
+      //       id,
+      //       moduleInfo
+      //     );
+      //     const childComponents = addChildrenWidgetsToParent(componentType, parentComponent?.id, currentLayout);
+      //     if (componentType === 'Form') {
+      //       parentComponent = addDefaultButtonIdToForm(parentComponent, childComponents);
+      //     }
+      //     addedComponent = [parentComponent, ...childComponents];
+      //     await addComponentToCurrentPage(addedComponent);
+      //   } else {
+      //     const newComponent = addNewWidgetToTheEditor(
+      //       componentType,
+      //       monitor,
+      //       currentLayout,
+      //       realCanvasRef,
+      //       id,
+      //       moduleInfo
+      //     );
+      //     addedComponent = [newComponent];
+      //     await addComponentToCurrentPage(addedComponent);
+      //   }
+
+      //   setActiveRightSideBarTab(RIGHT_SIDE_BAR_TAB.CONFIGURATION);
+
+      //   const canvas = document.querySelector('.canvas-container');
+      //   const sidebar = document.querySelector('.editor-sidebar');
+      //   const droppedElem = document.getElementById(addedComponent?.[0]?.id);
+
+      //   if (!canvas || !sidebar || !droppedElem) return;
+
+      //   const droppedRect = droppedElem.getBoundingClientRect();
+      //   const sidebarRect = sidebar.getBoundingClientRect();
+
+      //   const isOverlapping = droppedRect.right > sidebarRect.left && droppedRect.left < sidebarRect.right;
+
+      //   if (isOverlapping) {
+      //     const overlap = droppedRect.right - sidebarRect.left;
+      //     canvas.scrollTo({
+      //       left: canvas.scrollLeft + overlap,
+      //       behavior: 'smooth',
+      //     });
+      //   }
+      // },
+
+      // collect: (monitor) => ({
+      //   isOverCurrent: monitor.isOver({ shallow: true }),
+      // }),
     });
 
     const showEmptyContainer =
