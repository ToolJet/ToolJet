/* eslint-disable import/no-named-as-default */
import React, { useEffect, useRef, useMemo, useCallback } from 'react';
import cx from 'classnames';
import WidgetWrapper from './WidgetWrapper';
import useStore from '@/AppBuilder/_stores/store';
import { shallow } from 'zustand/shallow';
import { useDrop } from 'react-dnd';
import { addChildrenWidgetsToParent, addNewWidgetToTheEditor, computeViewerBackgroundColor } from './appCanvasUtils';
import {
  CANVAS_WIDTHS,
  NO_OF_GRIDS,
  WIDGETS_WITH_DEFAULT_CHILDREN,
  GRID_HEIGHT,
  CONTAINER_FORM_CANVAS_PADDING,
  SUBCONTAINER_CANVAS_BORDER_WIDTH,
  BOX_PADDING,
} from './appCanvasConstants';
import { useGridStore } from '@/_stores/gridStore';
import NoComponentCanvasContainer from './NoComponentCanvasContainer';
import { RIGHT_SIDE_BAR_TAB } from '../RightSideBar/rightSidebarConstants';
import { isPDFSupported } from '@/_helpers/appUtils';
import toast from 'react-hot-toast';

//TODO: Revisit the logic of height (dropRef)

/*
  index - used to identify the subcontainer index
  onOptionChange - used to pass the onOptionChange function to the child components and pass the exposedValues to the parent component
*/
export const Container = React.memo(
  ({
    id,
    canvasWidth,
    canvasHeight,
    index = null,
    onOptionChange = null,
    onOptionsChange = null,
    allowContainerSelect = false,
    styles,
    listViewMode = 'list',
    columns,
    darkMode,
    canvasMaxWidth,
    isViewerSidebarPinned,
    pageSidebarStyle,
    componentType,
  }) => {
    const realCanvasRef = useRef(null);
    const components = useStore((state) => state.getContainerChildrenMapping(id), shallow);
    const addComponentToCurrentPage = useStore((state) => state.addComponentToCurrentPage, shallow);
    const setActiveRightSideBarTab = useStore((state) => state.setActiveRightSideBarTab, shallow);
    const setLastCanvasClickPosition = useStore((state) => state.setLastCanvasClickPosition, shallow);
    const canvasBgColor = useStore(
      (state) => (id === 'canvas' ? state.getCanvasBackgroundColor('canvas', darkMode) : ''),
      shallow
    );
    const isPagesSidebarHidden = useStore((state) => state.getPagesSidebarVisibility('canvas'), shallow);
    const currentMode = useStore((state) => state.currentMode, shallow);
    const currentLayout = useStore((state) => state.currentLayout, shallow);
    const setFocusedParentId = useStore((state) => state.setFocusedParentId, shallow);
    const isContainerReadOnly = useMemo(() => {
      return (index !== 0 && (componentType === 'Listview' || componentType === 'Kanban')) || currentMode === 'view';
    }, [componentType, index, currentMode]);

    const [{ isOverCurrent }, drop] = useDrop({
      accept: 'box',
      drop: async ({ componentType }, monitor) => {
        const didDrop = monitor.didDrop();
        if (didDrop) return;
        if (componentType === 'PDF' && !isPDFSupported()) {
          toast.error(
            'PDF is not supported in this version of browser. We recommend upgrading to the latest version for full support.'
          );
          return;
        }
        if (WIDGETS_WITH_DEFAULT_CHILDREN.includes(componentType)) {
          const parentComponent = addNewWidgetToTheEditor(componentType, monitor, currentLayout, realCanvasRef, id);
          const childComponents = addChildrenWidgetsToParent(componentType, parentComponent?.id, currentLayout);
          const newComponents = [parentComponent, ...childComponents];
          await addComponentToCurrentPage(newComponents);
          // setSelectedComponents([parentComponent?.id]);
          setActiveRightSideBarTab(RIGHT_SIDE_BAR_TAB.CONFIGURATION);
        } else {
          const newComponent = addNewWidgetToTheEditor(componentType, monitor, currentLayout, realCanvasRef, id);
          await addComponentToCurrentPage([newComponent]);
          // setSelectedComponents([newComponent?.id]);
          setActiveRightSideBarTab(RIGHT_SIDE_BAR_TAB.CONFIGURATION);
        }
      },
      collect: (monitor) => ({
        isOverCurrent: monitor.isOver({ shallow: true }),
      }),
    });

    const showEmptyContainer = currentMode === 'edit' && id === 'canvas' && components.length === 0 && !isOverCurrent;

    function getContainerCanvasWidth() {
      if (canvasWidth !== undefined) {
        if (componentType === 'Listview' && listViewMode == 'grid') return canvasWidth / columns - 2;
        if (id === 'canvas') return canvasWidth;
        if (componentType === 'Container' || componentType === 'Form') {
          return (
            canvasWidth - (2 * CONTAINER_FORM_CANVAS_PADDING + 2 * SUBCONTAINER_CANVAS_BORDER_WIDTH + 2 * BOX_PADDING)
          );
        }
        return canvasWidth - 2; // Need to update this 2 to correct value for other subcontainers
      }
      return realCanvasRef?.current?.offsetWidth;
    }
    const gridWidth = getContainerCanvasWidth() / NO_OF_GRIDS;
    useEffect(() => {
      useGridStore.getState().actions.setSubContainerWidths(id, (getContainerCanvasWidth() - 2) / NO_OF_GRIDS);
      // eslint-disable-next-line react-hooks/exhaustive-deps
    }, [canvasWidth, listViewMode, columns]);

    const getCanvasWidth = useCallback(() => {
      if (
        id === 'canvas' &&
        !isPagesSidebarHidden &&
        isViewerSidebarPinned &&
        currentLayout !== 'mobile' &&
        currentMode !== 'edit'
      ) {
        return `calc(100% - ${pageSidebarStyle === 'icon' ? '65px' : '210px'})`;
      }
      return '100%';
    }, [isViewerSidebarPinned, currentLayout, id, currentMode, pageSidebarStyle]);

<<<<<<< HEAD
    const handleCanvasClick = useCallback(
      (e) => {
        const realCanvas = e.target.closest('.real-canvas');
        const canvasId = realCanvas?.getAttribute('id')?.split('canvas-')[1];
        setFocusedParentId(canvasId);
        if (realCanvas) {
          const rect = realCanvas.getBoundingClientRect();
          const x = e.clientX - rect.left;
          const y = e.clientY - rect.top;
          setLastCanvasClickPosition({ x, y });
        }
      },
      [setLastCanvasClickPosition]
    );
=======
    const handleCanvasClick = (e) => {
      const canvasId = e.target.closest('.real-canvas')?.getAttribute('id')?.split('canvas-')[1];
      setFocusedParentId(canvasId);
    };
>>>>>>> bc936b2a

    return (
      <div
        // {...(config.COMMENT_FEATURE_ENABLE && showComments && { onClick: handleAddThread })}
        ref={(el) => {
          realCanvasRef.current = el;
          drop(el);
        }}
        style={{
          height: id === 'canvas' ? `${canvasHeight}` : '100%',
          backgroundSize: `${gridWidth}px ${GRID_HEIGHT}px`,
          backgroundColor:
            currentMode === 'view'
              ? computeViewerBackgroundColor(darkMode, canvasBgColor)
              : id === 'canvas'
              ? canvasBgColor
              : '#f0f0f0',
          width: getCanvasWidth(),
          maxWidth: (() => {
            // For Main Canvas
            if (id === 'canvas') {
              if (currentLayout === 'mobile') {
                return CANVAS_WIDTHS.deviceWindowWidth;
              }
              return canvasMaxWidth;
            }
            // For Subcontainers
            return canvasWidth;
          })(),
          transform: 'translateZ(0)', //Very very imp --> Hack to make modal position respect canvas container, else it positions w.r.t window.
          ...styles,
        }}
        className={cx('real-canvas', {
          'sub-canvas': id !== 'canvas',
          'show-grid': isOverCurrent && (index === 0 || index === null),
        })}
        id={id === 'canvas' ? 'real-canvas' : `canvas-${id}`}
        data-cy="real-canvas"
        data-parentId={id}
        canvas-height={canvasHeight}
        onClick={handleCanvasClick}
      >
        <div
          className={cx('container-fluid rm-container p-0', {
            'drag-container-parent': id !== 'canvas',
          })}
          id={allowContainerSelect ? 'select-container' : 'rm-container'}
          component-id={id}
          data-parent-type={id === 'canvas' ? 'canvas' : componentType}
          style={{ height: !showEmptyContainer ? '100%' : 'auto' }} //TODO: remove hardcoded height & canvas condition
        >
          {components.map((id) => (
            <WidgetWrapper
              id={id}
              key={id}
              gridWidth={gridWidth}
              subContainerIndex={index}
              onOptionChange={onOptionChange}
              onOptionsChange={onOptionsChange}
              inCanvas={true}
              readOnly={isContainerReadOnly}
              mode={currentMode}
              currentLayout={currentLayout}
              darkMode={darkMode}
            />
          ))}
        </div>

        {/* Due to some reason react-dnd does not identify the dragover element if this element is dynamically removed on drag. 
        Hence display is set to none on dragover and removed only when the component is added */}
        {(!components || components?.length === 0) && (
          <div style={{ display: showEmptyContainer ? 'block' : 'none' }}>
            <NoComponentCanvasContainer />
          </div>
        )}
      </div>
    );
  }
);<|MERGE_RESOLUTION|>--- conflicted
+++ resolved
@@ -126,7 +126,6 @@
       return '100%';
     }, [isViewerSidebarPinned, currentLayout, id, currentMode, pageSidebarStyle]);
 
-<<<<<<< HEAD
     const handleCanvasClick = useCallback(
       (e) => {
         const realCanvas = e.target.closest('.real-canvas');
@@ -141,12 +140,6 @@
       },
       [setLastCanvasClickPosition]
     );
-=======
-    const handleCanvasClick = (e) => {
-      const canvasId = e.target.closest('.real-canvas')?.getAttribute('id')?.split('canvas-')[1];
-      setFocusedParentId(canvasId);
-    };
->>>>>>> bc936b2a
 
     return (
       <div
