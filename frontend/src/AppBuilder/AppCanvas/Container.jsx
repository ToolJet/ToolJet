--- conflicted
+++ resolved
@@ -25,13 +25,10 @@
 import { RIGHT_SIDE_BAR_TAB } from '../RightSideBar/rightSidebarConstants';
 import { isPDFSupported } from '@/_helpers/appUtils';
 import toast from 'react-hot-toast';
-<<<<<<< HEAD
 import { ModuleContainerBlank } from '@/modules/Modules/components';
 import { useModuleContext } from '@/AppBuilder/_contexts/ModuleContext';
-=======
 import useSortedComponents from '../_hooks/useSortedComponents';
 
->>>>>>> 23197b3b
 //TODO: Revisit the logic of height (dropRef)
 
 /*
@@ -188,7 +185,6 @@
       [setLastCanvasClickPosition]
     );
 
-<<<<<<< HEAD
     /* Due to some reason react-dnd does not identify the dragover element if this element is dynamically removed on drag. 
         Hence display is set to none on dragover and removed only when the component is added */
 
@@ -206,9 +202,7 @@
         </div>
       );
     };
-=======
     const sortedComponents = useSortedComponents(components, currentLayout, id);
->>>>>>> 23197b3b
 
     return (
       <div
