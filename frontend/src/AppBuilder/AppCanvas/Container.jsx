/* eslint-disable import/no-named-as-default */
import React, { useEffect, useRef, useMemo, useCallback } from 'react';
import cx from 'classnames';
import WidgetWrapper from './WidgetWrapper';
import useStore from '@/AppBuilder/_stores/store';
import { shallow } from 'zustand/shallow';
import { useDrop } from 'react-dnd';
import { addChildrenWidgetsToParent, addNewWidgetToTheEditor, computeViewerBackgroundColor } from './appCanvasUtils';
import { CANVAS_WIDTHS, NO_OF_GRIDS, WIDGETS_WITH_DEFAULT_CHILDREN } from './appCanvasConstants';
import { useGridStore } from '@/_stores/gridStore';
import NoComponentCanvasContainer from './NoComponentCanvasContainer';
import { RIGHT_SIDE_BAR_TAB } from '../RightSideBar/rightSidebarConstants';
import { isPDFSupported } from '@/_helpers/appUtils';
import toast from 'react-hot-toast';

//TODO: Revisit the logic of height (dropRef)

/*
  index - used to identify the subcontainer index
  onOptionChange - used to pass the onOptionChange function to the child components and pass the exposedValues to the parent component
*/
export const Container = React.memo(
  ({
    id,
    canvasWidth,
    canvasHeight,
    index = null,
    onOptionChange = null,
    onOptionsChange = null,
    allowContainerSelect = false,
    styles,
    listViewMode = 'list',
    columns,
    darkMode,
    canvasMaxWidth,
    isViewerSidebarPinned,
    pageSidebarStyle,
  }) => {
    const realCanvasRef = useRef(null);
    const components = useStore((state) => state.getContainerChildrenMapping(id), shallow);
    const componentType = useStore((state) => state.getComponentTypeFromId(id), shallow);
    const addComponentToCurrentPage = useStore((state) => state.addComponentToCurrentPage, shallow);
    const setActiveRightSideBarTab = useStore((state) => state.setActiveRightSideBarTab, shallow);
    const setLastCanvasClickPosition = useStore((state) => state.setLastCanvasClickPosition, shallow);
    const canvasBgColor = useStore(
      (state) => (id === 'canvas' ? state.getCanvasBackgroundColor('canvas', darkMode) : ''),
      shallow
    );
    const isPagesSidebarHidden = useStore((state) => state.getPagesSidebarVisibility('canvas'), shallow);
    const currentMode = useStore((state) => state.currentMode, shallow);
    const currentLayout = useStore((state) => state.currentLayout, shallow);
    const setFocusedParentId = useStore((state) => state.setFocusedParentId, shallow);
    const isContainerReadOnly = useMemo(() => {
      return (index !== 0 && (componentType === 'Listview' || componentType === 'Kanban')) || currentMode === 'view';
    }, [componentType, index, currentMode]);

    const [{ isOverCurrent }, drop] = useDrop({
      accept: 'box',
      drop: async ({ componentType }, monitor) => {
        const didDrop = monitor.didDrop();
        if (didDrop) return;
        if (componentType === 'PDF' && !isPDFSupported()) {
          toast.error(
            'PDF is not supported in this version of browser. We recommend upgrading to the latest version for full support.'
          );
          return;
        }
        if (WIDGETS_WITH_DEFAULT_CHILDREN.includes(componentType)) {
          const parentComponent = addNewWidgetToTheEditor(componentType, monitor, currentLayout, realCanvasRef, id);
          const childComponents = addChildrenWidgetsToParent(componentType, parentComponent?.id, currentLayout);
          const newComponents = [parentComponent, ...childComponents];
          await addComponentToCurrentPage(newComponents);
          // setSelectedComponents([parentComponent?.id]);
          setActiveRightSideBarTab(RIGHT_SIDE_BAR_TAB.CONFIGURATION);
        } else {
          const newComponent = addNewWidgetToTheEditor(componentType, monitor, currentLayout, realCanvasRef, id);
          await addComponentToCurrentPage([newComponent]);
          // setSelectedComponents([newComponent?.id]);
          setActiveRightSideBarTab(RIGHT_SIDE_BAR_TAB.CONFIGURATION);
        }
      },
      collect: (monitor) => ({
        isOverCurrent: monitor.isOver({ shallow: true }),
      }),
    });

    const showEmptyContainer = currentMode === 'edit' && id === 'canvas' && components.length === 0 && !isOverCurrent;

    function getContainerCanvasWidth() {
      if (canvasWidth !== undefined) {
        if (componentType === 'Listview' && listViewMode == 'grid') return canvasWidth / columns - 2;
        return canvasWidth;
      }
      return realCanvasRef?.current?.offsetWidth;
    }
    const gridWidth = getContainerCanvasWidth() / NO_OF_GRIDS;

    useEffect(() => {
      useGridStore.getState().actions.setSubContainerWidths(id, (getContainerCanvasWidth() - 2) / NO_OF_GRIDS);
      // eslint-disable-next-line react-hooks/exhaustive-deps
    }, [canvasWidth, listViewMode, columns]);

    const getCanvasWidth = useCallback(() => {
      if (
        id === 'canvas' &&
        !isPagesSidebarHidden &&
        isViewerSidebarPinned &&
        currentLayout !== 'mobile' &&
        currentMode !== 'edit'
      ) {
        return `calc(100% - ${pageSidebarStyle === 'icon' ? '65px' : '210px'})`;
      }
      return '100%';
    }, [isViewerSidebarPinned, currentLayout, id, currentMode, pageSidebarStyle]);

<<<<<<< HEAD
    const handleCanvasClick = useCallback(
      (e) => {
        const realCanvas = e.target.closest('.real-canvas');
        if (realCanvas) {
          const rect = realCanvas.getBoundingClientRect();
          const x = e.clientX - rect.left;
          const y = e.clientY - rect.top;
          setLastCanvasClickPosition({ x, y });
        }
      },
      [setLastCanvasClickPosition]
    );

=======
    const handleCanvasClick = (e) => {
      const canvasId = e.target.closest('.real-canvas')?.getAttribute('id')?.split('canvas-')[1];
      setFocusedParentId(canvasId);
    };
>>>>>>> b6ef47b0
    return (
      <div
        // {...(config.COMMENT_FEATURE_ENABLE && showComments && { onClick: handleAddThread })}
        ref={(el) => {
          realCanvasRef.current = el;
          drop(el);
        }}
        style={{
          height: id === 'canvas' ? `${canvasHeight}` : '100%',
          // backgroundSize: '25.3953px 10px',
          backgroundSize: `${gridWidth}px 10px`,
          backgroundColor:
            currentMode === 'view'
              ? computeViewerBackgroundColor(darkMode, canvasBgColor)
              : id === 'canvas'
              ? canvasBgColor
              : '#f0f0f0',
          width: getCanvasWidth(),
          maxWidth: (() => {
            // For Main Canvas
            if (id === 'canvas') {
              if (currentLayout === 'mobile') {
                return CANVAS_WIDTHS.deviceWindowWidth;
              }
              return canvasMaxWidth;
            }
            // For Subcontainers
            return canvasWidth;
          })(),
          transform: 'translateZ(0)', //Very very imp --> Hack to make modal position respect canvas container, else it positions w.r.t window.
          ...styles,
        }}
        className={cx('real-canvas', {
          'sub-canvas': id !== 'canvas',
          'show-grid': isOverCurrent && (index === 0 || index === null),
        })}
        id={id === 'canvas' ? 'real-canvas' : `canvas-${id}`}
        data-cy="real-canvas"
        data-parentId={id}
        canvas-height={canvasHeight}
        onClick={handleCanvasClick}
      >
        <div
          className={cx('container-fluid rm-container p-0', {
            'drag-container-parent': id !== 'canvas',
          })}
          id={allowContainerSelect ? 'select-container' : 'rm-container'}
          component-id={id}
          data-parent-type={id === 'canvas' ? 'canvas' : componentType}
          style={{ height: !showEmptyContainer ? '100%' : 'auto' }} //TODO: remove hardcoded height & canvas condition
        >
          {components.map((id) => (
            <WidgetWrapper
              id={id}
              key={id}
              gridWidth={gridWidth}
              subContainerIndex={index}
              onOptionChange={onOptionChange}
              onOptionsChange={onOptionsChange}
              inCanvas={true}
              readOnly={isContainerReadOnly}
              mode={currentMode}
              currentLayout={currentLayout}
              darkMode={darkMode}
            />
          ))}
        </div>

        {/* Due to some reason react-dnd does not identify the dragover element if this element is dynamically removed on drag. 
        Hence display is set to none on dragover and removed only when the component is added */}
        {(!components || components?.length === 0) && (
          <div style={{ display: showEmptyContainer ? 'block' : 'none' }}>
            <NoComponentCanvasContainer />
          </div>
        )}
      </div>
    );
  }
);<|MERGE_RESOLUTION|>--- conflicted
+++ resolved
@@ -113,10 +113,11 @@
       return '100%';
     }, [isViewerSidebarPinned, currentLayout, id, currentMode, pageSidebarStyle]);
 
-<<<<<<< HEAD
     const handleCanvasClick = useCallback(
       (e) => {
         const realCanvas = e.target.closest('.real-canvas');
+        const canvasId = realCanvas?.getAttribute('id')?.split('canvas-')[1];
+        setFocusedParentId(canvasId);
         if (realCanvas) {
           const rect = realCanvas.getBoundingClientRect();
           const x = e.clientX - rect.left;
@@ -127,12 +128,6 @@
       [setLastCanvasClickPosition]
     );
 
-=======
-    const handleCanvasClick = (e) => {
-      const canvasId = e.target.closest('.real-canvas')?.getAttribute('id')?.split('canvas-')[1];
-      setFocusedParentId(canvasId);
-    };
->>>>>>> b6ef47b0
     return (
       <div
         // {...(config.COMMENT_FEATURE_ENABLE && showComments && { onClick: handleAddThread })}
