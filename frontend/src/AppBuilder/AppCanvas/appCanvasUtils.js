import { v4 as uuidv4 } from 'uuid';
import { deepClone } from '@/_helpers/utilities/utils.helpers';
import { componentTypes } from '../WidgetManager';
import useStore from '@/AppBuilder/_stores/store';
import { toast } from 'react-hot-toast';
<<<<<<< HEAD
import { CANVAS_WIDTHS, NO_OF_GRIDS } from './appCanvasConstants';
import _, { debounce } from 'lodash';
import { useGridStore } from '@/_stores/gridStore';
import { findHighestLevelofSelection } from './Grid/gridUtils';
=======
import { CANVAS_WIDTHS, NO_OF_GRIDS, WIDGETS_WITH_DEFAULT_CHILDREN } from './appCanvasConstants';
import _ from 'lodash';
>>>>>>> 558d66fe

export function snapToGrid(canvasWidth, x, y) {
  const gridX = canvasWidth / 43;

  const snappedX = Math.round(x / gridX) * gridX;
  const snappedY = Math.round(y / 10) * 10;
  return [snappedX, snappedY];
}

//TODO: componentTypes should be a key value pair and get the definition directly by passing the componentType
export const addNewWidgetToTheEditor = (componentType, eventMonitorObject, currentLayout, realCanvasRef, parentId) => {
  const canvasBoundingRect = realCanvasRef?.current?.getBoundingClientRect();
  const componentMeta = componentTypes.find((component) => component.component === componentType);
  const componentName = computeComponentName(componentType, useStore.getState().getCurrentPageComponents());

  const componentData = deepClone(componentMeta);
  const defaultWidth = componentData.defaultSize.width;
  const defaultHeight = componentData.defaultSize.height;

  const offsetFromTopOfWindow = canvasBoundingRect?.top;
  const offsetFromLeftOfWindow = canvasBoundingRect?.left;
  const currentOffset = eventMonitorObject?.getSourceClientOffset();
  const subContainerWidth = canvasBoundingRect?.width;

  let left = Math.round(currentOffset?.x - offsetFromLeftOfWindow);
  let top = Math.round(currentOffset?.y - offsetFromTopOfWindow);

  [left, top] = snapToGrid(subContainerWidth, left, top);

  const gridWidth = subContainerWidth / NO_OF_GRIDS;
  left = Math.round(left / gridWidth);

  if (currentLayout === 'mobile') {
    componentData.definition.others.showOnDesktop.value = `{{false}}`;
    componentData.definition.others.showOnMobile.value = `{{true}}`;
  }

  const nonActiveLayout = currentLayout === 'desktop' ? 'mobile' : 'desktop';
  const newComponent = {
    id: uuidv4(),
    name: componentName,
    component: {
      ...componentData,
      parent: parentId === 'canvas' ? null : parentId,
    },
    layouts: {
      [currentLayout]: {
        top: top,
        left: left,
        width: defaultWidth,
        height: defaultHeight,
      },
      [nonActiveLayout]: {
        top: top,
        left: left,
        width: defaultWidth,
        height: defaultHeight,
      },
    },
    withDefaultChildren: WIDGETS_WITH_DEFAULT_CHILDREN.includes(componentData.component),
  };

  return newComponent;
};

export function addChildrenWidgetsToParent(componentType, parentId, currentLayout) {
  // Logic to add default child components
  const componentMeta = componentTypes.find((component) => component.component === componentType);
  const childrenWidgets = [];

  if (componentMeta.defaultChildren) {
    const parentMeta = componentMeta;
    const widgetResolvables = Object.freeze({
      Listview: 'listItem',
    });
    const customResolverVariable = widgetResolvables[parentMeta?.component];
    const defaultChildren = deepClone(parentMeta)['defaultChildren'];

    defaultChildren.forEach((child) => {
      const { componentName, layout, incrementWidth, properties, accessorKey, tab, defaultValue, styles } = child;

      const componentMeta = deepClone(componentTypes.find((component) => component.component === componentName));
      const componentData = JSON.parse(JSON.stringify(componentMeta));
      const allComponents = {
        ...useStore.getState().getCurrentPageComponents(),
        ...Object.fromEntries(childrenWidgets.map((component) => [component.id, component])),
      };

      const widgetName = computeComponentName(componentName, allComponents);
      const width = layout.width ? layout.width : (componentMeta.defaultSize.width * 100) / NO_OF_GRIDS;
      const height = layout.height ? layout.height : componentMeta.defaultSize.height;
      const top = layout.top ? layout.top : 0;
      const left = layout.left ? layout.left : 0;
      const newComponentDefinition = {
        ...componentData.definition.properties,
      };

      if (_.isArray(properties) && properties.length > 0) {
        properties.forEach((prop) => {
          const accessor = customResolverVariable
            ? `{{${customResolverVariable}.${accessorKey}}}`
            : defaultValue[prop] || '';

          _.set(newComponentDefinition, prop, {
            value: accessor,
          });
        });
        _.set(componentData, 'definition.properties', newComponentDefinition);
      }

      if (_.isArray(styles) && styles.length > 0) {
        styles.forEach((prop) => {
          const accessor = customResolverVariable
            ? `{{${customResolverVariable}.${accessorKey}}}`
            : defaultValue[prop] || '';

          _.set(newComponentDefinition, prop, {
            value: accessor,
          });
        });
        _.set(componentData, 'definition.styles', newComponentDefinition);
      }

      if (currentLayout === 'mobile') {
        componentData.definition.others.showOnDesktop.value = `{{false}}`;
        componentData.definition.others.showOnMobile.value = `{{true}}`;
      }

      const nonActiveLayout = currentLayout === 'desktop' ? 'mobile' : 'desktop';
      const _parent = getParentComponentIdByType(child, parentMeta.component, parentId);

      const newChildComponent = {
        id: uuidv4(),
        name: widgetName,
        component: {
          ...componentData,
          parent: getParentComponentIdByType(child, parentMeta.component, parentId),
        },
        layouts: {
          [currentLayout]: {
            top,
            left,
            width: incrementWidth ? width * incrementWidth : width,
            height: height,
          },
          [nonActiveLayout]: {
            top,
            left,
            width: incrementWidth ? width * incrementWidth : width,
            height: height,
          },
        },
      };
      childrenWidgets.push(newChildComponent);
    });
  }
  return childrenWidgets;
}

export function computeComponentName(componentType, currentComponents) {
  const currentComponentsForKind = Object.values(currentComponents).filter(
    (component) => component.component.component === componentType
  );
  let found = false;
  const componentName = componentTypes.find((component) => component?.component === componentType)?.name;
  let currentNumber = currentComponentsForKind.length + 1;
  let _componentName = '';
  while (!found) {
    _componentName = `${componentName?.toLowerCase()}${currentNumber}`;
    if (
      Object.values(currentComponents).find((component) => component.component.name === _componentName) === undefined
    ) {
      found = true;
    }
    currentNumber = currentNumber + 1;
  }
  return _componentName;
}

export const getAllChildComponents = (allComponents, parentId) => {
  const childComponents = [];
  Object.keys(allComponents).forEach((componentId) => {
    const componentParentId = allComponents[componentId].component?.parent;

    const isParentTabORCalendar =
      allComponents[parentId]?.component?.component === 'Tabs' ||
      allComponents[parentId]?.component?.component === 'Calendar' ||
      allComponents[parentId]?.component?.component === 'Kanban' ||
      allComponents[parentId]?.component?.component === 'Container';

    if (componentParentId && isParentTabORCalendar) {
      let childComponent = deepClone(allComponents[componentId]);
      childComponent.id = componentId;
      const childTabId = componentParentId.split('-').at(-1);
      if (componentParentId === `${parentId}-${childTabId}`) {
        childComponent.isParentTabORCalendar = true;
        childComponents.push(childComponent);
        // Recursively find children of the current child component
        const childrenOfChild = getAllChildComponents(allComponents, componentId);
        childComponents.push(...childrenOfChild);
      }
    }

    if (componentParentId === parentId) {
      let childComponent = deepClone(allComponents[componentId]);
      childComponent.id = componentId;
      childComponents.push(childComponent);

      // Recursively find children of the current child component
      const childrenOfChild = getAllChildComponents(allComponents, componentId);
      childComponents.push(...childrenOfChild);
    }
  });

  return childComponents;
};

const getSelectedText = () => {
  let selectedText = '';
  if (window.getSelection) {
    selectedText = window.getSelection().toString();
  } else if (window.document.selection) {
    selectedText = document.selection.createRange().text;
  }
  return selectedText || null;
};

// TODO: Move this function to componentSlice
export const copyComponents = ({ isCut = false, isCloning = false }) => {
  const selectedComponents = useStore.getState().getSelectedComponentsDefinition();
  if (selectedComponents.length < 1) return getSelectedText();
  const allComponents = useStore.getState().getCurrentPageComponents();
  const currentPageId = useStore.getState().getCurrentPageId();
  // if parent is selected, then remove the parent from the selected components
  const filteredSelectedComponents = selectedComponents.filter((selectedComponent) => {
    const parentComponentId = isChildOfTabsOrCalendar(selectedComponent, allComponents)
      ? selectedComponent.component.parent.split('-').slice(0, -1).join('-')
      : selectedComponent?.component?.parent;

    if (parentComponentId) {
      // Check if the parent component is also selected
      const isParentSelected = selectedComponents.some((comp) => comp.id === parentComponentId);

      // If the parent is selected, filter out the child component
      if (isParentSelected) {
        return false;
      }
    }
    return true;
  });

  let newComponents = [],
    newComponentObj = {},
    addedComponentId = new Set();

  for (let selectedComponent of filteredSelectedComponents) {
    if (addedComponentId.has(selectedComponent.id)) continue;
    const events = useStore.getState().eventsSlice.getEventsByComponentsId(selectedComponent.id);
    const component = {
      component: allComponents[selectedComponent.id]?.component,
      layouts: allComponents[selectedComponent.id]?.layouts,
      parent: allComponents[selectedComponent.id]?.component?.parent,
      id: selectedComponent.id,
      events,
    };
    // Skip if this component has already been processed
    addedComponentId.add(selectedComponent.id);

    newComponents.push(component);
    const children = getAllChildComponents(allComponents, selectedComponent.id);

    if (children.length > 0) {
      newComponents.push(...children);
    }

    newComponentObj = {
      newComponents,
      isCut,
      isCloning,
      pageId: currentPageId,
    };
  }
  useStore.getState().setLastClickPosition(null);
  if (isCloning) {
    const parentId = allComponents[selectedComponents[0]?.id]?.parent ?? undefined;
    debouncedPasteComponents(parentId, newComponentObj);
    toast.success('Component cloned succesfully');
  } else if (isCut) {
    navigator.clipboard.writeText(JSON.stringify(newComponentObj));
    useStore.getState().deleteComponents(
      selectedComponents.map((component) => component.id),
      'canvas',
      { isCut }
    );
  } else {
    navigator.clipboard.writeText(JSON.stringify(newComponentObj));
    const successMessage =
      newComponentObj?.newComponents?.length > 1 ? 'Components copied successfully' : 'Component copied successfully';
    toast.success(successMessage);
  }
};

const isChildOfTabsOrCalendar = (component, allComponents = [], componentParentId = undefined) => {
  const parentId = componentParentId ?? component.component?.parent?.match(/([a-fA-F0-9-]{36})-(.+)/)?.[1];
  const parentComponent = allComponents?.[parentId];

  if (parentComponent) {
    return (
      parentComponent.component.component === 'Tabs' ||
      parentComponent.component.component === 'Calendar' ||
      parentComponent.component.component === 'Container'
    );
  }

  return false;
};

function calculateComponentPosition(component, existingComponents, layout, targetParentId) {
  const MAX_ITERATIONS = 1000;
  let safetyCounter = 0;

  const parentId = component.component?.parent ? component.component.parent : 'canvas';
  const gridWidth = useGridStore.getState().subContainerWidths[parentId];
  const lastClickPosition = useStore.getState().lastClickPosition;

  // Initialize position either from click or component layout
  let newLeft = component.layouts[layout].left;
  let newTop = component.layouts[layout].top;

  if (lastClickPosition && (!component.component?.parent || component.component?.parent === targetParentId)) {
    newLeft = Math.round(lastClickPosition.x / gridWidth);
    newTop = Math.round(lastClickPosition.y / 10) * 10;
  }
  // Ensure component stays within bounds
  if (newLeft + component.layouts[layout].width > NO_OF_GRIDS) {
    newLeft = NO_OF_GRIDS - component.layouts[layout].width;
  }
  newLeft = Math.max(0, newLeft);
  newTop = Math.max(0, newTop);

  // Sort components once for efficient overlap checking
  const sortedComponents = existingComponents.sort((a, b) => {
    return a.layouts[layout].top - b.layouts[layout].top;
  });

  let foundSpace = false;
  while (!foundSpace && safetyCounter < MAX_ITERATIONS) {
    foundSpace = true;
    safetyCounter++;

    const hasOverlap = sortedComponents.some((existing) => {
      // Skip distant components
      if (Math.abs(existing.layouts[layout].top - newTop) > 1000) {
        return false;
      }

      const existingTop = existing.layouts[layout].top;
      const existingBottom = existingTop + existing.layouts[layout].height;
      const existingLeft = existing.layouts[layout].left;
      const existingRight = existingLeft + existing.layouts[layout].width;
      const newBottom = newTop + component.layouts[layout].height;
      const newRight = newLeft + component.layouts[layout].width;

      return newTop < existingBottom && newBottom > existingTop && newLeft < existingRight && newRight > existingLeft;
    });

    if (hasOverlap) {
      foundSpace = false;
      newTop += 10;
    }
  }

  // Safety fallback
  if (safetyCounter >= MAX_ITERATIONS) {
    console.warn('Position calculation safety limit reached');
    newTop = 0;
    newLeft = 0;
  }

  return { newTop, newLeft };
}

function calculateGroupPosition(components, existingComponents, layout, targetParentId) {
  // Find the top-left most component in the group to use as reference point
  const groupBounds = components.reduce(
    (bounds, component) => {
      const compLayout = component.layouts[layout];
      return {
        top: Math.min(bounds.top, compLayout.top),
        left: Math.min(bounds.left, compLayout.left),
      };
    },
    { top: Infinity, left: Infinity }
  );

  // Calculate relative positions within group to maintain spacing
  const relativePositions = components.map((component) => ({
    id: component.id,
    relativeTop: component.layouts[layout].top - groupBounds.top,
    relativeLeft: component.layouts[layout].left - groupBounds.left,
  }));

  // Create a reference component representing the group's bounds
  const referenceComponent = {
    layouts: {
      [layout]: {
        top: groupBounds.top,
        left: groupBounds.left,
        width: Math.max(...components.map((c) => c.layouts[layout].left + c.layouts[layout].width)) - groupBounds.left,
        height: Math.max(...components.map((c) => c.layouts[layout].top + c.layouts[layout].height)) - groupBounds.top,
      },
    },
  };

  // Find position for the entire group
  const { newTop, newLeft } = calculateComponentPosition(
    referenceComponent,
    existingComponents,
    layout,
    targetParentId
  );

  // Return new positions for all components while maintaining relative positions
  return relativePositions.map((pos) => ({
    id: pos.id,
    top: newTop + pos.relativeTop,
    left: newLeft + pos.relativeLeft,
  }));
}

export const debouncedPasteComponents = debounce(pasteComponents, 300);

export function pasteComponents(targetParentId, copiedComponentObj) {
  const { newComponents: pastedComponents = [] } = copiedComponentObj;
  const isGroup = findHighestLevelofSelection().length > 1;

  const finalComponents = [];
  const componentMap = {};
  let parentComponent = undefined;
  const components = useStore.getState().getCurrentPageComponents();
  const currentPageId = useStore.getState().getCurrentPageId();
  const { isCut = false, pageId, isCloning = false } = copiedComponentObj;
  // Prevent pasting if the parent subcontainer was deleted during a cut operation
  if (
    targetParentId &&
    !Object.keys(components).find(
      (key) =>
        targetParentId === key ||
        (components?.[key]?.component.component === 'Tabs' &&
          targetParentId?.split('-')?.slice(0, -1)?.join('-') === key)
    )
  ) {
    return;
  }
  if (targetParentId) {
    const id = Object.keys(components).filter((key) => targetParentId.startsWith(key));
    parentComponent = components[id];
  }
  pastedComponents.forEach((component) => {
    const newComponentId = isCut ? component.id : uuidv4();
    const componentName = computeComponentName(component.component.component, {
      ...components,
      ...Object.fromEntries(finalComponents.map((component) => [component.id, component])),
    });
    const parentRef = component.isParentTabORCalendar
      ? component.component.parent.split('-').slice(0, -1).join('-')
      : component.component.parent;
    const isParentAlsoCopied = parentRef && componentMap[parentRef];

    componentMap[component.id] = newComponentId;
    let isChild = isParentAlsoCopied ? component.component.parent : targetParentId;

    const componentMeta = componentTypes.find((comp) => comp.component === component?.component?.component);
    const componentData = _.merge({}, componentMeta, component.component);
    if (targetParentId && !componentData.parent) {
      isChild = component.component.parent;
    }

    if (!parentComponent && !isParentAlsoCopied && !isCloning) {
      isChild = undefined;
      componentData.parent = null;
    }
    if (parentComponent && !component.isParentTabORCalendar) {
      componentData.parent = isParentAlsoCopied ?? targetParentId;
    } else if (isChild && component.isParentTabORCalendar) {
      const parentId = component.component.parent.split('-').slice(0, -1).join('-');
      const childTabId = component.component.parent.split('-').at(-1);
      componentData.parent = `${componentMap[parentId]}-${childTabId}`;
    } else if (isChild) {
      const isParentInMap = componentMap[isChild] !== null;

      componentData.parent = isParentInMap ? componentMap[isChild] : isChild;
    }

    const currentLayout = useStore.getState().currentLayout;

    componentData.definition.others.showOnDesktop.value = currentLayout === 'desktop' ? `{{true}}` : `{{false}}`;
    componentData.definition.others.showOnMobile.value = currentLayout === 'mobile' ? `{{true}}` : `{{false}}`;

    const newComponent = {
      component: {
        ...componentData,
        name: componentName,
      },
      layouts: component.layouts,
      id: newComponentId,
      name: componentName,
      events: component.events,
    };

    finalComponents.push(newComponent);
  });
  const canAddToParent = useStore.getState().canAddToParent;
  const filteredFinalComponents = finalComponents.filter((component) => {
    return canAddToParent(component?.component.parent, component?.component.component);
  });

  const filteredComponentsCount = filteredFinalComponents.length;

  if (currentPageId === pageId) {
    const components = useStore.getState().getCurrentPageComponents();
    const finalComponentWithUpdatedLayout = filteredFinalComponents.map((component) => {
      const layout = useStore.getState().currentLayout;
      let existingComponents = [];

      // Include all components for position calculation
      if (component.component.parent) {
        existingComponents = Object.values(components).filter((c) => c.component.parent === component.component.parent);
      } else {
        existingComponents = Object.values(components);
      }

      // Add already processed components to existingComponents
      const processedComponents = finalComponentWithUpdatedLayout || [];
      existingComponents = [...existingComponents, ...processedComponents];
      console.log(isGroup, 'isGroup');
      if (isGroup) {
        // Handle group positioning
        const groupPositions = calculateGroupPosition(
          filteredFinalComponents,
          existingComponents,
          layout,
          targetParentId
        );
        const position = groupPositions.find((pos) => pos.id === component.id);

        return {
          ...component,
          layouts: {
            ...component.layouts,
            [layout]: {
              ...component.layouts[layout],
              top: position.top,
              left: position.left,
            },
          },
        };
      } else {
        // Handle single component positioning
        const { newTop, newLeft } = calculateComponentPosition(component, existingComponents, layout, targetParentId);
        return {
          ...component,
          layouts: {
            ...component.layouts,
            [layout]: {
              ...component.layouts[layout],
              top: newTop,
              left: newLeft,
            },
          },
        };
      }
    });

    useStore.getState().pasteComponents(finalComponentWithUpdatedLayout);
  } else {
    useStore.getState().pasteComponents(filteredFinalComponents);
  }

  filteredComponentsCount > 0 &&
    !isCloning &&
    toast.success(`Component${filteredComponentsCount > 1 ? 's' : ''} pasted successfully`);
}

export const getCanvasWidth = (currentLayout) => {
  if (currentLayout === 'mobile') {
    return CANVAS_WIDTHS.deviceWindowWidth;
  }
  const windowWidth = window.innerWidth;
  const widthInPx = windowWidth - (CANVAS_WIDTHS.leftSideBarWidth + CANVAS_WIDTHS.rightSideBarWidth);
  const canvasMaxWidth = useStore.getState().globalSettings.canvasMaxWidth;
  const canvasMaxWidthType = useStore.getState().globalSettings.canvasMaxWidthType;

  if (canvasMaxWidthType === 'px') {
    return +canvasMaxWidth;
  }
  if (canvasMaxWidthType === '%') {
    return (widthInPx / 100) * +canvasMaxWidth;
  }
};

export const computeViewerBackgroundColor = (isAppDarkMode, canvasBgColor) => {
  if (['#2f3c4c', '#F2F2F5', '#edeff5'].includes(canvasBgColor)) {
    return isAppDarkMode ? '#2f3c4c' : '#F2F2F5';
  }
  return canvasBgColor;
};

export const getParentComponentIdByType = (child, parentComponent, parentId) => {
  const { tab } = child;

  if (parentComponent === 'Tabs') return `${parentId}-${tab}`;
  else if (parentComponent === 'Container') return `${parentId}-header`;
  return parentId;
};<|MERGE_RESOLUTION|>--- conflicted
+++ resolved
@@ -3,15 +3,10 @@
 import { componentTypes } from '../WidgetManager';
 import useStore from '@/AppBuilder/_stores/store';
 import { toast } from 'react-hot-toast';
-<<<<<<< HEAD
-import { CANVAS_WIDTHS, NO_OF_GRIDS } from './appCanvasConstants';
 import _, { debounce } from 'lodash';
 import { useGridStore } from '@/_stores/gridStore';
 import { findHighestLevelofSelection } from './Grid/gridUtils';
-=======
 import { CANVAS_WIDTHS, NO_OF_GRIDS, WIDGETS_WITH_DEFAULT_CHILDREN } from './appCanvasConstants';
-import _ from 'lodash';
->>>>>>> 558d66fe
 
 export function snapToGrid(canvasWidth, x, y) {
   const gridX = canvasWidth / 43;
