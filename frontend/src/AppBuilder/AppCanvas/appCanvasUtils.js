import { v4 as uuidv4 } from 'uuid';
import { deepClone } from '@/_helpers/utilities/utils.helpers';
import { componentTypes } from '../WidgetManager';
import useStore from '@/AppBuilder/_stores/store';
import { toast } from 'react-hot-toast';
import _, { debounce } from 'lodash';
import { useGridStore } from '@/_stores/gridStore';
import { findHighestLevelofSelection } from './Grid/gridUtils';
import {
  CANVAS_WIDTHS,
  NO_OF_GRIDS,
  WIDGETS_WITH_DEFAULT_CHILDREN,
  CONTAINER_FORM_CANVAS_PADDING,
  SUBCONTAINER_CANVAS_BORDER_WIDTH,
  BOX_PADDING,
  TAB_CANVAS_PADDING,
  MODAL_CANVAS_PADDING,
} from './appCanvasConstants';

export function snapToGrid(canvasWidth, x, y) {
  const gridX = canvasWidth / 43;

  const snappedX = Math.round(x / gridX) * gridX;
  const snappedY = Math.round(y / 10) * 10;
  return [snappedX, snappedY];
}

//TODO: componentTypes should be a key value pair and get the definition directly by passing the componentType
export const addNewWidgetToTheEditor = (
  componentType,
  eventMonitorObject,
  currentLayout,
  realCanvasRef,
  parentId,
  moduleInfo = undefined
) => {
  const canvasBoundingRect = realCanvasRef?.current?.getBoundingClientRect();
  const componentMeta = componentTypes.find((component) => component.component === componentType);
  const componentName = computeComponentName(componentType, useStore.getState().getCurrentPageComponents());

  const componentData = deepClone(componentMeta);
  const defaultWidth = componentData.defaultSize.width;
  const defaultHeight = componentData.defaultSize.height;

  const offsetFromTopOfWindow = canvasBoundingRect?.top;
  const offsetFromLeftOfWindow = canvasBoundingRect?.left;
  const currentOffset = eventMonitorObject?.getSourceClientOffset();
  const subContainerWidth = canvasBoundingRect?.width;

  let left = Math.round(currentOffset?.x - offsetFromLeftOfWindow);
  let top = Math.round(currentOffset?.y - offsetFromTopOfWindow);

  [left, top] = snapToGrid(subContainerWidth, left, top);

  const gridWidth = subContainerWidth / NO_OF_GRIDS;
  left = Math.round(left / gridWidth);
  // Adjust widget width based on the dropping canvas width
  const mainCanvasWidth = useGridStore.getState().subContainerWidths['canvas'];
  let width = Math.round((defaultWidth * mainCanvasWidth) / gridWidth);

<<<<<<< HEAD
  let customLayouts = undefined;

  if (moduleInfo) {
    componentData.definition.properties.moduleAppId = { value: moduleInfo.moduleId };
    componentData.definition.properties.moduleVersionId = { value: moduleInfo.versionId };
    componentData.definition.properties.moduleEnvironmentId = { value: moduleInfo.environmentId };
    componentData.definition.properties.visibility = { value: true };
    customLayouts = moduleInfo.moduleContainer.layouts;

    const inputItems = Object.values(
      moduleInfo.moduleContainer.component.definition.properties?.input_items?.value ?? {}
    );

    console.log('inputItems--- ', inputItems);

    for (const { name, default_value } of inputItems) {
      componentData.definition.properties[name] = { value: default_value };
    }
  }

=======
  // Ensure minimum width
  width = Math.max(width, 1);

  // Adjust position and width if exceeding grid bounds
  if (width + left > NO_OF_GRIDS) {
    left = Math.max(0, NO_OF_GRIDS - width);
    width = Math.min(width, NO_OF_GRIDS);
  }
>>>>>>> 23197b3b
  if (currentLayout === 'mobile') {
    componentData.definition.others.showOnDesktop.value = `{{false}}`;
    componentData.definition.others.showOnMobile.value = `{{true}}`;
  }

  const nonActiveLayout = currentLayout === 'desktop' ? 'mobile' : 'desktop';
  const newComponent = {
    id: uuidv4(),
    name: componentName,
    component: {
      ...componentData,
      parent: parentId === 'canvas' ? null : parentId,
    },
    layouts: {
      [currentLayout]: {
        top: top,
        left: left,
        width: customLayouts ? customLayouts[currentLayout].width : width,
        height: customLayouts ? customLayouts[currentLayout].height : defaultHeight,
      },
      [nonActiveLayout]: {
        top: top,
        left: left,
        width: customLayouts ? customLayouts[nonActiveLayout].width : width,
        height: customLayouts ? customLayouts[nonActiveLayout].height : defaultHeight,
      },
    },
    withDefaultChildren: WIDGETS_WITH_DEFAULT_CHILDREN.includes(componentData.component),
  };

  return newComponent;
};

export function addChildrenWidgetsToParent(componentType, parentId, currentLayout) {
  // Logic to add default child components
  const componentMeta = componentTypes.find((component) => component.component === componentType);
  const childrenWidgets = [];

  if (componentMeta.defaultChildren) {
    const parentMeta = componentMeta;
    const widgetResolvables = Object.freeze({
      Listview: 'listItem',
    });
    const customResolverVariable = widgetResolvables[parentMeta?.component];
    const defaultChildren = deepClone(parentMeta)['defaultChildren'];

    defaultChildren.forEach((child) => {
      const { componentName, layout, incrementWidth, properties, accessorKey, tab, defaultValue, styles, slotName } =
        child;

      const componentMeta = deepClone(componentTypes.find((component) => component.component === componentName));
      const componentData = JSON.parse(JSON.stringify(componentMeta));
      const allComponents = {
        ...useStore.getState().getCurrentPageComponents(),
        ...Object.fromEntries(childrenWidgets.map((component) => [component.id, component])),
      };

      const widgetName = computeComponentName(componentName, allComponents);
      const width = layout.width ? layout.width : (componentMeta.defaultSize.width * 100) / NO_OF_GRIDS;
      const height = layout.height ? layout.height : componentMeta.defaultSize.height;
      const top = layout.top ? layout.top : 0;
      const left = layout.left ? layout.left : 0;
      const newComponentDefinition = {
        ...componentData.definition.properties,
      };

      if (_.isArray(properties) && properties.length > 0) {
        properties.forEach((prop) => {
          const accessor = customResolverVariable
            ? `{{${customResolverVariable}.${accessorKey}}}`
            : defaultValue[prop] || '';

          _.set(newComponentDefinition, prop, {
            value: accessor,
          });
        });
        _.set(componentData, 'definition.properties', newComponentDefinition);
      }

      if (_.isArray(styles) && styles.length > 0) {
        styles.forEach((prop) => {
          const accessor = customResolverVariable
            ? `{{${customResolverVariable}.${accessorKey}}}`
            : defaultValue[prop] || '';

          _.set(newComponentDefinition, prop, {
            value: accessor,
          });
        });
        _.set(componentData, 'definition.styles', newComponentDefinition);
      }

      if (currentLayout === 'mobile') {
        componentData.definition.others.showOnDesktop.value = `{{false}}`;
        componentData.definition.others.showOnMobile.value = `{{true}}`;
      }

      const nonActiveLayout = currentLayout === 'desktop' ? 'mobile' : 'desktop';
      const _parent = getParentComponentIdByType({
        child,
        parentComponent: parentMeta.component,
        parentId,
        slotName,
      });

      const newChildComponent = {
        id: uuidv4(),
        name: widgetName,
        component: {
          ...componentData,
          parent: _parent,
        },
        layouts: {
          [currentLayout]: {
            top,
            left,
            width: incrementWidth ? width * incrementWidth : width,
            height: height,
          },
          [nonActiveLayout]: {
            top,
            left,
            width: incrementWidth ? width * incrementWidth : width,
            height: height,
          },
        },
      };
      childrenWidgets.push(newChildComponent);
    });
  }
  return childrenWidgets;
}

export function computeComponentName(componentType, currentComponents) {
  const currentComponentsForKind = Object.values(currentComponents).filter(
    (component) => component.component.component === componentType
  );
  let found = false;
  const componentName = componentTypes.find((component) => component?.component === componentType)?.name;
  let currentNumber = currentComponentsForKind.length + 1;
  let _componentName = '';
  while (!found) {
    _componentName = `${componentName?.toLowerCase()}${currentNumber}`;
    if (
      Object.values(currentComponents).find((component) => component.component.name === _componentName) === undefined
    ) {
      found = true;
    }
    currentNumber = currentNumber + 1;
  }
  return _componentName;
}

export const getAllChildComponents = (allComponents, parentId) => {
  const childComponents = [];

  Object.keys(allComponents).forEach((componentId) => {
    const componentParentId = allComponents[componentId].component?.parent;

    const isParentTabORCalendar =
      allComponents[parentId]?.component?.component === 'Tabs' ||
      allComponents[parentId]?.component?.component === 'Calendar' ||
      allComponents[parentId]?.component?.component === 'Kanban' ||
      allComponents[parentId]?.component?.component === 'Container' ||
      allComponents[parentId]?.component?.component === 'Form' ||
      allComponents[parentId]?.component?.component === 'ModalV2';

    if (componentParentId && isParentTabORCalendar) {
      let childComponent = deepClone(allComponents[componentId]);
      childComponent.id = componentId;
      const childTabId = componentParentId.split('-').at(-1);
      if (componentParentId === `${parentId}-${childTabId}`) {
        childComponent.isParentTabORCalendar = true;
        childComponents.push(childComponent);
        // Recursively find children of the current child component
        const childrenOfChild = getAllChildComponents(allComponents, componentId);
        childComponents.push(...childrenOfChild);
      }
    }

    if (componentParentId === parentId) {
      let childComponent = deepClone(allComponents[componentId]);
      childComponent.id = componentId;
      childComponents.push(childComponent);

      // Recursively find children of the current child component
      const childrenOfChild = getAllChildComponents(allComponents, componentId);
      childComponents.push(...childrenOfChild);
    }
  });

  return childComponents;
};

const getSelectedText = () => {
  let selectedText = '';
  if (window.getSelection) {
    selectedText = window.getSelection().toString();
  } else if (window.document.selection) {
    selectedText = document.selection.createRange().text;
  }
  return selectedText || null;
};

// TODO: Move this function to componentSlice
export const copyComponents = ({ isCut = false, isCloning = false }) => {
  const selectedText = window.getSelection()?.toString().trim();
  if (selectedText) {
    navigator.clipboard.writeText(selectedText);
    return;
  }

  const selectedComponents = useStore.getState().getSelectedComponentsDefinition();
  if (selectedComponents.length < 1) return getSelectedText();
  const allComponents = useStore.getState().getCurrentPageComponents();
  const currentPageId = useStore.getState().getCurrentPageId();
  // if parent is selected, then remove the parent from the selected components
  const filteredSelectedComponents = selectedComponents.filter((selectedComponent) => {
    const parentComponentId = isChildOfTabsOrCalendar(selectedComponent, allComponents)
      ? selectedComponent.component.parent.split('-').slice(0, -1).join('-')
      : selectedComponent?.component?.parent;
    if (parentComponentId) {
      // Check if the parent component is also selected
      const isParentSelected = selectedComponents.some((comp) => comp.id === parentComponentId);

      // If the parent is selected, filter out the child component
      if (isParentSelected) {
        return false;
      }
    }
    return true;
  });

  let newComponents = [],
    newComponentObj = {},
    addedComponentId = new Set();

  for (let selectedComponent of filteredSelectedComponents) {
    if (addedComponentId.has(selectedComponent.id)) continue;
    const events = useStore.getState().eventsSlice.getEventsByComponentsId(selectedComponent.id);
    const component = {
      component: allComponents[selectedComponent.id]?.component,
      layouts: allComponents[selectedComponent.id]?.layouts,
      parent: allComponents[selectedComponent.id]?.component?.parent,
      id: selectedComponent.id,
      events,
    };
    // Skip if this component has already been processed
    addedComponentId.add(selectedComponent.id);

    newComponents.push(component);
    const children = getAllChildComponents(allComponents, selectedComponent.id);

    if (children.length > 0) {
      newComponents.push(...children);
    }

    newComponentObj = {
      newComponents,
      isCut,
      isCloning,
      pageId: currentPageId,
    };
  }
  useStore.getState().setLastCanvasClickPosition(null);
  if (isCloning) {
    const parentId = allComponents[selectedComponents[0]?.id]?.parent ?? undefined;
    debouncedPasteComponents(parentId, newComponentObj);
    toast.success('Component cloned succesfully');
  } else if (isCut) {
    navigator.clipboard.writeText(JSON.stringify(newComponentObj));
    useStore.getState().deleteComponents(
      selectedComponents.map((component) => component.id),
      'canvas',
      { isCut }
    );
  } else {
    navigator.clipboard.writeText(JSON.stringify(newComponentObj));
    const successMessage =
      newComponentObj?.newComponents?.length > 1 ? 'Components copied successfully' : 'Component copied successfully';
    toast.success(successMessage);
  }
};

const isChildOfTabsOrCalendar = (component, allComponents = [], componentParentId = undefined) => {
  const parentId = componentParentId ?? component.component?.parent?.split('-').slice(0, -1).join('-');
  const parentComponent = allComponents?.[parentId];
  if (parentComponent) {
    return (
      parentComponent.component.component === 'Tabs' ||
      parentComponent.component.component === 'Calendar' ||
      parentComponent.component.component === 'Container' ||
      parentComponent.component.component === 'Form' ||
      parentComponent.component.component === 'ModalV2'
    );
  }

  return false;
};

function calculateComponentPosition(component, existingComponents, layout, targetParentId) {
  const MAX_ITERATIONS = 1000;
  let safetyCounter = 0;

  const parentId = component.component?.parent ? component.component.parent : 'canvas';
  const gridWidth = useGridStore.getState().subContainerWidths[parentId];
  const lastCanvasClickPosition = useStore.getState().lastCanvasClickPosition;

  // Initialize position either from click or component layout
  let newLeft = component.layouts[layout].left;
  let newTop = component.layouts[layout].top;

  if (lastCanvasClickPosition && (!component.component?.parent || component.component?.parent === targetParentId)) {
    newLeft = Math.round(lastCanvasClickPosition.x / gridWidth);
    newTop = Math.round(lastCanvasClickPosition.y / 10) * 10;
  }
  // Ensure component stays within bounds
  if (newLeft + component.layouts[layout].width > NO_OF_GRIDS) {
    newLeft = NO_OF_GRIDS - component.layouts[layout].width;
  }
  newLeft = Math.max(0, newLeft);
  newTop = Math.max(0, newTop);

  // Sort components once for efficient overlap checking
  const sortedComponents = existingComponents.sort((a, b) => {
    return a.layouts[layout].top - b.layouts[layout].top;
  });

  let foundSpace = false;
  while (!foundSpace && safetyCounter < MAX_ITERATIONS) {
    foundSpace = true;
    safetyCounter++;

    const hasOverlap = sortedComponents.some((existing) => {
      // Skip distant components
      if (Math.abs(existing.layouts[layout].top - newTop) > 1000) {
        return false;
      }

      const existingTop = existing.layouts[layout].top;
      const existingBottom = existingTop + existing.layouts[layout].height;
      const existingLeft = existing.layouts[layout].left;
      const existingRight = existingLeft + existing.layouts[layout].width;
      const newBottom = newTop + component.layouts[layout].height;
      const newRight = newLeft + component.layouts[layout].width;

      return newTop < existingBottom && newBottom > existingTop && newLeft < existingRight && newRight > existingLeft;
    });

    if (hasOverlap) {
      foundSpace = false;
      newTop += 10;
    }
  }

  // Safety fallback
  if (safetyCounter >= MAX_ITERATIONS) {
    console.warn('Position calculation safety limit reached');
    newTop = 0;
    newLeft = 0;
  }

  return { newTop, newLeft };
}

function calculateGroupPosition(components, existingComponents, layout, targetParentId) {
  // Filter top-level components
  const parentComponents = components.filter(
    (c) => !c.component?.parent || c.component?.component?.parent !== targetParentId
  );

  if (parentComponents.length === 0) {
    return components.map((component) => ({
      id: component.id,
      top: component.layouts[layout].top,
      left: component.layouts[layout].left,
    }));
  }
  // Calculate group dimensions
  const bounds = parentComponents.reduce(
    (bounds, component) => {
      const compLayout = component.layouts[layout];
      return {
        minTop: Math.min(bounds.minTop, compLayout.top),
        minLeft: Math.min(bounds.minLeft, compLayout.left),
        maxRight: Math.max(bounds.maxRight, compLayout.left + compLayout.width),
        maxBottom: Math.max(bounds.maxBottom, compLayout.top + compLayout.height),
      };
    },
    { minTop: Infinity, minLeft: Infinity, maxRight: -Infinity, maxBottom: -Infinity }
  );
  const groupDimensions = {
    width: bounds.maxRight - bounds.minLeft,
    height: bounds.maxBottom - bounds.minTop,
  };

  // Create a virtual component representing the entire group
  const virtualGroupComponent = {
    layouts: {
      [layout]: {
        top: bounds.minTop,
        left: bounds.minLeft,
        width: groupDimensions.width,
        height: groupDimensions.height,
      },
    },
  };

  // Use calculateComponentPosition to find a suitable position for the group
  const { newTop, newLeft } = calculateComponentPosition(
    virtualGroupComponent,
    existingComponents,
    layout,
    targetParentId
  );

  // Calculate position deltas
  const deltaTop = newTop - bounds.minTop;
  const deltaLeft = newLeft - bounds.minLeft;

  // Return updated positions
  return components.map((component) => {
    const compLayout = component.layouts[layout];
    const isPasteTargetParent = component.component?.component?.parent === targetParentId;
    // Only update position for top-level components
    if (!component.component?.parent || !isPasteTargetParent) {
      return {
        id: component.id,
        top: compLayout.top + deltaTop,
        left: compLayout.left + deltaLeft,
      };
    }

    // Keep child components in their relative positions
    return {
      id: component.id,
      top: compLayout.top,
      left: compLayout.left,
    };
  });
}

export const debouncedPasteComponents = debounce(pasteComponents, 300);

export function pasteComponents(targetParentId, copiedComponentObj) {
  const finalComponents = [];
  const componentMap = {};
  let parentComponent = undefined;
  const components = useStore.getState().getCurrentPageComponents();
  const currentPageId = useStore.getState().getCurrentPageId();
  const { isCut = false, pageId, isCloning = false, newComponents: pastedComponents = [] } = copiedComponentObj;
  const isGroup = findHighestLevelofSelection(pastedComponents).length > 1;

  // Prevent pasting if the parent subcontainer was deleted during a cut operation
  if (
    targetParentId &&
    // Check if targetParentId is deleted from the components
    !Object.keys(components).find(
      (key) =>
        targetParentId === key ||
        (components?.[key]?.component.component === 'Tabs' &&
          targetParentId?.split('-')?.slice(0, -1)?.join('-') === key) ||
        (['Container', 'Form', 'ModalV2'].includes(components?.[key]?.component.component) &&
          ['header', 'footer'].some((section) => targetParentId.includes(section)))
    )
  ) {
    return;
  }
  if (targetParentId) {
    const id = Object.keys(components).filter((key) => targetParentId.startsWith(key));
    parentComponent = components[id];
  }

  pastedComponents.forEach((component) => {
    component = deepClone(component);
    const newComponentId = isCut ? component.id : uuidv4();
    const componentName = computeComponentName(component.component.component, {
      ...components,
      ...Object.fromEntries(finalComponents.map((component) => [component.id, component])),
    });
    const parentRef = component.isParentTabORCalendar
      ? component.component.parent.split('-').slice(0, -1).join('-')
      : component.component.parent;
    const isParentAlsoCopied = parentRef && componentMap[parentRef];

    componentMap[component.id] = newComponentId;
    let isChild = isParentAlsoCopied ? component.component.parent : targetParentId;

    const componentMeta = componentTypes.find((comp) => comp.component === component?.component?.component);
    const componentData = _.merge({}, componentMeta, component.component);
    if (targetParentId && !componentData.parent) {
      isChild = component.component.parent;
    }

    if (!parentComponent && !isParentAlsoCopied && !isCloning) {
      isChild = undefined;
      componentData.parent = null;
    }
    if (parentComponent && !component.isParentTabORCalendar) {
      componentData.parent = isParentAlsoCopied ?? targetParentId;
    } else if (isChild && component.isParentTabORCalendar) {
      const parentId = component.component.parent.split('-').slice(0, -1).join('-');
      const childTabId = component.component.parent.split('-').at(-1);
      componentData.parent = `${componentMap[parentId]}-${childTabId}`;
    } else if (isChild) {
      const isParentInMap = componentMap[isChild] !== null;
      componentData.parent = isParentInMap ? componentMap[isChild] : isChild;
    }

    const currentLayout = useStore.getState().currentLayout;

    componentData.definition.others.showOnDesktop.value = currentLayout === 'desktop' ? `{{true}}` : `{{false}}`;
    componentData.definition.others.showOnMobile.value = currentLayout === 'mobile' ? `{{true}}` : `{{false}}`;

    // Adjust width if parent changed
    let width = component.layouts[currentLayout].width;

    if (targetParentId !== component.component?.parent) {
      const containerWidth = useGridStore.getState().subContainerWidths[targetParentId || 'canvas'];
      const oldContainerWidth = useGridStore.getState().subContainerWidths[component?.component?.parent || 'canvas'];
      width = Math.round((width * oldContainerWidth) / containerWidth);

      // Ensure minimum width
      width = Math.max(width, 1);

      // Adjust position and width if exceeding grid bounds
      if (width + component.layouts[currentLayout].left > NO_OF_GRIDS) {
        component.layouts[currentLayout].left = Math.max(0, NO_OF_GRIDS - width);
        width = Math.min(width, NO_OF_GRIDS);
      }
    }

    component.layouts[currentLayout] = {
      ...component.layouts[currentLayout],
      width,
    };

    const newComponent = {
      component: {
        ...componentData,
        name: componentName,
      },
      layouts: component.layouts,
      id: newComponentId,
      name: componentName,
      events: component.events,
    };

    finalComponents.push(newComponent);
  });
  const canAddToParent = useStore.getState().canAddToParent;
  const filteredFinalComponents = finalComponents.filter((component) => {
    return canAddToParent(component?.component.parent, component?.component.component);
  });

  const filteredComponentsCount = filteredFinalComponents.length;

  if (currentPageId === pageId) {
    const components = useStore.getState().getCurrentPageComponents();
    const finalComponentWithUpdatedLayout = filteredFinalComponents.map((component) => {
      const layout = useStore.getState().currentLayout;
      let existingComponents = [];

      // Include all components for position calculation
      if (component.component.parent) {
        existingComponents = Object.values(components).filter((c) => c.component.parent === component.component.parent);
      } else {
        existingComponents = Object.values(components);
      }

      // Add already processed components to existingComponents
      const processedComponents = finalComponentWithUpdatedLayout || [];
      existingComponents = [...existingComponents, ...processedComponents];
      if (isGroup) {
        // Handle group positioning
        const groupPositions = calculateGroupPosition(
          filteredFinalComponents,
          existingComponents,
          layout,
          targetParentId
        );
        const position = groupPositions.find((pos) => pos.id === component.id);

        return {
          ...component,
          layouts: {
            ...component.layouts,
            [layout]: {
              ...component.layouts[layout],
              top: position.top,
              left: position.left,
            },
          },
        };
      } else {
        // Handle single component positioning
        const { newTop, newLeft } = calculateComponentPosition(component, existingComponents, layout, targetParentId);
        return {
          ...component,
          layouts: {
            ...component.layouts,
            [layout]: {
              ...component.layouts[layout],
              top: newTop,
              left: newLeft,
            },
          },
        };
      }
    });

    useStore.getState().pasteComponents(finalComponentWithUpdatedLayout);
  } else {
    useStore.getState().pasteComponents(filteredFinalComponents);
  }

  filteredComponentsCount > 0 &&
    !isCloning &&
    toast.success(`Component${filteredComponentsCount > 1 ? 's' : ''} pasted successfully`);
}

export const getCanvasWidth = (moduleId = 'canvas') => {
  if (moduleId !== 'canvas') {
    return '100%';
  }

  // if (currentLayout === 'mobile') {
  //   return CANVAS_WIDTHS.deviceWindowWidth;
  // }
  const windowWidth = window.innerWidth;
  const widthInPx = windowWidth - (CANVAS_WIDTHS.leftSideBarWidth + CANVAS_WIDTHS.rightSideBarWidth);
  const canvasMaxWidth = useStore.getState().globalSettings.canvasMaxWidth;
  const canvasMaxWidthType = useStore.getState().globalSettings.canvasMaxWidthType;

  if (canvasMaxWidthType === 'px') {
    return +canvasMaxWidth;
  }
  if (canvasMaxWidthType === '%') {
    return (widthInPx / 100) * +canvasMaxWidth;
  }
};

export const computeViewerBackgroundColor = (isAppDarkMode, canvasBgColor) => {
  if (['#2f3c4c', '#F2F2F5', '#edeff5'].includes(canvasBgColor)) {
    return isAppDarkMode ? '#2f3c4c' : '#F2F2F5';
  }
  return canvasBgColor;
};

export const getParentComponentIdByType = ({ child, parentComponent, parentId, slotName }) => {
  const { tab } = child;

  if (parentComponent === 'Tabs') return `${parentId}-${tab}`;
  else if (
    slotName &&
    (parentComponent === 'Form' || parentComponent === 'Container' || parentComponent === 'ModalV2')
  ) {
    return `${parentId}-${slotName}`;
  }
  return parentId;
};

export const getParentWidgetFromId = (parentType, parentId) => {
  const isAddingToSlot = parentId?.includes('-header') || parentId?.includes('-footer');

  if (parentType === 'ModalV2' && isAddingToSlot) {
    return 'ModalSlot';
  } else if (parentType === 'Kanban') {
    return 'Kanban_card';
  }
  return parentType;
};

export const getTabId = (parentId) => {
  return parentId.split('-').slice(0, -1).join('-');
};

export const getSubContainerIdWithSlots = (parentId) => {
  let cleanParentId = parentId;
  if (parentId) {
    if (parentId.includes('header')) {
      cleanParentId = parentId.replace('-header', '');
    } else if (parentId.includes('footer')) {
      cleanParentId = parentId.replace('-footer', '');
    }
  }
  return cleanParentId;
};

export const getSubContainerWidthAfterPadding = (canvasWidth, componentType, componentId) => {
  let padding = 2; //Need to update this 2 to correct value for other subcontainers
  if (componentType === 'Container' || componentType === 'Form') {
    padding = 2 * CONTAINER_FORM_CANVAS_PADDING + 2 * SUBCONTAINER_CANVAS_BORDER_WIDTH + 2 * BOX_PADDING;
  }
  if (componentType === 'Tabs') {
    padding = 2 * TAB_CANVAS_PADDING + 2 * SUBCONTAINER_CANVAS_BORDER_WIDTH + 2 * BOX_PADDING;
  }
  if (componentType === 'ModalV2') {
    const isModalHeader = componentId?.includes('header');
    if (isModalHeader) {
      const isModalHeaderCloseBtnEnabled = !useStore.getState().getResolvedComponent(componentId)?.properties
        ?.hideCloseButton;
      console.log('isModalHeaderCloseBtnEnabled', isModalHeaderCloseBtnEnabled);
      padding = 2 * (MODAL_CANVAS_PADDING + (isModalHeaderCloseBtnEnabled ? 56 : 0));
    } else {
      padding = 2 * MODAL_CANVAS_PADDING;
    }
  }
  return canvasWidth - padding;
};<|MERGE_RESOLUTION|>--- conflicted
+++ resolved
@@ -58,7 +58,6 @@
   const mainCanvasWidth = useGridStore.getState().subContainerWidths['canvas'];
   let width = Math.round((defaultWidth * mainCanvasWidth) / gridWidth);
 
-<<<<<<< HEAD
   let customLayouts = undefined;
 
   if (moduleInfo) {
@@ -72,14 +71,11 @@
       moduleInfo.moduleContainer.component.definition.properties?.input_items?.value ?? {}
     );
 
-    console.log('inputItems--- ', inputItems);
-
     for (const { name, default_value } of inputItems) {
       componentData.definition.properties[name] = { value: default_value };
     }
   }
 
-=======
   // Ensure minimum width
   width = Math.max(width, 1);
 
@@ -88,7 +84,6 @@
     left = Math.max(0, NO_OF_GRIDS - width);
     width = Math.min(width, NO_OF_GRIDS);
   }
->>>>>>> 23197b3b
   if (currentLayout === 'mobile') {
     componentData.definition.others.showOnDesktop.value = `{{false}}`;
     componentData.definition.others.showOnMobile.value = `{{true}}`;
