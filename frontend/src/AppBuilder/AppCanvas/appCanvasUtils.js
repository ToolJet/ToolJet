--- conflicted
+++ resolved
@@ -330,14 +330,9 @@
 };
 
 const isChildOfTabsOrCalendar = (component, allComponents = [], componentParentId = undefined) => {
-<<<<<<< HEAD
-  const parentId = componentParentId ?? component.component?.parent?.split('-').slice(0, -1).join('-');
+  const parentId = componentParentId ?? component.component?.parent?.match(/([a-fA-F0-9-]{36})-(.+)/)?.[1];
   const parentComponent = allComponents?.[parentId];
-=======
-  const parentId = componentParentId ?? component.component?.parent?.match(/([a-fA-F0-9-]{36})-(.+)/)?.[1];
-
-  const parentComponent = allComponents.find((comp) => comp.componentId === parentId);
->>>>>>> 2a58e651
+
   if (parentComponent) {
     return parentComponent.component.component === 'Tabs' || parentComponent.component.component === 'Calendar';
   }
