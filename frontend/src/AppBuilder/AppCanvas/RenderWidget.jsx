--- conflicted
+++ resolved
@@ -6,13 +6,9 @@
 import { renderTooltip } from '@/_helpers/appUtils';
 import { useTranslation } from 'react-i18next';
 import ErrorBoundary from '@/_ui/ErrorBoundary';
-<<<<<<< HEAD
+import { BOX_PADDING } from './appCanvasConstants';
 
 const SHOULD_ADD_BOX_SHADOW_AND_VISIBILITY = [
-=======
-import { BOX_PADDING } from './appCanvasConstants';
-const shouldAddBoxShadowAndVisibility = [
->>>>>>> 37f76e38
   'Table',
   'TextInput',
   'PasswordInput',
