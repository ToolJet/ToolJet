--- conflicted
+++ resolved
@@ -206,11 +206,7 @@
           role={'Box'}
           className={`canvas-component ${
             inCanvas ? `_tooljet-${component?.component} _tooljet-${component?.name}` : ''
-<<<<<<< HEAD
           } ${(!['Modal', 'ModalV2'].includes(component.component) && (disabledState || loadingState)) ? 'disabled' : ''}`} //required for custom CSS
-=======
-          } ${isDisabled || isLoading ? 'disabled' : ''}`} //required for custom CSS
->>>>>>> 05785ca1
         >
           <ComponentToRender
             id={id}
