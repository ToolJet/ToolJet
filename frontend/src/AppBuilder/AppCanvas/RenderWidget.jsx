--- conflicted
+++ resolved
@@ -169,7 +169,6 @@
     setExposedVariable('id', id);
   }, []);
   if (!component) return null;
-
 
   return (
     <ErrorBoundary>
@@ -206,11 +205,7 @@
           role={'Box'}
           className={`canvas-component ${
             inCanvas ? `_tooljet-${component?.component} _tooljet-${component?.name}` : ''
-<<<<<<< HEAD
-          } ${disabledState || (loadingState && componentType !== 'ModalV2') ? 'disabled' : ''}`} //required for custom CSS
-=======
-          } ${(!['Modal', 'ModalV2'].includes(component.component) && (isDisabled || isLoading)) ? 'disabled' : ''}`} //required for custom CSS
->>>>>>> c6846702
+          } ${!['Modal', 'ModalV2'].includes(component.component) && (isDisabled || isLoading) ? 'disabled' : ''}`} //required for custom CSS
         >
           <ComponentToRender
             id={id}
