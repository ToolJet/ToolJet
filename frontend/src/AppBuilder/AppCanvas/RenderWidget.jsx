--- conflicted
+++ resolved
@@ -8,11 +8,7 @@
 import ErrorBoundary from '@/_ui/ErrorBoundary';
 import { BOX_PADDING } from './appCanvasConstants';
 
-<<<<<<< HEAD
 const SHOULD_ADD_BOX_SHADOW_AND_VISIBILITY = [
-=======
-const shouldAddBoxShadowAndVisibility = [
->>>>>>> 53f265a5
   'Table',
   'TextInput',
   'TextArea',
@@ -34,12 +30,9 @@
   'DaterangePicker',
   'DatePickerV2',
   'TimePicker',
-<<<<<<< HEAD
   'Divider',
   'VerticalDivider',
-=======
   'Link',
->>>>>>> 53f265a5
 ];
 
 const RenderWidget = ({
@@ -161,18 +154,17 @@
               ? null
               : ['hover', 'focus']
             : !resolvedGeneralProperties?.tooltip?.toString().trim()
-            ? null
-            : ['hover', 'focus']
+              ? null
+              : ['hover', 'focus']
         }
         overlay={(props) =>
           renderTooltip({
             props,
             text: inCanvas
-              ? `${
-                  SHOULD_ADD_BOX_SHADOW_AND_VISIBILITY.includes(component?.component)
-                    ? resolvedProperties?.tooltip
-                    : resolvedGeneralProperties?.tooltip
-                }`
+              ? `${SHOULD_ADD_BOX_SHADOW_AND_VISIBILITY.includes(component?.component)
+                ? resolvedProperties?.tooltip
+                : resolvedGeneralProperties?.tooltip
+              }`
               : `${t(`widget.${component?.name}.description`, component?.description)}`,
           })
         }
