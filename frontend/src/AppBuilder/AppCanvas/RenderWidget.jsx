import React, { memo, useCallback, useEffect, useMemo, useState } from 'react';
import useStore from '@/AppBuilder/_stores/store';
import { shallow } from 'zustand/shallow';
import { getComponentToRender } from '@/AppBuilder/_helpers/editorHelpers';
import { OverlayTrigger } from 'react-bootstrap';
import { renderTooltip } from '@/_helpers/appUtils';
import { useTranslation } from 'react-i18next';
import ErrorBoundary from '@/_ui/ErrorBoundary';

const shouldAddBoxShadowAndVisibility = [
  'Table',
  'TextInput',
  'PasswordInput',
  'NumberInput',
  'Text',
  'Checkbox',
  'Button',
  'ToggleSwitchV2',
  'DropdownV2',
  'MultiselectV2',
  'RadioButtonV2',
<<<<<<< HEAD
  'DatetimePickerV2',
  'DaterangePicker',
  'DatePickerV2',
  'TimePicker',
=======
  'Icon',
  'Image',
>>>>>>> 2f7a1c89
];

const RenderWidget = ({
  id,
  widgetHeight,
  componentType,
  subContainerIndex,
  onOptionChange,
  onOptionsChange,
  widgetWidth,
  inCanvas = false,
  darkMode,
}) => {
  const componentDefinition = useStore((state) => state.getComponentDefinition(id), shallow);
  const getDefaultStyles = useStore((state) => state.debugger.getDefaultStyles, shallow);
  const component = componentDefinition?.component;
  const componentName = component?.name;
  const [key, setKey] = useState(Math.random());
  const resolvedProperties = useStore(
    (state) => state.getResolvedComponent(id, subContainerIndex)?.properties,
    shallow
  );
  const resolvedStyles = useStore((state) => state.getResolvedComponent(id, subContainerIndex)?.styles, shallow);
  const fireEvent = useStore((state) => state.eventsSlice.fireEvent, shallow);
  const resolvedGeneralProperties = useStore(
    (state) => state.getResolvedComponent(id, subContainerIndex)?.general,
    shallow
  );
  const resolvedGeneralStyles = useStore(
    (state) => state.getResolvedComponent(id, subContainerIndex)?.generalStyles,
    shallow
  );
  const unResolvedValidation = componentDefinition?.component?.definition?.validation || {};
  // const others = useStore((state) => state.getResolvedComponent(id, subContainerIndex)?.others, shallow);
  const updateDependencyValues = useStore((state) => state.updateDependencyValues, shallow);
  const validateWidget = useStore((state) => state.validateWidget, shallow);
  const setExposedValue = useStore((state) => state.setExposedValue, shallow);
  const setExposedValues = useStore((state) => state.setExposedValues, shallow);
  const setDefaultExposedValues = useStore((state) => state.setDefaultExposedValues, shallow);
  const resolvedValidation = useStore((state) => state.getResolvedComponent(id)?.validation, shallow);
  const parentId = component?.parent;
  const customResolvables = useStore(
    (state) => state.resolvedStore.modules.canvas?.customResolvables?.[parentId],
    shallow
  );
  const { t } = useTranslation();
  const transformedStyles = getDefaultStyles(resolvedStyles, componentType);

  const obj = {
    properties: { ...resolvedGeneralProperties, ...resolvedProperties },
    styles: { ...resolvedGeneralStyles, ...transformedStyles },
    validation: resolvedValidation,
    ...(componentType === 'CustomComponent' && { component }),
  };

  const validate = useCallback(
    (value) =>
      validateWidget({
        ...{ widgetValue: value },
        ...{ validationObject: unResolvedValidation },
        customResolveObjects: customResolvables,
      }),
    [validateWidget, customResolvables, unResolvedValidation, resolvedValidation]
  );

  const resetComponent = useCallback(() => {
    setKey(Math.random());
  }, []);

  const ComponentToRender = useMemo(() => getComponentToRender(componentType), [componentType]);
  const setExposedVariable = useCallback(
    (key, value) => {
      // Check if the component is inside the subcontainer and it has its own onOptionChange(setExposedValue) function
      if (onOptionChange === null) {
        setExposedValue(id, key, value);
        // Trigger an update when the child components is directly linked to any component
        updateDependencyValues(`components.${id}.${key}`);
      } else {
        onOptionChange(key, value, id, subContainerIndex);
      }
    },
    [id, setExposedValue, updateDependencyValues, subContainerIndex, onOptionChange]
  );
  const setExposedVariables = useCallback(
    (exposedValues) => {
      if (onOptionsChange === null) {
        setExposedValues(id, 'components', exposedValues);
      } else {
        onOptionsChange(exposedValues, id, subContainerIndex);
      }
    },
    [id, setExposedValues, onOptionsChange]
  );
  const fireEventWrapper = useCallback(
    (eventName, options) => {
      fireEvent(eventName, id, 'canvas', customResolvables?.[subContainerIndex] ?? {}, options);
      return Promise.resolve();
    },
    [fireEvent, id, customResolvables, subContainerIndex]
  );

  const onComponentClick = useStore((state) => state.eventsSlice.onComponentClickEvent);
  setDefaultExposedValues(id, parentId, componentType);
  useEffect(() => {
    setExposedVariable('id', id);
  }, []);
  if (!componentDefinition?.component) return null;

  return (
    <ErrorBoundary>
      <OverlayTrigger
        placement={inCanvas ? 'auto' : 'top'}
        delay={{ show: 500, hide: 0 }}
        trigger={
          inCanvas && shouldAddBoxShadowAndVisibility.includes(component?.component)
            ? !resolvedProperties?.tooltip?.toString().trim()
              ? null
              : ['hover', 'focus']
            : !resolvedGeneralProperties?.tooltip?.toString().trim()
            ? null
            : ['hover', 'focus']
        }
        overlay={(props) =>
          renderTooltip({
            props,
            text: inCanvas
              ? `${
                  shouldAddBoxShadowAndVisibility.includes(component?.component)
                    ? resolvedProperties?.tooltip
                    : resolvedGeneralProperties?.tooltip
                }`
              : `${t(`widget.${component?.name}.description`, component?.description)}`,
          })
        }
      >
        <div
          style={{
            height: '100%',
            padding: resolvedStyles?.padding == 'none' ? '0px' : '2px', //chart and image has a padding property other than container padding
          }}
          role={'Box'}
          className={inCanvas ? `_tooljet-${component?.component} _tooljet-${component?.name}` : ''} //required for custom CSS
        >
          <ComponentToRender
            id={id}
            key={key}
            {...obj}
            setExposedVariable={setExposedVariable}
            setExposedVariables={setExposedVariables}
            height={widgetHeight - 4}
            width={widgetWidth}
            fireEvent={fireEventWrapper}
            validate={validate}
            resetComponent={resetComponent}
            onComponentClick={onComponentClick}
            darkMode={darkMode}
            componentName={componentName}
          />
        </div>
      </OverlayTrigger>
    </ErrorBoundary>
  );
};
export default memo(RenderWidget);<|MERGE_RESOLUTION|>--- conflicted
+++ resolved
@@ -19,15 +19,12 @@
   'DropdownV2',
   'MultiselectV2',
   'RadioButtonV2',
-<<<<<<< HEAD
   'DatetimePickerV2',
   'DaterangePicker',
   'DatePickerV2',
   'TimePicker',
-=======
   'Icon',
   'Image',
->>>>>>> 2f7a1c89
 ];
 
 const RenderWidget = ({
