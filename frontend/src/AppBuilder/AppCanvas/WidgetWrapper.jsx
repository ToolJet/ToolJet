--- conflicted
+++ resolved
@@ -32,11 +32,7 @@
       (state) => state.getComponentDefinition(id, moduleId)?.layouts?.[currentLayout],
       shallow
     );
-<<<<<<< HEAD
-    const layoutData = useStore((state) => state.getComponentDefinition(id)?.layouts?.[currentLayout], shallow);
     const temporaryLayouts = useStore((state) => state.temporaryLayouts?.[id], shallow);
-=======
->>>>>>> f45d9a28
     const isWidgetActive = useStore((state) => state.selectedComponents.find((sc) => sc === id) && !readOnly, shallow);
     const isDragging = useStore((state) => state.draggingComponentId === id);
     const isResizing = useGridStore((state) => state.resizingComponentId === id);
@@ -111,13 +107,8 @@
           {mode == 'edit' && (
             <ConfigHandle
               id={id}
-<<<<<<< HEAD
               widgetTop={temporaryLayouts?.top ?? layoutData.top}
               widgetHeight={temporaryLayouts?.height ?? layoutData.height}
-=======
-              widgetTop={newLayoutData.top}
-              widgetHeight={newLayoutData.height}
->>>>>>> f45d9a28
               showHandle={isWidgetActive}
               componentType={componentType}
               visibility={visibility}
