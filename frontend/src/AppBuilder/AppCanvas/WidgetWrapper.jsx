import React, { memo } from 'react';
import useStore from '@/AppBuilder/_stores/store';
import { shallow } from 'zustand/shallow';
import { DragGhostWidget, ResizeGhostWidget } from './GhostWidgets';
import { ConfigHandle } from './ConfigHandle/ConfigHandle';
import { useGridStore } from '@/_stores/gridStore';
import cx from 'classnames';
import RenderWidget from './RenderWidget';
import { useModuleContext } from '@/AppBuilder/_contexts/ModuleContext';
import { NO_OF_GRIDS } from './appCanvasConstants';

const WidgetWrapper = memo(
  ({
    id,
    currentLayout = 'desktop',
    gridWidth,
    subContainerIndex,
    onOptionChange,
    onOptionsChange,
    inCanvas = false,
    readOnly,
    mode,
    darkMode,
  }) => {
    const { moduleId } = useModuleContext();
    const calculateMoveableBoxHeightWithId = useStore((state) => state.calculateMoveableBoxHeightWithId, shallow);
    const stylesDefinition = useStore(
      (state) => state.getComponentDefinition(id, moduleId)?.component?.definition?.styles,
      shallow
    );
    const layoutData = useStore(
      (state) => state.getComponentDefinition(id, moduleId)?.layouts?.[currentLayout],
      shallow
    );
    const isWidgetActive = useStore((state) => state.selectedComponents.find((sc) => sc === id) && !readOnly, shallow);
    const isDragging = useStore((state) => state.draggingComponentId === id);
    const isResizing = useGridStore((state) => state.resizingComponentId === id);
    const componentType = useStore(
      (state) => state.getComponentDefinition(id, moduleId)?.component?.component,
      shallow
    );
    const setHoveredComponentForGrid = useStore((state) => state.setHoveredComponentForGrid, shallow);
    const canShowInCurrentLayout = useStore((state) => {
      const others = state.getResolvedComponent(id, subContainerIndex, moduleId)?.others;
      return others?.[currentLayout === 'mobile' ? 'showOnMobile' : 'showOnDesktop'];
    });
    const visibility = useStore((state) => {
<<<<<<< HEAD
      const component = state.getResolvedComponent(id, subContainerIndex, moduleId);
=======
      const component = state.getResolvedComponent(id, subContainerIndex);
      const componentExposedVisibility = state.getExposedValueOfComponent(id)?.isVisible;
      if (componentExposedVisibility === false) return false;
>>>>>>> 23197b3b
      if (component?.properties?.visibility === false || component?.styles?.visibility === false) return false;
      return true;
    });

    if (!canShowInCurrentLayout || !layoutData) {
      return null;
    }

    let newLayoutData = layoutData;

    if (componentType === 'ModuleContainer' && mode === 'view') {
      newLayoutData = { ...layoutData, top: 0, left: 0, width: NO_OF_GRIDS };
    }

    const width = gridWidth * newLayoutData?.width;
    const height = calculateMoveableBoxHeightWithId(id, currentLayout, stylesDefinition);
    const styles = {
      width: width + 'px',
      height: visibility === false ? '10px' : `${height}px`,
      transform: `translate(${newLayoutData.left * gridWidth}px, ${newLayoutData.top}px)`,
      WebkitFontSmoothing: 'antialiased',
      border: visibility === false && mode === 'edit' ? `1px solid var(--border-default)` : 'none',
    };

    const isModuleContainer = componentType === 'ModuleContainer';

    if (!componentType) return null;
    return (
      <>
        <div
          className={cx(`moveable-box ele-${id}`, {
            [`target widget-target target1  moveable-box widget-${id}`]: !readOnly,
            [`widget-${id} nested-target`]: id !== 'canvas' && !readOnly,
            'position-absolute': readOnly,
            'active-target': isWidgetActive,
            'opacity-0': isDragging || isResizing,
            'module-container': isModuleContainer,
          })}
          data-id={`${id}`}
          id={id}
          widgetid={id}
          component-type={componentType}
          style={{
            // zIndex: mode === 'view' && widget.component.component == 'Datepicker' ? 2 : null,
            ...styles,
          }}
          onMouseEnter={() => {
            if (isDragging || isModuleContainer) return;
            setHoveredComponentForGrid(id);
          }}
          onMouseLeave={() => {
            if (isDragging || isModuleContainer) return;
            setHoveredComponentForGrid('');
          }}
        >
          {mode == 'edit' && (
            <ConfigHandle
              id={id}
              widgetTop={newLayoutData.top}
              widgetHeight={newLayoutData.height}
              showHandle={isWidgetActive}
              componentType={componentType}
              visibility={visibility}
<<<<<<< HEAD
              customClassName={isModuleContainer ? 'module-container' : ''}
              isModuleContainer={isModuleContainer}
=======
              subContainerIndex={subContainerIndex}
>>>>>>> 23197b3b
            />
          )}
          <RenderWidget
            id={id}
            componentType={componentType}
            widgetHeight={newLayoutData.height}
            widgetWidth={width}
            inCanvas={inCanvas}
            subContainerIndex={subContainerIndex}
            onOptionChange={onOptionChange}
            darkMode={darkMode}
            onOptionsChange={onOptionsChange}
          />
        </div>
        <DragGhostWidget isDragging={isDragging} />
        <ResizeGhostWidget isResizing={isResizing} />
      </>
    );
  }
);

export default WidgetWrapper;<|MERGE_RESOLUTION|>--- conflicted
+++ resolved
@@ -45,13 +45,9 @@
       return others?.[currentLayout === 'mobile' ? 'showOnMobile' : 'showOnDesktop'];
     });
     const visibility = useStore((state) => {
-<<<<<<< HEAD
       const component = state.getResolvedComponent(id, subContainerIndex, moduleId);
-=======
-      const component = state.getResolvedComponent(id, subContainerIndex);
-      const componentExposedVisibility = state.getExposedValueOfComponent(id)?.isVisible;
+      const componentExposedVisibility = state.getExposedValueOfComponent(id, moduleId)?.isVisible;
       if (componentExposedVisibility === false) return false;
->>>>>>> 23197b3b
       if (component?.properties?.visibility === false || component?.styles?.visibility === false) return false;
       return true;
     });
@@ -115,12 +111,9 @@
               showHandle={isWidgetActive}
               componentType={componentType}
               visibility={visibility}
-<<<<<<< HEAD
               customClassName={isModuleContainer ? 'module-container' : ''}
               isModuleContainer={isModuleContainer}
-=======
               subContainerIndex={subContainerIndex}
->>>>>>> 23197b3b
             />
           )}
           <RenderWidget
