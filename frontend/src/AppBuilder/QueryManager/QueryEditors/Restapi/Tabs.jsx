import React from 'react';
import Headers from './TabHeaders';
import Params from './TabParams';
import Body from './TabBody';
import Cookies from './TabCookies';
import { Tab, ListGroup, Row } from 'react-bootstrap';
import { CustomToggleSwitch } from '@/Editor/QueryManager/Components/CustomToggleSwitch';
import { ButtonSolid } from '@/_ui/AppButton/AppButton';

function ControlledTabs({
  options,
  theme,
  onChange,
  onRawBodyChange,
  removeKeyValuePair,
  addNewKeyValuePair,
  darkMode,
  componentName,
  setBodyToggle,
  bodyToggle,
  onInputChange,
}) {
  const [key, setKey] = React.useState('headers');
  const tabs = ['Headers', 'Params', 'Body', 'Cookies'];

  return (
    <Tab.Container activeKey={key} onSelect={(k) => setKey(k)} defaultActiveKey="headers">
      <Row className="tw-ml-0">
        <div className="keys d-flex justify-content-between query-pane-tabs-header">
          <ListGroup className="query-pane-rest-api-keys-list-group mx-1 mb-2" variant="flush">
            {tabs.map((tab) => (
              <ListGroup.Item key={tab} eventKey={tab.toLowerCase()}>
                <span>{tab}</span>
              </ListGroup.Item>
            ))}
          </ListGroup>
<<<<<<< HEAD
          {key === 'body' && (
            <div className="text-nowrap d-flex align-items-center">
              Raw &nbsp;&nbsp;
              <CustomToggleSwitch
                toggleSwitchFunction={setBodyToggle}
                action="bodyToggle"
                darkMode={darkMode}
                isChecked={bodyToggle}
              />
            </div>
          )}
=======
          <div className="text-nowrap d-flex align-items-center">
            {key === 'body' && (
              <>
                Raw &nbsp;&nbsp;
                <CustomToggleSwitch
                  toggleSwitchFunction={setBodyToggle}
                  action="bodyToggle"
                  darkMode={darkMode}
                  isChecked={bodyToggle}
                />
              </>
            )}
            <ButtonSolid
              onClick={() => addNewKeyValuePair(key === 'params' ? 'url_params' : key)}
              id="runjs-param-add-btn"
              data-cy={`runjs-add-param-button`}
              variant="ghostBlack"
              size="sm"
              leftIcon="plus"
              fill={darkMode ? 'var(--icons-default)' : bodyToggle && key === 'body' ? '#E4E7EB' : '#6A727C'}
              iconWidth="18"
              disabled={bodyToggle && key === 'body'}
              className="tw-px-[6px]"
            />
          </div>
>>>>>>> c7b8981c
        </div>

        <div className="col tw-pl-0">
          <Tab.Content bsPrefix="rest-api-tab-content" className="query-manager-border-color rounded">
            <Tab.Pane eventKey="headers" t bsPrefix="rest-api-tabpanes" transition={false}>
              <Headers
                removeKeyValuePair={removeKeyValuePair}
                addNewKeyValuePair={addNewKeyValuePair}
                onChange={onChange}
                options={options['headers']}
                theme={theme}
                darkMode={darkMode}
                componentName={componentName}
                onInputChange={onInputChange}
              />
            </Tab.Pane>
            <Tab.Pane eventKey="params" bsPrefix="rest-api-tabpanes" transition={false}>
              <Params
                removeKeyValuePair={removeKeyValuePair}
                addNewKeyValuePair={addNewKeyValuePair}
                onChange={onChange}
                options={options['url_params']}
                theme={theme}
                darkMode={darkMode}
                componentName={componentName}
                onInputChange={onInputChange}
              />
            </Tab.Pane>
            <Tab.Pane
              eventKey="body"
              bsPrefix={`rest-api-tabpanes ${bodyToggle && 'rest-api-tabpanes-body'}`}
              transition={false}
            >
              <Body
                removeKeyValuePair={removeKeyValuePair}
                addNewKeyValuePair={addNewKeyValuePair}
                onChange={onChange}
                onRawBodyChange={onRawBodyChange}
                options={options['body']}
                jsonBody={options['json_body']} // FIXME: Remove this once data migration to raw_body is complete
                rawBody={options['raw_body']}
                theme={theme}
                bodyToggle={bodyToggle}
                darkMode={darkMode}
                componentName={componentName}
                onInputChange={onInputChange}
              />
            </Tab.Pane>
            <Tab.Pane eventKey="cookies" bsPrefix="rest-api-tabpanes" transition={false}>
              <Cookies
                removeKeyValuePair={removeKeyValuePair}
                addNewKeyValuePair={addNewKeyValuePair}
                onChange={onChange}
                options={options['cookies']}
                theme={theme}
                darkMode={darkMode}
                componentName={componentName}
                onInputChange={onInputChange}
              />
            </Tab.Pane>
          </Tab.Content>
        </div>
      </Row>
    </Tab.Container>
  );
}

export default ControlledTabs;<|MERGE_RESOLUTION|>--- conflicted
+++ resolved
@@ -34,19 +34,6 @@
               </ListGroup.Item>
             ))}
           </ListGroup>
-<<<<<<< HEAD
-          {key === 'body' && (
-            <div className="text-nowrap d-flex align-items-center">
-              Raw &nbsp;&nbsp;
-              <CustomToggleSwitch
-                toggleSwitchFunction={setBodyToggle}
-                action="bodyToggle"
-                darkMode={darkMode}
-                isChecked={bodyToggle}
-              />
-            </div>
-          )}
-=======
           <div className="text-nowrap d-flex align-items-center">
             {key === 'body' && (
               <>
@@ -72,7 +59,6 @@
               className="tw-px-[6px]"
             />
           </div>
->>>>>>> c7b8981c
         </div>
 
         <div className="col tw-pl-0">
