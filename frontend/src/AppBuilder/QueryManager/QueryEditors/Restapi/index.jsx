--- conflicted
+++ resolved
@@ -16,21 +16,13 @@
     const options = defaults(
       { ...props.options },
       {
-<<<<<<< HEAD
-        headers: [['', '']],
-=======
         headers: [],
->>>>>>> c7b8981c
         url_params: [],
         body: [],
         json_body: null, // FIXME: Remove this once data migration to raw_body is complete
         raw_body: null,
         body_toggle: false,
-<<<<<<< HEAD
-        cookies: [['', '']],
-=======
         cookies: [],
->>>>>>> c7b8981c
       }
     );
 
@@ -273,41 +265,6 @@
                 Request
               </p>
             </div>
-<<<<<<< HEAD
-            <div className={`me-2`} style={{ width: '90px', height: '32px' }}>
-              <label className="font-weight-bold color-slate12">Method</label>
-              <Select
-                options={[
-                  { label: 'GET', value: 'get' },
-                  { label: 'POST', value: 'post' },
-                  { label: 'PUT', value: 'put' },
-                  { label: 'PATCH', value: 'patch' },
-                  { label: 'DELETE', value: 'delete' },
-                ]}
-                onChange={(value) => {
-                  changeOption(this, 'method', value);
-                }}
-                value={currentValue}
-                defaultValue={{ label: 'GET', value: 'get' }}
-                placeholder="Method"
-                width={100}
-                height={32}
-                styles={this.customSelectStyles(this.props.darkMode, 91)}
-                useCustomStyles={true}
-              />
-            </div>
-
-            <div className={`field w-100 rest-methods-url`}>
-              <div className="font-weight-bold color-slate12">URL</div>
-              <div className="d-flex">
-                {dataSourceURL && (
-                  <BaseUrl theme={this.props.darkMode ? 'monokai' : 'default'} dataSourceURL={dataSourceURL} />
-                )}
-                <div className={`flex-grow-1 rest-api-url-codehinter  ${dataSourceURL ? 'url-input-group' : ''}`}>
-                  <CodeHinter
-                    type="basic"
-                    initialValue={options.url}
-=======
             <div className="d-flex flex-column w-100">
               <div className="d-flex flex-row">
                 <div className={`me-2`} style={{ width: '90px', height: '32px' }}>
@@ -320,7 +277,6 @@
                       { label: 'PATCH', value: 'patch' },
                       { label: 'DELETE', value: 'delete' },
                     ]}
->>>>>>> c7b8981c
                     onChange={(value) => {
                       changeOption(this, 'method', value);
                     }}
@@ -389,23 +345,6 @@
             </div>
           </div>
         </div>
-<<<<<<< HEAD
-        <div className={`query-pane-restapi-tabs`}>
-          <Tabs
-            theme={this.props.darkMode ? 'monokai' : 'default'}
-            options={this.state.options}
-            onChange={this.handleChange}
-            onRawBodyChange={this.handleRawBodyChanged}
-            removeKeyValuePair={this.removeKeyValuePair}
-            addNewKeyValuePair={this.addNewKeyValuePair}
-            darkMode={this.props.darkMode}
-            componentName={queryName}
-            bodyToggle={this.state.options.body_toggle}
-            setBodyToggle={this.onBodyToggleChanged}
-          />
-        </div>
-=======
->>>>>>> c7b8981c
       </div>
     );
   }
