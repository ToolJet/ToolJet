--- conflicted
+++ resolved
@@ -15,19 +15,15 @@
     super(props);
     const options = defaults(
       { ...props.options },
-<<<<<<< HEAD
-      { headers: [], url_params: [], body: [], json_body: null, body_toggle: false, cookies: [] }
-=======
       {
-        headers: [['', '']],
+        headers: [],
         url_params: [],
         body: [],
         json_body: null, // FIXME: Remove this once data migration to raw_body is complete
         raw_body: null,
         body_toggle: false,
-        cookies: [['', '']],
-      }
->>>>>>> 06d5fe2e
+        cookies: [],
+      }
     );
 
     this.state = {
@@ -192,7 +188,6 @@
                 Request
               </p>
             </div>
-<<<<<<< HEAD
             <div className="d-flex flex-column w-100">
               <div className="d-flex flex-row">
                 <div className={`me-2`} style={{ width: '90px', height: '32px' }}>
@@ -205,41 +200,6 @@
                       { label: 'PATCH', value: 'patch' },
                       { label: 'DELETE', value: 'delete' },
                     ]}
-=======
-            <div className={`me-2`} style={{ width: '90px', height: '32px' }}>
-              <label className="font-weight-bold color-slate12">Method</label>
-              <Select
-                options={[
-                  { label: 'GET', value: 'get' },
-                  { label: 'POST', value: 'post' },
-                  { label: 'PUT', value: 'put' },
-                  { label: 'PATCH', value: 'patch' },
-                  { label: 'DELETE', value: 'delete' },
-                ]}
-                onChange={(value) => {
-                  changeOption(this, 'method', value);
-                }}
-                value={currentValue}
-                defaultValue={{ label: 'GET', value: 'get' }}
-                placeholder="Method"
-                width={100}
-                height={32}
-                styles={this.customSelectStyles(this.props.darkMode, 91)}
-                useCustomStyles={true}
-              />
-            </div>
-
-            <div className={`field w-100 rest-methods-url`}>
-              <div className="font-weight-bold color-slate12">URL</div>
-              <div className="d-flex">
-                {dataSourceURL && (
-                  <BaseUrl theme={this.props.darkMode ? 'monokai' : 'default'} dataSourceURL={dataSourceURL} />
-                )}
-                <div className={`flex-grow-1 rest-api-url-codehinter  ${dataSourceURL ? 'url-input-group' : ''}`}>
-                  <CodeHinter
-                    type="basic"
-                    initialValue={options.url}
->>>>>>> 06d5fe2e
                     onChange={(value) => {
                       changeOption(this, 'method', value);
                     }}
@@ -278,7 +238,7 @@
                   theme={this.props.darkMode ? 'monokai' : 'default'}
                   options={this.state.options}
                   onChange={this.handleChange}
-                  onJsonBodyChange={this.handleJsonBodyChanged}
+                  onRawBodyChange={this.handleRawBodyChanged}
                   removeKeyValuePair={this.removeKeyValuePair}
                   addNewKeyValuePair={this.addNewKeyValuePair}
                   darkMode={this.props.darkMode}
@@ -291,23 +251,6 @@
             </div>
           </div>
         </div>
-<<<<<<< HEAD
-=======
-        <div className={`query-pane-restapi-tabs`}>
-          <Tabs
-            theme={this.props.darkMode ? 'monokai' : 'default'}
-            options={this.state.options}
-            onChange={this.handleChange}
-            onRawBodyChange={this.handleRawBodyChanged}
-            removeKeyValuePair={this.removeKeyValuePair}
-            addNewKeyValuePair={this.addNewKeyValuePair}
-            darkMode={this.props.darkMode}
-            componentName={queryName}
-            bodyToggle={this.state.options.body_toggle}
-            setBodyToggle={this.onBodyToggleChanged}
-          />
-        </div>
->>>>>>> 06d5fe2e
       </div>
     );
   }
