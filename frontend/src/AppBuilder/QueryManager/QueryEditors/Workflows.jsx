import React, { useState, useEffect } from 'react';
import Select from '@/_ui/Select';
import { appsService } from '@/_services';
import CodeHinter from '@/AppBuilder/CodeEditor';
import './workflows-query.scss';
import { v4 as uuidv4 } from 'uuid';
import useStore from '@/AppBuilder/_stores/store';
<<<<<<< HEAD
import { useModuleContext } from '@/AppBuilder/_contexts/ModuleContext';
=======
import usePopoverObserver from '@/AppBuilder/_hooks/usePopoverObserver';
>>>>>>> d7a5e07f

export function Workflows({ options, optionsChanged, currentState }) {
  const { moduleId } = useModuleContext();
  const [workflowOptions, setWorkflowOptions] = useState([]);
  const [isMenuOpen, setIsMenuOpen] = useState(false);
  const [_selectedWorkflowId, setSelectedWorkflowId] = useState(undefined);
  const [params, setParams] = useState([...(options.params ?? [{ key: '', value: '' }])]);

  const appId = useStore((state) => state.appStore.modules[moduleId].app.appId);

  usePopoverObserver(
    document.getElementsByClassName('query-details')[0],
    document.querySelector('.workflow-select.react-select__control'),
    document.querySelector('.workflow-select.react-select__menu'),
    isMenuOpen,
    () => (document.querySelector('.workflow-select.react-select__menu').style.display = 'block'),
    () => (document.querySelector('.workflow-select.react-select__menu').style.display = 'none')
  );

  useEffect(() => {
    appsService.getWorkflows(appId).then(({ workflows }) => {
      setWorkflowOptions(
        workflows.map((workflow) => ({
          value: workflow.id,
          name: workflow.name,
        }))
      );
    });
    // eslint-disable-next-line react-hooks/exhaustive-deps
  }, []);

  useEffect(() => {
    optionsChanged({
      ...options,
      params,
    });
    // eslint-disable-next-line react-hooks/exhaustive-deps
  }, [params]);

  return (
    <>
      <label className="mb-1">Workflow</label>
      <Select
        options={workflowOptions}
        value={options.workflowId ?? {}}
        onChange={(workflowId) => {
          setSelectedWorkflowId(workflowId);
          optionsChanged({ workflowId });
        }}
        placeholder="Select workflow"
        height="32px"
        useMenuPortal={true}
        closeMenuOnSelect={true}
        customWrap={true}
        width="300px"
        menuPlacement="bottom"
        customClassPrefix="workflow-select"
        onMenuOpen={() => {
          setIsMenuOpen(true);
        }}
        onMenuClose={() => {
          setIsMenuOpen(false);
        }}
      />
      <label className="my-2">Params</label>
      <div className="grid"></div>
      {params.map((param, index) => (
        <div className="row" key={param.id}>
          <div className="col-4">
            <CodeHinter
              currentState={currentState}
              onChange={(newValue) =>
                setParams((params) => [
                  ...params.slice(0, index),
                  { ...param, key: newValue },
                  ...params.slice(index + 1),
                ])
              }
              initialValue={param.key}
              placeholder={'key'}
            />
          </div>
          <div className="col-7">
            <CodeHinter
              currentState={currentState}
              onChange={(newValue) =>
                setParams((params) => [
                  ...params.slice(0, index),
                  { ...param, value: newValue },
                  ...params.slice(index + 1),
                ])
              }
              initialValue={param.value}
              placeholder={'value'}
            />
          </div>
          <div className="col-1">
            <span
              className="delete-param"
              onClick={() => setParams((params) => [...params.slice(0, index), ...params.slice(index + 1)])}
            >
              <svg width="auto" height="auto" viewBox="0 0 18 20" fill="none" xmlns="http://www.w3.org/2000/svg">
                <path
                  fillRule="evenodd"
                  clipRule="evenodd"
                  d="M5.58579 0.585786C5.96086 0.210714 6.46957 0 7 0H11C11.5304 0 12.0391 0.210714 12.4142 0.585786C12.7893 0.960859 13 1.46957 13 2V4H15.9883C15.9953 3.99993 16.0024 3.99993 16.0095 4H17C17.5523 4 18 4.44772 18 5C18 5.55228 17.5523 6 17 6H16.9201L15.9997 17.0458C15.9878 17.8249 15.6731 18.5695 15.1213 19.1213C14.5587 19.6839 13.7957 20 13 20H5C4.20435 20 3.44129 19.6839 2.87868 19.1213C2.32687 18.5695 2.01223 17.8249 2.00035 17.0458L1.07987 6H1C0.447715 6 0 5.55228 0 5C0 4.44772 0.447715 4 1 4H1.99054C1.9976 3.99993 2.00466 3.99993 2.0117 4H5V2C5 1.46957 5.21071 0.960859 5.58579 0.585786ZM3.0868 6L3.99655 16.917C3.99885 16.9446 4 16.9723 4 17C4 17.2652 4.10536 17.5196 4.29289 17.7071C4.48043 17.8946 4.73478 18 5 18H13C13.2652 18 13.5196 17.8946 13.7071 17.7071C13.8946 17.5196 14 17.2652 14 17C14 16.9723 14.0012 16.9446 14.0035 16.917L14.9132 6H3.0868ZM11 4H7V2H11V4ZM6.29289 10.7071C5.90237 10.3166 5.90237 9.68342 6.29289 9.29289C6.68342 8.90237 7.31658 8.90237 7.70711 9.29289L9 10.5858L10.2929 9.29289C10.6834 8.90237 11.3166 8.90237 11.7071 9.29289C12.0976 9.68342 12.0976 10.3166 11.7071 10.7071L10.4142 12L11.7071 13.2929C12.0976 13.6834 12.0976 14.3166 11.7071 14.7071C11.3166 15.0976 10.6834 15.0976 10.2929 14.7071L9 13.4142L7.70711 14.7071C7.31658 15.0976 6.68342 15.0976 6.29289 14.7071C5.90237 14.3166 5.90237 13.6834 6.29289 13.2929L7.58579 12L6.29289 10.7071Z"
                  fill="#DB4324"
                />
              </svg>
            </span>
          </div>
        </div>
      ))}
      <div className="row">
        <div className="col-1">
          <span
            className="add-param"
            onClick={() => setParams((params) => [...params, { key: '', value: '', id: uuidv4() }])}
          >
            <svg width="auto" height="auto" viewBox="0 0 24 25" fill="#5677E1" xmlns="http://www.w3.org/2000/svg">
              <path
                fillRule="evenodd"
                clipRule="evenodd"
                d="M12 4.5C12.5523 4.5 13 4.94772 13 5.5V11.5H19C19.5523 11.5 20 11.9477 20 12.5C20 13.0523 19.5523 13.5 19 13.5H13V19.5C13 20.0523 12.5523 20.5 12 20.5C11.4477 20.5 11 20.0523 11 19.5V13.5H5C4.44772 13.5 4 13.0523 4 12.5C4 11.9477 4.44772 11.5 5 11.5H11V5.5C11 4.94772 11.4477 4.5 12 4.5Z"
                fill="#3E63DD"
              />
            </svg>
          </span>
        </div>
      </div>
    </>
  );
}<|MERGE_RESOLUTION|>--- conflicted
+++ resolved
@@ -5,11 +5,8 @@
 import './workflows-query.scss';
 import { v4 as uuidv4 } from 'uuid';
 import useStore from '@/AppBuilder/_stores/store';
-<<<<<<< HEAD
 import { useModuleContext } from '@/AppBuilder/_contexts/ModuleContext';
-=======
 import usePopoverObserver from '@/AppBuilder/_hooks/usePopoverObserver';
->>>>>>> d7a5e07f
 
 export function Workflows({ options, optionsChanged, currentState }) {
   const { moduleId } = useModuleContext();
