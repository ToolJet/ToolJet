--- conflicted
+++ resolved
@@ -11,11 +11,8 @@
 import { canDeleteDataSource, canReadDataSource, canUpdateDataSource } from '@/_helpers';
 import useStore from '@/AppBuilder/_stores/store';
 import { useModuleId } from '@/AppBuilder/_contexts/ModuleContext';
-<<<<<<< HEAD
 import { Button as ButtonComponent } from '@/components/ui/Button/Button';
-=======
 import { debounce } from 'lodash';
->>>>>>> d12143d2
 
 export const QueryManagerHeader = forwardRef(({ darkMode, setActiveTab, activeTab }, ref) => {
   const moduleId = useModuleId();
