export const buttonGroupConfig = {
  name: 'ButtonGroup',
  displayName: 'Button Group',
  description: 'Group of buttons',
  component: 'ButtonGroup',
  properties: {
    label: {
      type: 'code',
      displayName: 'label',
      validation: {
        schema: { type: 'string' },
        defaultValue: 'Button group',
      },
    },
    values: {
      type: 'code',
      displayName: 'values',
      validation: {
        schema: {
          type: 'union',
          schemas: [{ type: 'array', element: { type: 'union', schemas: [{ type: 'string' }, { type: 'number' }] } }],
        },
        defaultValue: '[]',
      },
    },
    labels: {
      type: 'code',
      displayName: 'Labels',
      validation: {
        schema: {
          type: 'union',
          schemas: [{ type: 'array', element: { type: 'union', schemas: [{ type: 'string' }, { type: 'number' }] } }],
        },
        defaultValue: '[]',
      },
    },
    defaultSelected: {
      type: 'code',
      displayName: 'Default selected',
      validation: {
        schema: {
          type: 'union',
          schemas: [{ type: 'array', element: { type: 'union', schemas: [{ type: 'string' }, { type: 'number' }] } }],
        },
        defaultValue: '[1]',
      },
    },
    multiSelection: {
      type: 'toggle',
      displayName: 'Enable multiple selection',

      validation: {
        schema: { type: 'boolean' },
        defaultValue: false,
      },
    },
  },
  defaultSize: {
    width: 12,
    height: 80,
  },
  others: {
    showOnDesktop: { type: 'toggle', displayName: 'Show on desktop' },
    showOnMobile: { type: 'toggle', displayName: 'Show on mobile' },
  },
  events: {
    onClick: { displayName: 'On click' },
  },
  styles: {
    backgroundColor: {
      type: 'colorSwatches',
      displayName: 'Background color',
      validation: {
        schema: { type: 'string' },
        defaultValue: false,
      },
    },
    textColor: {
      type: 'colorSwatches',
      displayName: 'Text color',
      validation: {
        schema: { type: 'string' },
        defaultValue: false,
      },
    },
    visibility: {
      type: 'toggle',
      displayName: 'Visibility',
      validation: {
        schema: { type: 'boolean' },
        defaultValue: true,
      },
    },
    disabledState: {
      type: 'toggle',
      displayName: 'Disable',
      validation: {
        schema: { type: 'boolean' },
        defaultValue: false,
      },
    },
    borderRadius: {
      type: 'number',
      displayName: 'Border radius',
      validation: {
        schema: { type: 'number' },
        defaultValue: false,
      },
    },
    selectedTextColor: {
      type: 'colorSwatches',
      displayName: 'Selected text colour',
      validation: {
        schema: { type: 'string' },
        defaultValue: '#fff',
      },
    },
    selectedBackgroundColor: {
      type: 'colorSwatches',
      displayName: 'Selected background color',
      validation: {
        schema: { type: 'string' },
        defaultValue: 'var(--primary-brand)',
      },
    },
    alignment: {
      type: 'alignButtons',
      displayName: 'Alignment',
      validation: {
        schema: { type: 'string' },
        defaultValue: 'left',
      },
    },
  },
  exposedVariables: {
    selected: [1],
  },
  actions: [
    {
      handle: 'setSelected',
      displayName: 'Select option',
      params: [{ handle: 'selected', displayName: 'Value' }],
    },
  ],
  definition: {
    others: {
      showOnDesktop: { value: '{{true}}' },
      showOnMobile: { value: '{{false}}' },
    },
    properties: {
      label: { value: `Button group` },
      defaultSelected: { value: '{{[1]}}' },
      values: { value: '{{[1,2,3]}}' },
      labels: { value: '{{[]}}' },
      multiSelection: { value: '{{false}}' },
    },
    events: [],
    styles: {
      backgroundColor: { value: '' },
      textColor: { value: '' },
      visibility: { value: '{{true}}' },
      borderRadius: { value: '{{4}}' },
      disabledState: { value: '{{false}}' },
      selectedTextColor: { value: '#FFFFFF' },
<<<<<<< HEAD
      selectedBackgroundColor: { value: 'var(--primary-brand)' },
=======
      selectedBackgroundColor: { value: '#4368E3' },
      alignment: { value: 'left' },
>>>>>>> 3b46d4a6
    },
  },
};<|MERGE_RESOLUTION|>--- conflicted
+++ resolved
@@ -162,12 +162,8 @@
       borderRadius: { value: '{{4}}' },
       disabledState: { value: '{{false}}' },
       selectedTextColor: { value: '#FFFFFF' },
-<<<<<<< HEAD
       selectedBackgroundColor: { value: 'var(--primary-brand)' },
-=======
-      selectedBackgroundColor: { value: '#4368E3' },
       alignment: { value: 'left' },
->>>>>>> 3b46d4a6
     },
   },
 };