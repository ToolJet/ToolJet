export const filepickerConfig = {
  name: 'FilePicker',
  displayName: 'File Picker',
  description: 'File Picker',
  component: 'FilePicker',
  defaultSize: {
    width: 15,
    height: 140,
  },
  others: {
    showOnDesktop: { type: 'toggle', displayName: 'Show on desktop' },
    showOnMobile: { type: 'toggle', displayName: 'Show on mobile' },
  },
  actions: [
    {
      handle: 'clearFiles',
      displayName: 'Clear Files',
    },
    {
      handle: 'setFileName',
      displayName: 'Set File Name',
      params: [
        { handle: 'indexOrUpdates', displayName: 'Index' },
        { handle: 'newNameIfSingle', displayName: 'New File Name' },
      ],
    },
    {
      handle: 'setVisibility',
      displayName: 'Set Visibility',
      params: [{ handle: 'disable', displayName: 'Value', defaultValue: '{{false}}', type: 'toggle' }],
    },
    {
      handle: 'setLoading',
      displayName: 'Set Loading',
      params: [{ handle: 'loading', displayName: 'Value', defaultValue: '{{false}}', type: 'toggle' }],
    },
    {
      handle: 'setDisable',
      displayName: 'Set Disable',
      params: [{ handle: 'disable', displayName: 'Value', defaultValue: '{{false}}', type: 'toggle' }],
    },

  ],
  properties: {
    label: {
      type: 'code',
      displayName: 'Label',
      validation: {
        schema: { type: 'string' },
        defaultValue: 'Label',
      },
      accordian: 'Data',
    },
    instructionText: {
      type: 'code',
      displayName: 'Placeholder',
      validation: {
        schema: { type: 'string' },
        defaultValue: 'Drag and drop files or click here to upload',
      },
      accordian: 'Data',
    },
    enableDropzone: {
      type: 'toggle',
      displayName: 'Use drop zone',
      validation: {
        schema: { type: 'boolean' },
        defaultValue: false,
      },
      accordian: 'Data',
    },
    enablePicker: {
      type: 'toggle',
      displayName: 'Use file picker',
      validation: {
        schema: { type: 'boolean' },
        defaultValue: false,
      },
      accordian: 'Data',
    },
    enableMultiple: {
      type: 'toggle',
      displayName: 'Allow picking multiple files',
      validation: {
        schema: { type: 'boolean' },
        defaultValue: false,
      },
      accordian: 'Data',
    },
    parseContent: {
      type: 'toggle',
      displayName: 'Enable parsing',
      validation: {
        schema: {
          type: 'boolean',
        },
        defaultValue: false,
      },
    },
    parseFileType: {
      type: 'select',
      displayName: 'File type',
      options: [
        { name: 'Autodetect from extension', value: 'auto-detect' },
        { name: 'CSV', value: 'csv' },
        { name: 'Microsoft Excel - xls', value: 'vnd.ms-excel' },
        {
          name: 'Microsoft Excel - xlsx',
          value: 'vnd.openxmlformats-officedocument.spreadsheetml.sheet',
        },
      ],
      validation: {
        schema: {
          type: 'string',
        },
        defaultValue: 'auto-detect',
      },
    },
    loadingState: {
      type: 'toggle',
      displayName: 'Show loading state',
      section: 'additionalActions',
      validation: {
        schema: { type: 'boolean' },
        defaultValue: false,
      },
    },
    visibility: {
      type: 'toggle',
      displayName: 'Visibility',
      section: 'additionalActions',
      validation: {
        schema: { type: 'boolean' },
        defaultValue: true,
      },
    },
    disabledState: {
      type: 'toggle',
      displayName: 'Disable',
      section: 'additionalActions',
      validation: {
        schema: { type: 'boolean' },
        defaultValue: false,
      },
    },
    tooltip: {
      type: 'code',
      displayName: 'Tooltip',
      section: 'additionalActions',
      validation: {
        schema: { type: 'string' },
        defaultValue: '',
      },
    },
  },
  events: {
    onFileSelected: { displayName: 'On File Selected' },
    onFileLoaded: { displayName: 'On File Loaded' },
    onFileDeselected: { displayName: 'On File Deselected' },
  },
  validation: {
    enableValidation: {
      type: 'toggle',
      displayName: 'Make this field mandatory',
      validation: {
        schema: {
          type: 'boolean',
        },
        defaultValue: false,
      },
    },
    fileType: {
      type: 'code',
      displayName: 'Accept file types',
      validation: {
        schema: {
          type: 'string',
        },
        defaultValue: 'image/*',
      },
    },
    minSize: {
      type: 'code',
      displayName: 'Min size limit (Bytes)',
      validation: {
        schema: {
          type: 'union',
          schemas: [{ type: 'string' }, { type: 'number' }],
        },
        defaultValue: 50,
      },
    },
    maxSize: {
      type: 'code',
      displayName: 'Max size limit (Bytes)',
      validation: {
        schema: {
          type: 'union',
          schemas: [{ type: 'string' }, { type: 'number' }],
        },
        defaultValue: 1048576,
      },
    },
    minFileCount: {
      type: 'code',
      displayName: 'Min file count',
      validation: {
        schema: {
          type: 'union',
          schemas: [{ type: 'string' }, { type: 'number' }],
        },
        defaultValue: 2,
      },
    },
    maxFileCount: {
      type: 'code',
      displayName: 'Max file count',
      validation: {
        schema: {
          type: 'union',
          schemas: [{ type: 'string' }, { type: 'number' }],
        },
        defaultValue: 2,
      },
    },
  },
  styles: {
    dropzoneTitleColor: {
      type: 'colorSwatches',
      displayName: 'Title',
      validation: { schema: { type: 'string' }, defaultValue: false },
      accordian: 'File Drop Area',
    },
    dropzoneActiveColor: {
      type: 'colorSwatches',
      displayName: 'Active color',
      validation: { schema: { type: 'string' }, defaultValue: false },
      accordian: 'File Drop Area',
    },
    dropzoneErrorColor: {
      type: 'colorSwatches',
      displayName: 'Error color',
      validation: { schema: { type: 'string' }, defaultValue: false },
      accordian: 'File Drop Area',
    },
    containerBackgroundColor: {
      type: 'colorSwatches',
      displayName: 'Background',
      validation: { schema: { type: 'string' }, defaultValue: false },
      accordian: 'Container',
    },
    containerBorder: {
      type: 'colorSwatches',
      displayName: 'Border',
      validation: { schema: { type: 'string' }, defaultValue: 'transparent' },
      accordian: 'Container',
    },
    borderRadius: {
      type: 'numberInput',
      displayName: 'Border Radius',
      validation: { schema: { type: 'number' }, defaultValue: 6 },
      accordian: 'Container',
    },
    boxShadow: {
      type: 'boxShadow',
      displayName: 'Box shadow',
      validation: { schema: { type: 'string' }, defaultValue: '0px 1px 3px 0px #0000001A' },
      accordian: 'Container',
    },
    // containerPadding: {
    //   type: 'numberInput',
    //   displayName: 'Padding',
    //   validation: { schema: { type: 'string' }, defaultValue: 16 },
    //   accordian: 'Container',
    // },
    padding: {
      type: 'switch',
      displayName: 'Padding',
      validation: {
        schema: { type: 'union', schemas: [{ type: 'string' }, { type: 'number' }] },
        defaultValue: 'default',
      },
      isFxNotRequired: true,
      options: [
        { displayName: 'Default', value: 'default' },
        { displayName: 'None', value: 'none' },
      ],
      accordian: 'Container',
    },
  },
  exposedVariables: {
    file: [{ name: '', content: '', dataURL: '', type: '', parsedValue: null }],
    isParsing: false,
    isValid: true,
    fileSize: 0,
    isMandatory: false,
    isLoading: false,
    isVisible: true,
    isDisabled: false,
  },
  definition: {
    others: {
      showOnDesktop: { value: '{{true}}' },
      showOnMobile: { value: '{{false}}' },
    },
    properties: {
      label: { value: 'Upload files' },
      instructionText: { value: 'Drag and drop files here or click to select files' },
      enableDropzone: { value: '{{true}}' },
      enablePicker: { value: '{{true}}' },
      enableMultiple: { value: '{{false}}' },
      parseContent: { value: '{{false}}' },
      parseFileType: { value: 'auto-detect' },
      loadingState: { value: '{{false}}' },
      visibility: { value: '{{true}}' },
      disabledState: { value: '{{false}}' },
      tooltip: { value: '' },
    },
    events: [],
    styles: {
      borderRadius: { value: '{{6}}' },
      dropzoneTitleColor: { value: 'var(--cc-primary-text)' },
      dropzoneActiveColor: { value: 'var(--cc-primary-brand)' },
      dropzoneErrorColor: { value: 'var(--cc-error-systemStatus)' },
      containerBackgroundColor: { value: 'var(--cc-surface1-surface)' },
      containerBorder: { value: 'var(--cc-default-border)' },
<<<<<<< HEAD
      containerBoxShadow: { value: '0px 1px 3px rgba(0,0,0,0.1)' },
      padding: { value: 'default' },
=======
      boxShadow: { value: '0px 1px 3px rgba(0,0,0,0.1)' },
      containerPadding: { value: '16px' },
>>>>>>> b7c2d12d
    },
    validation: {
      enableValidation: { value: '{{false}}' },
      fileType: { value: '{{}}' },
      minSize: { value: '{{50}}' },
      maxSize: { value: '{{51200000}}' },
      minFileCount: { value: '{{0}}' },
      maxFileCount: { value: '{{2}}' },
    },
  },
};<|MERGE_RESOLUTION|>--- conflicted
+++ resolved
@@ -324,13 +324,8 @@
       dropzoneErrorColor: { value: 'var(--cc-error-systemStatus)' },
       containerBackgroundColor: { value: 'var(--cc-surface1-surface)' },
       containerBorder: { value: 'var(--cc-default-border)' },
-<<<<<<< HEAD
-      containerBoxShadow: { value: '0px 1px 3px rgba(0,0,0,0.1)' },
       padding: { value: 'default' },
-=======
       boxShadow: { value: '0px 1px 3px rgba(0,0,0,0.1)' },
-      containerPadding: { value: '16px' },
->>>>>>> b7c2d12d
     },
     validation: {
       enableValidation: { value: '{{false}}' },
