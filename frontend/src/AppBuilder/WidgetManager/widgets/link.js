export const linkConfig = {
  name: 'Link',
  displayName: 'Link',
  description: 'Add link to the text',
  defaultSize: {
    width: 6,
    height: 30,
  },
  component: 'Link',
  others: {
    showOnDesktop: { type: 'toggle', displayName: 'Show on desktop' },
    showOnMobile: { type: 'toggle', displayName: 'Show on mobile' },
  },
  properties: {
    linkText: {
      type: 'code',
      displayName: 'Link text',
      validation: {
        schema: { type: 'string' },
        defaultValue: 'Click here',
      },
    },
    linkTarget: {
      type: 'code',
      displayName: 'Link target',
      validation: {
        schema: { type: 'string' },
        defaultValue: 'https://dev.to/',
      },
    },
    targetType: {
      type: 'select',
      displayName: 'Target type',
      options: [
        { name: 'New Tab', value: 'new' },
        { name: 'Same Tab', value: 'same' },
      ],
      validation: {
        schema: { type: 'string' },
      },
    },
    loadingState: {
      type: 'toggle',
      displayName: 'Loading state',
      validation: { schema: { type: 'boolean' }, defaultValue: false },
      section: 'additionalActions',
    },
    visibility: {
      type: 'toggle',
      displayName: 'Visibility',
      validation: {
        schema: { type: 'boolean' },
        defaultValue: true,
      },
      section: 'additionalActions',
    },
    disabledState: {
      type: 'toggle',
      displayName: 'Disable',
      validation: { schema: { type: 'boolean' }, defaultValue: false },
      section: 'additionalActions',
    },
    tooltip: {
      type: 'code',
      displayName: 'Tooltip',
      validation: { schema: { type: 'string' }, defaultValue: 'Tooltip text' },
      section: 'additionalActions',
      placeholder: 'Enter tooltip text',
    },
  },
  events: {
    onClick: { displayName: 'On click' },
    onHover: { displayName: 'On hover' },
  },
  styles: {
    textColor: {
      type: 'color',
      displayName: 'Text color',
      validation: {
        schema: { type: 'string' },
        defaultValue: '#375FCF',
      },
      accordian: 'Link text',
    },
    textSize: {
      type: 'numberInput',
      displayName: 'Text size',
      validation: {
        schema: { type: 'number' },
        defaultValue: 14,
      },
      accordian: 'Link text',
    },
    horizontalAlignment: {
      type: 'alignButtons',
      displayName: 'Alignment',
      validation: {
        schema: { type: 'string' },
        defaultValue: 'left',
      },
      accordian: 'Link text',
    },
    verticalAlignment: {
      type: 'switch',
      displayName: '',
      validation: { schema: { type: 'string' }, defaultValue: 'center' },
      showLabel: false,
      isIcon: true,
      options: [
        { displayName: 'alignverticallytop', value: 'top', iconName: 'alignverticallytop' },
        { displayName: 'alignverticallycenter', value: 'center', iconName: 'alignverticallycenter' },
        { displayName: 'alignverticallybottom', value: 'bottom', iconName: 'alignverticallybottom' },
      ],
      accordian: 'Link text',
      isFxNotRequired: true,
    },
    icon: {
      type: 'icon',
      displayName: 'Icon',
      validation: { schema: { type: 'string' }, defaultValue: 'IconHome2' },
      accordian: 'Link text',
      visibility: false,
    },

    underline: {
      type: 'select',
      displayName: 'Underline',
      options: [
        { name: 'Never', value: 'no-underline' },
        { name: 'On Hover', value: 'on-hover' },
        { name: 'Always', value: 'underline' },
      ],
      validation: {
        schema: { type: 'string' },
        defaultValue: 'on-hover',
      },
      accordian: 'Link text',
    },
    boxShadow: {
      type: 'boxShadow',
      displayName: 'Box Shadow',
      validation: {
        schema: { type: 'union', schemas: [{ type: 'string' }, { type: 'number' }] },
        defaultValue: '0px 0px 0px 0px #00000040',
      },
      accordian: 'Link text',
    },
    padding: {
      type: 'switch',
      displayName: 'Padding',
      validation: {
        schema: { type: 'union', schemas: [{ type: 'string' }, { type: 'number' }] },
        defaultValue: 'default',
      },
      isFxNotRequired: true,
      options: [
        { displayName: 'Default', value: 'default' },
        { displayName: 'None', value: 'none' },
      ],
      accordian: 'container',
    },
    alignment: {
      type: 'alignButtons',
      displayName: 'Alignment',
      validation: {
        schema: { type: 'string' },
        defaultValue: 'left',
      },
    },
  },
  exposedVariables: {},
  actions: [
    {
      handle: 'click',
      displayName: 'Click',
    },
    {
      handle: 'setLinkTarget',
      displayName: 'Set link target',
      params: [{ handle: 'setLinkTargetState', displayName: 'Value', defaultValue: '', type: 'code' }],
    },
    {
      handle: 'setLinkText',
      displayName: 'Set link text',
      params: [{ handle: 'setLinkTextState', displayName: 'Value', defaultValue: '', type: 'code' }],
    },
    {
      handle: 'setVisibility',
      displayName: 'Set visibility',
      params: [{ handle: 'isVisible', displayName: 'Value', defaultValue: '{{false}}', type: 'toggle' }],
    },
    {
      handle: 'setDisable',
      displayName: 'Set disable',
      params: [{ handle: 'isDisabled', displayName: 'Value', defaultValue: '{{false}}', type: 'toggle' }],
    },
    {
      handle: 'setLoading',
      displayName: 'Set loading',
      params: [{ handle: 'isLoading', displayName: 'Value', defaultValue: '{{false}}', type: 'toggle' }],
    },
  ],
  definition: {
    others: {
      showOnDesktop: { value: '{{true}}' },
      showOnMobile: { value: '{{false}}' },
    },
    properties: {
      linkTarget: { value: 'https://dev.to/' },
      linkText: { value: 'Click here' },
      targetType: { value: 'new' },
      visibility: { value: '{{true}}' },
      disabledState: { value: '{{false}}' },
      tooltip: { value: '' },
      loadingState: { value: '{{false}}' },
    },
    events: [],
    styles: {
      textColor: { value: '#4368E3' },
      textSize: { value: '{{14}}' },
      underline: { value: 'on-hover' },
<<<<<<< HEAD
      visibility: { value: '{{true}}' },
      alignment: { value: 'left' },
=======
      verticalAlignment: { value: 'center' },
      horizontalAlignment: { value: 'left' },
      padding: { value: 'default' },
      boxShadow: { value: '0px 0px 0px 0px #00000040' },
      icon: { value: 'IconLink' },
      iconVisibility: { value: false },
>>>>>>> 8a509f52
    },
  },
};<|MERGE_RESOLUTION|>--- conflicted
+++ resolved
@@ -219,17 +219,12 @@
       textColor: { value: '#4368E3' },
       textSize: { value: '{{14}}' },
       underline: { value: 'on-hover' },
-<<<<<<< HEAD
-      visibility: { value: '{{true}}' },
-      alignment: { value: 'left' },
-=======
       verticalAlignment: { value: 'center' },
       horizontalAlignment: { value: 'left' },
       padding: { value: 'default' },
       boxShadow: { value: '0px 0px 0px 0px #00000040' },
       icon: { value: 'IconLink' },
       iconVisibility: { value: false },
->>>>>>> 8a509f52
     },
   },
 };