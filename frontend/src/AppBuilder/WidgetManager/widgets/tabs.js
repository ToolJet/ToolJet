export const tabsConfig = {
  name: 'Tabs',
  displayName: 'Tabs',
  description: 'Organize content in tabs',
  defaultSize: {
    width: 30,
    height: 300,
  },
  component: 'Tabs',
  others: {
    showOnDesktop: { type: 'toggle', displayName: 'Show on desktop' },
    showOnMobile: { type: 'toggle', displayName: 'Show on mobile' },
  },
  properties: {
    useDynamicOptions: {
      type: 'toggle',
      displayName: 'Dynamic options',
      validation: {
        schema: { type: 'boolean' },
        defaultValue: false,
      },
    },
    loadingState: {
      type: 'toggle',
      displayName: 'Loading state',
      section: 'additionalActions',
      validation: {
        schema: { type: 'boolean' },
        defaultValue: false,
      },
    },
    visibility: {
      type: 'toggle',
      displayName: 'Visibility',
      section: 'additionalActions',
      validation: {
        schema: { type: 'boolean' },
        defaultValue: true,
      },
    },
    disabledState: {
      type: 'toggle',
      displayName: 'Disable',
      section: 'additionalActions',
      validation: {
        schema: { type: 'boolean' },
        defaultValue: false,
      },
    },
    tabs: {
      type: 'code',
      displayName: 'Tabs',
      validation: {
        schema: {
          type: 'array',
          element: {
            type: 'object',
            object: {
              id: {
                type: 'union',
                schemas: [{ type: 'string' }, { type: 'number' }],
              },
            },
          },
        },
        defaultValue: [
          { title: 'Home', id: '0' },
          { title: 'Profile', id: '1' },
          { title: 'Settings', id: '2' },
        ],
      },
    },
    defaultTab: {
      type: 'code',
      displayName: 'Default tab',
      validation: {
        schema: {
          type: 'union',
          schemas: [{ type: 'string' }, { type: 'number' }],
        },
        defaultValue: '0',
      },
    },
    hideTabs: {
      type: 'toggle',
      displayName: 'Hide tabs',
      section: 'additionalActions',
      validation: {
        schema: {
          type: 'boolean',
        },
        defaultValue: false,
      },
    },
    renderOnlyActiveTab: {
      type: 'toggle',
      displayName: 'Render only active tab',
      section: 'additionalActions',
      validation: {
        schema: {
          type: 'boolean',
        },
        defaultValue: false,
      },
    },
<<<<<<< HEAD
=======
    dynamicHeight: {
      type: 'toggle',
      displayName: 'Dynamic height',
      validation: {
        schema: { type: 'boolean' },
        defaultValue: false,
      },
      section: 'additionalActions',
    },
>>>>>>> 253425d4
    tooltip: {
      type: 'code',
      displayName: 'Tooltip',
      validation: { schema: { type: 'string' }, defaultValue: '' },
      section: 'additionalActions',
      placeholder: 'Enter tooltip text',
    },
  },
  events: { onTabSwitch: { displayName: 'On tab switch' } },
  styles: {
    headerBackground: {
<<<<<<< HEAD
      type: 'colorSwatches',
      displayName: 'Header background',
      validation: {
        schema: { type: 'string' },
        defaultValue: 'var(--cc-surface1-surface)',
=======
      type: 'color',
      displayName: 'Header background',
      validation: {
        schema: { type: 'string' },
        defaultValue: '#375FCF',
>>>>>>> 253425d4
      },
      accordian: 'Tabs',
    },
    divider: {
<<<<<<< HEAD
      type: 'colorSwatches',
      displayName: 'Divider',
      validation: {
        schema: { type: 'string' },
        defaultValue: 'var(--cc-default-border)',
=======
      type: 'color',
      displayName: 'Divider',
      validation: {
        schema: { type: 'string' },
        defaultValue: '#CCD1D5',
>>>>>>> 253425d4
      },
      accordian: 'Tabs',
    },
    unselectedText: {
<<<<<<< HEAD
      type: 'colorSwatches',
=======
      type: 'color',
>>>>>>> 253425d4
      displayName: 'Unselected text',
      validation: {
        schema: { type: 'string' },
        defaultValue: '#375FCF',
      },
      accordian: 'Tabs',
    },
    selectedText: {
<<<<<<< HEAD
      type: 'colorSwatches',
      displayName: 'Selected text',
      validation: {
        schema: { type: 'string' },
        defaultValue: 'var(--cc-primary-text)',
=======
      type: 'color',
      displayName: 'Selected text',
      validation: {
        schema: { type: 'string' },
        defaultValue: '#375FCF',
>>>>>>> 253425d4
      },
      accordian: 'Tabs',
    },
    hoverBackground: {
<<<<<<< HEAD
      type: 'colorSwatches',
=======
      type: 'color',
>>>>>>> 253425d4
      displayName: 'Hover Background',
      validation: {
        schema: { type: 'string' },
        defaultValue: '#1B1F24',
<<<<<<< HEAD
      },
      accordian: 'Tabs',
    },
    unselectedIcon: {
      type: 'colorSwatches',
      displayName: 'Unselected Icon',
      validation: {
        schema: { type: 'string' },
        defaultValue: '#CCD1D5',
      },
      accordian: 'Tabs',
    },
    selectedIcon: {
      type: 'colorSwatches',
=======
      },
      accordian: 'Tabs',
    },
    unselectedIcon: {
      type: 'color',
      displayName: 'Unselected Icon',
      validation: {
        schema: { type: 'string' },
        defaultValue: '#CCD1D5',
      },
      accordian: 'Tabs',
    },
    selectedIcon: {
      type: 'color',
>>>>>>> 253425d4
      displayName: 'Selected Icon',
      validation: {
        schema: { type: 'string' },
        defaultValue: '#CCD1D5',
      },
      accordian: 'Tabs',
    },
    accent: {
<<<<<<< HEAD
      type: 'colorSwatches',
      displayName: 'Accent',
      validation: {
        schema: { type: 'string' },
        defaultValue: 'var(--cc-primary-brand)',
=======
      type: 'color',
      displayName: 'Accent',
      validation: {
        schema: { type: 'string' },
        defaultValue: '#CCD1D5',
>>>>>>> 253425d4
      },
      accordian: 'Tabs',
    },
    // highlightColor: {
<<<<<<< HEAD
    //   type: 'colorSwatches',
=======
    //   type: 'color',
>>>>>>> 253425d4
    //   displayName: 'Highlight color',
    //   validation: {
    //     schema: { type: 'string' },
    //     defaultValue: '#375FCF',
    //   },
    //   accordian: 'Tabs',
    // },
    tabWidth: {
      type: 'select',
      displayName: 'Tab width',
      options: [
        { name: 'Auto', value: 'auto' },
        { name: 'Equally split', value: 'split' },
      ],
      accordian: 'Tabs',
    },
    transition: {
      type: 'select',
      displayName: 'Transition',
      options: [
        { name: 'Slide', value: 'slide' },
        { name: 'None', value: 'none' },
      ],
      accordian: 'Tabs',
    },
    border: {
<<<<<<< HEAD
      type: 'colorSwatches',
=======
      type: 'color',
>>>>>>> 253425d4
      displayName: 'Border',
      validation: {
        schema: { type: 'string' },
        defaultValue: '#375FCF',
      },
      accordian: 'Container',
    },
    borderRadius: {
      type: 'numberInput',
      displayName: 'Border radius',
      validation: {
        validation: { schema: { type: 'union', schemas: [{ type: 'string' }, { type: 'number' }] } },
        defaultValue: false,
      },
      accordian: 'Container',
    },
    boxShadow: {
      type: 'boxShadow',
      displayName: 'Box shadow',
      validation: { schema: { type: 'union', schemas: [{ type: 'string' }, { type: 'number' }] } },
      accordian: 'Container',
      conditionallyRender: {
        key: 'type',
        value: 'primary',
      },
    },
    padding: {
      type: 'switch',
      displayName: 'Padding',
      validation: { schema: { type: 'string' } },
      options: [
        { displayName: 'Default', value: 'default' },
        { displayName: 'None', value: 'none' },
      ],
      accordian: 'Container',
    },
  },
  actions: [
    {
      handle: 'setTab',
      displayName: 'Set current tab',
      params: [
        {
          handle: 'id',
          displayName: 'Id',
        },
      ],
    },
    {
      handle: 'setVisibility',
      displayName: 'Set visibility',
      params: [{ handle: 'setVisibility', displayName: 'Value', defaultValue: '{{false}}', type: 'toggle' }],
    },
    {
      handle: 'setDisable',
      displayName: 'Set disable',
      params: [{ handle: 'setDisable', displayName: 'Value', defaultValue: '{{false}}', type: 'toggle' }],
    },
    {
      handle: 'setLoading',
      displayName: 'Set loading',
      params: [{ handle: 'setLoading', displayName: 'Value', defaultValue: '{{false}}', type: 'toggle' }],
    },
    {
      handle: 'setTabDisable',
      displayName: 'Set Tab disable',
      params: [
        {
          handle: 'tabId',
          displayName: 'Tab',
          type: 'select',
          isDynamicOpiton: true,
          optionsGetter: 'component.definition.properties.tabItems.value',
        },
        {
          handle: 'value',
          type: 'toggle',
          displayName: 'Value',
          defaultValue: '{{false}}',
        },
      ],
    },
    {
      handle: 'setTabLoading',
      displayName: 'Set Tab Loading',
      params: [
        {
          handle: 'tabId',
          displayName: 'Tab',
          type: 'select',
          isDynamicOpiton: true,
          optionsGetter: 'component.definition.properties.tabItems.value',
        },
        {
          handle: 'value',
          type: 'toggle',
          displayName: 'Value',
          defaultValue: '{{false}}',
        },
      ],
    },
    {
      handle: 'setTabVisibility',
      displayName: 'Set Tab visibility',
      params: [
        {
          handle: 'tabId',
          displayName: 'Tab',
          type: 'select',
          isDynamicOpiton: true,
          optionsGetter: 'component.definition.properties.tabItems.value',
        },
        {
          handle: 'value',
          type: 'toggle',
          displayName: 'Value',
          defaultValue: '{{false}}',
        },
      ],
    },
  ],
  exposedVariables: {
    currentTab: '',
    isVisible: true,
    isDisabled: false,
    isLoading: false,
  },
  definition: {
    others: {
      showOnDesktop: { value: '{{true}}' },
      showOnMobile: { value: '{{false}}' },
    },
    properties: {
<<<<<<< HEAD
=======
      dynamicHeight: { value: '{{false}}' },
>>>>>>> 253425d4
      useDynamicOptions: { value: '{{false}}' },
      tabs: {
        value:
          "{{[ \n\t\t{ title: 'Home', id: '0' }, \n\t\t{ title: 'Profile', id: '1' }, \n\t\t{ title: 'Settings', id: '2' } \n ]}}",
      },
      tabItems: {
        value: [
          {
            id: 't0',
            title: 'Tab 1',
            icon: { value: 'IconHome2' },
            iconVisibility: { value: false },
            loading: { value: false },
            disable: { value: false },
            visible: { value: true },
          },
          {
            id: 't1',
            title: 'Tab 2',
            icon: { value: 'IconHome2' },
            iconVisibility: { value: false },
            loading: { value: false },
            disable: { value: false },
            visible: { value: true },
          },
          {
            id: 't2',
            title: 'Tab 3',
            icon: { value: 'IconHome2' },
            iconVisibility: { value: false },
            loading: { value: false },
            disable: { value: false },
            visible: { value: true },
          },
        ],
      },
      defaultTab: { value: '0' },
      hideTabs: { value: false },
      renderOnlyActiveTab: { value: false },
      loadingState: { value: `{{false}}` },
      visibility: { value: '{{true}}' },
      disabledState: { value: '{{false}}' },
      tooltip: { value: '' },
    },
    events: [],
    styles: {
<<<<<<< HEAD
      headerBackground: { value: 'var(--cc-surface1-surface)' },
      divider: { value: 'var(--cc-default-border)' },
      unselectedText: { value: 'var(--cc-placeholder-text)' },
      selectedText: { value: 'var(--cc-primary-text)' },
      highlightColor: { value: 'var(--cc-primary-brand)' },
      hoverBackground: { value: '#1B1F24' },
      unselectedIcon: { value: 'var(--cc-default-icon)' },
      selectedIcon: { value: 'var(--cc-default-icon)' },
      accent: { value: 'var(--cc-primary-brand)' },
      tabWidth: { value: 'auto' },
      transition: { value: 'slide' },
      borderRadius: { value: '{{6}}' },
      border: { value: 'var(--cc-default-border)' },
=======
      headerBackground: { value: '#FFFFFF' },
      divider: { value: '#CCD1D5' },
      unselectedText: { value: '#6A727C' },
      selectedText: { value: '#1B1F24' },
      highlightColor: { value: '#375FCF' },
      hoverBackground: { value: '#1B1F24' },
      unselectedIcon: { value: '#CCD1D5' },
      selectedIcon: { value: '#CCD1D5' },
      accent: { value: '#4368E3' },
      tabWidth: { value: 'auto' },
      transition: { value: 'slide' },
      borderRadius: { value: '{{6}}' },
      border: { value: '#CCD1D5' },
>>>>>>> 253425d4
      boxShadow: { value: '0px 0px 0px 0px #121212' },
      padding: { value: 'default' },
    },
  },
};<|MERGE_RESOLUTION|>--- conflicted
+++ resolved
@@ -103,8 +103,6 @@
         defaultValue: false,
       },
     },
-<<<<<<< HEAD
-=======
     dynamicHeight: {
       type: 'toggle',
       displayName: 'Dynamic height',
@@ -114,7 +112,6 @@
       },
       section: 'additionalActions',
     },
->>>>>>> 253425d4
     tooltip: {
       type: 'code',
       displayName: 'Tooltip',
@@ -126,140 +123,79 @@
   events: { onTabSwitch: { displayName: 'On tab switch' } },
   styles: {
     headerBackground: {
-<<<<<<< HEAD
       type: 'colorSwatches',
       displayName: 'Header background',
       validation: {
         schema: { type: 'string' },
         defaultValue: 'var(--cc-surface1-surface)',
-=======
-      type: 'color',
-      displayName: 'Header background',
+      },
+      accordian: 'Tabs',
+    },
+    divider: {
+      type: 'colorSwatches',
+      displayName: 'Divider',
+      validation: {
+        schema: { type: 'string' },
+        defaultValue: 'var(--cc-default-border)',
+      },
+      accordian: 'Tabs',
+    },
+    unselectedText: {
+      type: 'colorSwatches',
+      displayName: 'Unselected text',
       validation: {
         schema: { type: 'string' },
         defaultValue: '#375FCF',
->>>>>>> 253425d4
-      },
-      accordian: 'Tabs',
-    },
-    divider: {
-<<<<<<< HEAD
-      type: 'colorSwatches',
-      displayName: 'Divider',
-      validation: {
-        schema: { type: 'string' },
-        defaultValue: 'var(--cc-default-border)',
-=======
-      type: 'color',
-      displayName: 'Divider',
+      },
+      accordian: 'Tabs',
+    },
+    selectedText: {
+      type: 'colorSwatches',
+      displayName: 'Selected text',
+      validation: {
+        schema: { type: 'string' },
+        defaultValue: 'var(--cc-primary-text)',
+      },
+      accordian: 'Tabs',
+    },
+    hoverBackground: {
+      type: 'colorSwatches',
+      displayName: 'Hover Background',
+      validation: {
+        schema: { type: 'string' },
+        defaultValue: '#1B1F24',
+      },
+      accordian: 'Tabs',
+    },
+    unselectedIcon: {
+      type: 'colorSwatches',
+      displayName: 'Unselected Icon',
       validation: {
         schema: { type: 'string' },
         defaultValue: '#CCD1D5',
->>>>>>> 253425d4
-      },
-      accordian: 'Tabs',
-    },
-    unselectedText: {
-<<<<<<< HEAD
-      type: 'colorSwatches',
-=======
-      type: 'color',
->>>>>>> 253425d4
-      displayName: 'Unselected text',
-      validation: {
-        schema: { type: 'string' },
-        defaultValue: '#375FCF',
-      },
-      accordian: 'Tabs',
-    },
-    selectedText: {
-<<<<<<< HEAD
-      type: 'colorSwatches',
-      displayName: 'Selected text',
-      validation: {
-        schema: { type: 'string' },
-        defaultValue: 'var(--cc-primary-text)',
-=======
-      type: 'color',
-      displayName: 'Selected text',
-      validation: {
-        schema: { type: 'string' },
-        defaultValue: '#375FCF',
->>>>>>> 253425d4
-      },
-      accordian: 'Tabs',
-    },
-    hoverBackground: {
-<<<<<<< HEAD
-      type: 'colorSwatches',
-=======
-      type: 'color',
->>>>>>> 253425d4
-      displayName: 'Hover Background',
-      validation: {
-        schema: { type: 'string' },
-        defaultValue: '#1B1F24',
-<<<<<<< HEAD
-      },
-      accordian: 'Tabs',
-    },
-    unselectedIcon: {
-      type: 'colorSwatches',
-      displayName: 'Unselected Icon',
+      },
+      accordian: 'Tabs',
+    },
+    selectedIcon: {
+      type: 'colorSwatches',
+      displayName: 'Selected Icon',
       validation: {
         schema: { type: 'string' },
         defaultValue: '#CCD1D5',
       },
       accordian: 'Tabs',
     },
-    selectedIcon: {
-      type: 'colorSwatches',
-=======
-      },
-      accordian: 'Tabs',
-    },
-    unselectedIcon: {
-      type: 'color',
-      displayName: 'Unselected Icon',
-      validation: {
-        schema: { type: 'string' },
-        defaultValue: '#CCD1D5',
-      },
-      accordian: 'Tabs',
-    },
-    selectedIcon: {
-      type: 'color',
->>>>>>> 253425d4
-      displayName: 'Selected Icon',
-      validation: {
-        schema: { type: 'string' },
-        defaultValue: '#CCD1D5',
-      },
-      accordian: 'Tabs',
-    },
     accent: {
-<<<<<<< HEAD
       type: 'colorSwatches',
       displayName: 'Accent',
       validation: {
         schema: { type: 'string' },
         defaultValue: 'var(--cc-primary-brand)',
-=======
-      type: 'color',
-      displayName: 'Accent',
-      validation: {
-        schema: { type: 'string' },
-        defaultValue: '#CCD1D5',
->>>>>>> 253425d4
       },
       accordian: 'Tabs',
     },
     // highlightColor: {
-<<<<<<< HEAD
     //   type: 'colorSwatches',
-=======
-    //   type: 'color',
->>>>>>> 253425d4
     //   displayName: 'Highlight color',
     //   validation: {
     //     schema: { type: 'string' },
@@ -286,11 +222,7 @@
       accordian: 'Tabs',
     },
     border: {
-<<<<<<< HEAD
-      type: 'colorSwatches',
-=======
-      type: 'color',
->>>>>>> 253425d4
+      type: 'colorSwatches',
       displayName: 'Border',
       validation: {
         schema: { type: 'string' },
@@ -424,10 +356,7 @@
       showOnMobile: { value: '{{false}}' },
     },
     properties: {
-<<<<<<< HEAD
-=======
       dynamicHeight: { value: '{{false}}' },
->>>>>>> 253425d4
       useDynamicOptions: { value: '{{false}}' },
       tabs: {
         value:
@@ -474,7 +403,6 @@
     },
     events: [],
     styles: {
-<<<<<<< HEAD
       headerBackground: { value: 'var(--cc-surface1-surface)' },
       divider: { value: 'var(--cc-default-border)' },
       unselectedText: { value: 'var(--cc-placeholder-text)' },
@@ -488,21 +416,6 @@
       transition: { value: 'slide' },
       borderRadius: { value: '{{6}}' },
       border: { value: 'var(--cc-default-border)' },
-=======
-      headerBackground: { value: '#FFFFFF' },
-      divider: { value: '#CCD1D5' },
-      unselectedText: { value: '#6A727C' },
-      selectedText: { value: '#1B1F24' },
-      highlightColor: { value: '#375FCF' },
-      hoverBackground: { value: '#1B1F24' },
-      unselectedIcon: { value: '#CCD1D5' },
-      selectedIcon: { value: '#CCD1D5' },
-      accent: { value: '#4368E3' },
-      tabWidth: { value: 'auto' },
-      transition: { value: 'slide' },
-      borderRadius: { value: '{{6}}' },
-      border: { value: '#CCD1D5' },
->>>>>>> 253425d4
       boxShadow: { value: '0px 0px 0px 0px #121212' },
       padding: { value: 'default' },
     },
