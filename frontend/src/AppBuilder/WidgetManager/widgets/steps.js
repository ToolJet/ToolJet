--- conflicted
+++ resolved
@@ -74,7 +74,6 @@
         defaultValue: 1,
       },
     },
-
   },
   defaultSize: {
     width: 22,
@@ -158,9 +157,6 @@
     },
     incompletedLabel: {
       type: 'colorSwatches',
-<<<<<<< HEAD
-      displayName: 'Color',
-=======
       displayName: 'Incompleted label',
       validation: {
         schema: { type: 'string' },
@@ -171,7 +167,6 @@
     completedAccent: {
       type: 'colorSwatches',
       displayName: 'Completed accent',
->>>>>>> c4661745
       validation: {
         schema: { type: 'string' },
         defaultValue: 'var(--cc-primary-brand)',
@@ -241,11 +236,6 @@
     events: [],
     styles: {
       visibility: { value: '{{true}}' },
-<<<<<<< HEAD
-      theme: { value: 'titles' },
-      color: { value: 'var(--cc-primary-brand)' },
-      textColor: { value: '' },
-=======
       // color: { value: '' },
       // textColor: { value: '' },
       padding: { value: 'default' },
@@ -254,7 +244,6 @@
       completedAccent: { value: 'var(--primary-brand)' },
       completedLabel: { value: '#1B1F24' },
       currentStepLabel: { value: '#1B1F24' },
->>>>>>> c4661745
     },
   },
 };