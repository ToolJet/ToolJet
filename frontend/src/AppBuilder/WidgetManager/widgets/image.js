export const imageConfig = {
  name: 'Image',
  displayName: 'Image',
  description: 'Show image files',
  defaultSize: {
    width: 10,
    height: 240,
  },
  component: 'Image',
  others: {
    showOnDesktop: { type: 'toggle', displayName: 'Show on desktop' },
    showOnMobile: { type: 'toggle', displayName: 'Show on mobile' },
  },
  properties: {
    imageFormat: {
      type: 'switch',
      displayName: 'Image Format',
      options: [
        { displayName: 'Image URL', value: 'imageUrl' },
        { displayName: 'JS Object', value: 'jsObject' },
      ],
      isFxNotRequired: true,
      defaultValue: { value: 'imageUrl' },
      fullWidth: true,
      showLabel: false,
    },
    source: {
      type: 'code',
      displayName: 'Source URL',
      conditionallyRender: {
        key: 'imageFormat',
        value: 'imageUrl',
      },
      validation: {
        schema: { type: 'string' },
        defaultValue: 'https://www.svgrepo.com/image.svg',
      },
      showLabel: false,
    },
    jsSchema: {
      type: 'code',
      displayName: 'JS Object',
      conditionallyRender: {
        key: 'imageFormat',
        value: 'jsObject',
      },
      validation: {
        schema: { type: 'object' },
        defaultValue: "{ name: string, type: 'image/*', sizeBytes: number, base64Data: string }",
      },
      showLabel: false,
    },
    alternativeText: {
      type: 'code',
      displayName: 'Alternative',
      validation: {
        schema: { type: 'string' },
        defaultValue: 'this is an image',
      },
    },
    zoomButtons: {
      type: 'toggle',
      displayName: 'Zoom button',
      validation: {
        schema: { type: 'boolean' },
        defaultValue: false,
      },
      section: 'additionalActions',
    },
    rotateButton: {
      type: 'toggle',
      displayName: 'Rotate button',
      validation: {
        schema: { type: 'boolean' },
        defaultValue: false,
      },
      section: 'additionalActions',
    },
    loadingState: {
      type: 'toggle',
      displayName: 'Show loading state',
      validation: {
        schema: { type: 'boolean' },
        defaultValue: false,
      },
      section: 'additionalActions',
    },
    visibility: {
      type: 'toggle',
      displayName: 'Visibility',
      validation: {
        schema: { type: 'boolean' },
        defaultValue: true,
      },
      section: 'additionalActions',
    },
    disabledState: {
      type: 'toggle',
      displayName: 'Disable',
      validation: {
        schema: { type: 'boolean' },
        defaultValue: false,
      },
      section: 'additionalActions',
    },
    tooltip: {
      type: 'code',
      displayName: 'Tooltip',
      validation: { schema: { type: 'string' }, defaultValue: 'Tooltip text' },
      section: 'additionalActions',
      placeholder: 'Enter tooltip text',
    },
  },
  events: {
    onClick: { displayName: 'On click' },
  },
  styles: {
    imageFit: {
      type: 'select',
      displayName: 'Image fit',
      options: [
        { name: 'Contain', value: 'contain' },
        { name: 'Fill', value: 'fill' },
        { name: 'Cover', value: 'cover' },
        { name: 'Scale down', value: 'scale-down' },
      ],
      validation: {
        schema: { type: 'string' },
        defaultValue: 'contain',
      },
      accordian: 'Image',
    },
    imageShape: {
      type: 'select',
      displayName: 'Shape',
      options: [
        { name: 'None', value: 'none' },
        { name: 'Rounded', value: 'rounded' },
        { name: 'Circle', value: 'circle' },
        { name: 'Thumbnail', value: 'thumbnail' },
      ],
      validation: {
        schema: { type: 'string' },
        defaultValue: 'none',
      },
      accordian: 'Image',
    },
    alignment: {
      type: 'alignButtons',
      displayName: 'Alignment',
      validation: {
        schema: { type: 'string' },
        defaultValue: 'center',
      },
      accordian: 'Image',
    },
    backgroundColor: {
      type: 'colorSwatches',
      displayName: 'Background',
      validation: {
        schema: { type: 'string' },
        defaultValue: 'var(--cc-surface1-surface)',
      },
      accordian: 'Container',
    },
    borderColor: {
      type: 'colorSwatches',
      displayName: 'Border',
      validation: {
        schema: { type: 'string' },
        defaultValue: '#ffffff00',
      },
      accordian: 'Container',
    },
    borderRadius: {
      type: 'numberInput',
      displayName: 'Border radius',
      conditionallyRender: {
        key: 'imageShape',
        value: 'none',
      },
      validation: { schema: { type: 'union', schemas: [{ type: 'string' }, { type: 'number' }] }, defaultValue: 6 },
      accordian: 'Container',
    },
    boxShadow: {
      type: 'boxShadow',
      displayName: 'Box shadow',
      validation: {
        schema: { type: 'union', schemas: [{ type: 'string' }, { type: 'number' }] },
        defaultValue: '0px 0px 0px 0px #00000040',
      },
      accordian: 'Container',
    },
    padding: {
      type: 'switch',
      displayName: 'Padding',
      options: [
        { displayName: 'Default', value: 'default' },
        { displayName: 'Custom', value: 'custom' },
      ],
      validation: { schema: { type: 'string' }, defaultValue: 'default' },
      accordian: 'Container',
      isFxNotRequired: true,
    },
    customPadding: {
      type: 'numberInput',
      displayName: 'Padding',
      conditionallyRender: {
        key: 'padding',
        value: 'custom',
      },
      validation: { schema: { type: 'union', schemas: [{ type: 'string' }, { type: 'number' }] }, defaultValue: 0 },
      accordian: 'Container',
      showLabel: false,
    },
  },
  exposedVariables: {},
  actions: [
    {
      handle: 'setImageURL',
      displayName: 'Set image URL',
      params: [{ handle: 'url', displayName: 'URL', defaultValue: 'New URL' }],
    },
    {
      handle: 'clearImage',
      displayName: 'Clear image',
    },
    {
      handle: 'setVisibility',
      displayName: 'Set visibility',
      params: [{ handle: 'setVisibility', displayName: 'Value', defaultValue: `{{true}}`, type: 'toggle' }],
    },
    {
      handle: 'setLoading',
      displayName: 'Set loading',
      params: [{ handle: 'setLoading', displayName: 'Value', defaultValue: `{{false}}`, type: 'toggle' }],
    },
    {
      handle: 'setDisable',
      displayName: 'Set disable',
      params: [{ handle: 'setDisable', displayName: 'Value', defaultValue: `{{false}}`, type: 'toggle' }],
    },
  ],
  definition: {
    others: {
      showOnDesktop: { value: '{{true}}' },
      showOnMobile: { value: '{{false}}' },
    },
    properties: {
      imageFormat: { value: 'imageUrl' },
      source: { value: 'https://www.svgrepo.com/show/34217/image.svg' },
      jsSchema: {
        value:
          "{{{ name: 'DemoImage', type: 'image/svg+xml', sizeBytes: 3050, base64Data: 'PD94bWwgdmVyc2lvbj0iMS4wIiBlbmNvZGluZz0iaXNvLTg4NTktMSI/Pg0KPCEtLSBVcGxvYWRlZCB0bzogU1ZHIFJlcG8sIHd3dy5zdmdyZXBvLmNvbSwgR2VuZXJhdG9yOiBTVkcgUmVwbyBNaXhlciBUb29scyAtLT4NCjwhRE9DVFlQRSBzdmcgUFVCTElDICItLy9XM0MvL0RURCBTVkcgMS4xLy9FTiIgImh0dHA6Ly93d3cudzMub3JnL0dyYXBoaWNzL1NWRy8xLjEvRFREL3N2ZzExLmR0ZCI+DQo8c3ZnIHZlcnNpb249IjEuMSIgaWQ9IkNhcGFfMSIgeG1sbnM9Imh0dHA6Ly93d3cudzMub3JnLzIwMDAvc3ZnIiB4bWxuczp4bGluaz0iaHR0cDovL3d3dy53My5vcmcvMTk5OS94bGluayIgDQoJIHZpZXdCb3g9IjAgMCA2MCA2MCIgeG1sOnNwYWNlPSJwcmVzZXJ2ZSI+DQo8Zz4NCgk8Zz4NCgkJPGc+DQoJCQk8cmVjdCB4PSIxIiB5PSI0LjUiIHN0eWxlPSJmaWxsOiNFQ0YwRjE7IiB3aWR0aD0iNTUiIGhlaWdodD0iNDIiLz4NCgkJCTxwYXRoIHN0eWxlPSJmaWxsOiM1NDVFNzM7IiBkPSJNNTcsNDcuNUgwdi00NGg1N1Y0Ny41eiBNMiw0NS41aDUzdi00MEgyVjQ1LjV6Ii8+DQoJCTwvZz4NCgkJPGc+DQoJCQk8cmVjdCB4PSI1IiB5PSI4LjUiIHN0eWxlPSJmaWxsOiM1NDVFNzM7IiB3aWR0aD0iNDciIGhlaWdodD0iMzQiLz4NCgkJCTxwYXRoIHN0eWxlPSJmaWxsOiNFQ0YwRjE7IiBkPSJNNTMsNDMuNUg0di0zNmg0OVY0My41eiBNNiw0MS41aDQ1di0zMkg2VjQxLjV6Ii8+DQoJCTwvZz4NCgkJPGNpcmNsZSBzdHlsZT0iZmlsbDojRjNENTVBOyIgY3g9IjE1IiBjeT0iMTcuMDY5IiByPSI0LjU2OSIvPg0KCQk8cG9seWdvbiBzdHlsZT0iZmlsbDojMTFBMDg1OyIgcG9pbnRzPSI1MSwzMi42MTEgNTAsMzEuNSAzOCwyMC41IDI3LjUsMzIgMzIuOTgzLDM3LjQ4MyAzNyw0MS41IDUxLDQxLjUgCQkiLz4NCgkJPHBvbHlnb24gc3R5bGU9ImZpbGw6IzI2Qjk5OTsiIHBvaW50cz0iNiw0MS41IDM3LDQxLjUgMzIuOTgzLDM3LjQ4MyAyMi4wMTcsMjYuNTE3IDYsNDAuNSAJCSIvPg0KCTwvZz4NCgk8Zz4NCgkJPGc+DQoJCQk8cGF0aCBzdHlsZT0iZmlsbDojNDhBMERDOyIgZD0iTTU1LjA0NSw0NS42MTFjLTAuMDUtMy45MzUtMy4xNjItNy4xMTEtNi45OTktNy4xMTFjLTIuNTY4LDAtNC44MDYsMS40MjYtNi4wMjUsMy41NDYNCgkJCQljLTAuNDIxLTAuMTQxLTAuODctMC4yMi0xLjMzNy0wLjIyYy0yLjA2MywwLTMuNzg1LDEuNDkyLTQuMjA4LDMuNDg0Yy0xLjc1NCwwLjg2NS0yLjk3NSwyLjcwNi0yLjk3NSw0LjgzMQ0KCQkJCWMwLDIuOTQ3LDIuMzQzLDUuMzU5LDUuMjA4LDUuMzU5aDEwLjc3NWMwLjA2MSwwLDAuMTE5LTAuMDA3LDAuMTgtMC4wMDljMC4wNiwwLjAwMiwwLjExOSwwLjAwOSwwLjE4LDAuMDA5aDQuMzENCgkJCQljMi42NjcsMCw0Ljg0OS0yLjI0NSw0Ljg0OS00Ljk4OUM1OSw0OC4wODEsNTcuMjg4LDQ2LjA0Niw1NS4wNDUsNDUuNjExeiIvPg0KCQkJPHBhdGggc3R5bGU9ImZpbGw6I0IxRDNFRjsiIGQ9Ik01NC4xNTEsNTYuNWgtNC4zMWMtMC4wNjMsMC0wLjEyNi0wLjAwNC0wLjE4OC0wLjAwOGMtMC4wNDgsMC4wMDQtMC4xMDksMC4wMDgtMC4xNzIsMC4wMDgNCgkJCQlIMzguNzA4Yy0zLjQyMywwLTYuMjA4LTIuODUzLTYuMjA4LTYuMzU4YzAtMi4yNjIsMS4yMDktNC4zNzIsMy4xMTYtNS41MDNjMC42ODYtMi4yMzUsMi43NDYtMy44MTMsNS4wNjYtMy44MTMNCgkJCQljMC4yOTYsMCwwLjU5MiwwLjAyNSwwLjg4NCwwLjA3NmMxLjQ5NS0yLjExNiwzLjkxNC0zLjQwMiw2LjQ3OS0zLjQwMmM0LjEwMiwwLDcuNTI0LDMuMjI1LDcuOTU0LDcuMzMyDQoJCQkJYzIuMzU4LDAuODA2LDQsMy4wNzksNCw1LjY3OUM2MCw1My44MTMsNTcuMzc2LDU2LjUsNTQuMTUxLDU2LjV6IE00OS42MTQsNTQuNDkxbDAuMTg2LDAuMDA2bDQuMzUyLDAuMDAzDQoJCQkJYzIuMTIyLDAsMy44NDktMS43OSwzLjg0OS0zLjk4OWMwLTEuOTE3LTEuMzIzLTMuNTY0LTMuMTQ2LTMuOTE5bC0wLjc5OS0wLjE1NWwtMC4wMTEtMC44MTMNCgkJCQljLTAuMDQ0LTMuMzc2LTIuNzM0LTYuMTIzLTUuOTk5LTYuMTIzYy0yLjEzNSwwLTQuMDYzLDEuMTM5LTUuMTU4LDMuMDQ1bC0wLjQwOSwwLjcxMWwtMC43NzctMC4yNjENCgkJCQljLTAuMzMyLTAuMTEyLTAuNjc1LTAuMTY5LTEuMDE5LTAuMTY5Yy0xLjU0LDAtMi44OTgsMS4xMzMtMy4yMjksMi42OTJsLTAuMTAyLDAuNDc1bC0wLjQzNSwwLjIxNA0KCQkJCWMtMS40NjksMC43MjUtMi40MTcsMi4yNjktMi40MTcsMy45MzVjMCwyLjQwMywxLjg4OCw0LjM1OCw0LjIwOCw0LjM1OEw0OS42MTQsNTQuNDkxeiIvPg0KCQk8L2c+DQoJPC9nPg0KPC9nPg0KPC9zdmc+' }}}",
      },
      alternativeText: { value: '' },
      zoomButtons: { value: '{{false}}' },
      rotateButton: { value: '{{false}}' },
      loadingState: { value: '{{false}}' },
      disabledState: { value: '{{false}}' },
      visibility: { value: '{{true}}' },
    },
    events: [],
    styles: {
      imageFit: { value: 'contain' },
      imageShape: { value: 'none' },
<<<<<<< HEAD
      backgroundColor: { value: 'var(--cc-surface1-surface)' },
      borderColor: { value: '#ffffff00' },
=======
      backgroundColor: { value: '' },
      borderColor: { value: '' },
>>>>>>> 91f4ad68
      borderRadius: { value: '{{6}}' },
      boxShadow: { value: '0px 0px 0px 0px #00000040' },
      padding: { value: 'default' },
      customPadding: { value: '{{0}}' },
      alignment: { value: 'center' },
    },
  },
};<|MERGE_RESOLUTION|>--- conflicted
+++ resolved
@@ -264,13 +264,8 @@
     styles: {
       imageFit: { value: 'contain' },
       imageShape: { value: 'none' },
-<<<<<<< HEAD
       backgroundColor: { value: 'var(--cc-surface1-surface)' },
       borderColor: { value: '#ffffff00' },
-=======
-      backgroundColor: { value: '' },
-      borderColor: { value: '' },
->>>>>>> 91f4ad68
       borderRadius: { value: '{{6}}' },
       boxShadow: { value: '0px 0px 0px 0px #00000040' },
       padding: { value: 'default' },
