import React, { useState, useRef, useCallback, useEffect, memo } from 'react';
import { useEventListener } from '@/_hooks/use-event-listener';
import { Tooltip } from 'react-tooltip';
import { QueryDataPane } from './QueryDataPane';
import QueryManager from '../QueryManager/QueryManager';
import useWindowResize from '@/_hooks/useWindowResize';
import { isEmpty, isEqual } from 'lodash';
import cx from 'classnames';
import { deepClone } from '@/_helpers/utilities/utils.helpers';
import useStore from '@/AppBuilder/_stores/store';
import SectionCollapse from '@/_ui/Icon/solidIcons/SectionCollapse';
import SectionExpand from '@/_ui/Icon/solidIcons/SectionExpand';
import { shallow } from 'zustand/shallow';
import QueryKeyHooks from './QueryKeyHooks';

const MemoizedQueryDataPane = memo(QueryDataPane);
const MemoizedQueryManager = memo(QueryManager);

export const QueryPanel = ({ darkMode }) => {
  const setQueryPanelHeight = useStore((state) => state.queryPanel.setQueryPanelHeight);
  const isDraggingQueryPane = useStore((state) => state.queryPanel.isDraggingQueryPane, shallow);
  const setIsDraggingQueryPane = useStore((state) => state.queryPanel.setIsDraggingQueryPane, shallow);
  const isQueryPaneExpanded = useStore((state) => state.queryPanel.isQueryPaneExpanded, shallow);
  const setIsQueryPaneExpanded = useStore((state) => state.queryPanel.setIsQueryPaneExpanded, shallow);

  const queryManagerPreferences = useRef(
    JSON.parse(localStorage.getItem('queryManagerPreferences')) ?? {
      isExpanded: true,
      queryPanelHeight: 100,
    }
  );
  const queryPaneRef = useRef(null);
  const [height, setHeight] = useState(
    queryManagerPreferences.current?.queryPanelHeight >= 95
      ? 50
      : queryManagerPreferences.current?.queryPanelHeight ?? 70
  );
  const [isTopOfQueryPanel, setTopOfQueryPanel] = useState(false);
  const [windowSize, isWindowResizing] = useWindowResize();

  useEffect(() => {
    const queryPanelStoreListner = useStore.subscribe(({ queryPanel: { selectedQuery } }, prevState) => {
      if (isEmpty(prevState?.queryPanel?.selectedQuery) || isEmpty(selectedQuery)) {
        return;
      }

      if (prevState?.queryPanel?.selectedQuery?.id !== selectedQuery.id) {
        return;
      }

      //removing updated_at since this value changes whenever the data is updated in the BE
      const formattedQuery = deepClone(selectedQuery);
      delete formattedQuery.updated_at;

      const formattedPrevQuery = deepClone(prevState?.queryPanel?.selectedQuery || {});
      delete formattedPrevQuery.updated_at;

      if (!isEqual(formattedQuery, formattedPrevQuery)) {
        useStore.getState().dataQuery.saveData(selectedQuery);
      }
    });

    return queryPanelStoreListner;
  }, []);

  // useEffect(() => {
  //   onQueryPaneDragging(isDragging);
  //   // eslint-disable-next-line react-hooks/exhaustive-deps
  // }, [isDragging]);

  useEffect(() => {
    setQueryPanelHeight(queryPaneRef?.current?.offsetHeight);
    // if (isWindowResizing) {
    //   onQueryPaneDragging(true);
    // } else {
    //   onQueryPaneDragging(false);
    // }
    // eslint-disable-next-line react-hooks/exhaustive-deps
  }, [windowSize.height, isQueryPaneExpanded, isWindowResizing]);

  const onMouseDown = useCallback(
    (e) => {
      if (isTopOfQueryPanel) {
        e.preventDefault();
        setIsDraggingQueryPane(true);
      }
    },
    [isTopOfQueryPanel]
  );

  const onMouseUp = useCallback((e) => {
    setIsDraggingQueryPane(false);
    setQueryPanelHeight(queryPaneRef?.current?.offsetHeight);

    const clientY = e.clientY;
    const newHeight = Math.min(Math.max((clientY / window.innerHeight) * 100, 4.5), 94);
    queryManagerPreferences.current = {
      ...queryManagerPreferences.current,
      queryPanelHeight: newHeight,
      isExpanded: newHeight <= 94,
    };

    localStorage.setItem('queryManagerPreferences', JSON.stringify(queryManagerPreferences.current));
  }, []);

  const onMouseMove = useCallback(
    (e) => {
      if (queryPaneRef.current) {
        const componentTop = Math.round(queryPaneRef.current.getBoundingClientRect().top);
        const clientY = e.clientY;

        const withinDraggableArea = clientY >= componentTop && clientY <= componentTop + 5;
        if (withinDraggableArea !== isTopOfQueryPanel) {
          setTopOfQueryPanel(withinDraggableArea);
        }

        if (isDraggingQueryPane) {
          const newHeight = Math.min(Math.max((clientY / window.innerHeight) * 100, 4.5), 94);
          setIsQueryPaneExpanded(newHeight <= 94);
          setHeight(newHeight);
        }
      }
    },
    [isDraggingQueryPane, isTopOfQueryPanel, setIsQueryPaneExpanded]
  );

  useEventListener('mousemove', onMouseMove);

  useEventListener(
    'mouseup',
    (event) => {
      if (isDraggingQueryPane) {
        onMouseUp(event);
      }
    },
    document
  );

  const toggleQueryEditor = useCallback(() => {
    const newIsExpanded = !isQueryPaneExpanded;
    setIsQueryPaneExpanded(newIsExpanded);
    localStorage.setItem(
      'queryManagerPreferences',
      JSON.stringify({ isExpanded: newIsExpanded, queryPanelHeight: newIsExpanded ? height : 95 })
    );
    setQueryPanelHeight(newIsExpanded ? height : 95);
  }, [height, isQueryPaneExpanded, setQueryPanelHeight, setIsQueryPaneExpanded]);

  return (
    <div className={cx({ 'dark-theme theme-dark': darkMode })}>
      <div
        className={`query-pane ${isQueryPaneExpanded ? 'expanded' : 'collapsed'}`}
        style={{
          height: 40,
          display: 'flex',
          justifyContent: 'space-between',
          alignItems: 'center',
<<<<<<< HEAD
          zIndex: 2,
          width: '100%',
=======
          zIndex: 12,
>>>>>>> 43ddfcab
        }}
      >
        <div
          style={{ width: '288px', paddingLeft: '12px', height: '100%' }}
          className="d-flex justify-content align-items-center"
        >
          <div
            style={{
              height: '100%',
              paddingTop: isQueryPaneExpanded ? '2px' : '4px',
              borderTop: isQueryPaneExpanded && '2px solid #4368E3',
              width: '77px',
            }}
          >
            <button
              data-cy="query-manager-toggle-button"
              className="d-flex items-center justify-start mb-0 font-weight-500 text-dark select-none query-manager-toggle-button gap-1"
              onClick={toggleQueryEditor}
            >
              <span>{isQueryPaneExpanded ? <SectionCollapse width="13.33" /> : <SectionExpand width="13.33" />}</span>
              <span>Queries</span>
            </button>
          </div>
        </div>
      </div>
      <div
        ref={queryPaneRef}
        onMouseDown={onMouseDown}
        className="query-pane"
        id="query-manager"
        style={{
          height: `calc(100% - ${isQueryPaneExpanded ? height : 100}%)`,
          maxHeight: '93.5%',
          cursor: isDraggingQueryPane || isTopOfQueryPanel ? 'row-resize' : 'default',
          ...(!isQueryPaneExpanded && {
            border: 'none',
          }),
        }}
      >
        {isQueryPaneExpanded && (
          <QueryKeyHooks isExpanded={isQueryPaneExpanded}>
            <MemoizedQueryDataPane darkMode={darkMode} />
            <div className="query-definition-pane-wrapper">
              <div className="query-definition-pane">
                <MemoizedQueryManager darkMode={darkMode} />
              </div>
            </div>
          </QueryKeyHooks>
        )}
      </div>
      <Tooltip id="tooltip-for-query-panel-footer-btn" className="tooltip" />
    </div>
  );
};<|MERGE_RESOLUTION|>--- conflicted
+++ resolved
@@ -155,12 +155,7 @@
           display: 'flex',
           justifyContent: 'space-between',
           alignItems: 'center',
-<<<<<<< HEAD
-          zIndex: 2,
-          width: '100%',
-=======
           zIndex: 12,
->>>>>>> 43ddfcab
         }}
       >
         <div
