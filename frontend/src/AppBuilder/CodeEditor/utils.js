import moment from 'moment';
import _, { isEmpty } from 'lodash';
import useStore from '@/AppBuilder/_stores/store';
import { any } from 'superstruct';
import { generateSchemaFromValidationDefinition, validate } from '@/AppBuilder/_utils/component-properties-validation';
import { hasCircularDependency, resolveReferences as olderResolverMethod } from '@/_helpers/utils';
import { validateMultilineCode } from '@/_helpers/utility';
import { removeNestedDoubleCurlyBraces } from '../_stores/utils';

const acorn = require('acorn');

const acorn_code = `
const array = [1, 2, 3];
const string = "hello";
const object = {};
const boolean = true;
const number = 1;
`;

const ast = acorn.parse(acorn_code, { ecmaVersion: 2020 });

export const getCurrentNodeType = (node) => Object.prototype.toString.call(node).slice(8, -1);

function traverseAST(node, callback) {
  callback(node);
  for (let key in node) {
    if (node[key] && typeof node[key] === 'object') {
      traverseAST(node[key], callback);
    }
  }
}

export const isInsideParent = (element, className) => {
  while (element) {
    if (element.classList?.contains(className)) {
      console.log('element.classList', element.classList);
      return true;
    }
    element = element.parentElement;
  }
  return false;
};

function getMethods(type) {
  const arrayMethods = Object.getOwnPropertyNames(Array.prototype).filter(
    (p) => typeof Array.prototype[p] === 'function'
  );
  const stringMethods = Object.getOwnPropertyNames(String.prototype).filter(
    (p) => typeof String.prototype[p] === 'function'
  );
  const objectMethods = Object.getOwnPropertyNames(Object.prototype).filter(
    (p) => typeof Object.prototype[p] === 'function'
  );
  const booleanMethods = Object.getOwnPropertyNames(Boolean.prototype).filter(
    (p) => typeof Boolean.prototype[p] === 'function'
  );
  const numberMethods = Object.getOwnPropertyNames(Number.prototype).filter(
    (p) => typeof Number.prototype[p] === 'function'
  );

  switch (type) {
    case 'Array':
      return arrayMethods;
    case 'String':
      return stringMethods;
    case 'Object':
      return objectMethods;
    case 'Boolean':
      return booleanMethods;
    case 'Number':
      return numberMethods;
    default:
      return [];
  }
}

function inferType(node) {
  if (node.type === 'ArrayExpression') {
    return 'Array';
  } else if (node.type === 'Literal') {
    if (typeof node.value === 'string') {
      return 'String';
    } else if (typeof node.value === 'number') {
      return 'Number';
    } else if (typeof node.value === 'boolean') {
      return 'Boolean';
    }
  } else if (node.type === 'ObjectExpression') {
    return 'Object';
  }
  return null;
}

export const createJavaScriptSuggestions = () => {
  const allMethods = {};

  traverseAST(ast, (node) => {
    if (node.type === 'VariableDeclarator' && node.id.type === 'Identifier') {
      const type = inferType(node.init);
      if (type) {
        allMethods[node.id.name] = {
          type: type,
          methods: getMethods(type),
        };
      }
    }
  });

  return allMethods;
};

const resolveWorkspaceVariables = (query) => {
  let resolvedStr = query;
  let error = null;
  let valid = false;

  // Resolve %%object%%
  const serverRegex = /(%%.+?%%)/g;
  const serverMatches = resolvedStr.match(serverRegex);

  if (serverMatches) {
    serverMatches.forEach((serverMatch) => {
      const code = serverMatch.replace(/%%/g, '');

      if (code.includes('server.') && !/^server\.[A-Za-z0-9]+$/.test(code)) {
        resolvedStr = resolvedStr.replace(serverMatch, 'HiddenEnvironmentVariable');
      } else {
        const resolvedCode = resolveCode(code);

        resolvedStr = resolvedStr.replace(serverMatch, resolvedCode);
      }
    });

    valid = true;
  }

  return [valid, error, resolvedStr];
};

function resolveCode(code, customObjects = {}, withError = false, reservedKeyword, isJsCode) {
  let result = '';
  let error;

  // dont resolve if code starts with "queries." and ends with "run()"
  if (code.startsWith('queries.') && code.endsWith('run()')) {
    error = `Cannot resolve function call ${code}`;
  } else {
    try {
      const state = useStore.getState().getResolvedState();
      const evalFunction = Function(
        [
          'variables',
          'components',
          'queries',
          'globals',
          'page',
          'input',
          'constants',
          'moment',
          '_',
          ...Object.keys(customObjects),
          reservedKeyword,
        ],
        `return ${code}`
      );
      result = evalFunction(
        isJsCode ? state?.variables : undefined,
        isJsCode ? state?.components : undefined,
        isJsCode ? state?.queries : undefined,
        isJsCode ? state?.globals : undefined,
        isJsCode ? state?.page : undefined,
        isJsCode ? state?.input : undefined,
        state?.constants, // Passing constants as an argument allows the evaluated code to access and utilize the constants value correctly.
        moment,
        _,
        ...Object.values(customObjects),
        null
      );
    } catch (err) {
      error = err.toString();
    }
  }

  if (withError) return [result, error];
  return result;
}

function getDynamicVariables(text) {
  /* eslint-disable no-useless-escape */
  const matchedParams = text.match(/\{\{(.*?)\}\}/g) || text.match(/\%\%(.*?)\%\%/g);
  return matchedParams;
}
const resolveMultiDynamicReferences = (code, lookupTable = {}, queryHasJSCode, customResolvers = {}) => {
  try {
    let resolvedValue = code;

    // const isComponentValue = code.includes('components.') || code.includes('queries.') || false;

    const allDynamicVariables = getDynamicVariables(code) || [];
    let isJSCodeResolver = queryHasJSCode && (allDynamicVariables.length === 1 || allDynamicVariables.length === 0);

    if (!isJSCodeResolver) {
      allDynamicVariables.forEach((variable) => {
        const variableToResolve = removeNestedDoubleCurlyBraces(variable);
        const [resolvedCode] = resolveCode(variableToResolve, customResolvers, true, [], true);

        resolvedValue = resolvedValue.replace(variable, resolvedCode);
      });
    } else {
      const variableToResolve = removeNestedDoubleCurlyBraces(code);
      const [resolvedCode] = resolveCode(variableToResolve, customResolvers, true, [], true);

      resolvedValue = typeof resolvedCode === 'string' ? resolvedValue.replace(code, resolvedCode) : resolvedCode;
    }

    return resolvedValue;
  } catch (error) {
    console.error('Error resolving code', error);
  }
};

const queryHasStringOtherThanVariable = (query) => {
  const startsWithDoubleCurly = query.startsWith('{{');
  const endsWithDoubleCurly = query.endsWith('}}');

  if (startsWithDoubleCurly && endsWithDoubleCurly) {
    const content = query.slice(2, -2).trim();

    if (content.includes(' ')) {
      return true;
    }

    //* Check if the content includes a template literal
    //!Note: Do not delete this regex, it is used to check if the content includes a template literal
    //used for cases like {{queries.runjs1.data[0][`${components.textinput1.value}`]}}
    const templateLiteralRegex = /\$\{[^}]+\}/;
    return templateLiteralRegex.test(content);
  }

  return false;
};

export const resolveReferences = (query, validationSchema, customResolvers = {}, validationFn = undefined) => {
  if (typeof query === 'number') {
    return [true, null, query];
  }
  if (query !== '' && (!query || typeof query !== 'string')) {
    // fallback to old resolver for non-string values
    const resolvedValue = olderResolverMethod(query);
    return [true, null, resolvedValue];
  }
  let resolvedValue = query;
  let error = null;

  //Todo : remove resolveWorkspaceVariables when workspace variables are removed
  if (query?.startsWith('%%') && query?.endsWith('%%')) {
    return resolveWorkspaceVariables(query);
  }

  if (query?.startsWith('{{') && query?.endsWith('}}')) {
    const { status, data } = validateMultilineCode(query);

    if (status === 'failed') {
      const errMessage = `${data.message} -  ${data.description}`;

      return [false, errMessage, query, query];
    }
  }

  if (
    (!validationSchema || isEmpty(validationSchema)) &&
    (!query?.includes('{{') || !query?.includes('}}')) &&
    !validationFn
  ) {
    return [true, error, resolvedValue];
  }

  if (validationSchema && !validationFn && !query?.includes('{{') && !query?.includes('}}')) {
    const [valid, errors, newValue] = validateComponentProperty(query, validationSchema);
    return [valid, errors, newValue, resolvedValue];
  }

  const queryHasJSCode = queryHasStringOtherThanVariable(query);
  let useJSResolvers = queryHasJSCode || getDynamicVariables(query)?.length > 1;

  if (
    !queryHasJSCode &&
    getDynamicVariables(query)?.length === 1 &&
    (!query.startsWith('{{') || !query.endsWith('}}')) &&
    query.includes('{{')
  ) {
    useJSResolvers = true;
  }

  // const lookupTable = { hints: new Map(), resolvedRefs: new Map() };
  // const { lookupTable } = useResolveStore.getState();
  if (validationFn && !(query.includes('{{') && query.includes('}}'))) {
    const [valid, errors] = validationFn(query);
    return [valid, errors, query, query];
  }

  if (useJSResolvers) {
    resolvedValue = resolveMultiDynamicReferences(query, {}, queryHasJSCode, customResolvers);
  } else {
    let value = removeNestedDoubleCurlyBraces(query);

    if (value.startsWith('#') || value.includes('table-')) {
      value = JSON.stringify(value);
    }
    const [resolvedCode, errorRef] = resolveCode(value, customResolvers, true, [], true);

    resolvedValue = resolvedCode;
    error = errorRef || null;
  }

  if (validationFn) {
    const val = resolvedValue ? resolvedValue : query;
    const [valid, errors] = validationFn(val);
    return [valid, errors, val, val];
  }

  if (!validationSchema || isEmpty(validationSchema)) {
    return [true, error, resolvedValue, resolvedValue];
  }

  if (error) {
    return [false, error, query, query];
  }

  if (hasCircularDependency(resolvedValue)) {
    return [false, `${resolvedValue} has circular dependency, unable to resolve`, query, query];
  }

  if (validationSchema) {
    const [valid, errors, newValue] = validateComponentProperty(resolvedValue, validationSchema);

    return [valid, errors, newValue, resolvedValue];
  }
};

export const paramValidation = (expectedType, value) => {
  const type = getCurrentNodeType(value)?.toLowerCase();

  return type === expectedType;
};

export const FxParamTypeMapping = Object.freeze({
  text: 'Text',
  string: 'Text',
  color: 'Color',
  json: 'Json',
  code: 'Code',
  colorSwatches: 'ColorSwatches',
  toggle: 'Toggle',
  select: 'Select',
  alignButtons: 'AlignButtons',
  datepicker: 'Datepicker',
  timepicker: 'TimePicker',
  number: 'Number',
  boxShadow: 'BoxShadow',
  clientServerSwitch: 'ClientServerSwitch',
  switch: 'Switch',
  checkbox: 'Checkbox',
  slider: 'Slider',
  input: 'Input',
  icon: 'Icon',
  visibility: 'Visibility',
  numberInput: 'NumberInput',
  tableRowHeightInput: 'TableRowHeightInput',
<<<<<<< HEAD
  dropdownMenu: 'DropdownMenu',
=======
  query: 'Query',
>>>>>>> 917b80fe
});

export function computeCoercion(oldValue, newValue) {
  const oldValueType = Array.isArray(oldValue) ? 'array' : typeof oldValue;
  const newValueType = Array.isArray(newValue) ? 'array' : typeof newValue;

  if (oldValueType === newValueType) {
    if (JSON.stringify(oldValue) !== JSON.stringify(newValue)) {
      return [` → ${JSON.stringify(newValue)}`, newValueType, oldValueType];
    }
  } else {
    return [` → ${JSON.stringify(newValue)}`, newValueType, oldValueType];
  }

  return ['', newValueType, oldValueType];
}

export const validateComponentProperty = (resolvedValue, validation) => {
  const validationDefinition = validation?.schema;

  const defaultValue = validation?.defaultValue;

  const schema = _.isUndefined(validationDefinition)
    ? any()
    : generateSchemaFromValidationDefinition(validationDefinition);

  return validate(resolvedValue, schema, defaultValue, true);
};

export function hasDeepChildren(obj, currentDepth = 1, maxDepth = 3) {
  if (currentDepth > maxDepth) {
    return true;
  }

  for (const key in obj) {
    if (typeof obj[key] === 'object' && obj[key] !== null) {
      if (hasDeepChildren(obj[key], currentDepth + 1, maxDepth)) {
        return true;
      }
    }
  }

  return false;
}<|MERGE_RESOLUTION|>--- conflicted
+++ resolved
@@ -367,11 +367,8 @@
   visibility: 'Visibility',
   numberInput: 'NumberInput',
   tableRowHeightInput: 'TableRowHeightInput',
-<<<<<<< HEAD
   dropdownMenu: 'DropdownMenu',
-=======
   query: 'Query',
->>>>>>> 917b80fe
 });
 
 export function computeCoercion(oldValue, newValue) {
