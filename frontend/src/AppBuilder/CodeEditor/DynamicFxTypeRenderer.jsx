import React from 'react';
import { FxParamTypeMapping } from './utils';
import { Color } from '../CodeBuilder/Elements/Color';
import { Json } from '../CodeBuilder/Elements/Json';
import { Select } from '../CodeBuilder/Elements/Select';
import { Toggle } from '../CodeBuilder/Elements/Toggle';
import { AlignButtons } from '../CodeBuilder/Elements/AlignButtons';
import { Number } from '../CodeBuilder/Elements/Number';
import { BoxShadow } from '../CodeBuilder/Elements/BoxShadow';
import ClientServerSwitch from '../CodeBuilder/Elements/ClientServerSwitch';
import Switch from '../CodeBuilder/Elements/Switch';
import Checkbox from '../CodeBuilder/Elements/Checkbox';
import Slider from '../CodeBuilder/Elements/Slider';
import { Input } from '../CodeBuilder/Elements/Input';
import { Icon } from '../CodeBuilder/Elements/Icon';
import { Visibility } from '../CodeBuilder/Elements/Visibility';
import { NumberInput } from '../CodeBuilder/Elements/NumberInput';
import { Datepicker } from '../CodeBuilder/Elements/Datepicker';
import TableRowHeightInput from '../CodeBuilder/Elements/TableRowHeightInput';
import DropdownMenu from '../CodeBuilder/Elements/DropdownMenu';
import { TimePicker } from '../CodeBuilder/Elements/TimePicker';
import { Query } from '../CodeBuilder/Elements/Query';
import { ColorSwatches } from '@/modules/Appbuilder/components';

const AllElements = {
  Color,
  ColorSwatches,
  Json,
  Toggle,
  Select,
  AlignButtons,
  Number,
  BoxShadow,
  ClientServerSwitch,
  Switch,
  Checkbox,
  Slider,
  Input,
  Icon,
  Visibility,
  NumberInput,
  TableRowHeightInput,
  Datepicker,
  TimePicker,
<<<<<<< HEAD
  DropdownMenu,
=======
  Query,
>>>>>>> 917b80fe
};

export const DynamicFxTypeRenderer = ({ paramType, ...restProps }) => {
  const componentType = FxParamTypeMapping[paramType];
  const DynamicComponent = AllElements[componentType];

  return <DynamicComponent {...restProps} />;
};<|MERGE_RESOLUTION|>--- conflicted
+++ resolved
@@ -42,11 +42,8 @@
   TableRowHeightInput,
   Datepicker,
   TimePicker,
-<<<<<<< HEAD
   DropdownMenu,
-=======
   Query,
->>>>>>> 917b80fe
 };
 
 export const DynamicFxTypeRenderer = ({ paramType, ...restProps }) => {
