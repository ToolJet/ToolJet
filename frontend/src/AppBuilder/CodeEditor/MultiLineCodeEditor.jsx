/* eslint-disable import/no-unresolved */
import React, { useContext, useEffect, useMemo, useRef } from 'react';
import CodeMirror from '@uiw/react-codemirror';
import { javascript, javascriptLanguage } from '@codemirror/lang-javascript';
import { defaultKeymap, indentWithTab } from '@codemirror/commands';
import { keymap } from '@codemirror/view';
import { completionKeymap, acceptCompletion, autocompletion, completionStatus } from '@codemirror/autocomplete';
import { python } from '@codemirror/lang-python';
import { sql } from '@codemirror/lang-sql';
import _ from 'lodash';
import { sass, sassCompletionSource } from '@codemirror/lang-sass';
import { okaidia } from '@uiw/codemirror-theme-okaidia';
import { githubLight } from '@uiw/codemirror-theme-github';
import { findNearestSubstring, generateHints } from './autocompleteExtensionConfig';
import ErrorBoundary from '@/_ui/ErrorBoundary';
import CodeHinter from './CodeHinter';
import { CodeHinterContext } from '../CodeBuilder/CodeHinterContext';
import { createReferencesLookup } from '@/_stores/utils';
import { PreviewBox } from './PreviewBox';
import { removeNestedDoubleCurlyBraces } from '@/_helpers/utils';
import useStore from '@/AppBuilder/_stores/store';
import { shallow } from 'zustand/shallow';
import { search, searchKeymap, searchPanelOpen } from '@codemirror/search';
<<<<<<< HEAD
import { handleSearchPanel } from './SearchBox';
=======
import { handleSearchPanel, SearchBtn } from './SearchBox';
import { useQueryPanelKeyHooks } from './useQueryPanelKeyHooks';
>>>>>>> 31552242
import { isInsideParent } from './utils';
import { CodeHinterBtns } from './CodehinterOverlayTriggers';

const langSupport = Object.freeze({
  javascript: javascript(),
  python: python(),
  sql: sql(),
  jsx: javascript({ jsx: true }),
  css: sass(),
});

const MultiLineCodeEditor = (props) => {
  const {
    darkMode,
    height,
    initialValue,
    lang,
    className,
    onChange,
    componentName,
    lineNumbers,
    placeholder,
    hideSuggestion,
    portalProps,
    showPreview,
    paramLabel = '',
    delayOnChange = true, // Added this prop to immediately update the onBlurUpdate callback
    readOnly = false,
    editable = true,
    renderCopilot,
  } = props;
  const replaceIdsWithName = useStore((state) => state.replaceIdsWithName, shallow);
  const wrapperRef = useRef(null);
  const getSuggestions = useStore((state) => state.getSuggestions, shallow);
  const getServerSideGlobalSuggestions = useStore((state) => state.getServerSideGlobalSuggestions, shallow);

  const isInsideQueryPane = !!document.querySelector('.code-hinter-wrapper')?.closest('.query-details');
  const isInsideQueryManager = useMemo(
    () => isInsideParent(wrapperRef?.current, 'query-manager'),
    [wrapperRef.current]
  );

  const context = useContext(CodeHinterContext);

  const { suggestionList } = createReferencesLookup(context, true);

  const currentValueRef = useRef(initialValue);

  const handleChange = (val) => (currentValueRef.current = val);

  const [editorView, setEditorView] = React.useState(null);

<<<<<<< HEAD
  const [isSearchPanelOpen, setIsSearchPanelOpen] = React.useState(false);
=======
  const { queryPanelKeybindings } = useQueryPanelKeyHooks(onChange, currentValueRef, 'multiline');
>>>>>>> 31552242

  const handleOnBlur = () => {
    if (!delayOnChange) return onChange(currentValueRef.current);
    setTimeout(() => {
      onChange(currentValueRef.current);
    }, 100);
    // eslint-disable-next-line react-hooks/exhaustive-deps
  };

  const heightInPx = typeof height === 'string' && height?.includes('px') ? height : `${height}px`;

  const theme = darkMode ? okaidia : githubLight;
  const langExtention = langSupport[lang] ?? null;

  const setupConfig = {
    lineNumbers: lineNumbers ?? true,
    syntaxHighlighting: true,
    bracketMatching: true,
    foldGutter: true,
    highlightActiveLine: false,
    autocompletion: hideSuggestion ?? true,
    highlightActiveLineGutter: false,
    defaultKeymap: false,
    completionKeymap: true,
    searchKeymap: false,
  };

  function autoCompleteExtensionConfig(context) {
    const currentCursor = context.pos;

    const currentString = context.state.doc.text;

    const inputStr = currentString.join(' ');
    const currentCurosorPos = currentCursor;
    const nearestSubstring = removeNestedDoubleCurlyBraces(findNearestSubstring(inputStr, currentCurosorPos));

    const hints = getSuggestions();

    const serverHints = getServerSideGlobalSuggestions(isInsideQueryManager);

    const allHints = {
      ...hints,
      appHints: [...hints.appHints, ...serverHints],
    };

    let JSLangHints = [];
    if (lang === 'javascript') {
      JSLangHints = Object.keys(allHints['jsHints'])
        .map((key) => {
          return hints['jsHints'][key]['methods'].map((hint) => ({
            hint: hint,
            type: 'js_method',
          }));
        })
        .flat();

      JSLangHints = JSLangHints.filter((cm) => {
        let lastWordAfterDot = nearestSubstring.split('.');

        lastWordAfterDot = lastWordAfterDot[lastWordAfterDot.length - 1];

        if (cm.hint.includes(lastWordAfterDot)) return true;
      });
    }

    const appHints = allHints['appHints'];

    let autoSuggestionList = appHints.filter((suggestion) => {
      return suggestion.hint.includes(nearestSubstring);
    });

    const suggestions = generateHints(
      [...JSLangHints, ...autoSuggestionList, ...suggestionList],
      null,
      nearestSubstring
    ).map((hint) => {
      if (hint.label.startsWith('client') || hint.label.startsWith('server')) return;

      delete hint['apply'];

      hint.apply = (view, completion, from, to) => {
        /**
         * This function applies an auto-completion logic to a text editing view based on user interaction.
         * It uses a pre-defined completion object and modifies the document's content accordingly.
         *
         * Parameters:
         * - view: The editor view where the changes will be applied.
         * - completion: An object containing details about the completion to be applied. Includes properties like 'label' (the text to insert) and 'type' (e.g., 'js_methods').
         * - from: The initial position (index) in the document where the completion starts.
         * - to: The position (index) in the document where the completion ends.
         *
         * Logic:
         * - The function calculates the start index for the change by subtracting the length of the word to be replaced (finalQuery) from the 'from' index.
         * - It configures the completion details such as where to insert the text and the exact text to insert.
         * - If the completion type is 'js_methods', it adjusts the insertion point to the 'to' index and sets the cursor position after the inserted text.
         * - Finally, it dispatches these configurations to the editor view to apply the changes.
         *
         * The dispatch configuration (dispacthConfig) includes changes and, optionally, the cursor selection position if the type is 'js_methods'.
         */

        const wordToReplace = nearestSubstring;
        const fromIndex = from - wordToReplace.length;

        const pickedCompletionConfig = {
          from: fromIndex === 1 ? 0 : fromIndex,
          to: to,
          insert: completion.label,
        };

        const dispacthConfig = {
          changes: pickedCompletionConfig,
        };

        if (completion.type === 'js_methods') {
          pickedCompletionConfig.from = to;

          dispacthConfig.selection = {
            anchor: pickedCompletionConfig.to + completion.label.length - 1,
          };
        }

        view.dispatch(dispacthConfig);
      };
      return hint;
    });

    return {
      from: context.pos,
      options: [...suggestions],
    };
  }

  const customKeyMaps = [
    ...defaultKeymap.filter((keyBinding) => keyBinding.key !== 'Mod-Enter'), // Remove default keybinding for Mod-Enter
    ...completionKeymap,
    ...searchKeymap,
  ];

  const customTabKeymap = keymap.of([
    {
      key: 'Tab',
      run: (view) => {
        if (completionStatus(view.state)) {
          return acceptCompletion(view);
        }

        const { state } = view;
        const { selection } = state;
        const { anchor } = selection.main;
        const tabSize = 2;

        view.dispatch({
          changes: { from: anchor, insert: ' '.repeat(tabSize) },
          selection: { anchor: anchor + tabSize },
        });
        return true;
      },
    },
    ...queryPanelKeybindings,
  ]);

  // eslint-disable-next-line react-hooks/exhaustive-deps
  const overRideFunction = React.useCallback((context) => autoCompleteExtensionConfig(context), []);
  const { handleTogglePopupExapand, isOpen, setIsOpen, forceUpdate } = portalProps;
  let cyLabel = paramLabel ? paramLabel.toLowerCase().trim().replace(/\s+/g, '-') : props.cyLabel;

  const initialValueWithReplacedIds = useMemo(() => {
    if (
      typeof initialValue === 'string' &&
      (initialValue?.includes('components') || initialValue?.includes('queries'))
    ) {
      return replaceIdsWithName(initialValue);
    }
    return initialValue;
  }, [initialValue, replaceIdsWithName]);

  return (
    <div
      className={`code-hinter-wrapper position-relative ${isInsideQueryPane ? 'code-editor-query-panel' : ''}`}
      style={{ width: '100%' }}
      ref={wrapperRef}
    >
      <div className={`${className} ${darkMode && 'cm-codehinter-dark-themed'}`}>
        <CodeHinterBtns view={editorView} isPanelOpen={isSearchPanelOpen} renderCopilot={renderCopilot} />
        <CodeHinter.PopupIcon
          callback={handleTogglePopupExapand}
          icon="portal-open"
          tip="Pop out code editor into a new window"
          isMultiEditor={true}
          isQueryManager={isInsideQueryPane}
        />

        <CodeHinter.Portal
          isCopilotEnabled={false}
          isOpen={isOpen}
          callback={setIsOpen}
          componentName={componentName}
          key={componentName}
          forceUpdate={forceUpdate}
          optionalProps={{ styles: { height: 300 }, cls: '' }}
          darkMode={darkMode}
          selectors={{ className: 'preview-block-portal' }}
          dragResizePortal={true}
          callgpt={null}
        >
          <ErrorBoundary>
            <div className="codehinter-container w-100 " data-cy={`${cyLabel}-input-field`} style={{ height: '100%' }}>
              <CodeMirror
                value={initialValueWithReplacedIds}
                placeholder={placeholder}
                height={'100%'}
                minHeight={heightInPx}
                {...(isInsideQueryPane ? { maxHeight: '100%' } : {})}
                width="100%"
                theme={theme}
                extensions={[
                  langExtention,
                  search({
                    createPanel: handleSearchPanel,
                  }),
                  javascriptLanguage.data.of({
                    autocomplete: overRideFunction,
                  }),
                  python().language.data.of({
                    autocomplete: overRideFunction,
                  }),
                  sql().language.data.of({
                    autocomplete: overRideFunction,
                  }),
                  sass().language.data.of({
                    autocomplete: sassCompletionSource,
                  }),
                  autocompletion({
                    override: [overRideFunction],
                    activateOnTyping: true,
                  }),
                  customTabKeymap,
                  keymap.of([...customKeyMaps]),
                ]}
                onChange={handleChange}
                onBlur={handleOnBlur}
                basicSetup={setupConfig}
                style={{
                  overflowY: 'auto',
                }}
                className={`codehinter-multi-line-input ${isInsideQueryPane ? 'code-editor-query-panel' : ''}`}
                indentWithTab={false}
                readOnly={readOnly}
                editable={editable} //for transformations in query manager
                onCreateEditor={(view) => setEditorView(view)}
                onUpdate={(view) => setIsSearchPanelOpen(searchPanelOpen(view.state))}
              />
            </div>
            {showPreview && (
              <div className="multiline-previewbox-wrapper">
                <PreviewBox
                  currentValue={currentValueRef.current}
                  validationSchema={null}
                  setErrorStateActive={() => null}
                  componentId={null}
                  setErrorMessage={() => null}
                />
              </div>
            )}
          </ErrorBoundary>
        </CodeHinter.Portal>
      </div>
    </div>
  );
};

export default MultiLineCodeEditor;<|MERGE_RESOLUTION|>--- conflicted
+++ resolved
@@ -21,12 +21,8 @@
 import useStore from '@/AppBuilder/_stores/store';
 import { shallow } from 'zustand/shallow';
 import { search, searchKeymap, searchPanelOpen } from '@codemirror/search';
-<<<<<<< HEAD
 import { handleSearchPanel } from './SearchBox';
-=======
-import { handleSearchPanel, SearchBtn } from './SearchBox';
 import { useQueryPanelKeyHooks } from './useQueryPanelKeyHooks';
->>>>>>> 31552242
 import { isInsideParent } from './utils';
 import { CodeHinterBtns } from './CodehinterOverlayTriggers';
 
@@ -79,11 +75,8 @@
 
   const [editorView, setEditorView] = React.useState(null);
 
-<<<<<<< HEAD
   const [isSearchPanelOpen, setIsSearchPanelOpen] = React.useState(false);
-=======
   const { queryPanelKeybindings } = useQueryPanelKeyHooks(onChange, currentValueRef, 'multiline');
->>>>>>> 31552242
 
   const handleOnBlur = () => {
     if (!delayOnChange) return onChange(currentValueRef.current);
