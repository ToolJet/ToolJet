--- conflicted
+++ resolved
@@ -59,7 +59,10 @@
   const replaceIdsWithName = useStore((state) => state.replaceIdsWithName, shallow);
   const wrapperRef = useRef(null);
   const getSuggestions = useStore((state) => state.getSuggestions, shallow);
-  const getServerSideGlobalResolveSuggestions = useStore((state) => state.getServerSideGlobalResolveSuggestions, shallow);
+  const getServerSideGlobalResolveSuggestions = useStore(
+    (state) => state.getServerSideGlobalResolveSuggestions,
+    shallow
+  );
 
   const isInsideQueryPane = !!document.querySelector('.code-hinter-wrapper')?.closest('.query-details');
   const isInsideQueryManager = useMemo(
@@ -400,21 +403,16 @@
                 indentWithTab={false}
                 readOnly={readOnly}
                 editable={editable} //for transformations in query manager
-<<<<<<< HEAD
                 onCreateEditor={(view) => {
                   setEditorView(view);
                   if (setCodeEditorView) {
                     setCodeEditorView(view);
                   }
                 }}
-                onUpdate={(view) => setIsSearchPanelOpen(searchPanelOpen(view.state))}
-=======
-                onCreateEditor={(view) => setEditorView(view)}
                 onUpdate={(view) => {
                   setIsSearchPanelOpen(searchPanelOpen(view.state));
                   updateCurrentLineObserver(view);
                 }}
->>>>>>> 90c577f5
               />
             </div>
             {showPreview && (
