@import "../../_styles/colors.scss";

.codehinter-input-wrapper {
    display: flex;
    padding: 6px 0px;
    align-items: flex-start;
    gap: 8px;
    align-self: stretch;

    .codehinter-container {
        height: inherit !important;

        .codehinter-vertical-line {
            position: relative;
            width: 0;
            border-left: 1px solid var(--slate5);
            content: '';
            margin-right: 1rem;
        }
    }

    .list-group-item {
        border-radius: 0 !important;
    }
}

.cm-widgetBuffer {
    display: none !important;
}
.codehinter-preview-popover{
    z-index: 9999 !important;
}


.cm-base-hint-info {
    color: var(--text-default, #1B1F24) !important;
    background-color: var(--surfaces-surface-02);
    border: 1px solid var(--borders-disabled-on-white, #E4E7EB) !important;
    border-radius: 0px 0px 6px 6px !important;
    box-shadow: 0px 4px 8px 0px rgba(48, 49, 51, 0.10), 0px 0px 1px 0px rgba(48, 49, 51, 0.05);
    font-weight: 400;
}

.cm-base-autocomplete {
    // height: 300px !important;
    color: var(--text-default, #1B1F24);
    background: var(--slate1) !important;
    border: 1px solid var(--borders-disabled-on-white, #E4E7EB) !important;
    border-radius: 6px !important;
    box-shadow: 0px 4px 8px 0px rgba(48, 49, 51, 0.10), 0px 0px 1px 0px rgba(48, 49, 51, 0.05);
    z-index: 99999 !important;
    // overflow-y: auto !important;
    // overflow-x: hidden !important;
    width: 270px !important;


    ul {
        width: 270px !important;
        max-width: 100% !important;
        max-height: 300px !important;

        completion-section {
            color: var(--text-placeholder, #1B1F24) !important;
            border-bottom: none !important;
            background-color: var(--surfaces-surface-02) !important;
            font-size: 13px !important;
            line-height: 20px !important;
            font-weight: 500 !important;
            padding: 8px !important;
        }




        li {
            max-width: 100% !important;
            width: 100% !important;
            display: flex !important;
            align-items: flex-start !important;
            justify-content: space-between !important;
            padding: 0.35rem !important;
            font-size: 11px !important;
            font-style: normal !important;
            font-weight: 400 !important;
            line-height: 16px !important;
            color: var(--text-default, #1B1F24) !important;

            .cm-completionIcon-js_methods::after {
                content: '';
                background-image: url("data:image/svg+xml,%3Csvg enable-background='new 0 0 1073.9 1074' viewBox='0 0 1073.9 1074' xmlns='http://www.w3.org/2000/svg'%3E%3Cpath d='m1005.4 0h-936.8c-37.9 0-68.6 30.7-68.6 68.6v936.8c0 37.8 30.7 68.6 68.6 68.6h936.8c37.8 0 68.6-30.7 68.6-68.6v-936.9c-.1-37.8-30.8-68.5-68.6-68.5zm-517.8 605.3c0 29.8-2.8 55.3-8.5 76.3s-14.3 37.8-25.7 51c-11.5 13-25.8 22.6-42.9 28.6-17.1 6.1-37 9.1-59.7 9.1-20 0-38-3.2-54.2-9.4-31.7-11.9-56.5-37.4-67.4-69.4-6.4-17.9-9.5-36.7-9.2-55.7v-13.4h64.3c0 59.9 22.2 89.9 66.6 89.9 11.4 0 21.4-1.3 30.4-4 8.9-2.8 16.4-7.8 22.6-15.4 6.2-7.5 10.8-17.9 14-31.4s4.8-31 4.8-52.7v-335.2h65.1zm359.1 97.3c-6.8 13.7-16.4 25.8-28.2 35.5-13.2 10.6-28.4 18.7-44.6 23.7-17.5 5.6-37.1 8.4-58.8 8.4-96.1 0-146.8-37.9-152-113.9h63.2c.3 42.9 29.7 64.4 88.1 64.4 13 0 24.6-1.4 34.5-4.3 10-2.8 18.3-6.8 24.9-11.8 12.9-9.3 20.5-24.2 20.4-40.1.3-7-1.1-13.9-3.9-20.3-2.6-5.2-7.7-9.7-15.2-13.7-10-4.9-20.4-8.8-31.2-11.6-17.3-5-34.7-9.8-52.2-14.3-20.9-5.2-39-10.4-54.1-15.6-13.4-4.2-26-10.5-37.4-18.8-9.5-7.1-17-16.5-21.7-27.3-4.7-10.9-7-24.6-7-41.1 0-14.5 3.1-28 9.2-40.5 6.2-12.4 14.9-23.2 26.5-32.4 11.4-9.1 25.3-16.2 41.5-21.4 17.6-5.4 36-8 54.4-7.8 92.9 0 140.2 33 141.6 99.1h-62.2c-2.2-33-27.1-49.6-74.7-49.6-10.6 0-20.3 1.1-29.4 3.2s-16.8 5.1-23.5 9.1c-6.7 3.9-11.8 8.8-15.6 14.6-3.7 6-5.7 13-5.5 20.1 0 6.9.9 12.6 2.6 17 1.7 4.5 5.8 8.6 12.4 12.4 6.5 3.8 16.2 7.6 29 11.3s30.3 8.3 52.5 13.7c21.4 5.2 40.1 10.5 55.9 16.1 15.7 5.6 28.8 12.3 39.4 20.2 10.5 7.8 18.2 17.5 23.3 28.8 5 11.3 7.6 25.5 7.6 42.5.2 16.1-3.2 30.8-9.8 44.4z' fill='%23030104'/%3E%3C/svg%3E");
                background-size: cover;
                display: flex;
                width: 16px;
                height: 16px;
                border: none;
            }

            .cm-completionIcon-object::after {
                content: '';
                background-image: url('data:image/svg+xml,<svg viewBox="-4.08 -4.08 32.16 32.16" fill="none" xmlns="http://www.w3.org/2000/svg"><g id="SVGRepo_bgCarrier" stroke-width="0"><rect x="-4.08" y="-4.08" width="32.16" height="32.16" rx="16.08" fill="%23849DFF" strokewidth="0"></rect></g><g id="SVGRepo_tracerCarrier" stroke-linecap="round" stroke-linejoin="round"></g><g id="SVGRepo_iconCarrier"><path d="M9.5 5H9C7.89543 5 7 5.89543 7 7V9C7 10 6.4 12 4 12C5 12 7 12.6 7 15V17.0002C7 18.1048 7.89543 19 9 19H9.5M14.5 5H15C16.1046 5 17 5.89543 17 7V9C17 10 17.6 12 20 12C19 12 17 12.6 17 15V17.0002C17 18.1048 16.1046 19 15 19H14.5" stroke="%23000000" stroke-linecap="round" stroke-linejoin="round" stroke-width="2"></path></g></svg>');
                background-size: cover;
                display: flex;
                width: 16px;
                height: 16px;
                border: none;
                border-radius: 50%;
                background-color: red;
            }

            .cm-completionIcon-array::after {
                content: '';
                background-image: url('data:image/svg+xml,<svg fill="%23000000" viewBox="-25.6 -25.6 307.20 307.20" id="Flat" xmlns="http://www.w3.org/2000/svg"><g id="SVGRepo_bgCarrier" stroke-width="0"><rect x="-25.6" y="-25.6" width="307.20" height="307.20" rx="153.6" fill="%23C1C8CD" strokewidth="0"></rect></g><g id="SVGRepo_tracerCarrier" stroke-linecap="round" stroke-linejoin="round"></g><g id="SVGRepo_iconCarrier"><path d="M48,48V208H80a8,8,0,0,1,0,16H40a8.00039,8.00039,0,0,1-8-8V40a8.00039,8.00039,0,0,1,8-8H80a8,8,0,0,1,0,16ZM216,32H176a8,8,0,0,0,0,16h32V208H176a8,8,0,0,0,0,16h40a8.00039,8.00039,0,0,0,8-8V40A8.00039,8.00039,0,0,0,216,32Z"></path></g></svg>');
                background-size: cover;
                display: flex;
                width: 16px;
                height: 16px;
                border: none;
                border-radius: 50%;
                background-color: red;
            }

            .cm-completionIcon-string::after {
                content: 'str';
                display: flex;
                width: 16px;
                height: 16px;
                border: none;
                border-radius: 50%;
                background-color: greenyellow;
                font-size: 6px;
                align-items: center;
                justify-content: center;
            }


        }

        li[aria-selected="true"] {
            background-color: var(--interactive-hover) !important;
            color: var(--text-default, #1B1F24) !important;
        }


        // li > :first-child,
        li> :nth-child(2) {
            display: inline !important;
            align-self: flex-start !important;
            width: 100% !important;
            text-wrap: nowrap !important;
            white-space: nowrap;
            overflow: hidden;
            text-overflow: ellipsis;
        }

        li> :last-child {
            align-self: flex-end !important;
        }

        .cm-completionIcon {
            width: 16px !important;
            height: 16px !important;
        }
    }

    .cm-custom-completion-info {
        @extend .cm-base-hint-info;
        position: relative !important;
        width: 100% !important;
        background-color: var(--surfaces-surface-03) !important;
    }
}



.query-manager-sort-filter-popup {
    .cm-base-autocomplete {
        position: fixed !important;
        top: 130px !important;
    }
}

.canvas-codehinter-container {
    .cm-base-autocomplete {
        position: fixed !important;
        top: 500px !important;
        left: 38px !important;
    }
}

.widget-code-editor {
    height: 100%;

    .cm-content {
        max-width: 100% !important;
        white-space: pre-wrap;
        word-wrap: break-word;
    }
}

.ͼ1 .cm-placeholder {
    vertical-align: middle;
}

.codehinter-multi-line-input, .rest-api-tabpanes-body {
    .cm-content {
        padding: 8px 12px !important;
    }
}

.portal-container{
    .cm-editor{
        height: 100% !important;
    }
}

.code-hinter-wrapper {
    // in query panel we want the height of editor to increase depending on the content 
    &.code-editor-query-panel{
        display: flex;
        .query-hinter{
            flex-grow: 1;
        }
    }
    .code-editor-query-panel{
        &.show-line-numbers{
            .cm-editor {
                min-height: 220px ;
                max-height: 2500px ;
                .cm-scroller {
                    flex-grow: 1 !important;
                }
            }
        }
    }
    .cm-editor {
        min-height: 32px;
        max-height: 220px;
    }
}

.codehinter-input {
    font-family: IBM Plex Sans;
    font-size: 12px !important;
    display: block;
    // width: 100%;
    font-weight: 400;
    color: var(--slate9);
    background-clip: padding-box;
    -webkit-appearance: none;
    -moz-appearance: none;
    appearance: none;
    cursor: text;
    justify-content: center;


    .cm-tooltip-autocomplete {
        @extend .cm-base-autocomplete;
    }

    .cm-editor {
        min-height: 32px;
        justify-content: center !important;

    }
}

.codehinter-input.focused {

    .cm-editor {
        outline: none;
        border: 2px solid #4368E3 !important;
        justify-content: center !important;
    }
}

.modal-body {
    .codehinter-multi-line-input {
        .cm-editor {
            height: 100%;
        }
    }
}
    // in query panel we want the height of editor to increase depending on the content 

.code-editor-query-panel{
    .codehinter-multi-line-input {
        .cm-editor {
            max-height: 2500px !important;
            height: 100%;
        }
    }
    
}

.codehinter-multi-line-input {
    height: 100%;

    .cm-editor {
        min-height: 300px;
        height: 300px;
        max-height: fit-content !important;

        .cm-gutters {
            width: 42px;
            background-color: var(--interactive-default) !important;
            color: var(--text-disabled) !important;
            border-right: 1px solid var(--borders-disabled-on-white) !important;
        }
    }

    .cm-tooltip-autocomplete {
        @extend .cm-base-autocomplete;
        top: content-box !important;

        .cm-completionInfo {
            @extend .cm-base-hint-info;
        }
    }
}



.suggest-list-item {
    color: var(--text-default, #1B1F24);
    font-family: IBM Plex Sans;
    font-size: 11px;
    font-style: normal;
    font-weight: 400;
    line-height: 16px;
    /* 145.455% */

    &:hover,
    &:active {
        border-radius: 0 !important;
    }
}

.curly-braces {
    color: #1E823B;
}

.styled-par {
    color: #1E823B;
}

.cm-codehinter-dark-themed {
    .cm-tooltip-autocomplete {
        border-color: var(--slate5) !important;
    }

    .cm-tooltip-autocomplete>ul>completion-section {
        background: var(--slate5);
        color: #c9cbcf !important;
    }

    .cm-tooltip-autocomplete>ul>li {
        background: var(--surfaces-surface-02);
        color: #c9cbcf !important;
    }
}






.cm-scroller {
    overflow-y: auto !important;
    overflow-x: hidden !important;
    overscroll-behavior: contain;
}

.cm-focused {
    outline: none !important;
}

.cm-editor {
    border: 1px solid var(--slate7);
    border-radius: 4px;
    transition: box-shadow 0.15s ease-in-out;
}

.fields-container {
    .cm-editor {
        border-radius: 0 !important;
        box-shadow: none !important;
    }
}

.rest-api-tab-content {
    .fields-container {
        .rest-api-codehinter-key-field {
            .cm-editor {
                border-radius: 4px 0px 0px 4px !important;
                box-shadow: none !important;
            }
        }
    }
}

.border-danger {
    .cm-editor {
        border: 1px solid red !important;
    }
}

.runjs-editor .cm-editor {
    border: none !important;
}

.preview-alert-banner {
    height: fit-content;
    max-height: 300px;
    border: none !important;
}


.code-hinter-preview-card-body::-webkit-scrollbar {
    width: 4px !important;
}

.code-hinter-preview-card-body::-webkit-scrollbar-track {
    margin: 5px !important;
}

.code-hinter-preview-card-body>.codehinter-popup-icon {
    left: 2px !important;
}

.editor-container {
    .codehinter-input .cm-editor {
        max-height: auto !important;
        justify-content: center;
    }
}



.codehinter-error-banner {
    color: #D72D39 !important;
    background-color: #FCEEEF !important;
    font-size: 12px !important;
}

.codehinter-success-banner {
    color: #1E823B !important;
    background-color: #E8F3EB !important;
    font-size: 12px !important;

}

.cm-gutterElement {
    color: var(--text-disabled);
}

.rest-api-tabpanes-body {
    .cm-gutters {
        width: 42px !important;
        background-color: var(--interactive-default) !important;
        color: var(--text-disabled) !important;
        border-right: 1px solid var(--borders-disabled-on-white) !important;
    }
}

.cm-content {
    padding-right: 20px !important;
}

.modal-body {
    .codehinter-input .cm-editor {
        border: 1px solid var(--borders-disabled-on-white, #E4E7EB) !important;
    }

    .codehinter-input .cm-editor {
        border-top-left-radius: 0px !important;
        border-top-right-radius: 0px !important;
    }

    .codehinter-input {
        height: 100%;
        border: none !important;


    }
}

.cm-gutters {
    width: 42px !important;
    background-color: var(--interactive-default) !important;
    color: var(--text-disabled) !important;
    border-right: 1px solid var(--borders-disabled-on-white) !important;
    align-self: stretch !important;
    height: auto !important;
}


.query-hinter {
    .cm-editor {
        border-bottom-right-radius: 4px !important;
        border-bottom-left-radius: 4px !important;
        border-color: var(--borders-disabled-on-white);
        border-top-right-radius: 0px !important;
        border-top-left-radius: 0px !important;
        justify-content: center;
    }

}

.transformation-container {
    box-shadow: 0px 4px 8px 0px #3032331A;
}

.codehinder-popup-badge {
    background-color: var(--surfaces-surface-02);
    color: var(--text-default);
    padding: 6px 8px 6px 8px;
    gap: 10px;
    border-radius: 6px 0px 0px 0px;
}

.resize-modal-portal .resize-modal .modal-content .modal-body .editor-container {
    border-bottom-right-radius: 4px;
    border-bottom-left-radius: 4px;
}

.resize-modal-portal .resize-modal .resize-handle {
    border-bottom: none !important;
}

.cm-content {
    word-break: break-all !important;
    max-width: 100% !important;
    white-space: pre-wrap !important;
    word-wrap: break-all !important;
}


.cm-content {
    max-width: 98%;
    flex-shrink: 1 !important;
    align-self: stretch !important;
}

.cm-line {
    cursor: text;
}

.runjs-editor {
    .cm-line {
        padding: 0 6px 0 6px !important;
    }


}

.transformation-container {
    box-shadow: 0px 4px 8px 0px #3032331A;
}

.codehinder-popup-badge {
    background-color: var(--surfaces-surface-02);
    color: var(--text-default);
    padding: 6px 8px 6px 8px;
    gap: 10px;
    border-radius: 6px 0px 0px 0px;
}

.resize-modal-portal .resize-modal .modal-content .modal-body .editor-container {
    border-bottom-right-radius: 4px;
    border-bottom-left-radius: 4px;
}

.resize-modal-portal .resize-modal .resize-handle {
    border-bottom: none !important;
}

.cm-content {
    word-break: break-all !important;
    max-width: 100% !important;
    white-space: pre-wrap !important;
    word-wrap: break-all !important;
}


.cm-content {
    max-width: 98%;
    flex-shrink: 1 !important;
}

.cm-selectionLayer {
    width: 100%;
}

.code-editor-widget {
    .codehinter-multi-line-input {
        height: 100%;

        .cm-editor {
            height: 100%;
        }
    }
}

.table-column-popover {
    .cm-tooltip-autocomplete {
        left: auto !important;
        max-width: 100% !important;

        ul {
            min-width: auto !important;
        }
    }

    .column-popover-card-ui {
        .cm-tooltip-autocomplete {
            max-width: 100% !important;
        }
    }
}

.disabled-cursor {
    cursor: not-allowed;
}

.disabled-pointerevents {
    pointer-events: none;
}

.portal-container:has(.tjdb-portal-codehinter){
    z-index: 100000 !important;
}

.tjdb-codehinter-wrapper-drawer{
    .codehinter-error-container{
        background: transparent;
        font-size: 12px;
        color: var(--tomato9);
    }
}
.portal-container:has(.tjdb-hinter-error){
    .codehinter-error-container{
        display: none !important;
    }
}

.cm-searchMatch {
    background-color: #F9E71A !important;
    
    .cm-selectionMatch {
        background-color: #F9E71A !important;
    }
}

.cm-searchMatch.cm-searchMatch-selected {
<<<<<<< HEAD
    background-color: #F28F2D !important;
=======
    background-color: #F28F2D;
}

.tjdb-hinter-portal{
    .cm-theme{
        height: 100% ;
    }
>>>>>>> 21fd97e2
}<|MERGE_RESOLUTION|>--- conflicted
+++ resolved
@@ -652,15 +652,11 @@
 }
 
 .cm-searchMatch.cm-searchMatch-selected {
-<<<<<<< HEAD
     background-color: #F28F2D !important;
-=======
-    background-color: #F28F2D;
 }
 
 .tjdb-hinter-portal{
     .cm-theme{
         height: 100% ;
     }
->>>>>>> 21fd97e2
 }