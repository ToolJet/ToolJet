@import "../../_styles/colors.scss";

.codehinter-input-wrapper {
    display: flex;
    padding: 6px 0px;
    align-items: flex-start;
    gap: 8px;
    align-self: stretch;

    .codehinter-container {
        height: inherit !important;

        .codehinter-vertical-line {
            position: relative;
            width: 0;
            border-left: 1px solid var(--slate5);
            content: '';
            margin-right: 1rem;
        }
    }

    .list-group-item {
        border-radius: 0 !important;
    }
}

.cm-widgetBuffer {
    display: none !important;
}
.codehinter-preview-popover{
    z-index: 9999 !important;
}


.cm-base-hint-info {
    color: var(--text-default, #1B1F24) !important;
    background-color: var(--surfaces-surface-02);
    border: 1px solid var(--borders-disabled-on-white, #E4E7EB) !important;
    border-radius: 0px 0px 6px 6px !important;
    box-shadow: 0px 4px 8px 0px rgba(48, 49, 51, 0.10), 0px 0px 1px 0px rgba(48, 49, 51, 0.05);
    font-weight: 400;
}

.cm-base-autocomplete {
    // height: 300px !important;
    color: var(--text-default, #1B1F24);
    background: var(--slate1) !important;
    border: 1px solid var(--borders-disabled-on-white, #E4E7EB) !important;
    border-radius: 6px !important;
    box-shadow: 0px 4px 8px 0px rgba(48, 49, 51, 0.10), 0px 0px 1px 0px rgba(48, 49, 51, 0.05);
    z-index: 99999 !important;
    // overflow-y: auto !important;
    // overflow-x: hidden !important;
    width: 270px !important;


    ul {
        width: 270px !important;
        max-width: 100% !important;
        max-height: 300px !important;

        completion-section {
            color: var(--text-placeholder, #1B1F24) !important;
            border-bottom: none !important;
            background-color: var(--surfaces-surface-02) !important;
            font-size: 13px !important;
            line-height: 20px !important;
            font-weight: 500 !important;
            padding: 8px !important;
        }




        li {
            max-width: 100% !important;
            width: 100% !important;
            display: flex !important;
            align-items: flex-start !important;
            justify-content: space-between !important;
            padding: 0.35rem !important;
            font-size: 11px !important;
            font-style: normal !important;
            font-weight: 400 !important;
            line-height: 16px !important;
            color: var(--text-default, #1B1F24) !important;

            .cm-completionIcon-js_methods::after {
                content: '';
                background-image: url("data:image/svg+xml,%3Csvg enable-background='new 0 0 1073.9 1074' viewBox='0 0 1073.9 1074' xmlns='http://www.w3.org/2000/svg'%3E%3Cpath d='m1005.4 0h-936.8c-37.9 0-68.6 30.7-68.6 68.6v936.8c0 37.8 30.7 68.6 68.6 68.6h936.8c37.8 0 68.6-30.7 68.6-68.6v-936.9c-.1-37.8-30.8-68.5-68.6-68.5zm-517.8 605.3c0 29.8-2.8 55.3-8.5 76.3s-14.3 37.8-25.7 51c-11.5 13-25.8 22.6-42.9 28.6-17.1 6.1-37 9.1-59.7 9.1-20 0-38-3.2-54.2-9.4-31.7-11.9-56.5-37.4-67.4-69.4-6.4-17.9-9.5-36.7-9.2-55.7v-13.4h64.3c0 59.9 22.2 89.9 66.6 89.9 11.4 0 21.4-1.3 30.4-4 8.9-2.8 16.4-7.8 22.6-15.4 6.2-7.5 10.8-17.9 14-31.4s4.8-31 4.8-52.7v-335.2h65.1zm359.1 97.3c-6.8 13.7-16.4 25.8-28.2 35.5-13.2 10.6-28.4 18.7-44.6 23.7-17.5 5.6-37.1 8.4-58.8 8.4-96.1 0-146.8-37.9-152-113.9h63.2c.3 42.9 29.7 64.4 88.1 64.4 13 0 24.6-1.4 34.5-4.3 10-2.8 18.3-6.8 24.9-11.8 12.9-9.3 20.5-24.2 20.4-40.1.3-7-1.1-13.9-3.9-20.3-2.6-5.2-7.7-9.7-15.2-13.7-10-4.9-20.4-8.8-31.2-11.6-17.3-5-34.7-9.8-52.2-14.3-20.9-5.2-39-10.4-54.1-15.6-13.4-4.2-26-10.5-37.4-18.8-9.5-7.1-17-16.5-21.7-27.3-4.7-10.9-7-24.6-7-41.1 0-14.5 3.1-28 9.2-40.5 6.2-12.4 14.9-23.2 26.5-32.4 11.4-9.1 25.3-16.2 41.5-21.4 17.6-5.4 36-8 54.4-7.8 92.9 0 140.2 33 141.6 99.1h-62.2c-2.2-33-27.1-49.6-74.7-49.6-10.6 0-20.3 1.1-29.4 3.2s-16.8 5.1-23.5 9.1c-6.7 3.9-11.8 8.8-15.6 14.6-3.7 6-5.7 13-5.5 20.1 0 6.9.9 12.6 2.6 17 1.7 4.5 5.8 8.6 12.4 12.4 6.5 3.8 16.2 7.6 29 11.3s30.3 8.3 52.5 13.7c21.4 5.2 40.1 10.5 55.9 16.1 15.7 5.6 28.8 12.3 39.4 20.2 10.5 7.8 18.2 17.5 23.3 28.8 5 11.3 7.6 25.5 7.6 42.5.2 16.1-3.2 30.8-9.8 44.4z' fill='%23030104'/%3E%3C/svg%3E");
                background-size: cover;
                display: flex;
                width: 16px;
                height: 16px;
                border: none;
            }

            .cm-completionIcon-object::after {
                content: '';
                background-image: url('data:image/svg+xml,<svg viewBox="-4.08 -4.08 32.16 32.16" fill="none" xmlns="http://www.w3.org/2000/svg"><g id="SVGRepo_bgCarrier" stroke-width="0"><rect x="-4.08" y="-4.08" width="32.16" height="32.16" rx="16.08" fill="%23849DFF" strokewidth="0"></rect></g><g id="SVGRepo_tracerCarrier" stroke-linecap="round" stroke-linejoin="round"></g><g id="SVGRepo_iconCarrier"><path d="M9.5 5H9C7.89543 5 7 5.89543 7 7V9C7 10 6.4 12 4 12C5 12 7 12.6 7 15V17.0002C7 18.1048 7.89543 19 9 19H9.5M14.5 5H15C16.1046 5 17 5.89543 17 7V9C17 10 17.6 12 20 12C19 12 17 12.6 17 15V17.0002C17 18.1048 16.1046 19 15 19H14.5" stroke="%23000000" stroke-linecap="round" stroke-linejoin="round" stroke-width="2"></path></g></svg>');
                background-size: cover;
                display: flex;
                width: 16px;
                height: 16px;
                border: none;
                border-radius: 50%;
                background-color: red;
            }

            .cm-completionIcon-array::after {
                content: '';
                background-image: url('data:image/svg+xml,<svg fill="%23000000" viewBox="-25.6 -25.6 307.20 307.20" id="Flat" xmlns="http://www.w3.org/2000/svg"><g id="SVGRepo_bgCarrier" stroke-width="0"><rect x="-25.6" y="-25.6" width="307.20" height="307.20" rx="153.6" fill="%23C1C8CD" strokewidth="0"></rect></g><g id="SVGRepo_tracerCarrier" stroke-linecap="round" stroke-linejoin="round"></g><g id="SVGRepo_iconCarrier"><path d="M48,48V208H80a8,8,0,0,1,0,16H40a8.00039,8.00039,0,0,1-8-8V40a8.00039,8.00039,0,0,1,8-8H80a8,8,0,0,1,0,16ZM216,32H176a8,8,0,0,0,0,16h32V208H176a8,8,0,0,0,0,16h40a8.00039,8.00039,0,0,0,8-8V40A8.00039,8.00039,0,0,0,216,32Z"></path></g></svg>');
                background-size: cover;
                display: flex;
                width: 16px;
                height: 16px;
                border: none;
                border-radius: 50%;
                background-color: red;
            }

            .cm-completionIcon-string::after {
                content: 'str';
                display: flex;
                width: 16px;
                height: 16px;
                border: none;
                border-radius: 50%;
                background-color: greenyellow;
                font-size: 6px;
                align-items: center;
                justify-content: center;
            }


        }

        li[aria-selected="true"] {
            background-color: var(--interactive-hover) !important;
            color: var(--text-default, #1B1F24) !important;
        }


        // li > :first-child,
        li> :nth-child(2) {
            display: inline !important;
            align-self: flex-start !important;
            width: 100% !important;
            text-wrap: nowrap !important;
            white-space: nowrap;
            overflow: hidden;
            text-overflow: ellipsis;
        }

        li> :last-child {
            align-self: flex-end !important;
        }

        .cm-completionIcon {
            width: 16px !important;
            height: 16px !important;
        }
    }

    .cm-custom-completion-info {
        @extend .cm-base-hint-info;
        position: relative !important;
        width: 100% !important;
        background-color: var(--surfaces-surface-03) !important;
    }
}



.query-manager-sort-filter-popup {
    .cm-base-autocomplete {
        position: fixed !important;
        top: 130px !important;
    }
}

.canvas-codehinter-container {
    .cm-base-autocomplete {
        position: fixed !important;
        top: 500px !important;
        left: 38px !important;
    }
}

.widget-code-editor {
    height: 100%;

    .cm-content {
        max-width: 100% !important;
        white-space: pre-wrap;
        word-wrap: break-word;
    }
}

.ͼ1 .cm-placeholder {
    vertical-align: middle;
}

.codehinter-multi-line-input, .rest-api-tabpanes-body {
    .cm-content {
        padding: 8px 12px !important;
    }
}

.portal-container{
    .cm-editor{
        height: 100% !important;
    }
}

.code-hinter-wrapper {
    // in query panel we want the height of editor to increase depending on the content 
    &.code-editor-query-panel{
        display: flex;
        .query-hinter{
            flex-grow: 1;
        }
    }
    .code-editor-query-panel{
        &.show-line-numbers{
            .cm-editor {
                min-height: 220px ;
                max-height: 2500px ;
                .cm-scroller {
                    flex-grow: 1 !important;
                }
            }
        }
    }
    .cm-editor {
        min-height: 32px;
        max-height: 220px;
    }
}

.codehinter-input {
    font-family: IBM Plex Sans;
    font-size: 12px !important;
    display: block;
    // width: 100%;
    font-weight: 400;
    color: var(--slate9);
    background-clip: padding-box;
    -webkit-appearance: none;
    -moz-appearance: none;
    appearance: none;
    cursor: text;
    justify-content: center;


    .cm-tooltip-autocomplete {
        @extend .cm-base-autocomplete;
    }

    .cm-editor {
        min-height: 32px;
        justify-content: center !important;

    }
}

.codehinter-input.focused {

    .cm-editor {
        outline: none;
        border: 2px solid #4368E3 !important;
        justify-content: center !important;
    }
}

.modal-body {
    .codehinter-multi-line-input {
        .cm-editor {
            height: 100%;
        }
    }
}
    // in query panel we want the height of editor to increase depending on the content 

.code-editor-query-panel{
    .codehinter-multi-line-input {
        .cm-editor {
            max-height: 2500px !important;
            height: 100%;
        }
    }
    
}

.codehinter-multi-line-input {
    height: 100%;

    .cm-editor {
        min-height: 300px;
        height: 300px;
        max-height: fit-content !important;

        .cm-gutters {
            width: 42px;
            background-color: var(--interactive-default) !important;
            color: var(--text-disabled) !important;
            border-right: 1px solid var(--borders-disabled-on-white) !important;
        }
    }

    .cm-tooltip-autocomplete {
        @extend .cm-base-autocomplete;
        top: content-box !important;

        .cm-completionInfo {
            @extend .cm-base-hint-info;
        }
    }
}



.suggest-list-item {
    color: var(--text-default, #1B1F24);
    font-family: IBM Plex Sans;
    font-size: 11px;
    font-style: normal;
    font-weight: 400;
    line-height: 16px;
    /* 145.455% */

    &:hover,
    &:active {
        border-radius: 0 !important;
    }
}

.curly-braces {
    color: #1E823B;
}

.styled-par {
    color: #1E823B;
}

.cm-codehinter-dark-themed {
    .cm-tooltip-autocomplete {
        border-color: var(--slate5) !important;
    }

    .cm-tooltip-autocomplete>ul>completion-section {
        background: var(--slate5);
        color: #c9cbcf !important;
    }

    .cm-tooltip-autocomplete>ul>li {
        background: var(--surfaces-surface-02);
        color: #c9cbcf !important;
    }
}






.cm-scroller {
    overflow-y: auto !important;
    overflow-x: hidden !important;
    overscroll-behavior: contain;
}

.cm-focused {
    outline: none !important;
}

.cm-editor {
    border: 1px solid var(--slate7);
    border-radius: 4px;
    transition: box-shadow 0.15s ease-in-out;
}

.fields-container {
    .cm-editor {
        border-radius: 0 !important;
        box-shadow: none !important;
    }
}

.rest-api-tab-content {
    .fields-container {
        .rest-api-codehinter-key-field {
            .cm-editor {
                border-radius: 4px 0px 0px 4px !important;
                box-shadow: none !important;
            }
        }
    }
}

.border-danger {
    .cm-editor {
        border: 1px solid red !important;
    }
}

.runjs-editor .cm-editor {
    border: none !important;
}

.preview-alert-banner {
    height: fit-content;
    max-height: 300px;
    border: none !important;
}


.code-hinter-preview-card-body::-webkit-scrollbar {
    width: 4px !important;
}

.code-hinter-preview-card-body::-webkit-scrollbar-track {
    margin: 5px !important;
}

.code-hinter-preview-card-body>.codehinter-popup-icon {
    left: 2px !important;
}

.editor-container {
    .codehinter-input .cm-editor {
        max-height: auto !important;
        justify-content: center;
    }
}



.codehinter-error-banner {
    color: #D72D39 !important;
    background-color: #FCEEEF !important;
    font-size: 12px !important;
}

.codehinter-success-banner {
    color: #1E823B !important;
    background-color: #E8F3EB !important;
    font-size: 12px !important;

}

.cm-gutterElement {
    color: var(--text-disabled);
}

.rest-api-tabpanes-body {
    .cm-gutters {
        width: 42px !important;
        background-color: var(--interactive-default) !important;
        color: var(--text-disabled) !important;
        border-right: 1px solid var(--borders-disabled-on-white) !important;
    }
}

.cm-content {
    padding-right: 20px !important;
}

.modal-body {
    .codehinter-input .cm-editor {
        border: 1px solid var(--borders-disabled-on-white, #E4E7EB) !important;
    }

    .codehinter-input .cm-editor {
        border-top-left-radius: 0px !important;
        border-top-right-radius: 0px !important;
    }

    .codehinter-input {
        height: 100%;
        border: none !important;


    }
}

.cm-gutters {
    width: 42px !important;
    background-color: var(--interactive-default) !important;
    color: var(--text-disabled) !important;
    border-right: 1px solid var(--borders-disabled-on-white) !important;
    align-self: stretch !important;
    height: auto !important;
}


.query-hinter {
    .cm-editor {
        border-bottom-right-radius: 4px !important;
        border-bottom-left-radius: 4px !important;
        border-color: var(--borders-disabled-on-white);
        border-top-right-radius: 0px !important;
        border-top-left-radius: 0px !important;
        justify-content: center;
    }

}

.transformation-container {
    box-shadow: 0px 4px 8px 0px #3032331A;
}

.codehinder-popup-badge {
    background-color: var(--surfaces-surface-02);
    color: var(--text-default);
    padding: 6px 8px 6px 8px;
    gap: 10px;
    border-radius: 6px 0px 0px 0px;
}

.resize-modal-portal .resize-modal .modal-content .modal-body .editor-container {
    border-bottom-right-radius: 4px;
    border-bottom-left-radius: 4px;
}

.resize-modal-portal .resize-modal .resize-handle {
    border-bottom: none !important;
}

.cm-content {
    word-break: break-all !important;
    max-width: 100% !important;
    white-space: pre-wrap !important;
    word-wrap: break-all !important;
}


.cm-content {
    max-width: 98%;
    flex-shrink: 1 !important;
    align-self: stretch !important;
}

.cm-line {
    cursor: text;
}

.runjs-editor {
    .cm-line {
        padding: 0 6px 0 6px !important;
    }


}

.transformation-container {
    box-shadow: 0px 4px 8px 0px #3032331A;
}

.codehinder-popup-badge {
    background-color: var(--surfaces-surface-02);
    color: var(--text-default);
    padding: 6px 8px 6px 8px;
    gap: 10px;
    border-radius: 6px 0px 0px 0px;
}

.resize-modal-portal .resize-modal .modal-content .modal-body .editor-container {
    border-bottom-right-radius: 4px;
    border-bottom-left-radius: 4px;
}

.resize-modal-portal .resize-modal .resize-handle {
    border-bottom: none !important;
}

.cm-content {
    word-break: break-all !important;
    max-width: 100% !important;
    white-space: pre-wrap !important;
    word-wrap: break-all !important;
}


.cm-content {
    max-width: 98%;
    flex-shrink: 1 !important;
}

.cm-selectionLayer {
    width: 100%;
}

.code-editor-widget {
    .codehinter-multi-line-input {
        height: 100%;

        .cm-editor {
            height: 100%;
        }
    }
}

.table-column-popover {
    .cm-tooltip-autocomplete {
        left: auto !important;
        max-width: 100% !important;

        ul {
            min-width: auto !important;
        }
    }

    .column-popover-card-ui {
        .cm-tooltip-autocomplete {
            max-width: 100% !important;
        }
    }
}

.disabled-cursor {
    cursor: not-allowed;
}

.disabled-pointerevents {
    pointer-events: none;
}

.portal-container:has(.tjdb-portal-codehinter){
    z-index: 100000 !important;
}

.tjdb-codehinter-wrapper-drawer{
    .codehinter-error-container{
        background: transparent;
        font-size: 12px;
        color: var(--tomato9);
    }
}
.portal-container:has(.tjdb-hinter-error){
    .codehinter-error-container{
        display: none !important;
    }
}

.cm-searchMatch {
    background-color: #F9E71A !important;
    
    .cm-selectionMatch {
        background-color: #F9E71A !important;
    }
}

.cm-searchMatch.cm-searchMatch-selected {
<<<<<<< HEAD
    background-color: #F28F2D;
}

.code-editor-component {
    .cm-editor {
        min-height: 0 !important;
=======
    background-color: #F28F2D !important;
}

.tjdb-hinter-portal{
    .cm-theme{
        height: 100% ;
>>>>>>> c6ba6ac3
    }
}<|MERGE_RESOLUTION|>--- conflicted
+++ resolved
@@ -651,21 +651,19 @@
     }
 }
 
+
+.code-editor-component {
+    .cm-editor {
+        min-height: 0 !important;
+    }
+}
+
 .cm-searchMatch.cm-searchMatch-selected {
-<<<<<<< HEAD
-    background-color: #F28F2D;
-}
-
-.code-editor-component {
-    .cm-editor {
-        min-height: 0 !important;
-=======
     background-color: #F28F2D !important;
 }
 
 .tjdb-hinter-portal{
     .cm-theme{
         height: 100% ;
->>>>>>> c6ba6ac3
     }
 }