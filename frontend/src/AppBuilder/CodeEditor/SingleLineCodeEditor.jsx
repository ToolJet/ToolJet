/* eslint-disable import/no-unresolved */
import React, { useEffect, useMemo, useRef, useState } from 'react';
import { PreviewBox } from './PreviewBox';
import { ToolTip } from '@/Editor/Inspector/Elements/Components/ToolTip';
import { useTranslation } from 'react-i18next';
import { camelCase, isEmpty, noop, get } from 'lodash';
import CodeMirror from '@uiw/react-codemirror';
import { javascript } from '@codemirror/lang-javascript';
import {
  autocompletion,
  completionKeymap,
  completionStatus,
  acceptCompletion,
  startCompletion,
} from '@codemirror/autocomplete';
import { defaultKeymap } from '@codemirror/commands';
import { keymap } from '@codemirror/view';
import FxButton from '../CodeBuilder/Elements/FxButton';
import cx from 'classnames';
import { DynamicFxTypeRenderer } from './DynamicFxTypeRenderer';
import { isInsideParent, resolveReferences } from './utils';
import { okaidia } from '@uiw/codemirror-theme-okaidia';
import { githubLight } from '@uiw/codemirror-theme-github';
import { getAutocompletion } from './autocompleteExtensionConfig';
import ErrorBoundary from '@/_ui/ErrorBoundary';
import CodeHinter from './CodeHinter';
// import { EditorContext } from '../Context/EditorContextWrapper';
import { removeNestedDoubleCurlyBraces } from '@/_helpers/utils';
import useStore from '@/AppBuilder/_stores/store';
import { shallow } from 'zustand/shallow';
<<<<<<< HEAD
import { CodeHinterContext } from '../CodeBuilder/CodeHinterContext';
import { createReferencesLookup } from '@/_stores/utils';
=======
import { useQueryPanelKeyHooks } from './useQueryPanelKeyHooks';
>>>>>>> c7b8981c

const SingleLineCodeEditor = ({ componentName, fieldMeta = {}, componentId, ...restProps }) => {
  const { initialValue, onChange, enablePreview = true, portalProps } = restProps;
  const { validation = {} } = fieldMeta;
  const [showPreview, setShowPreview] = useState(false);
  const [isFocused, setIsFocused] = useState(false);
  const [currentValue, setCurrentValue] = useState('');
  const [errorStateActive, setErrorStateActive] = useState(false);
  const [cursorInsidePreview, setCursorInsidePreview] = useState(false);
  const [showSuggestions, setShowSuggestions] = useState(true);
  const validationFn = restProps?.validationFn;
  const componentDefinition = useStore((state) => state.getComponentDefinition(componentId), shallow);
  const parentId = componentDefinition?.component?.parent;
  const customResolvables = useStore((state) => state.resolvedStore.modules.canvas?.customResolvables, shallow);

  const customVariables = customResolvables?.[parentId]?.[0] || {};

  useEffect(() => {
    const observer = new IntersectionObserver(
      ([entry]) => {
        if (entry.intersectionRatio < 1) {
          setShowPreview(false);
          setShowSuggestions(false);
        } else {
          setShowSuggestions(true);
        }
      },
      { root: null, threshold: [1] } // Fires when any part of the element is out of view
    );

    if (wrapperRef.current) {
      observer.observe(wrapperRef.current);
    }

    return () => {
      if (wrapperRef.current) {
        observer.unobserve(wrapperRef.current);
      }
    };
  }, []);

  const isPreviewFocused = useRef(false);
  const wrapperRef = useRef(null);

  const replaceIdsWithName = useStore((state) => state.replaceIdsWithName, shallow);
  let newInitialValue = initialValue;

  if (typeof initialValue === 'string' && (initialValue?.includes('components') || initialValue?.includes('queries'))) {
    newInitialValue = replaceIdsWithName(initialValue);
  }

  //! Re render the component when the componentName changes as the initialValue is not updated

  // const { variablesExposedForPreview } = useContext(EditorContext) || {};

  // const customVariables = variablesExposedForPreview?.[componentId] ?? {};

  useEffect(() => {
    if (typeof newInitialValue !== 'string') return;

    // const [valid, _error] = !isEmpty(validation)
    //   ? resolveReferences(newInitialValue, validation, customVariables)
    //   : [true, null];

    //!TODO use the updated new resolver
    const [valid, _error] =
      !isEmpty(validation) || validationFn
        ? resolveReferences(newInitialValue, validation, customVariables, validationFn)
        : [true, null];

    setErrorStateActive(!valid);

    setCurrentValue(newInitialValue);
    // eslint-disable-next-line react-hooks/exhaustive-deps
  }, [componentName, newInitialValue, validationFn]);

  useEffect(() => {
    const handleClickOutside = (event) => {
      if (cursorInsidePreview || portalProps?.isOpen || event.target.closest('.cm-tooltip-autocomplete')) {
        return;
      }

      if (wrapperRef.current && isFocused && !wrapperRef.current.contains(event.target)) {
        isPreviewFocused.current = false;
        setIsFocused(false);
      }
    };
    document.addEventListener('mousedown', handleClickOutside);
    return () => {
      document.removeEventListener('mousedown', handleClickOutside);
    };
    // eslint-disable-next-line react-hooks/exhaustive-deps
  }, [wrapperRef, isFocused, isPreviewFocused, currentValue, portalProps?.isOpen, cursorInsidePreview]);

  const isWorkspaceVariable =
    typeof currentValue === 'string' && (currentValue.includes('%%client') || currentValue.includes('%%server'));

  const previewRef = useRef(null);

  return (
    <div
      ref={wrapperRef}
      className="code-hinter-wrapper position-relative"
      style={{ width: '100%', height: restProps?.lang === 'jsx' && '320px' }}
    >
      <PreviewBox.Container
        previewRef={previewRef}
        showPreview={showPreview}
        customVariables={customVariables}
        enablePreview={enablePreview}
        currentValue={currentValue}
        isFocused={isFocused}
        setCursorInsidePreview={setCursorInsidePreview}
        componentName={componentName}
        validationSchema={validation}
        setErrorStateActive={setErrorStateActive}
        ignoreValidation={restProps?.ignoreValidation || isEmpty(validation)}
        componentId={restProps?.componentId ?? null}
        isWorkspaceVariable={isWorkspaceVariable}
        errorStateActive={errorStateActive}
        previewPlacement={restProps?.cyLabel === 'canvas-bg-colour' ? 'top' : 'left-start'}
        isPortalOpen={restProps?.portalProps?.isOpen}
        validationFn={validationFn}
      >
        <div className="code-editor-basic-wrapper d-flex">
          <div className="codehinter-container w-100">
            <SingleLineCodeEditor.Editor
              previewRef={previewRef}
              currentValue={currentValue}
              setCurrentValue={setCurrentValue}
              isFocused={isFocused}
              setFocus={setIsFocused}
              validationType={validation?.schema?.type}
              onBlurUpdate={onChange}
              error={errorStateActive}
              cyLabel={restProps.cyLabel}
              portalProps={portalProps}
              componentName={componentName}
              setShowPreview={setShowPreview}
              showPreview={showPreview}
              wrapperRef={wrapperRef}
              showSuggestions={showSuggestions}
              {...restProps}
            />
          </div>
        </div>
      </PreviewBox.Container>
    </div>
  );
};

const EditorInput = ({
  currentValue,
  setCurrentValue,
  setFocus,
  validationType,
  onBlurUpdate,
  placeholder = '',
  error,
  cyLabel = '',
  componentName,
  usePortalEditor = true,
  renderPreview,
  portalProps,
  lang,
  isFocused,
  componentId,
  type,
  delayOnChange = true, // Added this prop to immediately update the onBlurUpdate callback
  paramLabel = '',
  disabled = false,
  previewRef,
  setShowPreview,
  onInputChange,
  wrapperRef,
  showSuggestions,
}) => {
<<<<<<< HEAD
  const codeHinterContext = useContext(CodeHinterContext);
  const { suggestionList: paramHints } = createReferencesLookup(codeHinterContext, true);

  const getSuggestions = useStore((state) => state.getSuggestions, shallow);
  const [codeMirrorView, setCodeMirrorView] = useState(undefined);
  function autoCompleteExtensionConfig(context) {
    const hintsWithoutParamHints = getSuggestions();
=======
  const getServerSideGlobalSuggestions = useStore((state) => state.getServerSideGlobalSuggestions, shallow);

  const getSuggestions = useStore((state) => state.getSuggestions, shallow);
  const { queryPanelKeybindings } = useQueryPanelKeyHooks(onBlurUpdate, currentValue, 'singleline');

  const isInsideQueryManager = useMemo(
    () => isInsideParent(wrapperRef?.current, 'query-manager'),
    [wrapperRef.current]
  );
  function autoCompleteExtensionConfig(context) {
    const hints = getSuggestions();
    const serverHints = getServerSideGlobalSuggestions(isInsideQueryManager);

    const allHints = {
      ...hints,
      appHints: [...hints.appHints, ...serverHints],
    };

>>>>>>> c7b8981c
    let word = context.matchBefore(/\w*/);

    const hints = {
      ...hintsWithoutParamHints,
      appHints: [...hintsWithoutParamHints.appHints, ...paramHints],
    };

    const totalReferences = (context.state.doc.toString().match(/{{/g) || []).length;

    let queryInput = context.state.doc.toString();
    const originalQueryInput = queryInput;

    if (totalReferences > 0) {
      const currentCursor = context.state.selection.main.head;
      const currentCursorPos = context.pos;

      let currentWord = queryInput.substring(currentCursor, currentCursorPos);

      if (currentWord?.length === 0) {
        const lastBracesFromPos = queryInput.lastIndexOf('{{', currentCursorPos);
        currentWord = queryInput.substring(lastBracesFromPos, currentCursorPos);
        //remove curly braces from the current word as will append it later
        currentWord = removeNestedDoubleCurlyBraces(currentWord);
      }

      if (currentWord.includes(' ')) {
        currentWord = currentWord.split(' ').pop();
      }

      // remove \n from the current word if it is present
      currentWord = currentWord.replace(/\n/g, '');

      queryInput = '{{' + currentWord + '}}';
    }

    let completions = getAutocompletion(queryInput, validationType, allHints, totalReferences, originalQueryInput);

    return {
      from: word.from,
      options: completions,
      validFor: /^\{\{.*\}\}$/,
      filter: false,
    };
  }

  // eslint-disable-next-line react-hooks/exhaustive-deps
<<<<<<< HEAD
  const overRideFunction = React.useCallback((context) => autoCompleteExtensionConfig(context), [paramHints]);
=======
  const overRideFunction = React.useCallback((context) => autoCompleteExtensionConfig(context), [isInsideQueryManager]);
>>>>>>> c7b8981c

  const autoCompleteConfig = autocompletion({
    override: [overRideFunction],
    compareCompletions: (a, b) => {
      return a.section.rank - b.section.rank && a.label.localeCompare(b.label);
    },
    aboveCursor: false,
    defaultKeymap: true,
    positionInfo: () => {
      return {
        class: 'cm-completionInfo-top cm-custom-completion-info cm-custom-singleline-completion-info',
      };
    },
    maxRenderedOptions: 10,
  });

  const customKeyMaps = [
    ...defaultKeymap.filter((keyBinding) => keyBinding.key !== 'Mod-Enter'), // Remove default keybinding for Mod-Enter
    ...completionKeymap,
  ];
  const customTabKeymap = keymap.of([
    {
      key: 'Tab',
      run: (view) => {
        if (completionStatus(view.state)) {
          return acceptCompletion(view);
        }
        if (isOpen) {
          const { state } = view;
          const { selection } = state;
          const { anchor } = selection.main;
          const tabSize = 2;

          view?.dispatch({
            changes: { from: anchor, insert: ' '.repeat(tabSize) },
            selection: { anchor: anchor + tabSize },
          });
          return true;
        }
      },
    },
    ...queryPanelKeybindings,
  ]);

  const handleOnChange = React.useCallback((val) => {
    setCurrentValue(val);
    // eslint-disable-next-line react-hooks/exhaustive-deps
  }, []);

  const handleOnBlur = () => {
    setShowPreview(false);
    if (!delayOnChange) {
      setFirstTimeFocus(false);
      return onBlurUpdate(currentValue);
    }
    setTimeout(() => {
      setFirstTimeFocus(false);
      onBlurUpdate(currentValue);
    }, 0);
  };

  const darkMode = localStorage.getItem('darkMode') === 'true';
  const theme = darkMode ? okaidia : githubLight;

  const { handleTogglePopupExapand, isOpen, setIsOpen, forceUpdate } = portalProps;
  // when full screen editor is closed, show the preview box
  useEffect(() => {
    if (isFocused && !isOpen) {
      setShowPreview(true);
    }
  }, [isOpen, isFocused]);

  const [firstTimeFocus, setFirstTimeFocus] = useState(false);
  const currentEditorHeightRef = useRef(null);
  const isInsideQueryPane = !!currentEditorHeightRef?.current?.closest('.query-details');
  const showLineNumbers = lang == 'jsx' || type === 'extendedSingleLine' || false;

  const customClassNames = cx('codehinter-input single-line-codehinter-input', {
    'border-danger': error,
    focused: isFocused,
    'focus-box-shadow-active': firstTimeFocus,
    'widget-code-editor': componentId,
    'disabled-pointerevents': disabled,
    'code-editor-query-panel': isInsideQueryPane,
    'show-line-numbers': showLineNumbers,
  });

  const handleFocus = () => {
    setFirstTimeFocus(true);
    setTimeout(() => {
      setFocus(true);
    }, 50);
  };

  // in query panel we are allowing code editor to have dynamic height, this observer is to show/hide preview box based on the visibility of the editor
  useEffect(() => {
    if (!isInsideQueryPane) return;
    const observer = new IntersectionObserver(
      ([entry]) => {
        if (entry.isIntersecting && isFocused) {
          setShowPreview(true);
        } else {
          setShowPreview(false);
        }
      },
      {
        root: document.querySelector('.query-details'),
        threshold: 0.01,
      }
    );
    if (currentEditorHeightRef.current) {
      observer.observe(currentEditorHeightRef.current);
    }

    return () => {
      if (currentEditorHeightRef.current) {
        observer.unobserve(currentEditorHeightRef.current);
      }
    };
  }, [isInsideQueryPane, isFocused]);

  cyLabel = paramLabel ? paramLabel.toLowerCase().trim().replace(/\s+/g, '-') : cyLabel;

  return (
    <div
      ref={currentEditorHeightRef}
      className={`cm-codehinter ${darkMode && 'cm-codehinter-dark-themed'} ${disabled ? 'disabled-cursor' : ''}`}
      data-cy={`${cyLabel.replace(/_/g, '-')}-input-field`}
    >
      {/* sticky element to position the preview box correctly on top without flowing out of container */}
      {usePortalEditor && (
        <CodeHinter.PopupIcon
          callback={handleTogglePopupExapand}
          icon="portal-open"
          tip="Pop out code editor into a new window"
          position={currentEditorHeightRef?.current?.getBoundingClientRect()}
          isQueryManager={isInsideQueryPane}
        />
      )}
      <CodeHinter.Portal
        isCopilotEnabled={false}
        isOpen={isOpen}
        callback={setIsOpen}
        componentName={componentName}
        key={componentName}
        customComponent={renderPreview}
        forceUpdate={forceUpdate}
        optionalProps={{ styles: { height: 300 }, cls: '' }}
        darkMode={darkMode}
        selectors={{ className: 'preview-block-portal' }}
        dragResizePortal={true}
        callgpt={null}
      >
        <ErrorBoundary>
<<<<<<< HEAD
          <CodeMirror
            onCreateEditor={(view) => {
              setCodeMirrorView(view);
            }}
            value={currentValue}
            placeholder={placeholder}
            height={showLineNumbers ? '400px' : '100%'}
            width="100%"
            extensions={[
              javascript({ jsx: lang === 'jsx' }),
              autoCompleteConfig,
              keymap.of([...customKeyMaps]),
              customTabKeymap,
            ]}
            onChange={(val) => {
              setFirstTimeFocus(false);
              handleOnChange(val);
            }}
            basicSetup={{
              lineNumbers: showLineNumbers,
              syntaxHighlighting: true,
              bracketMatching: true,
              foldGutter: false,
              highlightActiveLine: false,
              autocompletion: true,
              completionKeymap: true,
              searchKeymap: false,
            }}
            onMouseDown={() => handleFocus()}
            onBlur={() => handleOnBlur()}
            className={customClassNames}
            theme={theme}
            indentWithTab={false}
            readOnly={disabled}
            onKeyDown={(event) => {
              if (event.key === 'Backspace') {
                startCompletion(codeMirrorView);
              }
            }}
          />
=======
          <div
            style={{
              position: 'relative',
              top: 0,
              left: 0,
              width: '100%',
              height: '100%',
            }}
            className="check-here"
            ref={previewRef}
          >
            <CodeMirror
              value={currentValue}
              placeholder={placeholder}
              height={isInsideQueryPane ? '100%' : showLineNumbers ? '400px' : '100%'}
              width="100%"
              extensions={
                showSuggestions
                  ? [
                    javascript({ jsx: lang === 'jsx' }),
                    autoCompleteConfig,
                    keymap.of([...customKeyMaps]),
                    customTabKeymap,
                  ]
                  : [javascript({ jsx: lang === 'jsx' })]
              }
              onChange={(val) => {
                setFirstTimeFocus(false);
                handleOnChange(val);
                onInputChange && onInputChange(val);
              }}
              basicSetup={{
                lineNumbers: showLineNumbers,
                syntaxHighlighting: true,
                bracketMatching: true,
                foldGutter: false,
                highlightActiveLine: false,
                autocompletion: true,
                defaultKeymap: false,
                completionKeymap: true,
                searchKeymap: false,
              }}
              onMouseDown={() => handleFocus()}
              onBlur={() => handleOnBlur()}
              className={customClassNames}
              theme={theme}
              indentWithTab={false}
              readOnly={disabled}
            />
          </div>
>>>>>>> c7b8981c
        </ErrorBoundary>
      </CodeHinter.Portal>
    </div>
  );
};

const DynamicEditorBridge = (props) => {
  const {
    initialValue,
    type,
    fxActive,
    paramType = 'code',
    paramLabel,
    paramName,
    fieldMeta,
    darkMode,
    className,
    onFxPress = noop,
    onChange,
    styleDefinition,
    component,
    onVisibilityChange,
    isEventManagerParam = false,
  } = props;

  const [forceCodeBox, setForceCodeBox] = React.useState(fxActive);
  const codeShow = paramType === 'code' || forceCodeBox;
  const HIDDEN_CODE_HINTER_LABELS = ['Table data', 'Column data', 'Text Format'];
  const { isFxNotRequired } = fieldMeta;
  const { t } = useTranslation();
  const [_, error, value] = type === 'fxEditor' ? resolveReferences(initialValue) : [];
  let cyLabel = paramLabel ? paramLabel.toLowerCase().trim().replace(/\s+/g, '-') : props.cyLabel;

  useEffect(() => {
    setForceCodeBox(fxActive);
  }, [component, fxActive]);

  const fxClass = isEventManagerParam ? 'justify-content-start' : 'justify-content-end';
  return (
    <div className={cx({ 'codeShow-active': codeShow }, 'wrapper-div-code-editor')}>
      <div className={cx('d-flex align-items-center justify-content-between code-flex-wrapper')}>
        {paramLabel !== ' ' && !HIDDEN_CODE_HINTER_LABELS.includes(paramLabel) && (
          <div className={`field ${className}`} data-cy={`${cyLabel}-widget-parameter-label`}>
            <ToolTip
              label={t(`widget.commonProperties.${camelCase(paramLabel)}`, paramLabel)}
              meta={fieldMeta}
              labelClass={`tj-text-xsm color-slate12 ${codeShow ? 'mb-2' : 'mb-0'} ${darkMode && 'color-whitish-darkmode'
                }`}
            />
          </div>
        )}
        <div className={`${(paramType ?? 'code') === 'code' ? 'd-none' : ''} flex-grow-1`}>
          <div style={{ marginBottom: codeShow ? '0.5rem' : '0px' }} className={`d-flex align-items-center ${fxClass}`}>
            {paramLabel !== 'Type' && isFxNotRequired === undefined && (
              <div
                className={`col-auto pt-0 fx-common fx-button-container ${(isEventManagerParam || codeShow) && 'show-fx-button-container'
                  }`}
              >
                <FxButton
                  active={codeShow}
                  onPress={() => {
                    if (codeShow) {
                      setForceCodeBox(false);
                      onFxPress(false);
                    } else {
                      setForceCodeBox(true);
                      onFxPress(true);
                    }
                  }}
                  dataCy={cyLabel}
                />
              </div>
            )}
          </div>
        </div>
        {!codeShow && (
          <DynamicFxTypeRenderer
            value={!error ? value : ''}
            onChange={onChange}
            paramName={paramName}
            paramLabel={paramLabel}
            paramType={paramType}
            forceCodeBox={() => {
              setForceCodeBox(true);
              onFxPress(true);
            }}
            meta={fieldMeta}
            cyLabel={cyLabel}
            styleDefinition={styleDefinition}
            component={component}
            onVisibilityChange={onVisibilityChange}
          />
        )}
      </div>
      {codeShow && (
        <div className={`row custom-row`} style={{ display: codeShow ? 'flex' : 'none' }}>
          <div className={`col code-hinter-col`}>
            <div className="d-flex">
              <SingleLineCodeEditor initialValue {...props} />
            </div>
          </div>
        </div>
      )}
    </div>
  );
};

SingleLineCodeEditor.Editor = EditorInput;
SingleLineCodeEditor.EditorBridge = DynamicEditorBridge;

export default SingleLineCodeEditor;<|MERGE_RESOLUTION|>--- conflicted
+++ resolved
@@ -28,12 +28,9 @@
 import { removeNestedDoubleCurlyBraces } from '@/_helpers/utils';
 import useStore from '@/AppBuilder/_stores/store';
 import { shallow } from 'zustand/shallow';
-<<<<<<< HEAD
 import { CodeHinterContext } from '../CodeBuilder/CodeHinterContext';
 import { createReferencesLookup } from '@/_stores/utils';
-=======
 import { useQueryPanelKeyHooks } from './useQueryPanelKeyHooks';
->>>>>>> c7b8981c
 
 const SingleLineCodeEditor = ({ componentName, fieldMeta = {}, componentId, ...restProps }) => {
   const { initialValue, onChange, enablePreview = true, portalProps } = restProps;
@@ -211,18 +208,14 @@
   wrapperRef,
   showSuggestions,
 }) => {
-<<<<<<< HEAD
   const codeHinterContext = useContext(CodeHinterContext);
   const { suggestionList: paramHints } = createReferencesLookup(codeHinterContext, true);
 
   const getSuggestions = useStore((state) => state.getSuggestions, shallow);
   const [codeMirrorView, setCodeMirrorView] = useState(undefined);
-  function autoCompleteExtensionConfig(context) {
-    const hintsWithoutParamHints = getSuggestions();
-=======
+
   const getServerSideGlobalSuggestions = useStore((state) => state.getServerSideGlobalSuggestions, shallow);
 
-  const getSuggestions = useStore((state) => state.getSuggestions, shallow);
   const { queryPanelKeybindings } = useQueryPanelKeyHooks(onBlurUpdate, currentValue, 'singleline');
 
   const isInsideQueryManager = useMemo(
@@ -230,7 +223,7 @@
     [wrapperRef.current]
   );
   function autoCompleteExtensionConfig(context) {
-    const hints = getSuggestions();
+    const hintsWithoutParamHints = getSuggestions();
     const serverHints = getServerSideGlobalSuggestions(isInsideQueryManager);
 
     const allHints = {
@@ -238,12 +231,11 @@
       appHints: [...hints.appHints, ...serverHints],
     };
 
->>>>>>> c7b8981c
     let word = context.matchBefore(/\w*/);
 
     const hints = {
       ...hintsWithoutParamHints,
-      appHints: [...hintsWithoutParamHints.appHints, ...paramHints],
+      appHints: [...hintsWithoutParamHints.appHints, ...paramHints, ...serverHints],
     };
 
     const totalReferences = (context.state.doc.toString().match(/{{/g) || []).length;
@@ -285,11 +277,7 @@
   }
 
   // eslint-disable-next-line react-hooks/exhaustive-deps
-<<<<<<< HEAD
-  const overRideFunction = React.useCallback((context) => autoCompleteExtensionConfig(context), [paramHints]);
-=======
-  const overRideFunction = React.useCallback((context) => autoCompleteExtensionConfig(context), [isInsideQueryManager]);
->>>>>>> c7b8981c
+  const overRideFunction = React.useCallback((context) => autoCompleteExtensionConfig(context), [isInsideQueryManager, paramHints]);
 
   const autoCompleteConfig = autocompletion({
     override: [overRideFunction],
@@ -444,48 +432,6 @@
         callgpt={null}
       >
         <ErrorBoundary>
-<<<<<<< HEAD
-          <CodeMirror
-            onCreateEditor={(view) => {
-              setCodeMirrorView(view);
-            }}
-            value={currentValue}
-            placeholder={placeholder}
-            height={showLineNumbers ? '400px' : '100%'}
-            width="100%"
-            extensions={[
-              javascript({ jsx: lang === 'jsx' }),
-              autoCompleteConfig,
-              keymap.of([...customKeyMaps]),
-              customTabKeymap,
-            ]}
-            onChange={(val) => {
-              setFirstTimeFocus(false);
-              handleOnChange(val);
-            }}
-            basicSetup={{
-              lineNumbers: showLineNumbers,
-              syntaxHighlighting: true,
-              bracketMatching: true,
-              foldGutter: false,
-              highlightActiveLine: false,
-              autocompletion: true,
-              completionKeymap: true,
-              searchKeymap: false,
-            }}
-            onMouseDown={() => handleFocus()}
-            onBlur={() => handleOnBlur()}
-            className={customClassNames}
-            theme={theme}
-            indentWithTab={false}
-            readOnly={disabled}
-            onKeyDown={(event) => {
-              if (event.key === 'Backspace') {
-                startCompletion(codeMirrorView);
-              }
-            }}
-          />
-=======
           <div
             style={{
               position: 'relative',
@@ -498,6 +444,9 @@
             ref={previewRef}
           >
             <CodeMirror
+              onCreateEditor={(view) => {
+                setCodeMirrorView(view);
+              }}
               value={currentValue}
               placeholder={placeholder}
               height={isInsideQueryPane ? '100%' : showLineNumbers ? '400px' : '100%'}
@@ -534,12 +483,16 @@
               theme={theme}
               indentWithTab={false}
               readOnly={disabled}
+              onKeyDown={(event) => {
+                if (event.key === 'Backspace') {
+                  startCompletion(codeMirrorView);
+                }
+              }}
             />
           </div>
->>>>>>> c7b8981c
-        </ErrorBoundary>
-      </CodeHinter.Portal>
-    </div>
+        </ErrorBoundary >
+      </CodeHinter.Portal >
+    </div >
   );
 };
 
