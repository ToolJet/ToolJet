/* eslint-disable import/no-unresolved */
import React, { useEffect, useMemo, useRef, useState, useContext } from 'react';
import { PreviewBox } from './PreviewBox';
import { ToolTip } from '@/Editor/Inspector/Elements/Components/ToolTip';
import { useTranslation } from 'react-i18next';
import { camelCase, isEmpty, noop, get } from 'lodash';
import CodeMirror from '@uiw/react-codemirror';
import { javascript } from '@codemirror/lang-javascript';
import {
  autocompletion,
  completionKeymap,
  completionStatus,
  acceptCompletion,
  startCompletion,
} from '@codemirror/autocomplete';
import { defaultKeymap } from '@codemirror/commands';
import { keymap } from '@codemirror/view';
import FxButton from '../CodeBuilder/Elements/FxButton';
import cx from 'classnames';
import { DynamicFxTypeRenderer } from './DynamicFxTypeRenderer';
import { isInsideParent, resolveReferences } from './utils';
import { okaidia } from '@uiw/codemirror-theme-okaidia';
import { githubLight } from '@uiw/codemirror-theme-github';
import { getAutocompletion } from './autocompleteExtensionConfig';
import ErrorBoundary from '@/_ui/ErrorBoundary';
import CodeHinter from './CodeHinter';
// import { EditorContext } from '../Context/EditorContextWrapper';
import { removeNestedDoubleCurlyBraces } from '@/_helpers/utils';
import useStore from '@/AppBuilder/_stores/store';
import { shallow } from 'zustand/shallow';
import { getCssVarValue } from '@/Editor/Components/utils';
import { useModuleContext } from '@/AppBuilder/_contexts/ModuleContext';
import { CodeHinterContext } from '../CodeBuilder/CodeHinterContext';
import { createReferencesLookup } from '@/_stores/utils';
import { useQueryPanelKeyHooks } from './useQueryPanelKeyHooks';
import Icon from '@/_ui/Icon/solidIcons/index';

const SingleLineCodeEditor = ({ componentName, fieldMeta = {}, componentId, ...restProps }) => {
  const { moduleId } = useModuleContext();
  const { initialValue, onChange, enablePreview = true, portalProps } = restProps;
  const { validation = {} } = fieldMeta;
  const [showPreview, setShowPreview] = useState(false);
  const [isFocused, setIsFocused] = useState(false);
  const [currentValue, setCurrentValue] = useState('');
  const [errorStateActive, setErrorStateActive] = useState(false);
  const [cursorInsidePreview, setCursorInsidePreview] = useState(false);
  const [showSuggestions, setShowSuggestions] = useState(true);
  const validationFn = restProps?.validationFn;
  const componentDefinition = useStore((state) => state.getComponentDefinition(componentId, moduleId), shallow);
  const parentId = componentDefinition?.component?.parent;
  const customResolvables = useStore((state) => state.resolvedStore.modules.canvas?.customResolvables, shallow);

  const customVariables = customResolvables?.[parentId]?.[0] || {};

  useEffect(() => {
    const observer = new IntersectionObserver(
      ([entry]) => {
        if (entry.intersectionRatio < 1) {
          setShowPreview(false);
          setShowSuggestions(false);
        } else {
          setShowSuggestions(true);
        }
      },
      { root: null, threshold: [1] } // Fires when any part of the element is out of view
    );

    if (wrapperRef.current) {
      observer.observe(wrapperRef.current);
    }

    return () => {
      if (wrapperRef.current) {
        observer.unobserve(wrapperRef.current);
      }
    };
  }, []);

  const isPreviewFocused = useRef(false);
  const wrapperRef = useRef(null);

  const replaceIdsWithName = useStore((state) => state.replaceIdsWithName, shallow);
  let newInitialValue = initialValue;
  if (typeof initialValue === 'string' && (initialValue?.includes('components') || initialValue?.includes('queries'))) {
    newInitialValue = replaceIdsWithName(initialValue);
  }

  //! Re render the component when the componentName changes as the initialValue is not updated

  // const { variablesExposedForPreview } = useContext(EditorContext) || {};

  // const customVariables = variablesExposedForPreview?.[componentId] ?? {};

  useEffect(() => {
    if (typeof newInitialValue !== 'string') return;

    // const [valid, _error] = !isEmpty(validation)
    //   ? resolveReferences(newInitialValue, validation, customVariables)
    //   : [true, null];

    //!TODO use the updated new resolver
    const [valid, _error] =
      !isEmpty(validation) || validationFn
        ? resolveReferences(newInitialValue, validation, customVariables, validationFn)
        : [true, null];

    setErrorStateActive(!valid);

    setCurrentValue(newInitialValue);
    // eslint-disable-next-line react-hooks/exhaustive-deps
  }, [componentName, newInitialValue, validationFn]);

  useEffect(() => {
    const handleClickOutside = (event) => {
      if (cursorInsidePreview || portalProps?.isOpen || event.target.closest('.cm-tooltip-autocomplete')) {
        return;
      }

      if (wrapperRef.current && isFocused && !wrapperRef.current.contains(event.target)) {
        isPreviewFocused.current = false;
        setIsFocused(false);
      }
    };
    document.addEventListener('mousedown', handleClickOutside);
    return () => {
      document.removeEventListener('mousedown', handleClickOutside);
    };
    // eslint-disable-next-line react-hooks/exhaustive-deps
  }, [wrapperRef, isFocused, isPreviewFocused, currentValue, portalProps?.isOpen, cursorInsidePreview]);

  const isWorkspaceVariable =
    typeof currentValue === 'string' && (currentValue.includes('%%client') || currentValue.includes('%%server'));

  const previewRef = useRef(null);

  return (
    <div
      ref={wrapperRef}
      className="code-hinter-wrapper position-relative"
      style={{ width: '100%', height: restProps?.lang === 'jsx' && '320px' }}
    >
      <PreviewBox.Container
        previewRef={previewRef}
        showPreview={showPreview}
        customVariables={customVariables}
        enablePreview={enablePreview}
        currentValue={currentValue}
        isFocused={isFocused}
        setCursorInsidePreview={setCursorInsidePreview}
        componentName={componentName}
        validationSchema={validation}
        setErrorStateActive={setErrorStateActive}
        ignoreValidation={restProps?.ignoreValidation || isEmpty(validation)}
        componentId={restProps?.componentId ?? null}
        isWorkspaceVariable={isWorkspaceVariable}
        errorStateActive={errorStateActive}
        previewPlacement={restProps?.cyLabel === 'canvas-bg-colour' ? 'top' : 'left-start'}
        isPortalOpen={restProps?.portalProps?.isOpen}
        validationFn={validationFn}
      >
        <div className="code-editor-basic-wrapper d-flex">
          <div className="codehinter-container w-100">
            <SingleLineCodeEditor.Editor
              previewRef={previewRef}
              currentValue={currentValue}
              setCurrentValue={setCurrentValue}
              isFocused={isFocused}
              setFocus={setIsFocused}
              validationType={validation?.schema?.type}
              onBlurUpdate={onChange}
              error={errorStateActive}
              cyLabel={restProps.cyLabel}
              portalProps={portalProps}
              componentName={componentName}
              setShowPreview={setShowPreview}
              showPreview={showPreview}
              wrapperRef={wrapperRef}
              showSuggestions={showSuggestions}
              {...restProps}
            />
          </div>
        </div>
      </PreviewBox.Container>
    </div>
  );
};

const EditorInput = ({
  currentValue,
  setCurrentValue,
  setFocus,
  validationType,
  onBlurUpdate,
  placeholder = '',
  error,
  cyLabel = '',
  componentName,
  usePortalEditor = true,
  renderPreview,
  portalProps,
  lang,
  isFocused,
  componentId,
  type,
  delayOnChange = true, // Added this prop to immediately update the onBlurUpdate callback
  paramLabel = '',
  disabled = false,
  previewRef,
  setShowPreview,
  onInputChange,
  wrapperRef,
  showSuggestions,
  setCodeEditorView = null, // Function to set the CodeMirror view
}) => {
  const codeHinterContext = useContext(CodeHinterContext);
  const { suggestionList: paramHints } = createReferencesLookup(codeHinterContext, true);

  const getSuggestions = useStore((state) => state.getSuggestions, shallow);
  const [codeMirrorView, setCodeMirrorView] = useState(undefined);

  const getServerSideGlobalResolveSuggestions = useStore((state) => state.getServerSideGlobalResolveSuggestions, shallow);

  const { queryPanelKeybindings } = useQueryPanelKeyHooks(onBlurUpdate, currentValue, 'singleline');

  const isInsideQueryManager = useMemo(
    () => isInsideParent(wrapperRef?.current, 'query-manager'),
    [wrapperRef.current]
  );
  function autoCompleteExtensionConfig(context) {
    const hintsWithoutParamHints = getSuggestions();
    const serverHints = getServerSideGlobalResolveSuggestions(isInsideQueryManager);

    let word = context.matchBefore(/\w*/);

    const hints = {
      ...hintsWithoutParamHints,
      appHints: [...hintsWithoutParamHints.appHints, ...serverHints, ...paramHints],
    };

    const totalReferences = (context.state.doc.toString().match(/{{/g) || []).length;

    let queryInput = context.state.doc.toString();
    const originalQueryInput = queryInput;

    if (totalReferences > 0) {
      const currentCursor = context.state.selection.main.head;
      const currentCursorPos = context.pos;

      let currentWord = queryInput.substring(currentCursor, currentCursorPos);

      if (currentWord?.length === 0) {
        const lastBracesFromPos = queryInput.lastIndexOf('{{', currentCursorPos);
        currentWord = queryInput.substring(lastBracesFromPos, currentCursorPos);
        //remove curly braces from the current word as will append it later
        currentWord = removeNestedDoubleCurlyBraces(currentWord);
      }

      if (currentWord.includes(' ')) {
        currentWord = currentWord.split(' ').pop();
      }

      // remove \n from the current word if it is present
      currentWord = currentWord.replace(/\n/g, '');

      queryInput = '{{' + currentWord + '}}';
    }

    let completions = getAutocompletion(queryInput, validationType, hints, totalReferences, originalQueryInput);

    return {
      from: word.from,
      options: completions,
      validFor: /^\{\{.*\}\}$/,
      filter: false,
    };
  }

  // eslint-disable-next-line react-hooks/exhaustive-deps
  const overRideFunction = React.useCallback(
    (context) => autoCompleteExtensionConfig(context),
    [isInsideQueryManager, paramHints]
  );

  const autoCompleteConfig = autocompletion({
    override: [overRideFunction],
    compareCompletions: (a, b) => {
      return a.section.rank - b.section.rank && a.label.localeCompare(b.label);
    },
    aboveCursor: false,
    defaultKeymap: true,
    positionInfo: () => {
      return {
        class: 'cm-completionInfo-top cm-custom-completion-info cm-custom-singleline-completion-info',
      };
    },
    maxRenderedOptions: 10,
  });

  const customKeyMaps = [
    ...defaultKeymap.filter((keyBinding) => keyBinding.key !== 'Mod-Enter'), // Remove default keybinding for Mod-Enter
    ...completionKeymap,
  ];
  const customTabKeymap = keymap.of([
    {
      key: 'Tab',
      run: (view) => {
        if (completionStatus(view.state)) {
          return acceptCompletion(view);
        }
        if (isOpen) {
          const { state } = view;
          const { selection } = state;
          const { anchor } = selection.main;
          const tabSize = 2;

          view?.dispatch({
            changes: { from: anchor, insert: ' '.repeat(tabSize) },
            selection: { anchor: anchor + tabSize },
          });
          return true;
        }
      },
    },
    ...queryPanelKeybindings,
  ]);

  const handleOnChange = React.useCallback((val) => {
    setCurrentValue(val);
    // eslint-disable-next-line react-hooks/exhaustive-deps
  }, []);

  const handleOnBlur = () => {
    setShowPreview(false);
    if (!delayOnChange) {
      setFirstTimeFocus(false);
      return onBlurUpdate(currentValue);
    }
    setTimeout(() => {
      setFirstTimeFocus(false);
      onBlurUpdate(currentValue);
    }, 0);
  };

  const darkMode = localStorage.getItem('darkMode') === 'true';
  const theme = darkMode ? okaidia : githubLight;

  const { handleTogglePopupExapand, isOpen, setIsOpen, forceUpdate } = portalProps;
  // when full screen editor is closed, show the preview box
  useEffect(() => {
    if (isFocused && !isOpen) {
      setShowPreview(true);
    }
  }, [isOpen, isFocused]);

  const [firstTimeFocus, setFirstTimeFocus] = useState(false);
  const currentEditorHeightRef = useRef(null);
  const isInsideQueryPane = !!currentEditorHeightRef?.current?.closest('.query-details');
  const showLineNumbers = lang == 'jsx' || type === 'extendedSingleLine' || false;

  const customClassNames = cx('codehinter-input single-line-codehinter-input', {
    'border-danger': error,
    focused: isFocused,
    'focus-box-shadow-active': firstTimeFocus,
    'widget-code-editor': componentId,
    'disabled-pointerevents': disabled,
    'code-editor-query-panel': isInsideQueryPane,
    'show-line-numbers': showLineNumbers,
  });

  const handleFocus = () => {
    setFirstTimeFocus(true);
    setTimeout(() => {
      setFocus(true);
    }, 50);
  };

  // in query panel we are allowing code editor to have dynamic height, this observer is to show/hide preview box based on the visibility of the editor
  useEffect(() => {
    if (!isInsideQueryPane) return;
    const observer = new IntersectionObserver(
      ([entry]) => {
        if (entry.isIntersecting && isFocused) {
          setShowPreview(true);
        } else {
          setShowPreview(false);
        }
      },
      {
        root: document.querySelector('.query-details'),
        threshold: 0.01,
      }
    );
    if (currentEditorHeightRef.current) {
      observer.observe(currentEditorHeightRef.current);
    }

    return () => {
      if (currentEditorHeightRef.current) {
        observer.unobserve(currentEditorHeightRef.current);
      }
    };
  }, [isInsideQueryPane, isFocused]);

  cyLabel = paramLabel ? paramLabel.toLowerCase().trim().replace(/\s+/g, '-') : cyLabel;

  return (
    <div
      ref={currentEditorHeightRef}
      className={`cm-codehinter ${darkMode && 'cm-codehinter-dark-themed'} ${disabled ? 'disabled-cursor' : ''}`}
      data-cy={`${cyLabel.replace(/_/g, '-')}-input-field`}
    >
      {/* sticky element to position the preview box correctly on top without flowing out of container */}
      {usePortalEditor && (
        <CodeHinter.PopupIcon
          callback={handleTogglePopupExapand}
          icon="portal-open"
          tip="Pop out code editor into a new window"
          position={currentEditorHeightRef?.current?.getBoundingClientRect()}
          isQueryManager={isInsideQueryPane}
        />
      )}
      <CodeHinter.Portal
        isCopilotEnabled={false}
        isOpen={isOpen}
        callback={setIsOpen}
        componentName={componentName}
        key={componentName}
        customComponent={renderPreview}
        forceUpdate={forceUpdate}
        optionalProps={{ styles: { height: 300 }, cls: '' }}
        darkMode={darkMode}
        selectors={{ className: 'preview-block-portal' }}
        dragResizePortal={true}
        callgpt={null}
      >
        <ErrorBoundary>
          <div
            style={{
              position: 'relative',
              top: 0,
              left: 0,
              width: '100%',
              height: '100%',
            }}
            className="check-here"
            ref={previewRef}
          >
            <CodeMirror
              onCreateEditor={(view) => {
                setCodeMirrorView(view);
                if (setCodeEditorView) {
                  setCodeEditorView(view);
                }
              }}
              value={currentValue}
              placeholder={placeholder}
              height={isInsideQueryPane ? '100%' : showLineNumbers ? '400px' : '100%'}
              width="100%"
              extensions={
                showSuggestions
                  ? [
                      javascript({ jsx: lang === 'jsx' }),
                      autoCompleteConfig,
                      keymap.of([...customKeyMaps]),
                      customTabKeymap,
                    ]
                  : [javascript({ jsx: lang === 'jsx' })]
              }
              onChange={(val) => {
                setFirstTimeFocus(false);
                handleOnChange(val);
                onInputChange && onInputChange(val);
              }}
              basicSetup={{
                lineNumbers: showLineNumbers,
                syntaxHighlighting: true,
                bracketMatching: true,
                foldGutter: false,
                highlightActiveLine: false,
                autocompletion: true,
                defaultKeymap: false,
                completionKeymap: true,
                searchKeymap: false,
              }}
              onMouseDown={() => handleFocus()}
              onBlur={() => handleOnBlur()}
              className={customClassNames}
              theme={theme}
              indentWithTab={false}
              readOnly={disabled}
              onKeyDown={(event) => {
                if (event.key === 'Backspace') {
                  startCompletion(codeMirrorView);
                }
              }}
            />
          </div>
        </ErrorBoundary>
      </CodeHinter.Portal>
    </div>
  );
};

const DynamicEditorBridge = (props) => {
  const {
    initialValue,
    type,
    fxActive,
    paramType = 'code',
    paramLabel,
    paramName,
    fieldMeta,
    darkMode,
    className,
    onFxPress = noop,
    onChange,
    styleDefinition,
    component,
    onVisibilityChange,
    isEventManagerParam = false,
  } = props;

  const [forceCodeBox, setForceCodeBox] = React.useState(fxActive);
  const codeShow = paramType === 'code' || forceCodeBox;
<<<<<<< HEAD
  const HIDDEN_CODE_HINTER_LABELS = ['Table data', 'Column data', 'Text Format'];
  const { isFxNotRequired, newLine = false, section = '' } = fieldMeta;
  const isDeprecated = section === 'deprecated';
=======
  const HIDDEN_CODE_HINTER_LABELS = ['Table data', 'Column data', 'Text Format', 'Slider type'];
  const { isFxNotRequired } = fieldMeta;
>>>>>>> 90c577f5
  const { t } = useTranslation();
  const replaceIdsWithName = useStore((state) => state.replaceIdsWithName, shallow);
  let newInitialValue = initialValue,
    shouldResolve = true;

  // This is to handle the case when the initial value is a string and contains components or queries
  // and we need to replace the ids with names
  // but we don't want to resolve the references as it needs to be displayed as it is
  if (paramName === 'generateFormFrom') {
    if (
      typeof initialValue === 'string' &&
      (initialValue?.includes('components') || initialValue?.includes('queries'))
    ) {
      newInitialValue = replaceIdsWithName(initialValue);
      shouldResolve = false;
    }
  }
  const [_, error, value] =
    type === 'fxEditor' ? (shouldResolve ? resolveReferences(newInitialValue) : [false, '', newInitialValue]) : [];
  let cyLabel = paramLabel ? paramLabel.toLowerCase().trim().replace(/\s+/g, '-') : props.cyLabel;

  useEffect(() => {
    setForceCodeBox(fxActive);
  }, [component, fxActive]);

  let modifiedValue = initialValue;
  if (paramType === 'colorSwatches' && typeof initialValue === 'string' && initialValue?.includes('var(')) {
    modifiedValue = getCssVarValue(document.documentElement, initialValue);
  }

  const renderFx = () => {
    if (paramType === 'query' || !(paramLabel !== 'Type' && isFxNotRequired === undefined)) {
      return null;
    }

    return (
      <div
        className={`col-auto pt-0 fx-common fx-button-container ${
          (isEventManagerParam || codeShow) && 'show-fx-button-container'
        }`}
      >
        <FxButton
          active={codeShow}
          onPress={() => {
            if (codeShow) {
              setForceCodeBox(false);
              onFxPress(false);
              if (paramType === 'colorSwatches') {
                onChange(modifiedValue);
              }
            } else {
              setForceCodeBox(true);
              onFxPress(true);
            }
          }}
          dataCy={cyLabel}
        />
      </div>
    );
  };

  const fxClass = isEventManagerParam ? 'justify-content-start' : 'justify-content-end';

<<<<<<< HEAD
  const renderedLabel = () => {
    return (
      <>
=======
  return (
    <div className={cx({ 'codeShow-active': codeShow }, 'wrapper-div-code-editor')}>
      <div className={cx('d-flex align-items-center justify-content-between code-flex-wrapper')}>
>>>>>>> 90c577f5
        {paramLabel !== ' ' && !HIDDEN_CODE_HINTER_LABELS.includes(paramLabel) && (
          <div className={`field ${className}`} data-cy={`${cyLabel}-widget-parameter-label`}>
            <ToolTip
              label={t(`widget.commonProperties.${camelCase(paramLabel)}`, paramLabel)}
              meta={fieldMeta}
              labelClass={`tj-text-xsm color-slate12 ${codeShow ? 'mb-2' : 'mb-0'} ${
                darkMode && 'color-whitish-darkmode'
              }`}
            />
            {isDeprecated && (
              <span className={'list-item-deprecated-column-type'}>
                <Icon name={'warning'} height={14} width={14} fill="#DB4324" />
              </span>
            )}
          </div>
        )}
      </>
    );
  };

  const renderDynamicFx = () => {
    if (codeShow) return null;
    return (
      <DynamicFxTypeRenderer
        value={!error ? value : ''}
        onChange={onChange}
        paramName={paramName}
        paramLabel={paramLabel}
        paramType={paramType}
        forceCodeBox={() => {
          setForceCodeBox(true);
          onFxPress(true);
        }}
        meta={fieldMeta}
        cyLabel={cyLabel}
        styleDefinition={styleDefinition}
        component={component}
        onVisibilityChange={onVisibilityChange}
      />
    );
  };

  return (
    <div className={cx({ 'codeShow-active': codeShow }, 'wrapper-div-code-editor')}>
      <div className={cx('d-flex align-items-center justify-content-between code-flex-wrapper')}>
        {renderedLabel()}
        <div className={`${(paramType ?? 'code') === 'code' ? 'd-none' : ''} flex-grow-1`}>
          <div style={{ marginBottom: codeShow ? '0.5rem' : '0px' }} className={`d-flex align-items-center ${fxClass}`}>
            {renderFx()}
          </div>
        </div>
        {!newLine && renderDynamicFx()}
      </div>
      {newLine && renderDynamicFx()}
      {codeShow && (
        <div className={`row custom-row`} style={{ display: codeShow ? 'flex' : 'none' }}>
          <div className={`col code-hinter-col`}>
            <div className="d-flex">
              <SingleLineCodeEditor {...props} initialValue={modifiedValue} />
            </div>
          </div>
        </div>
      )}
    </div>
  );
};

SingleLineCodeEditor.Editor = EditorInput;
SingleLineCodeEditor.EditorBridge = DynamicEditorBridge;

export default SingleLineCodeEditor;<|MERGE_RESOLUTION|>--- conflicted
+++ resolved
@@ -218,7 +218,10 @@
   const getSuggestions = useStore((state) => state.getSuggestions, shallow);
   const [codeMirrorView, setCodeMirrorView] = useState(undefined);
 
-  const getServerSideGlobalResolveSuggestions = useStore((state) => state.getServerSideGlobalResolveSuggestions, shallow);
+  const getServerSideGlobalResolveSuggestions = useStore(
+    (state) => state.getServerSideGlobalResolveSuggestions,
+    shallow
+  );
 
   const { queryPanelKeybindings } = useQueryPanelKeyHooks(onBlurUpdate, currentValue, 'singleline');
 
@@ -522,14 +525,9 @@
 
   const [forceCodeBox, setForceCodeBox] = React.useState(fxActive);
   const codeShow = paramType === 'code' || forceCodeBox;
-<<<<<<< HEAD
-  const HIDDEN_CODE_HINTER_LABELS = ['Table data', 'Column data', 'Text Format'];
+  const HIDDEN_CODE_HINTER_LABELS = ['Table data', 'Column data', 'Text Format', 'Slider type'];
   const { isFxNotRequired, newLine = false, section = '' } = fieldMeta;
   const isDeprecated = section === 'deprecated';
-=======
-  const HIDDEN_CODE_HINTER_LABELS = ['Table data', 'Column data', 'Text Format', 'Slider type'];
-  const { isFxNotRequired } = fieldMeta;
->>>>>>> 90c577f5
   const { t } = useTranslation();
   const replaceIdsWithName = useStore((state) => state.replaceIdsWithName, shallow);
   let newInitialValue = initialValue,
@@ -593,15 +591,9 @@
 
   const fxClass = isEventManagerParam ? 'justify-content-start' : 'justify-content-end';
 
-<<<<<<< HEAD
   const renderedLabel = () => {
     return (
       <>
-=======
-  return (
-    <div className={cx({ 'codeShow-active': codeShow }, 'wrapper-div-code-editor')}>
-      <div className={cx('d-flex align-items-center justify-content-between code-flex-wrapper')}>
->>>>>>> 90c577f5
         {paramLabel !== ' ' && !HIDDEN_CODE_HINTER_LABELS.includes(paramLabel) && (
           <div className={`field ${className}`} data-cy={`${cyLabel}-widget-parameter-label`}>
             <ToolTip
