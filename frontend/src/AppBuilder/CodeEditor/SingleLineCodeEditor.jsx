/* eslint-disable import/no-unresolved */
import React, { useEffect, useMemo, useRef, useState, useContext } from 'react';
import { PreviewBox } from './PreviewBox';
import { ToolTip } from '@/Editor/Inspector/Elements/Components/ToolTip';
import { useTranslation } from 'react-i18next';
import { camelCase, isEmpty, noop, get } from 'lodash';
import CodeMirror from '@uiw/react-codemirror';
import { javascript } from '@codemirror/lang-javascript';
import {
  autocompletion,
  completionKeymap,
  completionStatus,
  acceptCompletion,
  startCompletion,
} from '@codemirror/autocomplete';
import { defaultKeymap } from '@codemirror/commands';
import { keymap } from '@codemirror/view';
import FxButton from '../CodeBuilder/Elements/FxButton';
import cx from 'classnames';
import { DynamicFxTypeRenderer } from './DynamicFxTypeRenderer';
import { isInsideParent, resolveReferences } from './utils';
import { okaidia } from '@uiw/codemirror-theme-okaidia';
import { githubLight } from '@uiw/codemirror-theme-github';
import { getAutocompletion } from './autocompleteExtensionConfig';
import ErrorBoundary from '@/_ui/ErrorBoundary';
import CodeHinter from './CodeHinter';
// import { EditorContext } from '../Context/EditorContextWrapper';
import { removeNestedDoubleCurlyBraces } from '@/_helpers/utils';
import useStore from '@/AppBuilder/_stores/store';
import { shallow } from 'zustand/shallow';
import { getCssVarValue } from '@/Editor/Components/utils';
import { useModuleContext } from '@/AppBuilder/_contexts/ModuleContext';
import { CodeHinterContext } from '../CodeBuilder/CodeHinterContext';
import { createReferencesLookup } from '@/_stores/utils';
import { useQueryPanelKeyHooks } from './useQueryPanelKeyHooks';
import Icon from '@/_ui/Icon/solidIcons/index';

const SingleLineCodeEditor = ({ componentName, fieldMeta = {}, componentId, ...restProps }) => {
  const { moduleId } = useModuleContext();
  const { initialValue, onChange, enablePreview = true, portalProps, paramName } = restProps;
  const { validation = {} } = fieldMeta;
  const [showPreview, setShowPreview] = useState(false);
  const [isFocused, setIsFocused] = useState(false);
  const [currentValue, setCurrentValue] = useState('');
  const [errorStateActive, setErrorStateActive] = useState(false);
  const [cursorInsidePreview, setCursorInsidePreview] = useState(false);
  const [showSuggestions, setShowSuggestions] = useState(true);
  const validationFn = restProps?.validationFn;
  const componentDefinition = useStore((state) => state.getComponentDefinition(componentId, moduleId), shallow);
  const parentId = componentDefinition?.component?.parent;
  const customResolvables = useStore((state) => state.resolvedStore.modules.canvas?.customResolvables, shallow);

  const customVariables = customResolvables?.[parentId]?.[0] || {};

  useEffect(() => {
    const observer = new IntersectionObserver(
      ([entry]) => {
        if (entry.intersectionRatio < 1) {
          setShowPreview(false);
          setShowSuggestions(false);
        } else {
          setShowSuggestions(true);
        }
      },
      { root: null, threshold: [1] } // Fires when any part of the element is out of view
    );

    if (wrapperRef.current) {
      observer.observe(wrapperRef.current);
    }

    return () => {
      if (wrapperRef.current) {
        observer.unobserve(wrapperRef.current);
      }
    };
  }, []);

  const isPreviewFocused = useRef(false);
  const wrapperRef = useRef(null);

  const replaceIdsWithName = useStore((state) => state.replaceIdsWithName, shallow);
  let newInitialValue = initialValue;
  if (typeof initialValue === 'string' && (initialValue?.includes('components') || initialValue?.includes('queries'))) {
    newInitialValue = replaceIdsWithName(initialValue);
  }

  //! Re render the component when the componentName changes as the initialValue is not updated

  // const { variablesExposedForPreview } = useContext(EditorContext) || {};

  // const customVariables = variablesExposedForPreview?.[componentId] ?? {};

  useEffect(() => {
    if (typeof newInitialValue !== 'string') return;

    // const [valid, _error] = !isEmpty(validation)
    //   ? resolveReferences(newInitialValue, validation, customVariables)
    //   : [true, null];

    //!TODO use the updated new resolver
    const [valid, _error] =
      !isEmpty(validation) || validationFn
        ? resolveReferences(newInitialValue, validation, customVariables, validationFn)
        : [true, null];

    setErrorStateActive(!valid);

    setCurrentValue(newInitialValue);
    // eslint-disable-next-line react-hooks/exhaustive-deps
  }, [componentName, newInitialValue, validationFn]);

  useEffect(() => {
    const handleClickOutside = (event) => {
      if (cursorInsidePreview || portalProps?.isOpen || event.target.closest('.cm-tooltip-autocomplete')) {
        return;
      }

      if (wrapperRef.current && isFocused && !wrapperRef.current.contains(event.target)) {
        isPreviewFocused.current = false;
        setIsFocused(false);
      }
    };
    document.addEventListener('mousedown', handleClickOutside);
    return () => {
      document.removeEventListener('mousedown', handleClickOutside);
    };
    // eslint-disable-next-line react-hooks/exhaustive-deps
  }, [wrapperRef, isFocused, isPreviewFocused, currentValue, portalProps?.isOpen, cursorInsidePreview]);

  const isWorkspaceVariable =
    typeof currentValue === 'string' && (currentValue.includes('%%client') || currentValue.includes('%%server'));

  const previewRef = useRef(null);

  return (
    <div
      ref={wrapperRef}
      className="code-hinter-wrapper position-relative"
      style={{ width: '100%', height: restProps?.lang === 'jsx' && '320px' }}
    >
      <PreviewBox.Container
        previewRef={previewRef}
        showPreview={showPreview}
        customVariables={customVariables}
        enablePreview={enablePreview}
        currentValue={currentValue}
        isFocused={isFocused}
        setIsFocused={setIsFocused}
        setCursorInsidePreview={setCursorInsidePreview}
        componentName={componentName}
        validationSchema={validation}
        setErrorStateActive={setErrorStateActive}
        ignoreValidation={restProps?.ignoreValidation || isEmpty(validation)}
        componentId={componentId ?? null}
        fieldMeta={fieldMeta}
        paramName={paramName}
        isWorkspaceVariable={isWorkspaceVariable}
        errorStateActive={errorStateActive}
        previewPlacement={restProps?.cyLabel === 'canvas-bg-colour' ? 'top' : 'left-start'}
        isPortalOpen={restProps?.portalProps?.isOpen}
        validationFn={validationFn}
        onAiSuggestionAccept={(newValue) => {
          setCurrentValue(newValue);
          onChange(newValue);
        }}
      >
        <div className="code-editor-basic-wrapper d-flex">
          <div className="codehinter-container w-100">
            <SingleLineCodeEditor.Editor
              previewRef={previewRef}
              currentValue={currentValue}
              setCurrentValue={setCurrentValue}
              isFocused={isFocused}
              setFocus={setIsFocused}
              validationType={validation?.schema?.type}
              onBlurUpdate={onChange}
              error={errorStateActive}
              cyLabel={restProps.cyLabel}
              portalProps={portalProps}
              componentName={componentName}
              setShowPreview={setShowPreview}
              showPreview={showPreview}
              wrapperRef={wrapperRef}
              showSuggestions={showSuggestions}
              {...restProps}
            />
          </div>
        </div>
      </PreviewBox.Container>
    </div>
  );
};

const EditorInput = ({
  currentValue,
  setCurrentValue,
  setFocus,
  validationType,
  onBlurUpdate,
  placeholder = '',
  error,
  cyLabel = '',
  componentName,
  usePortalEditor = true,
  renderPreview,
  portalProps,
  lang,
  isFocused,
  componentId,
  type,
  delayOnChange = true, // Added this prop to immediately update the onBlurUpdate callback
  paramLabel = '',
  disabled = false,
  previewRef,
  setShowPreview,
  onInputChange,
  wrapperRef,
  showSuggestions,
  setCodeEditorView = null, // Function to set the CodeMirror view
}) => {
  const codeHinterContext = useContext(CodeHinterContext);
  const { suggestionList: paramHints } = createReferencesLookup(codeHinterContext, true);

  const getSuggestions = useStore((state) => state.getSuggestions, shallow);
  const [codeMirrorView, setCodeMirrorView] = useState(undefined);

  const getServerSideGlobalResolveSuggestions = useStore(
    (state) => state.getServerSideGlobalResolveSuggestions,
    shallow
  );

  const { queryPanelKeybindings } = useQueryPanelKeyHooks(onBlurUpdate, currentValue, 'singleline');

  const isInsideQueryManager = useMemo(
    () => isInsideParent(wrapperRef?.current, 'query-manager'),
    [wrapperRef.current]
  );
  function autoCompleteExtensionConfig(context) {
    const hintsWithoutParamHints = getSuggestions();
    const serverHints = getServerSideGlobalResolveSuggestions(isInsideQueryManager);

    let word = context.matchBefore(/\w*/);

    const hints = {
      ...hintsWithoutParamHints, 
      appHints: [...hintsWithoutParamHints.appHints, ...serverHints, ...paramHints],
    };

    const totalReferences = (context.state.doc.toString().match(/{{/g) || []).length;

    let queryInput = context.state.doc.toString();
    const originalQueryInput = queryInput;

    if (totalReferences > 0) {
      const currentCursor = context.state.selection.main.head;
      const currentCursorPos = context.pos;

      let currentWord = queryInput.substring(currentCursor, currentCursorPos);

      if (currentWord?.length === 0) {
        const lastBracesFromPos = queryInput.lastIndexOf('{{', currentCursorPos);
        currentWord = queryInput.substring(lastBracesFromPos, currentCursorPos);
        //remove curly braces from the current word as will append it later
        currentWord = removeNestedDoubleCurlyBraces(currentWord);
      }

      if (currentWord.includes(' ')) {
        currentWord = currentWord.split(' ').pop();
      }

      // remove \n from the current word if it is present
      currentWord = currentWord.replace(/\n/g, '');

      queryInput = '{{' + currentWord + '}}';
    }

    let completions = getAutocompletion(queryInput, validationType, hints, totalReferences, originalQueryInput);

    return {
      from: word.from,
      options: completions,
      validFor: /^\{\{.*\}\}$/,
      filter: false,
    };
  }

  // eslint-disable-next-line react-hooks/exhaustive-deps
  const overRideFunction = React.useCallback(
    (context) => autoCompleteExtensionConfig(context),
    [isInsideQueryManager, paramHints]
  );

  const autoCompleteConfig = autocompletion({
    override: [overRideFunction],
    compareCompletions: (a, b) => {
      return a.section.rank - b.section.rank && a.label.localeCompare(b.label);
    },
    aboveCursor: false,
    defaultKeymap: true,
    positionInfo: () => {
      return {
        class: 'cm-completionInfo-top cm-custom-completion-info cm-custom-singleline-completion-info',
      };
    },
    maxRenderedOptions: 10,
  });

  const customKeyMaps = [
    ...defaultKeymap.filter((keyBinding) => keyBinding.key !== 'Mod-Enter'), // Remove default keybinding for Mod-Enter
    ...completionKeymap,
  ];
  const customTabKeymap = keymap.of([
    {
      key: 'Tab',
      run: (view) => {
        if (completionStatus(view.state)) {
          return acceptCompletion(view);
        }
        if (isOpen) {
          const { state } = view;
          const { selection } = state;
          const { anchor } = selection.main;
          const tabSize = 2;

          view?.dispatch({
            changes: { from: anchor, insert: ' '.repeat(tabSize) },
            selection: { anchor: anchor + tabSize },
          });
          return true;
        }
      },
    },
    ...queryPanelKeybindings,
  ]);

  const handleOnChange = React.useCallback((val) => {
    setCurrentValue(val);
    // eslint-disable-next-line react-hooks/exhaustive-deps
  }, []);

  const handleOnBlur = () => {
    setShowPreview(false);
    if (!delayOnChange) {
      setFirstTimeFocus(false);
      return onBlurUpdate(currentValue);
    }
    setTimeout(() => {
      setFirstTimeFocus(false);
      onBlurUpdate(currentValue);
    }, 0);
  };

  const darkMode = localStorage.getItem('darkMode') === 'true';
  const theme = darkMode ? okaidia : githubLight;

  const { handleTogglePopupExapand, isOpen, setIsOpen, forceUpdate } = portalProps;
  // when full screen editor is closed, show the preview box
  useEffect(() => {
    if (isFocused && !isOpen) {
      setShowPreview(true);
    }
  }, [isOpen, isFocused]);

  const [firstTimeFocus, setFirstTimeFocus] = useState(false);
  const currentEditorHeightRef = useRef(null);
  const isInsideQueryPane = !!currentEditorHeightRef?.current?.closest('.query-details');
  const showLineNumbers = lang == 'jsx' || type === 'extendedSingleLine' || false;

  const customClassNames = cx('codehinter-input single-line-codehinter-input', {
    'border-danger': error,
    focused: isFocused,
    'focus-box-shadow-active': firstTimeFocus,
    'widget-code-editor': componentId,
    'disabled-pointerevents': disabled,
    'code-editor-query-panel': isInsideQueryPane,
    'show-line-numbers': showLineNumbers,
  });

  const handleFocus = () => {
    setFirstTimeFocus(true);
    setTimeout(() => {
      setFocus(true);
    }, 50);
  };

  // in query panel we are allowing code editor to have dynamic height, this observer is to show/hide preview box based on the visibility of the editor
  useEffect(() => {
    if (!isInsideQueryPane) return;
    const observer = new IntersectionObserver(
      ([entry]) => {
        if (entry.isIntersecting && isFocused) {
          setShowPreview(true);
        } else {
          setShowPreview(false);
        }
      },
      {
        root: document.querySelector('.query-details'),
        threshold: 0.01,
      }
    );
    if (currentEditorHeightRef.current) {
      observer.observe(currentEditorHeightRef.current);
    }

    return () => {
      if (currentEditorHeightRef.current) {
        observer.unobserve(currentEditorHeightRef.current);
      }
    };
  }, [isInsideQueryPane, isFocused]);

  cyLabel = paramLabel ? paramLabel.toLowerCase().trim().replace(/\s+/g, '-') : cyLabel;

  return (
    <div
      ref={currentEditorHeightRef}
      className={`cm-codehinter ${darkMode && 'cm-codehinter-dark-themed'} ${disabled ? 'disabled-cursor' : ''}`}
      data-cy={`${cyLabel.replace(/_/g, '-')}-input-field`}
    >
      {/* sticky element to position the preview box correctly on top without flowing out of container */}
      {usePortalEditor && (
        <CodeHinter.PopupIcon
          callback={handleTogglePopupExapand}
          icon="portal-open"
          tip="Pop out code editor into a new window"
          position={currentEditorHeightRef?.current?.getBoundingClientRect()}
          isQueryManager={isInsideQueryPane}
        />
      )}
      <CodeHinter.Portal
        isCopilotEnabled={false}
        isOpen={isOpen}
        callback={setIsOpen}
        componentName={componentName}
        key={componentName}
        customComponent={renderPreview}
        forceUpdate={forceUpdate}
        optionalProps={{ styles: { height: 300 }, cls: '' }}
        darkMode={darkMode}
        selectors={{ className: 'preview-block-portal' }}
        dragResizePortal={true}
        callgpt={null}
      >
        <ErrorBoundary>
          <div
            style={{
              position: 'relative',
              top: 0,
              left: 0,
              width: '100%',
              height: '100%',
            }}
            className="check-here"
            ref={previewRef}
          >
            <CodeMirror
              onCreateEditor={(view) => {
                setCodeMirrorView(view);
                if (setCodeEditorView) {
                  setCodeEditorView(view);
                }
              }}
              value={currentValue}
              placeholder={placeholder}
              height={isInsideQueryPane ? '100%' : showLineNumbers ? '400px' : '100%'}
              width="100%"
              extensions={
                showSuggestions
                  ? [
                      javascript({ jsx: lang === 'jsx' }),
                      autoCompleteConfig,
                      keymap.of([...customKeyMaps]),
                      customTabKeymap,
                    ]
                  : [javascript({ jsx: lang === 'jsx' })]
              }
              onChange={(val) => {
                setFirstTimeFocus(false);
                handleOnChange(val);
                onInputChange && onInputChange(val);
              }}
              basicSetup={{
                lineNumbers: showLineNumbers,
                syntaxHighlighting: true,
                bracketMatching: true,
                foldGutter: false,
                highlightActiveLine: false,
                autocompletion: true,
                defaultKeymap: false,
                completionKeymap: true,
                searchKeymap: false,
              }}
              onMouseDown={() => handleFocus()}
              onBlur={() => handleOnBlur()}
              className={customClassNames}
              theme={theme}
              indentWithTab={false}
              readOnly={disabled}
              onKeyDown={(event) => {
                if (event.key === 'Backspace') {
                  startCompletion(codeMirrorView);
                }
              }}
            />
          </div>
        </ErrorBoundary>
      </CodeHinter.Portal>
    </div>
  );
};

const DynamicEditorBridge = (props) => {
  const {
    initialValue,
    type,
    fxActive,
    paramType = 'code',
    paramLabel,
    paramName,
    fieldMeta,
    darkMode,
    className,
    onFxPress = noop,
    onChange,
    styleDefinition,
    component,
    onVisibilityChange,
    isEventManagerParam = false,
  } = props;

  const [forceCodeBox, setForceCodeBox] = React.useState(fxActive);
  const codeShow = paramType === 'code' || forceCodeBox;
  const HIDDEN_CODE_HINTER_LABELS = ['Table data', 'Column data', 'Text Format', 'Slider type'];
  const { isFxNotRequired, newLine = false, section = '' } = fieldMeta;
  const isDeprecated = section === 'deprecated';
  const { t } = useTranslation();
  const replaceIdsWithName = useStore((state) => state.replaceIdsWithName, shallow);
  let newInitialValue = initialValue,
    shouldResolve = true;

  // This is to handle the case when the initial value is a string and contains components or queries
  // and we need to replace the ids with names
  // but we don't want to resolve the references as it needs to be displayed as it is
  if (paramName === 'generateFormFrom') {
    if (
      typeof initialValue === 'string' &&
      (initialValue?.includes('components') || initialValue?.includes('queries'))
    ) {
      newInitialValue = replaceIdsWithName(initialValue);
      shouldResolve = false;
    }
  }
  const [_, error, value] =
    type === 'fxEditor' ? (shouldResolve ? resolveReferences(newInitialValue) : [false, '', newInitialValue]) : [];
  let cyLabel = paramLabel ? paramLabel.toLowerCase().trim().replace(/\s+/g, '-') : props.cyLabel;

  useEffect(() => {
    setForceCodeBox(fxActive);
  }, [component, fxActive]);

  let modifiedValue = initialValue;
  if (paramType === 'colorSwatches' && typeof initialValue === 'string' && initialValue?.includes('var(')) {
    modifiedValue = getCssVarValue(document.documentElement, initialValue);
  }

  const renderFx = () => {
    if (paramType === 'query' || !(paramLabel !== 'Type' && isFxNotRequired === undefined)) {
      return null;
    }

    return (
      <div
<<<<<<< HEAD
        className={`col-auto pt-0 fx-common fx-button-container ${(isEventManagerParam || codeShow) && 'show-fx-button-container'
=======
        className={`col-auto pt-0 fx-common fx-button-container ${
          (isEventManagerParam || codeShow) && 'show-fx-button-container'
>>>>>>> abae4dc0
        }`}
      >
        <FxButton
          active={codeShow}
          onPress={() => {
            if (codeShow) {
              setForceCodeBox(false);
              onFxPress(false);
              if (paramType === 'colorSwatches') {
                onChange(modifiedValue);
              }
            } else {
              setForceCodeBox(true);
              onFxPress(true);
            }
          }}
          dataCy={cyLabel}
        />
      </div>
    );
  };

  const fxClass = isEventManagerParam ? 'justify-content-start' : 'justify-content-end';

  const renderedLabel = () => {
    return (
      <>
        {paramLabel !== ' ' && !HIDDEN_CODE_HINTER_LABELS.includes(paramLabel) && (
          <div className={`field ${className}`} data-cy={`${cyLabel}-widget-parameter-label`}>
            <ToolTip
              label={t(`widget.commonProperties.${camelCase(paramLabel)}`, paramLabel)}
              meta={fieldMeta}
<<<<<<< HEAD
              labelClass={`tj-text-xsm color-slate12 ${codeShow ? 'mb-2' : 'mb-0'} ${darkMode && 'color-whitish-darkmode'
=======
              labelClass={`tj-text-xsm color-slate12 ${codeShow ? 'mb-2' : 'mb-0'} ${
                darkMode && 'color-whitish-darkmode'
>>>>>>> abae4dc0
              }`}
            />
            {isDeprecated && (
              <span className={'list-item-deprecated-column-type'}>
                <Icon name={'warning'} height={14} width={14} fill="#DB4324" />
              </span>
            )}
          </div>
        )}
      </>
    );
  };

  const renderDynamicFx = () => {
    if (codeShow) return null;
    return (
      <DynamicFxTypeRenderer
        value={!error ? value : ''}
        onChange={onChange}
        paramName={paramName}
        paramLabel={paramLabel}
        paramType={paramType}
        forceCodeBox={() => {
          setForceCodeBox(true);
          onFxPress(true);
        }}
        meta={fieldMeta}
        cyLabel={cyLabel}
        styleDefinition={styleDefinition}
        component={component}
        onVisibilityChange={onVisibilityChange}
      />
    );
  };

  return (
    <div className={cx({ 'codeShow-active': codeShow }, 'wrapper-div-code-editor')}>
      <div className={cx('d-flex align-items-center justify-content-between code-flex-wrapper')}>
        {renderedLabel()}
        <div className={`${(paramType ?? 'code') === 'code' ? 'd-none' : ''} flex-grow-1`}>
          <div style={{ marginBottom: codeShow ? '0.5rem' : '0px' }} className={`d-flex align-items-center ${fxClass}`}>
            {renderFx()}
          </div>
        </div>
        {!newLine && renderDynamicFx()}
      </div>
      {newLine && renderDynamicFx()}
      {codeShow && (
        <div className={`row custom-row`} style={{ display: codeShow ? 'flex' : 'none' }}>
          <div className={`col code-hinter-col`}>
            <div className="d-flex">
              <SingleLineCodeEditor {...props} initialValue={modifiedValue} />
            </div>
          </div>
        </div>
      )}
    </div>
  );
};

SingleLineCodeEditor.Editor = EditorInput;
SingleLineCodeEditor.EditorBridge = DynamicEditorBridge;

export default SingleLineCodeEditor;<|MERGE_RESOLUTION|>--- conflicted
+++ resolved
@@ -243,7 +243,7 @@
     let word = context.matchBefore(/\w*/);
 
     const hints = {
-      ...hintsWithoutParamHints, 
+      ...hintsWithoutParamHints,
       appHints: [...hintsWithoutParamHints.appHints, ...serverHints, ...paramHints],
     };
 
@@ -572,12 +572,8 @@
 
     return (
       <div
-<<<<<<< HEAD
-        className={`col-auto pt-0 fx-common fx-button-container ${(isEventManagerParam || codeShow) && 'show-fx-button-container'
-=======
         className={`col-auto pt-0 fx-common fx-button-container ${
           (isEventManagerParam || codeShow) && 'show-fx-button-container'
->>>>>>> abae4dc0
         }`}
       >
         <FxButton
@@ -610,12 +606,8 @@
             <ToolTip
               label={t(`widget.commonProperties.${camelCase(paramLabel)}`, paramLabel)}
               meta={fieldMeta}
-<<<<<<< HEAD
-              labelClass={`tj-text-xsm color-slate12 ${codeShow ? 'mb-2' : 'mb-0'} ${darkMode && 'color-whitish-darkmode'
-=======
               labelClass={`tj-text-xsm color-slate12 ${codeShow ? 'mb-2' : 'mb-0'} ${
                 darkMode && 'color-whitish-darkmode'
->>>>>>> abae4dc0
               }`}
             />
             {isDeprecated && (
