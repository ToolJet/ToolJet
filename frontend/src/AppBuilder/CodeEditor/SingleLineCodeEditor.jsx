/* eslint-disable import/no-unresolved */
import React, { useEffect, useRef, useState } from 'react';
import { PreviewBox } from './PreviewBox';
import { ToolTip } from '@/Editor/Inspector/Elements/Components/ToolTip';
import { useTranslation } from 'react-i18next';
import { camelCase, isEmpty, noop } from 'lodash';
import CodeMirror from '@uiw/react-codemirror';
import { javascript } from '@codemirror/lang-javascript';
import { autocompletion, completionKeymap, completionStatus, acceptCompletion } from '@codemirror/autocomplete';
import { defaultKeymap } from '@codemirror/commands';
import { keymap } from '@codemirror/view';
import FxButton from '../CodeBuilder/Elements/FxButton';
import cx from 'classnames';
import { DynamicFxTypeRenderer } from './DynamicFxTypeRenderer';
import { resolveReferences } from './utils';
import { okaidia } from '@uiw/codemirror-theme-okaidia';
import { githubLight } from '@uiw/codemirror-theme-github';
import { getAutocompletion } from './autocompleteExtensionConfig';
import ErrorBoundary from '@/_ui/ErrorBoundary';
import CodeHinter from './CodeHinter';
// import { EditorContext } from '../Context/EditorContextWrapper';
import { removeNestedDoubleCurlyBraces } from '@/_helpers/utils';
import useStore from '@/AppBuilder/_stores/store';
import { shallow } from 'zustand/shallow';
import { useQueryPanelKeyHooks } from './useQueryPanelKeyHooks';

const SingleLineCodeEditor = ({ componentName, fieldMeta = {}, componentId, ...restProps }) => {
  const { initialValue, onChange, enablePreview = true, portalProps } = restProps;
  const { validation = {} } = fieldMeta;
  const [showPreview, setShowPreview] = useState(false);
  const [isFocused, setIsFocused] = useState(false);
  const [currentValue, setCurrentValue] = useState('');
  const [errorStateActive, setErrorStateActive] = useState(false);
  const [cursorInsidePreview, setCursorInsidePreview] = useState(false);
  const [showSuggestions, setShowSuggestions] = useState(true);
  const validationFn = restProps?.validationFn;
  const componentDefinition = useStore((state) => state.getComponentDefinition(componentId), shallow);
  const parentId = componentDefinition?.component?.parent;
  const customResolvables = useStore((state) => state.resolvedStore.modules.canvas?.customResolvables, shallow);

  const customVariables = customResolvables?.[parentId]?.[0] || {};

  useEffect(() => {
    const observer = new IntersectionObserver(
      ([entry]) => {
        if (entry.intersectionRatio < 1) {
          setShowPreview(false);
          setShowSuggestions(false);
        } else {
          setShowSuggestions(true);
        }
      },
      { root: null, threshold: [1] } // Fires when any part of the element is out of view
    );

    if (wrapperRef.current) {
      observer.observe(wrapperRef.current);
    }

    return () => {
      if (wrapperRef.current) {
        observer.unobserve(wrapperRef.current);
      }
    };
  }, []);

  const isPreviewFocused = useRef(false);
  const wrapperRef = useRef(null);

  const replaceIdsWithName = useStore((state) => state.replaceIdsWithName, shallow);
  let newInitialValue = initialValue;

  if (typeof initialValue === 'string' && (initialValue?.includes('components') || initialValue?.includes('queries'))) {
    newInitialValue = replaceIdsWithName(initialValue);
  }
  //! Re render the component when the componentName changes as the initialValue is not updated

  // const { variablesExposedForPreview } = useContext(EditorContext) || {};

  // const customVariables = variablesExposedForPreview?.[componentId] ?? {};

  useEffect(() => {
    if (typeof newInitialValue !== 'string') return;

    // const [valid, _error] = !isEmpty(validation)
    //   ? resolveReferences(newInitialValue, validation, customVariables)
    //   : [true, null];

    //!TODO use the updated new resolver
    const [valid, _error] =
      !isEmpty(validation) || validationFn
        ? resolveReferences(newInitialValue, validation, customVariables, validationFn)
        : [true, null];

    setErrorStateActive(!valid);

    setCurrentValue(newInitialValue);
    // eslint-disable-next-line react-hooks/exhaustive-deps
  }, [componentName, newInitialValue, validationFn]);

  useEffect(() => {
    const handleClickOutside = (event) => {
      if (cursorInsidePreview || portalProps?.isOpen || event.target.closest('.cm-tooltip-autocomplete')) {
        return;
      }

      if (wrapperRef.current && isFocused && !wrapperRef.current.contains(event.target)) {
        isPreviewFocused.current = false;
        setIsFocused(false);
      }
    };
    document.addEventListener('mousedown', handleClickOutside);
    return () => {
      document.removeEventListener('mousedown', handleClickOutside);
    };
    // eslint-disable-next-line react-hooks/exhaustive-deps
  }, [wrapperRef, isFocused, isPreviewFocused, currentValue, portalProps?.isOpen, cursorInsidePreview]);

  const isWorkspaceVariable =
    typeof currentValue === 'string' && (currentValue.includes('%%client') || currentValue.includes('%%server'));

  const previewRef = useRef(null);

  return (
    <div
      ref={wrapperRef}
      className="code-hinter-wrapper position-relative"
      style={{ width: '100%', height: restProps?.lang === 'jsx' && '320px' }}
    >
      <PreviewBox.Container
        previewRef={previewRef}
        showPreview={showPreview}
        customVariables={customVariables}
        enablePreview={enablePreview}
        currentValue={currentValue}
        isFocused={isFocused}
        setCursorInsidePreview={setCursorInsidePreview}
        componentName={componentName}
        validationSchema={validation}
        setErrorStateActive={setErrorStateActive}
        ignoreValidation={restProps?.ignoreValidation || isEmpty(validation)}
        componentId={restProps?.componentId ?? null}
        isWorkspaceVariable={isWorkspaceVariable}
        errorStateActive={errorStateActive}
        previewPlacement={restProps?.cyLabel === 'canvas-bg-colour' ? 'top' : 'left-start'}
        isPortalOpen={restProps?.portalProps?.isOpen}
        validationFn={validationFn}
      >
        <div className="code-editor-basic-wrapper d-flex">
          <div className="codehinter-container w-100">
            <SingleLineCodeEditor.Editor
              previewRef={previewRef}
              currentValue={currentValue}
              setCurrentValue={setCurrentValue}
              isFocused={isFocused}
              setFocus={setIsFocused}
              validationType={validation?.schema?.type}
              onBlurUpdate={onChange}
              error={errorStateActive}
              cyLabel={restProps.cyLabel}
              portalProps={portalProps}
              componentName={componentName}
              setShowPreview={setShowPreview}
              showPreview={showPreview}
              showSuggestions={showSuggestions}
              {...restProps}
            />
          </div>
        </div>
      </PreviewBox.Container>
    </div>
  );
};

const EditorInput = ({
  currentValue,
  setCurrentValue,
  setFocus,
  validationType,
  onBlurUpdate,
  placeholder = '',
  error,
  cyLabel = '',
  componentName,
  usePortalEditor = true,
  renderPreview,
  portalProps,
  lang,
  isFocused,
  componentId,
  type,
  delayOnChange = true, // Added this prop to immediately update the onBlurUpdate callback
  paramLabel = '',
  disabled = false,
  previewRef,
  setShowPreview,
  onInputChange,
  showSuggestions,
}) => {
  const getSuggestions = useStore((state) => state.getSuggestions, shallow);
  const { queryPanelKeybindings } = useQueryPanelKeyHooks(onBlurUpdate, currentValue, 'singleline');

  function autoCompleteExtensionConfig(context) {
    const hints = getSuggestions();
    let word = context.matchBefore(/\w*/);

    const totalReferences = (context.state.doc.toString().match(/{{/g) || []).length;

    let queryInput = context.state.doc.toString();
    const originalQueryInput = queryInput;

    if (totalReferences > 0) {
      const currentCursor = context.state.selection.main.head;
      const currentCursorPos = context.pos;

      let currentWord = queryInput.substring(currentCursor, currentCursorPos);

      if (currentWord?.length === 0) {
        const lastBracesFromPos = queryInput.lastIndexOf('{{', currentCursorPos);
        currentWord = queryInput.substring(lastBracesFromPos, currentCursorPos);
        //remove curly braces from the current word as will append it later
        currentWord = removeNestedDoubleCurlyBraces(currentWord);
      }

      if (currentWord.includes(' ')) {
        currentWord = currentWord.split(' ').pop();
      }

      // remove \n from the current word if it is present
      currentWord = currentWord.replace(/\n/g, '');

      queryInput = '{{' + currentWord + '}}';
    }

    let completions = getAutocompletion(queryInput, validationType, hints, totalReferences, originalQueryInput);

    return {
      from: word.from,
      options: completions,
      validFor: /^\{\{.*\}\}$/,
    };
  }

  // eslint-disable-next-line react-hooks/exhaustive-deps
  const overRideFunction = React.useCallback((context) => autoCompleteExtensionConfig(context), []);

  const autoCompleteConfig = autocompletion({
    override: [overRideFunction],
    compareCompletions: (a, b) => {
      return a.section.rank - b.section.rank && a.label.localeCompare(b.label);
    },
    aboveCursor: false,
    defaultKeymap: true,
    positionInfo: () => {
      return {
        class: 'cm-completionInfo-top cm-custom-completion-info cm-custom-singleline-completion-info',
      };
    },
    maxRenderedOptions: 10,
  });

  const customKeyMaps = [
    ...defaultKeymap.filter((keyBinding) => keyBinding.key !== 'Mod-Enter'), // Remove default keybinding for Mod-Enter
    ...completionKeymap,
  ];
  const customTabKeymap = keymap.of([
    {
      key: 'Tab',
      run: (view) => {
        if (completionStatus(view.state)) {
          return acceptCompletion(view);
        }
        if (isOpen) {
          const { state } = view;
          const { selection } = state;
          const { anchor } = selection.main;
          const tabSize = 2;

          view?.dispatch({
            changes: { from: anchor, insert: ' '.repeat(tabSize) },
            selection: { anchor: anchor + tabSize },
          });
          return true;
        }
      },
    },
    ...queryPanelKeybindings,
  ]);

  const handleOnChange = React.useCallback((val) => {
    setCurrentValue(val);
    // eslint-disable-next-line react-hooks/exhaustive-deps
  }, []);

  const handleOnBlur = () => {
    setShowPreview(false);
    if (!delayOnChange) {
      setFirstTimeFocus(false);
      return onBlurUpdate(currentValue);
    }
    setTimeout(() => {
      setFirstTimeFocus(false);
      onBlurUpdate(currentValue);
    }, 0);
  };

  const darkMode = localStorage.getItem('darkMode') === 'true';
  const theme = darkMode ? okaidia : githubLight;

  const { handleTogglePopupExapand, isOpen, setIsOpen, forceUpdate } = portalProps;
  // when full screen editor is closed, show the preview box
  useEffect(() => {
    if (isFocused && !isOpen) {
      setShowPreview(true);
    }
  }, [isOpen, isFocused]);

  const [firstTimeFocus, setFirstTimeFocus] = useState(false);
  const currentEditorHeightRef = useRef(null);
  const isInsideQueryPane = !!currentEditorHeightRef?.current?.closest('.query-details');
  const showLineNumbers = lang == 'jsx' || type === 'extendedSingleLine' || false;

  const customClassNames = cx('codehinter-input single-line-codehinter-input', {
    'border-danger': error,
    focused: isFocused,
    'focus-box-shadow-active': firstTimeFocus,
    'widget-code-editor': componentId,
    'disabled-pointerevents': disabled,
    'code-editor-query-panel': isInsideQueryPane,
    'show-line-numbers': showLineNumbers,
  });

  const handleFocus = () => {
    setFirstTimeFocus(true);
    setTimeout(() => {
      setFocus(true);
    }, 50);
  };

  // in query panel we are allowing code editor to have dynamic height, this observer is to show/hide preview box based on the visibility of the editor
  useEffect(() => {
    if (!isInsideQueryPane) return;
    const observer = new IntersectionObserver(
      ([entry]) => {
        if (entry.isIntersecting && isFocused) {
          setShowPreview(true);
        } else {
          setShowPreview(false);
        }
      },
      {
        root: document.querySelector('.query-details'),
        threshold: 0.01,
      }
    );
    if (currentEditorHeightRef.current) {
      observer.observe(currentEditorHeightRef.current);
    }

    return () => {
      if (currentEditorHeightRef.current) {
        observer.unobserve(currentEditorHeightRef.current);
      }
    };
  }, [isInsideQueryPane, isFocused]);

  cyLabel = paramLabel ? paramLabel.toLowerCase().trim().replace(/\s+/g, '-') : cyLabel;

  return (
    <div
      ref={currentEditorHeightRef}
      className={`cm-codehinter ${darkMode && 'cm-codehinter-dark-themed'} ${disabled ? 'disabled-cursor' : ''}`}
      data-cy={`${cyLabel.replace(/_/g, '-')}-input-field`}
    >
      {/* sticky element to position the preview box correctly on top without flowing out of container */}
      {usePortalEditor && (
        <CodeHinter.PopupIcon
          callback={handleTogglePopupExapand}
          icon="portal-open"
          tip="Pop out code editor into a new window"
          position={currentEditorHeightRef?.current?.getBoundingClientRect()}
          isQueryManager={isInsideQueryPane}
        />
      )}
      <CodeHinter.Portal
        isCopilotEnabled={false}
        isOpen={isOpen}
        callback={setIsOpen}
        componentName={componentName}
        key={componentName}
        customComponent={renderPreview}
        forceUpdate={forceUpdate}
        optionalProps={{ styles: { height: 300 }, cls: '' }}
        darkMode={darkMode}
        selectors={{ className: 'preview-block-portal' }}
        dragResizePortal={true}
        callgpt={null}
      >
        <ErrorBoundary>
<<<<<<< HEAD
          <CodeMirror
            value={currentValue}
            placeholder={placeholder}
            height={isInsideQueryPane ? '100%' : showLineNumbers ? '400px' : '100%'}
            width="100%"
            extensions={[
              javascript({ jsx: lang === 'jsx' }),
              autoCompleteConfig,
              keymap.of([...customKeyMaps]),
              customTabKeymap,
            ]}
            onChange={(val) => {
              setFirstTimeFocus(false);
              handleOnChange(val);
              onInputChange && onInputChange(val);
            }}
            basicSetup={{
              lineNumbers: showLineNumbers,
              syntaxHighlighting: true,
              bracketMatching: true,
              foldGutter: false,
              highlightActiveLine: false,
              autocompletion: true,
              defaultKeymap: false,
              completionKeymap: true,
              searchKeymap: false,
=======
          <div
            style={{
              position: 'relative',
              top: 0,
              left: 0,
              width: '100%',
              height: '100%',
>>>>>>> c25865eb
            }}
            className="check-here"
            ref={previewRef}
          >
            <CodeMirror
              value={currentValue}
              placeholder={placeholder}
              height={isInsideQueryPane ? '100%' : showLineNumbers ? '400px' : '100%'}
              width="100%"
              extensions={
                showSuggestions
                  ? [
                      javascript({ jsx: lang === 'jsx' }),
                      autoCompleteConfig,
                      keymap.of([...customKeyMaps]),
                      customTabKeymap,
                    ]
                  : [javascript({ jsx: lang === 'jsx' })]
              }
              onChange={(val) => {
                setFirstTimeFocus(false);
                handleOnChange(val);
                onInputChange && onInputChange(val);
              }}
              basicSetup={{
                lineNumbers: showLineNumbers,
                syntaxHighlighting: true,
                bracketMatching: true,
                foldGutter: false,
                highlightActiveLine: false,
                autocompletion: showSuggestions,
                completionKeymap: true,
                searchKeymap: false,
              }}
              onMouseDown={() => handleFocus()}
              onBlur={() => handleOnBlur()}
              className={customClassNames}
              theme={theme}
              indentWithTab={false}
              readOnly={disabled}
            />
          </div>
        </ErrorBoundary>
      </CodeHinter.Portal>
    </div>
  );
};

const DynamicEditorBridge = (props) => {
  const {
    initialValue,
    type,
    fxActive,
    paramType = 'code',
    paramLabel,
    paramName,
    fieldMeta,
    darkMode,
    className,
    onFxPress = noop,
    onChange,
    styleDefinition,
    component,
    onVisibilityChange,
    isEventManagerParam = false,
  } = props;

  const [forceCodeBox, setForceCodeBox] = React.useState(fxActive);
  const codeShow = paramType === 'code' || forceCodeBox;
  const HIDDEN_CODE_HINTER_LABELS = ['Table data', 'Column data', 'Text Format'];
  const { isFxNotRequired } = fieldMeta;
  const { t } = useTranslation();
  const [_, error, value] = type === 'fxEditor' ? resolveReferences(initialValue) : [];
  let cyLabel = paramLabel ? paramLabel.toLowerCase().trim().replace(/\s+/g, '-') : props.cyLabel;

  useEffect(() => {
    setForceCodeBox(fxActive);
  }, [component, fxActive]);

  const fxClass = isEventManagerParam ? 'justify-content-start' : 'justify-content-end';
  return (
    <div className={cx({ 'codeShow-active': codeShow }, 'wrapper-div-code-editor')}>
      <div className={cx('d-flex align-items-center justify-content-between code-flex-wrapper')}>
        {paramLabel !== ' ' && !HIDDEN_CODE_HINTER_LABELS.includes(paramLabel) && (
          <div className={`field ${className}`} data-cy={`${cyLabel}-widget-parameter-label`}>
            <ToolTip
              label={t(`widget.commonProperties.${camelCase(paramLabel)}`, paramLabel)}
              meta={fieldMeta}
              labelClass={`tj-text-xsm color-slate12 ${codeShow ? 'mb-2' : 'mb-0'} ${
                darkMode && 'color-whitish-darkmode'
              }`}
            />
          </div>
        )}
        <div className={`${(paramType ?? 'code') === 'code' ? 'd-none' : ''} flex-grow-1`}>
          <div style={{ marginBottom: codeShow ? '0.5rem' : '0px' }} className={`d-flex align-items-center ${fxClass}`}>
            {paramLabel !== 'Type' && isFxNotRequired === undefined && (
              <div
                className={`col-auto pt-0 fx-common fx-button-container ${
                  (isEventManagerParam || codeShow) && 'show-fx-button-container'
                }`}
              >
                <FxButton
                  active={codeShow}
                  onPress={() => {
                    if (codeShow) {
                      setForceCodeBox(false);
                      onFxPress(false);
                    } else {
                      setForceCodeBox(true);
                      onFxPress(true);
                    }
                  }}
                  dataCy={cyLabel}
                />
              </div>
            )}
          </div>
        </div>
        {!codeShow && (
          <DynamicFxTypeRenderer
            value={!error ? value : ''}
            onChange={onChange}
            paramName={paramName}
            paramLabel={paramLabel}
            paramType={paramType}
            forceCodeBox={() => {
              setForceCodeBox(true);
              onFxPress(true);
            }}
            meta={fieldMeta}
            cyLabel={cyLabel}
            styleDefinition={styleDefinition}
            component={component}
            onVisibilityChange={onVisibilityChange}
          />
        )}
      </div>
      {codeShow && (
        <div className={`row custom-row`} style={{ display: codeShow ? 'flex' : 'none' }}>
          <div className={`col code-hinter-col`}>
            <div className="d-flex">
              <SingleLineCodeEditor initialValue {...props} />
            </div>
          </div>
        </div>
      )}
    </div>
  );
};

SingleLineCodeEditor.Editor = EditorInput;
SingleLineCodeEditor.EditorBridge = DynamicEditorBridge;

export default SingleLineCodeEditor;<|MERGE_RESOLUTION|>--- conflicted
+++ resolved
@@ -397,34 +397,6 @@
         callgpt={null}
       >
         <ErrorBoundary>
-<<<<<<< HEAD
-          <CodeMirror
-            value={currentValue}
-            placeholder={placeholder}
-            height={isInsideQueryPane ? '100%' : showLineNumbers ? '400px' : '100%'}
-            width="100%"
-            extensions={[
-              javascript({ jsx: lang === 'jsx' }),
-              autoCompleteConfig,
-              keymap.of([...customKeyMaps]),
-              customTabKeymap,
-            ]}
-            onChange={(val) => {
-              setFirstTimeFocus(false);
-              handleOnChange(val);
-              onInputChange && onInputChange(val);
-            }}
-            basicSetup={{
-              lineNumbers: showLineNumbers,
-              syntaxHighlighting: true,
-              bracketMatching: true,
-              foldGutter: false,
-              highlightActiveLine: false,
-              autocompletion: true,
-              defaultKeymap: false,
-              completionKeymap: true,
-              searchKeymap: false,
-=======
           <div
             style={{
               position: 'relative',
@@ -432,7 +404,6 @@
               left: 0,
               width: '100%',
               height: '100%',
->>>>>>> c25865eb
             }}
             className="check-here"
             ref={previewRef}
@@ -463,7 +434,8 @@
                 bracketMatching: true,
                 foldGutter: false,
                 highlightActiveLine: false,
-                autocompletion: showSuggestions,
+                autocompletion: true,
+                defaultKeymap: false,
                 completionKeymap: true,
                 searchKeymap: false,
               }}
