--- conflicted
+++ resolved
@@ -555,8 +555,9 @@
     }
     return (
       <div
-        className={`col-auto pt-0 fx-common fx-button-container ${(isEventManagerParam || codeShow) && 'show-fx-button-container'
-          }`}
+        className={`col-auto pt-0 fx-common fx-button-container ${
+          (isEventManagerParam || codeShow) && 'show-fx-button-container'
+        }`}
       >
         <FxButton
           active={codeShow}
@@ -628,31 +629,7 @@
         {renderedLabel()}
         <div className={`${(paramType ?? 'code') === 'code' ? 'd-none' : ''} flex-grow-1`}>
           <div style={{ marginBottom: codeShow ? '0.5rem' : '0px' }} className={`d-flex align-items-center ${fxClass}`}>
-<<<<<<< HEAD
-            {paramLabel !== 'Type' && isFxNotRequired === undefined && (
-              <div
-                className={`col-auto pt-0 fx-common fx-button-container ${
-                  (isEventManagerParam || codeShow) && 'show-fx-button-container'
-                }`}
-              >
-                <FxButton
-                  active={codeShow}
-                  onPress={() => {
-                    if (codeShow) {
-                      setForceCodeBox(false);
-                      onFxPress(false);
-                    } else {
-                      setForceCodeBox(true);
-                      onFxPress(true);
-                    }
-                  }}
-                  dataCy={cyLabel}
-                />
-              </div>
-            )}
-=======
             {renderFx()}
->>>>>>> 917b80fe
           </div>
         </div>
         {!newLine && renderDynamicFx()}
