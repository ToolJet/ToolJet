/* eslint-disable import/no-unresolved */
import React, { useEffect, useMemo, useRef, useState, useContext } from 'react';
import { PreviewBox } from './PreviewBox';
import { ToolTip } from '@/Editor/Inspector/Elements/Components/ToolTip';
import { useTranslation } from 'react-i18next';
import { camelCase, isEmpty, noop, get } from 'lodash';
import CodeMirror from '@uiw/react-codemirror';
import { javascript } from '@codemirror/lang-javascript';
import {
  autocompletion,
  completionKeymap,
  completionStatus,
  acceptCompletion,
  startCompletion,
} from '@codemirror/autocomplete';
import { defaultKeymap } from '@codemirror/commands';
import { keymap } from '@codemirror/view';
import FxButton from '../CodeBuilder/Elements/FxButton';
import cx from 'classnames';
import { DynamicFxTypeRenderer } from './DynamicFxTypeRenderer';
import { isInsideParent, resolveReferences } from './utils';
import { okaidia } from '@uiw/codemirror-theme-okaidia';
import { githubLight } from '@uiw/codemirror-theme-github';
import { getAutocompletion } from './autocompleteExtensionConfig';
import ErrorBoundary from '@/_ui/ErrorBoundary';
import CodeHinter from './CodeHinter';
// import { EditorContext } from '../Context/EditorContextWrapper';
import { removeNestedDoubleCurlyBraces } from '@/_helpers/utils';
import useStore from '@/AppBuilder/_stores/store';
import { shallow } from 'zustand/shallow';
<<<<<<< HEAD
import { getCssVarValue } from '@/Editor/Components/utils';
=======
import { CodeHinterContext } from '../CodeBuilder/CodeHinterContext';
import { createReferencesLookup } from '@/_stores/utils';
>>>>>>> c4661745
import { useQueryPanelKeyHooks } from './useQueryPanelKeyHooks';

const SingleLineCodeEditor = ({ componentName, fieldMeta = {}, componentId, ...restProps }) => {
  const { initialValue, onChange, enablePreview = true, portalProps } = restProps;
  const { validation = {} } = fieldMeta;
  const [showPreview, setShowPreview] = useState(false);
  const [isFocused, setIsFocused] = useState(false);
  const [currentValue, setCurrentValue] = useState('');
  const [errorStateActive, setErrorStateActive] = useState(false);
  const [cursorInsidePreview, setCursorInsidePreview] = useState(false);
  const [showSuggestions, setShowSuggestions] = useState(true);
  const validationFn = restProps?.validationFn;
  const componentDefinition = useStore((state) => state.getComponentDefinition(componentId), shallow);
  const parentId = componentDefinition?.component?.parent;
  const customResolvables = useStore((state) => state.resolvedStore.modules.canvas?.customResolvables, shallow);

  const customVariables = customResolvables?.[parentId]?.[0] || {};

  useEffect(() => {
    const observer = new IntersectionObserver(
      ([entry]) => {
        if (entry.intersectionRatio < 1) {
          setShowPreview(false);
          setShowSuggestions(false);
        } else {
          setShowSuggestions(true);
        }
      },
      { root: null, threshold: [1] } // Fires when any part of the element is out of view
    );

    if (wrapperRef.current) {
      observer.observe(wrapperRef.current);
    }

    return () => {
      if (wrapperRef.current) {
        observer.unobserve(wrapperRef.current);
      }
    };
  }, []);

  const isPreviewFocused = useRef(false);
  const wrapperRef = useRef(null);

  const replaceIdsWithName = useStore((state) => state.replaceIdsWithName, shallow);
  let newInitialValue = initialValue;

  if (typeof initialValue === 'string' && (initialValue?.includes('components') || initialValue?.includes('queries'))) {
    newInitialValue = replaceIdsWithName(initialValue);
  }

  //! Re render the component when the componentName changes as the initialValue is not updated

  // const { variablesExposedForPreview } = useContext(EditorContext) || {};

  // const customVariables = variablesExposedForPreview?.[componentId] ?? {};

  useEffect(() => {
    if (typeof newInitialValue !== 'string') return;

    // const [valid, _error] = !isEmpty(validation)
    //   ? resolveReferences(newInitialValue, validation, customVariables)
    //   : [true, null];

    //!TODO use the updated new resolver
    const [valid, _error] =
      !isEmpty(validation) || validationFn
        ? resolveReferences(newInitialValue, validation, customVariables, validationFn)
        : [true, null];

    setErrorStateActive(!valid);

    setCurrentValue(newInitialValue);
    // eslint-disable-next-line react-hooks/exhaustive-deps
  }, [componentName, newInitialValue, validationFn]);

  useEffect(() => {
    const handleClickOutside = (event) => {
      if (cursorInsidePreview || portalProps?.isOpen || event.target.closest('.cm-tooltip-autocomplete')) {
        return;
      }

      if (wrapperRef.current && isFocused && !wrapperRef.current.contains(event.target)) {
        isPreviewFocused.current = false;
        setIsFocused(false);
      }
    };
    document.addEventListener('mousedown', handleClickOutside);
    return () => {
      document.removeEventListener('mousedown', handleClickOutside);
    };
    // eslint-disable-next-line react-hooks/exhaustive-deps
  }, [wrapperRef, isFocused, isPreviewFocused, currentValue, portalProps?.isOpen, cursorInsidePreview]);

  const isWorkspaceVariable =
    typeof currentValue === 'string' && (currentValue.includes('%%client') || currentValue.includes('%%server'));

  const previewRef = useRef(null);

  return (
    <div
      ref={wrapperRef}
      className="code-hinter-wrapper position-relative"
      style={{ width: '100%', height: restProps?.lang === 'jsx' && '320px' }}
    >
      <PreviewBox.Container
        previewRef={previewRef}
        showPreview={showPreview}
        customVariables={customVariables}
        enablePreview={enablePreview}
        currentValue={currentValue}
        isFocused={isFocused}
        setCursorInsidePreview={setCursorInsidePreview}
        componentName={componentName}
        validationSchema={validation}
        setErrorStateActive={setErrorStateActive}
        ignoreValidation={restProps?.ignoreValidation || isEmpty(validation)}
        componentId={restProps?.componentId ?? null}
        isWorkspaceVariable={isWorkspaceVariable}
        errorStateActive={errorStateActive}
        previewPlacement={restProps?.cyLabel === 'canvas-bg-colour' ? 'top' : 'left-start'}
        isPortalOpen={restProps?.portalProps?.isOpen}
        validationFn={validationFn}
      >
        <div className="code-editor-basic-wrapper d-flex">
          <div className="codehinter-container w-100">
            <SingleLineCodeEditor.Editor
              previewRef={previewRef}
              currentValue={currentValue}
              setCurrentValue={setCurrentValue}
              isFocused={isFocused}
              setFocus={setIsFocused}
              validationType={validation?.schema?.type}
              onBlurUpdate={onChange}
              error={errorStateActive}
              cyLabel={restProps.cyLabel}
              portalProps={portalProps}
              componentName={componentName}
              setShowPreview={setShowPreview}
              showPreview={showPreview}
              wrapperRef={wrapperRef}
              showSuggestions={showSuggestions}
              {...restProps}
            />
          </div>
        </div>
      </PreviewBox.Container>
    </div>
  );
};

const EditorInput = ({
  currentValue,
  setCurrentValue,
  setFocus,
  validationType,
  onBlurUpdate,
  placeholder = '',
  error,
  cyLabel = '',
  componentName,
  usePortalEditor = true,
  renderPreview,
  portalProps,
  lang,
  isFocused,
  componentId,
  type,
  delayOnChange = true, // Added this prop to immediately update the onBlurUpdate callback
  paramLabel = '',
  disabled = false,
  previewRef,
  setShowPreview,
  onInputChange,
  wrapperRef,
  showSuggestions,
}) => {
  const codeHinterContext = useContext(CodeHinterContext);
  const { suggestionList: paramHints } = createReferencesLookup(codeHinterContext, true);

  const getSuggestions = useStore((state) => state.getSuggestions, shallow);
  const [codeMirrorView, setCodeMirrorView] = useState(undefined);

  const getServerSideGlobalSuggestions = useStore((state) => state.getServerSideGlobalSuggestions, shallow);

  const { queryPanelKeybindings } = useQueryPanelKeyHooks(onBlurUpdate, currentValue, 'singleline');

  const isInsideQueryManager = useMemo(
    () => isInsideParent(wrapperRef?.current, 'query-manager'),
    [wrapperRef.current]
  );
  function autoCompleteExtensionConfig(context) {
    const hintsWithoutParamHints = getSuggestions();
    const serverHints = getServerSideGlobalSuggestions(isInsideQueryManager);

    let word = context.matchBefore(/\w*/);

    const hints = {
      ...hintsWithoutParamHints,
      appHints: [...hintsWithoutParamHints.appHints, ...serverHints, ...paramHints],
    };

    const totalReferences = (context.state.doc.toString().match(/{{/g) || []).length;

    let queryInput = context.state.doc.toString();
    const originalQueryInput = queryInput;

    if (totalReferences > 0) {
      const currentCursor = context.state.selection.main.head;
      const currentCursorPos = context.pos;

      let currentWord = queryInput.substring(currentCursor, currentCursorPos);

      if (currentWord?.length === 0) {
        const lastBracesFromPos = queryInput.lastIndexOf('{{', currentCursorPos);
        currentWord = queryInput.substring(lastBracesFromPos, currentCursorPos);
        //remove curly braces from the current word as will append it later
        currentWord = removeNestedDoubleCurlyBraces(currentWord);
      }

      if (currentWord.includes(' ')) {
        currentWord = currentWord.split(' ').pop();
      }

      // remove \n from the current word if it is present
      currentWord = currentWord.replace(/\n/g, '');

      queryInput = '{{' + currentWord + '}}';
    }

    let completions = getAutocompletion(queryInput, validationType, hints, totalReferences, originalQueryInput);

    return {
      from: word.from,
      options: completions,
      validFor: /^\{\{.*\}\}$/,
      filter: false,
    };
  }

  // eslint-disable-next-line react-hooks/exhaustive-deps
  const overRideFunction = React.useCallback((context) => autoCompleteExtensionConfig(context), [isInsideQueryManager, paramHints]);

  const autoCompleteConfig = autocompletion({
    override: [overRideFunction],
    compareCompletions: (a, b) => {
      return a.section.rank - b.section.rank && a.label.localeCompare(b.label);
    },
    aboveCursor: false,
    defaultKeymap: true,
    positionInfo: () => {
      return {
        class: 'cm-completionInfo-top cm-custom-completion-info cm-custom-singleline-completion-info',
      };
    },
    maxRenderedOptions: 10,
  });

  const customKeyMaps = [
    ...defaultKeymap.filter((keyBinding) => keyBinding.key !== 'Mod-Enter'), // Remove default keybinding for Mod-Enter
    ...completionKeymap,
  ];
  const customTabKeymap = keymap.of([
    {
      key: 'Tab',
      run: (view) => {
        if (completionStatus(view.state)) {
          return acceptCompletion(view);
        }
        if (isOpen) {
          const { state } = view;
          const { selection } = state;
          const { anchor } = selection.main;
          const tabSize = 2;

          view?.dispatch({
            changes: { from: anchor, insert: ' '.repeat(tabSize) },
            selection: { anchor: anchor + tabSize },
          });
          return true;
        }
      },
    },
    ...queryPanelKeybindings,
  ]);

  const handleOnChange = React.useCallback((val) => {
    setCurrentValue(val);
    // eslint-disable-next-line react-hooks/exhaustive-deps
  }, []);

  const handleOnBlur = () => {
    setShowPreview(false);
    if (!delayOnChange) {
      setFirstTimeFocus(false);
      return onBlurUpdate(currentValue);
    }
    setTimeout(() => {
      setFirstTimeFocus(false);
      onBlurUpdate(currentValue);
    }, 0);
  };

  const darkMode = localStorage.getItem('darkMode') === 'true';
  const theme = darkMode ? okaidia : githubLight;

  const { handleTogglePopupExapand, isOpen, setIsOpen, forceUpdate } = portalProps;
  // when full screen editor is closed, show the preview box
  useEffect(() => {
    if (isFocused && !isOpen) {
      setShowPreview(true);
    }
  }, [isOpen, isFocused]);

  const [firstTimeFocus, setFirstTimeFocus] = useState(false);
  const currentEditorHeightRef = useRef(null);
  const isInsideQueryPane = !!currentEditorHeightRef?.current?.closest('.query-details');
  const showLineNumbers = lang == 'jsx' || type === 'extendedSingleLine' || false;

  const customClassNames = cx('codehinter-input single-line-codehinter-input', {
    'border-danger': error,
    focused: isFocused,
    'focus-box-shadow-active': firstTimeFocus,
    'widget-code-editor': componentId,
    'disabled-pointerevents': disabled,
    'code-editor-query-panel': isInsideQueryPane,
    'show-line-numbers': showLineNumbers,
  });

  const handleFocus = () => {
    setFirstTimeFocus(true);
    setTimeout(() => {
      setFocus(true);
    }, 50);
  };

  // in query panel we are allowing code editor to have dynamic height, this observer is to show/hide preview box based on the visibility of the editor
  useEffect(() => {
    if (!isInsideQueryPane) return;
    const observer = new IntersectionObserver(
      ([entry]) => {
        if (entry.isIntersecting && isFocused) {
          setShowPreview(true);
        } else {
          setShowPreview(false);
        }
      },
      {
        root: document.querySelector('.query-details'),
        threshold: 0.01,
      }
    );
    if (currentEditorHeightRef.current) {
      observer.observe(currentEditorHeightRef.current);
    }

    return () => {
      if (currentEditorHeightRef.current) {
        observer.unobserve(currentEditorHeightRef.current);
      }
    };
  }, [isInsideQueryPane, isFocused]);

  cyLabel = paramLabel ? paramLabel.toLowerCase().trim().replace(/\s+/g, '-') : cyLabel;

  return (
    <div
      ref={currentEditorHeightRef}
      className={`cm-codehinter ${darkMode && 'cm-codehinter-dark-themed'} ${disabled ? 'disabled-cursor' : ''}`}
      data-cy={`${cyLabel.replace(/_/g, '-')}-input-field`}
    >
      {/* sticky element to position the preview box correctly on top without flowing out of container */}
      {usePortalEditor && (
        <CodeHinter.PopupIcon
          callback={handleTogglePopupExapand}
          icon="portal-open"
          tip="Pop out code editor into a new window"
          position={currentEditorHeightRef?.current?.getBoundingClientRect()}
          isQueryManager={isInsideQueryPane}
        />
      )}
      <CodeHinter.Portal
        isCopilotEnabled={false}
        isOpen={isOpen}
        callback={setIsOpen}
        componentName={componentName}
        key={componentName}
        customComponent={renderPreview}
        forceUpdate={forceUpdate}
        optionalProps={{ styles: { height: 300 }, cls: '' }}
        darkMode={darkMode}
        selectors={{ className: 'preview-block-portal' }}
        dragResizePortal={true}
        callgpt={null}
      >
        <ErrorBoundary>
          <div
            style={{
              position: 'relative',
              top: 0,
              left: 0,
              width: '100%',
              height: '100%',
            }}
            className="check-here"
            ref={previewRef}
          >
            <CodeMirror
              onCreateEditor={(view) => {
                setCodeMirrorView(view);
              }}
              value={currentValue}
              placeholder={placeholder}
              height={isInsideQueryPane ? '100%' : showLineNumbers ? '400px' : '100%'}
              width="100%"
              extensions={
                showSuggestions
                  ? [
                      javascript({ jsx: lang === 'jsx' }),
                      autoCompleteConfig,
                      keymap.of([...customKeyMaps]),
                      customTabKeymap,
                    ]
                  : [javascript({ jsx: lang === 'jsx' })]
              }
              onChange={(val) => {
                setFirstTimeFocus(false);
                handleOnChange(val);
                onInputChange && onInputChange(val);
              }}
              basicSetup={{
                lineNumbers: showLineNumbers,
                syntaxHighlighting: true,
                bracketMatching: true,
                foldGutter: false,
                highlightActiveLine: false,
                autocompletion: true,
                defaultKeymap: false,
                completionKeymap: true,
                searchKeymap: false,
              }}
              onMouseDown={() => handleFocus()}
              onBlur={() => handleOnBlur()}
              className={customClassNames}
              theme={theme}
              indentWithTab={false}
              readOnly={disabled}
              onKeyDown={(event) => {
                if (event.key === 'Backspace') {
                  startCompletion(codeMirrorView);
                }
              }}
            />
          </div>
        </ErrorBoundary >
      </CodeHinter.Portal >
    </div >
  );
};

const DynamicEditorBridge = (props) => {
  const {
    initialValue,
    type,
    fxActive,
    paramType = 'code',
    paramLabel,
    paramName,
    fieldMeta,
    darkMode,
    className,
    onFxPress = noop,
    onChange,
    styleDefinition,
    component,
    onVisibilityChange,
    isEventManagerParam = false,
  } = props;

  const [forceCodeBox, setForceCodeBox] = React.useState(fxActive);
  const codeShow = paramType === 'code' || forceCodeBox;
  const HIDDEN_CODE_HINTER_LABELS = ['Table data', 'Column data', 'Text Format'];
  const { isFxNotRequired } = fieldMeta;
  const { t } = useTranslation();
  const [_, error, value] = type === 'fxEditor' ? resolveReferences(initialValue) : [];
  let cyLabel = paramLabel ? paramLabel.toLowerCase().trim().replace(/\s+/g, '-') : props.cyLabel;

  useEffect(() => {
    setForceCodeBox(fxActive);
  }, [component, fxActive]);

  const fxClass = isEventManagerParam ? 'justify-content-start' : 'justify-content-end';
  let modifiedValue = initialValue;
  if (paramType === 'colorSwatches' && typeof initialValue === 'string' && initialValue?.includes('var(')) {
    modifiedValue = getCssVarValue(document.documentElement, initialValue);
  }

  return (
    <div className={cx({ 'codeShow-active': codeShow }, 'wrapper-div-code-editor')}>
      <div className={cx('d-flex align-items-center justify-content-between code-flex-wrapper')}>
        {paramLabel !== ' ' && !HIDDEN_CODE_HINTER_LABELS.includes(paramLabel) && (
          <div className={`field ${className}`} data-cy={`${cyLabel}-widget-parameter-label`}>
            <ToolTip
              label={t(`widget.commonProperties.${camelCase(paramLabel)}`, paramLabel)}
              meta={fieldMeta}
              labelClass={`tj-text-xsm color-slate12 ${codeShow ? 'mb-2' : 'mb-0'} ${
                darkMode && 'color-whitish-darkmode'
              }`}
            />
          </div>
        )}
        <div className={`${(paramType ?? 'code') === 'code' ? 'd-none' : ''} flex-grow-1`}>
          <div style={{ marginBottom: codeShow ? '0.5rem' : '0px' }} className={`d-flex align-items-center ${fxClass}`}>
            {paramLabel !== 'Type' && isFxNotRequired === undefined && (
              <div
                className={`col-auto pt-0 fx-common fx-button-container ${
                  (isEventManagerParam || codeShow) && 'show-fx-button-container'
                }`}
              >
                <FxButton
                  active={codeShow}
                  onPress={() => {
                    if (codeShow) {
                      setForceCodeBox(false);
                      onFxPress(false);
                      if (paramType === 'colorSwatches') {
                        onChange(modifiedValue);
                      }
                    } else {
                      setForceCodeBox(true);
                      onFxPress(true);
                    }
                  }}
                  dataCy={cyLabel}
                />
              </div>
            )}
          </div>
        </div>
        {!codeShow && (
          <DynamicFxTypeRenderer
            value={!error ? value : ''}
            onChange={onChange}
            paramName={paramName}
            paramLabel={paramLabel}
            paramType={paramType}
            forceCodeBox={() => {
              setForceCodeBox(true);
              onFxPress(true);
            }}
            meta={fieldMeta}
            cyLabel={cyLabel}
            styleDefinition={styleDefinition}
            component={component}
            onVisibilityChange={onVisibilityChange}
          />
        )}
      </div>
      {codeShow && (
        <div className={`row custom-row`} style={{ display: codeShow ? 'flex' : 'none' }}>
          <div className={`col code-hinter-col`}>
            <div className="d-flex">
              <SingleLineCodeEditor {...props} initialValue={modifiedValue} />
            </div>
          </div>
        </div>
      )}
    </div>
  );
};

SingleLineCodeEditor.Editor = EditorInput;
SingleLineCodeEditor.EditorBridge = DynamicEditorBridge;

export default SingleLineCodeEditor;<|MERGE_RESOLUTION|>--- conflicted
+++ resolved
@@ -28,12 +28,9 @@
 import { removeNestedDoubleCurlyBraces } from '@/_helpers/utils';
 import useStore from '@/AppBuilder/_stores/store';
 import { shallow } from 'zustand/shallow';
-<<<<<<< HEAD
 import { getCssVarValue } from '@/Editor/Components/utils';
-=======
 import { CodeHinterContext } from '../CodeBuilder/CodeHinterContext';
 import { createReferencesLookup } from '@/_stores/utils';
->>>>>>> c4661745
 import { useQueryPanelKeyHooks } from './useQueryPanelKeyHooks';
 
 const SingleLineCodeEditor = ({ componentName, fieldMeta = {}, componentId, ...restProps }) => {
@@ -276,7 +273,10 @@
   }
 
   // eslint-disable-next-line react-hooks/exhaustive-deps
-  const overRideFunction = React.useCallback((context) => autoCompleteExtensionConfig(context), [isInsideQueryManager, paramHints]);
+  const overRideFunction = React.useCallback(
+    (context) => autoCompleteExtensionConfig(context),
+    [isInsideQueryManager, paramHints]
+  );
 
   const autoCompleteConfig = autocompletion({
     override: [overRideFunction],
@@ -489,9 +489,9 @@
               }}
             />
           </div>
-        </ErrorBoundary >
-      </CodeHinter.Portal >
-    </div >
+        </ErrorBoundary>
+      </CodeHinter.Portal>
+    </div>
   );
 };
 
