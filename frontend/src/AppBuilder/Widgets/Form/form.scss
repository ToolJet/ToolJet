.jet-form-widget {
  display: flex;
  flex-direction: column;
  height: 100%;
}

.wj-form-header {
  position: relative;
  &::after {
    content: "";
    position: absolute;
    bottom: 0;
    left: -2px;
    right: -2px;
    height: 1px;
    background-color: var(--border-weak);
  }
}

.wj-form-footer {
  position: relative;
  &::after {
    content: "";
    position: absolute;
    top: 0;
    left: -2px;
    right: -2px;
    height: 1px;
    background-color: var(--border-weak);
  }
}

.tj-form-disabled-overlay {
  /* TODO: Make slot overlays common */
  position: absolute;
  top: 0;
  left: 0;
  right: 0;
  bottom: 0;
  background-color: rgba(255, 255, 255, 0.8);
  z-index: 1;
  margin: 0;

  box-sizing: content-box;
  padding: 4px 0;
}

<<<<<<< HEAD
.resizable-slot {
  position: relative;
  height: auto;
  box-shadow: 0 0 0 1px transparent; /* Acts as a border */
  transition: box-shadow 0.15s ease-in-out;
  max-height: 100%;

  &.is-editing:hover {
    box-shadow: 0 0 0 1px var(--border-weak);
  }

  &.is-editing.active {
    box-shadow: 0 0 0 1px var(--border-accent-weak);
  }

  &.is-editing.dragging {
    box-shadow: 0 0 0 1px var(--border-accent-strong);
  }

  .resize-handle {
    position: absolute;
    bottom: -4px;
    left: 50%; /* Center horizontally */
    transform: translateX(-50%); /* Ensure proper centering */
    width: 24px;
    height: 8px;
    border-radius: 4px;
    background-color: initial;
    border: 1px solid var(--background-accent-strong);
    cursor: ns-resize;
    z-index: 1;
    visibility: hidden;
    transition: visibility 0.15s ease-in-out;
  }

  &.active .resize-handle {
    visibility: visible;
  }
}

.only-bottom {
}

.jet-form-header {
  min-height: 10px;
}

.jet-form-body {
  min-height: 100px;
  background-color: inherit;
}

.jet-form-footer {
  min-height: 10px;
}

.jet-form-footer .resize-handle {
  top: -4px;
  bottom: unset;
}
=======
.jet-container.jet-container-json-form {
  padding: 0px;

  .wj-form-header::after,
  .wj-form-footer::after {
    left: -3px;
    right: -3px;
  }
  .jet-form-body fieldset {
    padding: 20px;
  }
}
>>>>>>> f51a146f
<|MERGE_RESOLUTION|>--- conflicted
+++ resolved
@@ -45,7 +45,6 @@
   padding: 4px 0;
 }
 
-<<<<<<< HEAD
 .resizable-slot {
   position: relative;
   height: auto;
@@ -106,7 +105,7 @@
   top: -4px;
   bottom: unset;
 }
-=======
+
 .jet-container.jet-container-json-form {
   padding: 0px;
 
@@ -118,5 +117,4 @@
   .jet-form-body fieldset {
     padding: 20px;
   }
-}
->>>>>>> f51a146f
+}