import React, { useRef, useState, useEffect } from 'react';
import { Container as SubContainer } from '@/AppBuilder/AppCanvas/Container';
// eslint-disable-next-line import/no-unresolved
import _, { debounce, omit } from 'lodash';
import { generateUIComponents } from './FormUtils';
import { useMounted } from '@/_hooks/use-mount';
import { onComponentClick, removeFunctionObjects } from '@/_helpers/appUtils';
<<<<<<< HEAD
import { useAppInfo } from '@/_stores/appDataStore';
import { useDynamicHeight } from '@/_hooks/useDynamicHeight';
=======
>>>>>>> c6ba6ac3
import { deepClone } from '@/_helpers/utilities/utils.helpers';
import RenderSchema from './RenderSchema';
import useStore from '@/AppBuilder/_stores/store';
import { useExposeState } from '@/AppBuilder/_hooks/useExposeVariables';
import { shallow } from 'zustand/shallow';
import {
  CONTAINER_FORM_CANVAS_PADDING,
  SUBCONTAINER_CANVAS_BORDER_WIDTH,
} from '@/AppBuilder/AppCanvas/appCanvasConstants';
import './form.scss';

const getCanvasHeight = (height) => {
  const parsedHeight = height.includes('px') ? parseInt(height, 10) : height;
  return Math.ceil(parsedHeight);
};

export const Form = function Form(props) {
  const {
    id,
    component,
    width,
    height,
    styles,
    setExposedVariable,
    setExposedVariables,
    darkMode,
    fireEvent,
    properties,
    resetComponent = () => {},
    dataCy,
    adjustComponentPositions,
    currentLayout,
  } = props;
  const childComponents = useStore((state) => state.getChildComponents(id), shallow);
<<<<<<< HEAD
  const { visibility, disabledState, borderRadius, borderColor, boxShadow } = styles;
  const { buttonToSubmit, loadingState, advanced, JSONSchema, dynamicHeight } = properties;
=======
  const {
    borderRadius,
    borderColor,
    boxShadow,
    headerHeight,
    footerHeight,
    footerBackgroundColor,
    headerBackgroundColor,
  } = styles;
  const {
    buttonToSubmit,
    loadingState,
    advanced,
    JSONSchema,
    showHeader = false,
    showFooter = false,
    visibility,
    disabledState,
  } = properties;
  const { isDisabled, isVisible, isLoading } = useExposeState(
    properties.loadingState,
    properties.visibility,
    properties.disabledState,
    setExposedVariables,
    setExposedVariable
  );
>>>>>>> c6ba6ac3
  const backgroundColor =
    ['#fff', '#ffffffff'].includes(styles.backgroundColor) && darkMode ? '#232E3C' : styles.backgroundColor;
  const computedStyles = {
    backgroundColor,
    borderRadius: borderRadius ? parseFloat(borderRadius) : 0,
<<<<<<< HEAD
    border: `1px solid ${borderColor}`,
    height: dynamicHeight ? '100%' : height,
    display: visibility ? 'flex' : 'none',
=======
    border: `${SUBCONTAINER_CANVAS_BORDER_WIDTH}px solid ${borderColor}`,
    height,
    display: isVisible ? 'flex' : 'none',
>>>>>>> c6ba6ac3
    position: 'relative',
    boxShadow,
    flexDirection: 'column',
  };

  const formHeader = {
    flexShrink: 0,
    paddingBottom: '3px',
    paddingTop: '7px',
    paddingLeft: `${CONTAINER_FORM_CANVAS_PADDING}px`,
    paddingRight: `${CONTAINER_FORM_CANVAS_PADDING}px`,
    backgroundColor:
      ['#fff', '#ffffffff'].includes(headerBackgroundColor) && darkMode ? '#1F2837' : headerBackgroundColor,
  };

  const formContent = {
    overflow: 'hidden auto',
    display: 'flex',
    height: '100%',
    paddingTop: `${CONTAINER_FORM_CANVAS_PADDING}px`,
    paddingBottom: showFooter ? '3px' : '7px',
    paddingLeft: `${CONTAINER_FORM_CANVAS_PADDING}px`,
    paddingRight: `${CONTAINER_FORM_CANVAS_PADDING}px`,
  };

  const formFooter = {
    flexShrink: 0,
    padding: `${CONTAINER_FORM_CANVAS_PADDING}px`,
    backgroundColor:
      ['#fff', '#ffffffff'].includes(footerBackgroundColor) && darkMode ? '#1F2837' : footerBackgroundColor,
  };

  useDynamicHeight({
    dynamicHeight,
    id,
    height,
    adjustComponentPositions,
    currentLayout,
    isContainer: true,
  });

  const parentRef = useRef(null);
  const childDataRef = useRef({});

  const [childrenData, setChildrenData] = useState({});
  const [isValid, setValidation] = useState(true);
  const [uiComponents, setUIComponents] = useState([]);
  const mounted = useMounted();
  const canvasHeaderHeight = getCanvasHeight(headerHeight) / 10;
  const canvasFooterHeight = getCanvasHeight(footerHeight) / 10;

  useEffect(() => {
    const exposedVariables = {
      resetForm: async function () {
        resetComponent();
      },
      submitForm: async function () {
        if (isValid) {
          fireEvent('onSubmit').then(() => resetComponent());
        } else {
          fireEvent('onInvalid');
        }
      },
    };

    setExposedVariables(exposedVariables);
    // eslint-disable-next-line react-hooks/exhaustive-deps
  }, []);

  const extractData = (data) => {
    const result = {};

    for (const key in data) {
      const item = data[key];

      if (item.name === 'Text') {
        const textKey = item?.formKey ?? item?.text;
        const nextItem = data[parseInt(key) + 1];

        if (nextItem && nextItem.name !== 'Text') {
          result[textKey] = { ...nextItem };
          delete result[textKey].name;
        }
      }
    }

    return result;
  };

  useEffect(() => {
    if (mounted) resetComponent();
    // eslint-disable-next-line react-hooks/exhaustive-deps
  }, [JSON.stringify(JSONSchema)]);

  useEffect(() => {
    advanced && setExposedVariable('children', []);
    // eslint-disable-next-line react-hooks/exhaustive-deps
  }, [advanced]);

  useEffect(() => {
    if (advanced) setUIComponents(generateUIComponents(JSONSchema, advanced, component?.name));
    // eslint-disable-next-line react-hooks/exhaustive-deps
  }, [JSONSchema, advanced]);

  const checkJsonChildrenValidtion = () => {
    const isValid = Object.values(childrenData).every((item) => item?.isValid !== false);
    return isValid;
  };

  useEffect(() => {
    let formattedChildData = {};
    let childValidation = true;
    if (!childComponents) {
      const exposedVariables = {
        data: formattedChildData,
        isValid: childValidation,
        ...(!advanced && { children: formattedChildData }),
      };

      setExposedVariables(exposedVariables);
      return setValidation(childValidation);
    }

    if (advanced) {
      formattedChildData = extractData(childrenData);
      childValidation = checkJsonChildrenValidtion();
    } else {
      Object.keys(childComponents ?? {}).forEach((childId) => {
        if (childrenData?.[childId]?.name) {
          const componentName = childComponents?.[childId]?.component?.component?.name;
          formattedChildData[componentName] = { ...omit(childrenData[childId], 'name'), id: childId };
          childValidation = childValidation && (childrenData[childId]?.isValid ?? true);
        }
      });
    }
    formattedChildData = Object.fromEntries(
      // eslint-disable-next-line no-unused-vars
      Object.entries(formattedChildData).map(([key, { formKey, ...rest }]) => [key, rest]) // removing formkey from final exposed data
    );
    const formattedChildDataClone = deepClone(formattedChildData);
    const exposedVariables = {
      ...(!advanced && { children: formattedChildDataClone }),
      data: removeFunctionObjects(formattedChildData),
      isValid: childValidation,
    };
    setExposedVariables(exposedVariables);
    setValidation(childValidation);
  }, [childrenData, advanced]);

  useEffect(() => {
    document.addEventListener('submitForm', handleFormSubmission);
    return () => document.removeEventListener('submitForm', handleFormSubmission);
    // eslint-disable-next-line react-hooks/exhaustive-deps
  }, [buttonToSubmit, isValid, advanced, JSON.stringify(uiComponents)]);

  const handleSubmit = (event) => {
    event.preventDefault();
  };
  const fireSubmissionEvent = () => {
    if (isValid) {
      fireEvent('onSubmit').then(() => {
        debounce(() => resetComponent(), 100)();
      });
    } else {
      fireEvent('onInvalid');
    }
  };

  const handleFormSubmission = ({ detail: { buttonComponentId } }) => {
    if (!advanced) {
      if (buttonToSubmit === buttonComponentId) {
        fireSubmissionEvent();
      }
    } else if (buttonComponentId == uiComponents.length - 1 && JSONSchema.hasOwnProperty('submitButton')) {
      fireSubmissionEvent();
    }
  };

  function onComponentOptionChangedForSubcontainer(component, key, value, id = '') {
    if (typeof value === 'function') {
      return Promise.resolve();
    }
    onOptionChange(key, value, id, component);
  }

  function onComponentOptionsChangedForSubcontainer(component, exposedValues, id) {
    const transformedExposedValues = Object.entries(exposedValues).reduce((acc, [key, value]) => {
      if (typeof value === 'function') {
        return acc;
      }
      return { ...acc, [key]: value };
    }, {});
    onOptionsChange(transformedExposedValues, id, component);
  }

  const onOptionChange = (key, value, id, component) => {
    if (!component) {
      component = childComponents?.[id]?.component?.component;
    }
    const optionData = {
      ...(childDataRef.current[id] ?? {}),
      name: component?.name,
      [key]: value,
      formKey: component?.formKey,
    };
    childDataRef.current = { ...childDataRef.current, [id]: optionData };
    setChildrenData(childDataRef.current);
  };

  const onOptionsChange = (exposedValues, id, component) => {
    if (!component) {
      component = childComponents?.[id]?.component?.component;
    }
    Object.entries(exposedValues).forEach(([key, value]) => {
      const optionData = {
        name: component?.name,
        ...(childDataRef.current[id] ?? {}),
        [key]: value,
        formKey: component?.formKey,
      };
      childDataRef.current = { ...childDataRef.current, [id]: optionData };
    });
    setChildrenData(childDataRef.current);
  };

  return (
    <form
      className={`jet-container ${advanced && 'jet-container-json-form'} ${
        properties.dynamicHeight && `dynamic-${id}`
      }`}
      id={id}
      data-cy={dataCy}
      ref={parentRef}
      style={computedStyles}
      onSubmit={handleSubmit}
      onClick={(e) => {
        if (e.target.className === 'real-canvas') onComponentClick(id, component);
      }} //Hack, should find a better solution - to prevent losing z index+1 when container element is clicked
    >
<<<<<<< HEAD
      {loadingState ? (
        <div className="p-2" style={{ margin: '0px auto' }}>
          <center>
            <div className="spinner-border mt-5" role="status"></div>
          </center>
        </div>
      ) : (
        <fieldset disabled={disabledState} style={{ width: '100%' }}>
          {!advanced && (
            <div className={'json-form-wrapper-disabled'} style={{ width: '100%', height: '100%' }}>
              <SubContainer
                id={id}
                canvasHeight={dynamicHeight ? '100%' : computedStyles.height}
                canvasWidth={width}
                onOptionChange={onOptionChange}
                onOptionsChange={onOptionsChange}
                styles={{ backgroundColor: computedStyles.backgroundColor }}
                darkMode={darkMode}
              />
              {/* <SubContainer
                parentComponent={component}
                containerCanvasWidth={width}
                parent={id}
                parentRef={parentRef}
                removeComponent={removeComponent}
                onOptionChange={function ({ component, optionName, value, componentId }) {
                  if (componentId) {
                    onOptionChange({ component, optionName, value, componentId });
                  }
                }}
                currentPageId={props.currentPageId}
                {...props}
                {...containerProps}
                height={'100%'} // This height is required since Subcontainer has a issue if height is provided, it stores it in the ref and never updates that ref
              />
              <SubCustomDragLayer
                containerCanvasWidth={width}
                parent={id}
                parentRef={parentRef}
                currentLayout={currentLayout}
              /> */}
            </div>
=======
      {showHeader && (
        <div style={formHeader} className="wj-form-header">
          <SubContainer
            id={`${id}-header`}
            canvasHeight={canvasHeaderHeight}
            canvasWidth={width}
            allowContainerSelect={false}
            darkMode={darkMode}
            styles={{
              backgroundColor: 'transparent',
              height: headerHeight,
            }}
            componentType="Form"
          />
          {isDisabled && (
            <div
              id={`${id}-header-disabled`}
              className="tj-form-disabled-overlay"
              style={{ height: headerHeight || '100%' }}
              onClick={() => {}}
              onDrop={(e) => e.stopPropagation()}
            />
>>>>>>> c6ba6ac3
          )}
        </div>
      )}
      <div className="jet-form-body" style={formContent}>
        {isLoading ? (
          <div className="p-2 tw-flex tw-items-center tw-justify-center" style={{ margin: '0px auto' }}>
            <div className="spinner-border" role="status"></div>
          </div>
        ) : (
          <fieldset disabled={isDisabled} style={{ width: '100%' }}>
            {!advanced && (
              <div className={'json-form-wrapper-disabled'} style={{ width: '100%', height: '100%' }}>
                <SubContainer
                  id={id}
                  canvasHeight={computedStyles.height}
                  canvasWidth={width}
                  onOptionChange={onOptionChange}
                  onOptionsChange={onOptionsChange}
                  styles={{ backgroundColor: computedStyles.backgroundColor }}
                  darkMode={darkMode}
                  componentType="Form"
                />
              </div>
            )}
            {advanced &&
              uiComponents?.map((item, index) => {
                return (
                  <div
                    //check to avoid labels for these widgets as label is already present for them
                    className={
                      ![
                        'Checkbox',
                        'StarRating',
                        'Multiselect',
                        'DropDown',
                        'RadioButton',
                        'ToggleSwitch',
                        'ToggleSwitchV2',
                      ].includes(uiComponents?.[index + 1]?.component)
                        ? `json-form-wrapper json-form-wrapper-disabled`
                        : `json-form-wrapper  json-form-wrapper-disabled form-label-restricted`
                    }
                    key={index}
                  >
                    <div style={{ position: 'relative' }} className={`form-ele form-${id}-${index}`}>
                      <RenderSchema
                        component={item}
                        parent={id}
                        id={index}
                        darkMode={darkMode}
                        onOptionChange={onComponentOptionChangedForSubcontainer}
                        onOptionsChange={onComponentOptionsChangedForSubcontainer}
                      />
                    </div>
                  </div>
                );
              })}
          </fieldset>
        )}
      </div>
      {showFooter && (
        <div className="jet-form-footer wj-form-footer" style={formFooter}>
          <SubContainer
            id={`${id}-footer`}
            canvasHeight={canvasFooterHeight}
            canvasWidth={width}
            allowContainerSelect={false}
            darkMode={darkMode}
            styles={{
              margin: 0,
              backgroundColor: 'transparent',
              height: footerHeight,
            }}
            componentType="Form"
          />
          {isDisabled && (
            <div
              id={`${id}-footer-disabled`}
              className="tj-form-disabled-overlay"
              style={{ height: footerHeight || '100%' }}
              onClick={() => {}}
              onDrop={(e) => e.stopPropagation()}
            />
          )}
        </div>
      )}
    </form>
  );
};<|MERGE_RESOLUTION|>--- conflicted
+++ resolved
@@ -5,11 +5,8 @@
 import { generateUIComponents } from './FormUtils';
 import { useMounted } from '@/_hooks/use-mount';
 import { onComponentClick, removeFunctionObjects } from '@/_helpers/appUtils';
-<<<<<<< HEAD
 import { useAppInfo } from '@/_stores/appDataStore';
 import { useDynamicHeight } from '@/_hooks/useDynamicHeight';
-=======
->>>>>>> c6ba6ac3
 import { deepClone } from '@/_helpers/utilities/utils.helpers';
 import RenderSchema from './RenderSchema';
 import useStore from '@/AppBuilder/_stores/store';
@@ -44,10 +41,6 @@
     currentLayout,
   } = props;
   const childComponents = useStore((state) => state.getChildComponents(id), shallow);
-<<<<<<< HEAD
-  const { visibility, disabledState, borderRadius, borderColor, boxShadow } = styles;
-  const { buttonToSubmit, loadingState, advanced, JSONSchema, dynamicHeight } = properties;
-=======
   const {
     borderRadius,
     borderColor,
@@ -57,6 +50,7 @@
     footerBackgroundColor,
     headerBackgroundColor,
   } = styles;
+
   const {
     buttonToSubmit,
     loadingState,
@@ -66,7 +60,9 @@
     showFooter = false,
     visibility,
     disabledState,
+    dynamicHeight,
   } = properties;
+
   const { isDisabled, isVisible, isLoading } = useExposeState(
     properties.loadingState,
     properties.visibility,
@@ -74,21 +70,14 @@
     setExposedVariables,
     setExposedVariable
   );
->>>>>>> c6ba6ac3
   const backgroundColor =
     ['#fff', '#ffffffff'].includes(styles.backgroundColor) && darkMode ? '#232E3C' : styles.backgroundColor;
   const computedStyles = {
     backgroundColor,
     borderRadius: borderRadius ? parseFloat(borderRadius) : 0,
-<<<<<<< HEAD
-    border: `1px solid ${borderColor}`,
+    border: `${SUBCONTAINER_CANVAS_BORDER_WIDTH}px solid ${borderColor}`,
     height: dynamicHeight ? '100%' : height,
-    display: visibility ? 'flex' : 'none',
-=======
-    border: `${SUBCONTAINER_CANVAS_BORDER_WIDTH}px solid ${borderColor}`,
-    height,
     display: isVisible ? 'flex' : 'none',
->>>>>>> c6ba6ac3
     position: 'relative',
     boxShadow,
     flexDirection: 'column',
@@ -328,50 +317,6 @@
         if (e.target.className === 'real-canvas') onComponentClick(id, component);
       }} //Hack, should find a better solution - to prevent losing z index+1 when container element is clicked
     >
-<<<<<<< HEAD
-      {loadingState ? (
-        <div className="p-2" style={{ margin: '0px auto' }}>
-          <center>
-            <div className="spinner-border mt-5" role="status"></div>
-          </center>
-        </div>
-      ) : (
-        <fieldset disabled={disabledState} style={{ width: '100%' }}>
-          {!advanced && (
-            <div className={'json-form-wrapper-disabled'} style={{ width: '100%', height: '100%' }}>
-              <SubContainer
-                id={id}
-                canvasHeight={dynamicHeight ? '100%' : computedStyles.height}
-                canvasWidth={width}
-                onOptionChange={onOptionChange}
-                onOptionsChange={onOptionsChange}
-                styles={{ backgroundColor: computedStyles.backgroundColor }}
-                darkMode={darkMode}
-              />
-              {/* <SubContainer
-                parentComponent={component}
-                containerCanvasWidth={width}
-                parent={id}
-                parentRef={parentRef}
-                removeComponent={removeComponent}
-                onOptionChange={function ({ component, optionName, value, componentId }) {
-                  if (componentId) {
-                    onOptionChange({ component, optionName, value, componentId });
-                  }
-                }}
-                currentPageId={props.currentPageId}
-                {...props}
-                {...containerProps}
-                height={'100%'} // This height is required since Subcontainer has a issue if height is provided, it stores it in the ref and never updates that ref
-              />
-              <SubCustomDragLayer
-                containerCanvasWidth={width}
-                parent={id}
-                parentRef={parentRef}
-                currentLayout={currentLayout}
-              /> */}
-            </div>
-=======
       {showHeader && (
         <div style={formHeader} className="wj-form-header">
           <SubContainer
@@ -394,7 +339,6 @@
               onClick={() => {}}
               onDrop={(e) => e.stopPropagation()}
             />
->>>>>>> c6ba6ac3
           )}
         </div>
       )}
