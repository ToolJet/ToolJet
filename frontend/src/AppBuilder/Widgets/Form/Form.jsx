--- conflicted
+++ resolved
@@ -90,7 +90,6 @@
     paddingRight: `${CONTAINER_FORM_CANVAS_PADDING}px`,
   };
 
-<<<<<<< HEAD
   const headerMaxHeight = parseInt(height, 10) - parseInt(footerHeight, 10) - 100 - 10;
   const footerMaxHeight = parseInt(height, 10) - parseInt(headerHeight, 10) - 100 - 10;
 
@@ -114,7 +113,6 @@
     backgroundColor:
       ['#fff', '#ffffffff'].includes(headerBackgroundColor) && darkMode ? '#1F2837' : headerBackgroundColor,
   };
-=======
   useDynamicHeight({
     dynamicHeight,
     id,
@@ -125,7 +123,6 @@
     componentCount,
   });
 
->>>>>>> 9a0ef1ab
   const parentRef = useRef(null);
   const childDataRef = useRef({});
 
@@ -365,15 +362,10 @@
           componentType="Form"
         />
       )}
-<<<<<<< HEAD
-
-      <div className="jet-form-body" style={formContent}>
-=======
       <div
         className={`jet-form-body sub-container-overflow-wrap ${properties.dynamicHeight && `dynamic-${id}`}`}
         style={formContent}
       >
->>>>>>> 9a0ef1ab
         {isLoading ? (
           <div className="p-2 tw-flex tw-items-center tw-justify-center" style={{ margin: '0px auto' }}>
             <div className="spinner-border" role="status"></div>
