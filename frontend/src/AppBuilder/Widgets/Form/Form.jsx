--- conflicted
+++ resolved
@@ -35,43 +35,24 @@
     properties,
     resetComponent = () => {},
     dataCy,
-<<<<<<< HEAD
     adjustComponentPositions,
     currentLayout,
     componentCount,
-  } = props;
-  const childComponents = useStore((state) => state.getChildComponents(id), shallow);
-  const {
-    borderRadius,
-    borderColor,
-    boxShadow,
-    headerHeight,
-    footerHeight,
-    footerBackgroundColor,
-    headerBackgroundColor,
-  } = styles;
-
-=======
     onComponentClick,
   } = props;
   const childComponents = useStore((state) => state.getChildComponents(id), shallow);
   const { borderRadius, borderColor, boxShadow, footerBackgroundColor, headerBackgroundColor } = styles;
->>>>>>> 5128f41a
+
   const {
     buttonToSubmit,
     advanced,
     JSONSchema,
     showHeader = false,
     showFooter = false,
-<<<<<<< HEAD
-    visibility,
-    disabledState,
-    dynamicHeight,
-=======
     headerHeight = 80,
     footerHeight = 80,
     canvasHeight,
->>>>>>> 5128f41a
+    dynamicHeight,
   } = properties;
 
   const { isDisabled, isVisible, isLoading } = useExposeState(
@@ -109,14 +90,6 @@
     paddingRight: `${CONTAINER_FORM_CANVAS_PADDING}px`,
   };
 
-<<<<<<< HEAD
-  const formFooter = {
-    flexShrink: 0,
-    padding: `${CONTAINER_FORM_CANVAS_PADDING}px`,
-    backgroundColor:
-      ['#fff', '#ffffffff'].includes(footerBackgroundColor) && darkMode ? '#1F2837' : footerBackgroundColor,
-  };
-
   useDynamicHeight({
     dynamicHeight,
     id,
@@ -127,8 +100,6 @@
     componentCount,
   });
 
-=======
->>>>>>> 5128f41a
   const parentRef = useRef(null);
   const childDataRef = useRef({});
 
@@ -389,12 +360,10 @@
           onResize={updateHeaderSizeInStore}
         />
       )}
-<<<<<<< HEAD
-      <div className={`jet-form-body  ${properties.dynamicHeight && `dynamic-${id}`}`} style={formContent}>
-=======
-
-      <div className="jet-form-body sub-container-overflow-wrap" style={formContent}>
->>>>>>> 5128f41a
+      <div
+        className={`jet-form-body sub-container-overflow-wrap ${properties.dynamicHeight && `dynamic-${id}`}`}
+        style={formContent}
+      >
         {isLoading ? (
           <div className="p-2 tw-flex tw-items-center tw-justify-center" style={{ margin: '0px auto' }}>
             <div className="spinner-border" role="status"></div>
