import React, { useRef, useState, useEffect } from 'react';
import { Container as SubContainer } from '@/AppBuilder/AppCanvas/Container';
// eslint-disable-next-line import/no-unresolved
import _, { debounce, omit } from 'lodash';
import { generateUIComponents } from './FormUtils';
import { useMounted } from '@/_hooks/use-mount';
import { onComponentClick, removeFunctionObjects } from '@/_helpers/appUtils';
import { deepClone } from '@/_helpers/utilities/utils.helpers';
import RenderSchema from './RenderSchema';
import useStore from '@/AppBuilder/_stores/store';
import { useExposeState } from '@/AppBuilder/_hooks/useExposeVariables';
import { shallow } from 'zustand/shallow';
import {
  CONTAINER_FORM_CANVAS_PADDING,
  SUBCONTAINER_CANVAS_BORDER_WIDTH,
} from '@/AppBuilder/AppCanvas/appCanvasConstants';
import { HorizontalSlot } from './Components/HorizontalSlot';
import { useActiveSlot } from '@/AppBuilder/_hooks/useActiveSlot';

import './form.scss';

const getCanvasHeight = (height) => {
  const parsedHeight = height.includes('px') ? parseInt(height, 10) : height;
  return Math.ceil(parsedHeight);
};

export const Form = function Form(props) {
  const {
    id,
    component,
    width,
    height,
    styles,
    setExposedVariable,
    setExposedVariables,
    darkMode,
    fireEvent,
    properties,
    resetComponent = () => {},
    dataCy,
    onComponentClick,
  } = props;
  const childComponents = useStore((state) => state.getChildComponents(id), shallow);
<<<<<<< HEAD
  const { borderRadius, borderColor, boxShadow, footerBackgroundColor, headerBackgroundColor } = styles;
  const {
    buttonToSubmit,
    advanced,
    JSONSchema,
    showHeader = false,
    showFooter = false,
    headerHeight = 80,
    footerHeight = 80,
  } = properties;
=======
  const {
    borderRadius,
    borderColor,
    boxShadow,
    headerHeight,
    footerHeight,
    footerBackgroundColor,
    headerBackgroundColor,
  } = styles;
  const { buttonToSubmit, advanced, JSONSchema, showHeader = false, showFooter = false } = properties;
>>>>>>> 7a50c411
  const { isDisabled, isVisible, isLoading } = useExposeState(
    properties.loadingState,
    properties.visibility,
    properties.disabledState,
    setExposedVariables,
    setExposedVariable
  );
  const backgroundColor =
    ['#fff', '#ffffffff'].includes(styles.backgroundColor) && darkMode ? '#232E3C' : styles.backgroundColor;
  const computedStyles = {
    backgroundColor,
    borderRadius: borderRadius ? parseFloat(borderRadius) : 0,
    border: `${SUBCONTAINER_CANVAS_BORDER_WIDTH}px solid ${borderColor}`,
    height,
    display: isVisible ? 'flex' : 'none',
    position: 'relative',
    boxShadow,
    flexDirection: 'column',
  };

  const formContent = {
    overflow: 'hidden auto',
    display: 'flex',
    height: '100%',
    paddingTop: `${CONTAINER_FORM_CANVAS_PADDING}px`,
    paddingBottom: showFooter ? '3px' : '7px',
    paddingLeft: `${CONTAINER_FORM_CANVAS_PADDING}px`,
    paddingRight: `${CONTAINER_FORM_CANVAS_PADDING}px`,
  };

  const parentRef = useRef(null);
  const childDataRef = useRef({});

  const [childrenData, setChildrenData] = useState({});
  const [isValid, setValidation] = useState(true);
  const [uiComponents, setUIComponents] = useState([]);
  const mounted = useMounted();
<<<<<<< HEAD
  const canvasHeaderHeight = headerHeight / 10;
  const canvasFooterHeight = footerHeight / 10;
=======
  const canvasFooterHeight = getCanvasHeight(footerHeight) / 10;
>>>>>>> 7a50c411

  useEffect(() => {
    const exposedVariables = {
      resetForm: async function () {
        resetComponent();
      },
      submitForm: async function () {
        if (isValid) {
          fireEvent('onSubmit').then(() => resetComponent());
        } else {
          fireEvent('onInvalid');
        }
      },
    };

    setExposedVariables(exposedVariables);
    // eslint-disable-next-line react-hooks/exhaustive-deps
  }, []);

  const extractData = (data) => {
    const result = {};

    for (const key in data) {
      const item = data[key];

      if (item.name === 'Text') {
        const textKey = item?.formKey ?? item?.text;
        const nextItem = data[parseInt(key) + 1];

        if (nextItem && nextItem.name !== 'Text') {
          result[textKey] = { ...nextItem };
          delete result[textKey].name;
        }
      }
    }

    return result;
  };

  useEffect(() => {
    if (mounted) resetComponent();
    // eslint-disable-next-line react-hooks/exhaustive-deps
  }, [JSON.stringify(JSONSchema)]);

  useEffect(() => {
    advanced && setExposedVariable('children', []);
    // eslint-disable-next-line react-hooks/exhaustive-deps
  }, [advanced]);

  useEffect(() => {
    if (advanced) setUIComponents(generateUIComponents(JSONSchema, advanced, component?.name));
    // eslint-disable-next-line react-hooks/exhaustive-deps
  }, [JSONSchema, advanced]);

  const checkJsonChildrenValidtion = () => {
    const isValid = Object.values(childrenData).every((item) => item?.isValid !== false);
    return isValid;
  };

  useEffect(() => {
    let formattedChildData = {};
    let childValidation = true;
    if (!childComponents) {
      const exposedVariables = {
        data: formattedChildData,
        isValid: childValidation,
        ...(!advanced && { children: formattedChildData }),
      };

      setExposedVariables(exposedVariables);
      return setValidation(childValidation);
    }

    if (advanced) {
      formattedChildData = extractData(childrenData);
      childValidation = checkJsonChildrenValidtion();
    } else {
      Object.keys(childComponents ?? {}).forEach((childId) => {
        if (childrenData?.[childId]?.name) {
          const componentName = childComponents?.[childId]?.component?.component?.name;
          formattedChildData[componentName] = { ...omit(childrenData[childId], 'name'), id: childId };
          childValidation = childValidation && (childrenData[childId]?.isValid ?? true);
        }
      });
    }
    formattedChildData = Object.fromEntries(
      // eslint-disable-next-line no-unused-vars
      Object.entries(formattedChildData).map(([key, { formKey, ...rest }]) => [key, rest]) // removing formkey from final exposed data
    );
    const formattedChildDataClone = deepClone(formattedChildData);
    const exposedVariables = {
      ...(!advanced && { children: formattedChildDataClone }),
      data: removeFunctionObjects(formattedChildData),
      isValid: childValidation,
    };
    setExposedVariables(exposedVariables);
    setValidation(childValidation);
  }, [childrenData, advanced]);

  useEffect(() => {
    document.addEventListener('submitForm', handleFormSubmission);
    return () => document.removeEventListener('submitForm', handleFormSubmission);
    // eslint-disable-next-line react-hooks/exhaustive-deps
  }, [buttonToSubmit, isValid, advanced, JSON.stringify(uiComponents)]);

  const handleSubmit = (event) => {
    event.preventDefault();
  };
  const fireSubmissionEvent = () => {
    if (isValid) {
      fireEvent('onSubmit').then(() => {
        debounce(() => resetComponent(), 100)();
      });
    } else {
      fireEvent('onInvalid');
    }
  };

  const handleFormSubmission = ({ detail: { buttonComponentId } }) => {
    if (!advanced) {
      if (buttonToSubmit === buttonComponentId) {
        fireSubmissionEvent();
      }
    } else if (buttonComponentId == uiComponents.length - 1 && JSONSchema.hasOwnProperty('submitButton')) {
      fireSubmissionEvent();
    }
  };

  function onComponentOptionChangedForSubcontainer(component, key, value, id = '') {
    if (typeof value === 'function') {
      return Promise.resolve();
    }
    onOptionChange(key, value, id, component);
  }

  function onComponentOptionsChangedForSubcontainer(component, exposedValues, id) {
    const transformedExposedValues = Object.entries(exposedValues).reduce((acc, [key, value]) => {
      if (typeof value === 'function') {
        return acc;
      }
      return { ...acc, [key]: value };
    }, {});
    onOptionsChange(transformedExposedValues, id, component);
  }

  const onOptionChange = (key, value, id, component) => {
    if (!component) {
      component = childComponents?.[id]?.component?.component;
    }
    const optionData = {
      ...(childDataRef.current[id] ?? {}),
      name: component?.name,
      [key]: value,
      formKey: component?.formKey,
    };
    childDataRef.current = { ...childDataRef.current, [id]: optionData };
    setChildrenData(childDataRef.current);
  };

  const onOptionsChange = (exposedValues, id, component) => {
    if (!component) {
      component = childComponents?.[id]?.component?.component;
    }
    Object.entries(exposedValues).forEach(([key, value]) => {
      const optionData = {
        name: component?.name,
        ...(childDataRef.current[id] ?? {}),
        [key]: value,
        formKey: component?.formKey,
      };
      childDataRef.current = { ...childDataRef.current, [id]: optionData };
    });
    setChildrenData(childDataRef.current);
  };

  const activeSlot = useActiveSlot(id); // Track the active slot for this widget
  const setComponentProperty = useStore((state) => state.setComponentProperty, shallow);
  const updateHeaderSizeInStore = ({ newHeight }) => {
    const heightInPx = `${parseInt(newHeight, 10)}px`;
    setComponentProperty(id, `headerHeight`, heightInPx, 'properties', 'value', false);
  };

  const updateFooterSizeInStore = ({ newHeight }) => {
    const heightInPx = `${parseInt(newHeight, 10)}px`;
    setComponentProperty(id, `footerHeight`, heightInPx, 'properties', 'value', false);
  };

  // debugger;
  const headerMaxHeight = parseInt(height, 10) - parseInt(footerHeight, 10) - 100 - 10;
  const footerMaxHeight = parseInt(height, 10) - parseInt(headerHeight, 10) - 100 - 10;
  const formFooter = {
    flexShrink: 0,
    paddingTop: '3px',
    paddingBottom: '7px',
    paddingLeft: `${CONTAINER_FORM_CANVAS_PADDING}px`,
    paddingRight: `${CONTAINER_FORM_CANVAS_PADDING}px`,
    maxHeight: `${footerMaxHeight}px`,
    backgroundColor:
      ['#fff', '#ffffffff'].includes(footerBackgroundColor) && darkMode ? '#1F2837' : footerBackgroundColor,
  };
  const formHeader = {
    flexShrink: 0,
    paddingBottom: '3px',
    paddingTop: '7px',
    paddingLeft: `${CONTAINER_FORM_CANVAS_PADDING}px`,
    paddingRight: `${CONTAINER_FORM_CANVAS_PADDING}px`,
    maxHeight: `${headerMaxHeight}px`,
    backgroundColor:
      ['#fff', '#ffffffff'].includes(headerBackgroundColor) && darkMode ? '#1F2837' : headerBackgroundColor,
  };

  return (
    <form
      className={`jet-container jet-form-widget ${advanced && 'jet-container-json-form'}`}
      id={id}
      data-cy={dataCy}
      ref={parentRef}
      style={computedStyles}
      onSubmit={handleSubmit}
      onClick={(e) => {
        if (e.target.className === 'real-canvas') onComponentClick(id, component);
      }} //Hack, should find a better solution - to prevent losing z index+1 when container element is clicked
    >
      {showHeader && (
<<<<<<< HEAD
        <div style={formHeader} className="wj-form-header">
          <SubContainer
            id={`${id}-header`}
            canvasHeight={canvasHeaderHeight}
            canvasWidth={width}
            allowContainerSelect={false}
            darkMode={darkMode}
            styles={{
              backgroundColor: 'transparent',
              height: `${headerHeight}px`,
            }}
            componentType="Form"
          />
          {isDisabled && (
            <div
              id={`${id}-header-disabled`}
              className="tj-form-disabled-overlay"
              style={{ height: `${headerHeight}px` || '100%' }}
              onClick={() => {}}
              onDrop={(e) => e.stopPropagation()}
            />
          )}
        </div>
=======
        <HorizontalSlot
          slotName="header"
          slotStyle={formHeader}
          isEditing={true}
          id={`${id}-header`}
          height={headerHeight}
          width={width}
          darkMode={darkMode}
          isDisabled={isDisabled}
          isActive={activeSlot === `${id}-header`}
          onResize={updateHeaderSizeInStore}
        />
>>>>>>> 7a50c411
      )}

      <div className="jet-form-body" style={formContent}>
        {isLoading ? (
          <div className="p-2 tw-flex tw-items-center tw-justify-center" style={{ margin: '0px auto' }}>
            <div className="spinner-border" role="status"></div>
          </div>
        ) : (
          <fieldset disabled={isDisabled} style={{ width: '100%' }}>
            {!advanced && (
              <div className={'json-form-wrapper-disabled'} style={{ width: '100%', height: '100%' }}>
                <SubContainer
                  id={id}
                  canvasHeight={computedStyles.height}
                  canvasWidth={width}
                  onOptionChange={onOptionChange}
                  onOptionsChange={onOptionsChange}
                  styles={{ backgroundColor: computedStyles.backgroundColor }}
                  darkMode={darkMode}
                  componentType="Form"
                />
              </div>
            )}
            {advanced &&
              uiComponents?.map((item, index) => {
                return (
                  <div
                    //check to avoid labels for these widgets as label is already present for them
                    className={
                      ![
                        'Checkbox',
                        'StarRating',
                        'Multiselect',
                        'DropDown',
                        'RadioButton',
                        'ToggleSwitch',
                        'ToggleSwitchV2',
                      ].includes(uiComponents?.[index + 1]?.component)
                        ? `json-form-wrapper json-form-wrapper-disabled`
                        : `json-form-wrapper  json-form-wrapper-disabled form-label-restricted`
                    }
                    key={index}
                  >
                    <div style={{ position: 'relative' }} className={`form-ele form-${id}-${index}`}>
                      <RenderSchema
                        component={item}
                        parent={id}
                        id={index}
                        darkMode={darkMode}
                        onOptionChange={onComponentOptionChangedForSubcontainer}
                        onOptionsChange={onComponentOptionsChangedForSubcontainer}
                      />
                    </div>
                  </div>
                );
              })}
          </fieldset>
        )}
      </div>
      {showFooter && (
<<<<<<< HEAD
        <div className="jet-form-footer wj-form-footer" style={formFooter}>
          <SubContainer
            id={`${id}-footer`}
            canvasHeight={canvasFooterHeight}
            canvasWidth={width}
            allowContainerSelect={false}
            darkMode={darkMode}
            styles={{
              margin: 0,
              backgroundColor: 'transparent',
              height: `${footerHeight}px`,
            }}
            componentType="Form"
          />
          {isDisabled && (
            <div
              id={`${id}-footer-disabled`}
              className="tj-form-disabled-overlay"
              style={{ height: `${footerHeight}px` || '100%' }}
              onClick={() => {}}
              onDrop={(e) => e.stopPropagation()}
            />
          )}
        </div>
=======
        <HorizontalSlot
          slotName="footer"
          slotStyle={formFooter}
          isEditing={true}
          id={`${id}-footer`}
          height={footerHeight}
          width={width}
          darkMode={darkMode}
          isDisabled={isDisabled}
          onResize={updateFooterSizeInStore}
          isActive={activeSlot === `${id}-footer`}
        />
>>>>>>> 7a50c411
      )}
    </form>
  );
};<|MERGE_RESOLUTION|>--- conflicted
+++ resolved
@@ -41,7 +41,6 @@
     onComponentClick,
   } = props;
   const childComponents = useStore((state) => state.getChildComponents(id), shallow);
-<<<<<<< HEAD
   const { borderRadius, borderColor, boxShadow, footerBackgroundColor, headerBackgroundColor } = styles;
   const {
     buttonToSubmit,
@@ -52,18 +51,6 @@
     headerHeight = 80,
     footerHeight = 80,
   } = properties;
-=======
-  const {
-    borderRadius,
-    borderColor,
-    boxShadow,
-    headerHeight,
-    footerHeight,
-    footerBackgroundColor,
-    headerBackgroundColor,
-  } = styles;
-  const { buttonToSubmit, advanced, JSONSchema, showHeader = false, showFooter = false } = properties;
->>>>>>> 7a50c411
   const { isDisabled, isVisible, isLoading } = useExposeState(
     properties.loadingState,
     properties.visibility,
@@ -101,12 +88,8 @@
   const [isValid, setValidation] = useState(true);
   const [uiComponents, setUIComponents] = useState([]);
   const mounted = useMounted();
-<<<<<<< HEAD
   const canvasHeaderHeight = headerHeight / 10;
   const canvasFooterHeight = footerHeight / 10;
-=======
-  const canvasFooterHeight = getCanvasHeight(footerHeight) / 10;
->>>>>>> 7a50c411
 
   useEffect(() => {
     const exposedVariables = {
@@ -331,31 +314,6 @@
       }} //Hack, should find a better solution - to prevent losing z index+1 when container element is clicked
     >
       {showHeader && (
-<<<<<<< HEAD
-        <div style={formHeader} className="wj-form-header">
-          <SubContainer
-            id={`${id}-header`}
-            canvasHeight={canvasHeaderHeight}
-            canvasWidth={width}
-            allowContainerSelect={false}
-            darkMode={darkMode}
-            styles={{
-              backgroundColor: 'transparent',
-              height: `${headerHeight}px`,
-            }}
-            componentType="Form"
-          />
-          {isDisabled && (
-            <div
-              id={`${id}-header-disabled`}
-              className="tj-form-disabled-overlay"
-              style={{ height: `${headerHeight}px` || '100%' }}
-              onClick={() => {}}
-              onDrop={(e) => e.stopPropagation()}
-            />
-          )}
-        </div>
-=======
         <HorizontalSlot
           slotName="header"
           slotStyle={formHeader}
@@ -368,7 +326,6 @@
           isActive={activeSlot === `${id}-header`}
           onResize={updateHeaderSizeInStore}
         />
->>>>>>> 7a50c411
       )}
 
       <div className="jet-form-body" style={formContent}>
@@ -429,32 +386,6 @@
         )}
       </div>
       {showFooter && (
-<<<<<<< HEAD
-        <div className="jet-form-footer wj-form-footer" style={formFooter}>
-          <SubContainer
-            id={`${id}-footer`}
-            canvasHeight={canvasFooterHeight}
-            canvasWidth={width}
-            allowContainerSelect={false}
-            darkMode={darkMode}
-            styles={{
-              margin: 0,
-              backgroundColor: 'transparent',
-              height: `${footerHeight}px`,
-            }}
-            componentType="Form"
-          />
-          {isDisabled && (
-            <div
-              id={`${id}-footer-disabled`}
-              className="tj-form-disabled-overlay"
-              style={{ height: `${footerHeight}px` || '100%' }}
-              onClick={() => {}}
-              onDrop={(e) => e.stopPropagation()}
-            />
-          )}
-        </div>
-=======
         <HorizontalSlot
           slotName="footer"
           slotStyle={formFooter}
@@ -467,7 +398,6 @@
           onResize={updateFooterSizeInStore}
           isActive={activeSlot === `${id}-footer`}
         />
->>>>>>> 7a50c411
       )}
     </form>
   );
