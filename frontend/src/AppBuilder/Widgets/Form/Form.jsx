import React, { useRef, useState, useEffect, useCallback } from 'react';
import { Container as SubContainer } from '@/AppBuilder/AppCanvas/Container';
// eslint-disable-next-line import/no-unresolved
import _, { debounce, omit } from 'lodash';
import { generateUIComponents, getBodyHeight } from './FormUtils';
import { useMounted } from '@/_hooks/use-mount';
import { onComponentClick, removeFunctionObjects } from '@/_helpers/appUtils';
import { useAppInfo } from '@/_stores/appDataStore';
import { useDynamicHeight } from '@/_hooks/useDynamicHeight';
import { deepClone } from '@/_helpers/utilities/utils.helpers';
import RenderSchema from './RenderSchema';
import useStore from '@/AppBuilder/_stores/store';
import { useExposeState } from '@/AppBuilder/_hooks/useExposeVariables';
import { shallow } from 'zustand/shallow';
import {
  CONTAINER_FORM_CANVAS_PADDING,
  SUBCONTAINER_CANVAS_BORDER_WIDTH,
} from '@/AppBuilder/AppCanvas/appCanvasConstants';
import { HorizontalSlot } from './Components/HorizontalSlot';
import { useActiveSlot } from '@/AppBuilder/_hooks/useActiveSlot';
// eslint-disable-next-line import/no-unresolved
import { diff } from 'deep-object-diff';
import { checkDiff } from '@/AppBuilder/Widgets/componentUtils';
import Spinner from '@/_ui/Spinner';

import './form.scss';
import { getModifiedColor } from '@/Editor/Components/utils';

const FormComponent = (props) => {
  const {
    id,
    component,
    width,
    height,
    styles,
    setExposedVariable,
    setExposedVariables,
    darkMode,
    fireEvent,
    properties,
    resetComponent = () => {},
    dataCy,
    adjustComponentPositions,
    currentLayout,
    componentCount,
    onComponentClick,
  } = props;
  const childComponents = useStore((state) => state.getChildComponents(id), checkDiff);
  const isJSONSchema = useStore((state) => state.isJsonSchemaInGenerateFormFrom(id), shallow);

  const { borderRadius, borderColor, boxShadow, footerBackgroundColor, headerBackgroundColor } = styles;

  const {
    buttonToSubmit,
    advanced: _deprecatedAdvanced,
    JSONSchema: _deprecatedJSONSchema,
    showHeader = false,
    showFooter = false,
    headerHeight = 80,
    footerHeight = 80,
    canvasHeight,
    validateOnSubmit = true,
    resetOnSubmit = true,
    newJsonSchema,
    dynamicHeight,
  } = properties;

  const advanced = _deprecatedAdvanced || isJSONSchema;
  const JSONSchema = _deprecatedAdvanced ? _deprecatedJSONSchema : newJsonSchema;

  const { isDisabled, isVisible, isLoading } = useExposeState(
    properties.loadingState,
    properties.visibility,
    properties.disabledState,
    setExposedVariables,
    setExposedVariable
  );
  const backgroundColor =
    ['#fff', '#ffffffff'].includes(styles.backgroundColor) && darkMode ? '#232E3C' : styles.backgroundColor;

  const activeColor = getModifiedColor(backgroundColor, 'active');
  const computedFormBodyHeight = getBodyHeight(height, showHeader, showFooter, headerHeight, footerHeight);
  const computedBorderRadius = `${borderRadius ? parseFloat(borderRadius) : 0}px`;

  const computedStyles = {
    backgroundColor,
    borderRadius: borderRadius ? parseFloat(borderRadius) : 0,
    border: `${SUBCONTAINER_CANVAS_BORDER_WIDTH}px solid ${borderColor}`,
    height: dynamicHeight ? '100%' : height,
    display: isVisible ? 'flex' : 'none',
    position: 'relative',
    boxShadow,
    flexDirection: 'column',
    clipPath: `inset(0 round ${computedBorderRadius})`,
    '--cc-form-scroll-bar-color': activeColor,
  };

  const formContent = {
    overflow: 'hidden auto',
    display: 'flex',
    height: canHeight || '100%',
    paddingTop: `${CONTAINER_FORM_CANVAS_PADDING}px`,
    paddingBottom: showFooter ? '3px' : '7px',
    paddingLeft: `${CONTAINER_FORM_CANVAS_PADDING}px`,
    paddingRight: `${CONTAINER_FORM_CANVAS_PADDING}px`,
  };

  const headerMaxHeight = parseInt(height, 10) - parseInt(footerHeight, 10) - 100 - 10;
  const footerMaxHeight = parseInt(height, 10) - parseInt(headerHeight, 10) - 100 - 10;

  const formFooter = {
    flexShrink: 0,
    paddingTop: '3px',
    paddingBottom: '7px',
    paddingLeft: `${CONTAINER_FORM_CANVAS_PADDING}px`,
    paddingRight: `${CONTAINER_FORM_CANVAS_PADDING}px`,
    maxHeight: `${footerMaxHeight}px`,
    backgroundColor:
      ['#fff', '#ffffffff'].includes(footerBackgroundColor) && darkMode ? '#1F2837' : footerBackgroundColor,
  };
  const formHeader = {
    flexShrink: 0,
    paddingBottom: '3px',
    paddingTop: '7px',
    paddingLeft: `${CONTAINER_FORM_CANVAS_PADDING}px`,
    paddingRight: `${CONTAINER_FORM_CANVAS_PADDING}px`,
    maxHeight: `${headerMaxHeight}px`,
    backgroundColor:
      ['#fff', '#ffffffff'].includes(headerBackgroundColor) && darkMode ? '#1F2837' : headerBackgroundColor,
  };
  useDynamicHeight({
    dynamicHeight,
    id,
    height,
    adjustComponentPositions,
    currentLayout,
    isContainer: true,
    componentCount,
  });

  const parentRef = useRef(null);
  const childDataRef = useRef({});

  const [childrenData, setChildrenData] = useState({});
  const [isValid, setValidation] = useState(true);
  const [uiComponents, setUIComponents] = useState([]);
  const mounted = useMounted();

  useEffect(() => {
    const exposedVariables = {
      resetForm: async function () {
        resetComponent();
      },
      submitForm: async function () {
        if (validateOnSubmit) {
          if (!isValid) {
            return fireEvent('onInvalid');
          }
        }
        fireEvent('onSubmit').then(() => resetOnSubmit && resetComponent());
      },
    };

    setExposedVariables(exposedVariables);
    // eslint-disable-next-line react-hooks/exhaustive-deps
  }, [resetOnSubmit, validateOnSubmit]);

  const extractData = (data) => {
    const result = {};

    for (const key in data) {
      const item = data[key];

      if (item.name === 'Text') {
        const textKey = item?.formKey ?? item?.text;
        const nextItem = data[parseInt(key) + 1];

        if (nextItem && nextItem.name !== 'Text') {
          result[textKey] = { ...nextItem };
          delete result[textKey].name;
        }
      }
    }

    return result;
  };

  useEffect(() => {
    if (mounted) resetComponent();
    // eslint-disable-next-line react-hooks/exhaustive-deps
  }, [JSON.stringify(JSONSchema)]);

  useEffect(() => {
    advanced && setExposedVariable('children', []);
    // eslint-disable-next-line react-hooks/exhaustive-deps
  }, [advanced]);

  useEffect(() => {
    if (advanced) setUIComponents(generateUIComponents(JSONSchema, advanced, component?.name));
    // eslint-disable-next-line react-hooks/exhaustive-deps
  }, [JSONSchema, advanced]);

  const checkJsonChildrenValidtion = () => {
    const isValid = Object.values(childrenData).every((item) => item?.isValid !== false);
    return isValid;
  };

  useEffect(() => {
    let formattedChildData = {};
    let childValidation = true;
    let formData = {}; // New object to store form data

    if (!childComponents) {
      const exposedVariables = {
        data: formattedChildData,
        isValid: childValidation,
        formData, // Expose formData
        ...(!advanced && { children: formattedChildData }),
      };

      setExposedVariables(exposedVariables);
      return setValidation(childValidation);
    }

    if (advanced) {
      formattedChildData = extractData(childrenData);
      childValidation = checkJsonChildrenValidtion();
    } else {
      Object.keys(childComponents ?? {}).forEach((childId) => {
        if (childrenData?.[childId]?.name) {
          const componentName = childComponents?.[childId]?.component?.component?.name;
          const componentValue = (() => {
            const childData = childrenData[childId];
            if (!childData) return null; // Default to null if childData is undefined

            if (childData.hasOwnProperty('value')) return childData.value;
            if (childData.hasOwnProperty('values')) return childData.values;
            if (childData.hasOwnProperty('file')) return childData.file;
            if (childData.hasOwnProperty('selectedDateRange')) return childData.selectedDateRange;

            return null; // Default to null if no matching key is found
          })();

          if (componentValue !== null) {
            formData[componentName] = componentValue; // Populate formData
          }
          formattedChildData[componentName] = { ...omit(childrenData[childId], 'name'), id: childId };
          childValidation = childValidation && (childrenData[childId]?.isValid ?? true);
        }
      });
    }

    formattedChildData = Object.fromEntries(
      Object.entries(formattedChildData).map(([key, { formKey, ...rest }]) => [key, rest]) // removing formKey from final exposed data
    );

    const formattedChildDataClone = deepClone(formattedChildData);
    const exposedVariables = {
      ...(!advanced && { children: formattedChildDataClone }),
      data: removeFunctionObjects(formattedChildData),
      isValid: childValidation,
      formData, // Expose formData
    };

    setExposedVariables(exposedVariables);
    setValidation(childValidation);
  }, [childrenData, advanced]);

  useEffect(() => {
    document.addEventListener('submitForm', handleFormSubmission);
    return () => document.removeEventListener('submitForm', handleFormSubmission);
    // eslint-disable-next-line react-hooks/exhaustive-deps
  }, [buttonToSubmit, isValid, advanced, JSON.stringify(uiComponents), resetOnSubmit, validateOnSubmit]);

  const handleSubmit = (event) => {
    event.preventDefault();
  };
  const fireSubmissionEvent = () => {
    if (validateOnSubmit) {
      if (!isValid) {
        return fireEvent('onInvalid');
      }
    }
    fireEvent('onSubmit').then(() => {
      if (resetOnSubmit) {
        debounce(() => resetComponent(), 100)();
      }
    });
  };

  const handleFormSubmission = ({ detail: { buttonComponentId } }) => {
    if (!advanced) {
      if (buttonToSubmit === buttonComponentId) {
        fireSubmissionEvent();
      }
    } else if (buttonComponentId == uiComponents.length - 1 && JSONSchema.hasOwnProperty('submitButton')) {
      fireSubmissionEvent();
    }
  };

  function onComponentOptionChangedForSubcontainer(component, key, value, id = '') {
    if (typeof value === 'function') {
      return Promise.resolve();
    }
    onOptionChange(key, value, id, component);
  }

  function onComponentOptionsChangedForSubcontainer(component, exposedValues, id) {
    const transformedExposedValues = Object.entries(exposedValues).reduce((acc, [key, value]) => {
      if (typeof value === 'function') {
        return acc;
      }
      return { ...acc, [key]: value };
    }, {});
    onOptionsChange(transformedExposedValues, id, component);
  }

  const onOptionChange = useCallback(
    (key, value, id, component) => {
      if (!component) {
        component = childComponents?.[id]?.component?.component;
      }
      const optionData = {
        ...(childDataRef.current[id] ?? {}),
        name: component?.name,
        [key]: value,
        formKey: component?.formKey,
      };
      childDataRef.current = { ...childDataRef.current, [id]: optionData };
<<<<<<< HEAD
    });
    setChildrenData(childDataRef.current);
  };
  const activeSlot = useActiveSlot(id); // Track the active slot for this widget
=======
      setChildrenData(childDataRef.current);
    },
    [childComponents]
  );

  const onOptionsChange = useCallback(
    (exposedValues, id, component) => {
      if (!component) {
        component = childComponents?.[id]?.component?.component;
      }
      Object.entries(exposedValues).forEach(([key, value]) => {
        const optionData = {
          name: component?.name,
          ...(childDataRef.current[id] ?? {}),
          [key]: value,
          formKey: component?.formKey,
        };
        childDataRef.current = { ...childDataRef.current, [id]: optionData };
      });
      setChildrenData(childDataRef.current);
    },
    [childComponents]
  );

  const mode = useStore((state) => state.currentMode, shallow);
  const isEditing = mode === 'edit';

  const activeSlot = useActiveSlot(isEditing ? id : null); // Track the active slot for this widget
>>>>>>> 7cd33ced
  const setComponentProperty = useStore((state) => state.setComponentProperty, shallow);

  const updateHeaderSizeInStore = ({ newHeight }) => {
    const _height = parseInt(newHeight, 10);
    setComponentProperty(id, `headerHeight`, _height, 'properties', 'value', false);
  };

  const updateFooterSizeInStore = ({ newHeight }) => {
    const _height = parseInt(newHeight, 10);
    setComponentProperty(id, `footerHeight`, _height, 'properties', 'value', false);
  };

  const [canHeight, setCanHeight] = useState('100%');
  useEffect(() => {
    // const newHeight = parseInt(height, 10) - 14;

    // const autoCanvasHeight = document.querySelector(`#canvas-${id}`)?.scrollHeight;
    const wrapHeight = parseInt(computedFormBodyHeight, 10);
    // Set height to the larger value between computed body height and canvas scroll height
    const maxHeight = Math.max(wrapHeight, canvasHeight || 10);

    const roundedHeight = Math.round(maxHeight / 10) * 10;
    setCanHeight(`${roundedHeight}px`);
  }, [computedFormBodyHeight, canvasHeight]);

  return (
    <form
      className={`jet-container jet-form-widget ${advanced && 'jet-container-json-form'}`}
      id={id}
      data-cy={dataCy}
      ref={parentRef}
      style={computedStyles}
      onSubmit={handleSubmit}
      onClick={(e) => {
        if (e.target.className === 'real-canvas') onComponentClick(id, component);
      }} //Hack, should find a better solution - to prevent losing z index+1 when container element is clicked
    >
      {!advanced && showHeader && !isLoading && (
        <HorizontalSlot
          slotName="header"
          slotStyle={formHeader}
          id={`${id}-header`}
          height={headerHeight}
          width={width}
          darkMode={darkMode}
          isDisabled={isDisabled}
          isActive={activeSlot === `${id}-header`}
          onResize={updateHeaderSizeInStore}
          componentType="Form"
        />
      )}
      <div
        className={`jet-form-body sub-container-overflow-wrap hide-scrollbar show-scrollbar-on-hover ${
          properties.dynamicHeight && `dynamic-${id}`
        }`}
        style={formContent}
      >
        {isLoading ? (
          <div className="p-2 tw-flex tw-items-center tw-justify-center" style={{ margin: '0px auto' }}>
            <Spinner />
          </div>
        ) : (
          <fieldset disabled={isDisabled} style={{ width: '100%', height: '100%' }}>
            {!advanced && (
              <div className={'json-form-wrapper-disabled'} style={{ width: '100%', height: '100%' }}>
                <SubContainer
                  id={id}
                  canvasHeight={parseInt(computedFormBodyHeight, 10)}
                  canvasWidth={width}
                  onOptionChange={onOptionChange}
                  onOptionsChange={onOptionsChange}
                  styles={{
                    backgroundColor: computedStyles.backgroundColor,
                    overflow: 'hidden auto',
                    height: '100%',
                  }}
                  darkMode={darkMode}
                  componentType="Form"
                />
              </div>
            )}
            {advanced &&
              uiComponents?.map((item, index) => {
                return (
                  <div
                    //check to avoid labels for these widgets as label is already present for them
                    className={
                      ![
                        'Checkbox',
                        'StarRating',
                        'Multiselect',
                        'DropDown',
                        'RadioButton',
                        'ToggleSwitch',
                        'ToggleSwitchV2',
                      ].includes(uiComponents?.[index + 1]?.component)
                        ? `json-form-wrapper json-form-wrapper-disabled`
                        : `json-form-wrapper  json-form-wrapper-disabled form-label-restricted`
                    }
                    key={index}
                  >
                    <div style={{ position: 'relative' }} className={`form-ele form-${id}-${index}`}>
                      <RenderSchema
                        component={item}
                        parent={id}
                        id={index}
                        darkMode={darkMode}
                        onOptionChange={onComponentOptionChangedForSubcontainer}
                        onOptionsChange={onComponentOptionsChangedForSubcontainer}
                      />
                    </div>
                  </div>
                );
              })}
          </fieldset>
        )}
      </div>
      {!advanced && showFooter && !isLoading && (
        <HorizontalSlot
          slotName="footer"
          slotStyle={formFooter}
          id={`${id}-footer`}
          height={footerHeight}
          width={width}
          darkMode={darkMode}
          isDisabled={isDisabled}
          onResize={updateFooterSizeInStore}
          isActive={activeSlot === `${id}-footer`}
          componentType="Form"
        />
      )}
    </form>
  );
};

// Avoid rendering the Form component if there are no changes in properties or
// changes are only in `generateFormFrom` as it is not required to re-render
export const Form = React.memo(FormComponent, (prevProps, nextProps) => {
  const diffInProps = diff(prevProps, nextProps) ?? {};

  if (Object.keys(diffInProps).length === 0) return true; // No changes detected, no need to re-render
  if (Object.keys(diffInProps).length === 1) {
    if (
      diffInProps['properties'] &&
      diffInProps['properties']['generateFormFrom'] &&
      diffInProps['properties']['generateFormFrom'] !== 'jsonSchema'
    ) {
      return true; // No changes detected in childrenData, no need to re-render
    }
  }
  return false; // Changes detected, re-render the component
});<|MERGE_RESOLUTION|>--- conflicted
+++ resolved
@@ -327,12 +327,6 @@
         formKey: component?.formKey,
       };
       childDataRef.current = { ...childDataRef.current, [id]: optionData };
-<<<<<<< HEAD
-    });
-    setChildrenData(childDataRef.current);
-  };
-  const activeSlot = useActiveSlot(id); // Track the active slot for this widget
-=======
       setChildrenData(childDataRef.current);
     },
     [childComponents]
@@ -361,7 +355,6 @@
   const isEditing = mode === 'edit';
 
   const activeSlot = useActiveSlot(isEditing ? id : null); // Track the active slot for this widget
->>>>>>> 7cd33ced
   const setComponentProperty = useStore((state) => state.setComponentProperty, shallow);
 
   const updateHeaderSizeInStore = ({ newHeight }) => {
