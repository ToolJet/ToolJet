--- conflicted
+++ resolved
@@ -4,13 +4,9 @@
 import _, { debounce, omit } from 'lodash';
 import { generateUIComponents, getBodyHeight } from './FormUtils';
 import { useMounted } from '@/_hooks/use-mount';
-<<<<<<< HEAD
-import { removeFunctionObjects } from '@/_helpers/appUtils';
-=======
 import { onComponentClick, removeFunctionObjects } from '@/_helpers/appUtils';
 import { useAppInfo } from '@/_stores/appDataStore';
 import { useDynamicHeight } from '@/_hooks/useDynamicHeight';
->>>>>>> 90c577f5
 import { deepClone } from '@/_helpers/utilities/utils.helpers';
 import RenderSchema from './RenderSchema';
 import useStore from '@/AppBuilder/_stores/store';
@@ -62,20 +58,15 @@
     headerHeight = 80,
     footerHeight = 80,
     canvasHeight,
-<<<<<<< HEAD
     validateOnSubmit = true,
     resetOnSubmit = true,
     newJsonSchema,
+    dynamicHeight,
   } = properties;
 
   const advanced = _deprecatedAdvanced || isJSONSchema;
   const JSONSchema = _deprecatedAdvanced ? _deprecatedJSONSchema : newJsonSchema;
 
-=======
-    dynamicHeight,
-  } = properties;
-
->>>>>>> 90c577f5
   const { isDisabled, isVisible, isLoading } = useExposeState(
     properties.loadingState,
     properties.visibility,
@@ -408,14 +399,10 @@
           componentType="Form"
         />
       )}
-<<<<<<< HEAD
-
       <div
-        className="jet-form-body sub-container-overflow-wrap hide-scrollbar show-scrollbar-on-hover"
-=======
-      <div
-        className={`jet-form-body sub-container-overflow-wrap ${properties.dynamicHeight && `dynamic-${id}`}`}
->>>>>>> 90c577f5
+        className={`jet-form-body sub-container-overflow-wrap hide-scrollbar show-scrollbar-on-hover ${
+          properties.dynamicHeight && `dynamic-${id}`
+        }`}
         style={formContent}
       >
         {isLoading ? (
