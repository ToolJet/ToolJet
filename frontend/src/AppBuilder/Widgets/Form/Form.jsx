import React, { useRef, useState, useEffect } from 'react';
import { Container as SubContainer } from '@/AppBuilder/AppCanvas/Container';
// eslint-disable-next-line import/no-unresolved
import _, { debounce, omit } from 'lodash';
import { generateUIComponents, getBodyHeight } from './FormUtils';
import { useMounted } from '@/_hooks/use-mount';
import { onComponentClick, removeFunctionObjects } from '@/_helpers/appUtils';
import { deepClone } from '@/_helpers/utilities/utils.helpers';
import RenderSchema from './RenderSchema';
import useStore from '@/AppBuilder/_stores/store';
import { useExposeState } from '@/AppBuilder/_hooks/useExposeVariables';
import { shallow } from 'zustand/shallow';
import {
  CONTAINER_FORM_CANVAS_PADDING,
  SUBCONTAINER_CANVAS_BORDER_WIDTH,
} from '@/AppBuilder/AppCanvas/appCanvasConstants';
import { HorizontalSlot } from './Components/HorizontalSlot';
import { useActiveSlot } from '@/AppBuilder/_hooks/useActiveSlot';

import './form.scss';

export const Form = function Form(props) {
  const {
    id,
    component,
    width,
    height,
    styles,
    setExposedVariable,
    setExposedVariables,
    darkMode,
    fireEvent,
    properties,
    resetComponent = () => {},
    dataCy,
    onComponentClick,
  } = props;
  const childComponents = useStore((state) => state.getChildComponents(id), shallow);
  const { borderRadius, borderColor, boxShadow, footerBackgroundColor, headerBackgroundColor } = styles;
  const {
    buttonToSubmit,
    advanced,
    JSONSchema,
    showHeader = false,
    showFooter = false,
    headerHeight = 80,
    footerHeight = 80,
    canvasHeight,
  } = properties;
  const { isDisabled, isVisible, isLoading } = useExposeState(
    properties.loadingState,
    properties.visibility,
    properties.disabledState,
    setExposedVariables,
    setExposedVariable
  );
  const backgroundColor =
    ['#fff', '#ffffffff'].includes(styles.backgroundColor) && darkMode ? '#232E3C' : styles.backgroundColor;

  const computedFormBodyHeight = getBodyHeight(height, showHeader, showFooter, headerHeight, footerHeight);
  const computedBorderRadius = `${borderRadius ? parseFloat(borderRadius) : 0}px`;

  const computedStyles = {
    backgroundColor,
    borderRadius: borderRadius ? parseFloat(borderRadius) : 0,
    border: `${SUBCONTAINER_CANVAS_BORDER_WIDTH}px solid ${borderColor}`,
    height,
    display: isVisible ? 'flex' : 'none',
    position: 'relative',
    boxShadow,
    flexDirection: 'column',
    clipPath: `inset(0 round ${computedBorderRadius})`,
  };

  const formContent = {
    overflow: 'hidden auto',
    display: 'flex',
    height: '100%',
    paddingTop: `${CONTAINER_FORM_CANVAS_PADDING}px`,
    paddingBottom: showFooter ? '3px' : '7px',
    paddingLeft: `${CONTAINER_FORM_CANVAS_PADDING}px`,
    paddingRight: `${CONTAINER_FORM_CANVAS_PADDING}px`,
  };

  const parentRef = useRef(null);
  const childDataRef = useRef({});

  const [childrenData, setChildrenData] = useState({});
  const [isValid, setValidation] = useState(true);
  const [uiComponents, setUIComponents] = useState([]);
  const mounted = useMounted();

  useEffect(() => {
    const exposedVariables = {
      resetForm: async function () {
        resetComponent();
      },
      submitForm: async function () {
        if (isValid) {
          fireEvent('onSubmit').then(() => resetComponent());
        } else {
          fireEvent('onInvalid');
        }
      },
    };

    setExposedVariables(exposedVariables);
    // eslint-disable-next-line react-hooks/exhaustive-deps
  }, []);

  const extractData = (data) => {
    const result = {};

    for (const key in data) {
      const item = data[key];

      if (item.name === 'Text') {
        const textKey = item?.formKey ?? item?.text;
        const nextItem = data[parseInt(key) + 1];

        if (nextItem && nextItem.name !== 'Text') {
          result[textKey] = { ...nextItem };
          delete result[textKey].name;
        }
      }
    }

    return result;
  };

  useEffect(() => {
    if (mounted) resetComponent();
    // eslint-disable-next-line react-hooks/exhaustive-deps
  }, [JSON.stringify(JSONSchema)]);

  useEffect(() => {
    advanced && setExposedVariable('children', []);
    // eslint-disable-next-line react-hooks/exhaustive-deps
  }, [advanced]);

  useEffect(() => {
    if (advanced) setUIComponents(generateUIComponents(JSONSchema, advanced, component?.name));
    // eslint-disable-next-line react-hooks/exhaustive-deps
  }, [JSONSchema, advanced]);

  const checkJsonChildrenValidtion = () => {
    const isValid = Object.values(childrenData).every((item) => item?.isValid !== false);
    return isValid;
  };

  useEffect(() => {
    let formattedChildData = {};
    let childValidation = true;
    if (!childComponents) {
      const exposedVariables = {
        data: formattedChildData,
        isValid: childValidation,
        ...(!advanced && { children: formattedChildData }),
      };

      setExposedVariables(exposedVariables);
      return setValidation(childValidation);
    }

    if (advanced) {
      formattedChildData = extractData(childrenData);
      childValidation = checkJsonChildrenValidtion();
    } else {
      Object.keys(childComponents ?? {}).forEach((childId) => {
        if (childrenData?.[childId]?.name) {
          const componentName = childComponents?.[childId]?.component?.component?.name;
          formattedChildData[componentName] = { ...omit(childrenData[childId], 'name'), id: childId };
          childValidation = childValidation && (childrenData[childId]?.isValid ?? true);
        }
      });
    }
    formattedChildData = Object.fromEntries(
      // eslint-disable-next-line no-unused-vars
      Object.entries(formattedChildData).map(([key, { formKey, ...rest }]) => [key, rest]) // removing formkey from final exposed data
    );
    const formattedChildDataClone = deepClone(formattedChildData);
    const exposedVariables = {
      ...(!advanced && { children: formattedChildDataClone }),
      data: removeFunctionObjects(formattedChildData),
      isValid: childValidation,
    };
    setExposedVariables(exposedVariables);
    setValidation(childValidation);
  }, [childrenData, advanced]);

  useEffect(() => {
    document.addEventListener('submitForm', handleFormSubmission);
    return () => document.removeEventListener('submitForm', handleFormSubmission);
    // eslint-disable-next-line react-hooks/exhaustive-deps
  }, [buttonToSubmit, isValid, advanced, JSON.stringify(uiComponents)]);

  const handleSubmit = (event) => {
    event.preventDefault();
  };
  const fireSubmissionEvent = () => {
    if (isValid) {
      fireEvent('onSubmit').then(() => {
        debounce(() => resetComponent(), 100)();
      });
    } else {
      fireEvent('onInvalid');
    }
  };

  const handleFormSubmission = ({ detail: { buttonComponentId } }) => {
    if (!advanced) {
      if (buttonToSubmit === buttonComponentId) {
        fireSubmissionEvent();
      }
    } else if (buttonComponentId == uiComponents.length - 1 && JSONSchema.hasOwnProperty('submitButton')) {
      fireSubmissionEvent();
    }
  };

  function onComponentOptionChangedForSubcontainer(component, key, value, id = '') {
    if (typeof value === 'function') {
      return Promise.resolve();
    }
    onOptionChange(key, value, id, component);
  }

  function onComponentOptionsChangedForSubcontainer(component, exposedValues, id) {
    const transformedExposedValues = Object.entries(exposedValues).reduce((acc, [key, value]) => {
      if (typeof value === 'function') {
        return acc;
      }
      return { ...acc, [key]: value };
    }, {});
    onOptionsChange(transformedExposedValues, id, component);
  }

  const onOptionChange = (key, value, id, component) => {
    if (!component) {
      component = childComponents?.[id]?.component?.component;
    }
    const optionData = {
      ...(childDataRef.current[id] ?? {}),
      name: component?.name,
      [key]: value,
      formKey: component?.formKey,
    };
    childDataRef.current = { ...childDataRef.current, [id]: optionData };
    setChildrenData(childDataRef.current);
  };

  const onOptionsChange = (exposedValues, id, component) => {
    if (!component) {
      component = childComponents?.[id]?.component?.component;
    }
    Object.entries(exposedValues).forEach(([key, value]) => {
      const optionData = {
        name: component?.name,
        ...(childDataRef.current[id] ?? {}),
        [key]: value,
        formKey: component?.formKey,
      };
      childDataRef.current = { ...childDataRef.current, [id]: optionData };
    });
    setChildrenData(childDataRef.current);
  };

  const mode = useStore((state) => state.currentMode, shallow);
  const isEditing = mode === 'edit';

  const activeSlot = useActiveSlot(isEditing ? id : null); // Track the active slot for this widget
  const setComponentProperty = useStore((state) => state.setComponentProperty, shallow);
  // const updateContainerAutoHeight = useStore((state) => state.updateContainerAutoHeight);

  const updateHeaderSizeInStore = ({ newHeight }) => {
    const _height = parseInt(newHeight, 10);
    setComponentProperty(id, `headerHeight`, _height, 'properties', 'value', false);
  };

  const updateFooterSizeInStore = ({ newHeight }) => {
    const _height = parseInt(newHeight, 10);
    setComponentProperty(id, `footerHeight`, _height, 'properties', 'value', false);
  };

  const [canHeight, setCanHeight] = useState('100%');
  useEffect(() => {
    // const newHeight = parseInt(height, 10) - 14;

    // const autoCanvasHeight = document.querySelector(`#canvas-${id}`)?.scrollHeight;
    const wrapHeight = parseInt(computedFormBodyHeight, 10);
    // Set height to the larger value between computed body height and canvas scroll height
    const maxHeight = Math.max(wrapHeight, canvasHeight || 10);

    const roundedHeight = Math.round(maxHeight / 10) * 10;
    setCanHeight(`${roundedHeight}px`);
  }, [computedFormBodyHeight, canvasHeight]);
  const headerMaxHeight = parseInt(height, 10) - parseInt(footerHeight, 10) - 100 - 10;
  const footerMaxHeight = parseInt(height, 10) - parseInt(headerHeight, 10) - 100 - 10;
  const formFooter = {
    flexShrink: 0,
    paddingTop: '3px',
    paddingBottom: '7px',
    paddingLeft: `${CONTAINER_FORM_CANVAS_PADDING}px`,
    paddingRight: `${CONTAINER_FORM_CANVAS_PADDING}px`,
    maxHeight: `${footerMaxHeight}px`,
    backgroundColor:
      ['#fff', '#ffffffff'].includes(footerBackgroundColor) && darkMode ? '#1F2837' : footerBackgroundColor,
  };
  const formHeader = {
    flexShrink: 0,
    paddingBottom: '3px',
    paddingTop: '7px',
    paddingLeft: `${CONTAINER_FORM_CANVAS_PADDING}px`,
    paddingRight: `${CONTAINER_FORM_CANVAS_PADDING}px`,
    maxHeight: `${headerMaxHeight}px`,
    backgroundColor:
      ['#fff', '#ffffffff'].includes(headerBackgroundColor) && darkMode ? '#1F2837' : headerBackgroundColor,
  };

  return (
    <form
      className={`jet-container jet-form-widget ${advanced && 'jet-container-json-form'}`}
      id={id}
      data-cy={dataCy}
      ref={parentRef}
      style={computedStyles}
      onSubmit={handleSubmit}
      onClick={(e) => {
        if (e.target.className === 'real-canvas') onComponentClick(id, component);
      }} //Hack, should find a better solution - to prevent losing z index+1 when container element is clicked
    >
<<<<<<< HEAD
      {showHeader && (
        <HorizontalSlot
          slotName="header"
          slotStyle={formHeader}
          isEditing={isEditing}
          id={`${id}-header`}
          height={headerHeight}
          width={width}
          darkMode={darkMode}
          isDisabled={isDisabled}
          isActive={activeSlot === `${id}-header`}
          onResize={updateHeaderSizeInStore}
        />
=======
      {!advanced && showHeader && (
        <div style={formHeader} className="wj-form-header">
          <SubContainer
            id={`${id}-header`}
            canvasHeight={canvasHeaderHeight}
            canvasWidth={width}
            allowContainerSelect={false}
            darkMode={darkMode}
            styles={{
              backgroundColor: 'transparent',
              height: headerHeight,
            }}
            componentType="Form"
          />
          {isDisabled && (
            <div
              id={`${id}-header-disabled`}
              className="tj-form-disabled-overlay"
              style={{ height: headerHeight || '100%' }}
              onClick={() => {}}
              onDrop={(e) => e.stopPropagation()}
            />
          )}
        </div>
>>>>>>> f51a146f
      )}

      <div className="jet-form-body sub-container-overflow-wrap" style={formContent}>
        {isLoading ? (
          <div className="p-2 tw-flex tw-items-center tw-justify-center" style={{ margin: '0px auto' }}>
            <div className="spinner-border" role="status"></div>
          </div>
        ) : (
          <fieldset disabled={isDisabled} style={{ width: '100%' }}>
            {!advanced && (
              <div className={'json-form-wrapper-disabled'} style={{ width: '100%', height: canHeight || '100%' }}>
                <SubContainer
                  id={id}
                  canvasHeight={parseInt(computedFormBodyHeight, 10)}
                  canvasWidth={width}
                  onOptionChange={onOptionChange}
                  onOptionsChange={onOptionsChange}
                  styles={{
                    backgroundColor: computedStyles.backgroundColor,
                    height: canHeight,
                  }}
                  darkMode={darkMode}
                  componentType="Form"
                />
              </div>
            )}
            {advanced &&
              uiComponents?.map((item, index) => {
                return (
                  <div
                    //check to avoid labels for these widgets as label is already present for them
                    className={
                      ![
                        'Checkbox',
                        'StarRating',
                        'Multiselect',
                        'DropDown',
                        'RadioButton',
                        'ToggleSwitch',
                        'ToggleSwitchV2',
                      ].includes(uiComponents?.[index + 1]?.component)
                        ? `json-form-wrapper json-form-wrapper-disabled`
                        : `json-form-wrapper  json-form-wrapper-disabled form-label-restricted`
                    }
                    key={index}
                  >
                    <div style={{ position: 'relative' }} className={`form-ele form-${id}-${index}`}>
                      <RenderSchema
                        component={item}
                        parent={id}
                        id={index}
                        darkMode={darkMode}
                        onOptionChange={onComponentOptionChangedForSubcontainer}
                        onOptionsChange={onComponentOptionsChangedForSubcontainer}
                      />
                    </div>
                  </div>
                );
              })}
          </fieldset>
        )}
      </div>
<<<<<<< HEAD
      {showFooter && (
        <HorizontalSlot
          slotName="footer"
          slotStyle={formFooter}
          isEditing={isEditing}
          id={`${id}-footer`}
          height={footerHeight}
          width={width}
          darkMode={darkMode}
          isDisabled={isDisabled}
          onResize={updateFooterSizeInStore}
          isActive={activeSlot === `${id}-footer`}
        />
=======
      {!advanced && showFooter && (
        <div className="jet-form-footer wj-form-footer" style={formFooter}>
          <SubContainer
            id={`${id}-footer`}
            canvasHeight={canvasFooterHeight}
            canvasWidth={width}
            allowContainerSelect={false}
            darkMode={darkMode}
            styles={{
              margin: 0,
              backgroundColor: 'transparent',
              height: footerHeight,
            }}
            componentType="Form"
          />
          {isDisabled && (
            <div
              id={`${id}-footer-disabled`}
              className="tj-form-disabled-overlay"
              style={{ height: footerHeight || '100%' }}
              onClick={() => {}}
              onDrop={(e) => e.stopPropagation()}
            />
          )}
        </div>
>>>>>>> f51a146f
      )}
    </form>
  );
};<|MERGE_RESOLUTION|>--- conflicted
+++ resolved
@@ -328,8 +328,7 @@
         if (e.target.className === 'real-canvas') onComponentClick(id, component);
       }} //Hack, should find a better solution - to prevent losing z index+1 when container element is clicked
     >
-<<<<<<< HEAD
-      {showHeader && (
+      {!advanced && showHeader && (
         <HorizontalSlot
           slotName="header"
           slotStyle={formHeader}
@@ -342,32 +341,6 @@
           isActive={activeSlot === `${id}-header`}
           onResize={updateHeaderSizeInStore}
         />
-=======
-      {!advanced && showHeader && (
-        <div style={formHeader} className="wj-form-header">
-          <SubContainer
-            id={`${id}-header`}
-            canvasHeight={canvasHeaderHeight}
-            canvasWidth={width}
-            allowContainerSelect={false}
-            darkMode={darkMode}
-            styles={{
-              backgroundColor: 'transparent',
-              height: headerHeight,
-            }}
-            componentType="Form"
-          />
-          {isDisabled && (
-            <div
-              id={`${id}-header-disabled`}
-              className="tj-form-disabled-overlay"
-              style={{ height: headerHeight || '100%' }}
-              onClick={() => {}}
-              onDrop={(e) => e.stopPropagation()}
-            />
-          )}
-        </div>
->>>>>>> f51a146f
       )}
 
       <div className="jet-form-body sub-container-overflow-wrap" style={formContent}>
@@ -430,8 +403,7 @@
           </fieldset>
         )}
       </div>
-<<<<<<< HEAD
-      {showFooter && (
+      {!advanced && showFooter && (
         <HorizontalSlot
           slotName="footer"
           slotStyle={formFooter}
@@ -444,33 +416,6 @@
           onResize={updateFooterSizeInStore}
           isActive={activeSlot === `${id}-footer`}
         />
-=======
-      {!advanced && showFooter && (
-        <div className="jet-form-footer wj-form-footer" style={formFooter}>
-          <SubContainer
-            id={`${id}-footer`}
-            canvasHeight={canvasFooterHeight}
-            canvasWidth={width}
-            allowContainerSelect={false}
-            darkMode={darkMode}
-            styles={{
-              margin: 0,
-              backgroundColor: 'transparent',
-              height: footerHeight,
-            }}
-            componentType="Form"
-          />
-          {isDisabled && (
-            <div
-              id={`${id}-footer-disabled`}
-              className="tj-form-disabled-overlay"
-              style={{ height: footerHeight || '100%' }}
-              onClick={() => {}}
-              onDrop={(e) => e.stopPropagation()}
-            />
-          )}
-        </div>
->>>>>>> f51a146f
       )}
     </form>
   );
