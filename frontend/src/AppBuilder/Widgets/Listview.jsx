--- conflicted
+++ resolved
@@ -9,11 +9,8 @@
 import { diff } from 'deep-object-diff';
 import useStore from '@/AppBuilder/_stores/store';
 import { shallow } from 'zustand/shallow';
-<<<<<<< HEAD
 import { useDynamicHeight } from '@/_hooks/useDynamicHeight';
-=======
 import { useModuleContext } from '@/AppBuilder/_contexts/ModuleContext';
->>>>>>> f45d9a28
 
 export const Listview = function Listview({
   id,
