--- conflicted
+++ resolved
@@ -11,10 +11,8 @@
 import Tooltip from 'react-bootstrap/Tooltip';
 import OverflowTooltip from '@/_components/OverflowTooltip';
 import { TAB_CANVAS_PADDING } from '@/AppBuilder/AppCanvas/appCanvasConstants';
-<<<<<<< HEAD
 import { useDynamicHeight } from '@/_hooks/useDynamicHeight';
 import { shallow } from 'zustand/shallow';
-=======
 const tinycolor = require('tinycolor2');
 
 const TabsNavShimmer = ({ divider, headerBackground }) => {
@@ -46,7 +44,6 @@
     </div>
   );
 };
->>>>>>> ee903b4e
 
 export const Tabs = function Tabs({
   id,
@@ -66,9 +63,6 @@
   properties,
 }) {
   const { tabWidth, boxShadow } = styles;
-<<<<<<< HEAD
-  const { defaultTab, hideTabs, renderOnlyActiveTab, dynamicHeight } = properties;
-=======
   const { isDisabled, isVisible, isLoading } = useExposeState(
     properties.loadingState,
     properties.visibility,
@@ -76,8 +70,7 @@
     setExposedVariables,
     setExposedVariable
   );
-  const { defaultTab, hideTabs, renderOnlyActiveTab, useDynamicOptions } = properties;
->>>>>>> ee903b4e
+  const { defaultTab, hideTabs, renderOnlyActiveTab, useDynamicOptions, dynamicHeight } = properties;
   const setSelectedComponents = useStore((state) => state.setSelectedComponents);
 
   const widgetVisibility = styles?.visibility ?? true;
@@ -140,15 +133,12 @@
 
   const parentRef = useRef(null);
   const [currentTab, setCurrentTab] = useState(parsedDefaultTab);
-<<<<<<< HEAD
   const componentCount = useStore(
     (state) => state.getContainerChildrenMapping(`${id}-${currentTab}`)?.length || 0,
     shallow
   );
-=======
   const [tabItems, setTabItems] = useState(parsedTabs);
   const tabItemsRef = useRef(tabItems);
->>>>>>> ee903b4e
   const [bgColor, setBgColor] = useState('#fff');
 
   useDynamicHeight({
@@ -227,33 +217,6 @@
     // eslint-disable-next-line react-hooks/exhaustive-deps
   }, [setCurrentTab, currentTab]);
 
-<<<<<<< HEAD
-  const renderTabContent = (id, tab) => {
-    return (
-      <div
-        className={`tab-pane active ${properties.dynamicHeight && currentTab === tab.id && `dynamic-${id}`}`}
-        activetab={currentTab}
-        style={{
-          display: computeTabDisplay(id, tab.id),
-          height: dynamicHeight ? '100%' : parsedHideTabs ? height : height - 41,
-          position: 'relative',
-          top: parsedHideTabs ? '0px' : '41px',
-          width: '100%',
-          padding: TAB_CANVAS_PADDING,
-        }}
-      >
-        <SubContainer
-          id={`${id}-${tab.id}`}
-          canvasHeight={dynamicHeight ? '100%' : '200'}
-          canvasWidth={width}
-          allowContainerSelect={true}
-          styles={{ backgroundColor: bgColor, overflow: 'hidden auto' }}
-          darkMode={darkMode}
-          componentType="Tabs"
-        />
-      </div>
-    );
-=======
   const containerRef = useRef(null);
   const tabsRef = React.useRef(null);
   const [canScrollLeft, setCanScrollLeft] = useState(false);
@@ -269,7 +232,6 @@
       setCanScrollLeft(scrollLeft > 0);
       setCanScrollRight(scrollLeft + clientWidth < scrollWidth);
     }
->>>>>>> ee903b4e
   };
 
   const scrollTabs = (direction) => {
@@ -358,21 +320,12 @@
   const someTabsVisible = tabItems?.filter((tab) => tab?.visible !== false);
   return (
     <div
-<<<<<<< HEAD
-      data-disabled={parsedDisabledState}
-      className={`card tabs-component `}
-      style={{
-        height: dynamicHeight ? '100%' : height,
-        display: parsedWidgetVisibility ? 'flex' : 'none',
-        backgroundColor: bgColor,
-=======
       data-disabled={isDisabled}
       className="card tabs-component"
       style={{
-        height: padding === 'default' ? height : height + 4,
+        height: dynamicHeight ? '100%' : padding === 'default' ? height : height + 4,
         display: isVisible ? 'flex' : 'none',
         backgroundColor: darkMode ? '#324156' : '#fff',
->>>>>>> ee903b4e
         boxShadow,
         borderRadius: `${borderRadius}px`,
         overflow: 'hidden',
@@ -519,14 +472,6 @@
             alignItems: 'center',
             height: '100%',
           }}
-<<<<<<< HEAD
-          id={`${id}-${tab.id}`}
-          style={{
-            ...(dynamicHeight && currentTab === tab.id && { height: '100%' }),
-          }}
-          key={tab.id}
-=======
->>>>>>> ee903b4e
         >
           <Spinner />
         </div>
@@ -535,7 +480,7 @@
           style={{
             overflow: 'hidden',
             width: '100%',
-            height: parsedHideTabs ? height : height - 41,
+            height: dynamicHeight ? '100%' : parsedHideTabs ? height : height - 41,
             position: 'relative',
           }}
         >
@@ -545,6 +490,7 @@
               width: `${tabItems.length * 100}%`,
               transform: `translateX(-${findTabIndex(currentTab) * (100 / tabItems.length)}%)`,
               transition: 'transform 0.3s ease-in-out',
+              height: '100%',
             }}
           >
             {tabItems.map((tab) => (
@@ -564,6 +510,8 @@
                   parsedHideTabs={parsedHideTabs}
                   bgColor={bgColor}
                   darkMode={darkMode}
+                  dynamicHeight={dynamicHeight}
+                  currentTab={currentTab}
                 />
               </div>
             ))}
@@ -591,7 +539,17 @@
   return !hasChanges;
 };
 
-const TabContent = memo(function TabContent({ id, tab, height, width, parsedHideTabs, bgColor, darkMode }) {
+const TabContent = memo(function TabContent({
+  id,
+  tab,
+  height,
+  width,
+  parsedHideTabs,
+  bgColor,
+  darkMode,
+  dynamicHeight,
+  currentTab,
+}) {
   const loading = tab?.loading;
   const disable = tab?.disable;
   const visible = tab?.visible;
@@ -602,11 +560,12 @@
   return (
     <div
       data-disabled={disable}
-      className="tab-pane active"
+      activetab={currentTab}
+      className={`tab-pane active ${dynamicHeight && currentTab === tab.id && `dynamic-${id}`}`}
       style={{
         display: disable ? 'none' : 'block',
-        height: parsedHideTabs ? height : height - 41,
-        position: 'absolute',
+        height: dynamicHeight ? '100%' : parsedHideTabs ? height : height - 41,
+        position: 'relative',
         top: '0px',
         width: '100%',
       }}
@@ -625,13 +584,14 @@
       ) : (
         <SubContainer
           id={`${id}-${tab.id}`}
-          canvasHeight={'200'}
+          canvasHeight={dynamicHeight ? '100%' : '200'}
           canvasWidth={width}
           allowContainerSelect={true}
-          styles={{ backgroundColor: disable ? '#ffffff' : fieldBackgroundColor || bgColor }}
+          styles={{ overflow: 'hidden auto', backgroundColor: disable ? '#ffffff' : fieldBackgroundColor || bgColor }}
           darkMode={darkMode}
         />
       )}
     </div>
   );
-}, areEqual);+},
+areEqual);