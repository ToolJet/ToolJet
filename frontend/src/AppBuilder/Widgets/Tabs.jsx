--- conflicted
+++ resolved
@@ -2,7 +2,6 @@
 import { Container as SubContainer } from '@/AppBuilder/AppCanvas/Container';
 import { resolveWidgetFieldValue, isExpectedDataType } from '@/_helpers/utils';
 import useStore from '@/AppBuilder/_stores/store';
-<<<<<<< HEAD
 import Spinner from '@/_ui/Spinner';
 import { useExposeState } from '@/AppBuilder/_hooks/useExposeVariables';
 import SolidIcon from '@/_ui/Icon/SolidIcons';
@@ -11,6 +10,8 @@
 import OverlayTrigger from 'react-bootstrap/OverlayTrigger';
 import Tooltip from 'react-bootstrap/Tooltip';
 import OverflowTooltip from '@/_components/OverflowTooltip';
+import { TAB_CANVAS_PADDING } from '@/AppBuilder/AppCanvas/appCanvasConstants';
+
 const TabsNavShimmer = ({ divider, headerBackground }) => {
   return (
     <div
@@ -41,9 +42,6 @@
   );
 };
 
-=======
-import { TAB_CANVAS_PADDING } from '@/AppBuilder/AppCanvas/appCanvasConstants';
->>>>>>> efb479ee
 export const Tabs = function Tabs({
   id,
   component,
@@ -379,7 +377,6 @@
       data-disabled={isDisabled}
       className="card tabs-component"
       style={{
-<<<<<<< HEAD
         height: padding === 'default' ? height : height + 4,
         display: isVisible ? 'flex' : 'none',
         backgroundColor: darkMode ? '#324156' : '#fff',
@@ -388,12 +385,6 @@
         overflow: 'hidden',
         ...(border ? { border: `1px solid ${border}` } : { border: 'none' }),
         // border: 'none',
-=======
-        height,
-        display: parsedWidgetVisibility ? 'flex' : 'none',
-        backgroundColor: bgColor,
-        boxShadow,
->>>>>>> efb479ee
       }}
       data-cy={dataCy}
       ref={containerRef}
@@ -537,9 +528,8 @@
       ) : (
         tabItems?.map((tab, index) => (
           <div
-            className={`tab-content ${
-              transition == 'slide' && currentTab === tab.id ? 'tab-slide-in' : 'tab-slide-out'
-            }`}
+            className={`tab-content ${transition == 'slide' && currentTab === tab.id ? 'tab-slide-in' : 'tab-slide-out'
+              }`}
             ref={(newCurrent) => {
               if (currentTab == tab.id) {
                 parentRef.current = newCurrent;
@@ -548,14 +538,14 @@
             style={{
               ...(transition == 'slide'
                 ? {
-                    transition: 'transform 0.3s ease-in-out, opacity 0.3s ease-in-out',
-                    transform:
-                      currentTab === tab.id
-                        ? 'translateX(0%)'
-                        : findTabIndex(currentTab) > index
+                  transition: 'transform 0.3s ease-in-out, opacity 0.3s ease-in-out',
+                  transform:
+                    currentTab === tab.id
+                      ? 'translateX(0%)'
+                      : findTabIndex(currentTab) > index
                         ? 'translateX(-100%)'
                         : 'translateX(100%)',
-                  }
+                }
                 : {}),
             }}
             id={`${id}-${tab.id}`}
