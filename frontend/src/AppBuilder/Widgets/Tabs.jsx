import React, { useRef, useState, useEffect, memo } from 'react';
import { Container as SubContainer } from '@/AppBuilder/AppCanvas/Container';
import { resolveWidgetFieldValue, isExpectedDataType } from '@/_helpers/utils';
import useStore from '@/AppBuilder/_stores/store';
import Spinner from '@/_ui/Spinner';
import { useExposeState } from '@/AppBuilder/_hooks/useExposeVariables';
import SolidIcon from '@/_ui/Icon/SolidIcons';
import * as Icons from '@tabler/icons-react';
import { set } from 'lodash';
import OverlayTrigger from 'react-bootstrap/OverlayTrigger';
import Tooltip from 'react-bootstrap/Tooltip';
import OverflowTooltip from '@/_components/OverflowTooltip';
import { TAB_CANVAS_PADDING } from '@/AppBuilder/AppCanvas/appCanvasConstants';
<<<<<<< HEAD
=======
import { useDynamicHeight } from '@/_hooks/useDynamicHeight';
import { shallow } from 'zustand/shallow';
>>>>>>> 253425d4
const tinycolor = require('tinycolor2');

const TabsNavShimmer = ({ divider, headerBackground }) => {
  return (
    <div
      className="d-flex px-3 gap-4"
      style={{
        borderBottom: `0.5px solid ${divider}`,
        height: '60.41px',
        backgroundColor: headerBackground,
        alignItems: 'center',
      }}
    >
      {Array(3)
        .fill(0)
        .map((ind) => (
          <div
            key={ind}
            style={{
              width: '68px',
              height: '20px',
              backgroundColor: '#88909914',
              borderRadius: '6px',
              marginTop: '8px ',
              marginBottom: '8px',
            }}
          ></div>
        ))}
    </div>
  );
};

export const Tabs = function Tabs({
  id,
  component,
  width,
  height,
  containerProps,
  removeComponent,
  setExposedVariable,
  setExposedVariables,
  adjustComponentPositions,
  currentLayout,
  fireEvent,
  styles,
  darkMode,
  dataCy,
  properties,
}) {
  const { tabWidth, boxShadow } = styles;
  const { isDisabled, isVisible, isLoading } = useExposeState(
    properties.loadingState,
    properties.visibility,
    properties.disabledState,
    setExposedVariables,
    setExposedVariable
  );
<<<<<<< HEAD
  const { defaultTab, hideTabs, renderOnlyActiveTab, useDynamicOptions } = properties;
=======
  const { defaultTab, hideTabs, renderOnlyActiveTab, useDynamicOptions, dynamicHeight } = properties;
>>>>>>> 253425d4
  const setSelectedComponents = useStore((state) => state.setSelectedComponents);

  const widgetVisibility = styles?.visibility ?? true;
  const disabledState = styles?.disabledState ?? false;
  // config for tabs. Includes title
  const tabs = isExpectedDataType(properties.tabs, 'array');
  let parsedTabs = tabs;
  if (!useDynamicOptions) {
    parsedTabs = properties.tabItems;
  } else {
    parsedTabs = resolveWidgetFieldValue(parsedTabs);
  }

  parsedTabs = parsedTabs
    ?.filter((tab) => tab.visible !== false)
    ?.map((parsedTab, index) => ({
      ...parsedTab,
      id: parsedTab.id ? parsedTab.id : index,
    }));
  const highlightColor = styles?.highlightColor ?? '#f44336';
  let parsedHighlightColor = highlightColor;
  parsedHighlightColor = resolveWidgetFieldValue(highlightColor);

  const headerBackground = styles?.headerBackground ?? '#fff';
  const unselectedText = styles?.unselectedText ?? '#6A727C';
  const selectedText = styles?.selectedText ?? '#fff';
  const hoverBackground = styles?.hoverBackground ?? '#F1F3F4';
  const unselectedIcon = styles?.unselectedIcon ?? '#6A727C';
  const selectedIcon = styles?.selectedIcon ?? '#fff';
  const accent = styles?.accent ?? '#3c92dc';
  const divider = styles?.divider ?? '#CCD1D5';
  const borderRadius = styles?.borderRadius ?? '0px';

  const border = styles?.border === '#CCD1D5' ? false : styles?.border;
  const padding = styles?.padding ?? 'none';
  const transition = styles?.transition ?? 'none';

  // Default tab
  let parsedDefaultTab = defaultTab;

  const defaultTabExists = parsedTabs?.some((tab) => tab.id === parsedDefaultTab);
  if (!defaultTabExists && parsedTabs.length > 0) {
    parsedDefaultTab = parsedTabs[0].id;
  }

  const parsedDisabledState =
    typeof disabledState !== 'boolean' ? resolveWidgetFieldValue(disabledState) : disabledState;

  const parsedHideTabs = typeof hideTabs !== 'boolean' ? resolveWidgetFieldValue(hideTabs) : hideTabs;
  const parsedRenderOnlyActiveTab =
    typeof renderOnlyActiveTab !== 'boolean' ? resolveWidgetFieldValue(renderOnlyActiveTab) : renderOnlyActiveTab;

  let parsedWidgetVisibility = widgetVisibility;

  try {
    parsedWidgetVisibility = resolveWidgetFieldValue(parsedWidgetVisibility);
  } catch (err) {
    console.log(err);
  }

  const parentRef = useRef(null);
  const [currentTab, setCurrentTab] = useState(parsedDefaultTab);
<<<<<<< HEAD
=======
  const componentCount = useStore(
    (state) => state.getContainerChildrenMapping(`${id}-${currentTab}`)?.length || 0,
    shallow
  );
>>>>>>> 253425d4
  const [tabItems, setTabItems] = useState(parsedTabs);
  const tabItemsRef = useRef(tabItems);
  const [bgColor, setBgColor] = useState('#fff');

  useDynamicHeight({
    dynamicHeight,
    id,
    height,
    adjustComponentPositions,
    currentLayout,
    isContainer: true,
    value: currentTab,
    componentCount,
  });

  useEffect(() => {
    setCurrentTab(parsedDefaultTab);
  }, [parsedDefaultTab]);

  useEffect(() => {
    if (JSON.stringify(tabItemsRef.current) !== JSON.stringify(parsedTabs)) {
      setTabItems(parsedTabs);
      tabItemsRef.current = parsedTabs;
    }
  }, [parsedTabs]);

  useEffect(() => {
    const currentTabData = parsedTabs.filter((tab) => tab.id == currentTab);
    setBgColor(currentTabData[0]?.backgroundColor ? currentTabData[0]?.backgroundColor : darkMode ? '#324156' : '#fff');
    // eslint-disable-next-line react-hooks/exhaustive-deps
  }, [currentTab, darkMode]);

  useEffect(() => {
    const exposedVariables = {
      setTab: async function (id) {
        if (currentTab != id) {
          setCurrentTab(id);
          setExposedVariable('currentTab', id);
          fireEvent('onTabSwitch');
          setSelectedComponents([]);
        }
      },
      setTabDisable: async function (id, value) {
        setTabItems((prevTabItems) => {
          return prevTabItems.map((tab) => {
            if (tab.id == id) {
              return { ...tab, disable: value };
            }
            return tab;
          });
        });
        setSelectedComponents([]);
      },
      setTabLoading: async function (id, value) {
        setTabItems((prevTabItems) => {
          return prevTabItems.map((tab) => {
            if (tab.id == id) {
              return { ...tab, loading: value };
            }
            return tab;
          });
        });
      },
      setTabVisibility: async function (id, value) {
        setTabItems((prevTabItems) => {
          return prevTabItems.map((tab) => {
            if (tab.id == id) {
              return { ...tab, visible: value };
            }
            return tab;
          });
        });
      },
      currentTab: currentTab,
    };
    setExposedVariables(exposedVariables);

    // eslint-disable-next-line react-hooks/exhaustive-deps
  }, [setCurrentTab, currentTab]);

  const containerRef = useRef(null);
  const tabsRef = React.useRef(null);
  const [canScrollLeft, setCanScrollLeft] = useState(false);
  const [canScrollRight, setCanScrollRight] = useState(false);
  const [canScroll, setCanScroll] = useState(false);
  const [isHovered, setIsHovered] = useState(false);
  const [hoveredTabId, setHoveredTabId] = useState(null);

  const checkScroll = () => {
    if (tabsRef.current) {
      const { scrollLeft, scrollWidth, clientWidth } = tabsRef.current;
      setCanScroll(scrollLeft > 0 || scrollLeft + clientWidth < scrollWidth);
      setCanScrollLeft(scrollLeft > 0);
      setCanScrollRight(scrollLeft + clientWidth < scrollWidth);
    }
<<<<<<< HEAD
  };

  const scrollTabs = (direction) => {
    if (tabsRef.current) {
      const scrollAmount = tabsRef.current.clientWidth / 2;
      tabsRef.current.scrollBy({
        left: direction === 'left' ? -scrollAmount : scrollAmount,
        behavior: 'smooth',
      });
    }
    checkScroll();
  };

=======
  };

  const scrollTabs = (direction) => {
    if (tabsRef.current) {
      const scrollAmount = tabsRef.current.clientWidth / 2;
      tabsRef.current.scrollBy({
        left: direction === 'left' ? -scrollAmount : scrollAmount,
        behavior: 'smooth',
      });
    }
    checkScroll();
  };

>>>>>>> 253425d4
  useEffect(() => {
    checkScroll();
    const onScroll = () => checkScroll();
    const currentTabsRef = tabsRef.current;
    if (currentTabsRef) {
      currentTabsRef.addEventListener('scroll', onScroll);
    }

    return () => {
      if (currentTabsRef) {
        currentTabsRef.removeEventListener('scroll', onScroll);
      }
    };
  }, [tabsRef.current, tabWidth, tabItems]);

  useEffect(() => {
    checkScroll();
    const resizeObserver = new ResizeObserver(() => {
      checkScroll();
    });

    if (containerRef.current) {
      resizeObserver.observe(containerRef.current);
    }

    return () => {
      if (containerRef.current) {
        resizeObserver.unobserve(containerRef.current);
      }
    };
  }, []);

  function shouldRenderTabContent(tab) {
    if (parsedRenderOnlyActiveTab) {
      return tab.id == currentTab;
    }
    return true;
<<<<<<< HEAD
  }

  const findTabIndex = (tabId) => {
    return tabItems.findIndex((tab) => tab.id === tabId);
  };

  const handleMouseEnter = (id) => {
    setHoveredTabId(id);
    setIsHovered(true);
  };

  const handleMouseLeave = () => {
    setIsHovered(false);
  };

  function getTabIcon(tab) {
    const iconName = tab?.icon;
    // eslint-disable-next-line import/namespace
    const IconElement = Icons[iconName] == undefined ? Icons['IconHome2'] : Icons[iconName];

    return tab?.iconVisibility ? (
      <IconElement
        color={`${currentTab == tab?.id ? selectedIcon : unselectedIcon}`}
        style={{
          width: '20px',
          height: '20px',
          marginBottom: '3px',
          ...(currentTab == tab.id ? { color: selectedIcon } : { color: unselectedIcon }),
        }}
        stroke={1.5}
      />
    ) : null;
  }

=======
  }

  const findTabIndex = (tabId) => {
    return tabItems.findIndex((tab) => tab.id === tabId);
  };

  const handleMouseEnter = (id) => {
    setHoveredTabId(id);
    setIsHovered(true);
  };

  const handleMouseLeave = () => {
    setIsHovered(false);
  };

  function getTabIcon(tab) {
    const iconName = tab?.icon;
    // eslint-disable-next-line import/namespace
    const IconElement = Icons[iconName] == undefined ? Icons['IconHome2'] : Icons[iconName];

    return tab?.iconVisibility ? (
      <IconElement
        color={`${currentTab == tab?.id ? selectedIcon : unselectedIcon}`}
        style={{
          width: '20px',
          height: '20px',
          marginBottom: '3px',
          ...(currentTab == tab.id ? { color: selectedIcon } : { color: unselectedIcon }),
        }}
        stroke={1.5}
      />
    ) : null;
  }

>>>>>>> 253425d4
  const equalSplitWidth = 100 / tabItems?.length || 1;
  const someTabsVisible = tabItems?.filter((tab) => tab?.visible !== false);
  return (
    <div
      data-disabled={isDisabled}
      className="card tabs-component"
      style={{
<<<<<<< HEAD
        height: padding === 'default' ? height : height + 4,
=======
        height: dynamicHeight ? '100%' : padding === 'default' ? height : height + 4,
>>>>>>> 253425d4
        display: isVisible ? 'flex' : 'none',
        backgroundColor: darkMode ? '#324156' : '#fff',
        boxShadow,
        borderRadius: `${borderRadius}px`,
        overflow: 'hidden',
        ...(border ? { border: `1px solid ${border}` } : { border: 'none' }),
      }}
      data-cy={dataCy}
      ref={containerRef}
    >
      {isLoading ? (
        <TabsNavShimmer divider={divider} headerBackground={headerBackground} />
      ) : (
        <div
          style={{
            borderBottom: someTabsVisible?.length > 0 && `0.5px solid ${divider}`,
            display: 'flex',
            alignItems: 'center',
            width: '100%',
            backgroundColor: headerBackground,
            height: '50px',
          }}
        >
          {canScroll && (
            <div
              className="px-2"
              onClick={() => scrollTabs('left')}
              style={{ cursor: canScrollLeft ? 'pointer' : 'default' }}
            >
              <SolidIcon fill={canScrollLeft ? '#6A727C' : '#C1C8CD'} name={'cheveronleft'} />
            </div>
          )}
          {/* this started change */}
          <ul
            ref={tabsRef}
            className="nav"
            data-bs-toggle="tabs"
            style={{
              zIndex: 1,
              display: parsedHideTabs ? 'none' : 'flex',
              backgroundColor: headerBackground,
              overflowX: 'auto',
              whiteSpace: 'nowrap',
              flexWrap: 'nowrap',
              scrollbarWidth: 'none',
              msOverflowStyle: 'none',
              scrollBehavior: 'smooth',
              flexGrow: 1,
              paddingLeft: '10px',
              paddingRight: '10px',
              height: '100%',
            }}
          >
            {tabItems
              ?.filter((tab) => tab?.visible !== false)
              ?.map((tab) => (
                <li
                  className={`nav-item ${currentTab == tab.id ? 'active' : ''}`}
                  style={{
                    opacity: tab?.disable && '0.5',
                    width: tabWidth == 'split' && equalSplitWidth + '%',
                    borderBottom: currentTab === tab.id && !tab?.disable ? `2px solid ${accent}` : ' #CCD1D5',
                    backgroundColor: headerBackground,
                    textOverflow: 'ellipsis',
                    whiteSpace: 'nowrap',
                    fontWeight: 'bold',
                    paddingTop: '.5rem',
                    paddingBottom: '.5rem',
                    cursor: tab?.disable ? 'not-allowed' : 'pointer',
                    ...(tabWidth == 'split' ? { minWidth: 'auto' } : {}), // Remove minWidth for tabWidth != 'split'
                  }}
                  onClick={() => {
                    if (currentTab == tab.id) return;
                    if (tab?.disable) return;

                    !tab?.disabled && setCurrentTab(tab.id);
                    !tab?.disabled && setExposedVariable('currentTab', tab.id);
                    fireEvent('onTabSwitch');
                  }}
                  onMouseEnter={() => handleMouseEnter(tab?.id)}
                  onMouseLeave={handleMouseLeave}
                  ref={(el) => {
                    if (el && currentTab == tab.id) {
                      el.style.setProperty('color', parsedHighlightColor, 'important');
                    }
                  }}
                  key={tab.id}
                >
                  <div
                    data-disabled={tab?.disable}
                    style={{
                      textAlign: 'center',
                      fontWeight: '500',
                      background:
                        isHovered && hoveredTabId == tab.id
                          ? tinycolor(hoverBackground).setAlpha(0.08).toString()
                          : 'transparent',
                      borderRadius: '6px',
                      paddingLeft: '1rem',
                      paddingRight: '1rem',
                      ...(currentTab == tab.id ? { color: selectedText } : { color: unselectedText }),
                      display: 'flex',
                      flexDirection: 'row',
                      alignItems: 'center',
                      justifyContent: 'center',
                      gap: '4px',
                      height: '28px',
                      paddingTop: '4px',
                      paddingBottom: '4px',
                    }}
                  >
                    {tabWidth === 'split' ? (
                      <>
                        <a style={{ marginRight: '4px' }}>{getTabIcon(tab)}</a>
                        <OverflowTooltip boxWidth={width}>
                          <>{tab.title}</>
                        </OverflowTooltip>
                      </>
                    ) : (
                      <span>
                        <a style={{ marginRight: '4px' }}>{getTabIcon(tab)}</a>
                        {tab.title}
                      </span>
                    )}
                  </div>
                </li>
              ))}
          </ul>
          {/* this ended change */}
          {canScroll && (
            <div
              className="px-2"
              onClick={() => scrollTabs('right')}
              style={{ cursor: canScrollRight ? 'pointer' : 'default' }}
            >
              <SolidIcon fill={canScrollRight ? '#6A727C' : '#C1C8CD'} name="cheveronright" width="25" height="25" />
            </div>
          )}
        </div>
      )}
      {isLoading ? (
        <div
          style={{
            display: 'flex',
            justifyContent: 'center',
            alignItems: 'center',
            height: '100%',
          }}
        >
          <Spinner />
        </div>
      ) : (
        <div
          style={{
            overflow: 'hidden',
            width: '100%',
<<<<<<< HEAD
            height: parsedHideTabs ? height : height - 41,
=======
            height: dynamicHeight ? '100%' : parsedHideTabs ? height : height - 41,
>>>>>>> 253425d4
            position: 'relative',
          }}
        >
          <div
            style={{
              display: 'flex',
              width: `${tabItems.length * 100}%`,
              transform: `translateX(-${findTabIndex(currentTab) * (100 / tabItems.length)}%)`,
              transition: 'transform 0.3s ease-in-out',
<<<<<<< HEAD
=======
              height: '100%',
>>>>>>> 253425d4
            }}
          >
            {tabItems.map((tab) => (
              <div
                key={tab.id}
                style={{
                  width: `${100 / tabItems.length}%`,
                  flexShrink: 0,
                  height: '100%',
                }}
              >
                <TabContent
                  id={id}
                  tab={tab}
                  height={height}
                  width={width}
                  parsedHideTabs={parsedHideTabs}
                  bgColor={bgColor}
                  darkMode={darkMode}
<<<<<<< HEAD
=======
                  dynamicHeight={dynamicHeight}
                  currentTab={currentTab}
>>>>>>> 253425d4
                />
              </div>
            ))}
          </div>
        </div>
      )}
    </div>
  );
};

const areEqual = (prevProps, nextProps) => {
  const allKeys = new Set([...Object.keys(prevProps), ...Object.keys(nextProps)]);
  let hasChanges = false;
<<<<<<< HEAD

  for (let key of allKeys) {
    if (prevProps[key] !== nextProps[key]) {
      console.log(`[TabContent] Prop changed: ${key}`, {
        from: prevProps[key],
        to: nextProps[key],
      });
      hasChanges = true;
    }
  }

  return !hasChanges;
};

const TabContent = memo(function TabContent({ id, tab, height, width, parsedHideTabs, bgColor, darkMode }) {
  const loading = tab?.loading;
  const disable = tab?.disable;
  const visible = tab?.visible;

=======

  for (let key of allKeys) {
    if (prevProps[key] !== nextProps[key]) {
      console.log(`[TabContent] Prop changed: ${key}`, {
        from: prevProps[key],
        to: nextProps[key],
      });
      hasChanges = true;
    }
  }

  return !hasChanges;
};

const TabContent = memo(function TabContent({
  id,
  tab,
  height,
  width,
  parsedHideTabs,
  bgColor,
  darkMode,
  dynamicHeight,
  currentTab,
}) {
  const loading = tab?.loading;
  const disable = tab?.disable;
  const visible = tab?.visible;

>>>>>>> 253425d4
  const fieldBackgroundColor = tab?.fieldBackgroundColor;
  if (visible === false) return null;

  return (
    <div
      data-disabled={disable}
<<<<<<< HEAD
      className="tab-pane active"
      style={{
        display: disable ? 'none' : 'block',
        height: parsedHideTabs ? height : height - 41,
        position: 'absolute',
=======
      activetab={currentTab}
      className={`tab-pane active ${dynamicHeight && currentTab === tab.id && `dynamic-${id}`}`}
      style={{
        display: disable ? 'none' : 'block',
        height: dynamicHeight ? '100%' : parsedHideTabs ? height : height - 41,
        position: 'relative',
>>>>>>> 253425d4
        top: '0px',
        width: '100%',
      }}
    >
      {loading ? (
        <div
          style={{
            display: 'flex',
            justifyContent: 'center',
            alignItems: 'center',
            height: '100%',
          }}
        >
          <Spinner />
        </div>
      ) : (
        <SubContainer
          id={`${id}-${tab.id}`}
<<<<<<< HEAD
          canvasHeight={'200'}
          canvasWidth={width}
          allowContainerSelect={true}
          styles={{ backgroundColor: disable ? '#ffffff' : fieldBackgroundColor || bgColor }}
=======
          canvasHeight={dynamicHeight ? '100%' : '200'}
          canvasWidth={width}
          allowContainerSelect={true}
          styles={{ overflow: 'hidden auto', backgroundColor: disable ? '#ffffff' : fieldBackgroundColor || bgColor }}
>>>>>>> 253425d4
          darkMode={darkMode}
        />
      )}
    </div>
  );
<<<<<<< HEAD
}, areEqual);
=======
},
areEqual);
>>>>>>> 253425d4
<|MERGE_RESOLUTION|>--- conflicted
+++ resolved
@@ -11,11 +11,8 @@
 import Tooltip from 'react-bootstrap/Tooltip';
 import OverflowTooltip from '@/_components/OverflowTooltip';
 import { TAB_CANVAS_PADDING } from '@/AppBuilder/AppCanvas/appCanvasConstants';
-<<<<<<< HEAD
-=======
 import { useDynamicHeight } from '@/_hooks/useDynamicHeight';
 import { shallow } from 'zustand/shallow';
->>>>>>> 253425d4
 const tinycolor = require('tinycolor2');
 
 const TabsNavShimmer = ({ divider, headerBackground }) => {
@@ -73,11 +70,7 @@
     setExposedVariables,
     setExposedVariable
   );
-<<<<<<< HEAD
-  const { defaultTab, hideTabs, renderOnlyActiveTab, useDynamicOptions } = properties;
-=======
   const { defaultTab, hideTabs, renderOnlyActiveTab, useDynamicOptions, dynamicHeight } = properties;
->>>>>>> 253425d4
   const setSelectedComponents = useStore((state) => state.setSelectedComponents);
 
   const widgetVisibility = styles?.visibility ?? true;
@@ -140,13 +133,10 @@
 
   const parentRef = useRef(null);
   const [currentTab, setCurrentTab] = useState(parsedDefaultTab);
-<<<<<<< HEAD
-=======
   const componentCount = useStore(
     (state) => state.getContainerChildrenMapping(`${id}-${currentTab}`)?.length || 0,
     shallow
   );
->>>>>>> 253425d4
   const [tabItems, setTabItems] = useState(parsedTabs);
   const tabItemsRef = useRef(tabItems);
   const [bgColor, setBgColor] = useState('#fff');
@@ -242,7 +232,6 @@
       setCanScrollLeft(scrollLeft > 0);
       setCanScrollRight(scrollLeft + clientWidth < scrollWidth);
     }
-<<<<<<< HEAD
   };
 
   const scrollTabs = (direction) => {
@@ -256,21 +245,6 @@
     checkScroll();
   };
 
-=======
-  };
-
-  const scrollTabs = (direction) => {
-    if (tabsRef.current) {
-      const scrollAmount = tabsRef.current.clientWidth / 2;
-      tabsRef.current.scrollBy({
-        left: direction === 'left' ? -scrollAmount : scrollAmount,
-        behavior: 'smooth',
-      });
-    }
-    checkScroll();
-  };
-
->>>>>>> 253425d4
   useEffect(() => {
     checkScroll();
     const onScroll = () => checkScroll();
@@ -308,7 +282,6 @@
       return tab.id == currentTab;
     }
     return true;
-<<<<<<< HEAD
   }
 
   const findTabIndex = (tabId) => {
@@ -343,42 +316,6 @@
     ) : null;
   }
 
-=======
-  }
-
-  const findTabIndex = (tabId) => {
-    return tabItems.findIndex((tab) => tab.id === tabId);
-  };
-
-  const handleMouseEnter = (id) => {
-    setHoveredTabId(id);
-    setIsHovered(true);
-  };
-
-  const handleMouseLeave = () => {
-    setIsHovered(false);
-  };
-
-  function getTabIcon(tab) {
-    const iconName = tab?.icon;
-    // eslint-disable-next-line import/namespace
-    const IconElement = Icons[iconName] == undefined ? Icons['IconHome2'] : Icons[iconName];
-
-    return tab?.iconVisibility ? (
-      <IconElement
-        color={`${currentTab == tab?.id ? selectedIcon : unselectedIcon}`}
-        style={{
-          width: '20px',
-          height: '20px',
-          marginBottom: '3px',
-          ...(currentTab == tab.id ? { color: selectedIcon } : { color: unselectedIcon }),
-        }}
-        stroke={1.5}
-      />
-    ) : null;
-  }
-
->>>>>>> 253425d4
   const equalSplitWidth = 100 / tabItems?.length || 1;
   const someTabsVisible = tabItems?.filter((tab) => tab?.visible !== false);
   return (
@@ -386,11 +323,7 @@
       data-disabled={isDisabled}
       className="card tabs-component"
       style={{
-<<<<<<< HEAD
-        height: padding === 'default' ? height : height + 4,
-=======
         height: dynamicHeight ? '100%' : padding === 'default' ? height : height + 4,
->>>>>>> 253425d4
         display: isVisible ? 'flex' : 'none',
         backgroundColor: darkMode ? '#324156' : '#fff',
         boxShadow,
@@ -547,11 +480,7 @@
           style={{
             overflow: 'hidden',
             width: '100%',
-<<<<<<< HEAD
-            height: parsedHideTabs ? height : height - 41,
-=======
             height: dynamicHeight ? '100%' : parsedHideTabs ? height : height - 41,
->>>>>>> 253425d4
             position: 'relative',
           }}
         >
@@ -561,10 +490,7 @@
               width: `${tabItems.length * 100}%`,
               transform: `translateX(-${findTabIndex(currentTab) * (100 / tabItems.length)}%)`,
               transition: 'transform 0.3s ease-in-out',
-<<<<<<< HEAD
-=======
               height: '100%',
->>>>>>> 253425d4
             }}
           >
             {tabItems.map((tab) => (
@@ -584,11 +510,8 @@
                   parsedHideTabs={parsedHideTabs}
                   bgColor={bgColor}
                   darkMode={darkMode}
-<<<<<<< HEAD
-=======
                   dynamicHeight={dynamicHeight}
                   currentTab={currentTab}
->>>>>>> 253425d4
                 />
               </div>
             ))}
@@ -602,27 +525,6 @@
 const areEqual = (prevProps, nextProps) => {
   const allKeys = new Set([...Object.keys(prevProps), ...Object.keys(nextProps)]);
   let hasChanges = false;
-<<<<<<< HEAD
-
-  for (let key of allKeys) {
-    if (prevProps[key] !== nextProps[key]) {
-      console.log(`[TabContent] Prop changed: ${key}`, {
-        from: prevProps[key],
-        to: nextProps[key],
-      });
-      hasChanges = true;
-    }
-  }
-
-  return !hasChanges;
-};
-
-const TabContent = memo(function TabContent({ id, tab, height, width, parsedHideTabs, bgColor, darkMode }) {
-  const loading = tab?.loading;
-  const disable = tab?.disable;
-  const visible = tab?.visible;
-
-=======
 
   for (let key of allKeys) {
     if (prevProps[key] !== nextProps[key]) {
@@ -652,27 +554,18 @@
   const disable = tab?.disable;
   const visible = tab?.visible;
 
->>>>>>> 253425d4
   const fieldBackgroundColor = tab?.fieldBackgroundColor;
   if (visible === false) return null;
 
   return (
     <div
       data-disabled={disable}
-<<<<<<< HEAD
-      className="tab-pane active"
-      style={{
-        display: disable ? 'none' : 'block',
-        height: parsedHideTabs ? height : height - 41,
-        position: 'absolute',
-=======
       activetab={currentTab}
       className={`tab-pane active ${dynamicHeight && currentTab === tab.id && `dynamic-${id}`}`}
       style={{
         display: disable ? 'none' : 'block',
         height: dynamicHeight ? '100%' : parsedHideTabs ? height : height - 41,
         position: 'relative',
->>>>>>> 253425d4
         top: '0px',
         width: '100%',
       }}
@@ -691,25 +584,14 @@
       ) : (
         <SubContainer
           id={`${id}-${tab.id}`}
-<<<<<<< HEAD
-          canvasHeight={'200'}
-          canvasWidth={width}
-          allowContainerSelect={true}
-          styles={{ backgroundColor: disable ? '#ffffff' : fieldBackgroundColor || bgColor }}
-=======
           canvasHeight={dynamicHeight ? '100%' : '200'}
           canvasWidth={width}
           allowContainerSelect={true}
           styles={{ overflow: 'hidden auto', backgroundColor: disable ? '#ffffff' : fieldBackgroundColor || bgColor }}
->>>>>>> 253425d4
           darkMode={darkMode}
         />
       )}
     </div>
   );
-<<<<<<< HEAD
-}, areEqual);
-=======
 },
-areEqual);
->>>>>>> 253425d4
+areEqual);