--- conflicted
+++ resolved
@@ -104,10 +104,7 @@
         onShowSideEffects();
       },
       close: async function () {
-<<<<<<< HEAD
         onHideSideEffects();
-=======
->>>>>>> cd2350db
         setExposedVariable('show', false);
         setShowModal(false);
       },
@@ -116,7 +113,6 @@
     // eslint-disable-next-line react-hooks/exhaustive-deps
   }, []);
 
-<<<<<<< HEAD
   useEffect(() => {
     if (isInitialRender.current) {
       isInitialRender.current = false;
@@ -128,7 +124,7 @@
     inputRef?.blur();
     // eslint-disable-next-line react-hooks/exhaustive-deps
   }, [showModal]);
-=======
+
   function hideModal() {
     setExposedVariable('show', false);
     setShowModal(false);
@@ -138,7 +134,6 @@
     setExposedVariable('show', true);
     setShowModal(true);
   }
->>>>>>> cd2350db
 
   useEffect(() => {
     if (showModal) {
@@ -156,20 +151,7 @@
       }
     };
     // eslint-disable-next-line react-hooks/exhaustive-deps
-<<<<<<< HEAD
   }, [modalHeight]);
-
-  function hideModal() {
-    setShowModal(false);
-    setExposedVariable('show', false);
-  }
-
-  function openModal() {
-    setShowModal(true);
-    setExposedVariable('show', true);
-  }
-=======
-  }, [showModal, modalHeight]);
 
   useEffect(() => {
     if (isInitialRender.current) {
@@ -182,7 +164,6 @@
     inputRef?.blur();
     // eslint-disable-next-line react-hooks/exhaustive-deps
   }, [showModal]);
->>>>>>> cd2350db
 
   const backwardCompatibilityCheck = height == '34' || modalHeight != undefined ? true : false;
 
