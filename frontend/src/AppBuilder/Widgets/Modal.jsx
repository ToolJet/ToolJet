import React, { useRef, useState, useEffect } from 'react';
import { default as BootstrapModal } from 'react-bootstrap/Modal';
import { Container as SubContainer } from '@/AppBuilder/AppCanvas/Container';
import { ConfigHandle } from '@/AppBuilder/AppCanvas/ConfigHandle/ConfigHandle';
import { useGridStore } from '@/_stores/gridStore';
import useStore from '@/AppBuilder/_stores/store';
import { shallow } from 'zustand/shallow';
<<<<<<< HEAD
import { useExposeState } from '@/AppBuilder/_hooks/useModalCSA';
=======
import { useEventListener } from '@/_hooks/use-event-listener';

>>>>>>> af7a9610
var tinycolor = require('tinycolor2');

export const Modal = function Modal({
  id,
  component,
  darkMode,
  properties,
  styles,
  setExposedVariable,
  setExposedVariables,
  fireEvent,
  dataCy,
  height,
}) {
  const [showModal, setShowModal] = useState(false);
  const {
    closeOnClickingOutside = false,
    hideOnEsc,
    hideCloseButton,
    hideTitleBar,
    useDefaultButton,
    triggerButtonLabel,
    modalHeight,
  } = properties;
  const {
    headerBackgroundColor,
    headerTextColor,
    bodyBackgroundColor,
    triggerButtonBackgroundColor,
    triggerButtonTextColor,
    boxShadow,
  } = styles;
  const parentRef = useRef(null);
  const controlBoxRef = useRef(null);
  const isInitialRender = useRef(true);
  const title = properties.title ?? '';
  const titleAlignment = properties.titleAlignment ?? 'left';
  const size = properties.size ?? 'lg';
  const [modalWidth, setModalWidth] = useState();
  const mode = useStore((state) => state.currentMode, shallow);
  const isFullScreen = properties.size === 'fullscreen';
  const versionFriendlyHeight = backwardCompatibilityCheck ? modalHeight : height;
  const [modalContainerHeight, setModalContainerHeight] = useState(0);
  const computedCanvasHeight = isFullScreen ? 'calc(100vh - 56px)' : versionFriendlyHeight;

  /**** Start - Logic to reset the zIndex of modal control box ****/
  useEffect(() => {
    if (!showModal && mode === 'edit') {
      controlBoxRef.current?.classList?.remove('modal-moveable');
      controlBoxRef.current = null;
    }
    if (showModal) {
      useGridStore.getState().actions.setOpenModalWidgetId(id);
    } else {
      if (useGridStore.getState().openModalWidgetId === id) {
        useGridStore.getState().actions.setOpenModalWidgetId(null);
      }
    }
  }, [showModal, id, mode]);
  /**** End - Logic to reset the zIndex of modal control box ****/

<<<<<<< HEAD
  // Side effects for modal, which include dom manipulation to hide overflow when opening
  // And cleaning up dom when modal is closed

  const onShowSideEffects = () => {
    openModal();
    const canvasElement = document.querySelector('.page-container.canvas-container');
    const realCanvasEl = document.getElementsByClassName('real-canvas')[0];
    const modalContainer = realCanvasEl.querySelector('.modal');

    if (canvasElement && realCanvasEl && modalContainer) {
      const currentScroll = canvasElement.scrollTop;
      canvasElement.style.overflow = 'hidden';

      modalContainer.style.height = `${canvasElement.offsetHeight}px`;
      modalContainer.style.top = `${currentScroll}px`;
    }
  };

  const onHideSideEffects = () => {
    const canvasElement = document.querySelector('.page-container.canvas-container');
    const realCanvasEl = document.getElementsByClassName('real-canvas')[0];
    const modalContainer = realCanvasEl.querySelector('.modal');

    if (canvasElement && realCanvasEl && modalContainer) {
      canvasElement.style.overflow = 'auto';
      modalContainer.style.height = ``;
      modalContainer.style.top = ``;
    }

    hideModal();
  };

  useEffect(() => {
    const exposedVariables = {
      open: async function () {
        setExposedVariable('show', true);
        onShowSideEffects();
      },
      close: async function () {
        onHideSideEffects();
        setExposedVariable('show', false);
        setShowModal(false);
      },
    };
    setExposedVariables(exposedVariables);
    // eslint-disable-next-line react-hooks/exhaustive-deps
  }, []);

  useEffect(() => {
    if (isInitialRender.current) {
      isInitialRender.current = false;
      return;
    }

    fireEvent(!showModal ? 'onClose' : 'onOpen');
    const inputRef = document?.getElementsByClassName('tj-text-input-widget')?.[0];
    inputRef?.blur();
    // eslint-disable-next-line react-hooks/exhaustive-deps
  }, [showModal]);

=======
>>>>>>> af7a9610
  function hideModal() {
    setExposedVariable('show', false);
    setShowModal(false);
  }

  function openModal() {
    setExposedVariable('show', true);
    setShowModal(true);
  }

<<<<<<< HEAD
  const { isDisabledTrigger, isDisabledModal, isVisible, isLoading } = useExposeState(
    properties.loadingState,
    properties.triggerVisibility,
    properties.disabledModal,
    properties.disabledTrigger,
    setExposedVariables,
    setExposedVariable
  );

  useEffect(() => {
    if (showModal) {
      onShowSideEffects();
    } else {
      if (document.getElementsByClassName('modal-content')[0] == undefined) {
        onHideSideEffects();
=======
  // Side effects for modal, which include dom manipulation to hide overflow when opening
  // And cleaning up dom when modal is closed

  const onShowSideEffects = () => {
    const canvasElement = document.querySelector('.page-container.canvas-container');
    const realCanvasEl = document.getElementsByClassName('real-canvas')[0];
    const modalCanvasEl = document.getElementById(`canvas-${id}`);
    const modalContainer = realCanvasEl.querySelector('.modal');

    if (canvasElement && realCanvasEl && modalContainer) {
      const currentScroll = canvasElement.scrollTop;
      canvasElement.style.overflowY = 'hidden';

      modalContainer.style.height = `${canvasElement.offsetHeight}px`;
      modalContainer.style.top = `${currentScroll}px`;
      modalCanvasEl.style.height = computedCanvasHeight;
    }
  };

  const onHideSideEffects = () => {
    const canvasElement = document.querySelector('.page-container.canvas-container');
    const realCanvasEl = document.getElementsByClassName('real-canvas')[0];
    const modalContainer = realCanvasEl.querySelector('.modal');

    if (canvasElement && realCanvasEl && modalContainer) {
      canvasElement.style.overflow = 'auto';
      modalContainer.style.height = ``;
      modalContainer.style.top = ``;
    }
  };

  useEventListener('resize', onShowSideEffects, window);

  const onShowModal = () => {
    openModal();
    onShowSideEffects();
  };

  const onHideModal = () => {
    onHideSideEffects();
    hideModal();
  };

  const exposedVariables = {
    open: async function () {
      onShowModal();
    },
    close: async function () {
      onHideModal();
    },
  };

  useEffect(() => {
    setExposedVariables(exposedVariables);
    // eslint-disable-next-line react-hooks/exhaustive-deps
  }, [exposedVariables]);

  // When query panel opens or closes, the modal container height should change to
  // accomodate the new height of the canvas

  useEffect(() => {
    // Select the DOM element
    const canvasElement = document.querySelector('.page-container.canvas-container');

    if (!canvasElement) return; // Ensure the element exists

    // Create a ResizeObserver
    const resizeObserver = new ResizeObserver((entries) => {
      for (let entry of entries) {
        // Update the height state when the element's height changes
        setModalContainerHeight(entry.contentRect.height);

        const realCanvasEl = document.getElementsByClassName('real-canvas')[0];
        const modalContainer = realCanvasEl.querySelector('.modal');
        modalContainer.style.height = `${entry.contentRect.height}px`;
      }
    });

    // Observe the canvas element
    resizeObserver.observe(canvasElement);

    return () => {
      // Cleanup observer on component unmount
      resizeObserver.disconnect();
    };
  }, []);

  useEffect(() => {
    if (isInitialRender.current) {
      isInitialRender.current = false;
      return;
    }

    fireEvent(!showModal ? 'onClose' : 'onOpen');
    const inputRef = document?.getElementsByClassName('tj-text-input-widget')?.[0];
    inputRef?.blur();
    // eslint-disable-next-line react-hooks/exhaustive-deps
  }, [showModal]);

  useEffect(() => {
    if (showModal) {
      onShowModal();
    } else {
      if (document.getElementsByClassName('modal-content')[0] == undefined) {
        onHideModal();
>>>>>>> af7a9610
      }
    }

    // Cleanup the effect
    return () => {
      if (document.getElementsByClassName('modal-content')[0] == undefined) {
<<<<<<< HEAD
        onHideSideEffects();
      }
    };
    // eslint-disable-next-line react-hooks/exhaustive-deps
  }, [modalHeight]);
=======
        onHideModal();
      }
    };
    // eslint-disable-next-line react-hooks/exhaustive-deps
  }, [modalHeight, size]);
>>>>>>> af7a9610

  useEffect(() => {
    if (isInitialRender.current) {
      isInitialRender.current = false;
      return;
    }

    fireEvent(!showModal ? 'onClose' : 'onOpen');
    const inputRef = document?.getElementsByClassName('tj-text-input-widget')?.[0];
    inputRef?.blur();
    // eslint-disable-next-line react-hooks/exhaustive-deps
  }, [showModal]);

  const backwardCompatibilityCheck = height == '34' || modalHeight != undefined ? true : false;

  const customStyles = {
    modalBody: {
      backgroundColor:
        ['#fff', '#ffffffff'].includes(bodyBackgroundColor) && darkMode ? '#1F2837' : bodyBackgroundColor,
      overflowX: 'hidden',
      overflowY: 'auto',
      position: 'relative',
    },
    modalHeader: {
      backgroundColor:
        ['#fff', '#ffffffff'].includes(headerBackgroundColor) && darkMode ? '#1F2837' : headerBackgroundColor,
      color: ['#000', '#000000', '#000000ff'].includes(headerTextColor) && darkMode ? '#fff' : headerTextColor,
    },
    buttonStyles: {
      backgroundColor: triggerButtonBackgroundColor,
      color: triggerButtonTextColor,
      width: '100%',
      display: isVisible ? '' : 'none',
      '--tblr-btn-color-darker': tinycolor(triggerButtonBackgroundColor).darken(8).toString(),
      boxShadow,
    },
  };

  useEffect(() => {
    if (closeOnClickingOutside) {
      const handleClickOutside = (event) => {
        const modalRef = parentRef?.current?.parentElement?.parentElement?.parentElement;

        if (modalRef && modalRef === event.target) {
          onHideSideEffects();
        }
      };

      document.addEventListener('mousedown', handleClickOutside);
      return () => {
        document.removeEventListener('mousedown', handleClickOutside);
      };
    }
    // eslint-disable-next-line react-hooks/exhaustive-deps
  }, [closeOnClickingOutside, parentRef]);

  useEffect(() => {
    if (showModal && parentRef.current) {
      setModalWidth(parentRef.current.offsetWidth);
    }
  }, [showModal, properties.size, id]);

  return (
    <div
      className="container d-flex align-items-center"
      data-disabled={isDisabledTrigger}
      data-cy={dataCy}
      style={{ height }}
    >
      {useDefaultButton && isVisible && (
        <button
          disabled={isDisabledTrigger}
          className="jet-button btn btn-primary p-1 overflow-hidden"
          style={customStyles.buttonStyles}
          onClick={(event) => {
            /**** Start - Logic to reduce the zIndex of modal control box ****/
            controlBoxRef.current = document.querySelector(`.selected-component.sc-${id}`)?.parentElement;
            if (mode === 'edit' && controlBoxRef.current) {
              controlBoxRef.current.classList.add('modal-moveable');
            }
            /**** End - Logic to reduce the zIndex of modal control box ****/

            event.stopPropagation();
            setShowModal(true);
          }}
          data-cy={`${dataCy}-launch-button`}
        >
          {triggerButtonLabel ?? 'Show Modal'}
        </button>
      )}

      <Modal.Component
        show={showModal}
        contentClassName="modal-component"
        container={document.getElementsByClassName('real-canvas')[0]}
        size={size}
        keyboard={true}
        enforceFocus={false}
        animation={false}
<<<<<<< HEAD
        onShow={() => onShowSideEffects()}
        onHide={() => onHideSideEffects()}
        onEscapeKeyDown={() => hideOnEsc && onHideSideEffects()}
=======
        onShow={() => onShowModal()}
        onHide={() => onHideModal()}
        onEscapeKeyDown={() => hideOnEsc && onHideModal()}
>>>>>>> af7a9610
        id="modal-container"
        component-id={id}
        backdrop={'static'}
        scrollable={true}
        modalProps={{
          customStyles,
          parentRef,
          id,
          title,
          titleAlignment,
          hideTitleBar,
          hideCloseButton,
          onHideModal,
          component,
          modalHeight,
          isDisabled: isDisabledModal,
          showConfigHandler: mode === 'edit',
          fullscreen: isFullScreen,
        }}
      >
        {!isLoading ? (
          <>
            <SubContainer
              id={`${id}`}
<<<<<<< HEAD
              canvasHeight={modalHeight}
=======
              canvasHeight={isFullScreen ? modalContainerHeight : modalHeight}
>>>>>>> af7a9610
              styles={{ backgroundColor: customStyles.modalBody.backgroundColor, height: modalHeight }}
              canvasWidth={modalWidth}
              darkMode={darkMode}
            />
          </>
        ) : (
          <div className="p-2">
            <center>
              <div className="spinner-border mt-5" role="status"></div>
            </center>
          </div>
        )}
      </Modal.Component>
    </div>
  );
};

const Component = ({ children, ...restProps }) => {
  const {
    customStyles,
    parentRef,
    id,
    title,
    titleAlignment,
    hideTitleBar,
    onHideModal,
    hideCloseButton,
    showConfigHandler,
<<<<<<< HEAD
    isDisabled,
    modalHeight,
=======
    fullscreen,
>>>>>>> af7a9610
  } = restProps['modalProps'];

  const setSelectedComponentAsModal = useStore((state) => state.setSelectedComponentAsModal, shallow);

  // When the modal body is clicked capture it and use the callback to set the selected component as modal
  const handleModalBodyClick = (event) => {
    const clickedComponentId = event.target.getAttribute('component-id');

    // Check if the clicked element is part of the modal canvas & same widget with id
    if (id === clickedComponentId) {
      setSelectedComponentAsModal(id);
    }
  };

  return (
<<<<<<< HEAD
    <BootstrapModal {...restProps} animation={true} onClick={handleModalBodyClick}>
=======
    <BootstrapModal {...restProps} onClick={handleModalBodyClick} fullscreen={fullscreen} animation={true}>
>>>>>>> af7a9610
      {showConfigHandler && (
        <ConfigHandle
          id={id}
          customClassName={hideTitleBar ? 'modalWidget-config-handle' : ''}
          showHandle={showConfigHandler}
          setSelectedComponentAsModal={setSelectedComponentAsModal}
          componentType="Modal"
          isModalOpen={true}
        />
      )}
      {!hideTitleBar && (
        <BootstrapModal.Header
          style={{ ...customStyles.modalHeader }}
          data-cy={`modal-header`}
          closeButton={!hideCloseButton}
        >
          <BootstrapModal.Title
            style={{
              textAlign: titleAlignment,
              width: '100%',
            }}
            id="contained-modal-title-vcenter"
            data-cy={`modal-title`}
          >
            {title}
          </BootstrapModal.Title>
<<<<<<< HEAD
=======
          {!hideCloseButton && (
            <span
              className="cursor-pointer"
              data-cy={`modal-close-button`}
              size="sm"
              onClick={(e) => {
                e.preventDefault();
                e.stopPropagation();
                onHideModal();
              }}
            >
              <svg
                xmlns="http://www.w3.org/2000/svg"
                className="icon icon-tabler icon-tabler-x"
                width="24"
                height="24"
                viewBox="0 0 24 24"
                strokeWidth="2"
                stroke="currentColor"
                fill="none"
                strokeLinecap="round"
                strokeLinejoin="round"
              >
                <path stroke="none" d="M0 0h24v24H0z" fill="none"></path>
                <line x1="18" y1="6" x2="6" y2="18"></line>
                <line x1="6" y1="6" x2="18" y2="18"></line>
              </svg>
            </span>
          )}
>>>>>>> af7a9610
        </BootstrapModal.Header>
      )}
      <BootstrapModal.Body style={{ ...customStyles.modalBody }} ref={parentRef} id={id} data-cy={`modal-body`}>
        {isDisabled && (
          <div
            style={{
              position: 'absolute',
              top: 0,
              left: 0,
              right: 0,
              bottom: 0,
              height: modalHeight || '100%',
              backgroundColor: 'rgba(255, 255, 255, 0.8)',
              zIndex: 1,
            }}
          />
        )}
        {children}
      </BootstrapModal.Body>
    </BootstrapModal>
  );
};

Modal.Component = Component;<|MERGE_RESOLUTION|>--- conflicted
+++ resolved
@@ -5,12 +5,9 @@
 import { useGridStore } from '@/_stores/gridStore';
 import useStore from '@/AppBuilder/_stores/store';
 import { shallow } from 'zustand/shallow';
-<<<<<<< HEAD
 import { useExposeState } from '@/AppBuilder/_hooks/useModalCSA';
-=======
 import { useEventListener } from '@/_hooks/use-event-listener';
 
->>>>>>> af7a9610
 var tinycolor = require('tinycolor2');
 
 export const Modal = function Modal({
@@ -72,22 +69,32 @@
   }, [showModal, id, mode]);
   /**** End - Logic to reset the zIndex of modal control box ****/
 
-<<<<<<< HEAD
+  function hideModal() {
+    setExposedVariable('show', false);
+    setShowModal(false);
+  }
+
+  function openModal() {
+    setExposedVariable('show', true);
+    setShowModal(true);
+  }
+
   // Side effects for modal, which include dom manipulation to hide overflow when opening
   // And cleaning up dom when modal is closed
 
   const onShowSideEffects = () => {
-    openModal();
     const canvasElement = document.querySelector('.page-container.canvas-container');
     const realCanvasEl = document.getElementsByClassName('real-canvas')[0];
+    const modalCanvasEl = document.getElementById(`canvas-${id}`);
     const modalContainer = realCanvasEl.querySelector('.modal');
 
     if (canvasElement && realCanvasEl && modalContainer) {
       const currentScroll = canvasElement.scrollTop;
-      canvasElement.style.overflow = 'hidden';
+      canvasElement.style.overflowY = 'hidden';
 
       modalContainer.style.height = `${canvasElement.offsetHeight}px`;
       modalContainer.style.top = `${currentScroll}px`;
+      modalCanvasEl.style.height = computedCanvasHeight;
     }
   };
 
@@ -101,24 +108,62 @@
       modalContainer.style.height = ``;
       modalContainer.style.top = ``;
     }
-
+  };
+
+  useEventListener('resize', onShowSideEffects, window);
+
+  const onShowModal = () => {
+    openModal();
+    onShowSideEffects();
+  };
+
+  const onHideModal = () => {
+    onHideSideEffects();
     hideModal();
   };
 
-  useEffect(() => {
-    const exposedVariables = {
-      open: async function () {
-        setExposedVariable('show', true);
-        onShowSideEffects();
-      },
-      close: async function () {
-        onHideSideEffects();
-        setExposedVariable('show', false);
-        setShowModal(false);
-      },
-    };
+  const exposedVariables = {
+    open: async function () {
+      onShowModal();
+    },
+    close: async function () {
+      onHideModal();
+    },
+  };
+
+  useEffect(() => {
     setExposedVariables(exposedVariables);
     // eslint-disable-next-line react-hooks/exhaustive-deps
+  }, [exposedVariables]);
+
+  // When query panel opens or closes, the modal container height should change to
+  // accomodate the new height of the canvas
+
+  useEffect(() => {
+    // Select the DOM element
+    const canvasElement = document.querySelector('.page-container.canvas-container');
+
+    if (!canvasElement) return; // Ensure the element exists
+
+    // Create a ResizeObserver
+    const resizeObserver = new ResizeObserver((entries) => {
+      for (let entry of entries) {
+        // Update the height state when the element's height changes
+        setModalContainerHeight(entry.contentRect.height);
+
+        const realCanvasEl = document.getElementsByClassName('real-canvas')[0];
+        const modalContainer = realCanvasEl.querySelector('.modal');
+        modalContainer.style.height = `${entry.contentRect.height}px`;
+      }
+    });
+
+    // Observe the canvas element
+    resizeObserver.observe(canvasElement);
+
+    return () => {
+      // Cleanup observer on component unmount
+      resizeObserver.disconnect();
+    };
   }, []);
 
   useEffect(() => {
@@ -133,19 +178,6 @@
     // eslint-disable-next-line react-hooks/exhaustive-deps
   }, [showModal]);
 
-=======
->>>>>>> af7a9610
-  function hideModal() {
-    setExposedVariable('show', false);
-    setShowModal(false);
-  }
-
-  function openModal() {
-    setExposedVariable('show', true);
-    setShowModal(true);
-  }
-
-<<<<<<< HEAD
   const { isDisabledTrigger, isDisabledModal, isVisible, isLoading } = useExposeState(
     properties.loadingState,
     properties.triggerVisibility,
@@ -157,136 +189,21 @@
 
   useEffect(() => {
     if (showModal) {
-      onShowSideEffects();
-    } else {
-      if (document.getElementsByClassName('modal-content')[0] == undefined) {
-        onHideSideEffects();
-=======
-  // Side effects for modal, which include dom manipulation to hide overflow when opening
-  // And cleaning up dom when modal is closed
-
-  const onShowSideEffects = () => {
-    const canvasElement = document.querySelector('.page-container.canvas-container');
-    const realCanvasEl = document.getElementsByClassName('real-canvas')[0];
-    const modalCanvasEl = document.getElementById(`canvas-${id}`);
-    const modalContainer = realCanvasEl.querySelector('.modal');
-
-    if (canvasElement && realCanvasEl && modalContainer) {
-      const currentScroll = canvasElement.scrollTop;
-      canvasElement.style.overflowY = 'hidden';
-
-      modalContainer.style.height = `${canvasElement.offsetHeight}px`;
-      modalContainer.style.top = `${currentScroll}px`;
-      modalCanvasEl.style.height = computedCanvasHeight;
-    }
-  };
-
-  const onHideSideEffects = () => {
-    const canvasElement = document.querySelector('.page-container.canvas-container');
-    const realCanvasEl = document.getElementsByClassName('real-canvas')[0];
-    const modalContainer = realCanvasEl.querySelector('.modal');
-
-    if (canvasElement && realCanvasEl && modalContainer) {
-      canvasElement.style.overflow = 'auto';
-      modalContainer.style.height = ``;
-      modalContainer.style.top = ``;
-    }
-  };
-
-  useEventListener('resize', onShowSideEffects, window);
-
-  const onShowModal = () => {
-    openModal();
-    onShowSideEffects();
-  };
-
-  const onHideModal = () => {
-    onHideSideEffects();
-    hideModal();
-  };
-
-  const exposedVariables = {
-    open: async function () {
-      onShowModal();
-    },
-    close: async function () {
-      onHideModal();
-    },
-  };
-
-  useEffect(() => {
-    setExposedVariables(exposedVariables);
-    // eslint-disable-next-line react-hooks/exhaustive-deps
-  }, [exposedVariables]);
-
-  // When query panel opens or closes, the modal container height should change to
-  // accomodate the new height of the canvas
-
-  useEffect(() => {
-    // Select the DOM element
-    const canvasElement = document.querySelector('.page-container.canvas-container');
-
-    if (!canvasElement) return; // Ensure the element exists
-
-    // Create a ResizeObserver
-    const resizeObserver = new ResizeObserver((entries) => {
-      for (let entry of entries) {
-        // Update the height state when the element's height changes
-        setModalContainerHeight(entry.contentRect.height);
-
-        const realCanvasEl = document.getElementsByClassName('real-canvas')[0];
-        const modalContainer = realCanvasEl.querySelector('.modal');
-        modalContainer.style.height = `${entry.contentRect.height}px`;
-      }
-    });
-
-    // Observe the canvas element
-    resizeObserver.observe(canvasElement);
-
-    return () => {
-      // Cleanup observer on component unmount
-      resizeObserver.disconnect();
-    };
-  }, []);
-
-  useEffect(() => {
-    if (isInitialRender.current) {
-      isInitialRender.current = false;
-      return;
-    }
-
-    fireEvent(!showModal ? 'onClose' : 'onOpen');
-    const inputRef = document?.getElementsByClassName('tj-text-input-widget')?.[0];
-    inputRef?.blur();
-    // eslint-disable-next-line react-hooks/exhaustive-deps
-  }, [showModal]);
-
-  useEffect(() => {
-    if (showModal) {
       onShowModal();
     } else {
       if (document.getElementsByClassName('modal-content')[0] == undefined) {
         onHideModal();
->>>>>>> af7a9610
       }
     }
 
     // Cleanup the effect
     return () => {
       if (document.getElementsByClassName('modal-content')[0] == undefined) {
-<<<<<<< HEAD
-        onHideSideEffects();
-      }
-    };
-    // eslint-disable-next-line react-hooks/exhaustive-deps
-  }, [modalHeight]);
-=======
         onHideModal();
       }
     };
     // eslint-disable-next-line react-hooks/exhaustive-deps
   }, [modalHeight, size]);
->>>>>>> af7a9610
 
   useEffect(() => {
     if (isInitialRender.current) {
@@ -386,15 +303,9 @@
         keyboard={true}
         enforceFocus={false}
         animation={false}
-<<<<<<< HEAD
-        onShow={() => onShowSideEffects()}
-        onHide={() => onHideSideEffects()}
-        onEscapeKeyDown={() => hideOnEsc && onHideSideEffects()}
-=======
         onShow={() => onShowModal()}
         onHide={() => onHideModal()}
         onEscapeKeyDown={() => hideOnEsc && onHideModal()}
->>>>>>> af7a9610
         id="modal-container"
         component-id={id}
         backdrop={'static'}
@@ -419,11 +330,7 @@
           <>
             <SubContainer
               id={`${id}`}
-<<<<<<< HEAD
-              canvasHeight={modalHeight}
-=======
               canvasHeight={isFullScreen ? modalContainerHeight : modalHeight}
->>>>>>> af7a9610
               styles={{ backgroundColor: customStyles.modalBody.backgroundColor, height: modalHeight }}
               canvasWidth={modalWidth}
               darkMode={darkMode}
@@ -449,15 +356,12 @@
     title,
     titleAlignment,
     hideTitleBar,
+    showConfigHandler,
+    isDisabled,
+    modalHeight,
     onHideModal,
     hideCloseButton,
-    showConfigHandler,
-<<<<<<< HEAD
-    isDisabled,
-    modalHeight,
-=======
     fullscreen,
->>>>>>> af7a9610
   } = restProps['modalProps'];
 
   const setSelectedComponentAsModal = useStore((state) => state.setSelectedComponentAsModal, shallow);
@@ -473,11 +377,7 @@
   };
 
   return (
-<<<<<<< HEAD
-    <BootstrapModal {...restProps} animation={true} onClick={handleModalBodyClick}>
-=======
     <BootstrapModal {...restProps} onClick={handleModalBodyClick} fullscreen={fullscreen} animation={true}>
->>>>>>> af7a9610
       {showConfigHandler && (
         <ConfigHandle
           id={id}
@@ -489,11 +389,7 @@
         />
       )}
       {!hideTitleBar && (
-        <BootstrapModal.Header
-          style={{ ...customStyles.modalHeader }}
-          data-cy={`modal-header`}
-          closeButton={!hideCloseButton}
-        >
+        <BootstrapModal.Header style={{ ...customStyles.modalHeader }} data-cy={`modal-header`}>
           <BootstrapModal.Title
             style={{
               textAlign: titleAlignment,
@@ -504,8 +400,6 @@
           >
             {title}
           </BootstrapModal.Title>
-<<<<<<< HEAD
-=======
           {!hideCloseButton && (
             <span
               className="cursor-pointer"
@@ -535,7 +429,6 @@
               </svg>
             </span>
           )}
->>>>>>> af7a9610
         </BootstrapModal.Header>
       )}
       <BootstrapModal.Body style={{ ...customStyles.modalBody }} ref={parentRef} id={id} data-cy={`modal-body`}>
