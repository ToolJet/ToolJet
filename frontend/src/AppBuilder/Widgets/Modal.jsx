import React, { useRef, useState, useEffect } from 'react';
import { default as BootstrapModal } from 'react-bootstrap/Modal';
import { Container as SubContainer } from '@/AppBuilder/AppCanvas/Container';
import { ConfigHandle } from '@/AppBuilder/AppCanvas/ConfigHandle/ConfigHandle';
import { useGridStore } from '@/_stores/gridStore';
import useStore from '@/AppBuilder/_stores/store';
import { shallow } from 'zustand/shallow';
import { useExposeState } from '@/AppBuilder/_hooks/useModalCSA';
import { useEventListener } from '@/_hooks/use-event-listener';

var tinycolor = require('tinycolor2');

// STYLE CONSTANTS
// 1. Modal header
const MODAL_HEADER = {
  HEIGHT: 80,
  HEIGHT_PX: `80px`,
  CANVAS_HEIGHT: 10,
};
const MODAL_FOOTER = {
  HEIGHT: 80,
  HEIGHT_PX: `80px`,
  CANVAS_HEIGHT: 10,
};

const getModalBodyHeight = (height, showHeader, showFooter) => {
  let modalHeight = height.includes('px') ? parseInt(height, 10) : height;
  if (showHeader) {
    modalHeight = modalHeight - MODAL_HEADER.HEIGHT;
  }
  if (showFooter) {
    modalHeight = modalHeight - MODAL_FOOTER.HEIGHT;
  }
  return `${Math.max(modalHeight, 40)}px`;
};

export const Modal = function Modal({
  id,
  component,
  darkMode,
  properties,
  styles,
  setExposedVariable,
  setExposedVariables,
  fireEvent,
  dataCy,
  height,
}) {
  const [showModal, setShowModal] = useState(false);
  const {
    closeOnClickingOutside = false,
    hideOnEsc,
    hideCloseButton,
<<<<<<< HEAD
    hideTitleBar,
=======
    loadingState,
>>>>>>> 910fda35
    useDefaultButton,
    triggerButtonLabel,
    modalHeight,
    showHeader,
    showFooter,
  } = properties;

  const {
    headerBackgroundColor,
    footerBackgroundColor,
    bodyBackgroundColor,
    triggerButtonBackgroundColor,
    triggerButtonTextColor,
    boxShadow,
  } = styles;
  const parentRef = useRef(null);
  const controlBoxRef = useRef(null);
  const isInitialRender = useRef(true);
  const size = properties.size ?? 'lg';
  const [modalWidth, setModalWidth] = useState();
  const mode = useStore((state) => state.currentMode, shallow);
  const isFullScreen = properties.size === 'fullscreen';
<<<<<<< HEAD
  const versionFriendlyHeight = backwardCompatibilityCheck ? modalHeight : height;
  const [modalContainerHeight, setModalContainerHeight] = useState(0);
  const computedCanvasHeight = isFullScreen ? 'calc(100vh - 56px)' : versionFriendlyHeight;
=======
  const computedHeight = getModalBodyHeight(modalHeight, showHeader, showFooter);
>>>>>>> 910fda35

  /**** Start - Logic to reset the zIndex of modal control box ****/
  useEffect(() => {
    if (!showModal && mode === 'edit') {
      controlBoxRef.current?.classList?.remove('modal-moveable');
      controlBoxRef.current = null;
    }
    if (showModal) {
      useGridStore.getState().actions.setOpenModalWidgetId(id);
    } else {
      if (useGridStore.getState().openModalWidgetId === id) {
        useGridStore.getState().actions.setOpenModalWidgetId(null);
      }
    }
  }, [showModal, id, mode]);
  /**** End - Logic to reset the zIndex of modal control box ****/

  function hideModal() {
    setExposedVariable('show', false);
    setShowModal(false);
  }

  function openModal() {
    setExposedVariable('show', true);
    setShowModal(true);
  }

  // Side effects for modal, which include dom manipulation to hide overflow when opening
  // And cleaning up dom when modal is closed

  const onShowSideEffects = () => {
    const canvasElement = document.querySelector('.page-container.canvas-container');
    const realCanvasEl = document.getElementsByClassName('real-canvas')[0];
    const modalCanvasEl = document.getElementById(`canvas-${id}`);
    const modalContainer = realCanvasEl.querySelector('.modal');

    if (canvasElement && realCanvasEl && modalContainer) {
      const currentScroll = canvasElement.scrollTop;
      canvasElement.style.overflowY = 'hidden';

      modalContainer.style.height = `${canvasElement.offsetHeight}px`;
      modalContainer.style.top = `${currentScroll}px`;
<<<<<<< HEAD
      modalCanvasEl.style.height = computedCanvasHeight;
=======
      modalCanvasEl.style.height = isFullScreen ? '100%' : computedHeight;
      fireEvent('onOpen');
>>>>>>> 910fda35
    }
  };

  const onHideSideEffects = () => {
    const canvasElement = document.querySelector('.page-container.canvas-container');
    const realCanvasEl = document.getElementsByClassName('real-canvas')[0];
    const modalContainer = realCanvasEl.querySelector('.modal');

    if (canvasElement && realCanvasEl && modalContainer) {
      canvasElement.style.overflow = 'auto';
      modalContainer.style.height = ``;
      modalContainer.style.top = ``;
      fireEvent('onClose');
    }
  };

  useEventListener('resize', onShowSideEffects, window);

  const onShowModal = () => {
    openModal();
    onShowSideEffects();
  };

  const onHideModal = () => {
    onHideSideEffects();
    hideModal();
  };

  const exposedVariables = {
    open: async function () {
      onShowModal();
    },
    close: async function () {
      onHideModal();
    },
  };

  useEffect(() => {
    setExposedVariables(exposedVariables);
    // eslint-disable-next-line react-hooks/exhaustive-deps
  }, [exposedVariables]);

  // When query panel opens or closes, the modal container height should change to
  // accomodate the new height of the canvas

  useEffect(() => {
    // Select the DOM element
    const canvasElement = document.querySelector('.page-container.canvas-container');

    if (!canvasElement) return; // Ensure the element exists

    // Create a ResizeObserver
    const resizeObserver = new ResizeObserver((entries) => {
      for (let entry of entries) {
        // Update the height state when the element's height changes
        setModalContainerHeight(entry.contentRect.height);

        const realCanvasEl = document.getElementsByClassName('real-canvas')[0];
        const modalContainer = realCanvasEl.querySelector('.modal');
        modalContainer.style.height = `${entry.contentRect.height}px`;
      }
    });

    // Observe the canvas element
    resizeObserver.observe(canvasElement);

    return () => {
      // Cleanup observer on component unmount
      resizeObserver.disconnect();
    };
  }, []);

  useEffect(() => {
    if (isInitialRender.current) {
      isInitialRender.current = false;
      return;
    }

    const inputRef = document?.getElementsByClassName('tj-text-input-widget')?.[0];
    inputRef?.blur();
    // eslint-disable-next-line react-hooks/exhaustive-deps
  }, [showModal]);

  const { isDisabledTrigger, isDisabledModal, isVisible, isLoading } = useExposeState(
    properties.loadingState,
    properties.triggerVisibility,
    properties.disabledModal,
    properties.disabledTrigger,
    setExposedVariables,
    setExposedVariable
  );

  useEffect(() => {
    if (showModal) {
      onShowModal();
    } else {
      if (document.getElementsByClassName('modal-content')[0] == undefined) {
        onHideModal();
      }
    }

    // Cleanup the effect
    return () => {
      if (document.getElementsByClassName('modal-content')[0] == undefined) {
        onHideModal();
      }
    };
    // eslint-disable-next-line react-hooks/exhaustive-deps
  }, [modalHeight, size]);

  const backwardCompatibilityCheck = height == '34' || modalHeight != undefined ? true : false;

  const customStyles = {
    modalBody: {
<<<<<<< HEAD
=======
      height: backwardCompatibilityCheck ? computedHeight : height,
>>>>>>> 910fda35
      backgroundColor:
        ['#fff', '#ffffffff'].includes(bodyBackgroundColor) && darkMode ? '#1F2837' : bodyBackgroundColor,
      overflowX: 'hidden',
      overflowY: 'auto',
      position: 'relative',
    },
    modalHeader: {
      backgroundColor:
        ['#fff', '#ffffffff'].includes(headerBackgroundColor) && darkMode ? '#1F2837' : headerBackgroundColor,
      height: MODAL_HEADER.HEIGHT_PX,
      padding: 0,
    },
    modalFooter: {
      backgroundColor:
        ['#000', '#000000', '#000000ff'].includes(footerBackgroundColor) && darkMode ? '#fff' : footerBackgroundColor,
      height: MODAL_FOOTER.HEIGHT_PX,
      padding: 0,
      borderTop: `1px solid var(--border-weak)`,
    },
    buttonStyles: {
      backgroundColor: triggerButtonBackgroundColor,
      color: triggerButtonTextColor,
      width: '100%',
      display: isVisible ? '' : 'none',
      '--tblr-btn-color-darker': tinycolor(triggerButtonBackgroundColor).darken(8).toString(),
      boxShadow,
    },
  };

  useEffect(() => {
    if (closeOnClickingOutside) {
      const handleClickOutside = (event) => {
        const modalRef = parentRef?.current?.parentElement?.parentElement?.parentElement;

        if (modalRef && modalRef === event.target) {
          onHideModal();
        }
      };

      document.addEventListener('mousedown', handleClickOutside);
      return () => {
        document.removeEventListener('mousedown', handleClickOutside);
      };
    }
    // eslint-disable-next-line react-hooks/exhaustive-deps
  }, [closeOnClickingOutside, parentRef]);

  useEffect(() => {
    if (showModal && parentRef.current) {
      setModalWidth(parentRef.current.offsetWidth);
    }
  }, [showModal, properties.size, id]);

  return (
    <div
      className="container d-flex align-items-center"
      data-disabled={isDisabledTrigger}
      data-cy={dataCy}
      style={{ height }}
    >
      {useDefaultButton && isVisible && (
        <button
          disabled={isDisabledTrigger}
          className="jet-button btn btn-primary p-1 overflow-hidden"
          style={customStyles.buttonStyles}
          onClick={(event) => {
            /**** Start - Logic to reduce the zIndex of modal control box ****/
            controlBoxRef.current = document.querySelector(`.selected-component.sc-${id}`)?.parentElement;
            if (mode === 'edit' && controlBoxRef.current) {
              controlBoxRef.current.classList.add('modal-moveable');
            }
            /**** End - Logic to reduce the zIndex of modal control box ****/

            event.stopPropagation();
            setShowModal(true);
          }}
          data-cy={`${dataCy}-launch-button`}
        >
          {triggerButtonLabel ?? 'Show Modal'}
        </button>
      )}

      <Modal.Component
        show={showModal}
        contentClassName="modal-component"
        container={document.getElementsByClassName('real-canvas')[0]}
        size={size}
        keyboard={true}
        enforceFocus={false}
        animation={false}
        onShow={() => onShowModal()}
        onHide={() => onHideModal()}
        onEscapeKeyDown={() => hideOnEsc && onHideModal()}
        id="modal-container"
        component-id={id}
        backdrop={'static'}
        scrollable={true}
        modalProps={{
          customStyles,
          parentRef,
          id,
          hideCloseButton,
          onHideModal,
          component,
          modalHeight,
          isDisabled: isDisabledModal,
          showConfigHandler: mode === 'edit',
          fullscreen: isFullScreen,
          darkMode,
          width: modalWidth,
          showHeader,
          showFooter,
        }}
      >
        {!isLoading ? (
          <>
            <SubContainer
              id={`${id}`}
<<<<<<< HEAD
              canvasHeight={isFullScreen ? modalContainerHeight : modalHeight}
              styles={{ backgroundColor: customStyles.modalBody.backgroundColor, height: modalHeight }}
=======
              canvasHeight={computedHeight}
              styles={{ backgroundColor: customStyles.modalBody.backgroundColor, height: computedHeight }}
>>>>>>> 910fda35
              canvasWidth={modalWidth}
              darkMode={darkMode}
            />
          </>
        ) : (
          <div className="p-2">
            <center>
              <div className="spinner-border mt-5" role="status"></div>
            </center>
          </div>
        )}
      </Modal.Component>
    </div>
  );
};

const ModalHeader = ({ id, customStyles, hideCloseButton, darkMode, width }) => {
  return (
    <BootstrapModal.Header
      style={{ ...customStyles.modalHeader }}
      data-cy={`modal-header`}
      closeButton={!hideCloseButton}
    >
      <SubContainer
        id={`${id}-header`}
        canvasHeight={MODAL_HEADER.CANVAS_HEIGHT}
        canvasWidth={width}
        allowContainerSelect={false}
        darkMode={darkMode}
        styles={{
          backgroundColor: 'transparent',
        }}
      />
    </BootstrapModal.Header>
  );
};

const ModalFooter = ({ id, customStyles, darkMode, width }) => {
  return (
    <BootstrapModal.Footer style={{ ...customStyles.modalFooter }} data-cy={`modal-footer`}>
      <SubContainer
        id={`${id}-footer`}
        canvasHeight={MODAL_FOOTER.CANVAS_HEIGHT}
        canvasWidth={width}
        allowContainerSelect={false}
        darkMode={darkMode}
        styles={{
          margin: 0,
          backgroundColor: 'transparent',
        }}
      />
    </BootstrapModal.Footer>
  );
};

const Component = ({ children, ...restProps }) => {
  const {
    customStyles,
    parentRef,
    id,
<<<<<<< HEAD
    title,
    titleAlignment,
    hideTitleBar,
=======
    hideCloseButton,
>>>>>>> 910fda35
    showConfigHandler,
    isDisabled,
    modalHeight,
    onHideModal,
    hideCloseButton,
    fullscreen,
    darkMode,
    width,
    showHeader,
    showFooter,
  } = restProps['modalProps'];

  const setSelectedComponentAsModal = useStore((state) => state.setSelectedComponentAsModal, shallow);

  // When the modal body is clicked capture it and use the callback to set the selected component as modal
  const handleModalBodyClick = (event) => {
    const clickedComponentId = event.target.getAttribute('component-id');

    // Check if the clicked element is part of the modal canvas & same widget with id
    if (id === clickedComponentId) {
      setSelectedComponentAsModal(id);
    }
  };

  return (
    <BootstrapModal {...restProps} onClick={handleModalBodyClick} fullscreen={fullscreen} animation={true}>
      {showConfigHandler && (
        <ConfigHandle
          id={id}
          customClassName={showHeader ? '' : 'modalWidget-config-handle'}
          showHandle={showConfigHandler}
          setSelectedComponentAsModal={setSelectedComponentAsModal}
          componentType="Modal"
          isModalOpen={true}
        />
      )}
<<<<<<< HEAD
      {!hideTitleBar && (
        <BootstrapModal.Header style={{ ...customStyles.modalHeader }} data-cy={`modal-header`}>
          <BootstrapModal.Title
            style={{
              textAlign: titleAlignment,
              width: '100%',
            }}
            id="contained-modal-title-vcenter"
            data-cy={`modal-title`}
          >
            {title}
          </BootstrapModal.Title>
          {!hideCloseButton && (
            <span
              className="cursor-pointer"
              data-cy={`modal-close-button`}
              size="sm"
              onClick={(e) => {
                e.preventDefault();
                e.stopPropagation();
                onHideModal();
              }}
            >
              <svg
                xmlns="http://www.w3.org/2000/svg"
                className="icon icon-tabler icon-tabler-x"
                width="24"
                height="24"
                viewBox="0 0 24 24"
                strokeWidth="2"
                stroke="currentColor"
                fill="none"
                strokeLinecap="round"
                strokeLinejoin="round"
              >
                <path stroke="none" d="M0 0h24v24H0z" fill="none"></path>
                <line x1="18" y1="6" x2="6" y2="18"></line>
                <line x1="6" y1="6" x2="18" y2="18"></line>
              </svg>
            </span>
          )}
        </BootstrapModal.Header>
=======
      {showHeader && (
        <ModalHeader
          id={id}
          customStyles={customStyles}
          hideCloseButton={hideCloseButton}
          darkMode={darkMode}
          width={width}
        />
>>>>>>> 910fda35
      )}
      <BootstrapModal.Body style={{ ...customStyles.modalBody }} ref={parentRef} id={id} data-cy={`modal-body`}>
        {isDisabled && (
          <div
            style={{
              position: 'absolute',
              top: 0,
              left: 0,
              right: 0,
              bottom: 0,
              height: modalHeight || '100%',
              backgroundColor: 'rgba(255, 255, 255, 0.8)',
              zIndex: 1,
            }}
          />
        )}
        {children}
      </BootstrapModal.Body>
      {showFooter && <ModalFooter id={id} darkMode={darkMode} customStyles={customStyles} width={width} />}
    </BootstrapModal>
  );
};

Modal.Component = Component;<|MERGE_RESOLUTION|>--- conflicted
+++ resolved
@@ -51,11 +51,7 @@
     closeOnClickingOutside = false,
     hideOnEsc,
     hideCloseButton,
-<<<<<<< HEAD
-    hideTitleBar,
-=======
     loadingState,
->>>>>>> 910fda35
     useDefaultButton,
     triggerButtonLabel,
     modalHeight,
@@ -78,13 +74,12 @@
   const [modalWidth, setModalWidth] = useState();
   const mode = useStore((state) => state.currentMode, shallow);
   const isFullScreen = properties.size === 'fullscreen';
-<<<<<<< HEAD
+
   const versionFriendlyHeight = backwardCompatibilityCheck ? modalHeight : height;
   const [modalContainerHeight, setModalContainerHeight] = useState(0);
   const computedCanvasHeight = isFullScreen ? 'calc(100vh - 56px)' : versionFriendlyHeight;
-=======
+
   const computedHeight = getModalBodyHeight(modalHeight, showHeader, showFooter);
->>>>>>> 910fda35
 
   /**** Start - Logic to reset the zIndex of modal control box ****/
   useEffect(() => {
@@ -118,7 +113,7 @@
   const onShowSideEffects = () => {
     const canvasElement = document.querySelector('.page-container.canvas-container');
     const realCanvasEl = document.getElementsByClassName('real-canvas')[0];
-    const modalCanvasEl = document.getElementById(`canvas-${id}`);
+    // const modalCanvasEl = document.getElementById(`canvas-${id}`);
     const modalContainer = realCanvasEl.querySelector('.modal');
 
     if (canvasElement && realCanvasEl && modalContainer) {
@@ -127,12 +122,8 @@
 
       modalContainer.style.height = `${canvasElement.offsetHeight}px`;
       modalContainer.style.top = `${currentScroll}px`;
-<<<<<<< HEAD
-      modalCanvasEl.style.height = computedCanvasHeight;
-=======
-      modalCanvasEl.style.height = isFullScreen ? '100%' : computedHeight;
+      // modalCanvasEl.style.height = isFullScreen ? '100%' : computedHeight;
       fireEvent('onOpen');
->>>>>>> 910fda35
     }
   };
 
@@ -161,20 +152,6 @@
     hideModal();
   };
 
-  const exposedVariables = {
-    open: async function () {
-      onShowModal();
-    },
-    close: async function () {
-      onHideModal();
-    },
-  };
-
-  useEffect(() => {
-    setExposedVariables(exposedVariables);
-    // eslint-disable-next-line react-hooks/exhaustive-deps
-  }, [exposedVariables]);
-
   // When query panel opens or closes, the modal container height should change to
   // accomodate the new height of the canvas
 
@@ -216,14 +193,16 @@
     // eslint-disable-next-line react-hooks/exhaustive-deps
   }, [showModal]);
 
-  const { isDisabledTrigger, isDisabledModal, isVisible, isLoading } = useExposeState(
-    properties.loadingState,
-    properties.triggerVisibility,
-    properties.disabledModal,
-    properties.disabledTrigger,
+  const { isDisabledTrigger, isDisabledModal, isVisible, isLoading } = useExposeState({
+    loadingState: properties.loadingState,
+    visibleState: properties.triggerVisibility,
+    disabledModalState: properties.disabledModal,
+    disabledTriggerState: properties.disabledTrigger,
     setExposedVariables,
-    setExposedVariable
-  );
+    setExposedVariable,
+    onHideModal,
+    onShowModal,
+  });
 
   useEffect(() => {
     if (showModal) {
@@ -247,10 +226,7 @@
 
   const customStyles = {
     modalBody: {
-<<<<<<< HEAD
-=======
       height: backwardCompatibilityCheck ? computedHeight : height,
->>>>>>> 910fda35
       backgroundColor:
         ['#fff', '#ffffffff'].includes(bodyBackgroundColor) && darkMode ? '#1F2837' : bodyBackgroundColor,
       overflowX: 'hidden',
@@ -369,21 +345,16 @@
           <>
             <SubContainer
               id={`${id}`}
-<<<<<<< HEAD
               canvasHeight={isFullScreen ? modalContainerHeight : modalHeight}
-              styles={{ backgroundColor: customStyles.modalBody.backgroundColor, height: modalHeight }}
-=======
-              canvasHeight={computedHeight}
               styles={{ backgroundColor: customStyles.modalBody.backgroundColor, height: computedHeight }}
->>>>>>> 910fda35
               canvasWidth={modalWidth}
               darkMode={darkMode}
             />
           </>
         ) : (
-          <div className="p-2">
+          <div className="p-2 tw-flex tw-items-center tw-justify-center tw-h-full ">
             <center>
-              <div className="spinner-border mt-5" role="status"></div>
+              <div className="spinner-border" role="status"></div>
             </center>
           </div>
         )}
@@ -392,13 +363,9 @@
   );
 };
 
-const ModalHeader = ({ id, customStyles, hideCloseButton, darkMode, width }) => {
+const ModalHeader = ({ id, customStyles, hideCloseButton, darkMode, width, onHideModal }) => {
   return (
-    <BootstrapModal.Header
-      style={{ ...customStyles.modalHeader }}
-      data-cy={`modal-header`}
-      closeButton={!hideCloseButton}
-    >
+    <BootstrapModal.Header style={{ ...customStyles.modalHeader }} data-cy={`modal-header`}>
       <SubContainer
         id={`${id}-header`}
         canvasHeight={MODAL_HEADER.CANVAS_HEIGHT}
@@ -409,6 +376,36 @@
           backgroundColor: 'transparent',
         }}
       />
+
+      {!hideCloseButton && (
+        <span
+          className="cursor-pointer"
+          data-cy={`modal-close-button`}
+          size="sm"
+          onClick={(e) => {
+            e.preventDefault();
+            e.stopPropagation();
+            onHideModal();
+          }}
+        >
+          <svg
+            xmlns="http://www.w3.org/2000/svg"
+            className="icon icon-tabler icon-tabler-x"
+            width="24"
+            height="24"
+            viewBox="0 0 24 24"
+            strokeWidth="2"
+            stroke="currentColor"
+            fill="none"
+            strokeLinecap="round"
+            strokeLinejoin="round"
+          >
+            <path stroke="none" d="M0 0h24v24H0z" fill="none"></path>
+            <line x1="18" y1="6" x2="6" y2="18"></line>
+            <line x1="6" y1="6" x2="18" y2="18"></line>
+          </svg>
+        </span>
+      )}
     </BootstrapModal.Header>
   );
 };
@@ -436,13 +433,6 @@
     customStyles,
     parentRef,
     id,
-<<<<<<< HEAD
-    title,
-    titleAlignment,
-    hideTitleBar,
-=======
-    hideCloseButton,
->>>>>>> 910fda35
     showConfigHandler,
     isDisabled,
     modalHeight,
@@ -472,57 +462,13 @@
       {showConfigHandler && (
         <ConfigHandle
           id={id}
-          customClassName={showHeader ? '' : 'modalWidget-config-handle'}
+          customClassName={showHeader ? '' : 'modalWidget-config-handle tw-h-0'}
           showHandle={showConfigHandler}
           setSelectedComponentAsModal={setSelectedComponentAsModal}
           componentType="Modal"
           isModalOpen={true}
         />
       )}
-<<<<<<< HEAD
-      {!hideTitleBar && (
-        <BootstrapModal.Header style={{ ...customStyles.modalHeader }} data-cy={`modal-header`}>
-          <BootstrapModal.Title
-            style={{
-              textAlign: titleAlignment,
-              width: '100%',
-            }}
-            id="contained-modal-title-vcenter"
-            data-cy={`modal-title`}
-          >
-            {title}
-          </BootstrapModal.Title>
-          {!hideCloseButton && (
-            <span
-              className="cursor-pointer"
-              data-cy={`modal-close-button`}
-              size="sm"
-              onClick={(e) => {
-                e.preventDefault();
-                e.stopPropagation();
-                onHideModal();
-              }}
-            >
-              <svg
-                xmlns="http://www.w3.org/2000/svg"
-                className="icon icon-tabler icon-tabler-x"
-                width="24"
-                height="24"
-                viewBox="0 0 24 24"
-                strokeWidth="2"
-                stroke="currentColor"
-                fill="none"
-                strokeLinecap="round"
-                strokeLinejoin="round"
-              >
-                <path stroke="none" d="M0 0h24v24H0z" fill="none"></path>
-                <line x1="18" y1="6" x2="6" y2="18"></line>
-                <line x1="6" y1="6" x2="18" y2="18"></line>
-              </svg>
-            </span>
-          )}
-        </BootstrapModal.Header>
-=======
       {showHeader && (
         <ModalHeader
           id={id}
@@ -530,8 +476,8 @@
           hideCloseButton={hideCloseButton}
           darkMode={darkMode}
           width={width}
+          onHideModal={onHideModal}
         />
->>>>>>> 910fda35
       )}
       <BootstrapModal.Body style={{ ...customStyles.modalBody }} ref={parentRef} id={id} data-cy={`modal-body`}>
         {isDisabled && (
