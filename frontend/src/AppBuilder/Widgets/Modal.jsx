--- conflicted
+++ resolved
@@ -299,9 +299,6 @@
 
   const setSelectedComponentAsModal = useStore((state) => state.setSelectedComponentAsModal, shallow);
 
-<<<<<<< HEAD
-  console.log('Show modal', restProps.show);
-=======
   // When the modal body is clicked capture it and use the callback to set the selected component as modal
   const handleModalBodyClick = (event) => {
     const clickedComponentId = event.target.getAttribute('component-id');
@@ -312,7 +309,6 @@
     }
   };
 
->>>>>>> 558d66fe
   return (
     <BootstrapModal {...restProps} onClick={handleModalBodyClick}>
       {showConfigHandler && (
