--- conflicted
+++ resolved
@@ -332,10 +332,6 @@
 
   const setSelectedComponentAsModal = useStore((state) => state.setSelectedComponentAsModal, shallow);
 
-<<<<<<< HEAD
-  return (
-    <BootstrapModal {...restProps} fullscreen={fullscreen}>
-=======
   // When the modal body is clicked capture it and use the callback to set the selected component as modal
   const handleModalBodyClick = (event) => {
     const clickedComponentId = event.target.getAttribute('component-id');
@@ -347,8 +343,7 @@
   };
 
   return (
-    <BootstrapModal {...restProps} onClick={handleModalBodyClick}>
->>>>>>> 3bf422d3
+    <BootstrapModal {...restProps} onClick={handleModalBodyClick} fullscreen={fullscreen}>
       {showConfigHandler && (
         <ConfigHandle
           id={id}
