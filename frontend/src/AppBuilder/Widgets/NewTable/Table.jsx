import React, { useEffect, useMemo, memo, useRef } from 'react';
// eslint-disable-next-line import/no-unresolved
import { diff } from 'deep-object-diff';
import { shallow } from 'zustand/shallow';
import { isEmpty, isEqual } from 'lodash';
import { useEvents } from '@/AppBuilder/_stores/slices/eventsSlice';
import useStore from '@/AppBuilder/_stores/store';
import useTableStore from './_stores/tableStore';
import TableContainer from './_components/TableContainer';
import { transformTableData } from './_utils/transformTableData';
import { usePrevious } from '@dnd-kit/utilities';
<<<<<<< HEAD
import { useDynamicHeight } from '@/_hooks/useDynamicHeight';

export const Table = memo(
  ({
    id,
    componentName,
    width,
    height,
    properties,
    styles,
    darkMode,
    fireEvent,
    setExposedVariables,
    adjustComponentPositions,
    currentLayout,
  }) => {
=======
import { useModuleContext } from '@/AppBuilder/_contexts/ModuleContext';

export const Table = memo(
  ({ id, componentName, width, height, properties, styles, darkMode, fireEvent, setExposedVariables }) => {
    const { moduleId } = useModuleContext();
>>>>>>> f45d9a28
    // get table store functions
    const initializeComponent = useTableStore((state) => state.initializeComponent, shallow);
    const removeComponent = useTableStore((state) => state.removeComponent, shallow);
    const setTableProperties = useTableStore((state) => state.setTableProperties, shallow);
    const setTableActions = useTableStore((state) => state.setTableActions, shallow);
    const setTableEvents = useTableStore((state) => state.setTableEvents, shallow);
    const setTableStyles = useTableStore((state) => state.setTableStyles, shallow);
    const setColumnDetails = useTableStore((state) => state.setColumnDetails, shallow);
    const transformations = useTableStore((state) => state.getColumnTransformations(id), shallow);

    // get table properties
    const visibility = useTableStore((state) => state.getTableProperties(id)?.visibility, shallow);
    const disabledState = useTableStore((state) => state.getTableProperties(id)?.disabledState, shallow);
    const borderRadius = useTableStore((state) => state.getTableStyles(id)?.borderRadius, shallow);

    // get table styles
    const boxShadow = useTableStore((state) => state.getTableStyles(id)?.boxShadow, shallow);
    const borderColor = useTableStore((state) => state.getTableStyles(id)?.borderColor, shallow);

    // get resolved value for transformations from app builder store
    const getResolvedValue = useStore((state) => state.getResolvedValue);

    const {
      columns,
      useDynamicColumn,
      columnData,
      columnDeletionHistory,
      autogenerateColumns,
      actions,
      ...restOfProperties
    } = properties;

    const firstRowOfTable = !isEmpty(restOfProperties.data?.[0]) ? restOfProperties.data?.[0] : undefined;
    const prevFirstRowOfTable = usePrevious(firstRowOfTable);

    // Get all app events. Needed for certain events like onBulkUpdate
    const allAppEvents = useEvents();

    const shouldAutogenerateColumns = useRef(false);

    // Initialize component on the table store
    useEffect(() => {
      initializeComponent(id);
      return () => removeComponent(id);
    }, [id, initializeComponent, removeComponent]);

    // Set properties to the table store
    useEffect(() => {
      setTableProperties(id, restOfProperties);
    }, [id, restOfProperties, setTableProperties]);

    // Set actions to the table store
    useEffect(() => {
      setTableActions(id, actions);
    }, [id, actions, setTableActions]);

    useEffect(() => {
      if (useDynamicColumn || (!isEqual(prevFirstRowOfTable, firstRowOfTable) && !isEmpty(firstRowOfTable)))
        shouldAutogenerateColumns.current = true;
    }, [firstRowOfTable, useDynamicColumn, columnData, prevFirstRowOfTable]);

    // Set column details to the table store. This is responsible for auto-generating columns
    useEffect(() => {
      setColumnDetails(
        id,
        columns,
        useDynamicColumn,
        columnData,
        firstRowOfTable,
        autogenerateColumns,
        columnDeletionHistory,
        shouldAutogenerateColumns.current,
        moduleId
      );
      shouldAutogenerateColumns.current = false;
    }, [
      id,
      columns,
      useDynamicColumn,
      columnData,
      setColumnDetails,
      firstRowOfTable,
      autogenerateColumns,
      moduleId,
      columnDeletionHistory,
    ]);

    // Set styles to the table store
    useEffect(() => {
      setTableStyles(id, styles, darkMode);
    }, [id, styles, darkMode, setTableStyles]);

    // Set events to the table store
    useEffect(() => {
      setTableEvents(id, allAppEvents);
    }, [id, allAppEvents, setTableEvents]);

    // Transform table data if transformations are present
    const tableData = useMemo(() => {
      return transformTableData(restOfProperties.data, transformations, getResolvedValue);
    }, [getResolvedValue, restOfProperties.data, transformations]);

    useDynamicHeight({
      dynamicHeight: properties.dynamicHeight,
      id: id,
      height,
      value: JSON.stringify(tableData),
      adjustComponentPositions,
      currentLayout,
      width,
    });

    return (
      <div
        data-cy={`draggable-widget-${componentName}`}
        data-disabled={disabledState}
        className={`card jet-table table-component ${darkMode ? 'dark-theme' : 'light-theme'}`}
        style={{
          height: properties.dynamicHeight ? 'auto' : `${height}px`,
          display: visibility === 'none' ? 'none' : '',
          borderRadius: Number.parseFloat(borderRadius),
          boxShadow,
          borderColor,
        }}
      >
        <TableContainer
          id={id}
          data={tableData}
          width={width}
          height={height}
          darkMode={darkMode}
          componentName={componentName}
          setExposedVariables={setExposedVariables}
          fireEvent={fireEvent}
        />
      </div>
    );
  },
  (prevProps, nextProps) => {
    // Avoid re-rendering if the props are same
    return Object.keys(diff(prevProps, nextProps)).length === 0;
  }
);<|MERGE_RESOLUTION|>--- conflicted
+++ resolved
@@ -9,8 +9,8 @@
 import TableContainer from './_components/TableContainer';
 import { transformTableData } from './_utils/transformTableData';
 import { usePrevious } from '@dnd-kit/utilities';
-<<<<<<< HEAD
 import { useDynamicHeight } from '@/_hooks/useDynamicHeight';
+import { useModuleContext } from '@/AppBuilder/_contexts/ModuleContext';
 
 export const Table = memo(
   ({
@@ -26,13 +26,7 @@
     adjustComponentPositions,
     currentLayout,
   }) => {
-=======
-import { useModuleContext } from '@/AppBuilder/_contexts/ModuleContext';
-
-export const Table = memo(
-  ({ id, componentName, width, height, properties, styles, darkMode, fireEvent, setExposedVariables }) => {
     const { moduleId } = useModuleContext();
->>>>>>> f45d9a28
     // get table store functions
     const initializeComponent = useTableStore((state) => state.initializeComponent, shallow);
     const removeComponent = useTableStore((state) => state.removeComponent, shallow);
