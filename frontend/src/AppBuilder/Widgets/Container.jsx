import React, { useMemo } from 'react';
import { Container as ContainerComponent } from '@/AppBuilder/AppCanvas/Container';
import Spinner from '@/_ui/Spinner';
import { useExposeState } from '@/AppBuilder/_hooks/useExposeVariables';

export const Container = ({
  id,
  properties,
  styles,
  darkMode,
  height,
  width,
  setExposedVariables,
  setExposedVariable,
}) => {
  const { borderRadius, borderColor, boxShadow } = styles;

  const { isDisabled, isVisible, isLoading } = useExposeState(
    properties.loadingState,
    properties.visibility,
    properties.disabledState,
    setExposedVariables,
    setExposedVariable
  );

<<<<<<< HEAD
export const Container = ({ id, properties, styles, darkMode, height, width }) => {
  const { visibility, disabledState, borderRadius, borderColor, boxShadow, headerHeight = 80 } = styles;
  const contentBgColor = useMemo(() => {
=======
  const bgColor = useMemo(() => {
>>>>>>> 00f4ee43
    return {
      backgroundColor:
        ['#fff', '#ffffffff'].includes(styles.backgroundColor) && darkMode ? '#232E3C' : styles.backgroundColor,
    };
  }, [styles.backgroundColor, darkMode]);

  const headerBgColor = useMemo(() => {
    return {
      backgroundColor:
        ['#fff', '#ffffffff'].includes(styles.headerBackgroundColor) && darkMode
          ? '#232E3C'
          : styles.headerBackgroundColor,
    };
  }, [styles.headerBackgroundColor, darkMode]);

  const computedStyles = {
    backgroundColor: contentBgColor.backgroundColor,
    borderRadius: borderRadius ? parseFloat(borderRadius) : 0,
    border: `1px solid ${borderColor}`,
    height,
    display: isVisible ? 'flex' : 'none',
    overflow: 'hidden auto',
    position: 'relative',
    boxShadow,
  };

  const computedHeaderStyles = {
    ...headerBgColor,
    height: `${headerHeight}px`,
    flexShrink: 0,
    flexGrow: 0,
    borderBottom: `1px solid var(--border-weak)`,
  };

  const computedContentStyles = {
    ...contentBgColor,
    flex: 1,
    overflow: 'auto',
  };

  return (
    <div
<<<<<<< HEAD
      className={`jet-container tw-flex tw-flex-col ${properties.loadingState && 'jet-container-loading'} ${
        properties.showHeader && 'jet-container--with-header'
      }`}
=======
      className={`jet-container ${isLoading && 'jet-container-loading'}`}
>>>>>>> 00f4ee43
      id={id}
      data-disabled={isDisabled}
      style={computedStyles}
    >
      {isLoading ? (
        <Spinner />
      ) : (
        <>
          {properties.showHeader && (
            <ContainerComponent
              id={`${id}-header`}
              styles={computedHeaderStyles}
              canvasHeight={headerHeight / 10}
              canvasWidth={width}
              allowContainerSelect={true}
              darkMode={darkMode}
            />
          )}
          <ContainerComponent
            id={id}
            styles={computedContentStyles}
            canvasHeight={height}
            canvasWidth={width}
            darkMode={darkMode}
          />
        </>
      )}
    </div>
  );
};<|MERGE_RESOLUTION|>--- conflicted
+++ resolved
@@ -13,8 +13,6 @@
   setExposedVariables,
   setExposedVariable,
 }) => {
-  const { borderRadius, borderColor, boxShadow } = styles;
-
   const { isDisabled, isVisible, isLoading } = useExposeState(
     properties.loadingState,
     properties.visibility,
@@ -23,13 +21,8 @@
     setExposedVariable
   );
 
-<<<<<<< HEAD
-export const Container = ({ id, properties, styles, darkMode, height, width }) => {
-  const { visibility, disabledState, borderRadius, borderColor, boxShadow, headerHeight = 80 } = styles;
+  const { borderRadius, borderColor, boxShadow, headerHeight = 80 } = styles;
   const contentBgColor = useMemo(() => {
-=======
-  const bgColor = useMemo(() => {
->>>>>>> 00f4ee43
     return {
       backgroundColor:
         ['#fff', '#ffffffff'].includes(styles.backgroundColor) && darkMode ? '#232E3C' : styles.backgroundColor,
@@ -72,13 +65,9 @@
 
   return (
     <div
-<<<<<<< HEAD
       className={`jet-container tw-flex tw-flex-col ${properties.loadingState && 'jet-container-loading'} ${
         properties.showHeader && 'jet-container--with-header'
       }`}
-=======
-      className={`jet-container ${isLoading && 'jet-container-loading'}`}
->>>>>>> 00f4ee43
       id={id}
       data-disabled={isDisabled}
       style={computedStyles}
