import React, { useRef, useState, useEffect } from 'react';
import useStore from '@/AppBuilder/_stores/store';
import { shallow } from 'zustand/shallow';
import { useExposeState } from '@/AppBuilder/Widgets/ModalV2/hooks/useModalCSA';
import { useResetZIndex } from '@/AppBuilder/Widgets/ModalV2/hooks/useModalZIndex';
import { useModalEventSideEffects } from '@/AppBuilder/Widgets/ModalV2/hooks/useResizeSideEffects';
import { useEventListener } from '@/_hooks/use-event-listener';
import { ModalWidget } from '@/AppBuilder/Widgets/ModalV2/Components/Modal';

import {
  getModalBodyHeight,
  getModalHeaderHeight,
  getModalFooterHeight,
} from '@/AppBuilder/Widgets/ModalV2/helpers/utils';
import { createModalStyles } from '@/AppBuilder/Widgets/ModalV2/helpers/stylesFactory';
import { onShowSideEffects, onHideSideEffects } from '@/AppBuilder/Widgets/ModalV2/helpers/sideEffects';
import '@/AppBuilder/Widgets/ModalV2/style.scss';
import { useModuleContext } from '@/AppBuilder/_contexts/ModuleContext';

export const ModalV2 = function Modal({
  id,
  component,
  darkMode,
  properties,
  styles,
  setExposedVariable,
  setExposedVariables,
  fireEvent,
  dataCy,
  height,
}) {
  const { moduleId } = useModuleContext();
  const [showModal, setShowModal] = useState(false);
  const {
    closeOnClickingOutside = false,
    hideOnEsc,
    hideCloseButton,
    hideTitleBar,
    useDefaultButton,
    triggerButtonLabel,
    modalHeight,
    showHeader,
    showFooter,
    headerHeight,
    footerHeight,
  } = properties;
  const {
    headerBackgroundColor,
    footerBackgroundColor,
    bodyBackgroundColor,
    triggerButtonBackgroundColor,
    triggerButtonTextColor,
    boxShadow,
  } = styles;
  const isInitialRender = useRef(true);
  const title = properties.title ?? '';
  const titleAlignment = properties.titleAlignment ?? 'left';
  const size = properties.size ?? 'lg';
  const setSelectedComponentAsModal = useStore((state) => state.setSelectedComponentAsModal, shallow);
  const mode = useStore((state) => state.modeStore.modules[moduleId].currentMode, shallow);

  const computedModalBodyHeight = getModalBodyHeight(modalHeight, showHeader, showFooter, headerHeight, footerHeight);
  const headerHeightPx = getModalHeaderHeight(showHeader, headerHeight);
  const footerHeightPx = getModalFooterHeight(showFooter, footerHeight);
  const isFullScreen = properties.size === 'fullscreen';
  const computedCanvasHeight = isFullScreen
    ? `calc(100vh - 48px - 40px - ${headerHeightPx} - ${footerHeightPx})`
    : computedModalBodyHeight;
  useEffect(() => {
    const exposedVariables = {
      open: async function () {
        setExposedVariable('show', true);
        setShowModal(true);
      },
      close: async function () {
        setExposedVariable('show', false);
        setShowModal(false);
      },
    };
    setExposedVariables(exposedVariables);
    // eslint-disable-next-line react-hooks/exhaustive-deps
  }, []);

  function hideModal() {
    fireEvent('onClose');
    setExposedVariable('show', false);
    setShowModal(false);
  }

  function openModal() {
    setExposedVariable('show', true);
    setShowModal(true);
  }

  // useEventListener('resize', onShowSideEffects, window);

  const onShowModal = () => {
    openModal();
    // onShowSideEffects();
    setSelectedComponentAsModal(id);
  };

  const onHideModal = () => {
<<<<<<< HEAD
    // onHideSideEffects(() => fireEvent('onClose'));
=======
>>>>>>> c6846702
    hideModal();
    onHideSideEffects(() => fireEvent('onClose'));
    setSelectedComponentAsModal(null);
  };

  useEffect(() => {
    if (isInitialRender.current) {
      isInitialRender.current = false;
      return;
    }
    const canvasContent = document.getElementsByClassName('canvas-content')?.[0];
    // Scroll to top of canvas content when modal is opened and disbale page overflow
    if (showModal) {
      if (canvasContent) {
        canvasContent.scrollTo({ top: 0, behavior: 'instant' });
        canvasContent.style.setProperty('overflow', 'hidden', 'important');
      }
    } else {
      if (canvasContent) {
        canvasContent.style.setProperty('overflow', 'auto', 'important');
      }
    }

    const inputRef = document?.getElementsByClassName('tj-text-input-widget')?.[0];
    inputRef?.blur();
    // eslint-disable-next-line react-hooks/exhaustive-deps
  }, [showModal]);

  useEffect(() => {
    // When modal is active, prevent drop event on backdrop (else widgets droppped will get added to canvas)
    const preventBackdropDrop = (e) => {
      if (e.target.className === 'fade modal show') {
        e.preventDefault();
        e.stopPropagation();
      }
    };
    document.addEventListener('drop', preventBackdropDrop);
    return () => {
      document.removeEventListener('drop', preventBackdropDrop);
    };
  }, []);

  const { controlBoxRef } = useResetZIndex({ showModal, id, mode });
  const { isDisabledTrigger, isDisabledModal, isVisible, isLoading } = useExposeState({
    loadingState: properties.loadingState,
    visibleState: properties.visibility,
    disabledModalState: properties.disabledModal,
    disabledTriggerState: properties.disabledTrigger,
    setExposedVariables,
    setExposedVariable,
    onHideModal,
    onShowModal,
  });

  const customStyles = createModalStyles({
    height,
    modalHeight,
    computedCanvasHeight,
    bodyBackgroundColor,
    darkMode,
    isDisabledModal,
    headerBackgroundColor,
    headerHeightPx,
    footerBackgroundColor,
    footerHeightPx,
    triggerButtonBackgroundColor,
    triggerButtonTextColor,
    isVisible,
    boxShadow,
  });

  const { modalWidth, parentRef } = useModalEventSideEffects({
    showModal,
    size,
    id,
    onShowSideEffects,
    closeOnClickingOutside,
    onHideModal,
  });

  return (
    <div
      className="d-flex align-items-center"
      data-disabled={isDisabledTrigger}
      data-cy={dataCy}
      style={{ height: '100%' }}
    >
      {useDefaultButton && isVisible && (
        <button
          disabled={isDisabledTrigger}
          className="jet-button btn btn-primary overflow-hidden"
          style={customStyles.buttonStyles}
          onClick={(event) => {
            /**** Start - Logic to reduce the zIndex of modal control box ****/
            controlBoxRef.current = document.querySelector(`.selected-component.sc-${id}`)?.parentElement;
            if (mode === 'edit' && controlBoxRef.current) {
              controlBoxRef.current.classList.add('modal-moveable');
            }
            /**** End - Logic to reduce the zIndex of modal control box ****/

            event.stopPropagation();
            setShowModal(true);
          }}
          data-cy={`${dataCy}-launch-button`}
        >
          {triggerButtonLabel ?? 'Show Modal'}
        </button>
      )}

      <ModalWidget
        show={showModal}
        contentClassName="modal-component"
        container={document.getElementsByClassName('real-canvas')[0]}
        size={size}
        keyboard={true}
        enforceFocus={false}
        animation={false}
        onShow={() => {
          onShowModal();
          fireEvent('onOpen');
        }}
        onHide={() => {
          onHideModal();
        }}
        onEscapeKeyDown={() => hideOnEsc && onHideModal()}
        id="modal-container"
        component-id={id}
        backdrop={'static'}
        scrollable={true}
        modalProps={{
          customStyles,
          parentRef,
          id,
          title,
          titleAlignment,
          hideTitleBar,
          hideCloseButton,
          onHideModal,
          component,
          hideOnEsc,
          modalHeight,
          isLoading,
          isDisabled: isDisabledModal,
          showConfigHandler: mode === 'edit',
          fullscreen: isFullScreen,
          showHeader,
          showFooter,
          headerHeight: headerHeightPx,
          footerHeight: footerHeightPx,
          modalBodyHeight: computedCanvasHeight,
          modalWidth,
          onSelectModal: setSelectedComponentAsModal,
          isFullScreen,
          darkMode,
        }}
      />
    </div>
  );
};<|MERGE_RESOLUTION|>--- conflicted
+++ resolved
@@ -96,17 +96,11 @@
 
   const onShowModal = () => {
     openModal();
-    // onShowSideEffects();
     setSelectedComponentAsModal(id);
   };
 
   const onHideModal = () => {
-<<<<<<< HEAD
-    // onHideSideEffects(() => fireEvent('onClose'));
-=======
->>>>>>> c6846702
     hideModal();
-    onHideSideEffects(() => fireEvent('onClose'));
     setSelectedComponentAsModal(null);
   };
 
