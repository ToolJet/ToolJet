import React, { useRef, useState, useEffect } from 'react';
import useStore from '@/AppBuilder/_stores/store';
import { shallow } from 'zustand/shallow';
import { useExposeState } from '@/AppBuilder/Widgets/ModalV2/hooks/useModalCSA';
import { useResetZIndex } from '@/AppBuilder/Widgets/ModalV2/hooks/useModalZIndex';
import { useModalEventSideEffects } from '@/AppBuilder/Widgets/ModalV2/hooks/useResizeSideEffects';
import { useEventListener } from '@/_hooks/use-event-listener';
import { ModalWidget } from '@/AppBuilder/Widgets/ModalV2/Components/Modal';

import {
  getModalBodyHeight,
  getModalHeaderHeight,
  getModalFooterHeight,
} from '@/AppBuilder/Widgets/ModalV2/helpers/utils';
import { createModalStyles } from '@/AppBuilder/Widgets/ModalV2/helpers/stylesFactory';
import { onShowSideEffects, onHideSideEffects } from '@/AppBuilder/Widgets/ModalV2/helpers/sideEffects';
import '@/AppBuilder/Widgets/ModalV2/style.scss';
import { useModuleContext } from '@/AppBuilder/_contexts/ModuleContext';

export const ModalV2 = function Modal({
  id,
  component,
  darkMode,
  properties,
  styles,
  setExposedVariable,
  setExposedVariables,
  fireEvent,
  dataCy,
  height,
}) {
  const { moduleId } = useModuleContext();
  const [showModal, setShowModal] = useState(false);
  const {
    closeOnClickingOutside = false,
    hideOnEsc,
    hideCloseButton,
    hideTitleBar,
    useDefaultButton,
    triggerButtonLabel,
    modalHeight,
    showHeader,
    showFooter,
    headerHeight,
    footerHeight,
  } = properties;
  const {
    headerBackgroundColor,
    footerBackgroundColor,
    bodyBackgroundColor,
    triggerButtonBackgroundColor,
    triggerButtonTextColor,
    boxShadow,
  } = styles;
  const isInitialRender = useRef(true);
  const title = properties.title ?? '';
  const titleAlignment = properties.titleAlignment ?? 'left';
  const size = properties.size ?? 'lg';
  const setSelectedComponentAsModal = useStore((state) => state.setSelectedComponentAsModal, shallow);
  const mode = useStore((state) => state.modeStore.modules[moduleId].currentMode, shallow);

  const computedModalBodyHeight = getModalBodyHeight(modalHeight, showHeader, showFooter, headerHeight, footerHeight);
  const headerHeightPx = getModalHeaderHeight(showHeader, headerHeight);
  const footerHeightPx = getModalFooterHeight(showFooter, footerHeight);
  const isFullScreen = properties.size === 'fullscreen';
  const computedCanvasHeight = isFullScreen
    ? `calc(100vh - 48px - 40px - ${headerHeightPx} - ${footerHeightPx})`
    : computedModalBodyHeight;

  useEffect(() => {
    const exposedVariables = {
      open: async function () {
        setExposedVariable('show', true);
        setShowModal(true);
      },
      close: async function () {
        setExposedVariable('show', false);
        setShowModal(false);
      },
    };
    setExposedVariables(exposedVariables);
    // eslint-disable-next-line react-hooks/exhaustive-deps
  }, []);

  function hideModal() {
    setExposedVariable('show', false);
    setShowModal(false);
  }

  function openModal() {
    setExposedVariable('show', true);
    setShowModal(true);
  }

  useEventListener('resize', onShowSideEffects, window);

  const onShowModal = () => {
    openModal();
    onShowSideEffects();
    setSelectedComponentAsModal(id);
  };

  const onHideModal = () => {
<<<<<<< HEAD
=======
    onHideSideEffects(() => fireEvent('onClose'));
>>>>>>> 05785ca1
    hideModal();
    onHideSideEffects(() => fireEvent('onClose'));
    setSelectedComponentAsModal(null);
  };

  useEffect(() => {
    if (isInitialRender.current) {
      isInitialRender.current = false;
      return;
    }

    const inputRef = document?.getElementsByClassName('tj-text-input-widget')?.[0];
    inputRef?.blur();
    // eslint-disable-next-line react-hooks/exhaustive-deps
  }, [showModal]);

  useEffect(() => {
    // When modal is active, prevent drop event on backdrop (else widgets droppped will get added to canvas)
    const preventBackdropDrop = (e) => {
      if (e.target.className === 'fade modal show') {
        e.preventDefault();
        e.stopPropagation();
      }
    };
    document.addEventListener('drop', preventBackdropDrop);
    return () => {
      document.removeEventListener('drop', preventBackdropDrop);
    };
  }, []);

  const { controlBoxRef } = useResetZIndex({ showModal, id, mode });
  const { isDisabledTrigger, isDisabledModal, isVisible, isLoading } = useExposeState({
    loadingState: properties.loadingState,
    visibleState: properties.visibility,
    disabledModalState: properties.disabledModal,
    disabledTriggerState: properties.disabledTrigger,
    setExposedVariables,
    setExposedVariable,
    onHideModal,
    onShowModal,
  });

  const customStyles = createModalStyles({
    height,
    modalHeight,
    computedCanvasHeight,
    bodyBackgroundColor,
    darkMode,
    isDisabledModal,
    headerBackgroundColor,
    headerHeightPx,
    footerBackgroundColor,
    footerHeightPx,
    triggerButtonBackgroundColor,
    triggerButtonTextColor,
    isVisible,
    boxShadow,
  });

  const { modalWidth, parentRef } = useModalEventSideEffects({
    showModal,
    size,
    id,
    onShowSideEffects,
    closeOnClickingOutside,
    onHideModal,
  });

  return (
    <div
      className="container d-flex align-items-center"
      data-disabled={isDisabledTrigger}
      data-cy={dataCy}
      style={{ height }}
    >
      {useDefaultButton && isVisible && (
        <button
          disabled={isDisabledTrigger}
          className="jet-button btn btn-primary p-1 overflow-hidden"
          style={customStyles.buttonStyles}
          onClick={(event) => {
            /**** Start - Logic to reduce the zIndex of modal control box ****/
            controlBoxRef.current = document.querySelector(`.selected-component.sc-${id}`)?.parentElement;
            if (mode === 'edit' && controlBoxRef.current) {
              controlBoxRef.current.classList.add('modal-moveable');
            }
            /**** End - Logic to reduce the zIndex of modal control box ****/

            event.stopPropagation();
            setShowModal(true);
          }}
          data-cy={`${dataCy}-launch-button`}
        >
          {triggerButtonLabel ?? 'Show Modal'}
        </button>
      )}

      <ModalWidget
        show={showModal}
        contentClassName="modal-component"
        container={document.getElementsByClassName('real-canvas')[0]}
        size={size}
        keyboard={true}
        enforceFocus={false}
        animation={false}
        onShow={() => onShowModal()}
        onHide={() => onHideModal()}
        onEscapeKeyDown={() => hideOnEsc && onHideModal()}
        id="modal-container"
        component-id={id}
        backdrop={'static'}
        scrollable={true}
        modalProps={{
          customStyles,
          parentRef,
          id,
          title,
          titleAlignment,
          hideTitleBar,
          hideCloseButton,
          onHideModal,
          component,
          hideOnEsc,
          modalHeight,
          isLoading,
          isDisabled: isDisabledModal,
          showConfigHandler: mode === 'edit',
          fullscreen: isFullScreen,
          showHeader,
          showFooter,
          headerHeight: headerHeightPx,
          footerHeight: footerHeightPx,
          modalBodyHeight: computedCanvasHeight,
          modalWidth,
          onSelectModal: setSelectedComponentAsModal,
          isFullScreen,
          darkMode,
        }}
      />
    </div>
  );
};<|MERGE_RESOLUTION|>--- conflicted
+++ resolved
@@ -101,10 +101,6 @@
   };
 
   const onHideModal = () => {
-<<<<<<< HEAD
-=======
-    onHideSideEffects(() => fireEvent('onClose'));
->>>>>>> 05785ca1
     hideModal();
     onHideSideEffects(() => fireEvent('onClose'));
     setSelectedComponentAsModal(null);
