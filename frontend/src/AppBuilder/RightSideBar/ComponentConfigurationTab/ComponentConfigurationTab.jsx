import React from 'react';
//TODO: Inspector folder needs to be refactored
import { Inspector } from '@/AppBuilder/RightSideBar/Inspector/Inspector';
import useStore from '@/AppBuilder/_stores/store';
import { RIGHT_SIDE_BAR_TAB } from '@/AppBuilder/RightSideBar/rightSidebarConstants';
import { shallow } from 'zustand/shallow';
import SolidIcon from '@/_ui/Icon/SolidIcons';

export const ComponentConfigurationTab = ({ darkMode, isModuleEditor }) => {
  const selectedComponentId = useStore((state) => state.selectedComponents?.[0], shallow);
  const activeTab = useStore((state) => state.activeRightSideBarTab, shallow);
  const toggleRightSidebarPin = useStore((state) => state.toggleRightSidebarPin);
  const isRightSidebarPinned = useStore((state) => state.isRightSidebarPinned);
  const setActiveRightSideBarTab = useStore((state) => state.setActiveRightSideBarTab);
<<<<<<< HEAD
  if (!selectedComponentId) {
    // return setActiveRightSideBarTab(RIGHT_SIDE_BAR_TAB.COMPONENTS);
    return <div>Select a component to view its properties and styles.</div>;
=======
  if (!selectedComponentId && activeTab !== RIGHT_SIDE_BAR_TAB.PAGES) {
    // return setActiveRightSideBarTab(RIGHT_SIDE_BAR_TAB.COMPONENTS);
    return (
      <>
        <div className="empty-configuration-header">
          <div className="header">Component properties</div>
          <div className="icon-btn cursor-pointer" onClick={() => toggleRightSidebarPin()}>
            <SolidIcon fill="var(--icon-strong)" name={isRightSidebarPinned ? 'unpin01' : 'pin'} width="16" />
          </div>
        </div>
        <div className="d-flex align-items-center justify-content-center no-component-selected">
          <SolidIcon name="cursorclick" width="28" />
          <div className="tj-text-sm font-weight-500 heading">No component selected</div>
          <div className="tj-text-xsm sub-heading">
            Click a component on the canvas to view and edit its properties.
          </div>
        </div>
      </>
    );
>>>>>>> bc399c3b
  }
  return (
    <Inspector
      componentDefinitionChanged={() => {}}
      darkMode={darkMode}
      selectedComponentId={selectedComponentId}
      pages={[]}
      isModuleEditor={isModuleEditor}
    />
  );
};<|MERGE_RESOLUTION|>--- conflicted
+++ resolved
@@ -12,11 +12,6 @@
   const toggleRightSidebarPin = useStore((state) => state.toggleRightSidebarPin);
   const isRightSidebarPinned = useStore((state) => state.isRightSidebarPinned);
   const setActiveRightSideBarTab = useStore((state) => state.setActiveRightSideBarTab);
-<<<<<<< HEAD
-  if (!selectedComponentId) {
-    // return setActiveRightSideBarTab(RIGHT_SIDE_BAR_TAB.COMPONENTS);
-    return <div>Select a component to view its properties and styles.</div>;
-=======
   if (!selectedComponentId && activeTab !== RIGHT_SIDE_BAR_TAB.PAGES) {
     // return setActiveRightSideBarTab(RIGHT_SIDE_BAR_TAB.COMPONENTS);
     return (
@@ -36,7 +31,6 @@
         </div>
       </>
     );
->>>>>>> bc399c3b
   }
   return (
     <Inspector
