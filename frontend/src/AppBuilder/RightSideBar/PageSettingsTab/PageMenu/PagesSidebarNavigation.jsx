--- conflicted
+++ resolved
@@ -419,15 +419,6 @@
     );
   };
 
-<<<<<<< HEAD
-  const isLicensed =
-    !_.get(license, 'featureAccess.licenseStatus.isExpired', true) &&
-    _.get(license, 'featureAccess.licenseStatus.isLicenseValid', false);
-
-=======
-  const isPinnedWithLabel = isSidebarPinned && !labelStyle?.label?.hidden;
-  const isUnpinnedInEdit = !isSidebarPinned && currentMode !== 'view';
->>>>>>> 756eef0f
   const isTopPositioned = position === 'top';
   const labelHidden = labelStyle?.label?.hidden;
   const headerHidden = isLicensed ? hideHeader : false;
