import React, { useCallback, useEffect, useLayoutEffect, useRef, useState } from 'react';
import _ from 'lodash';
import cx from 'classnames';
import * as Icons from '@tabler/icons-react';
// eslint-disable-next-line import/no-unresolved
import FolderList from '@/_ui/FolderList/FolderList';
import { ButtonSolid } from '@/_ui/AppButton/AppButton';
import useStore from '@/AppBuilder/_stores/store';
import { APP_HEADER_HEIGHT } from '../../../AppCanvas/appCanvasConstants';
import OverflowTooltip from '@/_components/OverflowTooltip';
import AppLogo from '@/_components/AppLogo';
import { DarkModeToggle, ToolTip } from '@/_components';
import { RenderPage, RenderPageAndPageGroup } from './PageGroup';
import SolidIcon from '@/_ui/Icon/SolidIcons';
import { useModuleContext } from '@/AppBuilder/_contexts/ModuleContext';
import toast from 'react-hot-toast';
import { shallow } from 'zustand/shallow';
import { Overlay, Popover } from 'react-bootstrap';
import { buildTree } from './Tree/utilities';
// import useSidebarMargin from './useSidebarMargin';

export const PagesSidebarNavigation = ({
  isMobileDevice,
  currentPageId,
  switchPage,
  darkMode,
  showHeader,
  isSidebarPinned,
  toggleSidebarPinned,
  height,
  canvasMaxWidth,
  switchDarkMode,
}) => {
  const { moduleId } = useModuleContext();
  const { definition: { styles = {}, properties = {} } = {} } = useStore((state) => state.pageSettings) || {};
  const selectedVersionName = useStore((state) => state.selectedVersion?.name);
  const currentMode = useStore((state) => state.modeStore.modules[moduleId].currentMode);
  const selectedEnvironmentName = useStore((state) => state.selectedEnvironment?.name);
  const homePageId = useStore((state) => state.appStore.modules[moduleId].app.homePageId);
  const license = useStore((state) => state.license);
  const setCurrentPageHandle = useStore((state) => state.setCurrentPageHandle);
  const appName = useStore((state) => state.appStore.modules[moduleId].app.appName);
  const isSidebarOpen = useStore((state) => state.isSidebarOpen);
  const isRightSidebarOpen = useStore((state) => state.isRightSidebarOpen, shallow);
  const pages = useStore((state) => state.modules.canvas.pages, shallow);
<<<<<<< HEAD
  const isPagesSidebarVisible = useStore((state) => state.getPagesSidebarVisibility(moduleId), shallow);
  const getPagesVisibility = useStore((state) => state.getPagesVisibility);
=======
  const isPagesSidebarHidden = useStore((state) => state.getPagesSidebarVisibility(moduleId), shallow);
>>>>>>> b248ada3
  const { isReleasedVersionId } = useStore(
    (state) => ({
      isReleasedVersionId: state?.releasedVersionId == state.currentVersionId || state.isVersionReleased,
    }),
    shallow
  );
  const { appMode } = useStore((state) => state.globalSettings, shallow);

  const navRef = useRef(null);
  const moreRef = useRef(null);
  const linkRefs = useRef({});
  const observer = useRef(null);
  const headerRef = useRef(null);
  const darkModeToggleRef = useRef(null);

  const measurementContainerRef = useRef(null);

  const [overflowLinks, setOverflowLinks] = useState([]);
  const [visibleLinks, setVisibleLinks] = useState(pages);
  const [showPopover, setShowPopover] = useState(false);
  const [measuredHeaderWidth, setMeasuredHeaderWidth] = useState(0);
  const [measuredDarkModeToggleWidth, setMeasuredDarkModeToggleWidth] = useState(0);
  const [measuredMoreButtonWidth, setMeasuredMoreButtonWidth] = useState(0);

  const { disableMenu, hideHeader, position, style, collapsable, name, hideLogo } = properties ?? {};
  const pagesTree = buildTree(pages, !!labelStyle?.label?.hidden);
  const mainNavBarPages = pagesTree.filter((page) => {
    const pageVisibility = getPagesVisibility('canvas', page?.id);
    return (
      (!page?.restricted || currentMode !== 'view') &&
      !pageVisibility &&
      !page?.disabled &&
      (!page?.isPageGroup ||
        (page.children?.length > 0 &&
          page.children.some((child) => !child?.disabled) &&
          page.children.some((child) => {
            const pageVisibility = getPagesVisibility('canvas', child?.id);
            return pageVisibility === false;
          })))
    );
  });

  const measureStaticElements = useCallback(() => {
    if (headerRef.current) {
      const headerStyle = window.getComputedStyle(headerRef.current);
      const headerMarginLeft = parseFloat(headerStyle.marginLeft) || 0;
      const headerMarginRight = parseFloat(headerStyle.marginRight) || 0;
      const totalHeaderWidth = headerRef.current.offsetWidth + headerMarginLeft + headerMarginRight;
      setMeasuredHeaderWidth(totalHeaderWidth);
    } else {
      setMeasuredHeaderWidth(0);
    }

    if (darkModeToggleRef.current) {
      const darkModeToggleStyle = window.getComputedStyle(darkModeToggleRef.current);
      const darkModeToggleMarginLeft = parseFloat(darkModeToggleStyle.marginLeft) || 0;
      const darkModeToggleMarginRight = parseFloat(darkModeToggleStyle.marginRight) || 0;
      const totalDarkModeToggleWidth =
        darkModeToggleRef.current.offsetWidth + darkModeToggleMarginLeft + darkModeToggleMarginRight;
      setMeasuredDarkModeToggleWidth(totalDarkModeToggleWidth);
    } else {
      setMeasuredDarkModeToggleWidth(0);
    }

    if (measurementContainerRef.current) {
      const measuredMoreButtonElement = Array.from(measurementContainerRef.current.children).find(
        (item) => item.dataset.id === 'more-button-measurement'
      );
      const MORE_BUTTON_WIDTH = measuredMoreButtonElement ? measuredMoreButtonElement.offsetWidth : 74;
      setMeasuredMoreButtonWidth(MORE_BUTTON_WIDTH);
    } else {
      setMeasuredMoreButtonWidth(74);
    }
  }, [hideHeader, hideLogo, collapsable, isSidebarPinned, position, style]);

  useEffect(() => {
    let headerObserver;
    if (headerRef.current) {
      headerObserver = new ResizeObserver((entries) => {
        measureStaticElements();
      });
      headerObserver.observe(headerRef.current);
    }

    let darkModeToggleObserver;
    if (darkModeToggleRef.current) {
      darkModeToggleObserver = new ResizeObserver((entries) => {
        measureStaticElements();
      });
      darkModeToggleObserver.observe(darkModeToggleRef.current);
    }

    let measurementContainerObserver;
    if (measurementContainerRef.current) {
      measurementContainerObserver = new ResizeObserver((entries) => {
        measureStaticElements();
      });
      measurementContainerObserver.observe(measurementContainerRef.current);
    }

    measureStaticElements();

    return () => {
      if (headerObserver) headerObserver.disconnect();
      if (darkModeToggleObserver) darkModeToggleObserver.disconnect();
      if (measurementContainerObserver) measurementContainerObserver.disconnect();
    };
  }, [measureStaticElements, hideHeader, hideLogo, collapsable, isSidebarPinned, position, style]);

  const calculateOverflow = useCallback(() => {
    if (!navRef.current || mainNavBarPages.length === 0) {
      setVisibleLinks([]);
      setOverflowLinks([]);
      return;
    }

    if (position !== 'top') {
      setVisibleLinks(mainNavBarPages);
      setOverflowLinks([]);
      return;
    }

    const containerWidth = navRef.current.offsetWidth;
    const effectiveContainerWidth = containerWidth - 32;

    let currentVisibleWidth = 0;
    const finalVisible = [];
    const finalOverflow = [];

    const measuredNavItems = Array.from(measurementContainerRef.current.children);
    const FLEX_GAP = 8;

    let currentFixedElementsWidth = measuredHeaderWidth + measuredDarkModeToggleWidth;

    for (let i = 0; i < mainNavBarPages.length; i++) {
      const link = mainNavBarPages[i];
      const correspondingMeasuredElement = measuredNavItems.find((item) => item.dataset.id === String(link.id));

      if (!correspondingMeasuredElement) {
        console.warn(`Measurement element for page ID ${link.id} not found.`);
        continue;
      }

      const itemWidth = correspondingMeasuredElement.offsetWidth;
      const widthNeededForItem = itemWidth + (finalVisible.length > 0 ? FLEX_GAP : 0);

      const itemsRemainingForOverflow = mainNavBarPages.length - (i + 1);
      const isMoreButtonNeededSoon = itemsRemainingForOverflow > 0 || finalOverflow.length > 0;

      let spaceForMoreButton = 0;
      if (isMoreButtonNeededSoon) {
        spaceForMoreButton = measuredMoreButtonWidth;
        if (finalVisible.length > 0 || currentFixedElementsWidth > 0) {
          spaceForMoreButton += FLEX_GAP;
        }
      }

      if (
        currentFixedElementsWidth + currentVisibleWidth + widthNeededForItem + spaceForMoreButton <=
        effectiveContainerWidth
      ) {
        finalVisible.push(link);
        currentVisibleWidth += widthNeededForItem;
      } else {
        finalOverflow.push(link);
      }
    }

    let totalWidthWithMoreButton = currentFixedElementsWidth + currentVisibleWidth;
    if (finalOverflow.length > 0) {
      totalWidthWithMoreButton += measuredMoreButtonWidth;
      if (finalVisible.length > 0 || currentFixedElementsWidth > 0) {
        totalWidthWithMoreButton += FLEX_GAP;
      }
    }
    while (finalOverflow.length > 0 && totalWidthWithMoreButton > effectiveContainerWidth && finalVisible.length > 0) {
      const lastVisible = finalVisible.pop();
      const lastVisibleElement = measuredNavItems.find((item) => item.dataset.id === String(lastVisible.id));
      if (lastVisibleElement) {
        currentVisibleWidth -= lastVisibleElement.offsetWidth + (finalVisible.length > 0 ? FLEX_GAP : 0);
      }
      finalOverflow.unshift(lastVisible);

      totalWidthWithMoreButton = currentFixedElementsWidth + currentVisibleWidth;
      if (finalOverflow.length > 0) {
        totalWidthWithMoreButton += measuredMoreButtonWidth;
        if (finalVisible.length > 0 || currentFixedElementsWidth > 0) {
          totalWidthWithMoreButton += FLEX_GAP;
        }
      }
    }

    setVisibleLinks(finalVisible);
    setOverflowLinks(finalOverflow);
  }, [pages, position, measuredHeaderWidth, measuredDarkModeToggleWidth, measuredMoreButtonWidth, canvasMaxWidth]);

  useLayoutEffect(() => {
    const handleResize = () => {
      requestAnimationFrame(() => {
        calculateOverflow();
      });
    };

    handleResize();

    window.addEventListener('resize', handleResize);

    return () => {
      window.removeEventListener('resize', handleResize);
    };
  }, [pages, calculateOverflow, position, hideHeader, hideLogo, collapsable, isSidebarPinned, style]);

  if (isMobileDevice) {
    return null;
  }
  const computeStyles = (isSelected, isHovered) => {
    const baseStyles = {
      pill: {
        borderRadius: `${styles.pillRadius.value}px`,
      },
      icon: {
        color: !styles.iconColor.isDefault && styles.iconColor.value,
        fill: !styles.iconColor.isDefault && styles.iconColor.value,
      },
    };

    switch (true) {
      case isSelected: {
        return {
          ...baseStyles,
          text: {
            color: !styles.selectedTextColor.isDefault && styles.selectedTextColor.value,
          },
          icon: {
            stroke: !styles.selectedIconColor.isDefault && styles.selectedIconColor.value,
            color: !styles.selectedIconColor.isDefault && styles.selectedIconColor.value,
            fill: !styles.selectedIconColor.isDefault && styles.selectedIconColor.value,
          },
          pill: {
            background: !styles.pillSelectedBackgroundColor.isDefault && styles.pillSelectedBackgroundColor.value,
            ...baseStyles.pill,
          },
        };
      }
      case isHovered: {
        return {
          ...baseStyles,
          pill: {
            background: !styles.pillHoverBackgroundColor.isDefault && styles.pillHoverBackgroundColor.value,
            ...baseStyles.pill,
          },
        };
      }
      default: {
        return {
          text: {
            color: !styles.textColor.isDefault && styles.textColor.value,
          },
          icon: {
            color: !styles.iconColor.isDefault && styles.iconColor.value,
            fill: !styles.iconColor.isDefault && styles.iconColor.value,
          },
        };
      }
    }
  };

  const labelStyle = {
    icon: {
      hidden: properties?.style === 'text',
    },
    label: {
      hidden:
        properties?.style === 'icon' || (style === 'texticon' && !isSidebarPinned && properties?.position != 'top'),
    },
  };

  const getAbsoluteUrl = (url) => {
    if (!url) return '';

    if (url.startsWith('http://') || url.startsWith('https://')) {
      return url;
    }
    return `https://${url}`;
  };

  const switchPageWrapper = (page) => {
    if (page?.type === 'url') {
      if (page?.url) {
        const finalUrl = getAbsoluteUrl(page.url);
        if (finalUrl) {
          if (page.openIn === 'new_tab') {
            window.open(finalUrl, '_blank');
          } else {
            window.location.href = finalUrl;
          }
        }
      } else {
        toast.error('No URL provied');
        return;
      }
      return;
    }

    if (page?.type === 'app') {
      if (page?.appId) {
        const baseUrl = `${window.public_config?.TOOLJET_HOST}/applications/${page.appId}`;
        if (page.openIn === 'new_tab') {
          window.open(baseUrl, '_blank');
        } else {
          window.location.href = baseUrl;
        }
      } else {
        toast.error('No app selected');
        return;
      }
      return;
    }

    if (currentPageId === page?.id) {
      return;
    }
    const queryParams = {
      version: selectedVersionName,
      env: selectedEnvironmentName,
    };
    switchPage(
      page?.id,
      pages.find((p) => page.id === p?.id)?.handle,
      currentMode === 'view' ? Object.entries(queryParams) : []
    );
    currentMode !== 'view' && setCurrentPageHandle(page.handle);
  };

  const switchToHomePage = () => {
    const page = pages.find((p) => p.id === homePageId);

    const queryParams = {
      version: selectedVersionName,
      env: selectedEnvironmentName,
    };

    switchPage(
      page?.id,
      pages.find((p) => page.id === p?.id)?.handle,
      currentMode === 'view' ? Object.entries(queryParams) : []
    );
  };

  const isLicensed =
    !_.get(license, 'featureAccess.licenseStatus.isExpired', true) &&
    _.get(license, 'featureAccess.licenseStatus.isLicenseValid', false);

  const isPinnedWithLabel = isSidebarPinned && !labelStyle?.label?.hidden;
  const isUnpinnedInEdit = !isSidebarPinned && currentMode !== 'view';
  const isTopPositioned = position === 'top';
  const labelHidden = labelStyle?.label?.hidden;
  const sidebarCollapsed = !isSidebarPinned;
  const isEditing = currentMode === 'edit';
  const headerHidden = isLicensed ? hideHeader : false;

  if (hideHeader && hideLogo && isPagesSidebarHidden) {
    return null;
  }

  return (
    <div
      style={{
        ...(position === 'top' && {
          margin: '0 auto',
          display: 'flex',
          justifyContent: 'center',
          width: '100%',
        }),
      }}
      className={cx({
        'right-sidebar-open':
          isRightSidebarOpen && currentMode !== 'view' && (position === 'top' || !isPagesSidebarVisible),
        'left-sidebar-open': isSidebarOpen && currentMode !== 'view' && (position === 'top' || !isPagesSidebarVisible),
      })}
    >
      <button
        ref={measurementContainerRef}
        style={{
          position: 'absolute',
          top: '-9999px',
          left: '-9999px',
          visibility: 'hidden',
          whiteSpace: 'nowrap',
          display: 'flex',
          padding: '0px 16px',
          fontSize: '14px',
          flexGrow: 1,
        }}
        className="tj-list-item page-name"
      >
        {mainNavBarPages.map((link) => (
          <div
            style={{
              padding: `0px ${style === 'texticon' ? '21px' : '10px'}`,
              ...(link?.isPageGroup && { paddingRight: style === 'texticon' ? '39px' : '28px' }),
              fontWeight:
                currentPageId === link?.id || link?.children?.some((child) => currentPageId === child.id) ? 500 : 400,
            }}
            key={`measure-${link.id}`}
            data-id={link.id}
          >
            {link?.name}
          </div>
        ))}
        <button
          data-id="more-button-measurement"
          key="measure-more-button"
          onClick={() => setShowPopover(!showPopover)}
          className={`tj-list-item page-name more-btn-pages width-unset ${showPopover && 'tj-list-item-selected'}`}
          style={{ cursor: 'pointer', fontSize: '14px', marginLeft: '0px' }}
        >
          <SolidIcon fill={'var(--icon-weak)'} viewBox="0 3 21 18" width="16px" name="morevertical" />

          <div style={{ marginLeft: '6px' }}>More</div>
        </button>
      </button>
      <div
        ref={navRef}
        className={cx('navigation-area', {
          close: !isSidebarPinned && properties?.collapsable && style !== 'text' && position === 'side',
          'icon-only':
            style === 'icon' ||
            (style === 'texticon' && !isSidebarPinned && position === 'side' && !isPagesSidebarHidden),
          'position-top': position === 'top' || isPagesSidebarHidden,
          'text-only': style === 'text',
<<<<<<< HEAD
          // 'right-sidebar-open': isRightSidebarOpen && (position === 'top' || !isPagesSidebarVisible),
          // 'left-sidebar-open': isSidebarOpen && (position === 'top' || !isPagesSidebarVisible),
=======
          'right-sidebar-open': isRightSidebarOpen && (position === 'top' || isPagesSidebarHidden),
          'left-sidebar-open': isSidebarOpen && (position === 'top' || isPagesSidebarHidden),
>>>>>>> b248ada3
          'no-preview-settings': isReleasedVersionId,
        })}
        style={{
          width: 226,
          position: 'sticky',
          height: currentMode === 'edit' ? '100%' : `calc(100% - 32px)`,
          top: '4px',
          bottom: '0px',
          background: !styles?.backgroundColor?.isDefault && styles?.backgroundColor?.value,
          border: `${styles?.pillRadius?.value}px`,
          borderRight:
            !styles?.borderColor?.isDefault && position === 'side' ? `1px solid ${styles?.borderColor?.value}` : '',
          borderBottom:
            !styles?.borderColor?.isDefault && position === 'top' ? `1px solid ${styles?.borderColor?.value}` : '',
          overflow: 'scroll',
          boxShadow: 'var(--elevation-100-box-shadow)',
          maxWidth: (() => {
            if (moduleId === 'canvas' && position === 'top' && !isMobileDevice) {
              return canvasMaxWidth;
            }
          })(),
        }}
      >
        <div style={{ overflow: 'hidden', flexGrow: '1' }} className="position-relative">
          {(collapsable || !headerHidden || !hideLogo) && (
            <div
              ref={headerRef}
              style={{
                marginRight: hideHeader && hideLogo && position == 'top' && '0px',
              }}
              className="app-name"
            >
              {!hideLogo && (
                <div onClick={switchToHomePage} className="cursor-pointer flex-shrink-0">
                  <AppLogo isLoadingFromHeader={false} />
                </div>
              )}
              {!headerHidden && (!labelHidden || isPagesSidebarHidden) && (
                <div className="app-text" style={{ wordWrap: 'break-word', overflow: 'hidden' }}>
                  {name?.trim() ? name : appName}
                </div>
              )}
              {collapsable &&
                !isTopPositioned &&
                style == 'texticon' &&
                position === 'side' &&
                !isPagesSidebarHidden && (
                  <div onClick={toggleSidebarPinned} className="icon-btn collapse-icon ">
                    <SolidIcon
                      className="cursor-pointer"
                      fill="var(--icon-strong)"
                      width="14px"
                      name={isSidebarPinned ? 'remove03' : 'menu'}
                    />
                  </div>
                )}
            </div>
          )}
          {isLicensed && !isPagesSidebarHidden ? (
            <RenderPageAndPageGroup
              switchPageWrapper={switchPageWrapper}
              pages={pages}
              labelStyle={labelStyle}
              computeStyles={computeStyles}
              darkMode={darkMode}
              switchPage={switchPage}
              linkRefs={linkRefs}
              visibleLinks={visibleLinks}
              overflowLinks={overflowLinks}
              moreBtnRef={moreRef}
              navRef={navRef}
              position={position}
              isSidebarPinned={isSidebarPinned}
              currentMode={currentMode}
            />
          ) : (
            !isPagesSidebarHidden && (
              <RenderPagesWithoutGroup
                darkMode={darkMode}
                homePageId={homePageId}
                labelStyle={labelStyle}
                isSidebarPinned={isSidebarPinned}
                pages={pages}
                currentPageId={currentPageId}
                computeStyles={computeStyles}
                switchPageWrapper={switchPageWrapper}
                moreBtnRef={moreRef}
                visibleLinks={visibleLinks}
                overflowLinks={overflowLinks}
                position={position}
                currentMode={currentMode}
              />
            )
          )}
        </div>
        {appMode === 'auto' && (
          <div ref={darkModeToggleRef} className="d-flex align-items-center page-dark-mode-btn-wrapper">
            <DarkModeToggle
              toggleForCanvas={true}
              switchDarkMode={switchDarkMode}
              darkMode={darkMode}
              tooltipPlacement="right"
            />
          </div>
        )}
      </div>
    </div>
  );
};

const RenderPagesWithoutGroup = ({
  darkMode,
  homePageId,
  labelStyle,
  isSidebarPinned,
  pages,
  currentPageId,
  computeStyles,
  switchPageWrapper,
  visibleLinks,
  overflowLinks,
  linkRefs,
  handleToggle,
  position,
  moreBtnRef,
  currentMode,
}) => {
  const [showPopover, setShowPopover] = useState(false);

  return (
    <div className={cx('page-handler-wrapper', { 'dark-theme': darkMode })}>
      {visibleLinks.map((page) => {
        return (
          <RenderPage
            key={page.handle}
            page={page}
            currentPageId={currentPageId}
            switchPageWrapper={switchPageWrapper}
            labelStyle={labelStyle}
            computeStyles={computeStyles}
            darkMode={darkMode}
            homePageId={homePageId}
            linkRefs={linkRefs}
            callback={handleToggle}
            position={position}
          />
        );
      })}
      {overflowLinks.length > 0 && position === 'top' && (
        <>
          <button
            ref={moreBtnRef}
            onClick={() => setShowPopover(!showPopover)}
            className="tj-list-item page-name more-btn-pages width-unset"
            style={{ cursor: 'pointer', fontSize: '14px', marginLeft: '0px' }}
          >
            <SolidIcon fill={'var(--icon-weak)'} viewBox="0 3 21 18" width="16px" name="morevertical" />
            <div style={{ marginLeft: '6px' }}>More</div>
          </button>

          <Overlay
            show={showPopover}
            target={moreBtnRef.current}
            placement="bottom-end"
            onHide={() => setShowPopover(false)}
            rootClose
          >
            <Popover id="more-nav-btns">
              <Popover.Body>
                {overflowLinks.map((page, index) => {
                  return (
                    <RenderPage
                      key={page.handle}
                      page={page}
                      currentPageId={currentPageId}
                      switchPageWrapper={switchPageWrapper}
                      labelStyle={labelStyle}
                      computeStyles={computeStyles}
                      darkMode={darkMode}
                      homePageId={homePageId}
                      linkRefs={linkRefs}
                      isSidebarPinned={isSidebarPinned}
                    />
                  );
                })}
              </Popover.Body>
            </Popover>
          </Overlay>
        </>
      )}
    </div>
  );
};

export default PagesSidebarNavigation;<|MERGE_RESOLUTION|>--- conflicted
+++ resolved
@@ -43,12 +43,9 @@
   const isSidebarOpen = useStore((state) => state.isSidebarOpen);
   const isRightSidebarOpen = useStore((state) => state.isRightSidebarOpen, shallow);
   const pages = useStore((state) => state.modules.canvas.pages, shallow);
-<<<<<<< HEAD
   const isPagesSidebarVisible = useStore((state) => state.getPagesSidebarVisibility(moduleId), shallow);
   const getPagesVisibility = useStore((state) => state.getPagesVisibility);
-=======
   const isPagesSidebarHidden = useStore((state) => state.getPagesSidebarVisibility(moduleId), shallow);
->>>>>>> b248ada3
   const { isReleasedVersionId } = useStore(
     (state) => ({
       isReleasedVersionId: state?.releasedVersionId == state.currentVersionId || state.isVersionReleased,
@@ -480,13 +477,8 @@
             (style === 'texticon' && !isSidebarPinned && position === 'side' && !isPagesSidebarHidden),
           'position-top': position === 'top' || isPagesSidebarHidden,
           'text-only': style === 'text',
-<<<<<<< HEAD
           // 'right-sidebar-open': isRightSidebarOpen && (position === 'top' || !isPagesSidebarVisible),
           // 'left-sidebar-open': isSidebarOpen && (position === 'top' || !isPagesSidebarVisible),
-=======
-          'right-sidebar-open': isRightSidebarOpen && (position === 'top' || isPagesSidebarHidden),
-          'left-sidebar-open': isSidebarOpen && (position === 'top' || isPagesSidebarHidden),
->>>>>>> b248ada3
           'no-preview-settings': isReleasedVersionId,
         })}
         style={{
