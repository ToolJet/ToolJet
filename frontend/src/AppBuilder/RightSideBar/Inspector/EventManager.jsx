--- conflicted
+++ resolved
@@ -437,8 +437,8 @@
     const newParams =
       params.length > 0
         ? params.map((paramOfParamList) => {
-            return paramOfParamList.handle === param.handle ? newParam : paramOfParamList;
-          })
+          return paramOfParamList.handle === param.handle ? newParam : paramOfParamList;
+        })
         : [newParam];
 
     return handlerChanged(index, 'componentSpecificActionParams', newParams);
@@ -458,12 +458,11 @@
     return defaultValue;
   };
 
-<<<<<<< HEAD
   const constructDataQueryOptions = () => {
     const queries = dataQueries.filter((qry) => isQueryRunnable(qry)).map((qry) => ({ name: qry.name, value: qry.id }));
     const moduleInputs = Object.entries(moduleInputDummyQueries).map(([key, value]) => ({ name: value, value: key }));
     return [...moduleInputs, ...queries];
-=======
+  }
   const formatGroupLabel = (data) => {
     if (data.label === 'run-action') return;
     return (
@@ -485,7 +484,6 @@
         </div>
       </selectComponents.Option>
     );
->>>>>>> d7a5e07f
   };
 
   function eventPopover(event, index) {
@@ -1012,9 +1010,8 @@
                         </div>
                       ) : (
                         <div
-                          className={`${
-                            param?.type ? '' : 'fx-container-eventmanager-code'
-                          } col-9 fx-container-eventmanager ${param.type == 'select' && 'component-action-select'}`}
+                          className={`${param?.type ? '' : 'fx-container-eventmanager-code'
+                            } col-9 fx-container-eventmanager ${param.type == 'select' && 'component-action-select'}`}
                           data-cy="action-options-text-input-field"
                         >
                           <CodeHinter
