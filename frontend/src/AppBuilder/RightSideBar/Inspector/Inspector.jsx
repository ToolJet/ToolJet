import React, { useState, useEffect } from 'react';
import { Table } from './Components/Table/Table.jsx';
import { Chart } from './Components/Chart';
import { Form } from './Components/Form';
import { renderElement, renderCustomStyles } from './Utils';
import { toast } from 'react-hot-toast';
import { validateQueryName, convertToKebabCase, resolveReferences } from '@/_helpers/utils';
import { useHotkeys } from 'react-hotkeys-hook';
import { DefaultComponent } from './Components/DefaultComponent';
import { FilePicker } from './Components/FilePicker';
import { PhoneInput } from './Components/PhoneInput/PhoneInput.jsx';
import { CurrencyInput } from './Components/CurrencyInput/CurrencyInput.jsx';
import { Modal } from './Components/Modal';
import { ModalV2 } from './Components/ModalV2';
import { CustomComponent } from './Components/CustomComponent';
import { Icon } from './Components/Icon';
import useFocus from '@/_hooks/use-focus';
import Accordion from '@/_ui/Accordion';
import { useTranslation } from 'react-i18next';
import _ from 'lodash';
import { useMounted } from '@/_hooks/use-mount';
import { useCurrentState } from '@/_stores/currentStateStore';
import { useDataQueries } from '@/_stores/dataQueriesStore';
import { shallow } from 'zustand/shallow';
import Tabs from '@/ToolJetUI/Tabs/Tabs';
import Tab from '@/ToolJetUI/Tabs/Tab';
import Student from '@/_ui/Icon/solidIcons/Student';
import ArrowRight from '@/_ui/Icon/solidIcons/ArrowRight';
import ArrowLeft from '@/_ui/Icon/solidIcons/ArrowLeft';
import SolidIcon from '@/_ui/Icon/SolidIcons';
import { OverlayTrigger, Popover } from 'react-bootstrap';
import Edit from '@/_ui/Icon/bulkIcons/Edit';
import Copy from '@/_ui/Icon/solidIcons/Copy';
import Trash from '@/_ui/Icon/solidIcons/Trash';
import Inspect from '@/_ui/Icon/solidIcons/Inspect';
import classNames from 'classnames';
import { EMPTY_ARRAY } from '@/_stores/editorStore';
import { Select } from './Components/Select';
import { Steps } from './Components/Steps.jsx';
import { deepClone } from '@/_helpers/utilities/utils.helpers';
import useStore from '@/AppBuilder/_stores/store';
// import { componentTypes } from '@/Editor/WidgetManager/components';
import { componentTypes } from '@/AppBuilder/WidgetManager/componentTypes';
import { copyComponents } from '@/AppBuilder/AppCanvas/appCanvasUtils.js';
import DatetimePickerV2 from './Components/DatetimePickerV2.jsx';
import { ModuleContainerInspector, ModuleViewerInspector, ModuleEditorBanner } from '@/modules/Modules/components';

const INSPECTOR_HEADER_OPTIONS = [
  {
    label: 'Inspect',
    value: 'inspect',
    icon: <Inspect width={16} />,
  },
  {
    label: 'Rename',
    value: 'rename',
    icon: <Edit width={16} />,
  },
  {
    label: 'Duplicate',
    value: 'duplicate',
    icon: <Copy width={16} />,
  },
  {
    label: 'Delete',
    value: 'delete',
    icon: <Trash width={16} fill={'#E54D2E'} />,
  },
];

const NEW_REVAMPED_COMPONENTS = [
  'Text',
  'TextInput',
  'TextArea',
  'PasswordInput',
  'EmailInput',
  'PhoneInput',
  'CurrencyInput',
  'NumberInput',
  'Table',
  'ToggleSwitchV2',
  'Checkbox',
  'DatetimePickerV2',
  'DropdownV2',
  'MultiselectV2',
  'RadioButtonV2',
  'Button',
  'Icon',
  'Image',
  'Container',
  'Divider',
  'VerticalDivider',
  'ModalV2',
  'Link',
  'Steps',
];

export const Inspector = ({ componentDefinitionChanged, darkMode, pages, selectedComponentId }) => {
  const allComponents = useStore((state) => state.getCurrentPageComponents());
  const setComponentProperty = useStore((state) => state.setComponentProperty, shallow);
  const setComponentName = useStore((state) => state.setComponentName, shallow);
  const shouldFreeze = useStore((state) => state.getShouldFreeze());
  const clearSelectedComponents = useStore((state) => state.clearSelectedComponents, shallow);
  const isVersionReleased = useStore((state) => state.isVersionReleased);
  const setWidgetDeleteConfirmation = useStore((state) => state.setWidgetDeleteConfirmation);
  const setComponentToInspect = useStore((state) => state.setComponentToInspect);
  const dataQueries = useDataQueries();

  const currentState = useCurrentState();

  const tempComponentMeta = deepClone(
    componentTypes.find((comp) => allComponents?.[selectedComponentId]?.component.component === comp.component)
  );

  const componentMeta = {
    ...tempComponentMeta,
    ...allComponents?.[selectedComponentId]?.component,
    definition: allComponents?.[selectedComponentId]?.component.definition,
  };

  const isModuleContainer = componentMeta.component === 'ModuleContainer';

  const component = {
    id: selectedComponentId,
    component: JSON.parse(JSON.stringify(componentMeta)),
    layouts: allComponents?.[selectedComponentId]?.layouts,
    parent: allComponents?.[selectedComponentId]?.parent,
  };
  // eslint-disable-next-line no-unused-vars
  const [newComponentName, setNewComponentName] = useState('');
  const [inputRef, setInputFocus] = useFocus();

  const [showHeaderActionsMenu, setShowHeaderActionsMenu] = useState(false);
  const isRevampedComponent = NEW_REVAMPED_COMPONENTS.includes(component.component.component);

  const { t } = useTranslation();

  const isMounted = useMounted();

  useEffect(() => {
    setNewComponentName(allComponents[selectedComponentId]?.component?.name);
  }, [selectedComponentId, allComponents]);

  const validateComponentName = (name) => {
    const isValid = !Object.values(allComponents)
      .map((component) => component?.component?.name)
      .includes(name);

    if (component?.component.name === name) {
      return true;
    }
    return isValid;
  };

  function handleComponentNameChange(newName) {
    if (component.component.name === newName) return;

    if (newName.length === 0) {
      toast.error(t('widget.common.widgetNameEmptyError', 'Widget name cannot be empty'));
      return setInputFocus();
    }
    if (!validateComponentName(newName)) {
      toast.error(t('widget.common.componentNameExistsError', 'Component name already exists'));
      return setInputFocus();
    }
    if (validateQueryName(newName)) {
      setComponentName(selectedComponentId, newName);
    } else {
      toast.error(
        t(
          'widget.common.invalidWidgetName',
          'Invalid widget name. Should be unique and only include letters, numbers and underscore.'
        )
      );
      setInputFocus();
    }
  }

  const getDefaultValue = (val) => {
    if (componentMeta?.definition?.defaults) {
      return componentMeta.definition.defaults.find((el) => el.type === val);
    }
    return null;
  };

  function paramUpdated(param, attr, value, paramType, isParamFromTableColumn = false, props = {}) {
    let newComponent = JSON.parse(JSON.stringify(component));
    let newDefinition = deepClone(newComponent.component.definition);
    let allParams = newDefinition[paramType] || {},
      oldValue = '';
    const paramObject = allParams[param.name];
    if (!paramObject) {
      allParams[param.name] = {};
    }
    if (attr) {
      oldValue = allParams[param.name][attr];
      allParams[param.name][attr] = value;
      const defaultValue = getDefaultValue(value);
      // This is needed to have enable pagination in Table as backward compatible
      // Whenever enable pagination is false, we turn client and server side pagination as false
      if (component.component.component === 'Table' && param.name === 'enablePagination' && !resolveReferences(value)) {
        if (allParams?.['clientSidePagination']?.[attr]) {
          allParams['clientSidePagination'][attr] = value;
        }
        if (allParams['serverSidePagination']?.[attr]) {
          allParams['serverSidePagination'][attr] = value;
        }
      }
      // This case is required to handle for older apps when serverSidePagination is connected to Fx
      if (param.name === 'serverSidePagination' && !allParams?.['enablePagination']?.[attr]) {
        allParams = {
          ...allParams,
          enablePagination: {
            value: true,
          },
        };
      }
      if (param.type === 'select' && defaultValue) {
        allParams[defaultValue.paramName]['value'] = defaultValue.value;
      }
      if (param.name === 'secondarySignDisplay') {
        if (value === 'negative') {
          newDefinition['styles']['secondaryTextColour']['value'] = '#EE2C4D';
        } else if (value === 'positive') {
          newDefinition['styles']['secondaryTextColour']['value'] = '#36AF8B';
        }
      }
    } else {
      oldValue = allParams[param.name];
      allParams[param.name] = value;
    }

    if (
      component.component.component === 'Table' &&
      param.name === 'contentWrap' &&
      !resolveReferences(value) &&
      newDefinition.properties.columns.value.some((item) => item.columnType === 'image' && item.height !== '')
    ) {
      const updatedColumns = newDefinition.properties.columns.value.map((item) => {
        return item.columnType === 'image' ? { ...item, height: '' } : item; // Create a new object for image columns
      });

      // Update the columns value with the updated columns
      newDefinition.properties.columns.value = updatedColumns;
      isParamFromTableColumn = true;
    }

    newDefinition[paramType] = allParams;
    newComponent.component.definition = newDefinition;

    if (oldValue !== value) {
      const skipResolve =
        component.component.component === 'CustomComponent' && param.name === 'code' && paramType === 'properties';
      setComponentProperty(selectedComponentId, param.name, value, paramType, attr, skipResolve);
    }

    componentDefinitionChanged(newComponent, {
      componentPropertyUpdated: true,
      isParamFromTableColumn: isParamFromTableColumn,
      ...props,
    });
  }

  // use following function when more than one property needs to be updated

  function paramsUpdated(array, isParamFromTableColumn = false) {
    let newComponent = JSON.parse(JSON.stringify(component));
    let newDefinition = _.cloneDeep(newComponent.component.definition);
    array.map((item) => {
      const { param, attr, value, paramType } = item;
      let allParams = newDefinition[paramType] || {};
      const paramObject = allParams[param.name];
      if (!paramObject) {
        allParams[param.name] = {};
      }
      if (attr) {
        allParams[param.name][attr] = value;
        const defaultValue = getDefaultValue(value);
        // This is needed to have enable pagination in Table as backward compatible
        // Whenever enable pagination is false, we turn client and server side pagination as false
        if (
          component.component.component === 'Table' &&
          param.name === 'enablePagination' &&
          !resolveReferences(value, currentState)
        ) {
          if (allParams?.['clientSidePagination']?.[attr]) {
            allParams['clientSidePagination'][attr] = value;
          }
          if (allParams['serverSidePagination']?.[attr]) {
            allParams['serverSidePagination'][attr] = value;
          }
        }
        // This case is required to handle for older apps when serverSidePagination is connected to Fx
        if (param.name === 'serverSidePagination' && !allParams?.['enablePagination']?.[attr]) {
          allParams = {
            ...allParams,
            enablePagination: {
              value: true,
            },
          };
        }
        if (param.type === 'select' && defaultValue) {
          allParams[defaultValue.paramName]['value'] = defaultValue.value;
        }
        if (param.name === 'secondarySignDisplay') {
          if (value === 'negative') {
            newDefinition['styles']['secondaryTextColour']['value'] = '#EE2C4D';
          } else if (value === 'positive') {
            newDefinition['styles']['secondaryTextColour']['value'] = '#36AF8B';
          }
        }
      } else {
        allParams[param.name] = value;
      }
      newDefinition[paramType] = allParams;
      newComponent.component.definition = newDefinition;
    });
    componentDefinitionChanged(newComponent, {
      componentPropertyUpdated: true,
      isParamFromTableColumn,
    });
  }

  function layoutPropertyChanged(param, attr, value, paramType) {
    paramUpdated(param, attr, value, paramType);

    // User wants to show the widget on mobile devices
    if (param.name === 'showOnMobile' && value === true) {
      let newComponent = JSON.parse(JSON.stringify(component));

      const { width, height } = newComponent.layouts['desktop'];

      newComponent['layouts'] = {
        ...newComponent.layouts,
        mobile: {
          top: 100,
          left: 0,
          width: Math.min(width, 445),
          height: height,
        },
      };

      componentDefinitionChanged(newComponent, { layoutPropertyChanged: true });

      //  Child components should also have a mobile layout
      const childComponents = Object.keys(allComponents).filter((key) => allComponents[key].parent === component?.id);

      childComponents.forEach((componentId) => {
        let newChild = {
          id: componentId,
          ...allComponents[componentId],
        };

        const { width, height } = newChild.layouts['desktop'];

        newChild['layouts'] = {
          ...newChild.layouts,
          mobile: {
            top: 100,
            left: 0,
            width: Math.min(width, 445),
            height: height,
          },
        };

        componentDefinitionChanged(newChild, { withChildLayout: true });
      });
    }
  }

  const handleInspectorHeaderActions = (value) => {
    if (value === 'inspect') {
      setComponentToInspect(component.component.name);
    }
    if (value === 'rename') {
      setTimeout(() => setInputFocus(), 0);
    }
    if (value === 'delete') {
      setWidgetDeleteConfirmation(true);
    }
    if (value === 'duplicate') {
      copyComponents({ isCloning: true });
    }
  };
  const buildGeneralStyle = () => {
    if (!componentMeta?.definition?.generalStyles) {
      return null;
    }
    const items = [];

    items.push({
      title: `${t('widget.common.general', 'General')}`,
      isOpen: true,
      children: (
        <>
          {renderElement(
            component,
            componentMeta,
            layoutPropertyChanged,
            dataQueries,
            'boxShadow',
            'generalStyles',
            currentState,
            allComponents
          )}
        </>
      ),
    });

    return <Accordion items={items} />;
  };

  const propertiesTab = isMounted && (
    <div className={`${shouldFreeze && 'disabled'}`}>
      <GetAccordion
        componentName={componentMeta.component}
        layoutPropertyChanged={layoutPropertyChanged}
        component={component}
        paramUpdated={paramUpdated}
        paramsUpdated={paramsUpdated}
        dataQueries={dataQueries}
        componentMeta={componentMeta}
        components={allComponents}
        currentState={currentState}
        darkMode={darkMode}
        pages={pages}
        allComponents={allComponents}
      />
    </div>
  );
  const stylesTab = (
    <div style={{ marginBottom: '6rem' }} className={`${shouldFreeze && 'disabled'}`}>
      <div style={{ ...(!isRevampedComponent && { padding: '1rem' }) }}>
        <Inspector.RenderStyleOptions
          componentMeta={componentMeta}
          component={component}
          paramUpdated={paramUpdated}
          dataQueries={dataQueries}
          currentState={currentState}
          allComponents={allComponents}
        />
      </div>
      {!isRevampedComponent && buildGeneralStyle()}
    </div>
  );

  React.useEffect(() => {
    const handleClickOutside = (event) => {
      if (showHeaderActionsMenu && event.target.closest('.list-menu') === null) {
        setShowHeaderActionsMenu(false);
      }
    };

    document.addEventListener('mousedown', handleClickOutside);
    return () => {
      document.removeEventListener('mousedown', handleClickOutside);
    };
    // eslint-disable-next-line react-hooks/exhaustive-deps
  }, [JSON.stringify({ showHeaderActionsMenu })]);

<<<<<<< HEAD
  const toggleRightSidebarPin = useStore((state) => state.toggleRightSidebarPin);
  const isRightSidebarPinned = useStore((state) => state.isRightSidebarPinned);
=======
  const renderAppNameInput = () => {
    if (isModuleContainer) {
      return <ModuleEditorBanner title="Module Container" customStyles={{ height: 28, width: 150, marginTop: 3 }} />;
    }

    return (
      <div className="input-icon" style={{ marginLeft: '8px' }}>
        <input
          onChange={(e) => setNewComponentName(e.target.value)}
          type="text"
          onBlur={() => handleComponentNameChange(newComponentName)}
          className="w-100 inspector-edit-widget-name"
          value={newComponentName}
          ref={inputRef}
          data-cy="edit-widget-name"
        />
      </div>
    );
  };

  const renderTabs = () => (
    <Tabs defaultActiveKey={'properties'} id="inspector" hidden={isModuleContainer}>
      <Tab eventKey="properties" title="Properties">
        {propertiesTab}
      </Tab>
      <Tab eventKey="styles" title="Styles">
        {stylesTab}
      </Tab>
    </Tabs>
  );
>>>>>>> cd71b52c

  return (
    <div className={`inspector ${isModuleContainer && 'module-editor-inspector'}`}>
      <div>
        <div className={`row inspector-component-title-input-holder ${shouldFreeze && 'disabled'}`}>
          <div className="col-1" onClick={() => clearSelectedComponents()}>
            <span
              data-cy={`inspector-close-icon`}
              className="cursor-pointer d-flex align-items-center "
              style={{ height: '28px', width: '28px' }}
            >
              <ArrowLeft fill={'var(--slate12)'} width={'14'} />
            </span>
          </div>
<<<<<<< HEAD
          <div className={`col-7 p-0 ${shouldFreeze && 'disabled'}`}>
            <div className="input-icon" style={{ marginLeft: '8px' }}>
              <input
                onChange={(e) => setNewComponentName(e.target.value)}
                type="text"
                onBlur={() => handleComponentNameChange(newComponentName)}
                className="w-100 inspector-edit-widget-name"
                value={newComponentName}
                ref={inputRef}
                data-cy="edit-widget-name"
              />
            </div>
          </div>
          <div className="col-2" data-cy={'component-inspector-options'}>
            <OverlayTrigger
              trigger={'click'}
              placement={'bottom-end'}
              rootClose={false}
              show={showHeaderActionsMenu}
              overlay={
                <Popover id="list-menu" className={darkMode && 'dark-theme'}>
                  <Popover.Body bsPrefix="list-item-popover-body">
                    {INSPECTOR_HEADER_OPTIONS.map((option) => (
                      <div
                        data-cy={`component-inspector-${String(option?.value).toLowerCase()}-button`}
                        className="list-item-popover-option"
                        key={option?.value}
                        onClick={(e) => {
                          e.stopPropagation();
                          handleInspectorHeaderActions(option.value);
                        }}
                      >
                        <div className="list-item-popover-menu-option-icon">{option.icon}</div>
=======
          <div className={`col-9 p-0 ${shouldFreeze && 'disabled'}`}>{renderAppNameInput()}</div>
          {!isModuleContainer && (
            <div className="col-2" data-cy={'component-inspector-options'}>
              <OverlayTrigger
                trigger={'click'}
                placement={'bottom-end'}
                rootClose={false}
                show={showHeaderActionsMenu}
                overlay={
                  <Popover id="list-menu" className={darkMode && 'dark-theme'}>
                    <Popover.Body bsPrefix="list-item-popover-body">
                      {INSPECTOR_HEADER_OPTIONS.map((option) => (
>>>>>>> cd71b52c
                        <div
                          data-cy={`component-inspector-${String(option?.value).toLowerCase()}-button`}
                          className="list-item-popover-option"
                          key={option?.value}
                          onClick={(e) => {
                            e.stopPropagation();
                            handleInspectorHeaderActions(option.value);
                          }}
                        >
                          <div className="list-item-popover-menu-option-icon">{option.icon}</div>
                          <div
                            className={classNames('list-item-option-menu-label', {
                              'color-tomato9': option.value === 'delete',
                            })}
                          >
                            {option?.label}
                          </div>
                        </div>
<<<<<<< HEAD
                      </div>
                    ))}
                  </Popover.Body>
                </Popover>
              }
            >
              <span className="cursor-pointer" onClick={() => setShowHeaderActionsMenu(true)}>
                <SolidIcon data-cy={'menu-icon'} name="morevertical" width="24" fill={'var(--slate12)'} />
              </span>
            </OverlayTrigger>
          </div>
          <div className="col-2">
            <span className="cursor-pointer" onClick={() => toggleRightSidebarPin()}>
              <SolidIcon name={isRightSidebarPinned ? 'unpin' : 'pin'} width="24" fill={'var(--slate12)'} />
            </span>
          </div>
        </div>
        <div className={`${shouldFreeze && 'disabled'}`}>
          <Tabs defaultActiveKey={'properties'} id="inspector">
            <Tab eventKey="properties" title="Properties">
              {propertiesTab}
            </Tab>
            <Tab eventKey="styles" title="Styles">
              {stylesTab}
            </Tab>
          </Tabs>
=======
                      ))}
                    </Popover.Body>
                  </Popover>
                }
              >
                <span className="cursor-pointer" onClick={() => setShowHeaderActionsMenu(true)}>
                  <SolidIcon data-cy={'menu-icon'} name="morevertical" width="24" fill={'var(--slate12)'} />
                </span>
              </OverlayTrigger>
            </div>
          )}
>>>>>>> cd71b52c
        </div>

        <div className={`${shouldFreeze && 'disabled'}`}>{renderTabs()}</div>
      </div>
      <span className="widget-documentation-link">
        <a href={getDocsLink(componentMeta)} target="_blank" rel="noreferrer" data-cy="widget-documentation-link">
          <span>
            <Student width={13} fill={'#3E63DD'} />
            <small className="widget-documentation-link-text">
              {t('widget.common.documentation', 'Read documentation for {{componentMeta}}', {
                componentMeta:
                  componentMeta.displayName === 'Toggle Switch (Legacy)'
                    ? 'Toggle (Legacy)'
                    : componentMeta.displayName === 'Toggle Switch'
                      ? 'Toggle Switch'
                      : componentMeta.component,
              })}
            </small>
          </span>
          <span>
            <ArrowRight width={20} fill={'#3E63DD'} />
          </span>
        </a>
      </span>
    </div>
  );
};

const getDocsLink = (componentMeta) => {
  const component = componentMeta?.component ?? '';
  switch (component) {
    case 'ToggleSwitchV2':
      return 'https://docs.tooljet.io/docs/widgets/toggle-switch';
    case 'DropdownV2':
      return 'https://docs.tooljet.com/docs/widgets/dropdown';
    case 'DropDown':
      return 'https://docs.tooljet.com/docs/widgets/dropdown';
    case 'MultiselectV2':
      return 'https://docs.tooljet.com/docs/widgets/multiselect';
    case 'DaterangePicker':
      return 'https://docs.tooljet.com/docs/widgets/date-range-picker';
    default:
      return `https://docs.tooljet.io/docs/widgets/${convertToKebabCase(component)}`;
  }
};
const widgetsWithStyleConditions = {
  Modal: {
    conditions: [
      {
        definition: 'properties', //expecting properties or styles
        property: 'useDefaultButton', //expecting a property name
        conditionStyles: ['triggerButtonBackgroundColor', 'triggerButtonTextColor'], //expecting an array of style definitions names
      },
    ],
  },
  Table: {
    conditions: [
      {
        definition: 'styles',
        property: 'contentWrap',
        conditionStyles: ['maxRowHeight', 'autoHeight'],
        type: 'toggle',
      },
    ],
  },
};

const RenderStyleOptions = ({ componentMeta, component, paramUpdated, dataQueries, currentState, allComponents }) => {
  // Initialize an object to group properties by "accordian"
  const groupedProperties = {};
  if (NEW_REVAMPED_COMPONENTS.includes(component.component.component)) {
    // Iterate over the properties in componentMeta.styles
    for (const key in componentMeta.styles) {
      const property = componentMeta.styles[key];
      const accordian = property.accordian;

      // Check if the "accordian" key exists in groupedProperties
      if (!groupedProperties[accordian]) {
        groupedProperties[accordian] = {}; // Create an empty object for the "accordian" key if it doesn't exist
      }

      // Add the property to the corresponding "accordian" object
      groupedProperties[accordian][key] = property;
    }
  }
  // Return early if componentMeta.styles is not defined or null :: on version swtich
  if (!componentMeta.styles) {
    return null;
  }

  return Object.keys(
    NEW_REVAMPED_COMPONENTS.includes(component.component.component) ? groupedProperties : componentMeta.styles
  ).map((style) => {
    const conditionWidget = widgetsWithStyleConditions[component.component.component] ?? null;
    const condition = conditionWidget?.conditions.find((condition) => condition.property) ?? {};

    if (conditionWidget && conditionWidget.conditions.find((condition) => condition.conditionStyles.includes(style))) {
      const propertyConditon = condition?.property;
      const widgetPropertyDefinition = condition?.definition;

      return handleRenderingConditionalStyles(
        component,
        componentMeta,
        dataQueries,
        paramUpdated,
        currentState,
        allComponents,
        style,
        propertyConditon,
        component?.component?.definition[widgetPropertyDefinition]
      );
    }

    const items = [];

    if (NEW_REVAMPED_COMPONENTS.includes(component.component.component)) {
      items.push({
        title: `${style}`,
        children: Object.entries(groupedProperties[style]).map(([key, value]) => ({
          ...renderCustomStyles(
            component,
            componentMeta,
            paramUpdated,
            dataQueries,
            key,
            'styles',
            currentState,
            allComponents,
            value.accordian
          ),
        })),
      });
      return <Accordion key={style} items={items} />;
    } else {
      return renderElement(
        component,
        componentMeta,
        paramUpdated,
        dataQueries,
        style,
        'styles',
        currentState,
        allComponents
      );
    }
  });
};

const resolveConditionalStyle = (definition, condition, currentState) => {
  const conditionExistsInDefinition = definition[condition] ?? false;
  if (conditionExistsInDefinition) {
    switch (condition) {
      case 'cellSize': {
        const cellSize = resolveReferences(definition[condition]?.value ?? false) === 'hugContent';
        return cellSize;
      }
      default:
        return resolveReferences(definition[condition]?.value ?? false);
    }
  }
};

const handleRenderingConditionalStyles = (
  component,
  componentMeta,
  dataQueries,
  paramUpdated,
  currentState,
  allComponents,
  style,
  renderingPropertyCondition,
  definition
) => {
  return resolveConditionalStyle(definition, renderingPropertyCondition, currentState)
    ? renderElement(component, componentMeta, paramUpdated, dataQueries, style, 'styles', currentState, allComponents)
    : null;
};

const GetAccordion = React.memo(
  ({ componentName, ...restProps }) => {
    switch (componentName) {
      case 'Table':
        return <Table {...restProps} />;

      case 'Chart':
        return <Chart {...restProps} />;

      case 'FilePicker':
        return <FilePicker {...restProps} />;

      case 'ModalV2':
        return <ModalV2 {...restProps} />;

      case 'Modal':
        return <Modal {...restProps} />;

      case 'CustomComponent':
        return <CustomComponent {...restProps} />;

      case 'Icon':
        return <Icon {...restProps} />;

      case 'Form':
        return <Form {...restProps} />;

      case 'DropdownV2':
      case 'MultiselectV2':
      case 'RadioButtonV2':
        return <Select {...restProps} />;

      case 'DatetimePickerV2':
      case 'DaterangePicker':
      case 'DatePickerV2':
      case 'TimePicker':
        return <DatetimePickerV2 {...restProps} componentName={componentName} />;
      case 'Steps':
        return <Steps {...restProps} />;
      case 'PhoneInput':
        return <PhoneInput {...restProps} />;
      case 'CurrencyInput':
        return <CurrencyInput {...restProps} componentName={componentName} />;

      case 'ModuleContainer':
        return <ModuleContainerInspector {...restProps} />;

      case 'ModuleViewer':
        return <ModuleViewerInspector {...restProps} />;

      default: {
        return <DefaultComponent {...restProps} />;
      }
    }
  },
  (prevProps, nextProps) => {
    prevProps.componentName === nextProps.componentName;
  }
);

Inspector.RenderStyleOptions = RenderStyleOptions;<|MERGE_RESOLUTION|>--- conflicted
+++ resolved
@@ -458,10 +458,8 @@
     // eslint-disable-next-line react-hooks/exhaustive-deps
   }, [JSON.stringify({ showHeaderActionsMenu })]);
 
-<<<<<<< HEAD
   const toggleRightSidebarPin = useStore((state) => state.toggleRightSidebarPin);
   const isRightSidebarPinned = useStore((state) => state.isRightSidebarPinned);
-=======
   const renderAppNameInput = () => {
     if (isModuleContainer) {
       return <ModuleEditorBanner title="Module Container" customStyles={{ height: 28, width: 150, marginTop: 3 }} />;
@@ -492,7 +490,6 @@
       </Tab>
     </Tabs>
   );
->>>>>>> cd71b52c
 
   return (
     <div className={`inspector ${isModuleContainer && 'module-editor-inspector'}`}>
@@ -507,20 +504,7 @@
               <ArrowLeft fill={'var(--slate12)'} width={'14'} />
             </span>
           </div>
-<<<<<<< HEAD
-          <div className={`col-7 p-0 ${shouldFreeze && 'disabled'}`}>
-            <div className="input-icon" style={{ marginLeft: '8px' }}>
-              <input
-                onChange={(e) => setNewComponentName(e.target.value)}
-                type="text"
-                onBlur={() => handleComponentNameChange(newComponentName)}
-                className="w-100 inspector-edit-widget-name"
-                value={newComponentName}
-                ref={inputRef}
-                data-cy="edit-widget-name"
-              />
-            </div>
-          </div>
+          <div className={`col-7 p-0 ${shouldFreeze && 'disabled'}`}>{renderAppNameInput()}</div>
           <div className="col-2" data-cy={'component-inspector-options'}>
             <OverlayTrigger
               trigger={'click'}
@@ -541,20 +525,6 @@
                         }}
                       >
                         <div className="list-item-popover-menu-option-icon">{option.icon}</div>
-=======
-          <div className={`col-9 p-0 ${shouldFreeze && 'disabled'}`}>{renderAppNameInput()}</div>
-          {!isModuleContainer && (
-            <div className="col-2" data-cy={'component-inspector-options'}>
-              <OverlayTrigger
-                trigger={'click'}
-                placement={'bottom-end'}
-                rootClose={false}
-                show={showHeaderActionsMenu}
-                overlay={
-                  <Popover id="list-menu" className={darkMode && 'dark-theme'}>
-                    <Popover.Body bsPrefix="list-item-popover-body">
-                      {INSPECTOR_HEADER_OPTIONS.map((option) => (
->>>>>>> cd71b52c
                         <div
                           data-cy={`component-inspector-${String(option?.value).toLowerCase()}-button`}
                           className="list-item-popover-option"
@@ -573,7 +543,6 @@
                             {option?.label}
                           </div>
                         </div>
-<<<<<<< HEAD
                       </div>
                     ))}
                   </Popover.Body>
@@ -600,19 +569,6 @@
               {stylesTab}
             </Tab>
           </Tabs>
-=======
-                      ))}
-                    </Popover.Body>
-                  </Popover>
-                }
-              >
-                <span className="cursor-pointer" onClick={() => setShowHeaderActionsMenu(true)}>
-                  <SolidIcon data-cy={'menu-icon'} name="morevertical" width="24" fill={'var(--slate12)'} />
-                </span>
-              </OverlayTrigger>
-            </div>
-          )}
->>>>>>> cd71b52c
         </div>
 
         <div className={`${shouldFreeze && 'disabled'}`}>{renderTabs()}</div>
@@ -627,8 +583,8 @@
                   componentMeta.displayName === 'Toggle Switch (Legacy)'
                     ? 'Toggle (Legacy)'
                     : componentMeta.displayName === 'Toggle Switch'
-                      ? 'Toggle Switch'
-                      : componentMeta.component,
+                    ? 'Toggle Switch'
+                    : componentMeta.component,
               })}
             </small>
           </span>
