--- conflicted
+++ resolved
@@ -68,11 +68,8 @@
   'MultiselectV2',
   'RadioButtonV2',
   'Button',
-<<<<<<< HEAD
   'Icon',
-=======
   'Image',
->>>>>>> f9e4623b
 ];
 
 export const Inspector = ({ componentDefinitionChanged, darkMode, pages, selectedComponentId }) => {
