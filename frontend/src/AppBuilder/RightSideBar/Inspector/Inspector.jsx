import React, { useState, useEffect } from 'react';
import { Table } from './Components/Table/Table.jsx';
import { TabsLayout } from './Components/TabComponent';
import { Chart } from './Components/Chart';
import Form from './Components/Form/index.js';
import { renderElement, renderCustomStyles } from './Utils';
import { toast } from 'react-hot-toast';
import { validateQueryName, convertToKebabCase, resolveReferences } from '@/_helpers/utils';
import { useHotkeys } from 'react-hotkeys-hook';
import { DefaultComponent } from './Components/DefaultComponent';
import { FilePicker } from './Components/FilePicker';
import { PhoneInput } from './Components/PhoneInput/PhoneInput.jsx';
import { CurrencyInput } from './Components/CurrencyInput/CurrencyInput.jsx';
import { Modal } from './Components/Modal';
import { ModalV2 } from './Components/ModalV2';
import { CustomComponent } from './Components/CustomComponent';
import { Icon } from './Components/Icon';
import useFocus from '@/_hooks/use-focus';
import Accordion from '@/_ui/Accordion';
import { useTranslation } from 'react-i18next';
import _ from 'lodash';
import { useMounted } from '@/_hooks/use-mount';
import { useCurrentState } from '@/_stores/currentStateStore';
import { useDataQueries } from '@/_stores/dataQueriesStore';
import { shallow } from 'zustand/shallow';
import Tabs from '@/ToolJetUI/Tabs/Tabs';
import Tab from '@/ToolJetUI/Tabs/Tab';
import Student from '@/_ui/Icon/solidIcons/Student';
import ArrowRight from '@/_ui/Icon/solidIcons/ArrowRight';
import ArrowLeft from '@/_ui/Icon/solidIcons/ArrowLeft';
import SolidIcon from '@/_ui/Icon/SolidIcons';
import { OverlayTrigger, Popover } from 'react-bootstrap';
import Edit from '@/_ui/Icon/bulkIcons/Edit';
import Copy from '@/_ui/Icon/solidIcons/Copy';
import Trash from '@/_ui/Icon/solidIcons/Trash';
import Inspect from '@/_ui/Icon/solidIcons/Inspect';
import classNames from 'classnames';
import { EMPTY_ARRAY } from '@/_stores/editorStore';
import { Select } from './Components/Select';
import { Steps } from './Components/Steps.jsx';
import { deepClone } from '@/_helpers/utilities/utils.helpers';
import useStore from '@/AppBuilder/_stores/store';
// import { componentTypes } from '@/Editor/WidgetManager/components';
import { componentTypes } from '@/AppBuilder/WidgetManager/componentTypes';
import { copyComponents } from '@/AppBuilder/AppCanvas/appCanvasUtils.js';
import DatetimePickerV2 from './Components/DatetimePickerV2.jsx';
import { ToolTip } from '@/_components/ToolTip';
import AppPermissionsModal from '@/modules/Appbuilder/components/AppPermissionsModal';
import { appPermissionService } from '@/_services';
import { Chat } from './Components/Chat.jsx';
import { ModuleContainerInspector, ModuleViewerInspector, ModuleEditorBanner } from '@/modules/Modules/components';
import { PopoverMenu } from './Components/PopoverMenu/PopoverMenu.jsx';

const INSPECTOR_HEADER_OPTIONS = [
  {
    label: 'Inspect',
    value: 'inspect',
    icon: <Inspect width={16} />,
  },
  {
    label: 'Rename',
    value: 'rename',
    icon: <Edit width={16} />,
  },
  {
    label: 'Duplicate',
    value: 'duplicate',
    icon: <Copy width={16} />,
  },
  {
    label: 'Component permission',
    value: 'permission',
    icon: (
      <img
        alt="permission-icon"
        src="assets/images/icons/editor/left-sidebar/authorization.svg"
        width="16"
        height="16"
      />
    ),
    trailingIcon: <SolidIcon width={16} name="enterprisecrown" className="mx-1" />,
  },
  {
    label: 'Delete',
    value: 'delete',
    icon: <Trash width={16} fill={'#E54D2E'} />,
  },
];

const NEW_REVAMPED_COMPONENTS = [
  'Text',
  'TextInput',
  'TextArea',
  'PasswordInput',
  'EmailInput',
  'PhoneInput',
  'CurrencyInput',
  'NumberInput',
  'Table',
  'ToggleSwitchV2',
  'Checkbox',
  'DatetimePickerV2',
  'DatePickerV2',
  'TimePicker',
  'DaterangePicker',
  'DropdownV2',
  'MultiselectV2',
  'RadioButtonV2',
  'Button',
  'Icon',
  'Image',
  'Container',
  'Divider',
  'VerticalDivider',
  'ModalV2',
  'Tabs',
  'RangeSliderV2',
  'Link',
  'Steps',
  'FilePicker',
  'Chat',
<<<<<<< HEAD
  'PopoverMenu',
=======
  'Statistics',
>>>>>>> 5bdaa845
];

export const Inspector = ({
  componentDefinitionChanged,
  darkMode,
  pages,
  selectedComponentId,
  handleRightSidebarToggle,
}) => {
  const allComponents = useStore((state) => state.getCurrentPageComponents());
  const setComponentProperty = useStore((state) => state.setComponentProperty, shallow);
  const setComponentName = useStore((state) => state.setComponentName, shallow);
  const shouldFreeze = useStore((state) => state.getShouldFreeze());
  const clearSelectedComponents = useStore((state) => state.clearSelectedComponents, shallow);
  const isVersionReleased = useStore((state) => state.isVersionReleased);
  const setWidgetDeleteConfirmation = useStore((state) => state.setWidgetDeleteConfirmation);
  const setComponentToInspect = useStore((state) => state.setComponentToInspect);
  const featureAccess = useStore((state) => state?.license?.featureAccess, shallow);
  const licenseValid = !featureAccess?.licenseStatus?.isExpired && featureAccess?.licenseStatus?.isLicenseValid;
  const showComponentPermissionModal = useStore((state) => state.showComponentPermissionModal);
  const toggleComponentPermissionModal = useStore((state) => state.toggleComponentPermissionModal);
  const setComponentPermission = useStore((state) => state.setComponentPermission);
  const dataQueries = useDataQueries();

  const currentState = useCurrentState();

  const tempComponentMeta = deepClone(
    componentTypes.find((comp) => allComponents?.[selectedComponentId]?.component.component === comp.component)
  );

  const componentMeta = {
    ...tempComponentMeta,
    ...allComponents?.[selectedComponentId]?.component,
    definition: allComponents?.[selectedComponentId]?.component.definition,
  };

  const isModuleContainer = componentMeta.component === 'ModuleContainer';

  const component = {
    id: selectedComponentId,
    component: JSON.parse(JSON.stringify(componentMeta)),
    layouts: allComponents?.[selectedComponentId]?.layouts,
    parent: allComponents?.[selectedComponentId]?.parent,
  };
  // eslint-disable-next-line no-unused-vars
  const [newComponentName, setNewComponentName] = useState('');
  const [inputRef, setInputFocus] = useFocus();

  const [showHeaderActionsMenu, setShowHeaderActionsMenu] = useState(false);
  const isRevampedComponent = NEW_REVAMPED_COMPONENTS.includes(component.component.component);

  const { t } = useTranslation();

  const isMounted = useMounted();

  useEffect(() => {
    setNewComponentName(allComponents[selectedComponentId]?.component?.name);
  }, [selectedComponentId, allComponents]);

  const validateComponentName = (name) => {
    const isValid = !Object.values(allComponents)
      .map((component) => component?.component?.name)
      .includes(name);

    if (component?.component.name === name) {
      return true;
    }
    return isValid;
  };

  function handleComponentNameChange(newName) {
    if (component.component.name === newName) return;

    if (newName.length === 0) {
      toast.error(t('widget.common.widgetNameEmptyError', 'Widget name cannot be empty'));
      return setInputFocus();
    }
    if (!validateComponentName(newName)) {
      toast.error(t('widget.common.componentNameExistsError', 'Component name already exists'));
      return setInputFocus();
    }
    if (validateQueryName(newName)) {
      setComponentName(selectedComponentId, newName);
    } else {
      toast.error(
        t(
          'widget.common.invalidWidgetName',
          'Invalid widget name. Should be unique and only include letters, numbers and underscore.'
        )
      );
      setInputFocus();
    }
  }

  const getDefaultValue = (val) => {
    if (componentMeta?.definition?.defaults) {
      return componentMeta.definition.defaults.find((el) => el.type === val);
    }
    return null;
  };

  function paramUpdated(param, attr, value, paramType, isParamFromTableColumn = false, props = {}) {
    let newComponent = JSON.parse(JSON.stringify(component));
    let newDefinition = deepClone(newComponent.component.definition);
    let allParams = newDefinition[paramType] || {},
      oldValue = '';
    const paramObject = allParams[param.name];
    if (!paramObject) {
      allParams[param.name] = {};
    }
    if (attr) {
      oldValue = allParams[param.name][attr];
      allParams[param.name][attr] = value;
      const defaultValue = getDefaultValue(value);
      // This is needed to have enable pagination in Table as backward compatible
      // Whenever enable pagination is false, we turn client and server side pagination as false
      if (component.component.component === 'Table' && param.name === 'enablePagination' && !resolveReferences(value)) {
        if (allParams?.['clientSidePagination']?.[attr]) {
          allParams['clientSidePagination'][attr] = value;
        }
        if (allParams['serverSidePagination']?.[attr]) {
          allParams['serverSidePagination'][attr] = value;
        }
      }
      // This case is required to handle for older apps when serverSidePagination is connected to Fx
      if (param.name === 'serverSidePagination' && !allParams?.['enablePagination']?.[attr]) {
        allParams = {
          ...allParams,
          enablePagination: {
            value: true,
          },
        };
      }
      if (param.type === 'select' && defaultValue) {
        allParams[defaultValue.paramName]['value'] = defaultValue.value;
      }
    } else {
      oldValue = allParams[param.name];
      allParams[param.name] = value;
    }

    if (
      component.component.component === 'Table' &&
      param.name === 'contentWrap' &&
      !resolveReferences(value) &&
      newDefinition.properties.columns.value.some((item) => item.columnType === 'image' && item.height !== '')
    ) {
      const updatedColumns = newDefinition.properties.columns.value.map((item) => {
        return item.columnType === 'image' ? { ...item, height: '' } : item; // Create a new object for image columns
      });

      // Update the columns value with the updated columns
      newDefinition.properties.columns.value = updatedColumns;
      isParamFromTableColumn = true;
    }

    newDefinition[paramType] = allParams;
    newComponent.component.definition = newDefinition;

    if (oldValue !== value) {
      const skipResolve =
        component.component.component === 'CustomComponent' && param.name === 'code' && paramType === 'properties';
      setComponentProperty(selectedComponentId, param.name, value, paramType, attr, skipResolve);
    }

    componentDefinitionChanged(newComponent, {
      componentPropertyUpdated: true,
      isParamFromTableColumn: isParamFromTableColumn,
      ...props,
    });
  }

  // use following function when more than one property needs to be updated

  function paramsUpdated(array, isParamFromTableColumn = false) {
    let newComponent = JSON.parse(JSON.stringify(component));
    let newDefinition = _.cloneDeep(newComponent.component.definition);
    array.map((item) => {
      const { param, attr, value, paramType } = item;
      let allParams = newDefinition[paramType] || {};
      const paramObject = allParams[param.name];
      if (!paramObject) {
        allParams[param.name] = {};
      }
      if (attr) {
        allParams[param.name][attr] = value;
        const defaultValue = getDefaultValue(value);
        // This is needed to have enable pagination in Table as backward compatible
        // Whenever enable pagination is false, we turn client and server side pagination as false
        if (
          component.component.component === 'Table' &&
          param.name === 'enablePagination' &&
          !resolveReferences(value, currentState)
        ) {
          if (allParams?.['clientSidePagination']?.[attr]) {
            allParams['clientSidePagination'][attr] = value;
          }
          if (allParams['serverSidePagination']?.[attr]) {
            allParams['serverSidePagination'][attr] = value;
          }
        }
        // This case is required to handle for older apps when serverSidePagination is connected to Fx
        if (param.name === 'serverSidePagination' && !allParams?.['enablePagination']?.[attr]) {
          allParams = {
            ...allParams,
            enablePagination: {
              value: true,
            },
          };
        }
        if (param.type === 'select' && defaultValue) {
          allParams[defaultValue.paramName]['value'] = defaultValue.value;
        }
      } else {
        allParams[param.name] = value;
      }
      newDefinition[paramType] = allParams;
      newComponent.component.definition = newDefinition;
    });
    componentDefinitionChanged(newComponent, {
      componentPropertyUpdated: true,
      isParamFromTableColumn,
    });
  }

  function layoutPropertyChanged(param, attr, value, paramType) {
    paramUpdated(param, attr, value, paramType);

    // User wants to show the widget on mobile devices
    if (param.name === 'showOnMobile' && value === true) {
      let newComponent = JSON.parse(JSON.stringify(component));

      const { width, height } = newComponent.layouts['desktop'];

      newComponent['layouts'] = {
        ...newComponent.layouts,
        mobile: {
          top: 100,
          left: 0,
          width: Math.min(width, 445),
          height: height,
        },
      };

      componentDefinitionChanged(newComponent, { layoutPropertyChanged: true });

      //  Child components should also have a mobile layout
      const childComponents = Object.keys(allComponents).filter((key) => allComponents[key].parent === component?.id);

      childComponents.forEach((componentId) => {
        let newChild = {
          id: componentId,
          ...allComponents[componentId],
        };

        const { width, height } = newChild.layouts['desktop'];

        newChild['layouts'] = {
          ...newChild.layouts,
          mobile: {
            top: 100,
            left: 0,
            width: Math.min(width, 445),
            height: height,
          },
        };

        componentDefinitionChanged(newChild, { withChildLayout: true });
      });
    }
  }

  const handleInspectorHeaderActions = (value) => {
    if (value === 'inspect') {
      setComponentToInspect(component.component.name);
    }
    if (value === 'rename') {
      setTimeout(() => setInputFocus(), 0);
    }
    if (value === 'delete') {
      setWidgetDeleteConfirmation(true);
    }
    if (value === 'permission') {
      if (!licenseValid) return;
      toggleComponentPermissionModal(true);
    }
    if (value === 'duplicate') {
      copyComponents({ isCloning: true });
    }
    setShowHeaderActionsMenu(false);
  };
  const buildGeneralStyle = () => {
    if (!componentMeta?.definition?.generalStyles) {
      return null;
    }
    const items = [];

    items.push({
      title: `${t('widget.common.general', 'General')}`,
      isOpen: true,
      children: (
        <>
          {renderElement(
            component,
            componentMeta,
            layoutPropertyChanged,
            dataQueries,
            'boxShadow',
            'generalStyles',
            currentState,
            allComponents
          )}
        </>
      ),
    });

    return <Accordion items={items} />;
  };

  const renderDocumentationLink = () => {
    return (
      <span className="widget-documentation-link">
        <a href={getDocsLink(componentMeta)} target="_blank" rel="noreferrer" data-cy="widget-documentation-link">
          <span>
            <Student width={13} fill={'#3E63DD'} />
            <small className="widget-documentation-link-text">
              {t('widget.common.documentation', 'Read documentation for {{componentMeta}}', {
                componentMeta:
                  componentMeta.displayName === 'Toggle Switch (Legacy)'
                    ? 'Toggle (Legacy)'
                    : componentMeta.displayName === 'Toggle Switch'
                    ? 'Toggle Switch'
                    : componentMeta.component,
              })}
            </small>
          </span>
          <span>
            <ArrowRight width={20} fill={'#3E63DD'} />
          </span>
        </a>
      </span>
    );
  };

  const propertiesTab = isMounted && (
    <div className={`${shouldFreeze && 'disabled'}`}>
      <GetAccordion
        componentName={componentMeta.component}
        layoutPropertyChanged={layoutPropertyChanged}
        component={component}
        paramUpdated={paramUpdated}
        paramsUpdated={paramsUpdated}
        dataQueries={dataQueries}
        componentMeta={componentMeta}
        components={allComponents}
        currentState={currentState}
        darkMode={darkMode}
        pages={pages}
        allComponents={allComponents}
      />
    </div>
  );
  const stylesTab = (
    <div style={{ marginBottom: '6rem' }} className={`${shouldFreeze && 'disabled'}`}>
      <div style={{ ...(!isRevampedComponent && { padding: '1rem' }) }}>
        <Inspector.RenderStyleOptions
          componentMeta={componentMeta}
          component={component}
          paramUpdated={paramUpdated}
          dataQueries={dataQueries}
          currentState={currentState}
          allComponents={allComponents}
        />
      </div>
      {!isRevampedComponent && buildGeneralStyle()}
    </div>
  );

  React.useEffect(() => {
    const handleClickOutside = (event) => {
      if (showHeaderActionsMenu && event.target.closest('#list-menu') === null) {
        setShowHeaderActionsMenu(false);
      }
    };

    document.addEventListener('mousedown', handleClickOutside);
    return () => {
      document.removeEventListener('mousedown', handleClickOutside);
    };
    // eslint-disable-next-line react-hooks/exhaustive-deps
  }, [JSON.stringify({ showHeaderActionsMenu })]);

  const toggleRightSidebarPin = useStore((state) => state.toggleRightSidebarPin);
  const isRightSidebarPinned = useStore((state) => state.isRightSidebarPinned);
  const renderAppNameInput = () => {
    if (isModuleContainer) {
      return <ModuleEditorBanner title="Module Container" customStyles={{ height: 28, width: 150, marginTop: 3 }} />;
    }

    return (
      <div className="input-icon">
        <input
          onChange={(e) => setNewComponentName(e.target.value)}
          type="text"
          onBlur={() => handleComponentNameChange(newComponentName)}
          className="w-100 inspector-edit-widget-name"
          value={newComponentName}
          ref={inputRef}
          data-cy="edit-widget-name"
        />
      </div>
    );
  };

  const renderTabs = () => (
    <Tabs defaultActiveKey={'properties'} id="inspector" hidden={isModuleContainer}>
      <Tab eventKey="properties" title="Properties">
        {propertiesTab}
      </Tab>
      <Tab eventKey="styles" title="Styles">
        {stylesTab}
      </Tab>
    </Tabs>
  );

  return (
    <div className={`inspector ${isModuleContainer && 'module-editor-inspector'}`}>
      <div>
        <div
          className={`flex-row d-flex align-items-center inspector-component-title-input-holder inspector-action-container ${
            shouldFreeze && 'disabled'
          }`}
        >
          <div className={`flex-grow-1 p-0 ${shouldFreeze && 'disabled'}`}>{renderAppNameInput()}</div>
          {!isModuleContainer && (
            <>
              <div className="width-unset" data-cy={'component-inspector-options'}>
                <OverlayTrigger
                  trigger={'click'}
                  placement={'bottom-end'}
                  rootClose={false}
                  show={showHeaderActionsMenu}
                  overlay={
                    <Popover id="list-menu" className={darkMode && 'dark-theme'}>
                      <Popover.Body bsPrefix="list-item-popover-body">
                        {INSPECTOR_HEADER_OPTIONS.map((option) => {
                          const optionBody = (
                            <div
                              data-cy={`component-inspector-${String(option?.value).toLowerCase()}-button`}
                              className="list-item-popover-option"
                              key={option?.value}
                              onClick={(e) => {
                                e.stopPropagation();
                                handleInspectorHeaderActions(option.value);
                              }}
                            >
                              <div className="list-item-popover-menu-option-icon">{option.icon}</div>
                              <div
                                className={classNames('list-item-option-menu-label', {
                                  'color-tomato9': option.value === 'delete',
                                  'color-disabled': option.value === 'permission' && !licenseValid,
                                })}
                              >
                                {option?.label}
                              </div>
                              {option.value === 'permission' &&
                                !licenseValid &&
                                option.trailingIcon &&
                                option.trailingIcon}
                            </div>
                          );

                          return option.value === 'permission' ? (
                            <ToolTip
                              key={option.value}
                              message={'Component permissions are available only in paid plans'}
                              placement="left"
                              show={!licenseValid}
                            >
                              {optionBody}
                            </ToolTip>
                          ) : (
                            optionBody
                          );
                        })}
                      </Popover.Body>
                    </Popover>
                  }
                >
                  <span className="cursor-pointer" onClick={() => setShowHeaderActionsMenu(true)}>
                    <SolidIcon data-cy={'menu-icon'} name="morevertical" width="24" fill={'var(--slate12)'} />
                  </span>
                </OverlayTrigger>
              </div>
              <AppPermissionsModal
                modalType="component"
                resourceId={selectedComponentId}
                resourceName={allComponents[selectedComponentId]?.component?.name}
                showModal={showComponentPermissionModal}
                toggleModal={toggleComponentPermissionModal}
                darkMode={darkMode}
                fetchPermission={(id, appId) => appPermissionService.getComponentPermission(appId, id)}
                createPermission={(id, appId, body) => appPermissionService.createComponentPermission(appId, id, body)}
                updatePermission={(id, appId, body) => appPermissionService.updateComponentPermission(appId, id, body)}
                deletePermission={(id, appId) => appPermissionService.deleteComponentPermission(appId, id)}
                onSuccess={(data) => setComponentPermission(selectedComponentId, data)}
              />
            </>
          )}
          <div className="icon-btn cursor-pointer flex-shrink-0 p-2 h-4 w-4" onClick={handleRightSidebarToggle}>
            <SolidIcon fill="var(--icon-strong)" name={'remove03'} width="16" viewBox="0 0 16 16" />
          </div>
        </div>

        <div className={`${shouldFreeze && 'disabled'}`} key={selectedComponentId}>
          {renderTabs()}
        </div>
      </div>
      {renderDocumentationLink()}
    </div>
  );
};

const getDocsLink = (componentMeta) => {
  const component = componentMeta?.component ?? '';
  switch (component) {
    case 'ToggleSwitchV2':
      return 'https://docs.tooljet.io/docs/widgets/toggle-switch';
    case 'DropdownV2':
      return 'https://docs.tooljet.ai/docs/widgets/dropdown';
    case 'DropDown':
      return 'https://docs.tooljet.ai/docs/widgets/dropdown';
    case 'MultiselectV2':
      return 'https://docs.tooljet.ai/docs/widgets/multiselect';
    case 'DaterangePicker':
      return 'https://docs.tooljet.ai/docs/widgets/date-range-picker';
    default:
      return `https://docs.tooljet.io/docs/widgets/${convertToKebabCase(component)}`;
  }
};
const widgetsWithStyleConditions = {
  Modal: {
    conditions: [
      {
        definition: 'properties', //expecting properties or styles
        property: 'useDefaultButton', //expecting a property name
        conditionStyles: ['triggerButtonBackgroundColor', 'triggerButtonTextColor'], //expecting an array of style definitions names
      },
    ],
  },
  Table: {
    conditions: [
      {
        definition: 'styles',
        property: 'contentWrap',
        conditionStyles: ['maxRowHeight', 'autoHeight'],
        type: 'toggle',
      },
    ],
  },
};

const RenderStyleOptions = ({ componentMeta, component, paramUpdated, dataQueries, currentState, allComponents }) => {
  // Initialize an object to group properties by "accordian"
  const groupedProperties = {};
  if (NEW_REVAMPED_COMPONENTS.includes(component.component.component)) {
    // Iterate over the properties in componentMeta.styles
    for (const key in componentMeta.styles) {
      const property = componentMeta.styles[key];
      const accordian = property.accordian;

      // Check if the "accordian" key exists in groupedProperties
      if (!groupedProperties[accordian]) {
        groupedProperties[accordian] = {}; // Create an empty object for the "accordian" key if it doesn't exist
      }

      // Add the property to the corresponding "accordian" object
      groupedProperties[accordian][key] = property;
    }
  }
  // Return early if componentMeta.styles is not defined or null :: on version swtich
  if (!componentMeta.styles) {
    return null;
  }

  return Object.keys(
    NEW_REVAMPED_COMPONENTS.includes(component.component.component) ? groupedProperties : componentMeta.styles
  ).map((style) => {
    const conditionWidget = widgetsWithStyleConditions[component.component.component] ?? null;
    const condition = conditionWidget?.conditions.find((condition) => condition.property) ?? {};

    if (conditionWidget && conditionWidget.conditions.find((condition) => condition.conditionStyles.includes(style))) {
      const propertyConditon = condition?.property;
      const widgetPropertyDefinition = condition?.definition;

      return handleRenderingConditionalStyles(
        component,
        componentMeta,
        dataQueries,
        paramUpdated,
        currentState,
        allComponents,
        style,
        propertyConditon,
        component?.component?.definition[widgetPropertyDefinition]
      );
    }

    const items = [];

    if (NEW_REVAMPED_COMPONENTS.includes(component.component.component)) {
      items.push({
        title: `${style}`,
        children: Object.entries(groupedProperties[style]).map(([key, value]) => ({
          ...renderCustomStyles(
            component,
            componentMeta,
            paramUpdated,
            dataQueries,
            key,
            'styles',
            currentState,
            allComponents,
            value.accordian
          ),
        })),
      });
      return <Accordion key={style} items={items} />;
    } else {
      return renderElement(
        component,
        componentMeta,
        paramUpdated,
        dataQueries,
        style,
        'styles',
        currentState,
        allComponents
      );
    }
  });
};

const resolveConditionalStyle = (definition, condition, currentState) => {
  const conditionExistsInDefinition = definition[condition] ?? false;
  if (conditionExistsInDefinition) {
    switch (condition) {
      case 'cellSize': {
        const cellSize = resolveReferences(definition[condition]?.value ?? false) === 'hugContent';
        return cellSize;
      }
      default:
        return resolveReferences(definition[condition]?.value ?? false);
    }
  }
};

const handleRenderingConditionalStyles = (
  component,
  componentMeta,
  dataQueries,
  paramUpdated,
  currentState,
  allComponents,
  style,
  renderingPropertyCondition,
  definition
) => {
  return resolveConditionalStyle(definition, renderingPropertyCondition, currentState)
    ? renderElement(component, componentMeta, paramUpdated, dataQueries, style, 'styles', currentState, allComponents)
    : null;
};

const GetAccordion = React.memo(
  ({ componentName, ...restProps }) => {
    switch (componentName) {
      case 'Table':
        return <Table {...restProps} />;

      case 'Tabs':
        return <TabsLayout {...restProps} />;

      case 'Chart':
        return <Chart {...restProps} />;

      case 'FilePicker':
        return <FilePicker {...restProps} />;

      case 'ModalV2':
        return <ModalV2 {...restProps} />;

      case 'Modal':
        return <Modal {...restProps} />;

      case 'CustomComponent':
        return <CustomComponent {...restProps} />;

      case 'Icon':
        return <Icon {...restProps} />;

      case 'Form':
        return <Form {...restProps} key={restProps.component?.id} />;

      case 'DropdownV2':
      case 'MultiselectV2':
      case 'RadioButtonV2':
        return <Select {...restProps} />;

      case 'Chat':
        return <Chat {...restProps} />;

      case 'DatetimePickerV2':
      case 'DaterangePicker':
      case 'DatePickerV2':
      case 'TimePicker':
        return <DatetimePickerV2 {...restProps} componentName={componentName} />;
      case 'Steps':
        return <Steps {...restProps} />;
      case 'PhoneInput':
        return <PhoneInput {...restProps} />;
      case 'CurrencyInput':
        return <CurrencyInput {...restProps} componentName={componentName} />;

      case 'ModuleContainer':
        return <ModuleContainerInspector {...restProps} />;

      case 'ModuleViewer':
        return <ModuleViewerInspector {...restProps} />;
      case 'PopoverMenu':
        return <PopoverMenu {...restProps} />;

      default: {
        return <DefaultComponent {...restProps} />;
      }
    }
  },
  (prevProps, nextProps) => {
    prevProps.componentName === nextProps.componentName;
  }
);

Inspector.RenderStyleOptions = RenderStyleOptions;<|MERGE_RESOLUTION|>--- conflicted
+++ resolved
@@ -119,11 +119,8 @@
   'Steps',
   'FilePicker',
   'Chat',
-<<<<<<< HEAD
   'PopoverMenu',
-=======
   'Statistics',
->>>>>>> 5bdaa845
 ];
 
 export const Inspector = ({
