--- conflicted
+++ resolved
@@ -90,11 +90,8 @@
   'Divider',
   'VerticalDivider',
   'ModalV2',
-<<<<<<< HEAD
   'Tabs',
-=======
   'Link',
->>>>>>> efb479ee
 ];
 
 export const Inspector = ({ componentDefinitionChanged, darkMode, pages, selectedComponentId }) => {
@@ -544,8 +541,8 @@
                   componentMeta.displayName === 'Toggle Switch (Legacy)'
                     ? 'Toggle (Legacy)'
                     : componentMeta.displayName === 'Toggle Switch'
-                    ? 'Toggle Switch'
-                    : componentMeta.component,
+                      ? 'Toggle Switch'
+                      : componentMeta.component,
               })}
             </small>
           </span>
