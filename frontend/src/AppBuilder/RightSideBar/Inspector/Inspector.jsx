import React, { useState, useEffect } from 'react';
import { Table } from './Components/Table/Table.jsx';
import { TabsLayout } from './Components/TabComponent';
import { Chart } from './Components/Chart';
import { Form } from './Components/Form';
import { renderElement, renderCustomStyles } from './Utils';
import { toast } from 'react-hot-toast';
import { validateQueryName, convertToKebabCase, resolveReferences } from '@/_helpers/utils';
import { useHotkeys } from 'react-hotkeys-hook';
import { DefaultComponent } from './Components/DefaultComponent';
import { FilePicker } from './Components/FilePicker';
import { PhoneInput } from './Components/PhoneInput/PhoneInput.jsx';
import { CurrencyInput } from './Components/CurrencyInput/CurrencyInput.jsx';
import { Modal } from './Components/Modal';
import { ModalV2 } from './Components/ModalV2';
import { CustomComponent } from './Components/CustomComponent';
import { Icon } from './Components/Icon';
import useFocus from '@/_hooks/use-focus';
import Accordion from '@/_ui/Accordion';
import { useTranslation } from 'react-i18next';
import _ from 'lodash';
import { useMounted } from '@/_hooks/use-mount';
import { useCurrentState } from '@/_stores/currentStateStore';
import { useDataQueries } from '@/_stores/dataQueriesStore';
import { shallow } from 'zustand/shallow';
import Tabs from '@/ToolJetUI/Tabs/Tabs';
import Tab from '@/ToolJetUI/Tabs/Tab';
import Student from '@/_ui/Icon/solidIcons/Student';
import ArrowRight from '@/_ui/Icon/solidIcons/ArrowRight';
import ArrowLeft from '@/_ui/Icon/solidIcons/ArrowLeft';
import SolidIcon from '@/_ui/Icon/SolidIcons';
import { OverlayTrigger, Popover } from 'react-bootstrap';
import Edit from '@/_ui/Icon/bulkIcons/Edit';
import Copy from '@/_ui/Icon/solidIcons/Copy';
import Trash from '@/_ui/Icon/solidIcons/Trash';
import Inspect from '@/_ui/Icon/solidIcons/Inspect';
import classNames from 'classnames';
import { EMPTY_ARRAY } from '@/_stores/editorStore';
import { Select } from './Components/Select';
import { deepClone } from '@/_helpers/utilities/utils.helpers';
import useStore from '@/AppBuilder/_stores/store';
// import { componentTypes } from '@/Editor/WidgetManager/components';
import { componentTypes } from '@/AppBuilder/WidgetManager/componentTypes';
import { copyComponents } from '@/AppBuilder/AppCanvas/appCanvasUtils.js';
import DatetimePickerV2 from './Components/DatetimePickerV2.jsx';

const INSPECTOR_HEADER_OPTIONS = [
  {
    label: 'Inspect',
    value: 'inspect',
    icon: <Inspect width={16} />,
  },
  {
    label: 'Rename',
    value: 'rename',
    icon: <Edit width={16} />,
  },
  {
    label: 'Duplicate',
    value: 'duplicate',
    icon: <Copy width={16} />,
  },
  {
    label: 'Delete',
    value: 'delete',
    icon: <Trash width={16} fill={'#E54D2E'} />,
  },
];

const NEW_REVAMPED_COMPONENTS = [
  'Text',
  'TextInput',
  'TextArea',
  'PasswordInput',
  'EmailInput',
  'PhoneInput',
  'CurrencyInput',
  'NumberInput',
  'Table',
  'ToggleSwitchV2',
  'Checkbox',
  'DatetimePickerV2',
  'DropdownV2',
  'MultiselectV2',
  'RadioButtonV2',
  'Button',
  'Icon',
  'Image',
  'Container',
  'Divider',
  'VerticalDivider',
  'ModalV2',
<<<<<<< HEAD
  'Tabs',
=======
  'RangeSlider',
>>>>>>> bc1d6bcd
  'Link',
];

export const Inspector = ({ componentDefinitionChanged, darkMode, pages, selectedComponentId }) => {
  const allComponents = useStore((state) => state.getCurrentPageComponents());
  const setComponentProperty = useStore((state) => state.setComponentProperty, shallow);
  const setComponentName = useStore((state) => state.setComponentName, shallow);
  const shouldFreeze = useStore((state) => state.getShouldFreeze());
  const clearSelectedComponents = useStore((state) => state.clearSelectedComponents, shallow);
  const isVersionReleased = useStore((state) => state.isVersionReleased);
  const setWidgetDeleteConfirmation = useStore((state) => state.setWidgetDeleteConfirmation);
  const setComponentToInspect = useStore((state) => state.setComponentToInspect);
  const dataQueries = useDataQueries();

  const currentState = useCurrentState();

  const tempComponentMeta = deepClone(
    componentTypes.find((comp) => allComponents?.[selectedComponentId]?.component.component === comp.component)
  );

  const componentMeta = {
    ...tempComponentMeta,
    ...allComponents?.[selectedComponentId]?.component,
    definition: allComponents?.[selectedComponentId]?.component.definition,
  };

  const component = {
    id: selectedComponentId,
    component: JSON.parse(JSON.stringify(componentMeta)),
    layouts: allComponents?.[selectedComponentId]?.layouts,
    parent: allComponents?.[selectedComponentId]?.parent,
  };
  // eslint-disable-next-line no-unused-vars
  const [newComponentName, setNewComponentName] = useState('');
  const [inputRef, setInputFocus] = useFocus();

  const [showHeaderActionsMenu, setShowHeaderActionsMenu] = useState(false);
  const isRevampedComponent = NEW_REVAMPED_COMPONENTS.includes(component.component.component);

  const { t } = useTranslation();

  const isMounted = useMounted();

  useEffect(() => {
    setNewComponentName(allComponents[selectedComponentId]?.component?.name);
  }, [selectedComponentId, allComponents]);

  const validateComponentName = (name) => {
    const isValid = !Object.values(allComponents)
      .map((component) => component?.component?.name)
      .includes(name);

    if (component?.component.name === name) {
      return true;
    }
    return isValid;
  };

  function handleComponentNameChange(newName) {
    if (component.component.name === newName) return;

    if (newName.length === 0) {
      toast.error(t('widget.common.widgetNameEmptyError', 'Widget name cannot be empty'));
      return setInputFocus();
    }
    if (!validateComponentName(newName)) {
      toast.error(t('widget.common.componentNameExistsError', 'Component name already exists'));
      return setInputFocus();
    }
    if (validateQueryName(newName)) {
      setComponentName(selectedComponentId, newName);
    } else {
      toast.error(
        t(
          'widget.common.invalidWidgetName',
          'Invalid widget name. Should be unique and only include letters, numbers and underscore.'
        )
      );
      setInputFocus();
    }
  }

  const getDefaultValue = (val) => {
    if (componentMeta?.definition?.defaults) {
      return componentMeta.definition.defaults.find((el) => el.type === val);
    }
    return null;
  };

  function paramUpdated(param, attr, value, paramType, isParamFromTableColumn = false, props = {}) {
    let newComponent = JSON.parse(JSON.stringify(component));
    let newDefinition = deepClone(newComponent.component.definition);
    let allParams = newDefinition[paramType] || {},
      oldValue = '';
    const paramObject = allParams[param.name];
    if (!paramObject) {
      allParams[param.name] = {};
    }
    if (attr) {
      oldValue = allParams[param.name][attr];
      allParams[param.name][attr] = value;
      const defaultValue = getDefaultValue(value);
      // This is needed to have enable pagination in Table as backward compatible
      // Whenever enable pagination is false, we turn client and server side pagination as false
      if (component.component.component === 'Table' && param.name === 'enablePagination' && !resolveReferences(value)) {
        if (allParams?.['clientSidePagination']?.[attr]) {
          allParams['clientSidePagination'][attr] = value;
        }
        if (allParams['serverSidePagination']?.[attr]) {
          allParams['serverSidePagination'][attr] = value;
        }
      }
      // This case is required to handle for older apps when serverSidePagination is connected to Fx
      if (param.name === 'serverSidePagination' && !allParams?.['enablePagination']?.[attr]) {
        allParams = {
          ...allParams,
          enablePagination: {
            value: true,
          },
        };
      }
      if (param.type === 'select' && defaultValue) {
        allParams[defaultValue.paramName]['value'] = defaultValue.value;
      }
      if (param.name === 'secondarySignDisplay') {
        if (value === 'negative') {
          newDefinition['styles']['secondaryTextColour']['value'] = '#EE2C4D';
        } else if (value === 'positive') {
          newDefinition['styles']['secondaryTextColour']['value'] = '#36AF8B';
        }
      }
    } else {
      oldValue = allParams[param.name];
      allParams[param.name] = value;
    }

    if (
      component.component.component === 'Table' &&
      param.name === 'contentWrap' &&
      !resolveReferences(value) &&
      newDefinition.properties.columns.value.some((item) => item.columnType === 'image' && item.height !== '')
    ) {
      const updatedColumns = newDefinition.properties.columns.value.map((item) => {
        return item.columnType === 'image' ? { ...item, height: '' } : item; // Create a new object for image columns
      });

      // Update the columns value with the updated columns
      newDefinition.properties.columns.value = updatedColumns;
      isParamFromTableColumn = true;
    }

    newDefinition[paramType] = allParams;
    newComponent.component.definition = newDefinition;

    if (oldValue !== value) {
      const skipResolve =
        component.component.component === 'CustomComponent' && param.name === 'code' && paramType === 'properties';
      setComponentProperty(selectedComponentId, param.name, value, paramType, attr, skipResolve);
    }

    componentDefinitionChanged(newComponent, {
      componentPropertyUpdated: true,
      isParamFromTableColumn: isParamFromTableColumn,
      ...props,
    });
  }

  // use following function when more than one property needs to be updated

  function paramsUpdated(array, isParamFromTableColumn = false) {
    let newComponent = JSON.parse(JSON.stringify(component));
    let newDefinition = _.cloneDeep(newComponent.component.definition);
    array.map((item) => {
      const { param, attr, value, paramType } = item;
      let allParams = newDefinition[paramType] || {};
      const paramObject = allParams[param.name];
      if (!paramObject) {
        allParams[param.name] = {};
      }
      if (attr) {
        allParams[param.name][attr] = value;
        const defaultValue = getDefaultValue(value);
        // This is needed to have enable pagination in Table as backward compatible
        // Whenever enable pagination is false, we turn client and server side pagination as false
        if (
          component.component.component === 'Table' &&
          param.name === 'enablePagination' &&
          !resolveReferences(value, currentState)
        ) {
          if (allParams?.['clientSidePagination']?.[attr]) {
            allParams['clientSidePagination'][attr] = value;
          }
          if (allParams['serverSidePagination']?.[attr]) {
            allParams['serverSidePagination'][attr] = value;
          }
        }
        // This case is required to handle for older apps when serverSidePagination is connected to Fx
        if (param.name === 'serverSidePagination' && !allParams?.['enablePagination']?.[attr]) {
          allParams = {
            ...allParams,
            enablePagination: {
              value: true,
            },
          };
        }
        if (param.type === 'select' && defaultValue) {
          allParams[defaultValue.paramName]['value'] = defaultValue.value;
        }
        if (param.name === 'secondarySignDisplay') {
          if (value === 'negative') {
            newDefinition['styles']['secondaryTextColour']['value'] = '#EE2C4D';
          } else if (value === 'positive') {
            newDefinition['styles']['secondaryTextColour']['value'] = '#36AF8B';
          }
        }
      } else {
        allParams[param.name] = value;
      }
      newDefinition[paramType] = allParams;
      newComponent.component.definition = newDefinition;
    });
    componentDefinitionChanged(newComponent, {
      componentPropertyUpdated: true,
      isParamFromTableColumn,
    });
  }

  function layoutPropertyChanged(param, attr, value, paramType) {
    paramUpdated(param, attr, value, paramType);

    // User wants to show the widget on mobile devices
    if (param.name === 'showOnMobile' && value === true) {
      let newComponent = JSON.parse(JSON.stringify(component));

      const { width, height } = newComponent.layouts['desktop'];

      newComponent['layouts'] = {
        ...newComponent.layouts,
        mobile: {
          top: 100,
          left: 0,
          width: Math.min(width, 445),
          height: height,
        },
      };

      componentDefinitionChanged(newComponent, { layoutPropertyChanged: true });

      //  Child components should also have a mobile layout
      const childComponents = Object.keys(allComponents).filter((key) => allComponents[key].parent === component?.id);

      childComponents.forEach((componentId) => {
        let newChild = {
          id: componentId,
          ...allComponents[componentId],
        };

        const { width, height } = newChild.layouts['desktop'];

        newChild['layouts'] = {
          ...newChild.layouts,
          mobile: {
            top: 100,
            left: 0,
            width: Math.min(width, 445),
            height: height,
          },
        };

        componentDefinitionChanged(newChild, { withChildLayout: true });
      });
    }
  }

  const handleInspectorHeaderActions = (value) => {
    if (value === 'inspect') {
      setComponentToInspect(component.component.name);
    }
    if (value === 'rename') {
      setTimeout(() => setInputFocus(), 0);
    }
    if (value === 'delete') {
      setWidgetDeleteConfirmation(true);
    }
    if (value === 'duplicate') {
      copyComponents({ isCloning: true });
    }
  };
  const buildGeneralStyle = () => {
    if (!componentMeta?.definition?.generalStyles) {
      return null;
    }
    const items = [];

    items.push({
      title: `${t('widget.common.general', 'General')}`,
      isOpen: true,
      children: (
        <>
          {renderElement(
            component,
            componentMeta,
            layoutPropertyChanged,
            dataQueries,
            'boxShadow',
            'generalStyles',
            currentState,
            allComponents
          )}
        </>
      ),
    });

    return <Accordion items={items} />;
  };

  const propertiesTab = isMounted && (
    <div className={`${shouldFreeze && 'disabled'}`}>
      <GetAccordion
        componentName={componentMeta.component}
        layoutPropertyChanged={layoutPropertyChanged}
        component={component}
        paramUpdated={paramUpdated}
        paramsUpdated={paramsUpdated}
        dataQueries={dataQueries}
        componentMeta={componentMeta}
        components={allComponents}
        currentState={currentState}
        darkMode={darkMode}
        pages={pages}
        allComponents={allComponents}
      />
    </div>
  );
  const stylesTab = (
    <div style={{ marginBottom: '6rem' }} className={`${shouldFreeze && 'disabled'}`}>
      <div style={{ ...(!isRevampedComponent && { padding: '1rem' }) }}>
        <Inspector.RenderStyleOptions
          componentMeta={componentMeta}
          component={component}
          paramUpdated={paramUpdated}
          dataQueries={dataQueries}
          currentState={currentState}
          allComponents={allComponents}
        />
      </div>
      {!isRevampedComponent && buildGeneralStyle()}
    </div>
  );

  React.useEffect(() => {
    const handleClickOutside = (event) => {
      if (showHeaderActionsMenu && event.target.closest('.list-menu') === null) {
        setShowHeaderActionsMenu(false);
      }
    };

    document.addEventListener('mousedown', handleClickOutside);
    return () => {
      document.removeEventListener('mousedown', handleClickOutside);
    };
    // eslint-disable-next-line react-hooks/exhaustive-deps
  }, [JSON.stringify({ showHeaderActionsMenu })]);

  return (
    <div className="inspector">
      <div>
        <div className={`row inspector-component-title-input-holder ${shouldFreeze && 'disabled'}`}>
          <div className="col-1" onClick={() => clearSelectedComponents()}>
            <span
              data-cy={`inspector-close-icon`}
              className="cursor-pointer d-flex align-items-center "
              style={{ height: '28px', width: '28px' }}
            >
              <ArrowLeft fill={'var(--slate12)'} width={'14'} />
            </span>
          </div>
          <div className={`col-9 p-0 ${shouldFreeze && 'disabled'}`}>
            <div className="input-icon" style={{ marginLeft: '8px' }}>
              <input
                onChange={(e) => setNewComponentName(e.target.value)}
                type="text"
                onBlur={() => handleComponentNameChange(newComponentName)}
                className="w-100 inspector-edit-widget-name"
                value={newComponentName}
                ref={inputRef}
                data-cy="edit-widget-name"
              />
            </div>
          </div>
          <div className="col-2" data-cy={'component-inspector-options'}>
            <OverlayTrigger
              trigger={'click'}
              placement={'bottom-end'}
              rootClose={false}
              show={showHeaderActionsMenu}
              overlay={
                <Popover id="list-menu" className={darkMode && 'dark-theme'}>
                  <Popover.Body bsPrefix="list-item-popover-body">
                    {INSPECTOR_HEADER_OPTIONS.map((option) => (
                      <div
                        data-cy={`component-inspector-${String(option?.value).toLowerCase()}-button`}
                        className="list-item-popover-option"
                        key={option?.value}
                        onClick={(e) => {
                          e.stopPropagation();
                          handleInspectorHeaderActions(option.value);
                        }}
                      >
                        <div className="list-item-popover-menu-option-icon">{option.icon}</div>
                        <div
                          className={classNames('list-item-option-menu-label', {
                            'color-tomato9': option.value === 'delete',
                          })}
                        >
                          {option?.label}
                        </div>
                      </div>
                    ))}
                  </Popover.Body>
                </Popover>
              }
            >
              <span className="cursor-pointer" onClick={() => setShowHeaderActionsMenu(true)}>
                <SolidIcon data-cy={'menu-icon'} name="morevertical" width="24" fill={'var(--slate12)'} />
              </span>
            </OverlayTrigger>
          </div>
        </div>
        <div className={`${shouldFreeze && 'disabled'}`}>
          <Tabs defaultActiveKey={'properties'} id="inspector">
            <Tab eventKey="properties" title="Properties">
              {propertiesTab}
            </Tab>
            <Tab eventKey="styles" title="Styles">
              {stylesTab}
            </Tab>
          </Tabs>
        </div>
      </div>
      <span className="widget-documentation-link">
        <a href={getDocsLink(componentMeta)} target="_blank" rel="noreferrer" data-cy="widget-documentation-link">
          <span>
            <Student width={13} fill={'#3E63DD'} />
            <small className="widget-documentation-link-text">
              {t('widget.common.documentation', 'Read documentation for {{componentMeta}}', {
                componentMeta:
                  componentMeta.displayName === 'Toggle Switch (Legacy)'
                    ? 'Toggle (Legacy)'
                    : componentMeta.displayName === 'Toggle Switch'
                      ? 'Toggle Switch'
                      : componentMeta.component,
              })}
            </small>
          </span>
          <span>
            <ArrowRight width={20} fill={'#3E63DD'} />
          </span>
        </a>
      </span>
    </div>
  );
};

const getDocsLink = (componentMeta) => {
  const component = componentMeta?.component ?? '';
  switch (component) {
    case 'ToggleSwitchV2':
      return 'https://docs.tooljet.io/docs/widgets/toggle-switch';
    case 'DropdownV2':
      return 'https://docs.tooljet.com/docs/widgets/dropdown';
    case 'DropDown':
      return 'https://docs.tooljet.com/docs/widgets/dropdown';
    case 'MultiselectV2':
      return 'https://docs.tooljet.com/docs/widgets/multiselect';
    case 'DaterangePicker':
      return 'https://docs.tooljet.com/docs/widgets/date-range-picker';
    default:
      return `https://docs.tooljet.io/docs/widgets/${convertToKebabCase(component)}`;
  }
};
const widgetsWithStyleConditions = {
  Modal: {
    conditions: [
      {
        definition: 'properties', //expecting properties or styles
        property: 'useDefaultButton', //expecting a property name
        conditionStyles: ['triggerButtonBackgroundColor', 'triggerButtonTextColor'], //expecting an array of style definitions names
      },
    ],
  },
  Table: {
    conditions: [
      {
        definition: 'styles',
        property: 'contentWrap',
        conditionStyles: ['maxRowHeight', 'autoHeight'],
        type: 'toggle',
      },
    ],
  },
};

const RenderStyleOptions = ({ componentMeta, component, paramUpdated, dataQueries, currentState, allComponents }) => {
  // Initialize an object to group properties by "accordian"
  const groupedProperties = {};
  if (NEW_REVAMPED_COMPONENTS.includes(component.component.component)) {
    // Iterate over the properties in componentMeta.styles
    for (const key in componentMeta.styles) {
      const property = componentMeta.styles[key];
      const accordian = property.accordian;

      // Check if the "accordian" key exists in groupedProperties
      if (!groupedProperties[accordian]) {
        groupedProperties[accordian] = {}; // Create an empty object for the "accordian" key if it doesn't exist
      }

      // Add the property to the corresponding "accordian" object
      groupedProperties[accordian][key] = property;
    }
  }
  // Return early if componentMeta.styles is not defined or null :: on version swtich
  if (!componentMeta.styles) {
    return null;
  }

  return Object.keys(
    NEW_REVAMPED_COMPONENTS.includes(component.component.component) ? groupedProperties : componentMeta.styles
  ).map((style) => {
    const conditionWidget = widgetsWithStyleConditions[component.component.component] ?? null;
    const condition = conditionWidget?.conditions.find((condition) => condition.property) ?? {};

    if (conditionWidget && conditionWidget.conditions.find((condition) => condition.conditionStyles.includes(style))) {
      const propertyConditon = condition?.property;
      const widgetPropertyDefinition = condition?.definition;

      return handleRenderingConditionalStyles(
        component,
        componentMeta,
        dataQueries,
        paramUpdated,
        currentState,
        allComponents,
        style,
        propertyConditon,
        component?.component?.definition[widgetPropertyDefinition]
      );
    }

    const items = [];

    if (NEW_REVAMPED_COMPONENTS.includes(component.component.component)) {
      items.push({
        title: `${style}`,
        children: Object.entries(groupedProperties[style]).map(([key, value]) => ({
          ...renderCustomStyles(
            component,
            componentMeta,
            paramUpdated,
            dataQueries,
            key,
            'styles',
            currentState,
            allComponents,
            value.accordian
          ),
        })),
      });
      return <Accordion key={style} items={items} />;
    } else {
      return renderElement(
        component,
        componentMeta,
        paramUpdated,
        dataQueries,
        style,
        'styles',
        currentState,
        allComponents
      );
    }
  });
};

const resolveConditionalStyle = (definition, condition, currentState) => {
  const conditionExistsInDefinition = definition[condition] ?? false;
  if (conditionExistsInDefinition) {
    switch (condition) {
      case 'cellSize': {
        const cellSize = resolveReferences(definition[condition]?.value ?? false) === 'hugContent';
        return cellSize;
      }
      default:
        return resolveReferences(definition[condition]?.value ?? false);
    }
  }
};

const handleRenderingConditionalStyles = (
  component,
  componentMeta,
  dataQueries,
  paramUpdated,
  currentState,
  allComponents,
  style,
  renderingPropertyCondition,
  definition
) => {
  return resolveConditionalStyle(definition, renderingPropertyCondition, currentState)
    ? renderElement(component, componentMeta, paramUpdated, dataQueries, style, 'styles', currentState, allComponents)
    : null;
};

const GetAccordion = React.memo(
  ({ componentName, ...restProps }) => {
    switch (componentName) {
      case 'Table':
        return <Table {...restProps} />;

      case 'Tabs':
        return <TabsLayout {...restProps} />;

      case 'Chart':
        return <Chart {...restProps} />;

      case 'FilePicker':
        return <FilePicker {...restProps} />;

      case 'ModalV2':
        return <ModalV2 {...restProps} />;

      case 'Modal':
        return <Modal {...restProps} />;

      case 'CustomComponent':
        return <CustomComponent {...restProps} />;

      case 'Icon':
        return <Icon {...restProps} />;

      case 'Form':
        return <Form {...restProps} />;

      case 'DropdownV2':
      case 'MultiselectV2':
      case 'RadioButtonV2':
        return <Select {...restProps} />;

      case 'DatetimePickerV2':
      case 'DaterangePicker':
      case 'DatePickerV2':
      case 'TimePicker':
        return <DatetimePickerV2 {...restProps} componentName={componentName} />;
      case 'PhoneInput':
        return <PhoneInput {...restProps} />;
      case 'CurrencyInput':
        return <CurrencyInput {...restProps} componentName={componentName} />;

      default: {
        return <DefaultComponent {...restProps} />;
      }
    }
  },
  (prevProps, nextProps) => {
    prevProps.componentName === nextProps.componentName;
  }
);

Inspector.RenderStyleOptions = RenderStyleOptions;<|MERGE_RESOLUTION|>--- conflicted
+++ resolved
@@ -90,11 +90,8 @@
   'Divider',
   'VerticalDivider',
   'ModalV2',
-<<<<<<< HEAD
   'Tabs',
-=======
   'RangeSlider',
->>>>>>> bc1d6bcd
   'Link',
 ];
 
