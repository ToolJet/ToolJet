--- conflicted
+++ resolved
@@ -79,12 +79,9 @@
   'Icon',
   'Image',
   'Container',
-<<<<<<< HEAD
   'Divider',
   'VerticalDivider',
-=======
   'ModalV2',
->>>>>>> 37f76e38
 ];
 
 export const Inspector = ({ componentDefinitionChanged, darkMode, pages, selectedComponentId }) => {
