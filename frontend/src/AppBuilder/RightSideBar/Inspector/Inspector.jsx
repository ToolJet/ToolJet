import React, { useState, useEffect } from 'react';
import { Table } from './Components/Table/Table.jsx';
import { Chart } from './Components/Chart';
import { Form } from './Components/Form';
import { renderElement, renderCustomStyles } from './Utils';
import { toast } from 'react-hot-toast';
import { validateQueryName, convertToKebabCase, resolveReferences } from '@/_helpers/utils';
import { useHotkeys } from 'react-hotkeys-hook';
import { DefaultComponent } from './Components/DefaultComponent';
import { FilePicker } from './Components/FilePicker';
import { PhoneInput } from './Components/PhoneInput/PhoneInput.jsx';
import { CurrencyInput } from './Components/CurrencyInput/CurrencyInput.jsx';
import { Modal } from './Components/Modal';
import { ModalV2 } from './Components/ModalV2';
import { CustomComponent } from './Components/CustomComponent';
import { Icon } from './Components/Icon';
import useFocus from '@/_hooks/use-focus';
import Accordion from '@/_ui/Accordion';
import { useTranslation } from 'react-i18next';
import _ from 'lodash';
import { useMounted } from '@/_hooks/use-mount';
import { useCurrentState } from '@/_stores/currentStateStore';
import { useDataQueries } from '@/_stores/dataQueriesStore';
import { shallow } from 'zustand/shallow';
import Tabs from '@/ToolJetUI/Tabs/Tabs';
import Tab from '@/ToolJetUI/Tabs/Tab';
import Student from '@/_ui/Icon/solidIcons/Student';
import ArrowRight from '@/_ui/Icon/solidIcons/ArrowRight';
import ArrowLeft from '@/_ui/Icon/solidIcons/ArrowLeft';
import SolidIcon from '@/_ui/Icon/SolidIcons';
import { OverlayTrigger, Popover } from 'react-bootstrap';
import Edit from '@/_ui/Icon/bulkIcons/Edit';
import Copy from '@/_ui/Icon/solidIcons/Copy';
import Trash from '@/_ui/Icon/solidIcons/Trash';
import Inspect from '@/_ui/Icon/solidIcons/Inspect';
import classNames from 'classnames';
import { EMPTY_ARRAY } from '@/_stores/editorStore';
import { Select } from './Components/Select';
import { deepClone } from '@/_helpers/utilities/utils.helpers';
import useStore from '@/AppBuilder/_stores/store';
// import { componentTypes } from '@/Editor/WidgetManager/components';
import { componentTypes } from '@/AppBuilder/WidgetManager/componentTypes';
import { copyComponents } from '@/AppBuilder/AppCanvas/appCanvasUtils.js';
import DatetimePickerV2 from './Components/DatetimePickerV2.jsx';

const INSPECTOR_HEADER_OPTIONS = [
  {
    label: 'Inspect',
    value: 'inspect',
    icon: <Inspect width={16} />,
  },
  {
    label: 'Rename',
    value: 'rename',
    icon: <Edit width={16} />,
  },
  {
    label: 'Duplicate',
    value: 'duplicate',
    icon: <Copy width={16} />,
  },
  {
    label: 'Delete',
    value: 'delete',
    icon: <Trash width={16} fill={'#E54D2E'} />,
  },
];

const NEW_REVAMPED_COMPONENTS = [
  'Text',
  'TextInput',
  'TextArea',
  'PasswordInput',
  'EmailInput',
  'PhoneInput',
  'CurrencyInput',
  'NumberInput',
  'Table',
  'ToggleSwitchV2',
  'Checkbox',
  'DatetimePickerV2',
  'DropdownV2',
  'MultiselectV2',
  'RadioButtonV2',
  'Button',
  'Icon',
  'Image',
  'Container',
  'Divider',
  'VerticalDivider',
  'ModalV2',
<<<<<<< HEAD
  'RangeSlider',
=======
  'Link',
>>>>>>> efb479ee
];

export const Inspector = ({ componentDefinitionChanged, darkMode, pages, selectedComponentId }) => {
  const allComponents = useStore((state) => state.getCurrentPageComponents());
  const setComponentProperty = useStore((state) => state.setComponentProperty, shallow);
  const setComponentName = useStore((state) => state.setComponentName, shallow);
  const shouldFreeze = useStore((state) => state.getShouldFreeze());
  const clearSelectedComponents = useStore((state) => state.clearSelectedComponents, shallow);
  const isVersionReleased = useStore((state) => state.isVersionReleased);
  const setWidgetDeleteConfirmation = useStore((state) => state.setWidgetDeleteConfirmation);
  const setComponentToInspect = useStore((state) => state.setComponentToInspect);
  const dataQueries = useDataQueries();

  const currentState = useCurrentState();

  const tempComponentMeta = deepClone(
    componentTypes.find((comp) => allComponents?.[selectedComponentId]?.component.component === comp.component)
  );

  const componentMeta = {
    ...tempComponentMeta,
    ...allComponents?.[selectedComponentId]?.component,
    definition: allComponents?.[selectedComponentId]?.component.definition,
  };

  const component = {
    id: selectedComponentId,
    component: JSON.parse(JSON.stringify(componentMeta)),
    layouts: allComponents?.[selectedComponentId]?.layouts,
    parent: allComponents?.[selectedComponentId]?.parent,
  };
  // eslint-disable-next-line no-unused-vars
  const [newComponentName, setNewComponentName] = useState('');
  const [inputRef, setInputFocus] = useFocus();

  const [showHeaderActionsMenu, setShowHeaderActionsMenu] = useState(false);
  const isRevampedComponent = NEW_REVAMPED_COMPONENTS.includes(component.component.component);

  const { t } = useTranslation();

  const isMounted = useMounted();

  useEffect(() => {
    setNewComponentName(allComponents[selectedComponentId]?.component?.name);
  }, [selectedComponentId, allComponents]);

  const validateComponentName = (name) => {
    const isValid = !Object.values(allComponents)
      .map((component) => component?.component?.name)
      .includes(name);

    if (component?.component.name === name) {
      return true;
    }
    return isValid;
  };

  function handleComponentNameChange(newName) {
    if (component.component.name === newName) return;

    if (newName.length === 0) {
      toast.error(t('widget.common.widgetNameEmptyError', 'Widget name cannot be empty'));
      return setInputFocus();
    }
    if (!validateComponentName(newName)) {
      toast.error(t('widget.common.componentNameExistsError', 'Component name already exists'));
      return setInputFocus();
    }
    if (validateQueryName(newName)) {
      setComponentName(selectedComponentId, newName);
    } else {
      toast.error(
        t(
          'widget.common.invalidWidgetName',
          'Invalid widget name. Should be unique and only include letters, numbers and underscore.'
        )
      );
      setInputFocus();
    }
  }

  const getDefaultValue = (val) => {
    if (componentMeta?.definition?.defaults) {
      return componentMeta.definition.defaults.find((el) => el.type === val);
    }
    return null;
  };

  function paramUpdated(param, attr, value, paramType, isParamFromTableColumn = false, props = {}) {
    let newComponent = JSON.parse(JSON.stringify(component));
    let newDefinition = deepClone(newComponent.component.definition);
    let allParams = newDefinition[paramType] || {},
      oldValue = '';
    const paramObject = allParams[param.name];
    if (!paramObject) {
      allParams[param.name] = {};
    }
    if (attr) {
      oldValue = allParams[param.name][attr];
      allParams[param.name][attr] = value;
      const defaultValue = getDefaultValue(value);
      // This is needed to have enable pagination in Table as backward compatible
      // Whenever enable pagination is false, we turn client and server side pagination as false
      if (component.component.component === 'Table' && param.name === 'enablePagination' && !resolveReferences(value)) {
        if (allParams?.['clientSidePagination']?.[attr]) {
          allParams['clientSidePagination'][attr] = value;
        }
        if (allParams['serverSidePagination']?.[attr]) {
          allParams['serverSidePagination'][attr] = value;
        }
      }
      // This case is required to handle for older apps when serverSidePagination is connected to Fx
      if (param.name === 'serverSidePagination' && !allParams?.['enablePagination']?.[attr]) {
        allParams = {
          ...allParams,
          enablePagination: {
            value: true,
          },
        };
      }
      if (param.type === 'select' && defaultValue) {
        allParams[defaultValue.paramName]['value'] = defaultValue.value;
      }
      if (param.name === 'secondarySignDisplay') {
        if (value === 'negative') {
          newDefinition['styles']['secondaryTextColour']['value'] = '#EE2C4D';
        } else if (value === 'positive') {
          newDefinition['styles']['secondaryTextColour']['value'] = '#36AF8B';
        }
      }
    } else {
      oldValue = allParams[param.name];
      allParams[param.name] = value;
    }

    if (
      component.component.component === 'Table' &&
      param.name === 'contentWrap' &&
      !resolveReferences(value) &&
      newDefinition.properties.columns.value.some((item) => item.columnType === 'image' && item.height !== '')
    ) {
      const updatedColumns = newDefinition.properties.columns.value.map((item) => {
        return item.columnType === 'image' ? { ...item, height: '' } : item; // Create a new object for image columns
      });

      // Update the columns value with the updated columns
      newDefinition.properties.columns.value = updatedColumns;
      isParamFromTableColumn = true;
    }

    newDefinition[paramType] = allParams;
    newComponent.component.definition = newDefinition;

    if (oldValue !== value) {
      const skipResolve =
        component.component.component === 'CustomComponent' && param.name === 'code' && paramType === 'properties';
      setComponentProperty(selectedComponentId, param.name, value, paramType, attr, skipResolve);
    }

    componentDefinitionChanged(newComponent, {
      componentPropertyUpdated: true,
      isParamFromTableColumn: isParamFromTableColumn,
      ...props,
    });
  }

  // use following function when more than one property needs to be updated

  function paramsUpdated(array, isParamFromTableColumn = false) {
    let newComponent = JSON.parse(JSON.stringify(component));
    let newDefinition = _.cloneDeep(newComponent.component.definition);
    array.map((item) => {
      const { param, attr, value, paramType } = item;
      let allParams = newDefinition[paramType] || {};
      const paramObject = allParams[param.name];
      if (!paramObject) {
        allParams[param.name] = {};
      }
      if (attr) {
        allParams[param.name][attr] = value;
        const defaultValue = getDefaultValue(value);
        // This is needed to have enable pagination in Table as backward compatible
        // Whenever enable pagination is false, we turn client and server side pagination as false
        if (
          component.component.component === 'Table' &&
          param.name === 'enablePagination' &&
          !resolveReferences(value, currentState)
        ) {
          if (allParams?.['clientSidePagination']?.[attr]) {
            allParams['clientSidePagination'][attr] = value;
          }
          if (allParams['serverSidePagination']?.[attr]) {
            allParams['serverSidePagination'][attr] = value;
          }
        }
        // This case is required to handle for older apps when serverSidePagination is connected to Fx
        if (param.name === 'serverSidePagination' && !allParams?.['enablePagination']?.[attr]) {
          allParams = {
            ...allParams,
            enablePagination: {
              value: true,
            },
          };
        }
        if (param.type === 'select' && defaultValue) {
          allParams[defaultValue.paramName]['value'] = defaultValue.value;
        }
        if (param.name === 'secondarySignDisplay') {
          if (value === 'negative') {
            newDefinition['styles']['secondaryTextColour']['value'] = '#EE2C4D';
          } else if (value === 'positive') {
            newDefinition['styles']['secondaryTextColour']['value'] = '#36AF8B';
          }
        }
      } else {
        allParams[param.name] = value;
      }
      newDefinition[paramType] = allParams;
      newComponent.component.definition = newDefinition;
    });
    componentDefinitionChanged(newComponent, {
      componentPropertyUpdated: true,
      isParamFromTableColumn,
    });
  }

  function layoutPropertyChanged(param, attr, value, paramType) {
    paramUpdated(param, attr, value, paramType);

    // User wants to show the widget on mobile devices
    if (param.name === 'showOnMobile' && value === true) {
      let newComponent = JSON.parse(JSON.stringify(component));

      const { width, height } = newComponent.layouts['desktop'];

      newComponent['layouts'] = {
        ...newComponent.layouts,
        mobile: {
          top: 100,
          left: 0,
          width: Math.min(width, 445),
          height: height,
        },
      };

      componentDefinitionChanged(newComponent, { layoutPropertyChanged: true });

      //  Child components should also have a mobile layout
      const childComponents = Object.keys(allComponents).filter((key) => allComponents[key].parent === component?.id);

      childComponents.forEach((componentId) => {
        let newChild = {
          id: componentId,
          ...allComponents[componentId],
        };

        const { width, height } = newChild.layouts['desktop'];

        newChild['layouts'] = {
          ...newChild.layouts,
          mobile: {
            top: 100,
            left: 0,
            width: Math.min(width, 445),
            height: height,
          },
        };

        componentDefinitionChanged(newChild, { withChildLayout: true });
      });
    }
  }

  const handleInspectorHeaderActions = (value) => {
    if (value === 'inspect') {
      setComponentToInspect(component.component.name);
    }
    if (value === 'rename') {
      setTimeout(() => setInputFocus(), 0);
    }
    if (value === 'delete') {
      setWidgetDeleteConfirmation(true);
    }
    if (value === 'duplicate') {
      copyComponents({ isCloning: true });
    }
  };
  const buildGeneralStyle = () => {
    if (!componentMeta?.definition?.generalStyles) {
      return null;
    }
    const items = [];

    items.push({
      title: `${t('widget.common.general', 'General')}`,
      isOpen: true,
      children: (
        <>
          {renderElement(
            component,
            componentMeta,
            layoutPropertyChanged,
            dataQueries,
            'boxShadow',
            'generalStyles',
            currentState,
            allComponents
          )}
        </>
      ),
    });

    return <Accordion items={items} />;
  };

  const propertiesTab = isMounted && (
    <div className={`${shouldFreeze && 'disabled'}`}>
      <GetAccordion
        componentName={componentMeta.component}
        layoutPropertyChanged={layoutPropertyChanged}
        component={component}
        paramUpdated={paramUpdated}
        paramsUpdated={paramsUpdated}
        dataQueries={dataQueries}
        componentMeta={componentMeta}
        components={allComponents}
        currentState={currentState}
        darkMode={darkMode}
        pages={pages}
        allComponents={allComponents}
      />
    </div>
  );
  const stylesTab = (
    <div style={{ marginBottom: '6rem' }} className={`${shouldFreeze && 'disabled'}`}>
      <div style={{ ...(!isRevampedComponent && { padding: '1rem' }) }}>
        <Inspector.RenderStyleOptions
          componentMeta={componentMeta}
          component={component}
          paramUpdated={paramUpdated}
          dataQueries={dataQueries}
          currentState={currentState}
          allComponents={allComponents}
        />
      </div>
      {!isRevampedComponent && buildGeneralStyle()}
    </div>
  );

  React.useEffect(() => {
    const handleClickOutside = (event) => {
      if (showHeaderActionsMenu && event.target.closest('.list-menu') === null) {
        setShowHeaderActionsMenu(false);
      }
    };

    document.addEventListener('mousedown', handleClickOutside);
    return () => {
      document.removeEventListener('mousedown', handleClickOutside);
    };
    // eslint-disable-next-line react-hooks/exhaustive-deps
  }, [JSON.stringify({ showHeaderActionsMenu })]);

  return (
    <div className="inspector">
      <div>
        <div className={`row inspector-component-title-input-holder ${shouldFreeze && 'disabled'}`}>
          <div className="col-1" onClick={() => clearSelectedComponents()}>
            <span
              data-cy={`inspector-close-icon`}
              className="cursor-pointer d-flex align-items-center "
              style={{ height: '28px', width: '28px' }}
            >
              <ArrowLeft fill={'var(--slate12)'} width={'14'} />
            </span>
          </div>
          <div className={`col-9 p-0 ${shouldFreeze && 'disabled'}`}>
            <div className="input-icon" style={{ marginLeft: '8px' }}>
              <input
                onChange={(e) => setNewComponentName(e.target.value)}
                type="text"
                onBlur={() => handleComponentNameChange(newComponentName)}
                className="w-100 inspector-edit-widget-name"
                value={newComponentName}
                ref={inputRef}
                data-cy="edit-widget-name"
              />
            </div>
          </div>
          <div className="col-2" data-cy={'component-inspector-options'}>
            <OverlayTrigger
              trigger={'click'}
              placement={'bottom-end'}
              rootClose={false}
              show={showHeaderActionsMenu}
              overlay={
                <Popover id="list-menu" className={darkMode && 'dark-theme'}>
                  <Popover.Body bsPrefix="list-item-popover-body">
                    {INSPECTOR_HEADER_OPTIONS.map((option) => (
                      <div
                        data-cy={`component-inspector-${String(option?.value).toLowerCase()}-button`}
                        className="list-item-popover-option"
                        key={option?.value}
                        onClick={(e) => {
                          e.stopPropagation();
                          handleInspectorHeaderActions(option.value);
                        }}
                      >
                        <div className="list-item-popover-menu-option-icon">{option.icon}</div>
                        <div
                          className={classNames('list-item-option-menu-label', {
                            'color-tomato9': option.value === 'delete',
                          })}
                        >
                          {option?.label}
                        </div>
                      </div>
                    ))}
                  </Popover.Body>
                </Popover>
              }
            >
              <span className="cursor-pointer" onClick={() => setShowHeaderActionsMenu(true)}>
                <SolidIcon data-cy={'menu-icon'} name="morevertical" width="24" fill={'var(--slate12)'} />
              </span>
            </OverlayTrigger>
          </div>
        </div>
        <div className={`${shouldFreeze && 'disabled'}`}>
          <Tabs defaultActiveKey={'properties'} id="inspector">
            <Tab eventKey="properties" title="Properties">
              {propertiesTab}
            </Tab>
            <Tab eventKey="styles" title="Styles">
              {stylesTab}
            </Tab>
          </Tabs>
        </div>
      </div>
      <span className="widget-documentation-link">
        <a href={getDocsLink(componentMeta)} target="_blank" rel="noreferrer" data-cy="widget-documentation-link">
          <span>
            <Student width={13} fill={'#3E63DD'} />
            <small className="widget-documentation-link-text">
              {t('widget.common.documentation', 'Read documentation for {{componentMeta}}', {
                componentMeta:
                  componentMeta.displayName === 'Toggle Switch (Legacy)'
                    ? 'Toggle (Legacy)'
                    : componentMeta.displayName === 'Toggle Switch'
                    ? 'Toggle Switch'
                    : componentMeta.component,
              })}
            </small>
          </span>
          <span>
            <ArrowRight width={20} fill={'#3E63DD'} />
          </span>
        </a>
      </span>
    </div>
  );
};

const getDocsLink = (componentMeta) => {
  const component = componentMeta?.component ?? '';
  switch (component) {
    case 'ToggleSwitchV2':
      return 'https://docs.tooljet.io/docs/widgets/toggle-switch';
    case 'DropdownV2':
      return 'https://docs.tooljet.com/docs/widgets/dropdown';
    case 'DropDown':
      return 'https://docs.tooljet.com/docs/widgets/dropdown';
    case 'MultiselectV2':
      return 'https://docs.tooljet.com/docs/widgets/multiselect';
    case 'DaterangePicker':
      return 'https://docs.tooljet.com/docs/widgets/date-range-picker';
    default:
      return `https://docs.tooljet.io/docs/widgets/${convertToKebabCase(component)}`;
  }
};
const widgetsWithStyleConditions = {
  Modal: {
    conditions: [
      {
        definition: 'properties', //expecting properties or styles
        property: 'useDefaultButton', //expecting a property name
        conditionStyles: ['triggerButtonBackgroundColor', 'triggerButtonTextColor'], //expecting an array of style definitions names
      },
    ],
  },
  Table: {
    conditions: [
      {
        definition: 'styles',
        property: 'contentWrap',
        conditionStyles: ['maxRowHeight', 'autoHeight'],
        type: 'toggle',
      },
    ],
  },
};

const RenderStyleOptions = ({ componentMeta, component, paramUpdated, dataQueries, currentState, allComponents }) => {
  // Initialize an object to group properties by "accordian"
  const groupedProperties = {};
  if (NEW_REVAMPED_COMPONENTS.includes(component.component.component)) {
    // Iterate over the properties in componentMeta.styles
    for (const key in componentMeta.styles) {
      const property = componentMeta.styles[key];
      const accordian = property.accordian;

      // Check if the "accordian" key exists in groupedProperties
      if (!groupedProperties[accordian]) {
        groupedProperties[accordian] = {}; // Create an empty object for the "accordian" key if it doesn't exist
      }

      // Add the property to the corresponding "accordian" object
      groupedProperties[accordian][key] = property;
    }
  }
  // Return early if componentMeta.styles is not defined or null :: on version swtich
  if (!componentMeta.styles) {
    return null;
  }

  return Object.keys(
    NEW_REVAMPED_COMPONENTS.includes(component.component.component) ? groupedProperties : componentMeta.styles
  ).map((style) => {
    const conditionWidget = widgetsWithStyleConditions[component.component.component] ?? null;
    const condition = conditionWidget?.conditions.find((condition) => condition.property) ?? {};

    if (conditionWidget && conditionWidget.conditions.find((condition) => condition.conditionStyles.includes(style))) {
      const propertyConditon = condition?.property;
      const widgetPropertyDefinition = condition?.definition;

      return handleRenderingConditionalStyles(
        component,
        componentMeta,
        dataQueries,
        paramUpdated,
        currentState,
        allComponents,
        style,
        propertyConditon,
        component?.component?.definition[widgetPropertyDefinition]
      );
    }

    const items = [];

    if (NEW_REVAMPED_COMPONENTS.includes(component.component.component)) {
      items.push({
        title: `${style}`,
        children: Object.entries(groupedProperties[style]).map(([key, value]) => ({
          ...renderCustomStyles(
            component,
            componentMeta,
            paramUpdated,
            dataQueries,
            key,
            'styles',
            currentState,
            allComponents,
            value.accordian
          ),
        })),
      });
      return <Accordion key={style} items={items} />;
    } else {
      return renderElement(
        component,
        componentMeta,
        paramUpdated,
        dataQueries,
        style,
        'styles',
        currentState,
        allComponents
      );
    }
  });
};

const resolveConditionalStyle = (definition, condition, currentState) => {
  const conditionExistsInDefinition = definition[condition] ?? false;
  if (conditionExistsInDefinition) {
    switch (condition) {
      case 'cellSize': {
        const cellSize = resolveReferences(definition[condition]?.value ?? false) === 'hugContent';
        return cellSize;
      }
      default:
        return resolveReferences(definition[condition]?.value ?? false);
    }
  }
};

const handleRenderingConditionalStyles = (
  component,
  componentMeta,
  dataQueries,
  paramUpdated,
  currentState,
  allComponents,
  style,
  renderingPropertyCondition,
  definition
) => {
  return resolveConditionalStyle(definition, renderingPropertyCondition, currentState)
    ? renderElement(component, componentMeta, paramUpdated, dataQueries, style, 'styles', currentState, allComponents)
    : null;
};

const GetAccordion = React.memo(
  ({ componentName, ...restProps }) => {
    switch (componentName) {
      case 'Table':
        return <Table {...restProps} />;

      case 'Chart':
        return <Chart {...restProps} />;

      case 'FilePicker':
        return <FilePicker {...restProps} />;

      case 'ModalV2':
        return <ModalV2 {...restProps} />;

      case 'Modal':
        return <Modal {...restProps} />;

      case 'CustomComponent':
        return <CustomComponent {...restProps} />;

      case 'Icon':
        return <Icon {...restProps} />;

      case 'Form':
        return <Form {...restProps} />;

      case 'DropdownV2':
      case 'MultiselectV2':
      case 'RadioButtonV2':
        return <Select {...restProps} />;

      case 'DatetimePickerV2':
      case 'DaterangePicker':
      case 'DatePickerV2':
      case 'TimePicker':
        return <DatetimePickerV2 {...restProps} componentName={componentName} />;
      case 'PhoneInput':
        return <PhoneInput {...restProps} />;
      case 'CurrencyInput':
        return <CurrencyInput {...restProps} componentName={componentName} />;

      default: {
        return <DefaultComponent {...restProps} />;
      }
    }
  },
  (prevProps, nextProps) => {
    prevProps.componentName === nextProps.componentName;
  }
);

Inspector.RenderStyleOptions = RenderStyleOptions;<|MERGE_RESOLUTION|>--- conflicted
+++ resolved
@@ -89,11 +89,8 @@
   'Divider',
   'VerticalDivider',
   'ModalV2',
-<<<<<<< HEAD
   'RangeSlider',
-=======
   'Link',
->>>>>>> efb479ee
 ];
 
 export const Inspector = ({ componentDefinitionChanged, darkMode, pages, selectedComponentId }) => {
@@ -543,8 +540,8 @@
                   componentMeta.displayName === 'Toggle Switch (Legacy)'
                     ? 'Toggle (Legacy)'
                     : componentMeta.displayName === 'Toggle Switch'
-                    ? 'Toggle Switch'
-                    : componentMeta.component,
+                      ? 'Toggle Switch'
+                      : componentMeta.component,
               })}
             </small>
           </span>
