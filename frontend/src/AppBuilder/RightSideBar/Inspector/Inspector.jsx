--- conflicted
+++ resolved
@@ -512,11 +512,7 @@
             </span>
           </div>
           <div className={`col-7 p-0 ${shouldFreeze && 'disabled'}`}>{renderAppNameInput()}</div>
-<<<<<<< HEAD
-          <div className="col-2" data-cy={'component-inspector-options'}>
-=======
           <div className="col-3" data-cy={'component-inspector-options'}>
->>>>>>> bc399c3b
             <OverlayTrigger
               trigger={'click'}
               placement={'bottom-end'}
@@ -560,18 +556,6 @@
                 </Popover>
               }
             >
-<<<<<<< HEAD
-              <span className="cursor-pointer" onClick={() => setShowHeaderActionsMenu(true)}>
-                <SolidIcon data-cy={'menu-icon'} name="morevertical" width="24" fill={'var(--slate12)'} />
-              </span>
-            </OverlayTrigger>
-          </div>
-          <div className="col-2">
-            <span className="cursor-pointer" onClick={() => toggleRightSidebarPin()}>
-              <SolidIcon name={isRightSidebarPinned ? 'unpin' : 'pin'} width="24" fill={'var(--slate12)'} />
-            </span>
-          </div>
-=======
               <div className="d-flex">
                 <div className="icon-btn cursor-pointer" onClick={() => toggleRightSidebarPin()}>
                   <SolidIcon fill="var(--icon-strong)" name={isRightSidebarPinned ? 'unpin01' : 'pin'} width="16" />
@@ -582,7 +566,6 @@
               </div>
             </OverlayTrigger>
           </div>
->>>>>>> bc399c3b
         </div>
         <div className={`${shouldFreeze && 'disabled'}`}>
           <Tabs defaultActiveKey={'properties'} id="inspector">
