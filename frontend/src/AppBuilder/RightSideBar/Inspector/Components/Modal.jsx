--- conflicted
+++ resolved
@@ -73,22 +73,6 @@
     return accordionItems;
   };
 
-<<<<<<< HEAD
-  let additionalActions = [];
-  let properties = [];
-  const events = Object.keys(componentMeta.events);
-  const validations = Object.keys(componentMeta.validation || {});
-
-  for (const [key] of Object.entries(componentMeta?.properties)) {
-    if (componentMeta?.properties[key]?.section === 'additionalActions') {
-      additionalActions.push(key);
-    } else {
-      properties.push(key);
-    }
-  }
-
-=======
->>>>>>> 910fda35
   const filteredProperties = properties.filter(
     (property) =>
       property !== 'useDefaultButton' && property !== 'triggerButtonLabel' && !dataProperties.includes(property)
