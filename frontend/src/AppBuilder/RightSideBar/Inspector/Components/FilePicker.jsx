--- conflicted
+++ resolved
@@ -12,11 +12,7 @@
 import FxButton from '@/AppBuilder/CodeBuilder/Elements/FxButton';
 
 const FILE_TYPE_OPTIONS = [
-<<<<<<< HEAD
-  { value: '', label: 'Any Files' },
-=======
   { value: '*/*', label: 'Any Files' },
->>>>>>> 0c44f9b8
   { value: 'image/*', label: 'Image files' },
   { value: '.pdf,.doc,.docx,.ppt,.pptx', label: 'Document files' },
   { value: '.xls,.xlsx,.csv,.ods', label: 'Spreadsheet files' },
