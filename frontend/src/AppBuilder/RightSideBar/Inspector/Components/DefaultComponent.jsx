--- conflicted
+++ resolved
@@ -30,11 +30,8 @@
   'Divider',
   'VerticalDivider',
   'ModalV2',
-<<<<<<< HEAD
   'Tabs',
-=======
   'RangeSlider',
->>>>>>> bc1d6bcd
   'Link',
   'FilePicker',
 ];
@@ -52,11 +49,8 @@
   Divider: 'Data',
   VerticalDivider: 'Data',
   ModalV2: 'Data',
-<<<<<<< HEAD
   Tabs: 'Data',
-=======
   RangeSlider: 'Data',
->>>>>>> bc1d6bcd
   Link: 'Data',
 };
 
