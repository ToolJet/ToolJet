import React from 'react';
import Accordion from '@/_ui/Accordion';
import { EventManager } from '../EventManager';
import { renderElement } from '../Utils';
// eslint-disable-next-line import/no-unresolved
import i18next from 'i18next';
import { resolveReferences } from '@/_helpers/utils';
// import { AllComponents } from '@/Editor/Box';
import { AllComponents } from '@/_helpers/editorHelpers';
import useStore from '@/AppBuilder/_stores/store';
import { shallow } from 'zustand/shallow';

const SHOW_ADDITIONAL_ACTIONS = [
  'Text',
  'Container',
  'TextInput',
  'NumberInput',
  'PasswordInput',
  'ToggleSwitchV2',
  'Checkbox',
  'DropdownV2',
  'MultiselectV2',
  'Button',
  'RichTextEditor',
  'Image',
<<<<<<< HEAD
  'CodeEditor',
  'TextArea',
  'Container',
  'Form',
=======
  'ModalV2',
>>>>>>> c6ba6ac3
];
const PROPERTIES_VS_ACCORDION_TITLE = {
  Text: 'Data',
  TextInput: 'Data',
  PasswordInput: 'Data',
  NumberInput: 'Data',
  ToggleSwitchV2: 'Data',
  Checkbox: 'Data',
  Button: 'Data',
  Image: 'Data',
  Container: 'Data',
  ModalV2: 'Data',
};

export const DefaultComponent = ({ componentMeta, darkMode, ...restProps }) => {
  const {
    layoutPropertyChanged,
    component,
    paramUpdated,
    dataQueries,
    currentState,
    eventsChanged,
    apps,
    components,
    pages,
  } = restProps;

  const setSelectedComponents = useStore((state) => state.setSelectedComponents, shallow);

  if (componentMeta?.definition === undefined) {
    setSelectedComponents([]);
    return null;
  }

  const events = Object.keys(componentMeta.events);
  const validations = Object.keys(componentMeta.validation || {});
  let properties = [];
  let additionalActions = [];
  for (const [key] of Object.entries(componentMeta?.properties)) {
    if (componentMeta?.properties[key]?.section === 'additionalActions') {
      additionalActions.push(key);
    } else {
      properties.push(key);
    }
  }

  const accordionItems = baseComponentProperties(
    properties,
    events,
    component,
    componentMeta,
    layoutPropertyChanged,
    paramUpdated,
    dataQueries,
    currentState,
    eventsChanged,
    apps,
    components,
    validations,
    darkMode,
    pages,
    additionalActions
  );

  return <Accordion items={accordionItems} />;
};

export const baseComponentProperties = (
  properties,
  events,
  component,
  componentMeta,
  layoutPropertyChanged,
  paramUpdated,
  dataQueries,
  currentState,
  eventsChanged,
  apps,
  allComponents,
  validations,
  darkMode,
  pages,
  additionalActions
) => {
  // Add widget title to section key to filter that property section from specified widgets' settings
  const accordionFilters = {
    Properties: [],
    Events: [],
    Validation: [],
    'Additional Actions': Object.keys(AllComponents).filter(
      (component) => !SHOW_ADDITIONAL_ACTIONS.includes(component)
    ),
    General: [
      'Modal',
      'TextInput',
      'PasswordInput',
      'NumberInput',
      'Text',
      'Table',
      'Button',
      'ToggleSwitchV2',
      'Checkbox',
      'DropdownV2',
      'MultiselectV2',
      'Image',
    ],
    Layout: [],
  };
  if (component.component.component === 'Listview') {
    if (!resolveReferences(component.component.definition.properties?.enablePagination?.value)) {
      properties = properties.filter((property) => property !== 'rowsPerPage');
    }
  }
  let items = [];
  if (properties.length > 0) {
    items.push({
      title:
        PROPERTIES_VS_ACCORDION_TITLE[component?.component?.component] ??
        `${i18next.t('widget.common.properties', 'Properties')}`,
      children: properties.map((property) =>
        renderElement(
          component,
          componentMeta,
          paramUpdated,
          dataQueries,
          property,
          'properties',
          currentState,
          allComponents,
          darkMode,
          ''
        )
      ),
    });
  }

  if (events.length > 0) {
    items.push({
      title: `${i18next.t('widget.common.events', 'Events')}`,
      isOpen: true,
      children: (
        <EventManager
          sourceId={component?.id}
          eventSourceType="component"
          eventMetaDefinition={componentMeta}
          currentState={currentState}
          dataQueries={dataQueries}
          components={allComponents}
          eventsChanged={eventsChanged}
          apps={apps}
          darkMode={darkMode}
          pages={pages}
          component={component}
        />
      ),
    });
  }
  if (validations.length > 0) {
    items.push({
      title: `${i18next.t('widget.common.validation', 'Validation')}`,
      children: validations.map((property) =>
        renderElement(
          component,
          componentMeta,
          paramUpdated,
          dataQueries,
          property,
          'validation',
          currentState,
          allComponents,
          darkMode,
          componentMeta.validation?.[property]?.placeholder
        )
      ),
    });
  }

  items.push({
    title: `${i18next.t('widget.common.general', 'General')}`,
    isOpen: true,
    children: (
      <>
        {renderElement(
          component,
          componentMeta,
          layoutPropertyChanged,
          dataQueries,
          'tooltip',
          'general',
          currentState,
          allComponents
        )}
      </>
    ),
  });

  items.push({
    title: `${i18next.t('widget.common.additionalActions', 'Additional Actions')}`,
    isOpen: true,
    children: additionalActions?.map((property) => {
      const paramType = property === 'Tooltip' ? 'general' : 'properties';
      return renderElement(
        component,
        componentMeta,
        paramUpdated,
        dataQueries,
        property,
        paramType,
        currentState,
        allComponents,
        darkMode,
        componentMeta.properties?.[property]?.placeholder
      );
    }),
  });

  items.push({
    title: `${i18next.t('widget.common.devices', 'Devices')}`,
    isOpen: true,
    children: (
      <>
        {renderElement(
          component,
          componentMeta,
          layoutPropertyChanged,
          dataQueries,
          'showOnDesktop',
          'others',
          currentState,
          allComponents
        )}
        {renderElement(
          component,
          componentMeta,
          layoutPropertyChanged,
          dataQueries,
          'showOnMobile',
          'others',
          currentState,
          allComponents
        )}
      </>
    ),
  });

  return items.filter(
    (item) => !(item.title in accordionFilters && accordionFilters[item.title].includes(componentMeta.component))
  );
};<|MERGE_RESOLUTION|>--- conflicted
+++ resolved
@@ -23,14 +23,11 @@
   'Button',
   'RichTextEditor',
   'Image',
-<<<<<<< HEAD
   'CodeEditor',
   'TextArea',
   'Container',
   'Form',
-=======
   'ModalV2',
->>>>>>> c6ba6ac3
 ];
 const PROPERTIES_VS_ACCORDION_TITLE = {
   Text: 'Data',
