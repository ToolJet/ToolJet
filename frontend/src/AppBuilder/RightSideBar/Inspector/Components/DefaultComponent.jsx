import React from 'react';
import Accordion from '@/_ui/Accordion';
import { EventManager } from '../EventManager';
import { renderElement } from '../Utils';
// eslint-disable-next-line import/no-unresolved
import i18next from 'i18next';
import { resolveReferences } from '@/_helpers/utils';
// import { AllComponents } from '@/Editor/Box';
import { AllComponents } from '@/_helpers/editorHelpers';
import useStore from '@/AppBuilder/_stores/store';
import { shallow } from 'zustand/shallow';

const SHOW_ADDITIONAL_ACTIONS = [
  'Text',
  'Container',
  'TextInput',
  'NumberInput',
  'PasswordInput',
  'ToggleSwitchV2',
  'Checkbox',
  'DropdownV2',
  'MultiselectV2',
  'Button',
  'RichTextEditor',
  'Image',
<<<<<<< HEAD
  'Divider',
  'VerticalDivider',
=======
  'ModalV2',
>>>>>>> 37f76e38
];
const PROPERTIES_VS_ACCORDION_TITLE = {
  Text: 'Data',
  TextInput: 'Data',
  PasswordInput: 'Data',
  NumberInput: 'Data',
  ToggleSwitchV2: 'Data',
  Checkbox: 'Data',
  Button: 'Data',
  Image: 'Data',
  Container: 'Data',
<<<<<<< HEAD
  Divider: 'Data',
  VerticalDivider: 'Data',
=======
  ModalV2: 'Data',
>>>>>>> 37f76e38
};

export const DefaultComponent = ({ componentMeta, darkMode, ...restProps }) => {
  const {
    layoutPropertyChanged,
    component,
    paramUpdated,
    dataQueries,
    currentState,
    eventsChanged,
    apps,
    components,
    pages,
  } = restProps;

  const setSelectedComponents = useStore((state) => state.setSelectedComponents, shallow);

  if (componentMeta?.definition === undefined) {
    setSelectedComponents([]);
    return null;
  }

  const events = Object.keys(componentMeta.events);
  const validations = Object.keys(componentMeta.validation || {});
  let properties = [];
  let additionalActions = [];
  for (const [key] of Object.entries(componentMeta?.properties)) {
    if (componentMeta?.properties[key]?.section === 'additionalActions') {
      additionalActions.push(key);
    } else {
      properties.push(key);
    }
  }

  const accordionItems = baseComponentProperties(
    properties,
    events,
    component,
    componentMeta,
    layoutPropertyChanged,
    paramUpdated,
    dataQueries,
    currentState,
    eventsChanged,
    apps,
    components,
    validations,
    darkMode,
    pages,
    additionalActions
  );

  return <Accordion items={accordionItems} />;
};

export const baseComponentProperties = (
  properties,
  events,
  component,
  componentMeta,
  layoutPropertyChanged,
  paramUpdated,
  dataQueries,
  currentState,
  eventsChanged,
  apps,
  allComponents,
  validations,
  darkMode,
  pages,
  additionalActions
) => {
  // Add widget title to section key to filter that property section from specified widgets' settings
  const accordionFilters = {
    Properties: [],
    Events: [],
    Validation: [],
    'Additional Actions': Object.keys(AllComponents).filter(
      (component) => !SHOW_ADDITIONAL_ACTIONS.includes(component)
    ),
    General: [
      'Modal',
      'TextInput',
      'PasswordInput',
      'NumberInput',
      'Text',
      'Table',
      'Button',
      'ToggleSwitchV2',
      'Checkbox',
      'DropdownV2',
      'MultiselectV2',
      'Image',
      'Divider',
      'VerticalDivider',
    ],
    Layout: [],
  };
  if (component.component.component === 'Listview') {
    if (!resolveReferences(component.component.definition.properties?.enablePagination?.value)) {
      properties = properties.filter((property) => property !== 'rowsPerPage');
    }
  }
  let items = [];
  if (properties.length > 0) {
    items.push({
      title:
        PROPERTIES_VS_ACCORDION_TITLE[component?.component?.component] ??
        `${i18next.t('widget.common.properties', 'Properties')}`,
      children: properties.map((property) =>
        renderElement(
          component,
          componentMeta,
          paramUpdated,
          dataQueries,
          property,
          'properties',
          currentState,
          allComponents,
          darkMode,
          ''
        )
      ),
    });
  }

  if (events.length > 0) {
    items.push({
      title: `${i18next.t('widget.common.events', 'Events')}`,
      isOpen: true,
      children: (
        <EventManager
          sourceId={component?.id}
          eventSourceType="component"
          eventMetaDefinition={componentMeta}
          currentState={currentState}
          dataQueries={dataQueries}
          components={allComponents}
          eventsChanged={eventsChanged}
          apps={apps}
          darkMode={darkMode}
          pages={pages}
          component={component}
        />
      ),
    });
  }
  if (validations.length > 0) {
    items.push({
      title: `${i18next.t('widget.common.validation', 'Validation')}`,
      children: validations.map((property) =>
        renderElement(
          component,
          componentMeta,
          paramUpdated,
          dataQueries,
          property,
          'validation',
          currentState,
          allComponents,
          darkMode,
          componentMeta.validation?.[property]?.placeholder
        )
      ),
    });
  }

  items.push({
    title: `${i18next.t('widget.common.general', 'General')}`,
    isOpen: true,
    children: (
      <>
        {renderElement(
          component,
          componentMeta,
          layoutPropertyChanged,
          dataQueries,
          'tooltip',
          'general',
          currentState,
          allComponents
        )}
      </>
    ),
  });

  items.push({
    title: `${i18next.t('widget.common.additionalActions', 'Additional Actions')}`,
    isOpen: true,
    children: additionalActions?.map((property) => {
      const paramType = property === 'Tooltip' ? 'general' : 'properties';
      return renderElement(
        component,
        componentMeta,
        paramUpdated,
        dataQueries,
        property,
        paramType,
        currentState,
        allComponents,
        darkMode,
        componentMeta.properties?.[property]?.placeholder
      );
    }),
  });

  items.push({
    title: `${i18next.t('widget.common.devices', 'Devices')}`,
    isOpen: true,
    children: (
      <>
        {renderElement(
          component,
          componentMeta,
          layoutPropertyChanged,
          dataQueries,
          'showOnDesktop',
          'others',
          currentState,
          allComponents
        )}
        {renderElement(
          component,
          componentMeta,
          layoutPropertyChanged,
          dataQueries,
          'showOnMobile',
          'others',
          currentState,
          allComponents
        )}
      </>
    ),
  });
  return items.filter(
    (item) => !(item.title in accordionFilters && accordionFilters[item.title].includes(componentMeta.component))
  );
};<|MERGE_RESOLUTION|>--- conflicted
+++ resolved
@@ -23,12 +23,9 @@
   'Button',
   'RichTextEditor',
   'Image',
-<<<<<<< HEAD
   'Divider',
   'VerticalDivider',
-=======
   'ModalV2',
->>>>>>> 37f76e38
 ];
 const PROPERTIES_VS_ACCORDION_TITLE = {
   Text: 'Data',
@@ -40,12 +37,9 @@
   Button: 'Data',
   Image: 'Data',
   Container: 'Data',
-<<<<<<< HEAD
   Divider: 'Data',
   VerticalDivider: 'Data',
-=======
   ModalV2: 'Data',
->>>>>>> 37f76e38
 };
 
 export const DefaultComponent = ({ componentMeta, darkMode, ...restProps }) => {
