import React from 'react';
import Accordion from '@/_ui/Accordion';
import { EventManager } from '../EventManager';
import { renderElement } from '../Utils';
// eslint-disable-next-line import/no-unresolved
import i18next from 'i18next';
import { resolveReferences } from '@/_helpers/utils';
// import { AllComponents } from '@/Editor/Box';
import { AllComponents } from '@/AppBuilder/_helpers/editorHelpers';
import useStore from '@/AppBuilder/_stores/store';
import { shallow } from 'zustand/shallow';

const SHOW_ADDITIONAL_ACTIONS = [
  'Text',
  'Container',
  'TextInput',
  'TextArea',
  'NumberInput',
  'PasswordInput',
  'EmailInput',
  'PhoneInput',
  'CurrencyInput',
  'ToggleSwitchV2',
  'Checkbox',
  'DropdownV2',
  'MultiselectV2',
  'Button',
  'RichTextEditor',
  'Image',
  'CodeEditor',
  'TextArea',
  'Container',
  'Form',
  'Divider',
  'VerticalDivider',
  'ModalV2',
<<<<<<< HEAD
  'Tabs',
  'RangeSlider',
  'Link',
  'FilePicker',
=======
  'Listview',
  'Tabs',
  'Link',
  'Tabs',
>>>>>>> 253425d4
];
const PROPERTIES_VS_ACCORDION_TITLE = {
  Text: 'Data',
  TextInput: 'Data',
  PasswordInput: 'Data',
  NumberInput: 'Data',
  ToggleSwitchV2: 'Data',
  Checkbox: 'Data',
  TextArea: 'Data',
  Button: 'Data',
  Image: 'Data',
  Container: 'Data',
  Divider: 'Data',
  VerticalDivider: 'Data',
  ModalV2: 'Data',
  Tabs: 'Data',
<<<<<<< HEAD
  RangeSlider: 'Data',
=======
>>>>>>> 253425d4
  Link: 'Data',
};

export const DefaultComponent = ({ componentMeta, darkMode, ...restProps }) => {
  const {
    layoutPropertyChanged,
    component,
    paramUpdated,
    dataQueries,
    currentState,
    eventsChanged,
    apps,
    components,
    pages,
  } = restProps;

  const setSelectedComponents = useStore((state) => state.setSelectedComponents, shallow);

  if (componentMeta?.definition === undefined) {
    setSelectedComponents([]);
    return null;
  }

  const events = Object.keys(componentMeta.events);
  const validations = Object.keys(componentMeta.validation || {});
  let properties = [];
  let additionalActions = [];
  for (const [key] of Object.entries(componentMeta?.properties)) {
    if (componentMeta?.properties[key]?.section === 'additionalActions') {
      additionalActions.push(key);
    } else {
      properties.push(key);
    }
  }

  const accordionItems = baseComponentProperties(
    properties,
    events,
    component,
    componentMeta,
    layoutPropertyChanged,
    paramUpdated,
    dataQueries,
    currentState,
    eventsChanged,
    apps,
    components,
    validations,
    darkMode,
    pages,
    additionalActions
  );

  return <Accordion items={accordionItems} />;
};

export const baseComponentProperties = (
  properties,
  events,
  component,
  componentMeta,
  layoutPropertyChanged,
  paramUpdated,
  dataQueries,
  currentState,
  eventsChanged,
  apps,
  allComponents,
  validations,
  darkMode,
  pages,
  additionalActions
) => {
  // Add widget title to section key to filter that property section from specified widgets' settings
  const accordionFilters = {
    Properties: [],
    Events: [],
    Validation: [],
    'Additional Actions': Object.keys(AllComponents).filter(
      (component) => !SHOW_ADDITIONAL_ACTIONS.includes(component)
    ),
    General: [
      'Modal',
      'TextInput',
      'PasswordInput',
      'TextArea',
      'EmailInput',
      'PhoneInput',
      'CurrencyInput',
      'NumberInput',
      'Text',
      'Table',
      'Button',
      'ToggleSwitchV2',
      'Checkbox',
      'DropdownV2',
      'MultiselectV2',
      'Image',
      'RangeSlider',
      'Divider',
      'VerticalDivider',
      'Link',
<<<<<<< HEAD
      'FilePicker',
=======
      'Tabs',
>>>>>>> 253425d4
    ],
    Layout: [],
  };
  if (component.component.component === 'Listview') {
    if (!resolveReferences(component.component.definition.properties?.enablePagination?.value)) {
      properties = properties.filter((property) => property !== 'rowsPerPage');
    }
  }
  let items = [];
  if (properties.length > 0) {
    items.push({
      title:
        PROPERTIES_VS_ACCORDION_TITLE[component?.component?.component] ??
        `${i18next.t('widget.common.properties', 'Properties')}`,
      children: properties.map((property) =>
        renderElement(
          component,
          componentMeta,
          paramUpdated,
          dataQueries,
          property,
          'properties',
          currentState,
          allComponents,
          darkMode,
          ''
        )
      ),
    });
  }

  if (events.length > 0) {
    items.push({
      title: `${i18next.t('widget.common.events', 'Events')}`,
      isOpen: true,
      children: (
        <EventManager
          sourceId={component?.id}
          eventSourceType="component"
          eventMetaDefinition={componentMeta}
          currentState={currentState}
          dataQueries={dataQueries}
          components={allComponents}
          eventsChanged={eventsChanged}
          apps={apps}
          darkMode={darkMode}
          pages={pages}
          component={component}
        />
      ),
    });
  }
  if (validations.length > 0) {
    items.push({
      title: `${i18next.t('widget.common.validation', 'Validation')}`,
      children: validations.map((property) =>
        renderElement(
          component,
          componentMeta,
          paramUpdated,
          dataQueries,
          property,
          'validation',
          currentState,
          allComponents,
          darkMode,
          componentMeta.validation?.[property]?.placeholder
        )
      ),
    });
  }

  items.push({
    title: `${i18next.t('widget.common.general', 'General')}`,
    isOpen: true,
    children: (
      <>
        {renderElement(
          component,
          componentMeta,
          layoutPropertyChanged,
          dataQueries,
          'tooltip',
          'general',
          currentState,
          allComponents
        )}
      </>
    ),
  });

  items.push({
    title: `${i18next.t('widget.common.additionalActions', 'Additional Actions')}`,
    isOpen: true,
    children: additionalActions?.map((property) => {
      const paramType = property === 'Tooltip' ? 'general' : 'properties';
      return renderElement(
        component,
        componentMeta,
        paramUpdated,
        dataQueries,
        property,
        paramType,
        currentState,
        allComponents,
        darkMode,
        componentMeta.properties?.[property]?.placeholder
      );
    }),
  });

  items.push({
    title: `${i18next.t('widget.common.devices', 'Devices')}`,
    isOpen: true,
    children: (
      <>
        {renderElement(
          component,
          componentMeta,
          layoutPropertyChanged,
          dataQueries,
          'showOnDesktop',
          'others',
          currentState,
          allComponents
        )}
        {renderElement(
          component,
          componentMeta,
          layoutPropertyChanged,
          dataQueries,
          'showOnMobile',
          'others',
          currentState,
          allComponents
        )}
      </>
    ),
  });
  return items.filter(
    (item) => !(item.title in accordionFilters && accordionFilters[item.title].includes(componentMeta.component))
  );
};<|MERGE_RESOLUTION|>--- conflicted
+++ resolved
@@ -34,17 +34,11 @@
   'Divider',
   'VerticalDivider',
   'ModalV2',
-<<<<<<< HEAD
   'Tabs',
   'RangeSlider',
   'Link',
   'FilePicker',
-=======
   'Listview',
-  'Tabs',
-  'Link',
-  'Tabs',
->>>>>>> 253425d4
 ];
 const PROPERTIES_VS_ACCORDION_TITLE = {
   Text: 'Data',
@@ -61,10 +55,7 @@
   VerticalDivider: 'Data',
   ModalV2: 'Data',
   Tabs: 'Data',
-<<<<<<< HEAD
   RangeSlider: 'Data',
-=======
->>>>>>> 253425d4
   Link: 'Data',
 };
 
@@ -167,11 +158,8 @@
       'Divider',
       'VerticalDivider',
       'Link',
-<<<<<<< HEAD
       'FilePicker',
-=======
       'Tabs',
->>>>>>> 253425d4
     ],
     Layout: [],
   };
