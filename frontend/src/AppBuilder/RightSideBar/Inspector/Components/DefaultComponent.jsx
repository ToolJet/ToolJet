import React from 'react';
import Accordion from '@/_ui/Accordion';
import { EventManager } from '../EventManager';
import { renderElement } from '../Utils';
// eslint-disable-next-line import/no-unresolved
import i18next from 'i18next';
import { resolveReferences } from '@/_helpers/utils';
// import { AllComponents } from '@/Editor/Box';
import { AllComponents } from '@/_helpers/editorHelpers';
import useStore from '@/AppBuilder/_stores/store';
import { shallow } from 'zustand/shallow';

const SHOW_ADDITIONAL_ACTIONS = [
  'Text',
  'Container',
  'TextInput',
  'TextArea',
  'NumberInput',
  'PasswordInput',
  'EmailInput',
  'PhoneInput',
  'CurrencyInput',
  'ToggleSwitchV2',
  'Checkbox',
  'DropdownV2',
  'MultiselectV2',
  'Button',
  'RichTextEditor',
  'Image',
<<<<<<< HEAD
  'CodeEditor',
  'TextArea',
  'Container',
  'Form',
=======
  'Divider',
  'VerticalDivider',
>>>>>>> e3c02d48
  'ModalV2',
  'Listview',
  'Link',
];
const PROPERTIES_VS_ACCORDION_TITLE = {
  Text: 'Data',
  TextInput: 'Data',
  PasswordInput: 'Data',
  NumberInput: 'Data',
  ToggleSwitchV2: 'Data',
  Checkbox: 'Data',
  TextArea: 'Data',
  Button: 'Data',
  Image: 'Data',
  Container: 'Data',
  Divider: 'Data',
  VerticalDivider: 'Data',
  ModalV2: 'Data',
  Link: 'Data',
};

export const DefaultComponent = ({ componentMeta, darkMode, ...restProps }) => {
  const {
    layoutPropertyChanged,
    component,
    paramUpdated,
    dataQueries,
    currentState,
    eventsChanged,
    apps,
    components,
    pages,
  } = restProps;

  const setSelectedComponents = useStore((state) => state.setSelectedComponents, shallow);

  if (componentMeta?.definition === undefined) {
    setSelectedComponents([]);
    return null;
  }

  const events = Object.keys(componentMeta.events);
  const validations = Object.keys(componentMeta.validation || {});
  let properties = [];
  let additionalActions = [];
  for (const [key] of Object.entries(componentMeta?.properties)) {
    if (componentMeta?.properties[key]?.section === 'additionalActions') {
      additionalActions.push(key);
    } else {
      properties.push(key);
    }
  }

  const accordionItems = baseComponentProperties(
    properties,
    events,
    component,
    componentMeta,
    layoutPropertyChanged,
    paramUpdated,
    dataQueries,
    currentState,
    eventsChanged,
    apps,
    components,
    validations,
    darkMode,
    pages,
    additionalActions
  );

  return <Accordion items={accordionItems} />;
};

export const baseComponentProperties = (
  properties,
  events,
  component,
  componentMeta,
  layoutPropertyChanged,
  paramUpdated,
  dataQueries,
  currentState,
  eventsChanged,
  apps,
  allComponents,
  validations,
  darkMode,
  pages,
  additionalActions
) => {
  // Add widget title to section key to filter that property section from specified widgets' settings
  const accordionFilters = {
    Properties: [],
    Events: [],
    Validation: [],
    'Additional Actions': Object.keys(AllComponents).filter(
      (component) => !SHOW_ADDITIONAL_ACTIONS.includes(component)
    ),
    General: [
      'Modal',
      'TextInput',
      'PasswordInput',
      'TextArea',
      'EmailInput',
      'PhoneInput',
      'CurrencyInput',
      'NumberInput',
      'Text',
      'Table',
      'Button',
      'ToggleSwitchV2',
      'Checkbox',
      'DropdownV2',
      'MultiselectV2',
      'Image',
      'Divider',
      'VerticalDivider',
      'Link',
    ],
    Layout: [],
  };
  if (component.component.component === 'Listview') {
    if (!resolveReferences(component.component.definition.properties?.enablePagination?.value)) {
      properties = properties.filter((property) => property !== 'rowsPerPage');
    }
  }
  let items = [];
  if (properties.length > 0) {
    items.push({
      title:
        PROPERTIES_VS_ACCORDION_TITLE[component?.component?.component] ??
        `${i18next.t('widget.common.properties', 'Properties')}`,
      children: properties.map((property) =>
        renderElement(
          component,
          componentMeta,
          paramUpdated,
          dataQueries,
          property,
          'properties',
          currentState,
          allComponents,
          darkMode,
          ''
        )
      ),
    });
  }

  if (events.length > 0) {
    items.push({
      title: `${i18next.t('widget.common.events', 'Events')}`,
      isOpen: true,
      children: (
        <EventManager
          sourceId={component?.id}
          eventSourceType="component"
          eventMetaDefinition={componentMeta}
          currentState={currentState}
          dataQueries={dataQueries}
          components={allComponents}
          eventsChanged={eventsChanged}
          apps={apps}
          darkMode={darkMode}
          pages={pages}
          component={component}
        />
      ),
    });
  }
  if (validations.length > 0) {
    items.push({
      title: `${i18next.t('widget.common.validation', 'Validation')}`,
      children: validations.map((property) =>
        renderElement(
          component,
          componentMeta,
          paramUpdated,
          dataQueries,
          property,
          'validation',
          currentState,
          allComponents,
          darkMode,
          componentMeta.validation?.[property]?.placeholder
        )
      ),
    });
  }

  items.push({
    title: `${i18next.t('widget.common.general', 'General')}`,
    isOpen: true,
    children: (
      <>
        {renderElement(
          component,
          componentMeta,
          layoutPropertyChanged,
          dataQueries,
          'tooltip',
          'general',
          currentState,
          allComponents
        )}
      </>
    ),
  });

  items.push({
    title: `${i18next.t('widget.common.additionalActions', 'Additional Actions')}`,
    isOpen: true,
    children: additionalActions?.map((property) => {
      const paramType = property === 'Tooltip' ? 'general' : 'properties';
      return renderElement(
        component,
        componentMeta,
        paramUpdated,
        dataQueries,
        property,
        paramType,
        currentState,
        allComponents,
        darkMode,
        componentMeta.properties?.[property]?.placeholder
      );
    }),
  });

  items.push({
    title: `${i18next.t('widget.common.devices', 'Devices')}`,
    isOpen: true,
    children: (
      <>
        {renderElement(
          component,
          componentMeta,
          layoutPropertyChanged,
          dataQueries,
          'showOnDesktop',
          'others',
          currentState,
          allComponents
        )}
        {renderElement(
          component,
          componentMeta,
          layoutPropertyChanged,
          dataQueries,
          'showOnMobile',
          'others',
          currentState,
          allComponents
        )}
      </>
    ),
  });
  return items.filter(
    (item) => !(item.title in accordionFilters && accordionFilters[item.title].includes(componentMeta.component))
  );
};<|MERGE_RESOLUTION|>--- conflicted
+++ resolved
@@ -27,15 +27,12 @@
   'Button',
   'RichTextEditor',
   'Image',
-<<<<<<< HEAD
   'CodeEditor',
   'TextArea',
   'Container',
   'Form',
-=======
   'Divider',
   'VerticalDivider',
->>>>>>> e3c02d48
   'ModalV2',
   'Listview',
   'Link',
