import React, { useState, useEffect } from 'react';
import Accordion from '@/_ui/Accordion';
import { EventManager } from '../EventManager';
import { renderElement } from '../Utils';
import OverlayTrigger from 'react-bootstrap/OverlayTrigger';
import Popover from 'react-bootstrap/Popover';
import List from '@/ToolJetUI/List/List';
import { DragDropContext, Droppable, Draggable } from 'react-beautiful-dnd';
import useStore from '@/AppBuilder/_stores/store';
import CodeHinter from '@/AppBuilder/CodeEditor';
import AddNewButton from '@/ToolJetUI/Buttons/AddNewButton/AddNewButton';
import ListGroup from 'react-bootstrap/ListGroup';
import { ButtonSolid } from '@/_ui/AppButton/AppButton';
import SortableList from '@/_components/SortableList';
import Trash from '@/_ui/Icon/solidIcons/Trash';
import { shallow } from 'zustand/shallow';

export function Select({ componentMeta, darkMode, ...restProps }) {
  const {
    layoutPropertyChanged,
    component,
    dataQueries,
    paramUpdated,
    currentState,
    eventsChanged,
    apps,
    allComponents,
    pages,
  } = restProps;
  const getResolvedValue = useStore((state) => state.getResolvedValue, shallow);
  const isMultiSelect = component?.component?.component === 'MultiselectV2';

  const isDynamicOptionsEnabled = getResolvedValue(component?.component?.definition?.properties?.advanced?.value);

  const constructOptions = () => {
    let optionsValue = component?.component?.definition?.properties?.options?.value;
    if (!Array.isArray(optionsValue)) {
      optionsValue = Object.values(optionsValue);
    }
    let options = [];

    if (isDynamicOptionsEnabled || typeof optionsValue === 'string') {
      options = getResolvedValue(optionsValue);
    } else {
      options = optionsValue?.map((option) => option);
    }

    return options.map((option) => {
      const newOption = { ...option };

      Object.keys(option).forEach((key) => {
        if (typeof option[key]?.value === 'boolean') {
          newOption[key]['value'] = `{{${option[key]?.value}}}`;
        }
      });

      return newOption;
    });
  };

  const _markedAsDefault = getResolvedValue(
    component?.component?.definition?.properties[isMultiSelect ? 'values' : 'value']?.value
  );

  const [options, setOptions] = useState([]);
  const [markedAsDefault, setMarkedAsDefault] = useState(_markedAsDefault);
  const [hoveredOptionIndex, setHoveredOptionIndex] = useState(null);
  const validations = Object.keys(componentMeta.validation || {});
  let properties = [];
  let additionalActions = [];
  let optionsProperties = [];

  for (const [key] of Object.entries(componentMeta?.properties)) {
    if (componentMeta?.properties[key]?.section === 'additionalActions') {
      additionalActions.push(key);
    } else if (componentMeta?.properties[key]?.accordian === 'Options') {
      optionsProperties.push(key);
    } else {
      properties.push(key);
    }
  }

  const getItemStyle = (isDragging, draggableStyle) => ({
    userSelect: 'none',
    ...draggableStyle,
  });

  const updateAllOptionsParams = (options, props) => {
    paramUpdated({ name: 'options' }, 'value', options, 'properties', false, props);
  };

  const generateNewOptions = () => {
    let found = false;
    let label = '';
    let currentNumber = options.length + 1;
    let value = currentNumber;
    while (!found) {
      label = `option${currentNumber}`;
      value = currentNumber.toString();
      if (options.find((option) => option.label === label) === undefined) {
        found = true;
      }
      currentNumber += 1;
    }
    return {
      value,
      label,
      visible: { value: '{{true}}' },
      disable: { value: '{{false}}' },
      default: { value: '{{false}}' },
    };
  };

  const handleAddOption = () => {
    let _option = generateNewOptions();
    const _items = [...options, _option];
    setOptions(_items);
    updateAllOptionsParams(_items);
  };

  const handleDeleteOption = (index) => {
    const _items = options.filter((option, i) => i !== index);
    setOptions(_items);
    updateAllOptionsParams(_items, { isParamFromDropdownOptions: true });
  };

  const handleLabelChange = (label, index) => {
    const _options = options.map((option, i) => {
      if (i === index) {
        return {
          ...option,
          label,
        };
      }
      return option;
    });
    setOptions(_options);
    updateAllOptionsParams(_options);
  };

  const handleValueChange = (value, index) => {
    const _options = options.map((option, i) => {
      if (i === index) {
        return {
          ...option,
          value,
        };
      }
      return option;
    });
    setOptions(_options);
    updateAllOptionsParams(_options);
  };

  const reorderOptions = async (startIndex, endIndex) => {
    const result = [...options];
    const [removed] = result.splice(startIndex, 1);
    result.splice(endIndex, 0, removed);
    setOptions(result);
    updateAllOptionsParams(result);
  };

  const onDragEnd = ({ source, destination }) => {
    if (!destination || source?.index === destination?.index) {
      return;
    }
    reorderOptions(source.index, destination.index);
  };

  const handleMarkedAsDefaultChange = (value, index) => {
    const isMarkedAsDefault = getResolvedValue(value);
    if (isMultiSelect) {
      const _value = options[index]?.value;
      let _markedAsDefault = [];
      if (isMarkedAsDefault && !markedAsDefault.includes(_value)) {
        _markedAsDefault = [...markedAsDefault, _value];
      } else {
        _markedAsDefault = markedAsDefault.filter((value) => value !== _value);
      }
      setMarkedAsDefault(_markedAsDefault);
      paramUpdated({ name: 'values' }, 'value', _markedAsDefault, 'properties');
    } else {
      const _value = isMarkedAsDefault ? options[index]?.value : '';
      const _options = options.map((option, i) => {
        if (i === index) {
          return {
            ...option,
            default: {
              ...option.default,
              value,
            },
          };
        } else {
          return {
            ...option,
            default: {
              ...option.default,
              value: `{{false}}`,
            },
          };
        }
      });
      setOptions(_options);
      setMarkedAsDefault(_value);
      updateAllOptionsParams(_options);
    }
  };

  const handleVisibilityChange = (value, index) => {
    const _options = options.map((option, i) => {
      if (i === index) {
        return {
          ...option,
          visible: {
            ...option.visible,
            value,
          },
        };
      }
      return option;
    });
    setOptions(_options);
    updateAllOptionsParams(_options);
  };

  const handleDisableChange = (value, index) => {
    const _options = options.map((option, i) => {
      if (i === index) {
        return {
          ...option,
          disable: {
            ...option.disable,
            value,
          },
        };
      }
      return option;
    });
    setOptions(_options);
    updateAllOptionsParams(_options);
  };

  const handleOnFxPress = (active, index, key) => {
    const _options = options.map((option, i) => {
      if (i === index) {
        return {
          ...option,
          [key]: {
            ...option[key],
            fxActive: active,
          },
        };
      }
      return option;
    });
    setOptions(_options);
    updateAllOptionsParams(_options);
  };

  useEffect(() => {
    setOptions(constructOptions());
  }, [isMultiSelect, component?.id]);

  const _renderOverlay = (item, index) => {
    return (
      <Popover className={`${darkMode && 'dark-theme theme-dark'}`} style={{ minWidth: '248px' }}>
        <Popover.Body>
          <div className="field mb-3" data-cy={`input-and-label-column-name`}>
            <label data-cy={`label-column-name`} className="font-weight-500 mb-1 font-size-12">
              {'Option label'}
            </label>
            <CodeHinter
              type={'basic'}
              initialValue={item?.label}
              theme={darkMode ? 'monokai' : 'default'}
              mode="javascript"
              lineNumbers={false}
              placeholder={'Option label'}
              onChange={(value) => handleLabelChange(value, index)}
            />
          </div>
          <div className="field mb-3" data-cy={`input-and-label-column-name`}>
            <label data-cy={`label-column-name`} className="font-weight-500 mb-1 font-size-12">
              {'Option value'}
            </label>
            <CodeHinter
              type={'basic'}
              initialValue={item?.value}
              theme={darkMode ? 'monokai' : 'default'}
              mode="javascript"
              lineNumbers={false}
              placeholder={'Option value'}
              onChange={(value) => handleValueChange(value, index)}
            />
          </div>
          <div className="field mb-2" data-cy={`input-and-label-column-name`}>
            <CodeHinter
<<<<<<< HEAD
              initialValue={isMultiSelect ? `{{${markedAsDefault?.includes(item.value)}}}` : item?.default?.value}
=======
              initialValue={isMultiSelect ? `{{${markedAsDefault.includes(item?.value)}}}` : item?.default?.value}
>>>>>>> c25865eb
              theme={darkMode ? 'monokai' : 'default'}
              mode="javascript"
              lineNumbers={false}
              component={component}
              type={'fxEditor'}
              paramLabel={'Make this default option'}
              paramName={'isEditable'}
              onChange={(value) => handleMarkedAsDefaultChange(value, index)}
              onFxPress={(active) => handleOnFxPress(active, index, 'default')}
              fxActive={item?.default?.fxActive}
              fieldMeta={{
                type: 'toggle',
                displayName: 'Make editable',
                isFxNotRequired: true,
              }}
              paramType={'toggle'}
            />
          </div>
          <div className="field mb-2" data-cy={`input-and-label-column-name`}>
            <CodeHinter
              initialValue={item?.visible?.value}
              theme={darkMode ? 'monokai' : 'default'}
              mode="javascript"
              lineNumbers={false}
              component={component}
              type={'fxEditor'}
              paramLabel={'Visibility'}
              onChange={(value) => handleVisibilityChange(value, index)}
              paramName={'visible'}
              onFxPress={(active) => handleOnFxPress(active, index, 'visible')}
              fxActive={item?.visible?.fxActive}
              fieldMeta={{
                type: 'toggle',
                displayName: 'Make editable',
              }}
              paramType={'toggle'}
            />
          </div>
          <div className="field" data-cy={`input-and-label-column-name`}>
            <CodeHinter
              initialValue={item?.disable?.value}
              theme={darkMode ? 'monokai' : 'default'}
              mode="javascript"
              lineNumbers={false}
              component={component}
              type={'fxEditor'}
              paramLabel={'Disable'}
              paramName={'disable'}
              onChange={(value) => handleDisableChange(value, index)}
              onFxPress={(active) => handleOnFxPress(active, index, 'disable')}
              fxActive={item?.disable?.fxActive}
              fieldMeta={{
                type: 'toggle',
                displayName: 'Make editable',
              }}
              paramType={'toggle'}
            />
          </div>
        </Popover.Body>
      </Popover>
    );
  };

  const _renderOptions = () => {
    return (
      <List style={{ marginBottom: '20px' }}>
        <DragDropContext
          onDragEnd={(result) => {
            onDragEnd(result);
          }}
        >
          <Droppable droppableId="droppable">
            {({ innerRef, droppableProps, placeholder }) => (
              <div className="w-100" {...droppableProps} ref={innerRef}>
                {options?.map((item, index) => {
                  return (
                    <Draggable key={item?.value} draggableId={item?.value} index={index}>
                      {(provided, snapshot) => (
                        <div
                          key={index}
                          ref={provided.innerRef}
                          {...provided.draggableProps}
                          {...provided.dragHandleProps}
                          style={getItemStyle(snapshot.isDragging, provided.draggableProps.style)}
                        >
                          <OverlayTrigger
                            trigger="click"
                            placement="left"
                            rootClose
                            overlay={_renderOverlay(item, index)}
                            onToggle={(isOpen) => {
                              if (!isOpen) {
                                document.activeElement?.blur(); // Manually trigger blur when popover closes
                              }
                            }}
                          >
                            <div key={item?.value}>
                              <ListGroup.Item
                                style={{ marginBottom: '8px', backgroundColor: 'var(--slate3)' }}
                                onMouseEnter={() => setHoveredOptionIndex(index)}
                                onMouseLeave={() => setHoveredOptionIndex(null)}
                                {...restProps}
                              >
                                <div className="row">
                                  <div className="col-auto d-flex align-items-center">
                                    <SortableList.DragHandle show />
                                  </div>
                                  <div className="col text-truncate cursor-pointer" style={{ padding: '0px' }}>
                                    {getResolvedValue(item?.label)}
                                  </div>
                                  <div className="col-auto">
                                    {index === hoveredOptionIndex && (
                                      <ButtonSolid
                                        variant="danger"
                                        size="xs"
                                        className={'delete-icon-btn'}
                                        onClick={(e) => {
                                          e.stopPropagation();
                                          handleDeleteOption(index);
                                        }}
                                      >
                                        <span className="d-flex">
                                          <Trash fill={'var(--tomato9)'} width={12} />
                                        </span>
                                      </ButtonSolid>
                                    )}
                                  </div>
                                </div>
                              </ListGroup.Item>
                            </div>
                          </OverlayTrigger>
                        </div>
                      )}
                    </Draggable>
                  );
                })}
                {placeholder}
              </div>
            )}
          </Droppable>
        </DragDropContext>
        <AddNewButton onClick={handleAddOption} dataCy="add-new-dropdown-option" className="mt-0">
          Add new option
        </AddNewButton>
      </List>
    );
  };

  let items = [];

  items.push({
    title: 'Data',
    isOpen: true,
    children: properties
      .filter((property) => !optionsProperties.includes(property))
      ?.map((property) =>
        renderElement(
          component,
          componentMeta,
          paramUpdated,
          dataQueries,
          property,
          'properties',
          currentState,
          allComponents,
          darkMode
        )
      ),
  });

  items.push({
    title: 'Options',
    isOpen: true,
    children: (
      <>
        {renderElement(
          component,
          componentMeta,
          paramUpdated,
          dataQueries,
          'advanced',
          'properties',
          currentState,
          allComponents
        )}
        {isDynamicOptionsEnabled
          ? renderElement(
              component,
              componentMeta,
              paramUpdated,
              dataQueries,
              'schema',
              'properties',
              currentState,
              allComponents
            )
          : _renderOptions()}
        {isDynamicOptionsEnabled &&
          renderElement(
            component,
            componentMeta,
            paramUpdated,
            dataQueries,
            'optionsLoadingState',
            'properties',
            currentState,
            allComponents
          )}
        {isMultiSelect &&
          renderElement(
            component,
            componentMeta,
            paramUpdated,
            dataQueries,
            'showAllOption',
            'properties',
            currentState,
            allComponents
          )}
      </>
    ),
  });

  items.push({
    title: 'Events',
    isOpen: true,
    children: (
      <EventManager
        sourceId={component?.id}
        eventSourceType="component"
        eventMetaDefinition={componentMeta}
        dataQueries={dataQueries}
        components={allComponents}
        eventsChanged={eventsChanged}
        apps={apps}
        darkMode={darkMode}
        pages={pages}
      />
    ),
  });

  items.push({
    title: 'Validation',
    isOpen: true,
    children: validations.map((property) =>
      renderElement(
        component,
        componentMeta,
        paramUpdated,
        dataQueries,
        property,
        'validation',
        currentState,
        allComponents,
        darkMode,
        componentMeta.validation?.[property]?.placeholder
      )
    ),
  });

  items.push({
    title: `Additional Actions`,
    isOpen: true,
    children: additionalActions.map((property) => {
      return renderElement(
        component,
        componentMeta,
        paramUpdated,
        dataQueries,
        property,
        'properties',
        currentState,
        allComponents,
        darkMode,
        componentMeta.properties?.[property]?.placeholder
      );
    }),
  });

  items.push({
    title: 'Devices',
    isOpen: true,
    children: (
      <>
        {renderElement(
          component,
          componentMeta,
          layoutPropertyChanged,
          dataQueries,
          'showOnDesktop',
          'others',
          currentState,
          allComponents
        )}
        {renderElement(
          component,
          componentMeta,
          layoutPropertyChanged,
          dataQueries,
          'showOnMobile',
          'others',
          currentState,
          allComponents
        )}
      </>
    ),
  });

  return <Accordion items={items} />;
}<|MERGE_RESOLUTION|>--- conflicted
+++ resolved
@@ -295,11 +295,7 @@
           </div>
           <div className="field mb-2" data-cy={`input-and-label-column-name`}>
             <CodeHinter
-<<<<<<< HEAD
-              initialValue={isMultiSelect ? `{{${markedAsDefault?.includes(item.value)}}}` : item?.default?.value}
-=======
-              initialValue={isMultiSelect ? `{{${markedAsDefault.includes(item?.value)}}}` : item?.default?.value}
->>>>>>> c25865eb
+              initialValue={isMultiSelect ? `{{${markedAsDefault?.includes(item?.value)}}}` : item?.default?.value}
               theme={darkMode ? 'monokai' : 'default'}
               mode="javascript"
               lineNumbers={false}
