import React from 'react';
import Accordion from '@/_ui/Accordion';
import { EventManager } from '../EventManager';
import { renderElement } from '../Utils';
// eslint-disable-next-line import/no-unresolved
import i18next from 'i18next';
import { deepClone } from '@/_helpers/utilities/utils.helpers';

export const Form = ({
  componentMeta,
  darkMode,
  layoutPropertyChanged,
  component,
  paramUpdated,
  dataQueries,
  currentState,
  eventsChanged,
  apps,
  allComponents,
  pages,
}) => {
  const tempComponentMeta = deepClone(componentMeta);

  let properties = [];
  let additionalActions = [];
  let dataProperties = [];

  const events = Object.keys(componentMeta.events);
  const validations = Object.keys(componentMeta.validation || {});

  for (const [key] of Object.entries(componentMeta?.properties)) {
    if (componentMeta?.properties[key]?.section === 'additionalActions') {
      additionalActions.push(key);
    } else if (componentMeta?.properties[key]?.accordian === 'Data') {
      dataProperties.push(key);
    } else {
      properties.push(key);
    }
  }

  const { id } = component;
  const newOptions = [{ name: 'None', value: 'none' }];

  Object.entries(allComponents).forEach(([componentId, _component]) => {
    const validParent =
      _component.component.parent === id ||
      _component.component.parent === `${id}-footer` ||
      _component.component.parent === `${id}-header`;
    if (validParent && _component?.component?.component === 'Button') {
      newOptions.push({ name: _component.component.name, value: componentId });
    }
  });

  tempComponentMeta.properties.buttonToSubmit.options = newOptions;

  // Hide header footer if custom schema is turned on

  if (component.component.definition.properties.advanced.value === '{{true}}') {
    component.component.properties.showHeader = {
      ...component.component.properties.headerHeight,
      isHidden: true,
    };
    component.component.properties.showFooter = {
      ...component.component.properties.headerHeight,
      isHidden: true,
    };
  }

  const accordionItems = baseComponentProperties(
    properties,
    events,
    component,
    tempComponentMeta,
    layoutPropertyChanged,
    paramUpdated,
    dataQueries,
    currentState,
    eventsChanged,
    apps,
    allComponents,
    validations,
    darkMode,
    pages,
    additionalActions
  );

  return <Accordion items={accordionItems} />;
};

export const baseComponentProperties = (
  properties,
  events,
  component,
  componentMeta,
  layoutPropertyChanged,
  paramUpdated,
  dataQueries,
  currentState,
  eventsChanged,
  apps,
  allComponents,
  validations,
  darkMode,
  pages,
  additionalActions
) => {
  let items = [];
  if (properties.length > 0) {
    items.push({
      title: `${i18next.t('widget.common.properties', 'Properties')}`,
      children: properties.map((property) =>
        renderElement(
          component,
          componentMeta,
          paramUpdated,
          dataQueries,
          property,
          'properties',
          currentState,
          allComponents,
          darkMode
        )
      ),
    });
  }

  if (events.length > 0) {
    items.push({
      title: `${i18next.t('widget.common.events', 'Events')}`,
      isOpen: true,
      children: (
        <EventManager
          sourceId={component?.id}
          eventSourceType="component"
          eventMetaDefinition={componentMeta}
          currentState={currentState}
          dataQueries={dataQueries}
          components={allComponents}
          eventsChanged={eventsChanged}
          apps={apps}
          darkMode={darkMode}
          pages={pages}
        />
      ),
    });
  }

  items.push({
    title: 'Additional actions',
    isOpen: true,
    children: additionalActions?.map((property) =>
      renderElement(
        component,
        componentMeta,
        paramUpdated,
        dataQueries,
        property,
        'properties',
        currentState,
        allComponents,
        darkMode
      )
    ),
  });

  if (validations.length > 0) {
    items.push({
      title: `${i18next.t('widget.common.validation', 'Validation')}`,
      children: validations.map((property) =>
        renderElement(
          component,
          componentMeta,
          paramUpdated,
          dataQueries,
          property,
          'validation',
          currentState,
          allComponents,
          darkMode
        )
      ),
    });
  }

  items.push({
<<<<<<< HEAD
    title: `${i18next.t('widget.common.general', 'General')}`,
    isOpen: true,
    children: (
      <>
        {renderElement(
          component,
          componentMeta,
          layoutPropertyChanged,
          dataQueries,
          'tooltip',
          'general',
          currentState,
          allComponents
        )}
      </>
    ),
  });

  items.push({
    title: `${i18next.t('widget.common.additionalActions', 'Additional Actions')}`,
    isOpen: true,
    children: additionalActions?.map((property) => {
      const paramType = property === 'Tooltip' ? 'general' : 'properties';
      return renderElement(
        component,
        componentMeta,
        paramUpdated,
        dataQueries,
        property,
        paramType,
        currentState,
        allComponents,
        darkMode,
        componentMeta.properties?.[property]?.placeholder
      );
    }),
  });

  items.push({
=======
>>>>>>> 5128f41a
    title: `${i18next.t('widget.common.devices', 'Devices')}`,
    isOpen: true,
    children: (
      <>
        {renderElement(
          component,
          componentMeta,
          layoutPropertyChanged,
          dataQueries,
          'showOnDesktop',
          'others',
          currentState,
          allComponents
        )}
        {renderElement(
          component,
          componentMeta,
          layoutPropertyChanged,
          dataQueries,
          'showOnMobile',
          'others',
          currentState,
          allComponents
        )}
      </>
    ),
  });

  return items;
};<|MERGE_RESOLUTION|>--- conflicted
+++ resolved
@@ -183,8 +183,7 @@
   }
 
   items.push({
-<<<<<<< HEAD
-    title: `${i18next.t('widget.common.general', 'General')}`,
+    title: `${i18next.t('widget.common.devices', 'Devices')}`,
     isOpen: true,
     children: (
       <>
@@ -193,8 +192,18 @@
           componentMeta,
           layoutPropertyChanged,
           dataQueries,
-          'tooltip',
-          'general',
+          'showOnDesktop',
+          'others',
+          currentState,
+          allComponents
+        )}
+        {renderElement(
+          component,
+          componentMeta,
+          layoutPropertyChanged,
+          dataQueries,
+          'showOnMobile',
+          'others',
           currentState,
           allComponents
         )}
@@ -202,56 +211,5 @@
     ),
   });
 
-  items.push({
-    title: `${i18next.t('widget.common.additionalActions', 'Additional Actions')}`,
-    isOpen: true,
-    children: additionalActions?.map((property) => {
-      const paramType = property === 'Tooltip' ? 'general' : 'properties';
-      return renderElement(
-        component,
-        componentMeta,
-        paramUpdated,
-        dataQueries,
-        property,
-        paramType,
-        currentState,
-        allComponents,
-        darkMode,
-        componentMeta.properties?.[property]?.placeholder
-      );
-    }),
-  });
-
-  items.push({
-=======
->>>>>>> 5128f41a
-    title: `${i18next.t('widget.common.devices', 'Devices')}`,
-    isOpen: true,
-    children: (
-      <>
-        {renderElement(
-          component,
-          componentMeta,
-          layoutPropertyChanged,
-          dataQueries,
-          'showOnDesktop',
-          'others',
-          currentState,
-          allComponents
-        )}
-        {renderElement(
-          component,
-          componentMeta,
-          layoutPropertyChanged,
-          dataQueries,
-          'showOnMobile',
-          'others',
-          currentState,
-          allComponents
-        )}
-      </>
-    ),
-  });
-
   return items;
 };