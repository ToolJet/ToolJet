import React from 'react';
import { Code } from './Elements/Code';
import { QuerySelector } from './QuerySelector';
import { resolveReferences } from '@/_helpers/utils';

export function renderQuerySelector(component, dataQueries, eventOptionUpdated, eventName, eventMeta) {
  let definition = component.component.definition.events[eventName];
  definition = definition || {};

  return (
    <QuerySelector
      param={{ name: eventName }}
      definition={definition}
      eventMeta={eventMeta}
      dataQueries={dataQueries}
      eventOptionUpdated={eventOptionUpdated}
    />
  );
}
export function renderCustomStyles(
  component,
  componentMeta,
  paramUpdated,
  dataQueries,
  param,
  paramType,
  currentState,
  components = {},
  accordian,
  darkMode = false,
  placeholder = '',
  customMeta
) {
  const componentConfig = component.component;
  const componentDefinition = componentConfig.definition;
  const paramTypeDefinition = componentDefinition[paramType] || {};
  const definition = paramTypeDefinition[param] || {};
  const meta = customMeta ?? componentMeta[paramType]?.[accordian]?.[param];

  if (
    componentConfig.component == 'DropDown' ||
    componentConfig.component == 'Form' ||
    componentConfig.component == 'Listview' ||
    componentConfig.component == 'TextInput' ||
    componentConfig.component == 'NumberInput' ||
    componentConfig.component == 'PasswordInput' ||
    componentConfig.component == 'EmailInput' ||
    componentConfig.component == 'PhoneInput' ||
    componentConfig.component == 'CurrencyInput' ||
    componentConfig.component == 'ToggleSwitchV2' ||
    componentConfig.component == 'Checkbox' ||
    componentConfig.component == 'Table' ||
    componentConfig.component == 'DropdownV2' ||
    componentConfig.component == 'MultiselectV2' ||
    componentConfig.component == 'RadioButtonV2' ||
    componentConfig.component == 'Button' ||
    componentConfig.component == 'Image' ||
    componentConfig.component == 'ModalV2' ||
<<<<<<< HEAD
    componentConfig.component == 'RangeSlider'
=======
    componentConfig.component == 'FilePicker'
>>>>>>> 0c44f9b8
  ) {
    const paramTypeConfig = componentMeta[paramType] || {};
    const paramConfig = paramTypeConfig[param] || {};
    const { conditionallyRender = null } = paramConfig;

    const getResolvedValue = (key) => {
      return paramTypeDefinition?.[key] && resolveReferences(paramTypeDefinition?.[key]);
    };

    const utilFuncForMultipleChecks = (conditionallyRender) => {
      return conditionallyRender.reduce((acc, condition) => {
        const { key, value } = condition;
        if (paramTypeDefinition?.[key] ?? value) {
          const resolvedValue = getResolvedValue(key);
          acc.push(resolvedValue?.value !== value);
        }
        return acc;
      }, []);
    };

    if (conditionallyRender) {
      const isConditionallyRenderArray = Array.isArray(conditionallyRender);

      if (isConditionallyRenderArray && utilFuncForMultipleChecks(conditionallyRender).includes(true)) {
        return;
      } else {
        const { key, value } = conditionallyRender;
        if (paramTypeDefinition?.[key] ?? value) {
          const resolvedValue = getResolvedValue(key);
          if (resolvedValue?.value !== value) {
            return;
          }
        }
      }
    }
  }

  return (
    <>
      <Code
        param={{ name: param, ...component.component.properties?.[param] }}
        definition={definition}
        dataQueries={dataQueries}
        onChange={paramUpdated}
        paramType={paramType}
        components={components}
        componentMeta={componentMeta}
        darkMode={darkMode}
        componentName={component.component.name || null}
        type={meta?.type}
        fxActive={definition.fxActive ?? false}
        onFxPress={(active) => {
          paramUpdated({ name: param, ...component.component.properties[param] }, 'fxActive', active, paramType);
        }}
        component={component}
        accordian={accordian}
        placeholder={placeholder}
        customMeta={customMeta}
      />
    </>
  );
}

export function renderElement(
  component,
  componentMeta,
  paramUpdated,
  dataQueries,
  param,
  paramType,
  currentState,
  components = {},
  darkMode = false,
  placeholder = '',
  validationFn,
  customMeta
) {
  const componentConfig = component.component;
  const componentDefinition = componentConfig.definition;
  const paramTypeDefinition = componentDefinition[paramType] || {};
  const definition = paramTypeDefinition[param] || {};
  const meta = componentMeta[paramType][param];
  const isHidden = component.component.properties[param]?.isHidden ?? false;

  if (
    componentConfig.component == 'DropDown' ||
    componentConfig.component == 'Form' ||
    componentConfig.component == 'Listview' ||
    componentConfig.component == 'Image' ||
    componentConfig.component == 'RangeSlider'
  ) {
    const paramTypeConfig = componentMeta[paramType] || {};
    const paramConfig = paramTypeConfig[param] || {};
    const { conditionallyRender = null } = paramConfig;

    if (conditionallyRender) {
      const { key, value } = conditionallyRender;
      if (paramTypeDefinition?.[key] ?? value) {
        const resolvedValue = paramTypeDefinition?.[key] && resolveReferences(paramTypeDefinition?.[key]);
        if (resolvedValue?.value !== value) return;
      }
    }
  }

  return (
    <Code
      param={{ name: param, ...component.component.properties?.[param] }}
      definition={definition}
      dataQueries={dataQueries}
      onChange={paramUpdated}
      paramType={paramType}
      components={components}
      componentMeta={componentMeta}
      darkMode={darkMode}
      componentName={component.component.name || null}
      type={meta?.type}
      fxActive={definition.fxActive ?? false}
      onFxPress={(active) => {
        paramUpdated({ name: param, ...component.component.properties[param] }, 'fxActive', active, paramType);
      }}
      component={component}
      placeholder={placeholder}
      validationFn={validationFn}
      isHidden={isHidden}
      customMeta={customMeta}
    />
  );
}<|MERGE_RESOLUTION|>--- conflicted
+++ resolved
@@ -56,11 +56,8 @@
     componentConfig.component == 'Button' ||
     componentConfig.component == 'Image' ||
     componentConfig.component == 'ModalV2' ||
-<<<<<<< HEAD
-    componentConfig.component == 'RangeSlider'
-=======
+    componentConfig.component == 'RangeSlider' ||
     componentConfig.component == 'FilePicker'
->>>>>>> 0c44f9b8
   ) {
     const paramTypeConfig = componentMeta[paramType] || {};
     const paramConfig = paramTypeConfig[param] || {};
