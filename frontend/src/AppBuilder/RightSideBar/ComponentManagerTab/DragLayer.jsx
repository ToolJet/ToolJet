--- conflicted
+++ resolved
@@ -10,17 +10,12 @@
 import { useModuleContext } from '@/AppBuilder/_contexts/ModuleContext';
 import { noop } from 'lodash';
 
-<<<<<<< HEAD
 export const DragLayer = ({ index, component, isModuleTab = false, disabled = false }) => {
-  console.log(disabled, 'disabled');
-=======
-export const DragLayer = ({ index, component, isModuleTab = false }) => {
   const [isRightSidebarOpen, toggleRightSidebar] = useStore(
     (state) => [state.isRightSidebarOpen, state.toggleRightSidebar],
     shallow
   );
   const isRightSidebarPinned = useStore((state) => state.isRightSidebarPinned);
->>>>>>> dd909e26
   const { isModuleEditor } = useModuleContext();
   const setShowModuleBorder = useStore((state) => state.setShowModuleBorder, shallow) || noop;
   const [{ isDragging }, drag, preview] = useDrag(
