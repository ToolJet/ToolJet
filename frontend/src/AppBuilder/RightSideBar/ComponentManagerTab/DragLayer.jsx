import React, { useEffect, useRef } from 'react';
import { WidgetBox } from '../WidgetBox';
import { ModuleWidgetBox } from '@/modules/Modules/components';
import { useDrag, useDragLayer } from 'react-dnd';
import { getEmptyImage } from 'react-dnd-html5-backend';
import { snapToGrid } from '@/AppBuilder/AppCanvas/appCanvasUtils';
import { NO_OF_GRIDS } from '@/AppBuilder/AppCanvas/appCanvasConstants';
import useStore from '@/AppBuilder/_stores/store';
import { shallow } from 'zustand/shallow';
import { useModuleContext } from '@/AppBuilder/_contexts/ModuleContext';
import { noop } from 'lodash';
import { useGridStore } from '@/_stores/gridStore';
import { useCanvasDropHandler } from '@/AppBuilder/AppCanvas/useCanvasDropHandler';

export const DragLayer = ({ index, component, isModuleTab = false, disabled = false }) => {
  const [isRightSidebarOpen, toggleRightSidebar] = useStore(
    (state) => [state.isRightSidebarOpen, state.toggleRightSidebar],
    shallow
  );
  const isRightSidebarPinned = useStore((state) => state.isRightSidebarPinned);
  const { isModuleEditor } = useModuleContext();
  const setShowModuleBorder = useStore((state) => state.setShowModuleBorder, shallow) || noop;
  const { handleDrop } = useCanvasDropHandler({ appType: isModuleTab ? 'module' : 'app' }) || noop;

  const [{ isDragging }, drag, preview] = useDrag(
    () => ({
      type: 'box',
      item: { componentType: component.component, component },
      collect: (monitor) => ({ isDragging: monitor.isDragging() }),
      end: (item, monitor) => {
        const clientOffset = monitor.getClientOffset();
        const currentDragCanvasId = useGridStore.getState().currentDragCanvasId;
        if (clientOffset) {
          handleDrop(item, currentDragCanvasId);
        }
      },
    }),
    [component.component]
  );

  useEffect(() => {
    preview(getEmptyImage(), { captureDraggingState: true });
  }, []);

  useEffect(() => {
    if (isDragging && !isModuleEditor) {
      if (!isRightSidebarPinned) {
        toggleRightSidebar(!isRightSidebarOpen);
      }
      setShowModuleBorder(true);
    } else {
      setShowModuleBorder(false);
    }
  }, [isDragging, setShowModuleBorder, isModuleEditor, toggleRightSidebar]);

  // const size = isModuleTab
  //   ? component.module_container.layouts[currentLayout]
  //   : component.defaultSize || { width: 30, height: 40 };

  return (
    <>
<<<<<<< HEAD
      <div ref={drag} className="draggable-box" style={{ height: '100%', width: isModuleTab && '100%' }}>
        {isModuleTab ? <ModuleWidgetBox module={component} /> : <WidgetBox index={index} component={component} />}
=======
      {isDragging && <CustomDragLayer size={size} />}
      <div
        ref={disabled ? undefined : drag}
        className={`draggable-box${disabled ? ' disabled' : ''}`}
        style={{ height: '100%', width: isModuleTab && '100%' }}
      >
        {isModuleTab ? (
          <ModuleWidgetBox module={component} disabled={disabled} />
        ) : (
          <WidgetBox index={index} component={component} />
        )}
>>>>>>> 823c6698
      </div>
    </>
  );
};<|MERGE_RESOLUTION|>--- conflicted
+++ resolved
@@ -59,22 +59,11 @@
 
   return (
     <>
-<<<<<<< HEAD
-      <div ref={drag} className="draggable-box" style={{ height: '100%', width: isModuleTab && '100%' }}>
-        {isModuleTab ? <ModuleWidgetBox module={component} /> : <WidgetBox index={index} component={component} />}
-=======
-      {isDragging && <CustomDragLayer size={size} />}
       <div
         ref={disabled ? undefined : drag}
         className={`draggable-box${disabled ? ' disabled' : ''}`}
-        style={{ height: '100%', width: isModuleTab && '100%' }}
-      >
-        {isModuleTab ? (
-          <ModuleWidgetBox module={component} disabled={disabled} />
-        ) : (
-          <WidgetBox index={index} component={component} />
-        )}
->>>>>>> 823c6698
+        style={{ height: '100%', width: isModuleTab && '100%' }}>
+        {isModuleTab ? <ModuleWidgetBox module={component} /> : <WidgetBox index={index} component={component} />}
       </div>
     </>
   );
