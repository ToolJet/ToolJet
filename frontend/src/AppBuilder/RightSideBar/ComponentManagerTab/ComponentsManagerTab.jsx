import React, { useCallback, useMemo, useState } from 'react';
import { isEmpty, debounce } from 'lodash';
import { useTranslation } from 'react-i18next';
import { LEGACY_ITEMS, IGNORED_ITEMS } from './constants';
import { componentTypes, componentTypeDefinitionMap } from '@/AppBuilder/WidgetManager';
import Fuse from 'fuse.js';
import { SearchBox } from '@/_components';
import { DragLayer } from './DragLayer';
import useStore from '@/AppBuilder/_stores/store';
<<<<<<< HEAD
import Accordion from '@/_ui/Accordion';
import sectionConfig from './sectionConfig';
=======
import SolidIcon from '@/_ui/Icon/SolidIcons';
>>>>>>> 7f7ef2a7
import ComponentModuleTab from './ComponentModuleTab';
import { ModuleManager } from '@/modules/Modules/components';

// TODO: Hardcode all the component-section mapping in a constant file and just loop over it
// TODO: styling
// TODO: scrolling
// TODO: searching

export const ComponentsManagerTab = ({ darkMode, isModuleEditor }) => {
  const componentList = useMemo(() => {
    return componentTypes
      .map((component) => component.component)
      .filter((component) => !IGNORED_ITEMS.includes(component));
  }, [componentTypes]);

  const [filteredComponents, setFilteredComponents] = useState(componentList);
  const [searchQuery, setSearchQuery] = useState('');
  const [activeTab, setActiveTab] = useState(1);
  const _shouldFreeze = useStore((state) => state.getShouldFreeze());
  const isAutoMobileLayout = useStore((state) => state.currentLayout === 'mobile' && state.getIsAutoMobileLayout());
  const shouldFreeze = _shouldFreeze || isAutoMobileLayout;
  const toggleRightSidebarPin = useStore((state) => state.toggleRightSidebarPin);
  const isRightSidebarPinned = useStore((state) => state.isRightSidebarPinned);
  const handleSearchQueryChange = useCallback(
    debounce((value) => {
      setSearchQuery(value);
      if (activeTab === 1) {
        filterComponents(value);
      }
      // No need to filter modules here as we pass searchQuery to ModuleManager
    }, 125),
    [activeTab]
  );

  const filterComponents = useCallback((value) => {
    if (value !== '') {
      const fuse = new Fuse(componentList, {
        keys: ['displayName'],
        shouldSort: true,
        threshold: 0.4,
      });
      const results = fuse.search(value);

      // Find the indices of ToggleSwitchLegacy and ToggleSwitch
      const legacyIndex = componentList.findIndex((component) => component === 'ToggleSwitchLegacy');
      const toggleIndex = componentList.findIndex((component) => component === 'ToggleSwitch');

      // Swap the indices (if both are found)
      if (legacyIndex !== -1 && toggleIndex !== -1) {
        [componentList[legacyIndex], componentList[toggleIndex]] = [
          componentList[toggleIndex],
          componentList[legacyIndex],
        ];
      }
      setFilteredComponents(results.map((result) => result.item));
    } else {
      setFilteredComponents(componentList);
    }
  }, []);

  const { t } = useTranslation();

  function renderComponentCard(component, index) {
    return (
      <div className="text-center align-items-center clearfix draggable-box-wrapper">
        <DragLayer index={index} component={componentTypeDefinitionMap[component]} key={component} />
      </div>
    );
  }

  function renderList(items) {
    if (isEmpty(items)) return null;
    return (
      <div className="component-card-group-container">
        <div className="component-card-group-wrapper">
          {items.map((component, i) => renderComponentCard(component, i))}
        </div>
      </div>
    );
  }

  function segregateSections() {
    if (filteredComponents.length === 0) {
      return (
        <div className="empty">
          <p className="empty-title">{t('widgetManager.noResults', 'No results found')}</p>
          <p className={`empty-subtitle ${darkMode ? 'text-white-50' : 'text-secondary'}`}>
            {t(
              'widgetManager.tryAdjustingFilterMessage',
              "Try adjusting your search or filter to find what you're looking for."
            )}
          </p>
          <button
            className=" btn-sm tj-tertiary-btn mt-3"
            onClick={() => {
              setFilteredComponents([]);
              handleSearchQueryChange('');
            }}
          >
            {t('widgetManager.clearQuery', 'clear query')}
          </button>
        </div>
      );
    }

    if (filteredComponents.length !== componentList.length) {
      return <>{renderList(filteredComponents)}</>;
    }

    const sections = Object.entries(sectionConfig).map(([key, config]) => ({
      title: config.title,
      items: filteredComponents.filter((component) => config.valueSet.has(component)),
    }));

    const items = [];
    sections.forEach((section) => {
      if (section.items.length > 0) {
        items.push({
          title: section.title,
          isOpen: true,
          children: renderList(section.items),
        });
      }
    });

    return (
      <div className="mt-3">
        <Accordion items={items} isTitleCase={false} />
      </div>
    );
  }

  const handleChangeTab = (tab) => {
    setActiveTab(tab);
    // When changing tabs, we don't need to reset the search
    // The search query will be applied to the new tab
  };

  const renderSection = () => {
    if (activeTab === 1) {
      return <div className="widgets-list col-sm-12 col-lg-12 row">{segregateSections()}</div>;
    }
    return <ModuleManager searchQuery={searchQuery} />;
  };

  return (
    <div className={`components-container ${shouldFreeze ? 'disabled' : ''}`}>
      {isModuleEditor ? (
        <p className="widgets-manager-header">Components</p>
      ) : (
        <ComponentModuleTab onChangeTab={handleChangeTab} />
      )}
      <div className="input-icon tj-app-input">
        <SearchBox
          dataCy={`widget-search-box`}
          initialValue={''}
          callBack={(e) => handleSearchQueryChange(e.target.value)}
          onClearCallback={() => {
            setSearchQuery('');
            if (activeTab === 1) {
              filterComponents('');
            }
          }}
          placeholder={
            activeTab === 1
              ? t('globals.searchComponents', 'Search widgets')
              : t('globals.searchModules', 'Search modules')
          }
          customClass={`tj-widgets-search-input tj-text-xsm`}
          showClearButton={false}
          width={266}
        />
      </div>
      {renderSection()}
    </div>
  );
};<|MERGE_RESOLUTION|>--- conflicted
+++ resolved
@@ -7,12 +7,9 @@
 import { SearchBox } from '@/_components';
 import { DragLayer } from './DragLayer';
 import useStore from '@/AppBuilder/_stores/store';
-<<<<<<< HEAD
 import Accordion from '@/_ui/Accordion';
 import sectionConfig from './sectionConfig';
-=======
 import SolidIcon from '@/_ui/Icon/SolidIcons';
->>>>>>> 7f7ef2a7
 import ComponentModuleTab from './ComponentModuleTab';
 import { ModuleManager } from '@/modules/Modules/components';
 
