--- conflicted
+++ resolved
@@ -58,7 +58,6 @@
   const _shouldFreeze = useStore((state) => state.getShouldFreeze());
   const isAutoMobileLayout = useStore((state) => state.currentLayout === 'mobile' && state.getIsAutoMobileLayout());
   const shouldFreeze = _shouldFreeze || isAutoMobileLayout;
-<<<<<<< HEAD
 
   const { hasModuleAccess } = useLicenseStore(
     (state) => ({
@@ -75,10 +74,9 @@
     }
   }, [hasModuleAccess, activeTab]);
 
-=======
   const toggleRightSidebarPin = useStore((state) => state.toggleRightSidebarPin);
   const isRightSidebarPinned = useStore((state) => state.isRightSidebarPinned);
->>>>>>> dd909e26
+
   const handleSearchQueryChange = useCallback(
     debounce((value) => {
       setSearchQuery(value);
