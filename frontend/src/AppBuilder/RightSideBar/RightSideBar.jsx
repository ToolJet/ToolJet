<<<<<<< HEAD
import React from 'react';
=======
import React, { useEffect, useRef, useState } from 'react';
>>>>>>> f1f9a57e
import useStore from '@/AppBuilder/_stores/store';
import { ComponentConfigurationTab } from './ComponentConfigurationTab';
import ComponentsManagerTab from './ComponentManagerTab';
import cx from 'classnames';
import { PageSettings } from './PageSettingsTab';
import { useModuleContext } from '@/AppBuilder/_contexts/ModuleContext';

export const RightSideBar = ({ darkMode }) => {
  const { isModuleEditor } = useModuleContext();
  const queryPanelHeight = useStore((state) => state.queryPanel.queryPanelHeight);
  const isDraggingQueryPane = useStore((state) => state.queryPanel.isDraggingQueryPane);

  const activeTab = useStore((state) => state.activeRightSideBarTab);
  const isRightSidebarOpen = useStore((state) => state.isRightSidebarOpen);
<<<<<<< HEAD
=======
  const setRightSidebarOpen = useStore((state) => state.setRightSidebarOpen);
  const isRightSidebarPinned = useStore((state) => state.isRightSidebarPinned);
  const setActiveRightSideBarTab = useStore((state) => state.setActiveRightSideBarTab);
  const [popoverContentHeight, setPopoverContentHeight] = useState(queryPanelHeight);

  const sidebarRef = useRef(null);

  useEffect(() => {
    if (!isDraggingQueryPane) {
      setPopoverContentHeight(
        ((window.innerHeight - (queryPanelHeight == 0 ? 40 : queryPanelHeight) - 45) / window.innerHeight) * 100
      );
    } else {
      setPopoverContentHeight(100);
    }
    // eslint-disable-next-line react-hooks/exhaustive-deps
  }, [queryPanelHeight, isDraggingQueryPane]);

  // useEffect(() => {
  //   const rigthSidebarMenu = document.querySelector('.right-sidebar-toggle');
  //   function handleClickOutside(event) {
  //     if (
  //       sidebarRef.current &&
  //       !sidebarRef.current.contains(event.target) &&
  //       !rigthSidebarMenu.contains(event.target) &&
  //       !isRightSidebarPinned
  //     ) {
  //       setRightSidebarOpen(false);
  //       setActiveRightSideBarTab(null);
  //     }
  //   }

  //   document.addEventListener('mousedown', handleClickOutside);
  //   return () => {
  //     document.removeEventListener('mousedown', handleClickOutside);
  //   };
  // }, [isRightSidebarPinned, setActiveRightSideBarTab, setRightSidebarOpen]);
>>>>>>> f1f9a57e

  if (!isRightSidebarOpen) return null;

  return (
<<<<<<< HEAD
    <div className="sub-section">
      <div className={cx('editor-sidebar', { 'dark-theme theme-dark': darkMode })}>
=======
    <div ref={sidebarRef} className="sub-section">
      <div
        style={{ height: `${popoverContentHeight}vh`, overflow: 'auto' }}
        className={cx('editor-sidebar', { 'dark-theme theme-dark': darkMode })}
      >
>>>>>>> f1f9a57e
        <div className={cx({ 'dark-theme theme-dark': darkMode })} style={{ position: 'relative', height: '100%' }}>
          {activeTab === 'pages' && <PageSettings />}
          {activeTab === 'components' && <ComponentsManagerTab darkMode={darkMode} isModuleEditor={isModuleEditor} />}
          {activeTab === 'configuration' && (
            <ComponentConfigurationTab darkMode={darkMode} isModuleEditor={isModuleEditor} />
          )}
        </div>
      </div>
    </div>
  );
};<|MERGE_RESOLUTION|>--- conflicted
+++ resolved
@@ -1,8 +1,4 @@
-<<<<<<< HEAD
-import React from 'react';
-=======
-import React, { useEffect, useRef, useState } from 'react';
->>>>>>> f1f9a57e
+import React, { useEffect, useState } from 'react';
 import useStore from '@/AppBuilder/_stores/store';
 import { ComponentConfigurationTab } from './ComponentConfigurationTab';
 import ComponentsManagerTab from './ComponentManagerTab';
@@ -17,14 +13,7 @@
 
   const activeTab = useStore((state) => state.activeRightSideBarTab);
   const isRightSidebarOpen = useStore((state) => state.isRightSidebarOpen);
-<<<<<<< HEAD
-=======
-  const setRightSidebarOpen = useStore((state) => state.setRightSidebarOpen);
-  const isRightSidebarPinned = useStore((state) => state.isRightSidebarPinned);
-  const setActiveRightSideBarTab = useStore((state) => state.setActiveRightSideBarTab);
   const [popoverContentHeight, setPopoverContentHeight] = useState(queryPanelHeight);
-
-  const sidebarRef = useRef(null);
 
   useEffect(() => {
     if (!isDraggingQueryPane) {
@@ -37,40 +26,14 @@
     // eslint-disable-next-line react-hooks/exhaustive-deps
   }, [queryPanelHeight, isDraggingQueryPane]);
 
-  // useEffect(() => {
-  //   const rigthSidebarMenu = document.querySelector('.right-sidebar-toggle');
-  //   function handleClickOutside(event) {
-  //     if (
-  //       sidebarRef.current &&
-  //       !sidebarRef.current.contains(event.target) &&
-  //       !rigthSidebarMenu.contains(event.target) &&
-  //       !isRightSidebarPinned
-  //     ) {
-  //       setRightSidebarOpen(false);
-  //       setActiveRightSideBarTab(null);
-  //     }
-  //   }
-
-  //   document.addEventListener('mousedown', handleClickOutside);
-  //   return () => {
-  //     document.removeEventListener('mousedown', handleClickOutside);
-  //   };
-  // }, [isRightSidebarPinned, setActiveRightSideBarTab, setRightSidebarOpen]);
->>>>>>> f1f9a57e
-
   if (!isRightSidebarOpen) return null;
 
   return (
-<<<<<<< HEAD
     <div className="sub-section">
-      <div className={cx('editor-sidebar', { 'dark-theme theme-dark': darkMode })}>
-=======
-    <div ref={sidebarRef} className="sub-section">
       <div
         style={{ height: `${popoverContentHeight}vh`, overflow: 'auto' }}
         className={cx('editor-sidebar', { 'dark-theme theme-dark': darkMode })}
       >
->>>>>>> f1f9a57e
         <div className={cx({ 'dark-theme theme-dark': darkMode })} style={{ position: 'relative', height: '100%' }}>
           {activeTab === 'pages' && <PageSettings />}
           {activeTab === 'components' && <ComponentsManagerTab darkMode={darkMode} isModuleEditor={isModuleEditor} />}
