--- conflicted
+++ resolved
@@ -9,7 +9,6 @@
 import EyeShow from '../../assets/images/onboardingassets/Icons/EyeShow';
 import { withTranslation } from 'react-i18next';
 import Spinner from '@/_ui/Spinner';
-import WrappedCta from '@/_components/WrappedCta';
 
 class ResetPasswordComponent extends React.Component {
   constructor(props) {
@@ -206,10 +205,6 @@
             </form>
           </div>
         </div>
-<<<<<<< HEAD
-        <WrappedCta />
-=======
->>>>>>> 774da9c3
       </div>
     );
   }
