import { ButtonSolid } from '@/_ui/AppButton/AppButton';
import SolidIcon from '@/_ui/Icon/SolidIcons';
import React from 'react';
<<<<<<< HEAD
=======
import { OverlayTrigger, Tooltip } from 'react-bootstrap';
>>>>>>> 523d0e37
import { withTranslation } from 'react-i18next';
import { groupPermissionV2Service } from '@/_services';
import { toast } from 'react-hot-toast';
import '../ManageGroupPermissionsV2/groupPermissions.theme.scss';
import ChangeRoleModal from '@/ManageGroupPermissionResourcesV2/ChangeRoleModal';
import AppResourcePermissions from '@/ManageGranularAccess/AppResourcePermission';
import AddResourcePermissionsMenu from '@/ManageGranularAccess/AddResourcePermissionsMenu';
import { ConfirmDialog } from '@/_components';
<<<<<<< HEAD
import AddEditResourcePermissionsModal from '@/ManageGranularAccess/AddEditResourceModal/AddEditResourcePermissionsModal';

=======
import { ToolTip } from '@/_components/ToolTip';
>>>>>>> 523d0e37
class ManageGranularAccessComponent extends React.Component {
  constructor(props) {
    super(props);

    this.state = {
      isLoading: false,
      granularPermissions: [],
      showAddPermissionModal: false,
      errors: {},
      values: {},
      customSelected: true,
      selectedApps: [],
      type: null,
      newPermissionName: null,
      initialPermissionState: {
        canEdit: false,
        canView: false,
        hideFromDashboard: false,
      },
      currentEditingPermissions: null,
      isAll: true,
      isCustom: false,
      addableApps: [],
      modalType: 'add',
      modalTitle: 'Add app permissions',
      showAutoRoleChangeModal: false,
      autoRoleChangeModalMessage: '',
      autoRoleChangeModalList: [],
      autoRoleChangeMessageType: '',
      updateParam: {},
      updatingPermission: {},
      updateType: '',
      deleteConfirmationModal: false,
      deletingPermissions: false,
    };
  }

  componentDidMount() {
    this.fetchAppsCanBeAdded();
    this.fetchGranularPermissions(this.props.groupPermissionId);
  }

  fetchAppsCanBeAdded = () => {
    groupPermissionV2Service
      .fetchAddableApps()
      .then((data) => {
        const addableApps = data.map((app) => {
          return {
            name: app.name,
            value: app.id,
            label: app.name,
          };
        });
        this.setState({
          addableApps,
        });
      })
      .catch((err) => {
        toast.error(err.error);
      });
  };

  fetchGranularPermissions = (groupPermissionId) => {
    this.setState({
      isLoading: true,
    });
    groupPermissionV2Service.fetchGranularPermissions(groupPermissionId).then((data) => {
      this.setState({
        granularPermissions: data,
        isLoading: false,
      });
    });
  };

  deleteGranularPermissions = () => {
    const { currentEditingPermissions } = this.state;
    this.setState({
      deleteGranularPermissions: true,
    });
    groupPermissionV2Service
      .deleteGranularPermission(currentEditingPermissions.id)
      .then(() => {
        toast.success('Deleted permission successfully');
        this.fetchGranularPermissions(this.props.groupPermissionId);
        this.closeAddPermissionModal();
      })
      .catch((err) => {
        toast.error(err.error);
      })
      .finally(() => {
        this.setState({
          deleteConfirmationModal: false,
          deleteGranularPermissions: false,
        });
      });
  };

  createGranularPermissions = () => {
    const { initialPermissionState, isAll, newPermissionName, isCustom, selectedApps } = this.state;
    if (isCustom && selectedApps.length == 0) {
      toast.error('Please select the apps');
      return;
    }
    const body = {
      name: newPermissionName,
      type: 'app',
      groupId: this.props.groupPermissionId,
      isAll: isAll,
      createAppsPermissionsObject: {
        ...initialPermissionState,
        resourcesToAdd: selectedApps.filter((apps) => !apps?.isAllField)?.map((option) => ({ appId: option.value })),
      },
    };
    groupPermissionV2Service
      .createGranularPermission(body)
      .then(() => {
        this.fetchGranularPermissions(this.props.groupPermissionId);
        this.closeAddPermissionModal();
      })
      .catch(({ error }) => {
        this.closeAddPermissionModal();
        if (error?.error) {
          this.props.updateParentState({
            showEditRoleErrorModal: true,
            errorTitle: error?.title ? error?.title : 'Cannot add granular permissions',
            errorMessage: error.error,
            errorIconName: 'usergear',
            errorListItems: error.data,
          });
        }
        toast.error(error);
      });
    // .then(())
  };

  openEditPermissionModal = (granularPermission) => {
    const currentApps = granularPermission?.appsGroupPermissions?.groupApps;
    const appsGroupPermission = granularPermission?.appsGroupPermissions;
    this.setState({
      currentEditingPermissions: granularPermission,
      modalTitle: 'Edit app permissions',
      showAddPermissionModal: true,
      modalType: 'edit',
      isAll: !!granularPermission.isAll,
      isCustom: !granularPermission.isAll,
      newPermissionName: granularPermission.name,
      initialPermissionState: {
        canEdit: appsGroupPermission.canEdit,
        canView: appsGroupPermission.canView,
        hideFromDashboard: appsGroupPermission.hideFromDashboard,
      },

      selectedApps:
        currentApps?.length > 0
          ? currentApps?.map(({ app }) => {
              return {
                name: app.name,
                value: app.id,
                label: app.name,
              };
            })
          : [],
    });
  };

  updateOnlyGranularPermissions = (permission, actions = {}, allowRoleChange) => {
    const body = {
      actions: actions,
      allowRoleChange,
    };
    groupPermissionV2Service
      .updateGranularPermission(permission.id, body)
      .then(() => {
        this.fetchGranularPermissions(this.props.groupPermissionId);
        this.closeAddPermissionModal();
        toast.success('Permission updated successfully');
      })
      .catch(({ error }) => {
        if (error?.type) {
          this.setState({
            showAutoRoleChangeModal: true,
            autoRoleChangeModalMessage: error?.error,
            autoRoleChangeModalList: error?.data,
            autoRoleChangeMessageType: error?.type,
            updateParam: actions,
            updatingPermission: permission,
            updateType: 'ONLY_PERMISSIONS',
          });
          return;
        }
        this.props.updateParentState({
          showEditRoleErrorModal: true,
          errorTitle: error?.title ? error?.title : 'Cannot remove last admin',
          errorMessage: error.error,
          errorIconName: 'usergear',
          errorListItems: error.data,
        });
      });
  };

  updateGranularPermissions = (allowRoleChange) => {
    const { currentEditingPermissions, selectedApps, newPermissionName, isAll, initialPermissionState } = this.state;
    const currentResource = currentEditingPermissions?.appsGroupPermissions?.groupApps?.map((app) => {
      return app.app.id;
    });
    const selectedResource = selectedApps.filter((apps) => !apps?.isAllField)?.map((resource) => resource.value);
    const resourcesToAdd = selectedResource
      ?.filter((item) => !currentResource.includes(item))
      .map((id) => {
        return {
          appId: id,
        };
      });
    const appsToDelete = currentResource?.filter((item) => !selectedResource?.includes(item));
    const groupAppsToDelete = currentEditingPermissions?.appsGroupPermissions?.groupApps?.filter((groupApp) =>
      appsToDelete?.includes(groupApp.appId)
    );
    const resourcesToDelete = groupAppsToDelete?.map(({ id }) => {
      return {
        id: id,
      };
    });
    const body = {
      name: newPermissionName,
      isAll: isAll,
      actions: initialPermissionState,
      resourcesToAdd,
      resourcesToDelete,
      allowRoleChange,
    };

    groupPermissionV2Service
      .updateGranularPermission(currentEditingPermissions.id, body)
      .then(() => {
        this.fetchGranularPermissions(this.props.groupPermissionId);
        this.closeAddPermissionModal();
        toast.success('Permission updated successfully');
      })
      .catch(({ error }) => {
        if (error?.type) {
          this.setState({
            showEditRoleErrorModal: false,
            showAutoRoleChangeModal: true,
            autoRoleChangeModalMessage: error?.error,
            autoRoleChangeModalList: error?.data,
            autoRoleChangeMessageType: error?.type,
            updateType: '',
            showAddPermissionModal: false,
          });
          return;
        }
        toast.error(error.error);
        this.closeAddPermissionModal();
      });
  };
  showPermissionText = (groupPermission) => {
    const text =
      groupPermission.name === 'admin'
        ? 'Admin has edit access to all apps. These are not editable'
        : 'End-user can only have permission to view apps';
    return (
      <div className="manage-granular-permissions-info">
        <p
          className="tj-text-xsm"
          style={{ display: 'flex', alignItems: 'center', gap: '4px' }}
          data-cy="helper-text-admin-app-access"
        >
          <SolidIcon name="informationcircle" fill="#3E63DD" /> {text}
          <a style={{ margin: '0', padding: '0', textDecoration: 'underline', color: '#3E63DD' }}>
            read documentation
          </a>{' '}
          to know more
        </p>
      </div>
    );
  };

  openAddPermissionModal = () => {
    this.setState((prevState) => ({
      showAddPermissionModal: true,
      initialPermissionState: { ...prevState.initialPermissionState, canView: true },
      isAll: true,
    }));
  };

  closeAddPermissionModal = () => {
    this.setState({
      currentEditingPermissions: null,
      modalTitle: 'Add app permissions',
      showAddPermissionModal: false,
      modalType: 'add',
      isAll: false,
      isCustom: false,
      newPermissionName: '',
      initialPermissionState: {
        canEdit: false,
        canView: false,
        hideFromDashboard: false,
      },
      selectedApps: [],
    });
  };

  setSelectedApps = (values) => {
    this.setState({ selectedApps: values });
  };

  handleAutoRoleChangeModalClose = () => {
    this.setState({
      showAutoRoleChangeModal: false,
      autoRoleChangeModalMessage: '',
      autoRoleChangeModalList: [],
      autoRoleChangeMessageType: '',
      updateParam: {},
      isLoading: false,
      updatingPermission: {},
      updateType: '',
    });
  };
  handleConfirmAutoRoleChangeGroupUpdate = () => {
    this.updateGranularPermissions(true);
    this.handleAutoRoleChangeModalClose();
  };

  updateState = (stateUpdater) => {
    this.setState((prevState) => stateUpdater(prevState));
  };

  handleConfirmAutoRoleChangeOnlyGroupUpdate = () => {
    const { updateParam, updatingPermission } = this.state;
    this.updateOnlyGranularPermissions(updatingPermission, updateParam, true);
    this.handleAutoRoleChangeModalClose();
  };

  render() {
    const {
      isEmpty,
      showAddPermissionModal,
      errors,
      selectedApps,
      initialPermissionState,
      isAll,
      isCustom,
      granularPermissions,
      isLoading,
      addableApps,
      modalTitle,
      modalType,
      newPermissionName,
      showAutoRoleChangeModal,
      autoRoleChangeModalMessage,
      autoRoleChangeModalList,
      autoRoleChangeMessageType,
      updateParam,
      updatingPermission,
      updateType,
      deleteConfirmationModal,
      deletingPermissions,
    } = this.state;

    const resourcesOptions = ['Apps'];
    const currentGroupPermission = this.props?.groupPermission;
    const isRoleGroup = currentGroupPermission.name == 'admin';
    const defaultGroup = currentGroupPermission.type === 'default';
    const showPermissionInfo = currentGroupPermission.name == 'admin' || currentGroupPermission.name == 'end-user';
    const disableEditUpdate = currentGroupPermission.name == 'end-user';
    const addPermissionTooltipMessage = !newPermissionName
      ? 'Please input permissions name'
      : isCustom && selectedApps.length === 0
      ? 'Please select apps or select all apps option'
      : '';
    return (
      <div className="row granular-access-container justify-content-center">
        <ConfirmDialog
          show={deleteConfirmationModal}
          message={'This permission will be permanently deleted. Do you want to continue?'}
          confirmButtonLoading={deletingPermissions}
          onConfirm={() => this.deleteGranularPermissions()}
          onCancel={() => {
            this.setState({ deleteConfirmationModal: false, deletingPermissions: false });
          }}
          darkMode={this.props.darkMode}
        />
        <ChangeRoleModal
          showAutoRoleChangeModal={showAutoRoleChangeModal}
          autoRoleChangeModalList={autoRoleChangeModalList}
          autoRoleChangeMessageType={autoRoleChangeMessageType}
          handleAutoRoleChangeModalClose={this.handleAutoRoleChangeModalClose}
          handleConfirmation={
            updateType === 'ONLY_PERMISSIONS'
              ? this.handleConfirmAutoRoleChangeOnlyGroupUpdate
              : this.handleConfirmAutoRoleChangeGroupUpdate
          }
          darkMode={this.props.darkMode}
          isLoading={isLoading}
        />
        <AddEditResourcePermissionsModal
          handleClose={this.closeAddPermissionModal}
          handleConfirm={
            modalType === 'add'
              ? this.createGranularPermissions
              : () => {
                  this.updateGranularPermissions();
                }
          }
          updateParentState={this.updateState}
          resourceType="app"
          currentState={this.state}
          show={showAddPermissionModal}
          title={
            <div className="my-3 permission-manager-title" data-cy="modal-title">
              <span className="font-weight-500">
                <SolidIcon name="apps" />
              </span>
              <div className="tj-text-md font-weight-500" data-cy="user-email">
                {modalTitle}
              </div>
              {modalType === 'edit' && !isRoleGroup && (
                <div className="delete-icon-cont">
                  <ButtonSolid
                    leftIcon="delete"
                    iconWidth="15px"
                    className="icon-class"
                    variant="tertiary"
                    onClick={() => {
                      this.setState({
                        deleteConfirmationModal: true,
                        showAddPermissionModal: false,
                      });
                    }}
                  />
                </div>
              )}
            </div>
          }
          confirmBtnProps={{
            title: `${modalType === 'edit' ? 'Update' : 'Add'}`,
            iconLeft: 'plus',
            disabled: (modalType === 'add' && !newPermissionName) || (isCustom && selectedApps.length === 0),
            tooltipMessage: addPermissionTooltipMessage,
          }}
          disableBuilderLevelUpdate={disableEditUpdate}
          selectedApps={selectedApps}
          setSelectedApps={this.setSelectedApps}
          addableApps={addableApps}
          darkMode={this.props.darkMode}
<<<<<<< HEAD
        />
=======
        >
          <div className="form-group mb-3">
            <label className="form-label bold-text">Permission name</label>
            <div className="tj-app-input">
              <input
                type="text"
                className={'form-control'}
                placeholder={'Eg. Product analytics apps'}
                name="permissionName"
                value={newPermissionName}
                onChange={(e) => {
                  this.setState({
                    newPermissionName: e.target.value,
                  });
                }}
              />
              <span className="text-danger">{errors['permissionName']}</span>
            </div>
            <div className="mt-1 tj-text-xxsm">
              <div data-cy="workspace-login-help-text">Permission name must be unique and max 50 characters</div>
            </div>
          </div>
          <div className="form-group mb-3">
            <label className="form-label bold-text">Permission</label>
            <div className="type-container">
              <div className="left-container">
                <OverlayTrigger
                  overlay={
                    this.props.groupPermission?.name == 'end-user' ? (
                      <Tooltip id="tooltip-disable-edit-update">End-user cannot have edit permission</Tooltip>
                    ) : (
                      <span></span>
                    )
                  }
                  placement="left"
                >
                  <label className="form-check form-check-inline">
                    <input
                      className="form-check-input"
                      type="radio"
                      disabled={disableEditUpdate}
                      checked={initialPermissionState.canEdit}
                      onClick={() => {
                        this.setState((prevState) => ({
                          initialPermissionState: {
                            ...prevState.initialPermissionState,
                            canEdit: !prevState.initialPermissionState.canEdit,
                            canView: prevState.initialPermissionState.canEdit,
                            ...(prevState.initialPermissionState.canEdit && { hideFromDashboard: false }),
                          },
                        }));
                      }}
                    />

                    <div>
                      <span className="form-check-label ">Edit</span>
                      <span className="tj-text-xsm">Access to app builder</span>
                    </div>
                  </label>
                </OverlayTrigger>
              </div>
              <div className="right-container">
                <label className="form-check form-check-inline">
                  <input
                    className="form-check-input"
                    type="radio"
                    disabled={disableEditUpdate}
                    checked={initialPermissionState.canView}
                    onClick={() => {
                      this.setState((prevState) => ({
                        initialPermissionState: {
                          ...prevState.initialPermissionState,
                          canView: !prevState.initialPermissionState.canView,
                          canEdit: prevState.initialPermissionState.canView,
                          ...(prevState.initialPermissionState.canEdit && { hideFromDashboard: false }),
                        },
                      }));
                    }}
                  />
                  <div>
                    <span className="form-check-label ">View</span>
                    <span className=" tj-text-xsm">Only view deployed version of app</span>
                  </div>
                </label>
                <label className="form-check form-check-inline">
                  <input
                    className="form-check-input"
                    type="checkbox"
                    disabled={!initialPermissionState.canView}
                    checked={initialPermissionState.hideFromDashboard}
                    onClick={() => {
                      this.setState((prevState) => ({
                        initialPermissionState: {
                          ...initialPermissionState,
                          hideFromDashboard: !prevState.initialPermissionState.hideFromDashboard,
                        },
                      }));
                    }}
                  />
                  <div>
                    <span className={`form-check-label faded-text`}>Hide from dashboard</span>
                    <span className=" tj-text-xsm">App will be accessible by URL only</span>
                  </div>
                </label>
              </div>
            </div>
          </div>
          <div className="form-group mb-3">
            <label className="form-label bold-text">Resources</label>
            <div className="resources-container">
              <label className="form-check form-check-inline">
                <input
                  className="form-check-input"
                  type="radio"
                  checked={isAll}
                  onClick={() => {
                    this.setState((prevState) => ({ isAll: !prevState.isAll, isCustom: prevState.isAll }));
                  }}
                />
                <div>
                  <span className="form-check-label ">All apps</span>
                  <span className=" tj-text-xsm">
                    This will select all apps in the workspace including any new apps created
                  </span>
                </div>
              </label>
              <OverlayTrigger
                overlay={
                  this.props.groupPermission?.name == 'end-user' ? (
                    <Tooltip id="tooltip-disable-edit-update">Use custom groups to select custom resources</Tooltip>
                  ) : (
                    <span></span>
                  )
                }
                placement="left"
              >
                <label className="form-check form-check-inline">
                  <input
                    className="form-check-input"
                    type="radio"
                    disabled={addableApps.length === 0}
                    checked={isCustom}
                    onClick={() => {
                      this.setState((prevState) => ({ isCustom: !prevState.isCustom, isAll: prevState.isCustom }));
                    }}
                  />
                  <div>
                    <span className="form-check-label ">Custom</span>
                    <span className=" tj-text-xsm">Select specific applications you want to add to the group</span>
                  </div>
                </label>
              </OverlayTrigger>
              <AppsSelect
                disabled={!isCustom}
                allowSelectAll={true}
                value={selectedApps}
                onChange={this.setSelectedApps}
                options={addableApps}
              />
            </div>
          </div>
        </ModalBase>
>>>>>>> 523d0e37
        {!granularPermissions.length ? (
          <div className="empty-container">
            <div className="icon-container">
              <SolidIcon name="granularaccess" />
            </div>
            <p className="my-2 tj-text-md font-weight-500">No permissions added yet</p>
            <p className="tj-text-xsm mb-2">
              Add assets to configure granular, asset-level permissions for this user group
            </p>
            <AddResourcePermissionsMenu
              openAddPermissionModal={this.openAddPermissionModal}
              resourcesOptions={resourcesOptions}
              currentGroupPermission={currentGroupPermission}
            />
          </div>
        ) : (
          <>
            {showPermissionInfo && this.showPermissionText(currentGroupPermission)}
            <div className="manage-granular-permission-header">
              <p data-cy="resource-header" className="tj-text-xsm">
                {'Name'}
              </p>
              <p data-cy="permissions-header" className="tj-text-xsm">
                {'Permission'}
              </p>
              <p data-cy="permissions-header" className="tj-text-xsm">
                {'Resource'}
              </p>
            </div>
            <div className={showPermissionInfo ? 'permission-body-one' : 'permission-body-two'}>
              {isLoading ? (
                <tr>
                  <td className="col-auto">
                    <div className="row">
                      <div className="skeleton-line w-10 col mx-3"></div>
                    </div>
                  </td>
                  <td className="col-auto">
                    <div className="skeleton-line w-10"></div>
                  </td>
                  <td className="col-auto">
                    <div className="skeleton-line w-10"></div>
                  </td>
                </tr>
              ) : (
                <>
                  {granularPermissions.map((permissions, index) => (
                    <AppResourcePermissions
                      updateOnlyGranularPermissions={this.updateOnlyGranularPermissions}
                      permissions={permissions}
                      currentGroupPermission={currentGroupPermission}
                      openEditPermissionModal={this.openEditPermissionModal}
                      key={index}
                    />
                  ))}
                </>
              )}
            </div>
            <div className="side-button-cont">
              <AddResourcePermissionsMenu
                openAddPermissionModal={this.openAddPermissionModal}
                resourcesOptions={resourcesOptions}
                currentGroupPermission={currentGroupPermission}
              />
            </div>
          </>
        )}
      </div>
    );
  }
}

export const ManageGranularAccess = withTranslation()(ManageGranularAccessComponent);<|MERGE_RESOLUTION|>--- conflicted
+++ resolved
@@ -1,10 +1,7 @@
 import { ButtonSolid } from '@/_ui/AppButton/AppButton';
 import SolidIcon from '@/_ui/Icon/SolidIcons';
 import React from 'react';
-<<<<<<< HEAD
-=======
 import { OverlayTrigger, Tooltip } from 'react-bootstrap';
->>>>>>> 523d0e37
 import { withTranslation } from 'react-i18next';
 import { groupPermissionV2Service } from '@/_services';
 import { toast } from 'react-hot-toast';
@@ -13,12 +10,9 @@
 import AppResourcePermissions from '@/ManageGranularAccess/AppResourcePermission';
 import AddResourcePermissionsMenu from '@/ManageGranularAccess/AddResourcePermissionsMenu';
 import { ConfirmDialog } from '@/_components';
-<<<<<<< HEAD
 import AddEditResourcePermissionsModal from '@/ManageGranularAccess/AddEditResourceModal/AddEditResourcePermissionsModal';
 
-=======
 import { ToolTip } from '@/_components/ToolTip';
->>>>>>> 523d0e37
 class ManageGranularAccessComponent extends React.Component {
   constructor(props) {
     super(props);
@@ -465,172 +459,7 @@
           setSelectedApps={this.setSelectedApps}
           addableApps={addableApps}
           darkMode={this.props.darkMode}
-<<<<<<< HEAD
         />
-=======
-        >
-          <div className="form-group mb-3">
-            <label className="form-label bold-text">Permission name</label>
-            <div className="tj-app-input">
-              <input
-                type="text"
-                className={'form-control'}
-                placeholder={'Eg. Product analytics apps'}
-                name="permissionName"
-                value={newPermissionName}
-                onChange={(e) => {
-                  this.setState({
-                    newPermissionName: e.target.value,
-                  });
-                }}
-              />
-              <span className="text-danger">{errors['permissionName']}</span>
-            </div>
-            <div className="mt-1 tj-text-xxsm">
-              <div data-cy="workspace-login-help-text">Permission name must be unique and max 50 characters</div>
-            </div>
-          </div>
-          <div className="form-group mb-3">
-            <label className="form-label bold-text">Permission</label>
-            <div className="type-container">
-              <div className="left-container">
-                <OverlayTrigger
-                  overlay={
-                    this.props.groupPermission?.name == 'end-user' ? (
-                      <Tooltip id="tooltip-disable-edit-update">End-user cannot have edit permission</Tooltip>
-                    ) : (
-                      <span></span>
-                    )
-                  }
-                  placement="left"
-                >
-                  <label className="form-check form-check-inline">
-                    <input
-                      className="form-check-input"
-                      type="radio"
-                      disabled={disableEditUpdate}
-                      checked={initialPermissionState.canEdit}
-                      onClick={() => {
-                        this.setState((prevState) => ({
-                          initialPermissionState: {
-                            ...prevState.initialPermissionState,
-                            canEdit: !prevState.initialPermissionState.canEdit,
-                            canView: prevState.initialPermissionState.canEdit,
-                            ...(prevState.initialPermissionState.canEdit && { hideFromDashboard: false }),
-                          },
-                        }));
-                      }}
-                    />
-
-                    <div>
-                      <span className="form-check-label ">Edit</span>
-                      <span className="tj-text-xsm">Access to app builder</span>
-                    </div>
-                  </label>
-                </OverlayTrigger>
-              </div>
-              <div className="right-container">
-                <label className="form-check form-check-inline">
-                  <input
-                    className="form-check-input"
-                    type="radio"
-                    disabled={disableEditUpdate}
-                    checked={initialPermissionState.canView}
-                    onClick={() => {
-                      this.setState((prevState) => ({
-                        initialPermissionState: {
-                          ...prevState.initialPermissionState,
-                          canView: !prevState.initialPermissionState.canView,
-                          canEdit: prevState.initialPermissionState.canView,
-                          ...(prevState.initialPermissionState.canEdit && { hideFromDashboard: false }),
-                        },
-                      }));
-                    }}
-                  />
-                  <div>
-                    <span className="form-check-label ">View</span>
-                    <span className=" tj-text-xsm">Only view deployed version of app</span>
-                  </div>
-                </label>
-                <label className="form-check form-check-inline">
-                  <input
-                    className="form-check-input"
-                    type="checkbox"
-                    disabled={!initialPermissionState.canView}
-                    checked={initialPermissionState.hideFromDashboard}
-                    onClick={() => {
-                      this.setState((prevState) => ({
-                        initialPermissionState: {
-                          ...initialPermissionState,
-                          hideFromDashboard: !prevState.initialPermissionState.hideFromDashboard,
-                        },
-                      }));
-                    }}
-                  />
-                  <div>
-                    <span className={`form-check-label faded-text`}>Hide from dashboard</span>
-                    <span className=" tj-text-xsm">App will be accessible by URL only</span>
-                  </div>
-                </label>
-              </div>
-            </div>
-          </div>
-          <div className="form-group mb-3">
-            <label className="form-label bold-text">Resources</label>
-            <div className="resources-container">
-              <label className="form-check form-check-inline">
-                <input
-                  className="form-check-input"
-                  type="radio"
-                  checked={isAll}
-                  onClick={() => {
-                    this.setState((prevState) => ({ isAll: !prevState.isAll, isCustom: prevState.isAll }));
-                  }}
-                />
-                <div>
-                  <span className="form-check-label ">All apps</span>
-                  <span className=" tj-text-xsm">
-                    This will select all apps in the workspace including any new apps created
-                  </span>
-                </div>
-              </label>
-              <OverlayTrigger
-                overlay={
-                  this.props.groupPermission?.name == 'end-user' ? (
-                    <Tooltip id="tooltip-disable-edit-update">Use custom groups to select custom resources</Tooltip>
-                  ) : (
-                    <span></span>
-                  )
-                }
-                placement="left"
-              >
-                <label className="form-check form-check-inline">
-                  <input
-                    className="form-check-input"
-                    type="radio"
-                    disabled={addableApps.length === 0}
-                    checked={isCustom}
-                    onClick={() => {
-                      this.setState((prevState) => ({ isCustom: !prevState.isCustom, isAll: prevState.isCustom }));
-                    }}
-                  />
-                  <div>
-                    <span className="form-check-label ">Custom</span>
-                    <span className=" tj-text-xsm">Select specific applications you want to add to the group</span>
-                  </div>
-                </label>
-              </OverlayTrigger>
-              <AppsSelect
-                disabled={!isCustom}
-                allowSelectAll={true}
-                value={selectedApps}
-                onChange={this.setSelectedApps}
-                options={addableApps}
-              />
-            </div>
-          </div>
-        </ModalBase>
->>>>>>> 523d0e37
         {!granularPermissions.length ? (
           <div className="empty-container">
             <div className="icon-container">
