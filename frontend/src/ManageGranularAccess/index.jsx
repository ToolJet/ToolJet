--- conflicted
+++ resolved
@@ -280,24 +280,16 @@
           style={{ display: 'flex', alignItems: 'center', gap: '4px' }}
           data-cy="helper-text-admin-app-access"
         >
-<<<<<<< HEAD
           <SolidIcon name="informationcircle" fill="#3E63DD" /> {text}
-          <a style={{ margin: '0', padding: '0', textDecoration: 'underline', color: '#3E63DD' }}>
-            read documentation
-          </a>{' '}
-          to know more
-=======
-          <SolidIcon name="information" fill="#3E63DD" /> {text}
           <a
-            style={{ margin: '0', padding: '0', textDecoration: 'none', color: '#3E63DD' }}
+            style={{ margin: '0', padding: '0', textDecoration: 'underline', color: '#3E63DD' }}
             href="https://docs.tooljet.com/docs/tutorial/manage-users-groups/"
             target="_blank"
             rel="noreferrer"
           >
-            Read Documentation
+            read documentation
           </a>{' '}
-          to know more !
->>>>>>> aa7ee05f
+          to know more
         </p>
       </div>
     );
