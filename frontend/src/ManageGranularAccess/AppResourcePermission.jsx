--- conflicted
+++ resolved
@@ -40,19 +40,6 @@
       <div className="text-muted">
         <div className="d-flex apps-permission-wrap flex-column">
           <label className="form-check form-check-inline">
-<<<<<<< HEAD
-            <input
-              onMouseOver={() => {
-                setNotClickable(true);
-              }}
-              onMouseOut={() => {
-                setNotClickable(false);
-              }}
-              className="form-check-input"
-              type="radio"
-              onClick={() => {
-                !appsPermissions.canEdit &&
-=======
             <OverlayTrigger
               overlay={
                 disableEditUpdate ? (
@@ -64,29 +51,27 @@
               placement="top"
             >
               <input
+                onMouseOver={() => {
+                  setNotClickable(true);
+                }}
+                onMouseOut={() => {
+                  setNotClickable(false);
+                }}
                 className="form-check-input"
                 type="radio"
                 onClick={() => {
->>>>>>> 523d0e37
-                  updateOnlyGranularPermissions(permissions, {
-                    canEdit: !appsPermissions.canEdit,
-                    canView: appsPermissions.canEdit,
-                    ...(!appsPermissions.canEdit && { hideFromDashboard: false }),
-                  });
-<<<<<<< HEAD
-              }}
-              checked={appsPermissions.canEdit}
-              disabled={isRoleGroup || disableEditUpdate}
-              data-cy="app-create-checkbox"
-            />
-=======
+                  !appsPermissions.canEdit &&
+                    updateOnlyGranularPermissions(permissions, {
+                      canEdit: !appsPermissions.canEdit,
+                      canView: appsPermissions.canEdit,
+                      ...(!appsPermissions.canEdit && { hideFromDashboard: false }),
+                    });
                 }}
                 checked={appsPermissions.canEdit}
                 disabled={isRoleGroup || disableEditUpdate}
                 data-cy="app-create-checkbox"
               />
             </OverlayTrigger>
->>>>>>> 523d0e37
             <span className="form-check-label" data-cy="app-create-label">
               {'Edit'}
             </span>
