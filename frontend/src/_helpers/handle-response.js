import React from 'react';
import * as ReactDOM from 'react-dom';
import LegalReasonsErrorModal from '../_components/LegalReasonsErrorModal';
import SolidIcon from '../_ui/Icon/SolidIcons';
import { copyToClipboard } from '@/_helpers/appUtils';
import { authenticationService } from '@/_services';
import { getPathname, redirectToSwitchOrArchivedAppPage } from './routes';
import { ERROR_TYPES } from './constants';

const copyFunction = (input) => {
  let text = document.getElementById(input).innerHTML;
  copyToClipboard(text);
};

export function handleResponse(response, avoidRedirection = false) {
  return response.text().then((text) => {
    let modalBody = (
      <>
        <div data-cy="info-text">To upgrade your plan, please reach out to us at</div>
        <div className="form-group my-3">
          <div className="d-flex justify-content-between form-control align-items-center">
            <p className="m-0" id="support-email" data-cy="support-email">
              hello@tooljet.com
            </p>
            <SolidIcon name="copy" width="16" onClick={() => copyFunction('support-email')} />
          </div>
        </div>
      </>
    );
    const data = text && JSON.parse(text);
    if (!response.ok) {
      if ([401].indexOf(response.status) !== -1) {
<<<<<<< HEAD
        // auto logout if 401 Unauthorized or 403 Forbidden response returned from api
        avoidRedirection ? authenticationService.logout() : location.reload(true);
      } else if ([451].indexOf(response.status) !== -1) {
        // a popup will show when the response meet the following conditions
        const url = response.url;
        let message = data?.message ?? '';
        let feature;
=======
        const errorMessageJson = typeof data.message === 'string' ? JSON.parse(data.message) : undefined;
        const workspaceId = errorMessageJson?.organizationId;
        avoidRedirection ? authenticationService.logout(false, workspaceId) : location.reload(true);
      }
>>>>>>> 7e7aaf2e

        if (!message) {
          if (url.includes('apps')) {
            message =
              'Oops! Your current plan has exceeded its apps limit.  Please upgrade your plan now to create a new app.';
            feature = 'Apps count';
          } else if (url.includes('library_apps')) {
            message =
              'Oops! Your current plan has exceeded its apps limit.  Please upgrade your plan now to create a new app.';
            feature = 'Apps count';
          } else if (url.includes('users') || url.includes('organization_users')) {
            message =
              'Oops! Your current plan has exceeded its users limit. Please upgrade your plan now to create a new user.';
            feature = 'Users count';
          } else if (url.includes('oidc')) {
            message =
              "Oops! Your current plan doesn't have access to this feature. Please upgrade your plan now to use this.";
            feature = 'OIDC';
          } else if (url.includes('audit_logs')) {
            message =
              "Oops! Your current plan doesn't have access to this feature. Please upgrade your plan now to use this.";
            feature = 'Audit logs';
          }
        }
        const darkMode = localStorage.getItem('darkMode') === 'true';
        const modalEl = React.createElement(LegalReasonsErrorModal, {
          showModal: true,
          message,
          body: message.includes('apps') && modalBody,
          feature,
          darkMode,
        });

        if (!message?.includes('expired')) {
          ReactDOM.render(modalEl, document.getElementById('modal-div'));
        }
      } else if ([400].indexOf(response.status) !== -1) {
        redirectToSwitchOrArchivedAppPage(data);
      }
      const error = (data && data.message) || response.statusText;
      return Promise.reject({ error, data, statusCode: response?.status });
    }

    return data;
  });
}
export function handleResponseWithoutValidation(response) {
  return response.text().then((text) => {
    const data = text && JSON.parse(text);
    if (!response.ok) {
      const error = (data && data.message) || response.statusText;
      return Promise.reject({ error, data });
    }

    return data;
  });
}<|MERGE_RESOLUTION|>--- conflicted
+++ resolved
@@ -30,20 +30,15 @@
     const data = text && JSON.parse(text);
     if (!response.ok) {
       if ([401].indexOf(response.status) !== -1) {
-<<<<<<< HEAD
         // auto logout if 401 Unauthorized or 403 Forbidden response returned from api
-        avoidRedirection ? authenticationService.logout() : location.reload(true);
+        const errorMessageJson = typeof data.message === 'string' ? JSON.parse(data.message) : undefined;
+        const workspaceId = errorMessageJson?.organizationId;
+        avoidRedirection ? authenticationService.logout(false, workspaceId) : location.reload(true);
       } else if ([451].indexOf(response.status) !== -1) {
         // a popup will show when the response meet the following conditions
         const url = response.url;
         let message = data?.message ?? '';
         let feature;
-=======
-        const errorMessageJson = typeof data.message === 'string' ? JSON.parse(data.message) : undefined;
-        const workspaceId = errorMessageJson?.organizationId;
-        avoidRedirection ? authenticationService.logout(false, workspaceId) : location.reload(true);
-      }
->>>>>>> 7e7aaf2e
 
         if (!message) {
           if (url.includes('apps')) {
