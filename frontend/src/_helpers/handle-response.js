--- conflicted
+++ resolved
@@ -4,11 +4,7 @@
 import SolidIcon from '../_ui/Icon/SolidIcons';
 import { copyToClipboard } from '@/_helpers/appUtils';
 import { authenticationService } from '@/_services';
-<<<<<<< HEAD
-import { getSubpath } from './routes';
-=======
 import { getPathname, redirectToSwitchOrArchivedAppPage } from './routes';
->>>>>>> e18e7865
 import { ERROR_TYPES } from './constants';
 
 const copyFunction = (input) => {
@@ -78,17 +74,7 @@
           ReactDOM.render(modalEl, document.getElementById('modal-div'));
         }
       } else if ([400].indexOf(response.status) !== -1) {
-<<<<<<< HEAD
-        let message = data?.message ?? '';
-        if (message && message == ERROR_TYPES.WORKSPACE_ARCHIVED) {
-          const subpath = getSubpath();
-          window.location = subpath
-            ? `${subpath}${'/switch-workspace'}?archived=${true}`
-            : `/switch-workspace?archived=${true}`;
-        }
-=======
         redirectToSwitchOrArchivedAppPage(data);
->>>>>>> e18e7865
       }
       const error = (data && data.message) || response.statusText;
       return Promise.reject({ error, data, statusCode: response?.status });
