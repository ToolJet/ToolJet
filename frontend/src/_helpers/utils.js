--- conflicted
+++ resolved
@@ -889,13 +889,11 @@
   return data;
 }
 
-<<<<<<< HEAD
 export const executeWorkflow = async (self, workflowId, _blocking = false, params = {}) => {
   const resolvedParams = resolveReferences(params, self.state.currentState, {}, {});
   const executionResponse = await workflowExecutionsService.execute(workflowId, resolvedParams);
   return { data: executionResponse.result };
 };
-=======
 export const validateName = (name, nameType, showError = false, allowSpecialChars = true) => {
   const newName = name.trim();
   let errorMsg = '';
@@ -969,5 +967,4 @@
   }
 };
 
-export const defaultAppEnvironments = [{ name: 'production', isDefault: true, priority: 3 }];
->>>>>>> ebd42373
+export const defaultAppEnvironments = [{ name: 'production', isDefault: true, priority: 3 }];