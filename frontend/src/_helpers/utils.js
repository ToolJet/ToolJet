--- conflicted
+++ resolved
@@ -16,7 +16,6 @@
 
 const reservedKeyword = ['app', 'window'];
 
-const reservedKeyword = ['app', 'window']; //Keywords that slows down the app
 export function findProp(obj, prop, defval) {
   if (typeof defval === 'undefined') defval = null;
   prop = prop.split('.');
@@ -409,8 +408,6 @@
   }
 
   const resolvedMandatory = resolveWidgetFieldValue(mandatory, false, customResolveObjects);
-<<<<<<< HEAD
-=======
 
   if (resolvedMandatory == true && !widgetValue) {
     return {
@@ -493,7 +490,6 @@
       };
     }
   }
->>>>>>> 9519a1a8
 
   // Maximum time validation
   if (resolvedMaxTime !== undefined && moment(resolvedMaxTime, validationTimeFormat, true).isValid()) {
@@ -524,24 +520,10 @@
 
 // eslint-disable-next-line no-unused-vars
 export async function executeMultilineJS(_ref, code, queryId, isPreview, mode = '', parameters = {}) {
-<<<<<<< HEAD
-  if ([...reservedKeyword, 'this'].some((keyword) => code.includes(keyword))) {
-    const message = `Code contains ${reservedKeyword.join(' or ')} or this keywords`;
-    const description = 'Cannot resolve code with reserved keywords in it. Please remove them and try again.';
-
-    return {
-      status: 'failed',
-      data: {
-        message,
-        description,
-      },
-    };
-=======
   const isValidCode = validateMultilineCode(code);
 
   if (isValidCode.status === 'failed') {
     return isValidCode;
->>>>>>> 9519a1a8
   }
 
   const currentState = getCurrentState();
