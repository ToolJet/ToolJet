--- conflicted
+++ resolved
@@ -1234,73 +1234,6 @@
   }
 };
 
-<<<<<<< HEAD
-=======
-export const defaultWhiteLabellingSettings = {
-  WHITE_LABEL_LOGO: 'https://app.tooljet.com/logo.svg',
-  WHITE_LABEL_TEXT: 'ToolJet',
-  WHITE_LABEL_FAVICON: 'https://app.tooljet.com/favico.png',
-};
-
-export const pageTitles = {
-  INSTANCE_SETTINGS: 'Settings',
-  WORKSPACE_SETTINGS: 'Workspace settings',
-  INTEGRATIONS: 'Marketplace',
-  WORKFLOWS: 'Workflows',
-  DATABASE: 'Database',
-  DATA_SOURCES: 'Data sources',
-  AUDIT_LOGS: 'Audit logs',
-  ACCOUNT_SETTINGS: 'Profile settings',
-  SETTINGS: 'Profile settings',
-  EDITOR: 'Editor',
-  WORKFLOW_EDITOR: 'workflowEditor',
-  VIEWER: 'Viewer',
-  DASHBOARD: 'Dashboard',
-  WORKSPACE_CONSTANTS: 'Workspace constants',
-};
-
-export const setWindowTitle = async (pageDetails, location) => {
-  const isEditorOrViewerGoingToRender = ['/apps/', '/applications/'].some((path) => location?.pathname.includes(path));
-  const pathToTitle = {
-    'instance-settings': pageTitles.INSTANCE_SETTINGS,
-    'workspace-settings': pageTitles.WORKSPACE_SETTINGS,
-    integrations: pageTitles.INTEGRATIONS,
-    workflows: pageTitles.WORKFLOWS,
-    database: pageTitles.DATABASE,
-    'data-sources': pageTitles.DATA_SOURCES,
-    'audit-logs': pageTitles.AUDIT_LOGS,
-    'account-settings': pageTitles.ACCOUNT_SETTINGS,
-    settings: pageTitles.SETTINGS,
-    'workspace-constants': pageTitles.WORKSPACE_CONSTANTS,
-  };
-  const whiteLabelText = defaultWhiteLabellingSettings.WHITE_LABEL_TEXT;
-  let pageTitleKey = pageDetails?.page || '';
-  let pageTitle = '';
-  if (!pageTitleKey && !isEditorOrViewerGoingToRender) {
-    pageTitleKey = Object.keys(pathToTitle).find((path) => location?.pathname?.includes(path)) || '';
-  }
-  switch (pageTitleKey) {
-    case pageTitles.VIEWER: {
-      const titlePrefix = pageDetails?.preview ? 'Preview - ' : '';
-      pageTitle = `${titlePrefix}${pageDetails?.appName || 'My App'}`;
-      break;
-    }
-    case pageTitles.EDITOR:
-    case pageTitles.WORKFLOW_EDITOR: {
-      pageTitle = pageDetails?.appName || 'My App';
-      break;
-    }
-    default: {
-      pageTitle = pathToTitle[pageTitleKey] || pageTitleKey;
-      break;
-    }
-  }
-  if (pageTitle) {
-    document.title = !(pageDetails?.preview === false)
-      ? `${decodeEntities(pageTitle)} | ${whiteLabelText}`
-      : `${pageTitle}`;
-  }
-};
 // This function is written only to handle diff colors W.R.T button types
 export const computeColor = (styleDefinition, value, meta) => {
   if (styleDefinition.type?.value == 'primary') return value;
@@ -1328,7 +1261,6 @@
   }
 };
 
->>>>>>> d245d170
 //For <>& UI display issues
 export function decodeEntities(encodedString) {
   return encodedString?.replace(/&lt;/gi, '<')?.replace(/&gt;/gi, '>')?.replace(/&amp;/gi, '&');
