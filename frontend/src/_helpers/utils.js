/* eslint-disable no-useless-escape */
import moment from 'moment';
import _ from 'lodash';
import axios from 'axios';
import JSON5 from 'json5';
import urlJoin from 'url-join';
import { previewQuery, executeAction } from '@/_helpers/appUtils';
import { toast } from 'react-hot-toast';

export function findProp(obj, prop, defval) {
  if (typeof defval === 'undefined') defval = null;
  prop = prop.split('.');
  console.log('prop', prop);
  console.log('obj', obj);
  for (var i = 0; i < prop.length; i++) {
    if (prop[i].endsWith(']')) {
      const actual_prop = prop[i].split('[')[0];
      const index = prop[i].split('[')[1].split(']')[0];
      if (obj[actual_prop]) {
        obj = obj[actual_prop][index];
      } else {
        obj = undefined;
      }
    } else if (obj !== undefined) {
      if (typeof obj[prop[i]] === 'undefined') return defval;
      obj = obj[prop[i]];
    }
  }
  return obj;
}

export function stripTrailingSlash(str) {
  return str.replace(/[/]+$/, '');
}

export const pluralize = (count, noun, suffix = 's') => `${count} ${noun}${count !== 1 ? suffix : ''}`;

export function resolve(data, state) {
  if (data.startsWith('{{queries.') || data.startsWith('{{globals.') || data.startsWith('{{components.')) {
    let prop = data.replace('{{', '').replace('}}', '');
    return findProp(state, prop, '');
  }
}

function resolveCode(code, state, customObjects = {}, withError = false, reservedKeyword, isJsCode) {
  let result = '';
  let error;

  // dont resolve if code starts with "queries." and ends with "run()"
  if (code.startsWith('queries.') && code.endsWith('run()')) {
    error = `Cannot resolve function call ${code}`;
  } else {
    try {
      const evalFunction = Function(
        [
          'variables',
          'components',
          'queries',
          'globals',
          'client',
          'server',
          'moment',
          '_',
          ...Object.keys(customObjects),
          reservedKeyword,
        ],
        `return ${code}`
      );
      result = evalFunction(
        isJsCode ? state?.variables : undefined,
        isJsCode ? state?.components : undefined,
        isJsCode ? state?.queries : undefined,
        isJsCode ? state?.globals : undefined,
        isJsCode ? undefined : state?.client,
        isJsCode ? undefined : state?.server,
        moment,
        _,
        ...Object.values(customObjects),
        null
      );
    } catch (err) {
      error = err;
      console.log('eval_error', err);
    }
  }

  if (withError) return [result, error];
  return result;
}

export function resolveReferences(object, state, defaultValue, customObjects = {}, withError = false) {
  const reservedKeyword = ['app']; //Keywords that slows down the app
  object = _.clone(object);
  const objectType = typeof object;
  let error;
  switch (objectType) {
    case 'string': {
      if (object.startsWith('{{') && object.endsWith('}}')) {
        const code = object.replace('{{', '').replace('}}', '');

        if (reservedKeyword.includes(code)) {
          error = `${code} is a reserved keyword`;
          return [{}, error];
        }

        return resolveCode(code, state, customObjects, withError, reservedKeyword, true);
      } else if (object.startsWith('%%') && object.endsWith('%%')) {
        const code = object.replaceAll('%%', '');

        if (code.includes('server.') && !new RegExp('^server.[A-Za-z0-9]+$').test(code)) {
          error = `${code} is invalid. Server variables can't be used like this`;
          return [{}, error];
        }

        return resolveCode(code, state, customObjects, withError, reservedKeyword, false);
      }

      const dynamicVariables = getDynamicVariables(object);

      if (dynamicVariables) {
        if (dynamicVariables.length === 1 && dynamicVariables[0] === object) {
          object = resolveReferences(dynamicVariables[0], state, null, customObjects);
        } else {
          for (const dynamicVariable of dynamicVariables) {
            const value = resolveReferences(dynamicVariable, state, null, customObjects);
            if (typeof value !== 'function') {
              object = object.replace(dynamicVariable, value);
            }
          }
        }
      }
      if (withError) return [object, error];
      return object;
    }

    case 'object': {
      if (Array.isArray(object)) {
        console.log(`[Resolver] Resolving as array ${typeof object}`);

        const new_array = [];

        object.forEach((element, index) => {
          const resolved_object = resolveReferences(element, state);
          new_array[index] = resolved_object;
        });

        if (withError) return [new_array, error];
        return new_array;
      } else if (!_.isEmpty(object)) {
        console.log(`[Resolver] Resolving as object ${typeof object}, state: ${state}`);
        Object.keys(object).forEach((key) => {
          const resolved_object = resolveReferences(object[key], state);
          object[key] = resolved_object;
        });
        if (withError) return [object, error];
        return object;
      }
    }
    // eslint-disable-next-line no-fallthrough
    default: {
      if (withError) return [object, error];
      return object;
    }
  }
}

export function getDynamicVariables(text) {
  const matchedParams = text.match(/\{\{(.*?)\}\}/g) || text.match(/\%\%(.*?)\%\%/g);
  return matchedParams;
}

export function computeComponentName(componentType, currentComponents) {
  const currentComponentsForKind = Object.values(currentComponents).filter(
    (component) => component.component.component === componentType
  );
  let found = false;
  let componentName = '';
  let currentNumber = currentComponentsForKind.length + 1;

  while (!found) {
    componentName = `${componentType.toLowerCase()}${currentNumber}`;
    if (
      Object.values(currentComponents).find((component) => component.component.name === componentName) === undefined
    ) {
      found = true;
    }
    currentNumber = currentNumber + 1;
  }

  return componentName;
}

export function computeActionName(actions) {
  const values = actions ? actions.value : [];

  let currentNumber = values.length;
  let found = false;
  let actionName = '';

  while (!found) {
    actionName = `Action${currentNumber}`;
    if (values.find((action) => action.name === actionName) === undefined) {
      found = true;
    }
    currentNumber += 1;
  }

  return actionName;
}

export function validateQueryName(name) {
  const nameRegex = new RegExp('^[A-Za-z0-9_-]*$');
  return nameRegex.test(name);
}

export const convertToKebabCase = (string) =>
  string
    .replace(/([a-z])([A-Z])/g, '$1-$2')
    .replace(/\s+/g, '-')
    .toLowerCase();

export const serializeNestedObjectToQueryParams = function (obj, prefix) {
  var str = [],
    p;
  for (p in obj) {
    if (Object.prototype.hasOwnProperty.call(obj, p)) {
      var k = prefix ? prefix + '[' + p + ']' : p,
        v = obj[p];
      str.push(
        // eslint-disable-next-line no-undef
        v !== null && typeof v === 'object' ? serialize(v, k) : encodeURIComponent(k) + '=' + encodeURIComponent(v)
      );
    }
  }
  return str.join('&');
};

export function resolveWidgetFieldValue(prop, state, _default = [], customResolveObjects = {}) {
  const widgetFieldValue = prop;

  try {
    return resolveReferences(widgetFieldValue, state, _default, customResolveObjects);
  } catch (err) {
    console.log(err);
  }

  return widgetFieldValue;
}

export function validateWidget({ validationObject, widgetValue, currentState, customResolveObjects }) {
  let isValid = true;
  let validationError = null;

  const regex = validationObject?.regex?.value;
  const minLength = validationObject?.minLength?.value;
  const maxLength = validationObject?.maxLength?.value;
  const minValue = validationObject?.minValue?.value;
  const maxValue = validationObject?.maxValue?.value;
  const customRule = validationObject?.customRule?.value;

  const validationRegex = resolveWidgetFieldValue(regex, currentState, '', customResolveObjects);
  const re = new RegExp(validationRegex, 'g');

  if (!re.test(widgetValue)) {
    return {
      isValid: false,
      validationError: 'The input should match pattern',
    };
  }

  const resolvedMinLength = resolveWidgetFieldValue(minLength, currentState, 0, customResolveObjects);
  if ((widgetValue || '').length < parseInt(resolvedMinLength)) {
    return {
      isValid: false,
      validationError: `Minimum ${resolvedMinLength} characters is needed`,
    };
  }

  const resolvedMaxLength = resolveWidgetFieldValue(maxLength, currentState, undefined, customResolveObjects);
  if (resolvedMaxLength !== undefined) {
    if ((widgetValue || '').length > parseInt(resolvedMaxLength)) {
      return {
        isValid: false,
        validationError: `Maximum ${resolvedMaxLength} characters is allowed`,
      };
    }
  }

  const resolvedMinValue = resolveWidgetFieldValue(minValue, currentState, undefined, customResolveObjects);
  if (resolvedMinValue !== undefined) {
    if (widgetValue < parseInt(resolvedMinValue)) {
      return {
        isValid: false,
        validationError: `Minimum value is ${resolvedMinValue}`,
      };
    }
  }

  const resolvedMaxValue = resolveWidgetFieldValue(maxValue, currentState, undefined, customResolveObjects);
  if (resolvedMaxValue !== undefined) {
    if (widgetValue > parseInt(resolvedMaxValue)) {
      return {
        isValid: false,
        validationError: `Maximum value is ${resolvedMaxValue}`,
      };
    }
  }

  const resolvedCustomRule = resolveWidgetFieldValue(customRule, currentState, false, customResolveObjects);
  if (typeof resolvedCustomRule === 'string') {
    return { isValid: false, validationError: resolvedCustomRule };
  }

  return {
    isValid,
    validationError,
  };
}

export function validateEmail(email) {
  const emailRegex =
    /^(([^<>()[\]\.,;:\s@\"]+(\.[^<>()[\]\.,;:\s@\"]+)*)|(\".+\"))@(([^<>()[\]\.,;:\s@\"]+\.)+[^<>()[\]\.,;:\s@\"]{2,})$/i;
  return emailRegex.test(email);
}

// eslint-disable-next-line no-unused-vars
export async function executeMultilineJS(
  _ref,
  code,
  editorState,
  queryId,
  isPreview,
  // eslint-disable-next-line no-unused-vars
  confirmed = undefined,
  mode = ''
) {
  //:: confirmed arg is unused
  const { currentState } = _ref.state;
  let result = {},
    error = null;

  const actions = generateAppActions(_ref, queryId, mode, editorState, isPreview);

  for (const key of Object.keys(currentState.queries)) {
    currentState.queries[key] = {
      ...currentState.queries[key],
      run: () => actions.runQuery(key),
    };
  }

  try {
    const AsyncFunction = new Function(`return Object.getPrototypeOf(async function(){}).constructor`)();
    var evalFn = new AsyncFunction(
      'moment',
      '_',
      'components',
      'queries',
      'globals',
      'axios',
      'variables',
      'actions',
      'client',
      'server',
      code
    );
    result = {
      status: 'ok',
      data: await evalFn(
        moment,
        _,
        currentState.components,
        currentState.queries,
        currentState.globals,
        axios,
        currentState.variables,
        actions,
        currentState?.client,
        currentState?.server
      ),
    };
  } catch (err) {
    console.log('JS execution failed: ', err);
    error = err.stack.split('\n')[0];
    result = { status: 'failed', data: { message: error, description: error } };
  }

  return result;
}

export function toQuery(params, delimiter = '&') {
  const keys = Object.keys(params);

  return keys.reduce((str, key, index) => {
    let query = `${str}${key}=${params[key]}`;

    if (index < keys.length - 1) {
      query += delimiter;
    }

    return query;
  }, '');
}

export const isJson = (str) => {
  try {
    JSON5.parse(str);
  } catch (e) {
    return false;
  }
  return true;
};

export function buildURLWithQuery(url, query = {}) {
  return `${url}?${toQuery(query)}`;
}

export const handleCircularStructureToJSON = () => {
  const seen = new WeakSet();

  return (key, value) => {
    if (typeof value === 'object' && value !== null) {
      if (seen.has(value)) {
        return 'Object';
      }
      seen.add(value);
    }
    return value;
  };
};

export function hasCircularDependency(obj) {
  try {
    JSON.stringify(obj);
  } catch (e) {
    return String(e).includes('Converting circular structure to JSON');
  }
  return false;
}

export const hightlightMentionedUserInComment = (comment) => {
  var regex = /(\()([^)]+)(\))/g;
  return comment.replace(regex, '<span class=mentioned-user>$2</span>');
};

<<<<<<< HEAD
export const retrieveWhiteLabelText = () => {
  const custom_label = window.public_config?.WHITE_LABEL_TEXT;
  return custom_label ? custom_label : 'ToolJet';
};

=======
export const generateAppActions = (_ref, queryId, mode, editorState, isPreview = false) => {
  const runQuery = (queryName = '') => {
    const query = isPreview
      ? _ref.state.dataQueries.find((query) => query.name === queryName)
      : _ref.state.app.data_queries.find((query) => query.name === queryName);

    if (_.isEmpty(query) || queryId === query?.id) {
      const errorMsg = queryId === query?.id ? 'Cannot run query from itself' : 'Query not found';
      toast.error(errorMsg);
      return;
    }

    if (isPreview) {
      return previewQuery(_ref, query, editorState, true);
    }

    const event = {
      actionId: 'run-query',
      queryId: query.id,
      queryName: query.name,
    };
    return executeAction(_ref, event, mode, {});
  };

  const setVariable = (key = '', value = '') => {
    if (key) {
      const event = {
        actionId: 'set-custom-variable',
        key,
        value,
      };
      return executeAction(_ref, event, mode, {});
    }
  };

  const unSetVariable = (key = '') => {
    if (key) {
      const event = {
        actionId: 'unset-custom-variable',
        key,
      };
      return executeAction(_ref, event, mode, {});
    }
  };

  const showAlert = (alertType = '', message = '') => {
    const event = {
      actionId: 'show-alert',
      alertType,
      message,
    };
    return executeAction(_ref, event, mode, {});
  };

  const logout = () => {
    const event = {
      actionId: 'logout',
    };
    return executeAction(_ref, event, mode, {});
  };

  const showModal = (modalName = '') => {
    let modal = '';
    for (const [key, value] of Object.entries(_ref.state.appDefinition.components)) {
      if (value.component.name === modalName) {
        modal = key;
      }
    }

    const event = {
      actionId: 'show-modal',
      modal,
    };
    return executeAction(editorState, event, mode, {});
  };

  const closeModal = (modalName = '') => {
    let modal = '';
    for (const [key, value] of Object.entries(_ref.state.appDefinition.components)) {
      if (value.component.name === modalName) {
        modal = key;
      }
    }

    const event = {
      actionId: 'close-modal',
      modal,
    };
    return executeAction(editorState, event, mode, {});
  };

  const setLocalStorage = (key = '', value = '') => {
    const event = {
      actionId: 'set-localstorage-value',
      key,
      value,
    };
    return executeAction(_ref, event, mode, {});
  };

  const copyToClipboard = (contentToCopy = '') => {
    const event = {
      actionId: 'copy-to-clipboard',
      contentToCopy,
    };
    return executeAction(_ref, event, mode, {});
  };

  const gotToApp = (slug = '', queryParams = []) => {
    const event = {
      actionId: 'go-to-app',
      slug,
      queryParams,
    };
    return executeAction(_ref, event, mode, {});
  };

  const generateFile = (fileName, fileType, data) => {
    if (!fileName || !fileType || !data) {
      return toast.error('Action failed: fileName, fileType and data are required');
    }

    const event = {
      actionId: 'generate-file',
      fileName,
      data,
      fileType,
    };
    return executeAction(_ref, event, mode, {});
  };

  return {
    runQuery,
    setVariable,
    unSetVariable,
    showAlert,
    logout,
    showModal,
    closeModal,
    setLocalStorage,
    copyToClipboard,
    gotToApp,
    generateFile,
  };
};

export const loadPyodide = async () => {
  const subpath = window?.public_config?.SUB_PATH ?? '';
  const assetPath = urlJoin(window.location.origin, subpath, '/assets');
  const pyodide = await window.loadPyodide({ indexURL: `${assetPath}/py-v0.21.3` });

  return pyodide;
};
>>>>>>> f76c4aba
export function safelyParseJSON(json) {
  try {
    return JSON.parse(json);
  } catch (e) {
    console.log('JSON parse error');
  }
  return;
}<|MERGE_RESOLUTION|>--- conflicted
+++ resolved
@@ -442,13 +442,11 @@
   return comment.replace(regex, '<span class=mentioned-user>$2</span>');
 };
 
-<<<<<<< HEAD
 export const retrieveWhiteLabelText = () => {
   const custom_label = window.public_config?.WHITE_LABEL_TEXT;
   return custom_label ? custom_label : 'ToolJet';
 };
 
-=======
 export const generateAppActions = (_ref, queryId, mode, editorState, isPreview = false) => {
   const runQuery = (queryName = '') => {
     const query = isPreview
@@ -602,7 +600,6 @@
 
   return pyodide;
 };
->>>>>>> f76c4aba
 export function safelyParseJSON(json) {
   try {
     return JSON.parse(json);
