--- conflicted
+++ resolved
@@ -418,7 +418,6 @@
 }
 
 // eslint-disable-next-line no-unused-vars
-<<<<<<< HEAD
 export async function executeMultilineJS(
   _ref,
   code,
@@ -429,10 +428,6 @@
   hasParamSupport = false
 ) {
   const currentState = getCurrentState(_ref.moduleName);
-=======
-export async function executeMultilineJS(_ref, code, queryId, isPreview, mode = '', parameters = {}) {
-  const currentState = getCurrentState();
->>>>>>> 53d3715e
   let result = {},
     error = null;
 
@@ -443,15 +438,11 @@
 
   const actions = generateAppActions(_ref, queryId, mode, isPreview);
 
-<<<<<<< HEAD
   const queryDetails = useSuperStore
     .getState()
     .modules[_ref.moduleName].useDataQueriesStore.getState()
     .dataQueries.find((q) => q.id === queryId);
   hasParamSupport = !hasParamSupport ? queryDetails?.options?.hasParamSupport : hasParamSupport;
-=======
-  const queryDetails = useDataQueriesStore.getState().dataQueries.find((q) => q.id === queryId);
->>>>>>> 53d3715e
 
   const defaultParams =
     queryDetails?.options?.parameters?.reduce(
