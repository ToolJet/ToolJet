--- conflicted
+++ resolved
@@ -397,14 +397,8 @@
   }
 
   const resolvedMandatory = resolveWidgetFieldValue(mandatory, currentState, false, customResolveObjects);
-<<<<<<< HEAD
   if (resolvedMandatory) {
     if (!widgetValue || isEmpty(widgetValue)) {
-=======
-
-  if (resolvedMandatory == true) {
-    if (!widgetValue) {
->>>>>>> df167c0d
       return { isValid: false, validationError: `Field cannot be empty` };
     }
   }
