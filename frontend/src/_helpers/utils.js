/* eslint-disable no-useless-escape */
import moment from 'moment';
import _, { isEmpty } from 'lodash';
import axios from 'axios';
import JSON5 from 'json5';
import { executeAction } from '@/_helpers/appUtils';
import { toast } from 'react-hot-toast';
import { authenticationService } from '@/_services/authentication.service';
import { getCurrentState } from '@/_stores/currentStateStore';
import { getWorkspaceIdOrSlugFromURL, getSubpath, returnWorkspaceIdIfNeed, eraseRedirectUrl } from './routes';
import { staticDataSources } from '@/Editor/QueryManager/constants';
import { getDateTimeFormat } from '@/Editor/Components/Table/Datepicker';
import { useDataQueriesStore } from '@/_stores/dataQueriesStore';
import { validateMultilineCode } from './utility';

const reservedKeyword = ['app', 'window'];

export function findProp(obj, prop, defval) {
  if (typeof defval === 'undefined') defval = null;
  prop = prop.split('.');
  console.log('prop', prop);
  console.log('obj', obj);
  for (var i = 0; i < prop.length; i++) {
    if (prop[i].endsWith(']')) {
      const actual_prop = prop[i].split('[')[0];
      const index = prop[i].split('[')[1].split(']')[0];
      if (obj[actual_prop]) {
        obj = obj[actual_prop][index];
      } else {
        obj = undefined;
      }
    } else if (obj !== undefined) {
      if (typeof obj[prop[i]] === 'undefined') return defval;
      obj = obj[prop[i]];
    }
  }
  return obj;
}

export function stripTrailingSlash(str) {
  return str.replace(/[/]+$/, '');
}

export const pluralize = (count, noun, suffix = 's') => `${count} ${noun}${count !== 1 ? suffix : ''}`;

export function resolve(data, state) {
  if (data.startsWith('{{queries.') || data.startsWith('{{globals.') || data.startsWith('{{components.')) {
    let prop = data.replace('{{', '').replace('}}', '');
    return findProp(state, prop, '');
  }
}

function resolveCode(code, state, customObjects = {}, withError = false, reservedKeyword, isJsCode) {
  let result = '';
  let error;

  if (code === '_' || code.includes('this._')) {
    error = `Cannot resolve circular reference ${code}`;
  } else if (code.startsWith('queries.') && code.endsWith('run()')) {
    //! dont resolve if code starts with "queries." and ends with "run()"
    error = `Cannot resolve function call ${code}`;
  } else {
    try {
      const evalFunction = Function(
        [
          'variables',
          'components',
          'queries',
          'globals',
          'page',
          'client',
          'server',
          'constants',
          'parameters',
          'moment',
          '_',
          ...Object.keys(customObjects),
          reservedKeyword,
        ],
        `return ${code}`
      );
      result = evalFunction(
        isJsCode ? state?.variables : undefined,
        isJsCode ? state?.components : undefined,
        isJsCode ? state?.queries : undefined,
        isJsCode ? state?.globals : undefined,
        isJsCode ? state?.page : undefined,
        isJsCode ? undefined : state?.client,
        isJsCode ? undefined : state?.server,
        state?.constants, // Passing constants as an argument allows the evaluated code to access and utilize the constants value correctly.
        state?.parameters,
        moment,
        _,
        ...Object.values(customObjects),
        null
      );
    } catch (err) {
      error = err;
      // console.log('eval_error', err);
    }
  }

  if (withError) return [result, error];
  return result;
}
export function resolveString(str, state, customObjects, reservedKeyword, withError, forPreviewBox) {
  let resolvedStr = str;

  // Resolve {{object}}
  const codeRegex = /(\{\{.+?\}\})/g;
  const codeMatches = resolvedStr.match(codeRegex);

  if (codeMatches) {
    codeMatches.forEach((codeMatch) => {
      const code = codeMatch.replace('{{', '').replace('}}', '');

      if (reservedKeyword.includes(code)) {
        resolvedStr = resolvedStr.replace(codeMatch, '');
      } else {
        const resolvedCode = resolveCode(code, state, customObjects, withError, reservedKeyword, true);
        if (forPreviewBox) {
          resolvedStr = resolvedStr.replace(codeMatch, resolvedCode[0]);
        } else {
          resolvedStr = resolvedStr.replace(codeMatch, resolvedCode);
        }
      }
    });
  }

  // Resolve %%object%%
  const serverRegex = /(%%.+?%%)/g;
  const serverMatches = resolvedStr.match(serverRegex);

  if (serverMatches) {
    serverMatches.forEach((serverMatch) => {
      const code = serverMatch.replace(/%%/g, '');

      if (code.includes('server.') && !/^server\.[A-Za-z0-9]+$/.test(code)) {
        resolvedStr = resolvedStr.replace(serverMatch, 'HiddenEnvironmentVariable');
      } else {
        const resolvedCode = resolveCode(code, state, customObjects, withError, reservedKeyword, false);
        if (forPreviewBox) {
          resolvedStr = resolvedStr.replace(serverMatch, resolvedCode[0]);
        } else {
          resolvedStr = resolvedStr.replace(serverMatch, resolvedCode);
        }
      }
    });
  }

  return resolvedStr;
}

export function resolveReferences(
  object,
  state,
  defaultValue,
  customObjects = {},
  withError = false,
  forPreviewBox = false
) {
  if (object === '{{{}}}') return '';

  object = _.clone(object);
  const objectType = typeof object;
  let error;
  switch (objectType) {
    case 'string': {
      if (object.includes('{{') && object.includes('}}') && object.includes('%%') && object.includes('%%')) {
        object = resolveString(object, state, customObjects, reservedKeyword, withError, forPreviewBox);
      }

      if (object.startsWith('{{') && object.endsWith('}}')) {
        if ((object.match(/{{/g) || []).length === 1) {
          const code = object.replace('{{', '').replace('}}', '');

          const _reservedKeyword = ['app', 'window', 'this']; // Case-sensitive reserved keywords
          const keywordRegex = new RegExp(`\\b(${_reservedKeyword.join('|')})\\b`, 'i');

          if (code.match(keywordRegex)) {
            error = `${code} is a reserved keyword`;
            return [{}, error];
          }

          return resolveCode(code, state, customObjects, withError, reservedKeyword, true);
        } else {
          const dynamicVariables = getDynamicVariables(object);

          for (const dynamicVariable of dynamicVariables) {
            const value = resolveString(
              dynamicVariable,
              state,
              customObjects,
              reservedKeyword,
              withError,
              forPreviewBox
            );

            if (typeof value !== 'function') {
              object = object.replace(dynamicVariable, value);
            }
          }
        }
      } else if (object.startsWith('%%') && object.endsWith('%%')) {
        const code = object.replaceAll('%%', '');

        if (code.includes('server.') && !new RegExp('^server.[A-Za-z0-9]+$').test(code)) {
          error = `${code} is invalid. Server variables can't be used like this`;
          return [{}, error];
        }

        return resolveCode(code, state, customObjects, withError, reservedKeyword, false);
      }

      const dynamicVariables = getDynamicVariables(object);

      if (dynamicVariables) {
        if (dynamicVariables.length === 1 && dynamicVariables[0] === object) {
          object = resolveReferences(dynamicVariables[0], state, null, customObjects);
        } else {
          for (const dynamicVariable of dynamicVariables) {
            const value = resolveReferences(dynamicVariable, state, null, customObjects);
            if (typeof value !== 'function') {
              object = object.replace(dynamicVariable, value);
            }
          }
        }
      }
      if (withError) return [object, error];
      return object;
    }

    case 'object': {
      if (Array.isArray(object)) {
        const new_array = [];

        object.forEach((element, index) => {
          const resolved_object = resolveReferences(element, state);
          new_array[index] = resolved_object;
        });

        if (withError) return [new_array, error];
        return new_array;
      } else if (!_.isEmpty(object)) {
        Object.keys(object).forEach((key) => {
          const resolved_object = resolveReferences(object[key], state);
          object[key] = resolved_object;
        });
        if (withError) return [object, error];
        return object;
      }
    }
    // eslint-disable-next-line no-fallthrough
    default: {
      if (withError) return [object, error];
      return object;
    }
  }
}

export function getDynamicVariables(text) {
  const matchedParams = text.match(/\{\{(.*?)\}\}/g) || text.match(/\%\%(.*?)\%\%/g);
  return matchedParams;
}

export function computeComponentName(componentType, currentComponents) {
  const currentComponentsForKind = Object.values(currentComponents).filter(
    (component) => component.component.component === componentType
  );
  let found = false;
  let componentName = '';
  let currentNumber = currentComponentsForKind.length + 1;

  while (!found) {
    componentName = `${componentType.toLowerCase()}${currentNumber}`;
    if (
      Object.values(currentComponents).find((component) => component.component.name === componentName) === undefined
    ) {
      found = true;
    }
    currentNumber = currentNumber + 1;
  }

  return componentName;
}

export function computeActionName(actions) {
  const values = actions ? actions.value : [];

  let currentNumber = values.length;
  let found = false;
  let actionName = '';

  while (!found) {
    actionName = `Action${currentNumber}`;
    if (values.find((action) => action.name === actionName) === undefined) {
      found = true;
    }
    currentNumber += 1;
  }

  return actionName;
}

export function validateQueryName(name) {
  const nameRegex = new RegExp('^[A-Za-z0-9_-]*$');
  return nameRegex.test(name);
}

export const convertToKebabCase = (string) =>
  string
    .replace(/([a-z])([A-Z])/g, '$1-$2')
    .replace(/\s+/g, '-')
    .toLowerCase();

export const serializeNestedObjectToQueryParams = function (obj, prefix) {
  var str = [],
    p;
  for (p in obj) {
    if (Object.prototype.hasOwnProperty.call(obj, p)) {
      var k = prefix ? prefix + '[' + p + ']' : p,
        v = obj[p];
      str.push(
        // eslint-disable-next-line no-undef
        v !== null && typeof v === 'object' ? serialize(v, k) : encodeURIComponent(k) + '=' + encodeURIComponent(v)
      );
    }
  }
  return str.join('&');
};

export function resolveWidgetFieldValue(prop, _default = [], customResolveObjects = {}) {
  const widgetFieldValue = prop;

  try {
    const state = getCurrentState();
    return resolveReferences(widgetFieldValue, state, _default, customResolveObjects);
  } catch (err) {
    console.log(err);
  }

  return widgetFieldValue;
}

export function validateWidget({ validationObject, widgetValue, currentState, component, customResolveObjects }) {
  let isValid = true;
  let validationError = null;

  const regex = validationObject?.regex?.value;
  const minLength = validationObject?.minLength?.value;
  const maxLength = validationObject?.maxLength?.value;
  const minValue = validationObject?.minValue?.value;
  const maxValue = validationObject?.maxValue?.value;
  const customRule = validationObject?.customRule?.value;
  const mandatory = validationObject?.mandatory?.value;
  const validationRegex = resolveWidgetFieldValue(regex, '', customResolveObjects);
  const re = new RegExp(validationRegex, 'g');

  if (!re.test(widgetValue)) {
    return {
      isValid: false,
      validationError: 'The input should match pattern',
    };
  }

  const resolvedMinLength = resolveWidgetFieldValue(minLength, 0, customResolveObjects);
  if ((widgetValue || '').length < parseInt(resolvedMinLength)) {
    return {
      isValid: false,
      validationError: `Minimum ${resolvedMinLength} characters is needed`,
    };
  }

  const resolvedMaxLength = resolveWidgetFieldValue(maxLength, undefined, customResolveObjects);
  if (resolvedMaxLength !== undefined) {
    if ((widgetValue || '').length > parseInt(resolvedMaxLength)) {
      return {
        isValid: false,
        validationError: `Maximum ${resolvedMaxLength} characters is allowed`,
      };
    }
  }

  const resolvedMinValue = resolveWidgetFieldValue(minValue, undefined, customResolveObjects);
  if (resolvedMinValue !== undefined) {
    if (widgetValue === undefined || widgetValue < parseFloat(resolvedMinValue)) {
      return {
        isValid: false,
        validationError: `Minimum value is ${resolvedMinValue}`,
      };
    }
  }

  const resolvedMaxValue = resolveWidgetFieldValue(maxValue, currentState, undefined, customResolveObjects);
  if (resolvedMaxValue !== undefined) {
    if (widgetValue === undefined || widgetValue > parseFloat(resolvedMaxValue)) {
      return {
        isValid: false,
        validationError: `Maximum value is ${resolvedMaxValue}`,
      };
    }
  }

  const resolvedCustomRule = resolveWidgetFieldValue(customRule, false, customResolveObjects);
  if (typeof resolvedCustomRule === 'string' && resolvedCustomRule !== '') {
    return { isValid: false, validationError: resolvedCustomRule };
  }

  const resolvedMandatory = resolveWidgetFieldValue(mandatory, false, customResolveObjects);

  if (resolvedMandatory == true && !widgetValue) {
    return {
      isValid: false,
      validationError:
<<<<<<< HEAD
        !widgetValue && component !== 'Checkbox' && component !== 'ToggleSwitch' && `Field cannot be empty`,
=======
        !widgetValue && component !== 'Checkbox' && component !== 'ToggleSwitchV2' && `Field cannot be empty`,
>>>>>>> 79439495
    };
  }
  return {
    isValid,
    validationError,
  };
}

export function validateDates({ validationObject, widgetValue, currentState, customResolveObjects }) {
  let isValid = true;
  let validationError = null;
  const validationDateFormat = validationObject?.dateFormat?.value || 'MM/DD/YYYY';
  const validationTimeFormat = validationObject?.timeFormat?.value || 'HH:mm';
  const customRule = validationObject?.customRule?.value;
  const parsedDateFormat = validationObject?.parseDateFormat?.value;
  const isTwentyFourHrFormatEnabled = validationObject?.isTwentyFourHrFormatEnabled?.value ?? false;
  const isDateSelectionEnabled = validationObject?.isDateSelectionEnabled?.value ?? true;
  const _widgetDateValue = moment(widgetValue, parsedDateFormat);
  const _widgetTimeValue = moment(
    widgetValue,
    getDateTimeFormat(parsedDateFormat, true, isTwentyFourHrFormatEnabled, isDateSelectionEnabled)
  ).format(validationTimeFormat);

  const resolvedMinDate = resolveWidgetFieldValue(
    validationObject?.minDate?.value,
    currentState,
    undefined,
    customResolveObjects
  );
  const resolvedMaxDate = resolveWidgetFieldValue(
    validationObject?.maxDate?.value,
    currentState,
    undefined,
    customResolveObjects
  );
  const resolvedMinTime = resolveWidgetFieldValue(
    validationObject?.minTime?.value,
    currentState,
    undefined,
    customResolveObjects
  );
  const resolvedMaxTime = resolveWidgetFieldValue(
    validationObject?.maxTime?.value,
    currentState,
    undefined,
    customResolveObjects
  );

  // Minimum date validation
  if (resolvedMinDate !== undefined && moment(resolvedMinDate).isValid()) {
    if (!moment(resolvedMinDate, validationDateFormat).isBefore(moment(_widgetDateValue, validationDateFormat))) {
      return {
        isValid: false,
        validationError: `Minimum date is ${resolvedMinDate}`,
      };
    }
  }

  // Maximum date validation
  if (resolvedMaxDate !== undefined && moment(resolvedMaxDate).isValid()) {
    if (!moment(resolvedMaxDate, validationDateFormat).isAfter(moment(_widgetDateValue, validationDateFormat))) {
      return {
        isValid: false,
        validationError: `Maximum date is ${resolvedMaxDate}`,
      };
    }
  }

  // Minimum time validation
  if (resolvedMinTime !== undefined && moment(resolvedMinTime, validationTimeFormat, true).isValid()) {
    if (!moment(resolvedMinTime, validationTimeFormat).isBefore(moment(_widgetTimeValue, validationTimeFormat))) {
      return {
        isValid: false,
        validationError: `Minimum time is ${resolvedMinTime}`,
      };
    }
  }

  // Maximum time validation
  if (resolvedMaxTime !== undefined && moment(resolvedMaxTime, validationTimeFormat, true).isValid()) {
    if (!moment(resolvedMaxTime, validationTimeFormat).isAfter(moment(_widgetTimeValue, validationTimeFormat))) {
      return {
        isValid: false,
        validationError: `Maximum time is ${resolvedMaxTime}`,
      };
    }
  }

  //Custom rule validation
  const resolvedCustomRule = resolveWidgetFieldValue(customRule, currentState, false, customResolveObjects);
  if (typeof resolvedCustomRule === 'string' && resolvedCustomRule !== '') {
    return { isValid: false, validationError: resolvedCustomRule };
  }
  return {
    isValid,
    validationError,
  };
}

export function validateEmail(email) {
  const emailRegex =
    /^(([^<>()[\]\.,;:\s@\"]+(\.[^<>()[\]\.,;:\s@\"]+)*)|(\".+\"))@(([^<>()[\]\.,;:\s@\"]+\.)+[^<>()[\]\.,;:\s@\"]{2,})$/i;
  return emailRegex.test(email);
}

// eslint-disable-next-line no-unused-vars
export async function executeMultilineJS(_ref, code, queryId, isPreview, mode = '', parameters = {}) {
  const isValidCode = validateMultilineCode(code);

  if (isValidCode.status === 'failed') {
    return isValidCode;
  }

  const currentState = getCurrentState();
  let result = {},
    error = null;

  //if user passes anything other than object, params are reset to empty
  if (typeof parameters !== 'object' || parameters === null) {
    parameters = {};
  }

  const actions = generateAppActions(_ref, queryId, mode, isPreview);

  const queryDetails = useDataQueriesStore.getState().dataQueries.find((q) => q.id === queryId);

  const defaultParams =
    queryDetails?.options?.parameters?.reduce(
      (paramObj, param) => ({
        ...paramObj,
        [param.name]: resolveReferences(param.defaultValue, {}, undefined), //default values will not be resolved with currentState
      }),
      {}
    ) || {};

  let formattedParams = {};
  if (queryDetails) {
    Object.keys(defaultParams).map((key) => {
      /** The value of param is replaced with defaultValue if its passed undefined */
      formattedParams[key] = parameters[key] === undefined ? defaultParams[key] : parameters[key];
    });
  } else {
    //this will handle the preview case where you cannot find the queryDetails in state.
    formattedParams = { ...parameters };
  }

  for (const key of Object.keys(currentState.queries)) {
    currentState.queries[key] = {
      ...currentState.queries[key],
      run: (params) => {
        if (typeof params !== 'object' || params === null) {
          params = {};
        }
        const processedParams = {};
        const query = useDataQueriesStore.getState().dataQueries.find((q) => q.name === key);
        query.options.parameters?.forEach((arg) => (processedParams[arg.name] = params[arg.name]));
        return actions.runQuery(key, processedParams);
      },

      getData: () => {
        return getCurrentState().queries[key].data;
      },

      getRawData: () => {
        return getCurrentState().queries[key].rawData;
      },

      getloadingState: () => {
        return getCurrentState().queries[key].isLoading;
      },
    };
  }

  try {
    const AsyncFunction = new Function(`return Object.getPrototypeOf(async function(){}).constructor`)();
    const fnParams = [
      'moment',
      '_',
      'components',
      'queries',
      'globals',
      'page',
      'axios',
      'variables',
      'actions',
      'client',
      'server',
      'constants',
      ...(!_.isEmpty(formattedParams) ? ['parameters'] : []), // Parameters are supported if builder has added atleast one parameter to the query
      code,
    ];
    var evalFn = new AsyncFunction(...fnParams);

    const fnArgs = [
      moment,
      _,
      currentState.components,
      currentState.queries,
      currentState.globals,
      currentState.page,
      axios,
      currentState.variables,
      actions,
      currentState?.client,
      currentState?.server,
      currentState?.constants,
      ...(!_.isEmpty(formattedParams) ? [formattedParams] : []), // Parameters are supported if builder has added atleast one parameter to the query
    ];
    result = {
      status: 'ok',
      data: await evalFn(...fnArgs),
    };
  } catch (err) {
    console.log('JS execution failed: ', err);
    error = err.stack.split('\n')[0];
    result = { status: 'failed', data: { message: error, description: error } };
  }

  return result;
}

export function toQuery(params, delimiter = '&') {
  const keys = Object.keys(params);

  return keys.reduce((str, key, index) => {
    let query = `${str}${key}=${params[key]}`;

    if (index < keys.length - 1) {
      query += delimiter;
    }

    return query;
  }, '');
}

export const isJson = (str) => {
  try {
    JSON5.parse(str);
  } catch (e) {
    return false;
  }
  return true;
};

export function buildURLWithQuery(url, query = {}) {
  return `${url}?${toQuery(query)}`;
}

export const handleCircularStructureToJSON = () => {
  const seen = new WeakSet();

  return (key, value) => {
    if (typeof value === 'object' && value !== null) {
      if (seen.has(value)) {
        return 'Object';
      }
      seen.add(value);
    }
    return value;
  };
};

export function hasCircularDependency(obj) {
  let seenObjects = new WeakSet();

  function detect(obj) {
    if (obj && typeof obj === 'object') {
      if (seenObjects.has(obj)) {
        // Circular reference found
        return true;
      }
      seenObjects.add(obj);

      for (let key in obj) {
        if (obj.hasOwnProperty(key) && detect(obj[key])) {
          return true;
        }
      }
    }
    return false;
  }

  return detect(obj);
}

export const hightlightMentionedUserInComment = (comment) => {
  var regex = /(\()([^)]+)(\))/g;
  return comment.replace(regex, '<span class=mentioned-user>$2</span>');
};

export const generateAppActions = (_ref, queryId, mode, isPreview = false) => {
  const currentPageId = _ref.currentPageId;
  const currentComponents = _ref.appDefinition?.pages[currentPageId]?.components
    ? Object.entries(_ref.appDefinition.pages[currentPageId]?.components)
    : {};

  const runQuery = (queryName = '', parameters) => {
    const query = useDataQueriesStore.getState().dataQueries.find((query) => {
      const isFound = query.name === queryName;
      if (isPreview) {
        return isFound;
      } else {
        return isFound && isQueryRunnable(query);
      }
    });

    const processedParams = {};
    if (_.isEmpty(query) || queryId === query?.id) {
      const errorMsg = queryId === query?.id ? 'Cannot run query from itself' : 'Query not found';
      toast.error(errorMsg);
      return;
    }

    if (!_.isEmpty(query?.options?.parameters)) {
      query.options.parameters?.forEach(
        (param) => parameters && (processedParams[param.name] = parameters?.[param.name])
      );
    }

    // if (isPreview) {
    //   return previewQuery(_ref, query, true, processedParams);
    // }

    const event = {
      actionId: 'run-query',
      queryId: query.id,
      queryName: query.name,
      parameters: processedParams,
    };

    return executeAction(_ref, event, mode, {});
  };

  const setVariable = (key = '', value = '') => {
    if (key) {
      const event = {
        actionId: 'set-custom-variable',
        key,
        value,
      };
      return executeAction(_ref, event, mode, {});
    }
  };

  const getVariable = (key = '') => {
    if (key) {
      const event = {
        actionId: 'get-custom-variable',
        key,
      };
      return executeAction(_ref, event, mode, {});
    }
  };

  const unSetVariable = (key = '') => {
    if (key) {
      const event = {
        actionId: 'unset-custom-variable',
        key,
      };
      return executeAction(_ref, event, mode, {});
    }
  };

  const showAlert = (alertType = '', message = '') => {
    const event = {
      actionId: 'show-alert',
      alertType,
      message,
    };
    return executeAction(_ref, event, mode, {});
  };

  const logout = () => {
    const event = {
      actionId: 'logout',
    };
    return executeAction(_ref, event, mode, {});
  };

  const showModal = (modalName = '') => {
    let modal = '';
    for (const [key, value] of currentComponents) {
      if (value.component.name === modalName) {
        modal = key;
      }
    }

    const event = {
      actionId: 'show-modal',
      modal,
    };
    return executeAction(_ref, event, mode, {});
  };

  const closeModal = (modalName = '') => {
    let modal = '';
    for (const [key, value] of currentComponents) {
      if (value.component.name === modalName) {
        modal = key;
      }
    }

    const event = {
      actionId: 'close-modal',
      modal,
    };
    return executeAction(_ref, event, mode, {});
  };

  const setLocalStorage = (key = '', value = '') => {
    const event = {
      actionId: 'set-localstorage-value',
      key,
      value,
    };
    return executeAction(_ref, event, mode, {});
  };

  const copyToClipboard = (contentToCopy = '') => {
    const event = {
      actionId: 'copy-to-clipboard',
      contentToCopy,
    };
    return executeAction(_ref, event, mode, {});
  };

  const goToApp = (slug = '', queryParams = []) => {
    const event = {
      actionId: 'go-to-app',
      slug,
      queryParams,
    };
    return executeAction(_ref, event, mode, {});
  };

  const generateFile = (fileName, fileType, data) => {
    if (!fileName || !fileType || !data) {
      return toast.error('Action failed: fileName, fileType and data are required');
    }

    const event = {
      actionId: 'generate-file',
      fileName,
      data,
      fileType,
    };
    return executeAction(_ref, event, mode, {});
  };

  const setPageVariable = (key = '', value = '') => {
    const event = {
      actionId: 'set-page-variable',
      key,
      value,
    };
    return executeAction(_ref, event, mode, {});
  };

  const getPageVariable = (key = '') => {
    const event = {
      actionId: 'get-page-variable',
      key,
    };
    return executeAction(_ref, event, mode, {});
  };

  const unsetPageVariable = (key = '') => {
    const event = {
      actionId: 'unset-page-variable',
      key,
    };
    return executeAction(_ref, event, mode, {});
  };

  const switchPage = (pageHandle, queryParams = []) => {
    if (isPreview) {
      mode != 'view' &&
        toast('Page will not be switched for query preview', {
          icon: '⚠️',
        });
      return Promise.resolve();
    }
    const pages = _ref.appDefinition.pages;
    const pageId = Object.keys(pages).find((key) => pages[key].handle === pageHandle);

    if (!pageId) {
      mode === 'edit' &&
        toast('Valid page handle is required', {
          icon: '⚠️',
        });
      return Promise.resolve();
    }

    const event = {
      actionId: 'switch-page',
      pageId,
      queryParams,
    };
    return executeAction(_ref, event, mode, {});
  };

  return {
    runQuery,
    setVariable,
    getVariable,
    unSetVariable,
    showAlert,
    logout,
    showModal,
    closeModal,
    setLocalStorage,
    copyToClipboard,
    goToApp,
    generateFile,
    setPageVariable,
    getPageVariable,
    unsetPageVariable,
    switchPage,
  };
};

export const loadPyodide = async () => {
  try {
    const pyodide = await window.loadPyodide({ indexURL: '/assets/libs/pyodide-0.23.2/' });
    return pyodide;
  } catch (error) {
    console.log('loadPyodide error', error);
    throw 'Could not load Pyodide to execute Python';
  }
};
export function safelyParseJSON(json) {
  try {
    return JSON.parse(json);
  } catch (e) {
    console.log('JSON parse error');
  }
  return;
}

export const getuserName = (formData) => {
  let nameArray = formData?.name?.trim().split(' ');
  if (nameArray?.length > 0)
    return `${nameArray?.[0][0]}${nameArray?.[1] != undefined && nameArray?.[1] != '' ? nameArray?.[1][0] : ''} `;
  return '';
};

export const removeSpaceFromWorkspace = (name) => {
  return name?.replace(' ', '-') || '';
};

export const getWorkspaceId = () =>
  getWorkspaceIdOrSlugFromURL() ||
  authenticationService.currentSessionValue?.current_organization_slug ||
  authenticationService.currentSessionValue?.current_organization_id;

export const handleUnSubscription = (subsciption) => {
  setTimeout(() => {
    subsciption.unsubscribe();
  }, 5000);
};

export const getAvatar = (organization) => {
  if (!organization) return;

  const orgName = organization.split(' ').filter((e) => e && !!e.trim());
  if (orgName.length > 1) {
    return `${orgName[0]?.[0]}${orgName[1]?.[0]}`;
  } else if (organization.length >= 2) {
    return `${organization[0]}${organization[1]}`;
  } else {
    return `${organization[0]}${organization[0]}`;
  }
};

export function isExpectedDataType(data, expectedDataType) {
  function getCurrentDataType(node) {
    return Object.prototype.toString.call(node).slice(8, -1).toLowerCase();
  }

  const currentDataType = getCurrentDataType(data);

  if (currentDataType !== expectedDataType) {
    switch (expectedDataType) {
      case 'string':
        return String(data) ? data : undefined;
      case 'number':
        return Object.prototype.toString.call(data).slice(8, -1).toLowerCase() === 'number' ? data : undefined;
      case 'boolean':
        return Boolean();
      case 'array':
        return Object.prototype.toString.call(data).slice(8, -1).toLowerCase() === 'array' ? data : [];
      case 'object':
        return Object.prototype.toString.call(data).slice(8, -1).toLowerCase() === 'object' ? data : {};
      default:
        return null;
    }
  }

  return data;
}

export const validateName = (
  name,
  nameType,
  emptyCheck = true,
  showError = false,
  allowSpecialChars = true,
  allowSpaces = true,
  checkReservedWords = false,
  allowAllCases = false
) => {
  const newName = name;
  let errorMsg = '';
  if (emptyCheck && !newName) {
    errorMsg = `${nameType} can't be empty`;
    showError &&
      toast.error(errorMsg, {
        id: '1',
      });
    return {
      status: false,
      errorMsg,
    };
  }

  if (newName) {
    //check for alphanumeric
    const regex = allowAllCases ? /^[a-zA-Z0-9 -]+$/ : /^[a-z0-9 -]+$/;
    if (!allowSpecialChars && newName.match(regex) === null) {
      if (/[A-Z]/.test(newName) && !allowAllCases) {
        errorMsg = 'Only lowercase letters are accepted.';
      } else {
        errorMsg = `Special characters are not accepted.`;
      }
      showError &&
        toast.error(errorMsg, {
          id: '2',
        });
      return {
        status: false,
        errorMsg,
      };
    }

    if (!allowSpaces && /\s/g.test(newName)) {
      errorMsg = 'Cannot contain spaces';
      showError &&
        toast.error(errorMsg, {
          id: '3',
        });
      return {
        status: false,
        errorMsg,
      };
    }

    if (newName.length > 50) {
      errorMsg = `Maximum length has been reached.`;
      showError &&
        toast.error(errorMsg, {
          id: '3',
        });
      return {
        status: false,
        errorMsg,
      };
    }

    /* Add more reserved paths here, which doesn't have /:workspace-id prefix */
    const reservedPaths = [
      'forgot-password',
      'switch-workspace',
      'reset-password',
      'invitations',
      'organization-invitations',
      'sso',
      'setup',
      'confirm',
      ':workspaceId',
      'confirm-invite',
      'oauth2',
      'applications',
      'integrations',
      'login',
      'signup',
    ];

    if (checkReservedWords && reservedPaths.includes(newName)) {
      errorMsg = `Reserved words are not allowed.`;
      showError &&
        toast.error(errorMsg, {
          id: '3',
        });
      return {
        status: false,
        errorMsg,
      };
    }
  }

  return {
    status: true,
    errorMsg: '',
  };
};

export const handleHttpErrorMessages = ({ statusCode, error }, feature_name) => {
  switch (statusCode) {
    case 500: {
      toast.error(
        `Something went wrong on our end and this ${feature_name} could not be created. Please try \n again or contact our support team if the \n problem persists.`
      );
      break;
    }
    case 503: {
      toast.error(
        `We weren't able to connect to our servers to complete this request. Please check your \n internet connection and try again.`
      );
      break;
    }
    default: {
      toast.error(error ? error : 'Something went wrong. please try again.', {
        position: 'top-center',
      });
      break;
    }
  }
};

export const defaultAppEnvironments = [{ name: 'production', isDefault: true, priority: 3 }];

export const deepEqual = (obj1, obj2, excludedKeys = []) => {
  if (obj1 === obj2) {
    return true;
  }

  if (typeof obj1 !== 'object' || typeof obj2 !== 'object' || obj1 === null || obj2 === null) {
    return false;
  }

  const keys1 = Object.keys(obj1);
  const keys2 = Object.keys(obj2);

  const uniqueKeys = [...new Set([...keys1, ...keys2])];

  for (let key of uniqueKeys) {
    if (!excludedKeys.includes(key)) {
      if (!(key in obj1) || !(key in obj2)) {
        return false;
      }

      if (typeof obj1[key] === 'object' && typeof obj2[key] === 'object') {
        if (!deepEqual(obj1[key], obj2[key], excludedKeys)) {
          return false;
        }
      } else if (obj1[key] != obj2[key]) {
        return false;
      }
    }
  }

  return true;
};

export const redirectToWorkspace = () => {
  const path = eraseRedirectUrl();
  const redirectPath = `${returnWorkspaceIdIfNeed(path)}${path && path !== '/' ? path : ''}`;
  window.location = getSubpath() ? `${getSubpath()}${redirectPath}` : redirectPath;
};

/** Check if the query is connected to a DS. */
export const isQueryRunnable = (query) => {
  if (staticDataSources.find((source) => query.kind === source.kind)) {
    return true;
  }
  //TODO: both view api and creat/update apis return dataSourceId in two format 1) camelCase 2) snakeCase. Need to unify it.
  return !!(query?.data_source_id || query?.dataSourceId || !isEmpty(query?.plugins));
};

export const redirectToDashboard = () => {
  const subpath = getSubpath();
  window.location = `${subpath ? `${subpath}` : ''}/${getWorkspaceId()}`;
};

export const determineJustifyContentValue = (value) => {
  switch (value) {
    case 'left':
      return 'start';
    case 'right':
      return 'end';
    case 'center':
      return 'center';
    default:
      return 'start';
  }
};

export function isValidUUID(uuid) {
  const uuidRegex = /^[0-9a-f]{8}-[0-9a-f]{4}-[1-5][0-9a-f]{3}-[89ab][0-9a-f]{3}-[0-9a-f]{12}$/i;
  return uuidRegex.test(uuid);
}

export const USER_DRAWER_MODES = {
  EDIT: 'EDIT',
  CREATE: 'CREATE',
};

export const humanizeifDefaultGroupName = (groupName) => {
  switch (groupName) {
    case 'all_users':
      return 'All users';

    case 'admin':
      return 'Admin';

    default:
      return groupName;
  }
};

export const defaultWhiteLabellingSettings = {
  WHITE_LABEL_LOGO: 'https://app.tooljet.com/logo.svg',
  WHITE_LABEL_TEXT: 'ToolJet',
  WHITE_LABEL_FAVICON: 'https://app.tooljet.com/favico.png',
};

export const pageTitles = {
  INSTANCE_SETTINGS: 'Settings',
  WORKSPACE_SETTINGS: 'Workspace settings',
  INTEGRATIONS: 'Marketplace',
  WORKFLOWS: 'Workflows',
  DATABASE: 'Database',
  DATA_SOURCES: 'Data sources',
  AUDIT_LOGS: 'Audit logs',
  ACCOUNT_SETTINGS: 'Profile settings',
  SETTINGS: 'Profile settings',
  EDITOR: 'Editor',
  WORKFLOW_EDITOR: 'workflowEditor',
  VIEWER: 'Viewer',
  DASHBOARD: 'Dashboard',
  WORKSPACE_CONSTANTS: 'Workspace constants',
};

export const setWindowTitle = async (pageDetails, location) => {
  const isEditorOrViewerGoingToRender = ['/apps/', '/applications/'].some((path) => location?.pathname.includes(path));
  const pathToTitle = {
    'instance-settings': pageTitles.INSTANCE_SETTINGS,
    'workspace-settings': pageTitles.WORKSPACE_SETTINGS,
    integrations: pageTitles.INTEGRATIONS,
    workflows: pageTitles.WORKFLOWS,
    database: pageTitles.DATABASE,
    'data-sources': pageTitles.DATA_SOURCES,
    'audit-logs': pageTitles.AUDIT_LOGS,
    'account-settings': pageTitles.ACCOUNT_SETTINGS,
    settings: pageTitles.SETTINGS,
    'workspace-constants': pageTitles.WORKSPACE_CONSTANTS,
  };
  const whiteLabelText = defaultWhiteLabellingSettings.WHITE_LABEL_TEXT;
  let pageTitleKey = pageDetails?.page || '';
  let pageTitle = '';
  if (!pageTitleKey && !isEditorOrViewerGoingToRender) {
    pageTitleKey = Object.keys(pathToTitle).find((path) => location?.pathname?.includes(path)) || '';
  }
  switch (pageTitleKey) {
    case pageTitles.VIEWER: {
      const titlePrefix = pageDetails?.preview ? 'Preview - ' : '';
      pageTitle = `${titlePrefix}${pageDetails?.appName || 'My App'}`;
      break;
    }
    case pageTitles.EDITOR:
    case pageTitles.WORKFLOW_EDITOR: {
      pageTitle = pageDetails?.appName || 'My App';
      break;
    }
    default: {
      pageTitle = pathToTitle[pageTitleKey] || pageTitleKey;
      break;
    }
  }
  if (pageTitle) {
    document.title = !(pageDetails?.preview === false)
      ? `${decodeEntities(pageTitle)} | ${whiteLabelText}`
      : `${pageTitle}`;
  }
};
// This function is written only to handle diff colors W.R.T button types
export const computeColor = (component, value, meta) => {
  if (component?.component?.definition?.styles?.type?.value == 'primary') return value;
  else {
    if (meta?.displayName == 'Background') {
      value = value == '#4368E3' ? '#FFFFFF' : value;
      return value;
    }
    if (meta?.displayName == 'Text color') {
      value = value == '#FFFFFF' ? '#1B1F24' : value;
      return value;
    }
    if (meta?.displayName == 'Icon color') {
      value = value == '#FFFFFF' ? '#CCD1D5' : value;
      return value;
    }
    if (meta?.displayName == 'Border color') {
      value = value == '#4368E3' ? '#CCD1D5' : value;
      return value;
    }
    if (meta?.displayName == 'Loader color') {
      value = value == '#FFFFFF' ? '#4368E3' : value;
      return value;
    }
  }
};

//For <>& UI display issues
export function decodeEntities(encodedString) {
  return encodedString?.replace(/&lt;/gi, '<')?.replace(/&gt;/gi, '>')?.replace(/&amp;/gi, '&');
}<|MERGE_RESOLUTION|>--- conflicted
+++ resolved
@@ -412,11 +412,7 @@
     return {
       isValid: false,
       validationError:
-<<<<<<< HEAD
-        !widgetValue && component !== 'Checkbox' && component !== 'ToggleSwitch' && `Field cannot be empty`,
-=======
         !widgetValue && component !== 'Checkbox' && component !== 'ToggleSwitchV2' && `Field cannot be empty`,
->>>>>>> 79439495
     };
   }
   return {
