--- conflicted
+++ resolved
@@ -964,7 +964,6 @@
 
 export const defaultAppEnvironments = [{ name: 'production', isDefault: true, priority: 3 }];
 
-<<<<<<< HEAD
 export function eraseRedirectUrl() {
   const redirectPath = getCookie('redirectPath');
   redirectPath && eraseCookie('redirectPath');
@@ -982,9 +981,9 @@
   const path = eraseRedirectUrl();
   const redirectPath = `${returnWorkspaceIdIfNeed(path)}${path && path !== '/' ? path : ''}`;
   window.location = getSubpath() ? `${getSubpath()}${redirectPath}` : redirectPath;
-=======
+};
+
 export const redirectToDashboard = () => {
   const subpath = getSubpath();
   window.location = `${subpath ? `${subpath}` : ''}/${getWorkspaceId()}`;
->>>>>>> 1eba9b7f
 };