/* eslint-disable no-useless-escape */
import moment from 'moment';
import _, { isEmpty } from 'lodash';
import axios from 'axios';
import JSON5 from 'json5';
import { previewQuery, executeAction } from '@/_helpers/appUtils';
import { toast } from 'react-hot-toast';
import { authenticationService } from '@/_services/authentication.service';

import { useDataQueriesStore } from '@/_stores/dataQueriesStore';
import { getCurrentState } from '@/_stores/currentStateStore';
import { getWorkspaceIdOrSlugFromURL, getSubpath, returnWorkspaceIdIfNeed } from './routes';
import { getCookie, eraseCookie } from '@/_helpers/cookie';
import { staticDataSources } from '@/Editor/QueryManager/constants';

export function findProp(obj, prop, defval) {
  if (typeof defval === 'undefined') defval = null;
  prop = prop.split('.');
  console.log('prop', prop);
  console.log('obj', obj);
  for (var i = 0; i < prop.length; i++) {
    if (prop[i].endsWith(']')) {
      const actual_prop = prop[i].split('[')[0];
      const index = prop[i].split('[')[1].split(']')[0];
      if (obj[actual_prop]) {
        obj = obj[actual_prop][index];
      } else {
        obj = undefined;
      }
    } else if (obj !== undefined) {
      if (typeof obj[prop[i]] === 'undefined') return defval;
      obj = obj[prop[i]];
    }
  }
  return obj;
}

export function stripTrailingSlash(str) {
  return str.replace(/[/]+$/, '');
}

export const pluralize = (count, noun, suffix = 's') => `${count} ${noun}${count !== 1 ? suffix : ''}`;

export function resolve(data, state) {
  if (data.startsWith('{{queries.') || data.startsWith('{{globals.') || data.startsWith('{{components.')) {
    let prop = data.replace('{{', '').replace('}}', '');
    return findProp(state, prop, '');
  }
}

function resolveCode(code, state, customObjects = {}, withError = false, reservedKeyword, isJsCode) {
  let result = '';
  let error;

  // dont resolve if code starts with "queries." and ends with "run()"
  if (code.startsWith('queries.') && code.endsWith('run()')) {
    error = `Cannot resolve function call ${code}`;
  } else {
    try {
      const evalFunction = Function(
        [
          'variables',
          'components',
          'queries',
          'globals',
          'page',
          'client',
          'server',
          'constants',
          'moment',
          '_',
          ...Object.keys(customObjects),
          reservedKeyword,
        ],
        `return ${code}`
      );
      result = evalFunction(
        isJsCode ? state?.variables : undefined,
        isJsCode ? state?.components : undefined,
        isJsCode ? state?.queries : undefined,
        isJsCode ? state?.globals : undefined,
        isJsCode ? state?.page : undefined,
        isJsCode ? undefined : state?.client,
        isJsCode ? undefined : state?.server,
        state?.constants, // Passing constants as an argument allows the evaluated code to access and utilize the constants value correctly.
        moment,
        _,
        ...Object.values(customObjects),
        null
      );
    } catch (err) {
      error = err;
      // console.log('eval_error', err);
    }
  }

  if (withError) return [result, error];
  return result;
}
export function resolveString(str, state, customObjects, reservedKeyword, withError, forPreviewBox) {
  let resolvedStr = str;

  // Resolve {{object}}
  const codeRegex = /(\{\{.+?\}\})/g;
  const codeMatches = resolvedStr.match(codeRegex);

  if (codeMatches) {
    codeMatches.forEach((codeMatch) => {
      const code = codeMatch.replace('{{', '').replace('}}', '');

      if (reservedKeyword.includes(code)) {
        resolvedStr = resolvedStr.replace(codeMatch, '');
      } else {
        const resolvedCode = resolveCode(code, state, customObjects, withError, reservedKeyword, true);
        if (forPreviewBox) {
          resolvedStr = resolvedStr.replace(codeMatch, resolvedCode[0]);
        } else {
          resolvedStr = resolvedStr.replace(codeMatch, resolvedCode);
        }
      }
    });
  }

  // Resolve %%object%%
  const serverRegex = /(%%.+?%%)/g;
  const serverMatches = resolvedStr.match(serverRegex);

  if (serverMatches) {
    serverMatches.forEach((serverMatch) => {
      const code = serverMatch.replace(/%%/g, '');

      if (code.includes('server.') && !/^server\.[A-Za-z0-9]+$/.test(code)) {
        resolvedStr = resolvedStr.replace(serverMatch, 'HiddenEnvironmentVariable');
      } else {
        const resolvedCode = resolveCode(code, state, customObjects, withError, reservedKeyword, false);
        if (forPreviewBox) {
          resolvedStr = resolvedStr.replace(serverMatch, resolvedCode[0]);
        } else {
          resolvedStr = resolvedStr.replace(serverMatch, resolvedCode);
        }
      }
    });
  }

  return resolvedStr;
}

export function resolveReferences(
  object,
  state,
  defaultValue,
  customObjects = {},
  withError = false,
  forPreviewBox = false
) {
  if (object === '{{{}}}') return '';
  const reservedKeyword = ['app']; //Keywords that slows down the app
  object = _.clone(object);
  const objectType = typeof object;
  let error;
  switch (objectType) {
    case 'string': {
      if (object.includes('{{') && object.includes('}}') && object.includes('%%') && object.includes('%%')) {
        object = resolveString(object, state, customObjects, reservedKeyword, withError, forPreviewBox);
      }

      if (object.startsWith('{{') && object.endsWith('}}')) {
        if ((object.match(/{{/g) || []).length === 1) {
          const code = object.replace('{{', '').replace('}}', '');

          if (reservedKeyword.includes(code)) {
            error = `${code} is a reserved keyword`;
            return [{}, error];
          }

          return resolveCode(code, state, customObjects, withError, reservedKeyword, true);
        } else {
          const dynamicVariables = getDynamicVariables(object);

          for (const dynamicVariable of dynamicVariables) {
            const value = resolveString(
              dynamicVariable,
              state,
              customObjects,
              reservedKeyword,
              withError,
              forPreviewBox
            );

            if (typeof value !== 'function') {
              object = object.replace(dynamicVariable, value);
            }
          }
        }
      } else if (object.startsWith('%%') && object.endsWith('%%')) {
        const code = object.replaceAll('%%', '');

        if (code.includes('server.') && !new RegExp('^server.[A-Za-z0-9]+$').test(code)) {
          error = `${code} is invalid. Server variables can't be used like this`;
          return [{}, error];
        }

        return resolveCode(code, state, customObjects, withError, reservedKeyword, false);
      }

      const dynamicVariables = getDynamicVariables(object);

      if (dynamicVariables) {
        if (dynamicVariables.length === 1 && dynamicVariables[0] === object) {
          object = resolveReferences(dynamicVariables[0], state, null, customObjects);
        } else {
          for (const dynamicVariable of dynamicVariables) {
            const value = resolveReferences(dynamicVariable, state, null, customObjects);
            if (typeof value !== 'function') {
              object = object.replace(dynamicVariable, value);
            }
          }
        }
      }
      if (withError) return [object, error];
      return object;
    }

    case 'object': {
      if (Array.isArray(object)) {
        const new_array = [];

        object.forEach((element, index) => {
          const resolved_object = resolveReferences(element, state);
          new_array[index] = resolved_object;
        });

        if (withError) return [new_array, error];
        return new_array;
      } else if (!_.isEmpty(object)) {
        Object.keys(object).forEach((key) => {
          const resolved_object = resolveReferences(object[key], state);
          object[key] = resolved_object;
        });
        if (withError) return [object, error];
        return object;
      }
    }
    // eslint-disable-next-line no-fallthrough
    default: {
      if (withError) return [object, error];
      return object;
    }
  }
}

export function getDynamicVariables(text) {
  const matchedParams = text.match(/\{\{(.*?)\}\}/g) || text.match(/\%\%(.*?)\%\%/g);
  return matchedParams;
}

export function computeComponentName(componentType, currentComponents) {
  const currentComponentsForKind = Object.values(currentComponents).filter(
    (component) => component.component.component === componentType
  );
  let found = false;
  let componentName = '';
  let currentNumber = currentComponentsForKind.length + 1;

  while (!found) {
    componentName = `${componentType.toLowerCase()}${currentNumber}`;
    if (
      Object.values(currentComponents).find((component) => component.component.name === componentName) === undefined
    ) {
      found = true;
    }
    currentNumber = currentNumber + 1;
  }

  return componentName;
}

export function computeActionName(actions) {
  const values = actions ? actions.value : [];

  let currentNumber = values.length;
  let found = false;
  let actionName = '';

  while (!found) {
    actionName = `Action${currentNumber}`;
    if (values.find((action) => action.name === actionName) === undefined) {
      found = true;
    }
    currentNumber += 1;
  }

  return actionName;
}

export function validateQueryName(name) {
  const nameRegex = new RegExp('^[A-Za-z0-9_-]*$');
  return nameRegex.test(name);
}

export const convertToKebabCase = (string) =>
  string
    .replace(/([a-z])([A-Z])/g, '$1-$2')
    .replace(/\s+/g, '-')
    .toLowerCase();

export const serializeNestedObjectToQueryParams = function (obj, prefix) {
  var str = [],
    p;
  for (p in obj) {
    if (Object.prototype.hasOwnProperty.call(obj, p)) {
      var k = prefix ? prefix + '[' + p + ']' : p,
        v = obj[p];
      str.push(
        // eslint-disable-next-line no-undef
        v !== null && typeof v === 'object' ? serialize(v, k) : encodeURIComponent(k) + '=' + encodeURIComponent(v)
      );
    }
  }
  return str.join('&');
};

export function resolveWidgetFieldValue(prop, state, _default = [], customResolveObjects = {}) {
  const widgetFieldValue = prop;

  try {
    return resolveReferences(widgetFieldValue, state, _default, customResolveObjects);
  } catch (err) {
    console.log(err);
  }

  return widgetFieldValue;
}

export function validateWidget({ validationObject, widgetValue, currentState, customResolveObjects }) {
  let isValid = true;
  let validationError = null;

  const regex = validationObject?.regex?.value;
  const minLength = validationObject?.minLength?.value;
  const maxLength = validationObject?.maxLength?.value;
  const minValue = validationObject?.minValue?.value;
  const maxValue = validationObject?.maxValue?.value;
  const customRule = validationObject?.customRule?.value;
  const mandatory = validationObject?.mandatory?.value;
  const validationRegex = resolveWidgetFieldValue(regex, currentState, '', customResolveObjects);
  const re = new RegExp(validationRegex, 'g');

  if (!re.test(widgetValue)) {
    return {
      isValid: false,
      validationError: 'The input should match pattern',
    };
  }

  const resolvedMinLength = resolveWidgetFieldValue(minLength, currentState, 0, customResolveObjects);
  if ((widgetValue || '').length < parseInt(resolvedMinLength)) {
    return {
      isValid: false,
      validationError: `Minimum ${resolvedMinLength} characters is needed`,
    };
  }

  const resolvedMaxLength = resolveWidgetFieldValue(maxLength, currentState, undefined, customResolveObjects);
  if (resolvedMaxLength !== undefined) {
    if ((widgetValue || '').length > parseInt(resolvedMaxLength)) {
      return {
        isValid: false,
        validationError: `Maximum ${resolvedMaxLength} characters is allowed`,
      };
    }
  }

  const resolvedMinValue = resolveWidgetFieldValue(minValue, currentState, undefined, customResolveObjects);
  if (resolvedMinValue !== undefined) {
    if (widgetValue === undefined || widgetValue < parseFloat(resolvedMinValue)) {
      return {
        isValid: false,
        validationError: `Minimum value is ${resolvedMinValue}`,
      };
    }
  }

  const resolvedMaxValue = resolveWidgetFieldValue(maxValue, currentState, undefined, customResolveObjects);
  if (resolvedMaxValue !== undefined) {
    if (widgetValue === undefined || widgetValue > parseFloat(resolvedMaxValue)) {
      return {
        isValid: false,
        validationError: `Maximum value is ${resolvedMaxValue}`,
      };
    }
  }

  const resolvedCustomRule = resolveWidgetFieldValue(customRule, currentState, false, customResolveObjects);
  if (typeof resolvedCustomRule === 'string' && resolvedCustomRule !== '') {
    return { isValid: false, validationError: resolvedCustomRule };
  }

  const resolvedMandatory = resolveWidgetFieldValue(mandatory, currentState, false, customResolveObjects);
<<<<<<< HEAD
  if (resolvedMandatory) {
=======

  if (resolvedMandatory == true) {
>>>>>>> 317ce28c
    if (!widgetValue) {
      return { isValid: false, validationError: `Field cannot be empty` };
    }
  }
  return {
    isValid,
    validationError,
  };
}

export function validateEmail(email) {
  const emailRegex =
    /^(([^<>()[\]\.,;:\s@\"]+(\.[^<>()[\]\.,;:\s@\"]+)*)|(\".+\"))@(([^<>()[\]\.,;:\s@\"]+\.)+[^<>()[\]\.,;:\s@\"]{2,})$/i;
  return emailRegex.test(email);
}

// eslint-disable-next-line no-unused-vars
export async function executeMultilineJS(
  _ref,
  code,
  queryId,
  isPreview,
  mode = '',
  parameters = {},
  hasParamSupport = false
) {
  const currentState = getCurrentState();
  let result = {},
    error = null;

  //if user passes anything other than object, params are reset to empty
  if (typeof parameters !== 'object' || parameters === null) {
    parameters = {};
  }

  const actions = generateAppActions(_ref, queryId, mode, isPreview);

  const queryDetails = useDataQueriesStore.getState().dataQueries.find((q) => q.id === queryId);
  hasParamSupport = !hasParamSupport ? queryDetails?.options?.hasParamSupport : hasParamSupport;

  const defaultParams =
    queryDetails?.options?.parameters?.reduce(
      (paramObj, param) => ({
        ...paramObj,
        [param.name]: resolveReferences(param.defaultValue, {}, undefined), //default values will not be resolved with currentState
      }),
      {}
    ) || {};

  let formattedParams = {};
  if (queryDetails) {
    Object.keys(defaultParams).map((key) => {
      /** The value of param is replaced with defaultValue if its passed undefined */
      formattedParams[key] = parameters[key] === undefined ? defaultParams[key] : parameters[key];
    });
  } else {
    //this will handle the preview case where you cannot find the queryDetails in state.
    formattedParams = { ...parameters };
  }
  for (const key of Object.keys(currentState.queries)) {
    currentState.queries[key] = {
      ...currentState.queries[key],
      run: (params) => {
        if (typeof params !== 'object' || params === null) {
          params = {};
        }
        const processedParams = {};
        const query = useDataQueriesStore.getState().dataQueries.find((q) => q.name === key);
        query.options.parameters?.forEach((arg) => (processedParams[arg.name] = params[arg.name]));
        return actions.runQuery(key, processedParams);
      },
    };
  }

  try {
    const AsyncFunction = new Function(`return Object.getPrototypeOf(async function(){}).constructor`)();
    const fnParams = [
      'moment',
      '_',
      'components',
      'queries',
      'globals',
      'page',
      'axios',
      'variables',
      'actions',
      'client',
      'server',
      'constants',
      ...(hasParamSupport ? ['parameters'] : []), //Add `parameters` in the function signature only if `hasParamSupport` is enabled. Prevents conflicts with user-defined identifiers of the same name
      code,
    ];
    var evalFn = new AsyncFunction(...fnParams);

    const fnArgs = [
      moment,
      _,
      currentState.components,
      currentState.queries,
      currentState.globals,
      currentState.page,
      axios,
      currentState.variables,
      actions,
      currentState?.client,
      currentState?.server,
      currentState?.constants,
      ...(hasParamSupport ? [formattedParams] : []), //Add `parameters` in the function signature only if `hasParamSupport` is enabled. Prevents conflicts with user-defined identifiers of the same name
    ];
    result = {
      status: 'ok',
      data: await evalFn(...fnArgs),
    };
  } catch (err) {
    console.log('JS execution failed: ', err);
    error = err.stack.split('\n')[0];
    result = { status: 'failed', data: { message: error, description: error } };
  }

  return result;
}

export function toQuery(params, delimiter = '&') {
  const keys = Object.keys(params);

  return keys.reduce((str, key, index) => {
    let query = `${str}${key}=${params[key]}`;

    if (index < keys.length - 1) {
      query += delimiter;
    }

    return query;
  }, '');
}

export const isJson = (str) => {
  try {
    JSON5.parse(str);
  } catch (e) {
    return false;
  }
  return true;
};

export function buildURLWithQuery(url, query = {}) {
  return `${url}?${toQuery(query)}`;
}

export const handleCircularStructureToJSON = () => {
  const seen = new WeakSet();

  return (key, value) => {
    if (typeof value === 'object' && value !== null) {
      if (seen.has(value)) {
        return 'Object';
      }
      seen.add(value);
    }
    return value;
  };
};

export function hasCircularDependency(obj) {
  try {
    JSON.stringify(obj);
  } catch (e) {
    return String(e).includes('Converting circular structure to JSON');
  }
  return false;
}

export const hightlightMentionedUserInComment = (comment) => {
  var regex = /(\()([^)]+)(\))/g;
  return comment.replace(regex, '<span class=mentioned-user>$2</span>');
};

export const generateAppActions = (_ref, queryId, mode, isPreview = false) => {
  const currentPageId = _ref.currentPageId;
  const currentComponents = _ref.appDefinition?.pages[currentPageId]?.components
    ? Object.entries(_ref.appDefinition.pages[currentPageId]?.components)
    : {};

  const runQuery = (queryName = '', parameters) => {
    const query = useDataQueriesStore.getState().dataQueries.find((query) => {
      const isFound = query.name === queryName;
      if (isPreview) {
        return isFound;
      } else {
        return isFound && isQueryRunnable(query);
      }
    });

    const processedParams = {};
    if (_.isEmpty(query) || queryId === query?.id) {
      const errorMsg = queryId === query?.id ? 'Cannot run query from itself' : 'Query not found';
      toast.error(errorMsg);
      return;
    }

    if (!_.isEmpty(query?.options?.parameters)) {
      query.options.parameters?.forEach(
        (param) => parameters && (processedParams[param.name] = parameters?.[param.name])
      );
    }

    if (isPreview) {
      return previewQuery(_ref, query, true, processedParams);
    }

    const event = {
      actionId: 'run-query',
      queryId: query.id,
      queryName: query.name,
      parameters: processedParams,
    };

    return executeAction(_ref, event, mode, {});
  };

  const setVariable = (key = '', value = '') => {
    if (key) {
      const event = {
        actionId: 'set-custom-variable',
        key,
        value,
      };
      return executeAction(_ref, event, mode, {});
    }
  };

  const unSetVariable = (key = '') => {
    if (key) {
      const event = {
        actionId: 'unset-custom-variable',
        key,
      };
      return executeAction(_ref, event, mode, {});
    }
  };

  const showAlert = (alertType = '', message = '') => {
    const event = {
      actionId: 'show-alert',
      alertType,
      message,
    };
    return executeAction(_ref, event, mode, {});
  };

  const logout = () => {
    const event = {
      actionId: 'logout',
    };
    return executeAction(_ref, event, mode, {});
  };

  const showModal = (modalName = '') => {
    let modal = '';
    for (const [key, value] of currentComponents) {
      if (value.component.name === modalName) {
        modal = key;
      }
    }

    const event = {
      actionId: 'show-modal',
      modal,
    };
    return executeAction(_ref, event, mode, {});
  };

  const closeModal = (modalName = '') => {
    let modal = '';
    for (const [key, value] of currentComponents) {
      if (value.component.name === modalName) {
        modal = key;
      }
    }

    const event = {
      actionId: 'close-modal',
      modal,
    };
    return executeAction(_ref, event, mode, {});
  };

  const setLocalStorage = (key = '', value = '') => {
    const event = {
      actionId: 'set-localstorage-value',
      key,
      value,
    };
    return executeAction(_ref, event, mode, {});
  };

  const copyToClipboard = (contentToCopy = '') => {
    const event = {
      actionId: 'copy-to-clipboard',
      contentToCopy,
    };
    return executeAction(_ref, event, mode, {});
  };

  const goToApp = (slug = '', queryParams = []) => {
    const event = {
      actionId: 'go-to-app',
      slug,
      queryParams,
    };
    return executeAction(_ref, event, mode, {});
  };

  const generateFile = (fileName, fileType, data) => {
    if (!fileName || !fileType || !data) {
      return toast.error('Action failed: fileName, fileType and data are required');
    }

    const event = {
      actionId: 'generate-file',
      fileName,
      data,
      fileType,
    };
    return executeAction(_ref, event, mode, {});
  };

  const setPageVariable = (key = '', value = '') => {
    const event = {
      actionId: 'set-page-variable',
      key,
      value,
    };
    return executeAction(_ref, event, mode, {});
  };

  const unsetPageVariable = (key = '') => {
    const event = {
      actionId: 'unset-page-variable',
      key,
    };
    return executeAction(_ref, event, mode, {});
  };

  const switchPage = (pageHandle, queryParams = []) => {
    if (isPreview) {
      mode != 'view' &&
        toast('Page will not be switched for query preview', {
          icon: '⚠️',
        });
      return Promise.resolve();
    }
    const pages = _ref.appDefinition.pages;
    const pageId = Object.keys(pages).find((key) => pages[key].handle === pageHandle);

    if (!pageId) {
      mode === 'edit' &&
        toast('Valid page handle is required', {
          icon: '⚠️',
        });
      return Promise.resolve();
    }

    const event = {
      actionId: 'switch-page',
      pageId,
      queryParams,
    };
    return executeAction(_ref, event, mode, {});
  };

  return {
    runQuery,
    setVariable,
    unSetVariable,
    showAlert,
    logout,
    showModal,
    closeModal,
    setLocalStorage,
    copyToClipboard,
    goToApp,
    generateFile,
    setPageVariable,
    unsetPageVariable,
    switchPage,
  };
};

export const loadPyodide = async () => {
  try {
    const pyodide = await window.loadPyodide({ indexURL: 'https://cdn.jsdelivr.net/pyodide/v0.23.2/full/' });
    return pyodide;
  } catch (error) {
    console.log('loadPyodide error', error);
    throw 'Could not load Pyodide to execute Python';
  }
};
export function safelyParseJSON(json) {
  try {
    return JSON.parse(json);
  } catch (e) {
    console.log('JSON parse error');
  }
  return;
}

export const getuserName = (formData) => {
  let nameArray = formData?.name?.trim().split(' ');
  if (nameArray?.length > 0)
    return `${nameArray?.[0][0]}${nameArray?.[1] != undefined && nameArray?.[1] != '' ? nameArray?.[1][0] : ''} `;
  return '';
};

export const removeSpaceFromWorkspace = (name) => {
  return name?.replace(' ', '-') || '';
};

export const getWorkspaceId = () =>
  getWorkspaceIdOrSlugFromURL() ||
  authenticationService.currentSessionValue?.current_organization_slug ||
  authenticationService.currentSessionValue?.current_organization_id;

export const handleUnSubscription = (subsciption) => {
  setTimeout(() => {
    subsciption.unsubscribe();
  }, 5000);
};

export const getAvatar = (organization) => {
  if (!organization) return;

  const orgName = organization.split(' ').filter((e) => e && !!e.trim());
  if (orgName.length > 1) {
    return `${orgName[0]?.[0]}${orgName[1]?.[0]}`;
  } else if (organization.length >= 2) {
    return `${organization[0]}${organization[1]}`;
  } else {
    return `${organization[0]}${organization[0]}`;
  }
};

export function isExpectedDataType(data, expectedDataType) {
  function getCurrentDataType(node) {
    return Object.prototype.toString.call(node).slice(8, -1).toLowerCase();
  }

  const currentDataType = getCurrentDataType(data);

  if (currentDataType !== expectedDataType) {
    switch (expectedDataType) {
      case 'string':
        return String(data) ? data : undefined;
      case 'number':
        return Object.prototype.toString.call(data).slice(8, -1).toLowerCase() === 'number' ? data : undefined;
      case 'boolean':
        return Boolean();
      case 'array':
        return Object.prototype.toString.call(data).slice(8, -1).toLowerCase() === 'array' ? data : [];
      case 'object':
        return Object.prototype.toString.call(data).slice(8, -1).toLowerCase() === 'object' ? data : {};
      default:
        return null;
    }
  }

  return data;
}

export const validateName = (
  name,
  nameType,
  emptyCheck = true,
  showError = false,
  allowSpecialChars = true,
  allowSpaces = true,
  checkReservedWords = false
) => {
  const newName = name;
  let errorMsg = '';
  if (emptyCheck && !newName) {
    errorMsg = `${nameType} can't be empty`;
    showError &&
      toast.error(errorMsg, {
        id: '1',
      });
    return {
      status: false,
      errorMsg,
    };
  }

  if (newName) {
    //check for alphanumeric
    if (!allowSpecialChars && newName.match(/^[a-z0-9 -]+$/) === null) {
      if (/[A-Z]/.test(newName)) {
        errorMsg = 'Only lowercase letters are accepted.';
      } else {
        errorMsg = `Special characters are not accepted.`;
      }
      showError &&
        toast.error(errorMsg, {
          id: '2',
        });
      return {
        status: false,
        errorMsg,
      };
    }

    if (!allowSpaces && /\s/g.test(newName)) {
      errorMsg = 'Cannot contain spaces';
      showError &&
        toast.error(errorMsg, {
          id: '3',
        });
      return {
        status: false,
        errorMsg,
      };
    }

    if (newName.length > 50) {
      errorMsg = `Maximum length has been reached.`;
      showError &&
        toast.error(errorMsg, {
          id: '3',
        });
      return {
        status: false,
        errorMsg,
      };
    }

    /* Add more reserved paths here, which doesn't have /:workspace-id prefix */
    const reservedPaths = [
      'forgot-password',
      'switch-workspace',
      'reset-password',
      'invitations',
      'organization-invitations',
      'sso',
      'setup',
      'confirm',
      ':workspaceId',
      'confirm-invite',
      'oauth2',
      'applications',
      'integrations',
      'login',
      'signup',
    ];

    if (checkReservedWords && reservedPaths.includes(newName)) {
      errorMsg = `Reserved words are not allowed.`;
      showError &&
        toast.error(errorMsg, {
          id: '3',
        });
      return {
        status: false,
        errorMsg,
      };
    }
  }

  return {
    status: true,
    errorMsg: '',
  };
};

export const handleHttpErrorMessages = ({ statusCode, error }, feature_name) => {
  switch (statusCode) {
    case 500: {
      toast.error(
        `Something went wrong on our end and this ${feature_name} could not be created. Please try \n again or contact our support team if the \n problem persists.`
      );
      break;
    }
    case 503: {
      toast.error(
        `We weren't able to connect to our servers to complete this request. Please check your \n internet connection and try again.`
      );
      break;
    }
    default: {
      toast.error(error ? error : 'Something went wrong. please try again.', {
        position: 'top-center',
      });
      break;
    }
  }
};

export const defaultAppEnvironments = [{ name: 'production', isDefault: true, priority: 3 }];

export const deepEqual = (obj1, obj2, excludedKeys = []) => {
  if (obj1 === obj2) {
    return true;
  }

  if (typeof obj1 !== 'object' || typeof obj2 !== 'object' || obj1 === null || obj2 === null) {
    return false;
  }

  const keys1 = Object.keys(obj1);
  const keys2 = Object.keys(obj2);

  const uniqueKeys = [...new Set([...keys1, ...keys2])];

  for (let key of uniqueKeys) {
    if (!excludedKeys.includes(key)) {
      if (!(key in obj1) || !(key in obj2)) {
        return false;
      }

      if (typeof obj1[key] === 'object' && typeof obj2[key] === 'object') {
        if (!deepEqual(obj1[key], obj2[key], excludedKeys)) {
          return false;
        }
      } else if (obj1[key] != obj2[key]) {
        return false;
      }
    }
  }

  return true;
};

export function eraseRedirectUrl() {
  const redirectPath = getCookie('redirectPath');
  redirectPath && eraseCookie('redirectPath');
  return redirectPath;
}

export const redirectToWorkspace = () => {
  const path = eraseRedirectUrl();
  const redirectPath = `${returnWorkspaceIdIfNeed(path)}${path && path !== '/' ? path : ''}`;
  window.location = getSubpath() ? `${getSubpath()}${redirectPath}` : redirectPath;
};

/** Check if the query is connected to a DS. */
export const isQueryRunnable = (query) => {
  if (staticDataSources.find((source) => query.kind === source.kind)) {
    return true;
  }
  //TODO: both view api and creat/update apis return dataSourceId in two format 1) camelCase 2) snakeCase. Need to unify it.
  return !!(query?.data_source_id || query?.dataSourceId || !isEmpty(query?.plugins));
};

export const redirectToDashboard = () => {
  const subpath = getSubpath();
  window.location = `${subpath ? `${subpath}` : ''}/${getWorkspaceId()}`;
};

export const determineJustifyContentValue = (value) => {
  switch (value) {
    case 'left':
      return 'start';
    case 'right':
      return 'end';
    case 'center':
      return 'center';
    default:
      return 'start';
  }
};<|MERGE_RESOLUTION|>--- conflicted
+++ resolved
@@ -397,12 +397,7 @@
   }
 
   const resolvedMandatory = resolveWidgetFieldValue(mandatory, currentState, false, customResolveObjects);
-<<<<<<< HEAD
   if (resolvedMandatory) {
-=======
-
-  if (resolvedMandatory == true) {
->>>>>>> 317ce28c
     if (!widgetValue) {
       return { isValid: false, validationError: `Field cannot be empty` };
     }
