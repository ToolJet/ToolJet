--- conflicted
+++ resolved
@@ -938,7 +938,6 @@
   return data;
 }
 
-<<<<<<< HEAD
 export function getDateDifferenceInDays(date1, date2) {
   const oneDay = 24 * 60 * 60 * 1000;
   const utcDate1 = Date.UTC(date1.getUTCFullYear(), date1.getUTCMonth(), date1.getUTCDate());
@@ -958,10 +957,7 @@
 
 export const returnDevelopmentEnv = (environments) => environments.find((env) => env.priority === 1);
 
-export const validateAppName = (name, showError = false) => {
-=======
 export const validateName = (name, nameType, emptyCheck = true, showError = false, allowSpecialChars = true) => {
->>>>>>> c5908419
   const newName = name.trim();
   let errorMsg = '';
   if (emptyCheck && !newName) {
