--- conflicted
+++ resolved
@@ -1526,13 +1526,9 @@
 export const hasBuilderRole = (roleObj) => {
   if (roleObj.name) return roleObj.name === 'builder';
   return false;
-<<<<<<< HEAD
-};
-=======
 };
 
 export function checkIfToolJetCloud(version) {
   const parsed = version.split('-');
   return parsed[1] === 'cloud';
-}
->>>>>>> c7b8981c
+}