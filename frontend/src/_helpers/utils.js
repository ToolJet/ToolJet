--- conflicted
+++ resolved
@@ -390,19 +390,11 @@
   code,
   queryId,
   isPreview,
-<<<<<<< HEAD
   mode = '',
   parameters = {},
   hasParamSupport = false
 ) {
-  const { currentState } = _ref.state;
-=======
-  // eslint-disable-next-line no-unused-vars
-  mode = ''
-) {
-  //:: confirmed arg is unused
   const currentState = getCurrentState();
->>>>>>> 3f75baa7
   let result = {},
     error = null;
 
