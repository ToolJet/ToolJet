/* eslint-disable no-useless-escape */
import moment from 'moment';
import _ from 'lodash';
import axios from 'axios';
import JSON5 from 'json5';
import { previewQuery, executeAction } from '@/_helpers/appUtils';
import { toast } from 'react-hot-toast';
import { authenticationService } from '@/_services/authentication.service';

import { useDataQueriesStore } from '@/_stores/dataQueriesStore';
import { getCurrentState } from '@/_stores/currentStateStore';

export function findProp(obj, prop, defval) {
  if (typeof defval === 'undefined') defval = null;
  prop = prop.split('.');
  console.log('prop', prop);
  console.log('obj', obj);
  for (var i = 0; i < prop.length; i++) {
    if (prop[i].endsWith(']')) {
      const actual_prop = prop[i].split('[')[0];
      const index = prop[i].split('[')[1].split(']')[0];
      if (obj[actual_prop]) {
        obj = obj[actual_prop][index];
      } else {
        obj = undefined;
      }
    } else if (obj !== undefined) {
      if (typeof obj[prop[i]] === 'undefined') return defval;
      obj = obj[prop[i]];
    }
  }
  return obj;
}

export function stripTrailingSlash(str) {
  return str.replace(/[/]+$/, '');
}

export const pluralize = (count, noun, suffix = 's') => `${count} ${noun}${count !== 1 ? suffix : ''}`;

export function resolve(data, state) {
  if (data.startsWith('{{queries.') || data.startsWith('{{globals.') || data.startsWith('{{components.')) {
    let prop = data.replace('{{', '').replace('}}', '');
    return findProp(state, prop, '');
  }
}

function resolveCode(code, state, customObjects = {}, withError = false, reservedKeyword, isJsCode) {
  let result = '';
  let error;

  // dont resolve if code starts with "queries." and ends with "run()"
  if (code.startsWith('queries.') && code.endsWith('run()')) {
    error = `Cannot resolve function call ${code}`;
  } else {
    try {
      const evalFunction = Function(
        [
          'variables',
          'components',
          'queries',
          'globals',
          'page',
          'client',
          'server',
          'constants',
          'moment',
          '_',
          ...Object.keys(customObjects),
          reservedKeyword,
        ],
        `return ${code}`
      );
      result = evalFunction(
        isJsCode ? state?.variables : undefined,
        isJsCode ? state?.components : undefined,
        isJsCode ? state?.queries : undefined,
        isJsCode ? state?.globals : undefined,
        isJsCode ? state?.page : undefined,
        isJsCode ? undefined : state?.client,
        isJsCode ? undefined : state?.server,
        state?.constants, // Passing constants as an argument allows the evaluated code to access and utilize the constants value correctly.
        moment,
        _,
        ...Object.values(customObjects),
        null
      );
    } catch (err) {
      error = err;
      console.log('eval_error', err);
    }
  }

  if (withError) return [result, error];
  return result;
}
export function resolveString(str, state, customObjects, reservedKeyword, withError, forPreviewBox) {
  let resolvedStr = str;

  // Resolve {{object}}
  const codeRegex = /(\{\{.+?\}\})/g;
  const codeMatches = resolvedStr.match(codeRegex);

  if (codeMatches) {
    codeMatches.forEach((codeMatch) => {
      const code = codeMatch.replace('{{', '').replace('}}', '');

      if (reservedKeyword.includes(code)) {
        resolvedStr = resolvedStr.replace(codeMatch, '');
      } else {
        const resolvedCode = resolveCode(code, state, customObjects, withError, reservedKeyword, true);
        if (forPreviewBox) {
          resolvedStr = resolvedStr.replace(codeMatch, resolvedCode[0]);
        } else {
          resolvedStr = resolvedStr.replace(codeMatch, resolvedCode);
        }
      }
    });
  }

  // Resolve %%object%%
  const serverRegex = /(%%.+?%%)/g;
  const serverMatches = resolvedStr.match(serverRegex);

  if (serverMatches) {
    serverMatches.forEach((serverMatch) => {
      const code = serverMatch.replace(/%%/g, '');

      if (code.includes('server.') && !/^server\.[A-Za-z0-9]+$/.test(code)) {
        resolvedStr = resolvedStr.replace(serverMatch, 'HiddenEnvironmentVariable');
      } else {
        const resolvedCode = resolveCode(code, state, customObjects, withError, reservedKeyword, false);
        if (forPreviewBox) {
          resolvedStr = resolvedStr.replace(serverMatch, resolvedCode[0]);
        } else {
          resolvedStr = resolvedStr.replace(serverMatch, resolvedCode);
        }
      }
    });
  }

  return resolvedStr;
}

export function resolveReferences(
  object,
  state,
  defaultValue,
  customObjects = {},
  withError = false,
  forPreviewBox = false
) {
  if (object === '{{{}}}') return '';
  const reservedKeyword = ['app']; //Keywords that slows down the app
  object = _.clone(object);
  const objectType = typeof object;
  let error;
  switch (objectType) {
    case 'string': {
      if (object.includes('{{') && object.includes('}}') && object.includes('%%') && object.includes('%%')) {
        object = resolveString(object, state, customObjects, reservedKeyword, withError, forPreviewBox);
      }

      if (object.startsWith('{{') && object.endsWith('}}')) {
        if ((object.match(/{{/g) || []).length === 1) {
          const code = object.replace('{{', '').replace('}}', '');

          if (reservedKeyword.includes(code)) {
            error = `${code} is a reserved keyword`;
            return [{}, error];
          }

          return resolveCode(code, state, customObjects, withError, reservedKeyword, true);
        } else {
          const dynamicVariables = getDynamicVariables(object);

          for (const dynamicVariable of dynamicVariables) {
            const value = resolveString(
              dynamicVariable,
              state,
              customObjects,
              reservedKeyword,
              withError,
              forPreviewBox
            );

            if (typeof value !== 'function') {
              object = object.replace(dynamicVariable, value);
            }
          }
        }
      } else if (object.startsWith('%%') && object.endsWith('%%')) {
        const code = object.replaceAll('%%', '');

        if (code.includes('server.') && !new RegExp('^server.[A-Za-z0-9]+$').test(code)) {
          error = `${code} is invalid. Server variables can't be used like this`;
          return [{}, error];
        }

        return resolveCode(code, state, customObjects, withError, reservedKeyword, false);
      }

      const dynamicVariables = getDynamicVariables(object);

      if (dynamicVariables) {
        if (dynamicVariables.length === 1 && dynamicVariables[0] === object) {
          object = resolveReferences(dynamicVariables[0], state, null, customObjects);
        } else {
          for (const dynamicVariable of dynamicVariables) {
            const value = resolveReferences(dynamicVariable, state, null, customObjects);
            if (typeof value !== 'function') {
              object = object.replace(dynamicVariable, value);
            }
          }
        }
      }
      if (withError) return [object, error];
      return object;
    }

    case 'object': {
      if (Array.isArray(object)) {
        const new_array = [];

        object.forEach((element, index) => {
          const resolved_object = resolveReferences(element, state);
          new_array[index] = resolved_object;
        });

        if (withError) return [new_array, error];
        return new_array;
      } else if (!_.isEmpty(object)) {
        Object.keys(object).forEach((key) => {
          const resolved_object = resolveReferences(object[key], state);
          object[key] = resolved_object;
        });
        if (withError) return [object, error];
        return object;
      }
    }
    // eslint-disable-next-line no-fallthrough
    default: {
      if (withError) return [object, error];
      return object;
    }
  }
}

export function getDynamicVariables(text) {
  const matchedParams = text.match(/\{\{(.*?)\}\}/g) || text.match(/\%\%(.*?)\%\%/g);
  return matchedParams;
}

export function computeComponentName(componentType, currentComponents) {
  const currentComponentsForKind = Object.values(currentComponents).filter(
    (component) => component.component.component === componentType
  );
  let found = false;
  let componentName = '';
  let currentNumber = currentComponentsForKind.length + 1;

  while (!found) {
    componentName = `${componentType.toLowerCase()}${currentNumber}`;
    if (
      Object.values(currentComponents).find((component) => component.component.name === componentName) === undefined
    ) {
      found = true;
    }
    currentNumber = currentNumber + 1;
  }

  return componentName;
}

export function computeActionName(actions) {
  const values = actions ? actions.value : [];

  let currentNumber = values.length;
  let found = false;
  let actionName = '';

  while (!found) {
    actionName = `Action${currentNumber}`;
    if (values.find((action) => action.name === actionName) === undefined) {
      found = true;
    }
    currentNumber += 1;
  }

  return actionName;
}

export function validateQueryName(name) {
  const nameRegex = new RegExp('^[A-Za-z0-9_-]*$');
  return nameRegex.test(name);
}

export const convertToKebabCase = (string) =>
  string
    .replace(/([a-z])([A-Z])/g, '$1-$2')
    .replace(/\s+/g, '-')
    .toLowerCase();

export const serializeNestedObjectToQueryParams = function (obj, prefix) {
  var str = [],
    p;
  for (p in obj) {
    if (Object.prototype.hasOwnProperty.call(obj, p)) {
      var k = prefix ? prefix + '[' + p + ']' : p,
        v = obj[p];
      str.push(
        // eslint-disable-next-line no-undef
        v !== null && typeof v === 'object' ? serialize(v, k) : encodeURIComponent(k) + '=' + encodeURIComponent(v)
      );
    }
  }
  return str.join('&');
};

export function resolveWidgetFieldValue(prop, state, _default = [], customResolveObjects = {}) {
  const widgetFieldValue = prop;

  try {
    return resolveReferences(widgetFieldValue, state, _default, customResolveObjects);
  } catch (err) {
    console.log(err);
  }

  return widgetFieldValue;
}

export function validateWidget({ validationObject, widgetValue, currentState, customResolveObjects }) {
  let isValid = true;
  let validationError = null;

  const regex = validationObject?.regex?.value;
  const minLength = validationObject?.minLength?.value;
  const maxLength = validationObject?.maxLength?.value;
  const minValue = validationObject?.minValue?.value;
  const maxValue = validationObject?.maxValue?.value;
  const customRule = validationObject?.customRule?.value;

  const validationRegex = resolveWidgetFieldValue(regex, currentState, '', customResolveObjects);
  const re = new RegExp(validationRegex, 'g');

  if (!re.test(widgetValue)) {
    return {
      isValid: false,
      validationError: 'The input should match pattern',
    };
  }

  const resolvedMinLength = resolveWidgetFieldValue(minLength, currentState, 0, customResolveObjects);
  if ((widgetValue || '').length < parseInt(resolvedMinLength)) {
    return {
      isValid: false,
      validationError: `Minimum ${resolvedMinLength} characters is needed`,
    };
  }

  const resolvedMaxLength = resolveWidgetFieldValue(maxLength, currentState, undefined, customResolveObjects);
  if (resolvedMaxLength !== undefined) {
    if ((widgetValue || '').length > parseInt(resolvedMaxLength)) {
      return {
        isValid: false,
        validationError: `Maximum ${resolvedMaxLength} characters is allowed`,
      };
    }
  }

  const resolvedMinValue = resolveWidgetFieldValue(minValue, currentState, undefined, customResolveObjects);
  if (resolvedMinValue !== undefined) {
    if (widgetValue === undefined || widgetValue < parseInt(resolvedMinValue)) {
      return {
        isValid: false,
        validationError: `Minimum value is ${resolvedMinValue}`,
      };
    }
  }

  const resolvedMaxValue = resolveWidgetFieldValue(maxValue, currentState, undefined, customResolveObjects);
  if (resolvedMaxValue !== undefined) {
    if (widgetValue === undefined || widgetValue > parseInt(resolvedMaxValue)) {
      return {
        isValid: false,
        validationError: `Maximum value is ${resolvedMaxValue}`,
      };
    }
  }

  const resolvedCustomRule = resolveWidgetFieldValue(customRule, currentState, false, customResolveObjects);
  if (typeof resolvedCustomRule === 'string') {
    return { isValid: false, validationError: resolvedCustomRule };
  }

  return {
    isValid,
    validationError,
  };
}

export function validateEmail(email) {
  const emailRegex =
    /^(([^<>()[\]\.,;:\s@\"]+(\.[^<>()[\]\.,;:\s@\"]+)*)|(\".+\"))@(([^<>()[\]\.,;:\s@\"]+\.)+[^<>()[\]\.,;:\s@\"]{2,})$/i;
  return emailRegex.test(email);
}

// eslint-disable-next-line no-unused-vars
export async function executeMultilineJS(
  _ref,
  code,
  queryId,
  isPreview,
  mode = '',
  parameters = {},
  hasParamSupport = false
) {
  const currentState = getCurrentState();
  let result = {},
    error = null;

  //if user passes anything other than object, params are reset to empty
  if (typeof parameters !== 'object' || parameters === null) {
    parameters = {};
  }

  const actions = generateAppActions(_ref, queryId, mode, isPreview);

  const queryDetails = useDataQueriesStore.getState().dataQueries.find((q) => q.id === queryId);
  hasParamSupport = !hasParamSupport ? queryDetails?.options?.hasParamSupport : hasParamSupport;

  const defaultParams =
    queryDetails?.options?.parameters?.reduce(
      (paramObj, param) => ({
        ...paramObj,
        [param.name]: resolveReferences(param.defaultValue, {}, undefined), //default values will not be resolved with currentState
      }),
      {}
    ) || {};

  let formattedParams = {};
  if (queryDetails) {
    Object.keys(defaultParams).map((key) => {
      /** The value of param is replaced with defaultValue if its passed undefined */
      formattedParams[key] = parameters[key] === undefined ? defaultParams[key] : parameters[key];
    });
  } else {
    //this will handle the preview case where you cannot find the queryDetails in state.
    formattedParams = { ...parameters };
  }
  for (const key of Object.keys(currentState.queries)) {
    currentState.queries[key] = {
      ...currentState.queries[key],
      run: (params) => {
        if (typeof params !== 'object' || params === null) {
          params = {};
        }
        const processedParams = {};
        const query = useDataQueriesStore.getState().dataQueries.find((q) => q.name === key);
        query.options.parameters?.forEach((arg) => (processedParams[arg.name] = params[arg.name]));
        return actions.runQuery(key, processedParams);
      },
    };
  }

  try {
    const AsyncFunction = new Function(`return Object.getPrototypeOf(async function(){}).constructor`)();
    const fnParams = [
      'moment',
      '_',
      'components',
      'queries',
      'globals',
      'page',
      'axios',
      'variables',
      'actions',
      'client',
      'server',
<<<<<<< HEAD
      'constants',
      code
    );
    result = {
      status: 'ok',
      data: await evalFn(
        moment,
        _,
        currentState.components,
        currentState.queries,
        currentState.globals,
        currentState.page,
        axios,
        currentState.variables,
        actions,
        currentState?.client,
        currentState?.server,
        currentState?.constants
      ),
=======
      ...(hasParamSupport ? ['parameters'] : []), //Add `parameters` in the function signature only if `hasParamSupport` is enabled. Prevents conflicts with user-defined identifiers of the same name
      code,
    ];
    var evalFn = new AsyncFunction(...fnParams);

    const fnArgs = [
      moment,
      _,
      currentState.components,
      currentState.queries,
      currentState.globals,
      currentState.page,
      axios,
      currentState.variables,
      actions,
      currentState?.client,
      currentState?.server,
      ...(hasParamSupport ? [formattedParams] : []), //Add `parameters` in the function signature only if `hasParamSupport` is enabled. Prevents conflicts with user-defined identifiers of the same name
    ];
    result = {
      status: 'ok',
      data: await evalFn(...fnArgs),
>>>>>>> 40c428ff
    };
  } catch (err) {
    console.log('JS execution failed: ', err);
    error = err.stack.split('\n')[0];
    result = { status: 'failed', data: { message: error, description: error } };
  }

  return result;
}

export function toQuery(params, delimiter = '&') {
  const keys = Object.keys(params);

  return keys.reduce((str, key, index) => {
    let query = `${str}${key}=${params[key]}`;

    if (index < keys.length - 1) {
      query += delimiter;
    }

    return query;
  }, '');
}

export const isJson = (str) => {
  try {
    JSON5.parse(str);
  } catch (e) {
    return false;
  }
  return true;
};

export function buildURLWithQuery(url, query = {}) {
  return `${url}?${toQuery(query)}`;
}

export const handleCircularStructureToJSON = () => {
  const seen = new WeakSet();

  return (key, value) => {
    if (typeof value === 'object' && value !== null) {
      if (seen.has(value)) {
        return 'Object';
      }
      seen.add(value);
    }
    return value;
  };
};

export function hasCircularDependency(obj) {
  try {
    JSON.stringify(obj);
  } catch (e) {
    return String(e).includes('Converting circular structure to JSON');
  }
  return false;
}

export const hightlightMentionedUserInComment = (comment) => {
  var regex = /(\()([^)]+)(\))/g;
  return comment.replace(regex, '<span class=mentioned-user>$2</span>');
};

export const generateAppActions = (_ref, queryId, mode, isPreview = false) => {
  const currentPageId = _ref.state.currentPageId;
  const currentComponents = _ref.state?.appDefinition?.pages[currentPageId]?.components
    ? Object.entries(_ref.state.appDefinition.pages[currentPageId]?.components)
    : {};
  const runQuery = (queryName = '', parameters) => {
    const query = useDataQueriesStore.getState().dataQueries.find((query) => query.name === queryName);

    const processedParams = {};
    if (_.isEmpty(query) || queryId === query?.id) {
      const errorMsg = queryId === query?.id ? 'Cannot run query from itself' : 'Query not found';
      toast.error(errorMsg);
      return;
    }

    if (!_.isEmpty(query?.options?.parameters)) {
      query.options.parameters?.forEach(
        (param) => parameters && (processedParams[param.name] = parameters?.[param.name])
      );
    }

    if (isPreview) {
      return previewQuery(_ref, query, true, processedParams);
    }

    const event = {
      actionId: 'run-query',
      queryId: query.id,
      queryName: query.name,
      parameters: processedParams,
    };

    return executeAction(_ref, event, mode, {});
  };

  const setVariable = (key = '', value = '') => {
    if (key) {
      const event = {
        actionId: 'set-custom-variable',
        key,
        value,
      };
      return executeAction(_ref, event, mode, {});
    }
  };

  const unSetVariable = (key = '') => {
    if (key) {
      const event = {
        actionId: 'unset-custom-variable',
        key,
      };
      return executeAction(_ref, event, mode, {});
    }
  };

  const showAlert = (alertType = '', message = '') => {
    const event = {
      actionId: 'show-alert',
      alertType,
      message,
    };
    return executeAction(_ref, event, mode, {});
  };

  const logout = () => {
    const event = {
      actionId: 'logout',
    };
    return executeAction(_ref, event, mode, {});
  };

  const showModal = (modalName = '') => {
    let modal = '';
    for (const [key, value] of currentComponents) {
      if (value.component.name === modalName) {
        modal = key;
      }
    }

    const event = {
      actionId: 'show-modal',
      modal,
    };
    return executeAction(_ref, event, mode, {});
  };

  const closeModal = (modalName = '') => {
    let modal = '';
    for (const [key, value] of currentComponents) {
      if (value.component.name === modalName) {
        modal = key;
      }
    }

    const event = {
      actionId: 'close-modal',
      modal,
    };
    return executeAction(_ref, event, mode, {});
  };

  const setLocalStorage = (key = '', value = '') => {
    const event = {
      actionId: 'set-localstorage-value',
      key,
      value,
    };
    return executeAction(_ref, event, mode, {});
  };

  const copyToClipboard = (contentToCopy = '') => {
    const event = {
      actionId: 'copy-to-clipboard',
      contentToCopy,
    };
    return executeAction(_ref, event, mode, {});
  };

  const goToApp = (slug = '', queryParams = []) => {
    const event = {
      actionId: 'go-to-app',
      slug,
      queryParams,
    };
    return executeAction(_ref, event, mode, {});
  };

  const generateFile = (fileName, fileType, data) => {
    if (!fileName || !fileType || !data) {
      return toast.error('Action failed: fileName, fileType and data are required');
    }

    const event = {
      actionId: 'generate-file',
      fileName,
      data,
      fileType,
    };
    return executeAction(_ref, event, mode, {});
  };

  const setPageVariable = (key = '', value = '') => {
    const event = {
      actionId: 'set-page-variable',
      key,
      value,
    };
    return executeAction(_ref, event, mode, {});
  };

  const unsetPageVariable = (key = '') => {
    const event = {
      actionId: 'unset-page-variable',
      key,
    };
    return executeAction(_ref, event, mode, {});
  };

  const switchPage = (pageHandle, queryParams = []) => {
    if (isPreview) {
      mode != 'view' &&
        toast('Page will not be switched for query preview', {
          icon: '⚠️',
        });
      return Promise.resolve();
    }
    const pages = _ref.state.appDefinition.pages;
    const pageId = Object.keys(pages).find((key) => pages[key].handle === pageHandle);

    if (!pageId) {
      mode === 'edit' &&
        toast('Valid page handle is required', {
          icon: '⚠️',
        });
      return Promise.resolve();
    }

    const event = {
      actionId: 'switch-page',
      pageId,
      queryParams,
    };
    return executeAction(_ref, event, mode, {});
  };

  return {
    runQuery,
    setVariable,
    unSetVariable,
    showAlert,
    logout,
    showModal,
    closeModal,
    setLocalStorage,
    copyToClipboard,
    goToApp,
    generateFile,
    setPageVariable,
    unsetPageVariable,
    switchPage,
  };
};

export const loadPyodide = async () => {
  try {
    const pyodide = await window.loadPyodide({ indexURL: 'https://cdn.jsdelivr.net/pyodide/v0.23.2/full/' });
    return pyodide;
  } catch (error) {
    console.log('loadPyodide error', error);
    throw 'Could not load Pyodide to execute Python';
  }
};
export function safelyParseJSON(json) {
  try {
    return JSON.parse(json);
  } catch (e) {
    console.log('JSON parse error');
  }
  return;
}

export const getuserName = (formData) => {
  let nameArray = formData?.name?.trim().split(' ');
  if (nameArray?.length > 0)
    return `${nameArray?.[0][0]}${nameArray?.[1] != undefined && nameArray?.[1] != '' ? nameArray?.[1][0] : ''} `;
  return '';
};

export const pathnameWithoutSubpath = (path) => {
  const subpath = getSubpath();
  if (subpath) return path.replace(subpath, '');
  return path;
};

// will replace or append workspace-id in a path
export const appendWorkspaceId = (workspaceId, path, replaceId = false) => {
  const subpath = getSubpath();
  path = pathnameWithoutSubpath(path);

  let newPath = path;
  if (path === '/:workspaceId' || path.split('/').length === 2) {
    newPath = `/${workspaceId}`;
  } else {
    const paths = path.split('/').filter((path) => path !== '');
    if (replaceId) {
      paths[0] = workspaceId;
    } else {
      paths.unshift(workspaceId);
    }
    newPath = `/${paths.join('/')}`;
  }
  return subpath ? `${subpath}${newPath}` : newPath;
};

export const getWorkspaceIdFromURL = () => {
  const pathname = window.location.pathname;
  const pathnameArray = pathname.split('/').filter((path) => path !== '');
  const subpath = window?.public_config?.SUB_PATH;
  const subpathArray = subpath ? subpath.split('/').filter((path) => path != '') : [];
  const existedPaths = [
    'forgot-password',
    'switch-workspace',
    'reset-password',
    'invitations',
    'organization-invitations',
    'sso',
    'setup',
    'confirm',
    ':workspaceId',
    'confirm-invite',
    'oauth2',
    'applications',
    'integrations',
  ];

  const workspaceId = subpath ? pathnameArray[subpathArray.length] : pathnameArray[0];
  if (workspaceId === 'login') {
    return subpath ? pathnameArray[subpathArray.length + 1] : pathnameArray[1];
  }

  return !existedPaths.includes(workspaceId) ? workspaceId : '';
};

export const getWorkspaceId = () =>
  getWorkspaceIdFromURL() || authenticationService.currentSessionValue?.current_organization_id;

export const excludeWorkspaceIdFromURL = (pathname) => {
  if (!pathname.includes('/applications/')) {
    const paths = pathname?.split('/').filter((path) => path !== '');
    paths.shift();
    const newPath = paths.join('/');
    return newPath ? `/${newPath}` : '/';
  }
  return pathname;
};

export const handleUnSubscription = (subsciption) => {
  setTimeout(() => {
    subsciption.unsubscribe();
  }, 5000);
};

export const getAvatar = (organization) => {
  if (!organization) return;

  const orgName = organization.split(' ').filter((e) => e && !!e.trim());
  if (orgName.length > 1) {
    return `${orgName[0]?.[0]}${orgName[1]?.[0]}`;
  } else if (organization.length >= 2) {
    return `${organization[0]}${organization[1]}`;
  } else {
    return `${organization[0]}${organization[0]}`;
  }
};

export const getSubpath = () =>
  window?.public_config?.SUB_PATH ? stripTrailingSlash(window?.public_config?.SUB_PATH) : null;
export function isExpectedDataType(data, expectedDataType) {
  function getCurrentDataType(node) {
    return Object.prototype.toString.call(node).slice(8, -1).toLowerCase();
  }

  const currentDataType = getCurrentDataType(data);

  if (currentDataType !== expectedDataType) {
    switch (expectedDataType) {
      case 'string':
        return String(data) ? data : undefined;
      case 'number':
        return Object.prototype.toString.call(data).slice(8, -1).toLowerCase() === 'number' ? data : undefined;
      case 'boolean':
        return Boolean();
      case 'array':
        return Object.prototype.toString.call(data).slice(8, -1).toLowerCase() === 'array' ? data : [];
      case 'object':
        return Object.prototype.toString.call(data).slice(8, -1).toLowerCase() === 'object' ? data : {};
      default:
        return null;
    }
  }

  return data;
}

export const validateName = (name, nameType, showError = false, allowSpecialChars = true) => {
  const newName = name.trim();
  let errorMsg = '';
  if (!newName) {
    errorMsg = `${nameType} can't be empty`;
    showError &&
      toast.error(errorMsg, {
        id: '1',
      });
    return {
      status: false,
      errorMsg,
    };
  }

  //check for alphanumeric
  if (!allowSpecialChars && newName.match(/^[a-z0-9 -]+$/) === null) {
    if (/[A-Z]/.test(newName)) {
      errorMsg = 'Only lowercase letters are accepted.';
    } else {
      errorMsg = `Special characters are not accepted.`;
    }
    showError &&
      toast.error(errorMsg, {
        id: '2',
      });
    return {
      status: false,
      errorMsg,
    };
  }

  if (newName.length > 50) {
    errorMsg = `Maximum length has been reached.`;
    showError &&
      toast.error(errorMsg, {
        id: '3',
      });
    return {
      status: false,
      errorMsg,
    };
  }

  return {
    status: true,
    errorMsg: '',
  };
};

export const handleHttpErrorMessages = ({ statusCode, error }, feature_name) => {
  switch (statusCode) {
    case 500: {
      toast.error(
        `Something went wrong on our end and this ${feature_name} could not be created. Please try \n again or contact our support team if the \n problem persists.`
      );
      break;
    }
    case 503: {
      toast.error(
        `We weren't able to connect to our servers to complete this request. Please check your \n internet connection and try again.`
      );
      break;
    }
    default: {
      toast.error(error ? error : 'Something went wrong. please try again.', {
        position: 'top-center',
      });
      break;
    }
  }
};

export const defaultAppEnvironments = [{ name: 'production', isDefault: true, priority: 3 }];

export const redirectToDashboard = () => {
  const subpath = getSubpath();
  window.location = `${subpath ? `${subpath}` : ''}/${getWorkspaceId()}`;
};<|MERGE_RESOLUTION|>--- conflicted
+++ resolved
@@ -477,27 +477,7 @@
       'actions',
       'client',
       'server',
-<<<<<<< HEAD
       'constants',
-      code
-    );
-    result = {
-      status: 'ok',
-      data: await evalFn(
-        moment,
-        _,
-        currentState.components,
-        currentState.queries,
-        currentState.globals,
-        currentState.page,
-        axios,
-        currentState.variables,
-        actions,
-        currentState?.client,
-        currentState?.server,
-        currentState?.constants
-      ),
-=======
       ...(hasParamSupport ? ['parameters'] : []), //Add `parameters` in the function signature only if `hasParamSupport` is enabled. Prevents conflicts with user-defined identifiers of the same name
       code,
     ];
@@ -515,12 +495,12 @@
       actions,
       currentState?.client,
       currentState?.server,
+      currentState?.constants,
       ...(hasParamSupport ? [formattedParams] : []), //Add `parameters` in the function signature only if `hasParamSupport` is enabled. Prevents conflicts with user-defined identifiers of the same name
     ];
     result = {
       status: 'ok',
       data: await evalFn(...fnArgs),
->>>>>>> 40c428ff
     };
   } catch (err) {
     console.log('JS execution failed: ', err);
