/* eslint-disable no-useless-escape */
import moment from 'moment';
import _ from 'lodash';
import axios from 'axios';
import JSON5 from 'json5';
import { previewQuery, executeAction } from '@/_helpers/appUtils';
import { toast } from 'react-hot-toast';
import { authenticationService } from '@/_services/authentication.service';

import { useDataQueriesStore } from '@/_stores/dataQueriesStore';

export function findProp(obj, prop, defval) {
  if (typeof defval === 'undefined') defval = null;
  prop = prop.split('.');
  console.log('prop', prop);
  console.log('obj', obj);
  for (var i = 0; i < prop.length; i++) {
    if (prop[i].endsWith(']')) {
      const actual_prop = prop[i].split('[')[0];
      const index = prop[i].split('[')[1].split(']')[0];
      if (obj[actual_prop]) {
        obj = obj[actual_prop][index];
      } else {
        obj = undefined;
      }
    } else if (obj !== undefined) {
      if (typeof obj[prop[i]] === 'undefined') return defval;
      obj = obj[prop[i]];
    }
  }
  return obj;
}

export function stripTrailingSlash(str) {
  return str.replace(/[/]+$/, '');
}

export const pluralize = (count, noun, suffix = 's') => `${count} ${noun}${count !== 1 ? suffix : ''}`;

export function resolve(data, state) {
  if (data.startsWith('{{queries.') || data.startsWith('{{globals.') || data.startsWith('{{components.')) {
    let prop = data.replace('{{', '').replace('}}', '');
    return findProp(state, prop, '');
  }
}

function resolveCode(code, state, customObjects = {}, withError = false, reservedKeyword, isJsCode) {
  let result = '';
  let error;

  // dont resolve if code starts with "queries." and ends with "run()"
  if (code.startsWith('queries.') && code.endsWith('run()')) {
    error = `Cannot resolve function call ${code}`;
  } else {
    try {
      const evalFunction = Function(
        [
          'variables',
          'components',
          'queries',
          'globals',
          'page',
          'client',
          'server',
          'moment',
          '_',
          ...Object.keys(customObjects),
          reservedKeyword,
        ],
        `return ${code}`
      );
      result = evalFunction(
        isJsCode ? state?.variables : undefined,
        isJsCode ? state?.components : undefined,
        isJsCode ? state?.queries : undefined,
        isJsCode ? state?.globals : undefined,
        isJsCode ? state?.page : undefined,
        isJsCode ? undefined : state?.client,
        isJsCode ? undefined : state?.server,
        moment,
        _,
        ...Object.values(customObjects),
        null
      );
    } catch (err) {
      error = err;
      console.log('eval_error', err);
    }
  }

  if (withError) return [result, error];
  return result;
}
export function resolveString(str, state, customObjects, reservedKeyword, withError, forPreviewBox) {
  let resolvedStr = str;

  // Resolve {{object}}
  const codeRegex = /(\{\{.+?\}\})/g;
  const codeMatches = resolvedStr.match(codeRegex);

  if (codeMatches) {
    codeMatches.forEach((codeMatch) => {
      const code = codeMatch.replace('{{', '').replace('}}', '');

      if (reservedKeyword.includes(code)) {
        resolvedStr = resolvedStr.replace(codeMatch, '');
      } else {
        const resolvedCode = resolveCode(code, state, customObjects, withError, reservedKeyword, true);
        if (forPreviewBox) {
          resolvedStr = resolvedStr.replace(codeMatch, resolvedCode[0]);
        } else {
          resolvedStr = resolvedStr.replace(codeMatch, resolvedCode);
        }
      }
    });
  }

  // Resolve %%object%%
  const serverRegex = /(%%.+?%%)/g;
  const serverMatches = resolvedStr.match(serverRegex);

  if (serverMatches) {
    serverMatches.forEach((serverMatch) => {
      const code = serverMatch.replace(/%%/g, '');

      if (code.includes('server.') && !/^server\.[A-Za-z0-9]+$/.test(code)) {
        resolvedStr = resolvedStr.replace(serverMatch, '');
      } else {
        const resolvedCode = resolveCode(code, state, customObjects, withError, reservedKeyword, false);
        if (forPreviewBox) {
          resolvedStr = resolvedStr.replace(serverMatch, resolvedCode[0]);
        } else {
          resolvedStr = resolvedStr.replace(serverMatch, resolvedCode);
        }
      }
    });
  }

  return resolvedStr;
}

export function resolveReferences(
  object,
  state,
  defaultValue,
  customObjects = {},
  withError = false,
  forPreviewBox = false
) {
  if (object === '{{{}}}') return '';
  const reservedKeyword = ['app']; //Keywords that slows down the app
  object = _.clone(object);
  const objectType = typeof object;
  let error;
  switch (objectType) {
    case 'string': {
      if (object.includes('{{') && object.includes('}}') && object.includes('%%') && object.includes('%%')) {
        object = resolveString(object, state, customObjects, reservedKeyword, withError, forPreviewBox);
      }

      if (object.startsWith('{{') && object.endsWith('}}')) {
        const code = object.replace('{{', '').replace('}}', '');

        if (reservedKeyword.includes(code)) {
          error = `${code} is a reserved keyword`;
          return [{}, error];
        }

        return resolveCode(code, state, customObjects, withError, reservedKeyword, true);
      } else if (object.startsWith('%%') && object.endsWith('%%')) {
        const code = object.replaceAll('%%', '');

        if (code.includes('server.') && !new RegExp('^server.[A-Za-z0-9]+$').test(code)) {
          error = `${code} is invalid. Server variables can't be used like this`;
          return [{}, error];
        }

        return resolveCode(code, state, customObjects, withError, reservedKeyword, false);
      }

      const dynamicVariables = getDynamicVariables(object);

      if (dynamicVariables) {
        if (dynamicVariables.length === 1 && dynamicVariables[0] === object) {
          object = resolveReferences(dynamicVariables[0], state, null, customObjects);
        } else {
          for (const dynamicVariable of dynamicVariables) {
            const value = resolveReferences(dynamicVariable, state, null, customObjects);
            if (typeof value !== 'function') {
              object = object.replace(dynamicVariable, value);
            }
          }
        }
      }
      if (withError) return [object, error];
      return object;
    }

    case 'object': {
      if (Array.isArray(object)) {
        console.log(`[Resolver] Resolving as array ${typeof object}`);

        const new_array = [];

        object.forEach((element, index) => {
          const resolved_object = resolveReferences(element, state);
          new_array[index] = resolved_object;
        });

        if (withError) return [new_array, error];
        return new_array;
      } else if (!_.isEmpty(object)) {
        console.log(`[Resolver] Resolving as object ${typeof object}, state: ${state}`);
        Object.keys(object).forEach((key) => {
          const resolved_object = resolveReferences(object[key], state);
          object[key] = resolved_object;
        });
        if (withError) return [object, error];
        return object;
      }
    }
    // eslint-disable-next-line no-fallthrough
    default: {
      if (withError) return [object, error];
      return object;
    }
  }
}

export function getDynamicVariables(text) {
  const matchedParams = text.match(/\{\{(.*?)\}\}/g) || text.match(/\%\%(.*?)\%\%/g);
  return matchedParams;
}

export function computeComponentName(componentType, currentComponents) {
  const currentComponentsForKind = Object.values(currentComponents).filter(
    (component) => component.component.component === componentType
  );
  let found = false;
  let componentName = '';
  let currentNumber = currentComponentsForKind.length + 1;

  while (!found) {
    componentName = `${componentType.toLowerCase()}${currentNumber}`;
    if (
      Object.values(currentComponents).find((component) => component.component.name === componentName) === undefined
    ) {
      found = true;
    }
    currentNumber = currentNumber + 1;
  }

  return componentName;
}

export function computeActionName(actions) {
  const values = actions ? actions.value : [];

  let currentNumber = values.length;
  let found = false;
  let actionName = '';

  while (!found) {
    actionName = `Action${currentNumber}`;
    if (values.find((action) => action.name === actionName) === undefined) {
      found = true;
    }
    currentNumber += 1;
  }

  return actionName;
}

export function validateQueryName(name) {
  const nameRegex = new RegExp('^[A-Za-z0-9_-]*$');
  return nameRegex.test(name);
}

export const convertToKebabCase = (string) =>
  string
    .replace(/([a-z])([A-Z])/g, '$1-$2')
    .replace(/\s+/g, '-')
    .toLowerCase();

export const serializeNestedObjectToQueryParams = function (obj, prefix) {
  var str = [],
    p;
  for (p in obj) {
    if (Object.prototype.hasOwnProperty.call(obj, p)) {
      var k = prefix ? prefix + '[' + p + ']' : p,
        v = obj[p];
      str.push(
        // eslint-disable-next-line no-undef
        v !== null && typeof v === 'object' ? serialize(v, k) : encodeURIComponent(k) + '=' + encodeURIComponent(v)
      );
    }
  }
  return str.join('&');
};

export function resolveWidgetFieldValue(prop, state, _default = [], customResolveObjects = {}) {
  const widgetFieldValue = prop;

  try {
    return resolveReferences(widgetFieldValue, state, _default, customResolveObjects);
  } catch (err) {
    console.log(err);
  }

  return widgetFieldValue;
}

export function validateWidget({ validationObject, widgetValue, currentState, customResolveObjects }) {
  let isValid = true;
  let validationError = null;

  const regex = validationObject?.regex?.value;
  const minLength = validationObject?.minLength?.value;
  const maxLength = validationObject?.maxLength?.value;
  const minValue = validationObject?.minValue?.value;
  const maxValue = validationObject?.maxValue?.value;
  const customRule = validationObject?.customRule?.value;

  const validationRegex = resolveWidgetFieldValue(regex, currentState, '', customResolveObjects);
  const re = new RegExp(validationRegex, 'g');

  if (!re.test(widgetValue)) {
    return {
      isValid: false,
      validationError: 'The input should match pattern',
    };
  }

  const resolvedMinLength = resolveWidgetFieldValue(minLength, currentState, 0, customResolveObjects);
  if ((widgetValue || '').length < parseInt(resolvedMinLength)) {
    return {
      isValid: false,
      validationError: `Minimum ${resolvedMinLength} characters is needed`,
    };
  }

  const resolvedMaxLength = resolveWidgetFieldValue(maxLength, currentState, undefined, customResolveObjects);
  if (resolvedMaxLength !== undefined) {
    if ((widgetValue || '').length > parseInt(resolvedMaxLength)) {
      return {
        isValid: false,
        validationError: `Maximum ${resolvedMaxLength} characters is allowed`,
      };
    }
  }

  const resolvedMinValue = resolveWidgetFieldValue(minValue, currentState, undefined, customResolveObjects);
  if (resolvedMinValue !== undefined) {
    if (widgetValue === undefined || widgetValue < parseInt(resolvedMinValue)) {
      return {
        isValid: false,
        validationError: `Minimum value is ${resolvedMinValue}`,
      };
    }
  }

  const resolvedMaxValue = resolveWidgetFieldValue(maxValue, currentState, undefined, customResolveObjects);
  if (resolvedMaxValue !== undefined) {
    if (widgetValue === undefined || widgetValue > parseInt(resolvedMaxValue)) {
      return {
        isValid: false,
        validationError: `Maximum value is ${resolvedMaxValue}`,
      };
    }
  }

  const resolvedCustomRule = resolveWidgetFieldValue(customRule, currentState, false, customResolveObjects);
  if (typeof resolvedCustomRule === 'string') {
    return { isValid: false, validationError: resolvedCustomRule };
  }

  return {
    isValid,
    validationError,
  };
}

export function validateEmail(email) {
  const emailRegex =
    /^(([^<>()[\]\.,;:\s@\"]+(\.[^<>()[\]\.,;:\s@\"]+)*)|(\".+\"))@(([^<>()[\]\.,;:\s@\"]+\.)+[^<>()[\]\.,;:\s@\"]{2,})$/i;
  return emailRegex.test(email);
}

// eslint-disable-next-line no-unused-vars
export async function executeMultilineJS(
  _ref,
  code,
  queryId,
  isPreview,
  // eslint-disable-next-line no-unused-vars
  confirmed = undefined,
  mode = ''
) {
  //:: confirmed arg is unused
  const { currentState } = _ref.state;
  let result = {},
    error = null;

  const actions = generateAppActions(_ref, queryId, mode, isPreview);

  for (const key of Object.keys(currentState.queries)) {
    currentState.queries[key] = {
      ...currentState.queries[key],
      run: () => actions.runQuery(key),
    };
  }

  try {
    const AsyncFunction = new Function(`return Object.getPrototypeOf(async function(){}).constructor`)();
    var evalFn = new AsyncFunction(
      'moment',
      '_',
      'components',
      'queries',
      'globals',
      'page',
      'axios',
      'variables',
      'actions',
      'client',
      'server',
      code
    );
    result = {
      status: 'ok',
      data: await evalFn(
        moment,
        _,
        currentState.components,
        currentState.queries,
        currentState.globals,
        currentState.page,
        axios,
        currentState.variables,
        actions,
        currentState?.client,
        currentState?.server
      ),
    };
  } catch (err) {
    console.log('JS execution failed: ', err);
    error = err.stack.split('\n')[0];
    result = { status: 'failed', data: { message: error, description: error } };
  }

  return result;
}

export function toQuery(params, delimiter = '&') {
  const keys = Object.keys(params);

  return keys.reduce((str, key, index) => {
    let query = `${str}${key}=${params[key]}`;

    if (index < keys.length - 1) {
      query += delimiter;
    }

    return query;
  }, '');
}

export const isJson = (str) => {
  try {
    JSON5.parse(str);
  } catch (e) {
    return false;
  }
  return true;
};

export function buildURLWithQuery(url, query = {}) {
  return `${url}?${toQuery(query)}`;
}

export const handleCircularStructureToJSON = () => {
  const seen = new WeakSet();

  return (key, value) => {
    if (typeof value === 'object' && value !== null) {
      if (seen.has(value)) {
        return 'Object';
      }
      seen.add(value);
    }
    return value;
  };
};

export function hasCircularDependency(obj) {
  try {
    JSON.stringify(obj);
  } catch (e) {
    return String(e).includes('Converting circular structure to JSON');
  }
  return false;
}

export const hightlightMentionedUserInComment = (comment) => {
  var regex = /(\()([^)]+)(\))/g;
  return comment.replace(regex, '<span class=mentioned-user>$2</span>');
};

export const generateAppActions = (_ref, queryId, mode, isPreview = false) => {
  const currentPageId = _ref.state.currentPageId;
  const currentComponents = _ref.state?.appDefinition?.pages[currentPageId]?.components
    ? Object.entries(_ref.state.appDefinition.pages[currentPageId]?.components)
    : {};
  const runQuery = (queryName = '') => {
    const query = useDataQueriesStore.getState().dataQueries.find((query) => query.name === queryName);

    if (_.isEmpty(query) || queryId === query?.id) {
      const errorMsg = queryId === query?.id ? 'Cannot run query from itself' : 'Query not found';
      toast.error(errorMsg);
      return;
    }

    if (isPreview) {
      return previewQuery(_ref, query, true);
    }

    const event = {
      actionId: 'run-query',
      queryId: query.id,
      queryName: query.name,
    };
    return executeAction(_ref, event, mode, {});
  };

  const setVariable = (key = '', value = '') => {
    if (key) {
      const event = {
        actionId: 'set-custom-variable',
        key,
        value,
      };
      return executeAction(_ref, event, mode, {});
    }
  };

  const unSetVariable = (key = '') => {
    if (key) {
      const event = {
        actionId: 'unset-custom-variable',
        key,
      };
      return executeAction(_ref, event, mode, {});
    }
  };

  const showAlert = (alertType = '', message = '') => {
    const event = {
      actionId: 'show-alert',
      alertType,
      message,
    };
    return executeAction(_ref, event, mode, {});
  };

  const logout = () => {
    const event = {
      actionId: 'logout',
    };
    return executeAction(_ref, event, mode, {});
  };

  const showModal = (modalName = '') => {
    let modal = '';
    for (const [key, value] of currentComponents) {
      if (value.component.name === modalName) {
        modal = key;
      }
    }

    const event = {
      actionId: 'show-modal',
      modal,
    };
    return executeAction(_ref, event, mode, {});
  };

  const closeModal = (modalName = '') => {
    let modal = '';
    for (const [key, value] of currentComponents) {
      if (value.component.name === modalName) {
        modal = key;
      }
    }

    const event = {
      actionId: 'close-modal',
      modal,
    };
    return executeAction(_ref, event, mode, {});
  };

  const setLocalStorage = (key = '', value = '') => {
    const event = {
      actionId: 'set-localstorage-value',
      key,
      value,
    };
    return executeAction(_ref, event, mode, {});
  };

  const copyToClipboard = (contentToCopy = '') => {
    const event = {
      actionId: 'copy-to-clipboard',
      contentToCopy,
    };
    return executeAction(_ref, event, mode, {});
  };

  const goToApp = (slug = '', queryParams = []) => {
    const event = {
      actionId: 'go-to-app',
      slug,
      queryParams,
    };
    return executeAction(_ref, event, mode, {});
  };

  const generateFile = (fileName, fileType, data) => {
    if (!fileName || !fileType || !data) {
      return toast.error('Action failed: fileName, fileType and data are required');
    }

    const event = {
      actionId: 'generate-file',
      fileName,
      data,
      fileType,
    };
    return executeAction(_ref, event, mode, {});
  };

  const setPageVariable = (key = '', value = '') => {
    const event = {
      actionId: 'set-page-variable',
      key,
      value,
    };
    return executeAction(_ref, event, mode, {});
  };

  const unsetPageVariable = (key = '') => {
    const event = {
      actionId: 'unset-page-variable',
      key,
    };
    return executeAction(_ref, event, mode, {});
  };

  const switchPage = (pageHandle, queryParams = []) => {
    if (isPreview) {
      mode != 'view' &&
        toast('Page will not be switched for query preview', {
          icon: '⚠️',
        });
      return Promise.resolve();
    }
    const pages = _ref.state.appDefinition.pages;
    const pageId = Object.keys(pages).find((key) => pages[key].handle === pageHandle);

    if (!pageId) {
      mode === 'edit' &&
        toast('Valid page handle is required', {
          icon: '⚠️',
        });
      return Promise.resolve();
    }

    const event = {
      actionId: 'switch-page',
      pageId,
      queryParams,
    };
    return executeAction(_ref, event, mode, {});
  };

  return {
    runQuery,
    setVariable,
    unSetVariable,
    showAlert,
    logout,
    showModal,
    closeModal,
    setLocalStorage,
    copyToClipboard,
    goToApp,
    generateFile,
    setPageVariable,
    unsetPageVariable,
    switchPage,
  };
};

export const loadPyodide = async () => {
  try {
    const pyodide = await window.loadPyodide({ indexURL: 'https://cdn.jsdelivr.net/pyodide/v0.23.2/full/' });
    return pyodide;
  } catch (error) {
    console.log('loadPyodide error', error);
  }
};
export function safelyParseJSON(json) {
  try {
    return JSON.parse(json);
  } catch (e) {
    console.log('JSON parse error');
  }
  return;
}

export const getuserName = (formData) => {
  let nameArray = formData?.name?.trim().split(' ');
  if (nameArray?.length > 0)
    return `${nameArray?.[0][0]}${nameArray?.[1] != undefined && nameArray?.[1] != '' ? nameArray?.[1][0] : ''} `;
  return '';
};

export const pathnameWithoutSubpath = (path) => {
  const subpath = getSubpath();
  if (subpath) return path.replace(subpath, '');
  return path;
};

// will replace or append workspace-id in a path
export const appendWorkspaceId = (workspaceId, path, replaceId = false) => {
  const subpath = getSubpath();
  path = pathnameWithoutSubpath(path);

  let newPath = path;
  if (path === '/:workspaceId' || path.split('/').length === 2) {
    newPath = `/${workspaceId}`;
  } else {
    const paths = path.split('/').filter((path) => path !== '');
    if (replaceId) {
      paths[0] = workspaceId;
    } else {
      paths.unshift(workspaceId);
    }
    newPath = `/${paths.join('/')}`;
  }
  return subpath ? `${subpath}${newPath}` : newPath;
};

export const getWorkspaceIdFromURL = () => {
  const pathname = window.location.pathname;
  const pathnameArray = pathname.split('/').filter((path) => path !== '');
  const subpath = window?.public_config?.SUB_PATH;
  const subpathArray = subpath ? subpath.split('/').filter((path) => path != '') : [];
  const existedPaths = [
    'forgot-password',
    'switch-workspace',
    'reset-password',
    'invitations',
    'organization-invitations',
    'sso',
    'setup',
    'confirm',
    ':workspaceId',
    'confirm-invite',
    'oauth2',
    'applications',
    'integrations',
  ];

  const workspaceId = subpath ? pathnameArray[subpathArray.length] : pathnameArray[0];
  if (workspaceId === 'login') {
    return subpath ? pathnameArray[subpathArray.length + 1] : pathnameArray[1];
  }

  return !existedPaths.includes(workspaceId) ? workspaceId : '';
};

export const getWorkspaceId = () =>
  getWorkspaceIdFromURL() || authenticationService.currentSessionValue?.current_organization_id;

export const excludeWorkspaceIdFromURL = (pathname) => {
  if (!pathname.includes('/applications/')) {
    const paths = pathname?.split('/').filter((path) => path !== '');
    paths.shift();
    const newPath = paths.join('/');
    return newPath ? `/${newPath}` : '/';
  }
  return pathname;
};

export const handleUnSubscription = (subsciption) => {
  setTimeout(() => {
    subsciption.unsubscribe();
  }, 5000);
};

export const getAvatar = (organization) => {
  if (!organization) return;

  const orgName = organization.split(' ').filter((e) => e && !!e.trim());
  if (orgName.length > 1) {
    return `${orgName[0]?.[0]}${orgName[1]?.[0]}`;
  } else if (organization.length >= 2) {
    return `${organization[0]}${organization[1]}`;
  } else {
    return `${organization[0]}${organization[0]}`;
  }
};

export const getSubpath = () =>
  window?.public_config?.SUB_PATH ? stripTrailingSlash(window?.public_config?.SUB_PATH) : null;
export function isExpectedDataType(data, expectedDataType) {
  function getCurrentDataType(node) {
    return Object.prototype.toString.call(node).slice(8, -1).toLowerCase();
  }

  const currentDataType = getCurrentDataType(data);

  if (currentDataType !== expectedDataType) {
    switch (expectedDataType) {
      case 'string':
        return String(data) ? data : undefined;
      case 'number':
        return Object.prototype.toString.call(data).slice(8, -1).toLowerCase() === 'number' ? data : undefined;
      case 'boolean':
        return Boolean();
      case 'array':
        return Object.prototype.toString.call(data).slice(8, -1).toLowerCase() === 'array' ? data : [];
      case 'object':
        return Object.prototype.toString.call(data).slice(8, -1).toLowerCase() === 'object' ? data : {};
      default:
        return null;
    }
  }

  return data;
}

export const validateName = (name, nameType, showError = false, allowSpecialChars = true) => {
  const newName = name.trim();
  let errorMsg = '';
  if (!newName) {
    errorMsg = `${nameType} can't be empty`;
    showError &&
      toast.error(errorMsg, {
        id: '1',
      });
    return {
      status: false,
      errorMsg,
    };
  }

  //check for alphanumeric
  if (!allowSpecialChars && newName.match(/^[a-z0-9 -]+$/) === null) {
    if (/[A-Z]/.test(newName)) {
      errorMsg = 'Only lowercase letters are accepted.';
    } else {
      errorMsg = `Special characters are not accepted.`;
    }
    showError &&
      toast.error(errorMsg, {
        id: '2',
      });
    return {
      status: false,
      errorMsg,
    };
  }

  if (newName.length > 50) {
    errorMsg = `Maximum length has been reached.`;
    showError &&
      toast.error(errorMsg, {
        id: '3',
      });
    return {
      status: false,
      errorMsg,
    };
  }

  return {
    status: true,
    errorMsg: '',
  };
};

export const handleHttpErrorMessages = ({ statusCode, error }, feature_name) => {
  switch (statusCode) {
    case 500: {
      toast.error(
        `Something went wrong on our end and this ${feature_name} could not be created. Please try \n again or contact our support team if the \n problem persists.`
      );
      break;
    }
    case 503: {
      toast.error(
<<<<<<< HEAD
        `We weren't able to connect to our servers to complete this request. Please check your internet connection and try again.`
=======
        `We weren't able to connect to our servers to complete this request. Please check your \n internet connection and try again.`
>>>>>>> e7bb22e6
      );
      break;
    }
    default: {
      toast.error(error ? error : 'Something went wrong. please try again.', {
        position: 'top-center',
      });
      break;
    }
  }
};<|MERGE_RESOLUTION|>--- conflicted
+++ resolved
@@ -901,11 +901,7 @@
     }
     case 503: {
       toast.error(
-<<<<<<< HEAD
-        `We weren't able to connect to our servers to complete this request. Please check your internet connection and try again.`
-=======
         `We weren't able to connect to our servers to complete this request. Please check your \n internet connection and try again.`
->>>>>>> e7bb22e6
       );
       break;
     }
