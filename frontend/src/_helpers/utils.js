/* eslint-disable no-useless-escape */
import moment from 'moment';
import _, { isEmpty } from 'lodash';
import axios from 'axios';
import JSON5 from 'json5';
import { previewQuery, executeAction } from '@/_helpers/appUtils';
import { toast } from 'react-hot-toast';
import { authenticationService } from '@/_services/authentication.service';
import { workflowExecutionsService } from '@/_services';
import { useDataQueriesStore } from '@/_stores/dataQueriesStore';
import { getCurrentState } from '@/_stores/currentStateStore';
import { getWorkspaceIdOrSlugFromURL, getSubpath, returnWorkspaceIdIfNeed } from './routes';
import { getCookie, eraseCookie } from '@/_helpers/cookie';
import { staticDataSources } from '@/Editor/QueryManager/constants';

export function findProp(obj, prop, defval) {
  if (typeof defval === 'undefined') defval = null;
  prop = prop.split('.');
  console.log('prop', prop);
  console.log('obj', obj);
  for (var i = 0; i < prop.length; i++) {
    if (prop[i].endsWith(']')) {
      const actual_prop = prop[i].split('[')[0];
      const index = prop[i].split('[')[1].split(']')[0];
      if (obj[actual_prop]) {
        obj = obj[actual_prop][index];
      } else {
        obj = undefined;
      }
    } else if (obj !== undefined) {
      if (typeof obj[prop[i]] === 'undefined') return defval;
      obj = obj[prop[i]];
    }
  }
  return obj;
}

export function stripTrailingSlash(str) {
  return str.replace(/[/]+$/, '');
}

export const pluralize = (count, noun, suffix = 's') => `${count} ${noun}${count !== 1 ? suffix : ''}`;

export function resolve(data, state) {
  if (data.startsWith('{{queries.') || data.startsWith('{{globals.') || data.startsWith('{{components.')) {
    let prop = data.replace('{{', '').replace('}}', '');
    return findProp(state, prop, '');
  }
}

function resolveCode(code, state, customObjects = {}, withError = false, reservedKeyword, isJsCode) {
  let result = '';
  let error;

  // dont resolve if code starts with "queries." and ends with "run()"
  if (code.startsWith('queries.') && code.endsWith('run()')) {
    error = `Cannot resolve function call ${code}`;
  } else {
    try {
      const evalFunction = Function(
        [
          'variables',
          'components',
          'queries',
          'globals',
          'page',
          'client',
          'server',
          'constants',
          'moment',
          '_',
          ...Object.keys(customObjects),
          reservedKeyword,
        ],
        `return ${code}`
      );
      result = evalFunction(
        isJsCode ? state?.variables : undefined,
        isJsCode ? state?.components : undefined,
        isJsCode ? state?.queries : undefined,
        isJsCode ? state?.globals : undefined,
        isJsCode ? state?.page : undefined,
        isJsCode ? undefined : state?.client,
        isJsCode ? undefined : state?.server,
        state?.constants, // Passing constants as an argument allows the evaluated code to access and utilize the constants value correctly.
        moment,
        _,
        ...Object.values(customObjects),
        null
      );
    } catch (err) {
      error = err;
      console.log('eval_error', err);
    }
  }

  if (withError) return [result, error];
  return result;
}
export function resolveString(str, state, customObjects, reservedKeyword, withError, forPreviewBox) {
  let resolvedStr = str;

  // Resolve {{object}}
  const codeRegex = /(\{\{.+?\}\})/g;
  const codeMatches = resolvedStr.match(codeRegex);

  if (codeMatches) {
    codeMatches.forEach((codeMatch) => {
      const code = codeMatch.replace('{{', '').replace('}}', '');

      if (reservedKeyword.includes(code)) {
        resolvedStr = resolvedStr.replace(codeMatch, '');
      } else {
        const resolvedCode = resolveCode(code, state, customObjects, withError, reservedKeyword, true);
        if (forPreviewBox) {
          resolvedStr = resolvedStr.replace(codeMatch, resolvedCode[0]);
        } else {
          resolvedStr = resolvedStr.replace(codeMatch, resolvedCode);
        }
      }
    });
  }

  // Resolve %%object%%
  const serverRegex = /(%%.+?%%)/g;
  const serverMatches = resolvedStr.match(serverRegex);

  if (serverMatches) {
    serverMatches.forEach((serverMatch) => {
      const code = serverMatch.replace(/%%/g, '');

      if (code.includes('server.') && !/^server\.[A-Za-z0-9]+$/.test(code)) {
        resolvedStr = resolvedStr.replace(serverMatch, 'HiddenEnvironmentVariable');
      } else {
        const resolvedCode = resolveCode(code, state, customObjects, withError, reservedKeyword, false);
        if (forPreviewBox) {
          resolvedStr = resolvedStr.replace(serverMatch, resolvedCode[0]);
        } else {
          resolvedStr = resolvedStr.replace(serverMatch, resolvedCode);
        }
      }
    });
  }

  return resolvedStr;
}

export function resolveReferences(
  object,
  state,
  defaultValue,
  customObjects = {},
  withError = false,
  forPreviewBox = false
) {
  if (object === '{{{}}}') return '';
  const reservedKeyword = ['app']; //Keywords that slows down the app
  object = _.clone(object);
  const objectType = typeof object;
  let error;
  switch (objectType) {
    case 'string': {
      if (object.includes('{{') && object.includes('}}') && object.includes('%%') && object.includes('%%')) {
        object = resolveString(object, state, customObjects, reservedKeyword, withError, forPreviewBox);
      }

      if (object.startsWith('{{') && object.endsWith('}}')) {
        if ((object.match(/{{/g) || []).length === 1) {
          const code = object.replace('{{', '').replace('}}', '');

          if (reservedKeyword.includes(code)) {
            error = `${code} is a reserved keyword`;
            return [{}, error];
          }

          return resolveCode(code, state, customObjects, withError, reservedKeyword, true);
        } else {
          const dynamicVariables = getDynamicVariables(object);

          for (const dynamicVariable of dynamicVariables) {
            const value = resolveString(
              dynamicVariable,
              state,
              customObjects,
              reservedKeyword,
              withError,
              forPreviewBox
            );

            if (typeof value !== 'function') {
              object = object.replace(dynamicVariable, value);
            }
          }
        }
      } else if (object.startsWith('%%') && object.endsWith('%%')) {
        const code = object.replaceAll('%%', '');

        if (code.includes('server.') && !new RegExp('^server.[A-Za-z0-9]+$').test(code)) {
          error = `${code} is invalid. Server variables can't be used like this`;
          return [{}, error];
        }

        return resolveCode(code, state, customObjects, withError, reservedKeyword, false);
      }

      const dynamicVariables = getDynamicVariables(object);

      if (dynamicVariables) {
        if (dynamicVariables.length === 1 && dynamicVariables[0] === object) {
          object = resolveReferences(dynamicVariables[0], state, null, customObjects);
        } else {
          for (const dynamicVariable of dynamicVariables) {
            const value = resolveReferences(dynamicVariable, state, null, customObjects);
            if (typeof value !== 'function') {
              object = object.replace(dynamicVariable, value);
            }
          }
        }
      }
      if (withError) return [object, error];
      return object;
    }

    case 'object': {
      if (Array.isArray(object)) {
        const new_array = [];

        object.forEach((element, index) => {
          const resolved_object = resolveReferences(element, state);
          new_array[index] = resolved_object;
        });

        if (withError) return [new_array, error];
        return new_array;
      } else if (!_.isEmpty(object)) {
        Object.keys(object).forEach((key) => {
          const resolved_object = resolveReferences(object[key], state);
          object[key] = resolved_object;
        });
        if (withError) return [object, error];
        return object;
      }
    }
    // eslint-disable-next-line no-fallthrough
    default: {
      if (withError) return [object, error];
      return object;
    }
  }
}

export function getDynamicVariables(text) {
  const matchedParams = text.match(/\{\{(.*?)\}\}/g) || text.match(/\%\%(.*?)\%\%/g);
  return matchedParams;
}

export function computeComponentName(componentType, currentComponents) {
  const currentComponentsForKind = Object.values(currentComponents).filter(
    (component) => component.component.component === componentType
  );
  let found = false;
  let componentName = '';
  let currentNumber = currentComponentsForKind.length + 1;

  while (!found) {
    componentName = `${componentType.toLowerCase()}${currentNumber}`;
    if (
      Object.values(currentComponents).find((component) => component.component.name === componentName) === undefined
    ) {
      found = true;
    }
    currentNumber = currentNumber + 1;
  }

  return componentName;
}

export function computeActionName(actions) {
  const values = actions ? actions.value : [];

  let currentNumber = values.length;
  let found = false;
  let actionName = '';

  while (!found) {
    actionName = `Action${currentNumber}`;
    if (values.find((action) => action.name === actionName) === undefined) {
      found = true;
    }
    currentNumber += 1;
  }

  return actionName;
}

export function validateQueryName(name) {
  const nameRegex = new RegExp('^[A-Za-z0-9_-]*$');
  return nameRegex.test(name);
}

export const convertToKebabCase = (string) =>
  string
    .replace(/([a-z])([A-Z])/g, '$1-$2')
    .replace(/\s+/g, '-')
    .toLowerCase();

export const serializeNestedObjectToQueryParams = function (obj, prefix) {
  var str = [],
    p;
  for (p in obj) {
    if (Object.prototype.hasOwnProperty.call(obj, p)) {
      var k = prefix ? prefix + '[' + p + ']' : p,
        v = obj[p];
      str.push(
        // eslint-disable-next-line no-undef
        v !== null && typeof v === 'object' ? serialize(v, k) : encodeURIComponent(k) + '=' + encodeURIComponent(v)
      );
    }
  }
  return str.join('&');
};

export function resolveWidgetFieldValue(prop, state, _default = [], customResolveObjects = {}) {
  const widgetFieldValue = prop;

  try {
    return resolveReferences(widgetFieldValue, state, _default, customResolveObjects);
  } catch (err) {
    console.log(err);
  }

  return widgetFieldValue;
}

export function validateWidget({ validationObject, widgetValue, currentState, customResolveObjects }) {
  let isValid = true;
  let validationError = null;

  const regex = validationObject?.regex?.value;
  const minLength = validationObject?.minLength?.value;
  const maxLength = validationObject?.maxLength?.value;
  const minValue = validationObject?.minValue?.value;
  const maxValue = validationObject?.maxValue?.value;
  const customRule = validationObject?.customRule?.value;

  const validationRegex = resolveWidgetFieldValue(regex, currentState, '', customResolveObjects);
  const re = new RegExp(validationRegex, 'g');

  if (!re.test(widgetValue)) {
    return {
      isValid: false,
      validationError: 'The input should match pattern',
    };
  }

  const resolvedMinLength = resolveWidgetFieldValue(minLength, currentState, 0, customResolveObjects);
  if ((widgetValue || '').length < parseInt(resolvedMinLength)) {
    return {
      isValid: false,
      validationError: `Minimum ${resolvedMinLength} characters is needed`,
    };
  }

  const resolvedMaxLength = resolveWidgetFieldValue(maxLength, currentState, undefined, customResolveObjects);
  if (resolvedMaxLength !== undefined) {
    if ((widgetValue || '').length > parseInt(resolvedMaxLength)) {
      return {
        isValid: false,
        validationError: `Maximum ${resolvedMaxLength} characters is allowed`,
      };
    }
  }

  const resolvedMinValue = resolveWidgetFieldValue(minValue, currentState, undefined, customResolveObjects);
  if (resolvedMinValue !== undefined) {
    if (widgetValue === undefined || widgetValue < parseInt(resolvedMinValue)) {
      return {
        isValid: false,
        validationError: `Minimum value is ${resolvedMinValue}`,
      };
    }
  }

  const resolvedMaxValue = resolveWidgetFieldValue(maxValue, currentState, undefined, customResolveObjects);
  if (resolvedMaxValue !== undefined) {
    if (widgetValue === undefined || widgetValue > parseInt(resolvedMaxValue)) {
      return {
        isValid: false,
        validationError: `Maximum value is ${resolvedMaxValue}`,
      };
    }
  }

  const resolvedCustomRule = resolveWidgetFieldValue(customRule, currentState, false, customResolveObjects);
  if (typeof resolvedCustomRule === 'string' && resolvedCustomRule !== '') {
    return { isValid: false, validationError: resolvedCustomRule };
  }

  return {
    isValid,
    validationError,
  };
}

export function validateEmail(email) {
  const emailRegex =
    /^(([^<>()[\]\.,;:\s@\"]+(\.[^<>()[\]\.,;:\s@\"]+)*)|(\".+\"))@(([^<>()[\]\.,;:\s@\"]+\.)+[^<>()[\]\.,;:\s@\"]{2,})$/i;
  return emailRegex.test(email);
}

export function constructSearchParams(params = {}) {
  const searchParams = new URLSearchParams('');
  if (!_.isEmpty(params)) {
    Object.keys(params).map((key) => {
      const value = params[key];
      value && searchParams.append(key, value);
    });
  }
  return searchParams;
}

// eslint-disable-next-line no-unused-vars
export async function executeMultilineJS(
  _ref,
  code,
  queryId,
  isPreview,
  mode = '',
  parameters = {},
  hasParamSupport = false
) {
  const currentState = getCurrentState();
  let result = {},
    error = null;

  //if user passes anything other than object, params are reset to empty
  if (typeof parameters !== 'object' || parameters === null) {
    parameters = {};
  }

  const actions = generateAppActions(_ref, queryId, mode, isPreview);

  const queryDetails = useDataQueriesStore.getState().dataQueries.find((q) => q.id === queryId);
  hasParamSupport = !hasParamSupport ? queryDetails?.options?.hasParamSupport : hasParamSupport;

  const defaultParams =
    queryDetails?.options?.parameters?.reduce(
      (paramObj, param) => ({
        ...paramObj,
        [param.name]: resolveReferences(param.defaultValue, {}, undefined), //default values will not be resolved with currentState
      }),
      {}
    ) || {};

  let formattedParams = {};
  if (queryDetails) {
    Object.keys(defaultParams).map((key) => {
      /** The value of param is replaced with defaultValue if its passed undefined */
      formattedParams[key] = parameters[key] === undefined ? defaultParams[key] : parameters[key];
    });
  } else {
    //this will handle the preview case where you cannot find the queryDetails in state.
    formattedParams = { ...parameters };
  }
  for (const key of Object.keys(currentState.queries)) {
    currentState.queries[key] = {
      ...currentState.queries[key],
      run: (params) => {
        if (typeof params !== 'object' || params === null) {
          params = {};
        }
        const processedParams = {};
        const query = useDataQueriesStore.getState().dataQueries.find((q) => q.name === key);
        query.options.parameters?.forEach((arg) => (processedParams[arg.name] = params[arg.name]));
        return actions.runQuery(key, processedParams);
      },
    };
  }

  try {
    const AsyncFunction = new Function(`return Object.getPrototypeOf(async function(){}).constructor`)();
    const fnParams = [
      'moment',
      '_',
      'components',
      'queries',
      'globals',
      'page',
      'axios',
      'variables',
      'actions',
      'client',
      'server',
      'constants',
      ...(hasParamSupport ? ['parameters'] : []), //Add `parameters` in the function signature only if `hasParamSupport` is enabled. Prevents conflicts with user-defined identifiers of the same name
      code,
    ];
    var evalFn = new AsyncFunction(...fnParams);

    const fnArgs = [
      moment,
      _,
      currentState.components,
      currentState.queries,
      currentState.globals,
      currentState.page,
      axios,
      currentState.variables,
      actions,
      currentState?.client,
      currentState?.server,
      currentState?.constants,
      ...(hasParamSupport ? [formattedParams] : []), //Add `parameters` in the function signature only if `hasParamSupport` is enabled. Prevents conflicts with user-defined identifiers of the same name
    ];
    result = {
      status: 'ok',
      data: await evalFn(...fnArgs),
    };
  } catch (err) {
    console.log('JS execution failed: ', err);
    error = err.stack.split('\n')[0];
    result = { status: 'failed', data: { message: error, description: error } };
  }

  return result;
}

export function toQuery(params, delimiter = '&') {
  const keys = Object.keys(params);

  return keys.reduce((str, key, index) => {
    let query = `${str}${key}=${params[key]}`;

    if (index < keys.length - 1) {
      query += delimiter;
    }

    return query;
  }, '');
}

export const isJson = (str) => {
  try {
    JSON5.parse(str);
  } catch (e) {
    return false;
  }
  return true;
};

export function buildURLWithQuery(url, query = {}) {
  return `${url}?${toQuery(query)}`;
}

export const handleCircularStructureToJSON = () => {
  const seen = new WeakSet();

  return (key, value) => {
    if (typeof value === 'object' && value !== null) {
      if (seen.has(value)) {
        return 'Object';
      }
      seen.add(value);
    }
    return value;
  };
};

export function hasCircularDependency(obj) {
  try {
    JSON.stringify(obj);
  } catch (e) {
    return String(e).includes('Converting circular structure to JSON');
  }
  return false;
}

export const hightlightMentionedUserInComment = (comment) => {
  var regex = /(\()([^)]+)(\))/g;
  return comment.replace(regex, '<span class=mentioned-user>$2</span>');
};

export const retrieveWhiteLabelText = () => {
  const custom_label = window.public_config?.WHITE_LABEL_TEXT;
  return custom_label ? custom_label : 'ToolJet';
};

export const generateAppActions = (_ref, queryId, mode, isPreview = false) => {
  const currentPageId = _ref.state.currentPageId;
  const currentComponents = _ref.state?.appDefinition?.pages[currentPageId]?.components
    ? Object.entries(_ref.state.appDefinition.pages[currentPageId]?.components)
    : {};
  const runQuery = (queryName = '', parameters) => {
    const query = useDataQueriesStore.getState().dataQueries.find((query) => {
      const isFound = query.name === queryName;
      if (isPreview) {
        return isFound;
      } else {
        return isFound && isQueryRunnable(query);
      }
    });

    const processedParams = {};
    if (_.isEmpty(query) || queryId === query?.id) {
      const errorMsg = queryId === query?.id ? 'Cannot run query from itself' : 'Query not found';
      toast.error(errorMsg);
      return;
    }

    if (!_.isEmpty(query?.options?.parameters)) {
      query.options.parameters?.forEach(
        (param) => parameters && (processedParams[param.name] = parameters?.[param.name])
      );
    }

    if (isPreview) {
      return previewQuery(_ref, query, true, processedParams);
    }

    const event = {
      actionId: 'run-query',
      queryId: query.id,
      queryName: query.name,
      parameters: processedParams,
    };

    return executeAction(_ref, event, mode, {});
  };

  const setVariable = (key = '', value = '') => {
    if (key) {
      const event = {
        actionId: 'set-custom-variable',
        key,
        value,
      };
      return executeAction(_ref, event, mode, {});
    }
  };

  const unSetVariable = (key = '') => {
    if (key) {
      const event = {
        actionId: 'unset-custom-variable',
        key,
      };
      return executeAction(_ref, event, mode, {});
    }
  };

  const showAlert = (alertType = '', message = '') => {
    const event = {
      actionId: 'show-alert',
      alertType,
      message,
    };
    return executeAction(_ref, event, mode, {});
  };

  const logout = () => {
    const event = {
      actionId: 'logout',
    };
    return executeAction(_ref, event, mode, {});
  };

  const showModal = (modalName = '') => {
    let modal = '';
    for (const [key, value] of currentComponents) {
      if (value.component.name === modalName) {
        modal = key;
      }
    }

    const event = {
      actionId: 'show-modal',
      modal,
    };
    return executeAction(_ref, event, mode, {});
  };

  const closeModal = (modalName = '') => {
    let modal = '';
    for (const [key, value] of currentComponents) {
      if (value.component.name === modalName) {
        modal = key;
      }
    }

    const event = {
      actionId: 'close-modal',
      modal,
    };
    return executeAction(_ref, event, mode, {});
  };

  const setLocalStorage = (key = '', value = '') => {
    const event = {
      actionId: 'set-localstorage-value',
      key,
      value,
    };
    return executeAction(_ref, event, mode, {});
  };

  const copyToClipboard = (contentToCopy = '') => {
    const event = {
      actionId: 'copy-to-clipboard',
      contentToCopy,
    };
    return executeAction(_ref, event, mode, {});
  };

  const goToApp = (slug = '', queryParams = []) => {
    const event = {
      actionId: 'go-to-app',
      slug,
      queryParams,
    };
    return executeAction(_ref, event, mode, {});
  };

  const generateFile = (fileName, fileType, data) => {
    if (!fileName || !fileType || !data) {
      return toast.error('Action failed: fileName, fileType and data are required');
    }

    const event = {
      actionId: 'generate-file',
      fileName,
      data,
      fileType,
    };
    return executeAction(_ref, event, mode, {});
  };

  const setPageVariable = (key = '', value = '') => {
    const event = {
      actionId: 'set-page-variable',
      key,
      value,
    };
    return executeAction(_ref, event, mode, {});
  };

  const unsetPageVariable = (key = '') => {
    const event = {
      actionId: 'unset-page-variable',
      key,
    };
    return executeAction(_ref, event, mode, {});
  };

  const switchPage = (pageHandle, queryParams = []) => {
    if (isPreview) {
      mode != 'view' &&
        toast('Page will not be switched for query preview', {
          icon: '⚠️',
        });
      return Promise.resolve();
    }
    const pages = _ref.state.appDefinition.pages;
    const pageId = Object.keys(pages).find((key) => pages[key].handle === pageHandle);

    if (!pageId) {
      mode === 'edit' &&
        toast('Valid page handle is required', {
          icon: '⚠️',
        });
      return Promise.resolve();
    }

    const event = {
      actionId: 'switch-page',
      pageId,
      queryParams,
    };
    return executeAction(_ref, event, mode, {});
  };

  return {
    runQuery,
    setVariable,
    unSetVariable,
    showAlert,
    logout,
    showModal,
    closeModal,
    setLocalStorage,
    copyToClipboard,
    goToApp,
    generateFile,
    setPageVariable,
    unsetPageVariable,
    switchPage,
  };
};

export const loadPyodide = async () => {
  try {
    const pyodide = await window.loadPyodide({ indexURL: 'https://cdn.jsdelivr.net/pyodide/v0.23.2/full/' });
    return pyodide;
  } catch (error) {
    console.log('loadPyodide error', error);
    throw 'Could not load Pyodide to execute Python';
  }
};
export function safelyParseJSON(json) {
  try {
    return JSON.parse(json);
  } catch (e) {
    console.log('JSON parse error');
  }
  return;
}

export const getuserName = (formData) => {
  let nameArray = formData?.name?.trim().split(' ');
  if (nameArray?.length > 0)
    return `${nameArray?.[0][0]}${nameArray?.[1] != undefined && nameArray?.[1] != '' ? nameArray?.[1][0] : ''} `;
  return '';
};

export const removeSpaceFromWorkspace = (name) => {
  return name?.replace(' ', '-') || '';
};

export const getWorkspaceId = () =>
  getWorkspaceIdOrSlugFromURL() ||
  authenticationService.currentSessionValue?.current_organization_slug ||
  authenticationService.currentSessionValue?.current_organization_id;

export const handleUnSubscription = (subsciption) => {
  setTimeout(() => {
    subsciption.unsubscribe();
  }, 5000);
};

export const getAvatar = (organization) => {
  if (!organization) return;

  const orgName = organization.split(' ').filter((e) => e && !!e.trim());
  if (orgName.length > 1) {
    return `${orgName[0]?.[0]}${orgName[1]?.[0]}`;
  } else if (organization.length >= 2) {
    return `${organization[0]}${organization[1]}`;
  } else {
    return `${organization[0]}${organization[0]}`;
  }
};

export function isExpectedDataType(data, expectedDataType) {
  function getCurrentDataType(node) {
    return Object.prototype.toString.call(node).slice(8, -1).toLowerCase();
  }

  const currentDataType = getCurrentDataType(data);

  if (currentDataType !== expectedDataType) {
    switch (expectedDataType) {
      case 'string':
        return String(data) ? data : undefined;
      case 'number':
        return Object.prototype.toString.call(data).slice(8, -1).toLowerCase() === 'number' ? data : undefined;
      case 'boolean':
        return Boolean();
      case 'array':
        return Object.prototype.toString.call(data).slice(8, -1).toLowerCase() === 'array' ? data : [];
      case 'object':
        return Object.prototype.toString.call(data).slice(8, -1).toLowerCase() === 'object' ? data : {};
      default:
        return null;
    }
  }

  return data;
}

export function getDateDifferenceInDays(date1, date2) {
  const oneDay = 24 * 60 * 60 * 1000;
  const utcDate1 = Date.UTC(date1.getUTCFullYear(), date1.getUTCMonth(), date1.getUTCDate());
  const utcDate2 = Date.UTC(date2.getUTCFullYear(), date2.getUTCMonth(), date2.getUTCDate());
  const timeDiff = Math.abs(utcDate2 - utcDate1);
  const daysDiff = Math.round(timeDiff / oneDay);
  return daysDiff;
}

export function convertDateFormat(dateString) {
  const date = new Date(dateString);
  const options = { day: '2-digit', month: 'short', year: 'numeric' };
  options.timeZone = 'UTC';
  const formattedDate = date.toLocaleDateString('en-IN', options).replace(/-/g, ' ');
  return formattedDate;
}

export const returnDevelopmentEnv = (environments) => environments.find((env) => env.priority === 1);

export const validateName = (
  name,
  nameType,
  emptyCheck = true,
  showError = false,
  allowSpecialChars = true,
  allowSpaces = true,
  checkReservedWords = false
) => {
  const newName = name;
  let errorMsg = '';
  if (emptyCheck && !newName) {
    errorMsg = `${nameType} can't be empty`;
    showError &&
      toast.error(errorMsg, {
        id: '1',
      });
    return {
      status: false,
      errorMsg,
    };
  }

  if (newName) {
    //check for alphanumeric
    if (!allowSpecialChars && newName.match(/^[a-z0-9 -]+$/) === null) {
      if (/[A-Z]/.test(newName)) {
        errorMsg = 'Only lowercase letters are accepted.';
      } else {
        errorMsg = `Special characters are not accepted.`;
      }
      showError &&
        toast.error(errorMsg, {
          id: '2',
        });
      return {
        status: false,
        errorMsg,
      };
    }

    if (!allowSpaces && /\s/g.test(newName)) {
      errorMsg = 'Cannot contain spaces';
      showError &&
        toast.error(errorMsg, {
          id: '3',
        });
      return {
        status: false,
        errorMsg,
      };
    }

    if (newName.length > 50) {
      errorMsg = `Maximum length has been reached.`;
      showError &&
        toast.error(errorMsg, {
          id: '3',
        });
      return {
        status: false,
        errorMsg,
      };
    }

    /* Add more reserved paths here, which doesn't have /:workspace-id prefix */
    const reservedPaths = [
      'forgot-password',
      'switch-workspace',
      'reset-password',
      'invitations',
      'organization-invitations',
      'sso',
      'setup',
      'confirm',
      ':workspaceId',
      'confirm-invite',
      'oauth2',
      'applications',
      'integrations',
      'login',
      'signup',
    ];

    if (checkReservedWords && reservedPaths.includes(newName)) {
      errorMsg = `Reserved words are not allowed.`;
      showError &&
        toast.error(errorMsg, {
          id: '3',
        });
      return {
        status: false,
        errorMsg,
      };
    }
  }

  return {
    status: true,
    errorMsg: '',
  };
};

export const handleHttpErrorMessages = ({ statusCode, error }, feature_name) => {
  switch (statusCode) {
    case 500: {
      toast.error(
        `Something went wrong on our end and this ${feature_name} could not be created. Please try \n again or contact our support team if the \n problem persists.`
      );
      break;
    }
    case 503: {
      toast.error(
        `We weren't able to connect to our servers to complete this request. Please check your \n internet connection and try again.`
      );
      break;
    }
    default: {
      toast.error(error ? error : 'Something went wrong. please try again.', {
        position: 'top-center',
      });
      break;
    }
  }
};

export const returnWorkspaceIdIfNeed = (path, workspaceId = null) => {
  if (path) {
    return !['applications', 'integrations', 'instance-settings'].find((subpath) => path.includes(subpath))
      ? `/${workspaceId ?? getWorkspaceId()}`
      : '';
  }
  return `/${workspaceId ?? getWorkspaceId()}`;
};

export const deepEqual = (obj1, obj2, excludedKeys = []) => {
  if (obj1 === obj2) {
    return true;
  }

  if (typeof obj1 !== 'object' || typeof obj2 !== 'object' || obj1 === null || obj2 === null) {
    return false;
  }

  const keys1 = Object.keys(obj1);
  const keys2 = Object.keys(obj2);

  const uniqueKeys = [...new Set([...keys1, ...keys2])];

  for (let key of uniqueKeys) {
    if (!excludedKeys.includes(key)) {
      if (!(key in obj1) || !(key in obj2)) {
        return false;
      }

      if (typeof obj1[key] === 'object' && typeof obj2[key] === 'object') {
        if (!deepEqual(obj1[key], obj2[key], excludedKeys)) {
          return false;
        }
      } else if (obj1[key] != obj2[key]) {
        return false;
      }
    }
  }

  return true;
};

export function eraseRedirectUrl() {
  const redirectPath = getCookie('redirectPath');
  redirectPath && eraseCookie('redirectPath');
  return redirectPath;
}

<<<<<<< HEAD
export const defaultAppEnvironments = [
  { name: 'development', isDefault: false, priority: 1 },
  { name: 'staging', isDefault: false, priority: 2 },
  { name: 'production', isDefault: true, priority: 3 },
];

export const executeWorkflow = async (self, workflowId, _blocking = false, params = {}) => {
  const appId = self?.state?.appId;
  const resolvedParams = resolveReferences(params, self.state.currentState, {}, {});
  const executionResponse = await workflowExecutionsService.execute(workflowId, resolvedParams, appId);
  return { data: executionResponse.result };
};

=======
>>>>>>> 93cc29dd
export const redirectToWorkspace = () => {
  const path = eraseRedirectUrl();
  const redirectPath = `${returnWorkspaceIdIfNeed(path)}${path && path !== '/' ? path : ''}`;
  window.location = getSubpath() ? `${getSubpath()}${redirectPath}` : redirectPath;
};

/** Check if the query is connected to a DS. */
export const isQueryRunnable = (query) => {
  if (staticDataSources.find((source) => query.kind === source.kind)) {
    return true;
  }
  //TODO: both view api and creat/update apis return dataSourceId in two format 1) camelCase 2) snakeCase. Need to unify it.
  return !!(query?.data_source_id || query?.dataSourceId || !isEmpty(query?.plugins));
};

export const redirectToDashboard = () => {
  const subpath = getSubpath();
  window.location = `${subpath ? `${subpath}` : ''}/${getWorkspaceId()}`;
};

export const determineJustifyContentValue = (value) => {
  switch (value) {
    case 'left':
      return 'start';
    case 'right':
      return 'end';
    case 'center':
      return 'center';
    default:
      return 'start';
  }
};<|MERGE_RESOLUTION|>--- conflicted
+++ resolved
@@ -1021,15 +1021,6 @@
   }
 };
 
-export const returnWorkspaceIdIfNeed = (path, workspaceId = null) => {
-  if (path) {
-    return !['applications', 'integrations', 'instance-settings'].find((subpath) => path.includes(subpath))
-      ? `/${workspaceId ?? getWorkspaceId()}`
-      : '';
-  }
-  return `/${workspaceId ?? getWorkspaceId()}`;
-};
-
 export const deepEqual = (obj1, obj2, excludedKeys = []) => {
   if (obj1 === obj2) {
     return true;
@@ -1069,7 +1060,6 @@
   return redirectPath;
 }
 
-<<<<<<< HEAD
 export const defaultAppEnvironments = [
   { name: 'development', isDefault: false, priority: 1 },
   { name: 'staging', isDefault: false, priority: 2 },
@@ -1083,8 +1073,6 @@
   return { data: executionResponse.result };
 };
 
-=======
->>>>>>> 93cc29dd
 export const redirectToWorkspace = () => {
   const path = eraseRedirectUrl();
   const redirectPath = `${returnWorkspaceIdIfNeed(path)}${path && path !== '/' ? path : ''}`;
