--- conflicted
+++ resolved
@@ -14,13 +14,10 @@
 import { getCookie, eraseCookie } from '@/_helpers/cookie';
 import { staticDataSources } from '@/Editor/QueryManager/constants';
 import { defaultWhiteLabellingSettings } from '@/_stores/utils';
-<<<<<<< HEAD
 import { validateMultilineCode } from './utility';
 
 const reservedKeyword = ['app', 'window'];
-=======
 import { getDateTimeFormat } from '@/Editor/Components/Table/Datepicker';
->>>>>>> ee487fac
 
 export function findProp(obj, prop, defval) {
   if (typeof defval === 'undefined') defval = null;
@@ -535,7 +532,6 @@
 }
 
 // eslint-disable-next-line no-unused-vars
-<<<<<<< HEAD
 export async function executeMultilineJS(_ref, code, queryId, isPreview, mode = '', parameters = {}) {
   const isValidCode = validateMultilineCode(code);
 
@@ -543,17 +539,6 @@
     return isValidCode;
   }
 
-=======
-export async function executeMultilineJS(
-  _ref,
-  code,
-  queryId,
-  isPreview,
-  mode = '',
-  parameters = {},
-  hasParamSupport = false
-) {
->>>>>>> ee487fac
   const currentState = getCurrentState();
   let result = {},
     error = null;
