--- conflicted
+++ resolved
@@ -455,7 +455,6 @@
       };
       return executeAction(_ref, event, mode, {});
     },
-<<<<<<< HEAD
     setPageVariable: function (key = '', value = '') {
       const event = {
         actionId: 'set-page-variable',
@@ -468,7 +467,10 @@
       const event = {
         actionId: 'unset-page-variable',
         key,
-=======
+      };
+      return executeAction(_ref, event, mode, {});
+    },
+
     switchPage: function (pageHandle, queryParams = []) {
       if (isPreview) {
         mode != 'view' &&
@@ -492,7 +494,6 @@
         actionId: 'switch-page',
         pageId,
         queryParams,
->>>>>>> 4757da2d
       };
       return executeAction(_ref, event, mode, {});
     },
