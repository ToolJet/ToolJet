--- conflicted
+++ resolved
@@ -860,20 +860,16 @@
   return data;
 }
 
-<<<<<<< HEAD
 export const validateName = (
   name,
   nameType,
+  emptyCheck = true,
   showError = false,
   allowSpecialChars = true,
   allowSpaces = true,
   checkReservedWords = false
 ) => {
   const newName = name;
-=======
-export const validateName = (name, nameType, emptyCheck = true, showError = false, allowSpecialChars = true) => {
-  const newName = name.trim();
->>>>>>> 1e18e7ae
   let errorMsg = '';
   if (emptyCheck && !newName) {
     errorMsg = `${nameType} can't be empty`;
