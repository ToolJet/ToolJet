/* eslint-disable no-useless-escape */
import moment from 'moment';
import _ from 'lodash';
import axios from 'axios';

export function findProp(obj, prop, defval) {
  if (typeof defval === 'undefined') defval = null;
  prop = prop.split('.');
  console.log('prop', prop);
  console.log('obj', obj);
  for (var i = 0; i < prop.length; i++) {
    if (prop[i].endsWith(']')) {
      const actual_prop = prop[i].split('[')[0];
      const index = prop[i].split('[')[1].split(']')[0];
      if (obj[actual_prop]) {
        obj = obj[actual_prop][index];
      } else {
        obj = undefined;
      }
    } else if (obj !== undefined) {
      if (typeof obj[prop[i]] === 'undefined') return defval;
      obj = obj[prop[i]];
    }
  }
  return obj;
}

export const pluralize = (count, noun, suffix = 's') => `${count} ${noun}${count !== 1 ? suffix : ''}`;

export function resolve(data, state) {
  if (data.startsWith('{{queries.') || data.startsWith('{{globals.') || data.startsWith('{{components.')) {
    let prop = data.replace('{{', '').replace('}}', '');
    return findProp(state, prop, '');
  }
}

export function resolveReferences(object, state, defaultValue, customObjects = {}, withError = false) {
  object = _.clone(object);

  const objectType = typeof object;
  let error;
  switch (objectType) {
    case 'string': {
      if (object.startsWith('{{') && object.endsWith('}}')) {
        const code = object.replace('{{', '').replace('}}', '');
        let result = '';

        try {
          const evalFunction = Function(
            ['components', 'queries', 'globals', 'moment', '_', ...Object.keys(customObjects)],
            `return ${code}`
          );
          result = evalFunction(
            state.components,
            state.queries,
            state.globals,
            moment,
            _,
            ...Object.values(customObjects)
          );
        } catch (err) {
          error = err;
          console.log('eval_error', err);
        }

        if (withError) return [result, error];
        return result;
      }

      const dynamicVariables = getDynamicVariables(object);

      if (dynamicVariables) {
        if (dynamicVariables.length === 1 && dynamicVariables[0] === object) {
          object = resolveReferences(dynamicVariables[0], state);
        } else {
          for (const dynamicVariable of dynamicVariables) {
            const value = resolveReferences(dynamicVariable, state);
            if (typeof value !== 'function') {
              object = object.replace(dynamicVariable, value);
            }
          }
        }
      }
      if (withError) return [object, error];
      return object;
    }

    case 'object': {
      if (Array.isArray(object)) {
        console.log(`[Resolver] Resolving as array ${typeof object}`);

        const new_array = [];

        object.forEach((element, index) => {
          const resolved_object = resolveReferences(element, state);
          new_array[index] = resolved_object;
        });

        if (withError) return [new_array, error];
        return new_array;
      } else if (!_.isEmpty(object)) {
        console.log(`[Resolver] Resolving as object ${typeof object}, state: ${state}`);
        Object.keys(object).forEach((key) => {
          const resolved_object = resolveReferences(object[key], state);
          object[key] = resolved_object;
        });
        if (withError) return [object, error];
        return object;
      }
    }
    // eslint-disable-next-line no-fallthrough
    default: {
      if (withError) return [object, error];
      return object;
    }
  }
}

export function getDynamicVariables(text) {
  const matchedParams = text.match(/\{\{(.*?)\}\}/g);
  return matchedParams;
}

export function computeComponentName(componentType, currentComponents) {
  const currentComponentsForKind = Object.values(currentComponents).filter(
    (component) => component.component.component === componentType
  );
  let found = false;
  let componentName = '';
  let currentNumber = currentComponentsForKind.length + 1;

  while (!found) {
    componentName = `${componentType.toLowerCase()}${currentNumber}`;
    if (Object.values(currentComponents).find((component) => component.name === componentName) === undefined) {
      found = true;
    }
    currentNumber = currentNumber + 1;
  }

  return componentName;
}

export function computeActionName(actions) {
  const values = actions ? actions.value : [];

  let currentNumber = values.length;
  let found = false;
  let actionName = '';

  while (!found) {
    actionName = `Action${currentNumber}`;
    if (values.find((action) => action.name === actionName) === undefined) {
      found = true;
    }
    currentNumber += 1;
  }

  return actionName;
}

export function validateQueryName(name) {
  const nameRegex = new RegExp('^[A-Za-z0-9_-]*$');
  return nameRegex.test(name);
}

export const convertToKebabCase = (string) =>
  string
    .replace(/([a-z])([A-Z])/g, '$1-$2')
    .replace(/\s+/g, '-')
    .toLowerCase();

export const serializeNestedObjectToQueryParams = function (obj, prefix) {
  var str = [],
    p;
  for (p in obj) {
    if (Object.prototype.hasOwnProperty.call(obj, p)) {
      var k = prefix ? prefix + '[' + p + ']' : p,
        v = obj[p];
      str.push(
        // eslint-disable-next-line no-undef
        v !== null && typeof v === 'object' ? serialize(v, k) : encodeURIComponent(k) + '=' + encodeURIComponent(v)
      );
    }
  }
  return str.join('&');
};

export function resolveWidgetFieldValue(prop, state, _default = [], customResolveObjects = {}) {
  const widgetFieldValue = prop;

  try {
    return resolveReferences(widgetFieldValue, state, _default, customResolveObjects);
  } catch (err) {
    console.log(err);
  }

  return widgetFieldValue;
}

export function validateWidget({ validationObject, widgetValue, currentState, customResolveObjects }) {
  let isValid = true;
  let validationError = null;

  const regex = validationObject?.regex?.value;
  const minLength = validationObject?.minLength?.value;
  const maxLength = validationObject?.maxLength?.value;
  const customRule = validationObject?.customRule?.value;

  const validationRegex = resolveWidgetFieldValue(regex, currentState, '', customResolveObjects);
  const re = new RegExp(validationRegex, 'g');

  if (!re.test(widgetValue)) {
    return {
      isValid: false,
      validationError: 'The input should match pattern',
    };
  }

  const resolvedMinLength = resolveWidgetFieldValue(minLength, currentState, 0, customResolveObjects);
  if ((widgetValue || '').length < parseInt(resolvedMinLength)) {
    return {
      isValid: false,
      validationError: `Minimum ${resolvedMinLength} characters is needed`,
    };
  }

  const resolvedMaxLength = resolveWidgetFieldValue(maxLength, currentState, undefined, customResolveObjects);
  if (resolvedMaxLength !== undefined) {
    if ((widgetValue || '').length > parseInt(resolvedMaxLength)) {
      return {
        isValid: false,
        validationError: `Maximum ${resolvedMaxLength} characters is allowed`,
      };
    }
  }

  const resolvedCustomRule = resolveWidgetFieldValue(customRule, currentState, false, customResolveObjects);
  if (typeof resolvedCustomRule === 'string') {
    return { isValid: false, validationError: resolvedCustomRule };
  }

  return {
    isValid,
    validationError,
  };
}

export function validateEmail(email) {
  const emailRegex =
    /^(([^<>()[\]\.,;:\s@\"]+(\.[^<>()[\]\.,;:\s@\"]+)*)|(\".+\"))@(([^<>()[\]\.,;:\s@\"]+\.)+[^<>()[\]\.,;:\s@\"]{2,})$/i;
  return emailRegex.test(email);
}

export async function executeMultilineJS(currentState, code) {
  let result = {},
    error = null;

  try {
    const AsyncFunction = new Function(`return Object.getPrototypeOf(async function(){}).constructor`)();
    var evalFn = new AsyncFunction('moment', '_', 'components', 'queries', 'globals', 'axios', code);
    result = {
      status: 'ok',
      data: await evalFn(moment, _, currentState.components, currentState.queries, currentState.globals, axios),
    };
  } catch (err) {
    console.log('JS execution failed: ', err);
    error = err.stack.split('\n')[0];
    result = { status: 'failed', data: { message: error, description: error } };
  }

  return result;
}

<<<<<<< HEAD
export function toQuery(params, delimiter = '&') {
  const keys = Object.keys(params);

  return keys.reduce((str, key, index) => {
    let query = `${str}${key}=${params[key]}`;

    if (index < keys.length - 1) {
      query += delimiter;
    }

    return query;
  }, '');
}
=======
export const isJson = (str) => {
  try {
    JSON.parse(str);
  } catch (e) {
    return false;
  }
  return true;
};
>>>>>>> 62059034
<|MERGE_RESOLUTION|>--- conflicted
+++ resolved
@@ -271,7 +271,6 @@
   return result;
 }
 
-<<<<<<< HEAD
 export function toQuery(params, delimiter = '&') {
   const keys = Object.keys(params);
 
@@ -285,7 +284,7 @@
     return query;
   }, '');
 }
-=======
+
 export const isJson = (str) => {
   try {
     JSON.parse(str);
@@ -293,5 +292,4 @@
     return false;
   }
   return true;
-};
->>>>>>> 62059034
+};