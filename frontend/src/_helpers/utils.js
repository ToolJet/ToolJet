--- conflicted
+++ resolved
@@ -1061,7 +1061,6 @@
   }
 };
 
-<<<<<<< HEAD
 export const USER_DRAWER_MODES = {
   EDIT: 'EDIT',
   CREATE: 'CREATE',
@@ -1077,7 +1076,9 @@
 
     default:
       return groupName;
-=======
+  }
+};
+
 export const defaultWhiteLabellingSettings = {
   WHITE_LABEL_LOGO: 'https://app.tooljet.com/logo.svg',
   WHITE_LABEL_TEXT: 'ToolJet',
@@ -1137,6 +1138,5 @@
   }
   if (pageTitle) {
     document.title = pageDetails && pageDetails?.preview ? `${pageTitle} | ${whiteLabelText}` : `${pageTitle}`;
->>>>>>> 6815522b
   }
 };