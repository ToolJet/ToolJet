/* eslint-disable no-useless-escape */
import moment from 'moment';
import _ from 'lodash';
import axios from 'axios';
import JSON5 from 'json5';
import { previewQuery, executeAction } from '@/_helpers/appUtils';
import { toast } from 'react-hot-toast';
import { authenticationService } from '@/_services/authentication.service';

import { useDataQueriesStore } from '@/_stores/dataQueriesStore';
import { getCurrentState } from '@/_stores/currentStateStore';

export function findProp(obj, prop, defval) {
  if (typeof defval === 'undefined') defval = null;
  prop = prop.split('.');
  console.log('prop', prop);
  console.log('obj', obj);
  for (var i = 0; i < prop.length; i++) {
    if (prop[i].endsWith(']')) {
      const actual_prop = prop[i].split('[')[0];
      const index = prop[i].split('[')[1].split(']')[0];
      if (obj[actual_prop]) {
        obj = obj[actual_prop][index];
      } else {
        obj = undefined;
      }
    } else if (obj !== undefined) {
      if (typeof obj[prop[i]] === 'undefined') return defval;
      obj = obj[prop[i]];
    }
  }
  return obj;
}

export function stripTrailingSlash(str) {
  return str.replace(/[/]+$/, '');
}

export const pluralize = (count, noun, suffix = 's') => `${count} ${noun}${count !== 1 ? suffix : ''}`;

export function resolve(data, state) {
  if (data.startsWith('{{queries.') || data.startsWith('{{globals.') || data.startsWith('{{components.')) {
    let prop = data.replace('{{', '').replace('}}', '');
    return findProp(state, prop, '');
  }
}

function resolveCode(code, state, customObjects = {}, withError = false, reservedKeyword, isJsCode) {
  let result = '';
  let error;

  // dont resolve if code starts with "queries." and ends with "run()"
  if (code.startsWith('queries.') && code.endsWith('run()')) {
    error = `Cannot resolve function call ${code}`;
  } else {
    try {
      const evalFunction = Function(
        [
          'variables',
          'components',
          'queries',
          'globals',
          'page',
          'client',
          'server',
          'moment',
          '_',
          ...Object.keys(customObjects),
          reservedKeyword,
        ],
        `return ${code}`
      );
      result = evalFunction(
        isJsCode ? state?.variables : undefined,
        isJsCode ? state?.components : undefined,
        isJsCode ? state?.queries : undefined,
        isJsCode ? state?.globals : undefined,
        isJsCode ? state?.page : undefined,
        isJsCode ? undefined : state?.client,
        isJsCode ? undefined : state?.server,
        moment,
        _,
        ...Object.values(customObjects),
        null
      );
    } catch (err) {
      error = err;
      console.log('eval_error', err);
    }
  }

  if (withError) return [result, error];
  return result;
}
export function resolveString(str, state, customObjects, reservedKeyword, withError, forPreviewBox) {
  let resolvedStr = str;

  // Resolve {{object}}
  const codeRegex = /(\{\{.+?\}\})/g;
  const codeMatches = resolvedStr.match(codeRegex);

  if (codeMatches) {
    codeMatches.forEach((codeMatch) => {
      const code = codeMatch.replace('{{', '').replace('}}', '');

      if (reservedKeyword.includes(code)) {
        resolvedStr = resolvedStr.replace(codeMatch, '');
      } else {
        const resolvedCode = resolveCode(code, state, customObjects, withError, reservedKeyword, true);
        if (forPreviewBox) {
          resolvedStr = resolvedStr.replace(codeMatch, resolvedCode[0]);
        } else {
          resolvedStr = resolvedStr.replace(codeMatch, resolvedCode);
        }
      }
    });
  }

  // Resolve %%object%%
  const serverRegex = /(%%.+?%%)/g;
  const serverMatches = resolvedStr.match(serverRegex);

  if (serverMatches) {
    serverMatches.forEach((serverMatch) => {
      const code = serverMatch.replace(/%%/g, '');

      if (code.includes('server.') && !/^server\.[A-Za-z0-9]+$/.test(code)) {
        resolvedStr = resolvedStr.replace(serverMatch, '');
      } else {
        const resolvedCode = resolveCode(code, state, customObjects, withError, reservedKeyword, false);
        if (forPreviewBox) {
          resolvedStr = resolvedStr.replace(serverMatch, resolvedCode[0]);
        } else {
          resolvedStr = resolvedStr.replace(serverMatch, resolvedCode);
        }
      }
    });
  }

  return resolvedStr;
}

export function resolveReferences(
  object,
  state,
  defaultValue,
  customObjects = {},
  withError = false,
  forPreviewBox = false
) {
  if (object === '{{{}}}') return '';
  const reservedKeyword = ['app']; //Keywords that slows down the app
  object = _.clone(object);
  const objectType = typeof object;
  let error;
  switch (objectType) {
    case 'string': {
      if (object.includes('{{') && object.includes('}}') && object.includes('%%') && object.includes('%%')) {
        object = resolveString(object, state, customObjects, reservedKeyword, withError, forPreviewBox);
      }

      if (object.startsWith('{{') && object.endsWith('}}')) {
        const code = object.replace('{{', '').replace('}}', '');

        if (reservedKeyword.includes(code)) {
          error = `${code} is a reserved keyword`;
          return [{}, error];
        }

        return resolveCode(code, state, customObjects, withError, reservedKeyword, true);
      } else if (object.startsWith('%%') && object.endsWith('%%')) {
        const code = object.replaceAll('%%', '');

        if (code.includes('server.') && !new RegExp('^server.[A-Za-z0-9]+$').test(code)) {
          error = `${code} is invalid. Server variables can't be used like this`;
          return [{}, error];
        }

        return resolveCode(code, state, customObjects, withError, reservedKeyword, false);
      }

      const dynamicVariables = getDynamicVariables(object);

      if (dynamicVariables) {
        if (dynamicVariables.length === 1 && dynamicVariables[0] === object) {
          object = resolveReferences(dynamicVariables[0], state, null, customObjects);
        } else {
          for (const dynamicVariable of dynamicVariables) {
            const value = resolveReferences(dynamicVariable, state, null, customObjects);
            if (typeof value !== 'function') {
              object = object.replace(dynamicVariable, value);
            }
          }
        }
      }
      if (withError) return [object, error];
      return object;
    }

    case 'object': {
      if (Array.isArray(object)) {
        const new_array = [];

        object.forEach((element, index) => {
          const resolved_object = resolveReferences(element, state);
          new_array[index] = resolved_object;
        });

        if (withError) return [new_array, error];
        return new_array;
      } else if (!_.isEmpty(object)) {
        Object.keys(object).forEach((key) => {
          const resolved_object = resolveReferences(object[key], state);
          object[key] = resolved_object;
        });
        if (withError) return [object, error];
        return object;
      }
    }
    // eslint-disable-next-line no-fallthrough
    default: {
      if (withError) return [object, error];
      return object;
    }
  }
}

export function getDynamicVariables(text) {
  const matchedParams = text.match(/\{\{(.*?)\}\}/g) || text.match(/\%\%(.*?)\%\%/g);
  return matchedParams;
}

export function computeComponentName(componentType, currentComponents) {
  const currentComponentsForKind = Object.values(currentComponents).filter(
    (component) => component.component.component === componentType
  );
  let found = false;
  let componentName = '';
  let currentNumber = currentComponentsForKind.length + 1;

  while (!found) {
    componentName = `${componentType.toLowerCase()}${currentNumber}`;
    if (
      Object.values(currentComponents).find((component) => component.component.name === componentName) === undefined
    ) {
      found = true;
    }
    currentNumber = currentNumber + 1;
  }

  return componentName;
}

export function computeActionName(actions) {
  const values = actions ? actions.value : [];

  let currentNumber = values.length;
  let found = false;
  let actionName = '';

  while (!found) {
    actionName = `Action${currentNumber}`;
    if (values.find((action) => action.name === actionName) === undefined) {
      found = true;
    }
    currentNumber += 1;
  }

  return actionName;
}

export function validateQueryName(name) {
  const nameRegex = new RegExp('^[A-Za-z0-9_-]*$');
  return nameRegex.test(name);
}

export const convertToKebabCase = (string) =>
  string
    .replace(/([a-z])([A-Z])/g, '$1-$2')
    .replace(/\s+/g, '-')
    .toLowerCase();

export const serializeNestedObjectToQueryParams = function (obj, prefix) {
  var str = [],
    p;
  for (p in obj) {
    if (Object.prototype.hasOwnProperty.call(obj, p)) {
      var k = prefix ? prefix + '[' + p + ']' : p,
        v = obj[p];
      str.push(
        // eslint-disable-next-line no-undef
        v !== null && typeof v === 'object' ? serialize(v, k) : encodeURIComponent(k) + '=' + encodeURIComponent(v)
      );
    }
  }
  return str.join('&');
};

export function resolveWidgetFieldValue(prop, state, _default = [], customResolveObjects = {}) {
  const widgetFieldValue = prop;

  try {
    return resolveReferences(widgetFieldValue, state, _default, customResolveObjects);
  } catch (err) {
    console.log(err);
  }

  return widgetFieldValue;
}

export function validateWidget({ validationObject, widgetValue, currentState, customResolveObjects }) {
  let isValid = true;
  let validationError = null;

  const regex = validationObject?.regex?.value;
  const minLength = validationObject?.minLength?.value;
  const maxLength = validationObject?.maxLength?.value;
  const minValue = validationObject?.minValue?.value;
  const maxValue = validationObject?.maxValue?.value;
  const customRule = validationObject?.customRule?.value;

  const validationRegex = resolveWidgetFieldValue(regex, currentState, '', customResolveObjects);
  const re = new RegExp(validationRegex, 'g');

  if (!re.test(widgetValue)) {
    return {
      isValid: false,
      validationError: 'The input should match pattern',
    };
  }

  const resolvedMinLength = resolveWidgetFieldValue(minLength, currentState, 0, customResolveObjects);
  if ((widgetValue || '').length < parseInt(resolvedMinLength)) {
    return {
      isValid: false,
      validationError: `Minimum ${resolvedMinLength} characters is needed`,
    };
  }

  const resolvedMaxLength = resolveWidgetFieldValue(maxLength, currentState, undefined, customResolveObjects);
  if (resolvedMaxLength !== undefined) {
    if ((widgetValue || '').length > parseInt(resolvedMaxLength)) {
      return {
        isValid: false,
        validationError: `Maximum ${resolvedMaxLength} characters is allowed`,
      };
    }
  }

  const resolvedMinValue = resolveWidgetFieldValue(minValue, currentState, undefined, customResolveObjects);
  if (resolvedMinValue !== undefined) {
    if (widgetValue === undefined || widgetValue < parseInt(resolvedMinValue)) {
      return {
        isValid: false,
        validationError: `Minimum value is ${resolvedMinValue}`,
      };
    }
  }

  const resolvedMaxValue = resolveWidgetFieldValue(maxValue, currentState, undefined, customResolveObjects);
  if (resolvedMaxValue !== undefined) {
    if (widgetValue === undefined || widgetValue > parseInt(resolvedMaxValue)) {
      return {
        isValid: false,
        validationError: `Maximum value is ${resolvedMaxValue}`,
      };
    }
  }

  const resolvedCustomRule = resolveWidgetFieldValue(customRule, currentState, false, customResolveObjects);
  if (typeof resolvedCustomRule === 'string') {
    return { isValid: false, validationError: resolvedCustomRule };
  }

  return {
    isValid,
    validationError,
  };
}

export function validateEmail(email) {
  const emailRegex =
    /^(([^<>()[\]\.,;:\s@\"]+(\.[^<>()[\]\.,;:\s@\"]+)*)|(\".+\"))@(([^<>()[\]\.,;:\s@\"]+\.)+[^<>()[\]\.,;:\s@\"]{2,})$/i;
  return emailRegex.test(email);
}

// eslint-disable-next-line no-unused-vars
export async function executeMultilineJS(
  _ref,
  code,
  queryId,
  isPreview,
  mode = '',
  parameters = {},
  hasParamSupport = false
) {
  const currentState = getCurrentState();
  let result = {},
    error = null;

  //if user passes anything other than object, params are reset to empty
  if (typeof parameters !== 'object' || parameters === null) {
    parameters = {};
  }

  const actions = generateAppActions(_ref, queryId, mode, isPreview);

  const queryDetails = useDataQueriesStore.getState().dataQueries.find((q) => q.id === queryId);
  hasParamSupport = !hasParamSupport ? queryDetails?.options?.hasParamSupport : hasParamSupport;

  const defaultParams =
    queryDetails?.options?.parameters?.reduce(
      (paramObj, param) => ({
        ...paramObj,
        [param.name]: resolveReferences(param.defaultValue, {}, undefined), //default values will not be resolved with currentState
      }),
      {}
    ) || {};

  let formattedParams = {};
  if (queryDetails) {
    Object.keys(defaultParams).map((key) => {
      /** The value of param is replaced with defaultValue if its passed undefined */
      formattedParams[key] = parameters[key] === undefined ? defaultParams[key] : parameters[key];
    });
  } else {
    //this will handle the preview case where you cannot find the queryDetails in state.
    formattedParams = { ...parameters };
  }
  for (const key of Object.keys(currentState.queries)) {
    currentState.queries[key] = {
      ...currentState.queries[key],
      run: (params) => {
        if (typeof params !== 'object' || params === null) {
          params = {};
        }
        const processedParams = {};
        const query = useDataQueriesStore.getState().dataQueries.find((q) => q.name === key);
        query.options.parameters?.forEach((arg) => (processedParams[arg.name] = params[arg.name]));
        return actions.runQuery(key, processedParams);
      },
    };
  }

  try {
    const AsyncFunction = new Function(`return Object.getPrototypeOf(async function(){}).constructor`)();
    const fnParams = [
      'moment',
      '_',
      'components',
      'queries',
      'globals',
      'page',
      'axios',
      'variables',
      'actions',
      'client',
      'server',
      ...(hasParamSupport ? ['parameters'] : []), //Add `parameters` in the function signature only if `hasParamSupport` is enabled. Prevents conflicts with user-defined identifiers of the same name
      code,
    ];
    var evalFn = new AsyncFunction(...fnParams);

    const fnArgs = [
      moment,
      _,
      currentState.components,
      currentState.queries,
      currentState.globals,
      currentState.page,
      axios,
      currentState.variables,
      actions,
      currentState?.client,
      currentState?.server,
      ...(hasParamSupport ? [formattedParams] : []), //Add `parameters` in the function signature only if `hasParamSupport` is enabled. Prevents conflicts with user-defined identifiers of the same name
    ];
    result = {
      status: 'ok',
      data: await evalFn(...fnArgs),
    };
  } catch (err) {
    console.log('JS execution failed: ', err);
    error = err.stack.split('\n')[0];
    result = { status: 'failed', data: { message: error, description: error } };
  }

  return result;
}

export function toQuery(params, delimiter = '&') {
  const keys = Object.keys(params);

  return keys.reduce((str, key, index) => {
    let query = `${str}${key}=${params[key]}`;

    if (index < keys.length - 1) {
      query += delimiter;
    }

    return query;
  }, '');
}

export const isJson = (str) => {
  try {
    JSON5.parse(str);
  } catch (e) {
    return false;
  }
  return true;
};

export function buildURLWithQuery(url, query = {}) {
  return `${url}?${toQuery(query)}`;
}

export const handleCircularStructureToJSON = () => {
  const seen = new WeakSet();

  return (key, value) => {
    if (typeof value === 'object' && value !== null) {
      if (seen.has(value)) {
        return 'Object';
      }
      seen.add(value);
    }
    return value;
  };
};

export function hasCircularDependency(obj) {
  try {
    JSON.stringify(obj);
  } catch (e) {
    return String(e).includes('Converting circular structure to JSON');
  }
  return false;
}

export const hightlightMentionedUserInComment = (comment) => {
  var regex = /(\()([^)]+)(\))/g;
  return comment.replace(regex, '<span class=mentioned-user>$2</span>');
};

export const generateAppActions = (_ref, queryId, mode, isPreview = false) => {
  const currentPageId = _ref.state.currentPageId;
  const currentComponents = _ref.state?.appDefinition?.pages[currentPageId]?.components
    ? Object.entries(_ref.state.appDefinition.pages[currentPageId]?.components)
    : {};
<<<<<<< HEAD
  const runQuery = (queryName = '') => {
    const query = useDataQueriesStore.getState().dataQueries.find((query) => {
      const isFound = query.name === queryName;
      if (isPreview) {
        return isFound;
      } else {
        return isFound && query.status !== 'draft';
      }
    });
=======
  const runQuery = (queryName = '', parameters) => {
    const query = useDataQueriesStore.getState().dataQueries.find((query) => query.name === queryName);
>>>>>>> ae1ab449

    const processedParams = {};
    if (_.isEmpty(query) || queryId === query?.id) {
      const errorMsg = queryId === query?.id ? 'Cannot run query from itself' : 'Query not found';
      toast.error(errorMsg);
      return;
    }

    if (!_.isEmpty(query?.options?.parameters)) {
      query.options.parameters?.forEach(
        (param) => parameters && (processedParams[param.name] = parameters?.[param.name])
      );
    }

    if (isPreview) {
      return previewQuery(_ref, query, true, processedParams);
    }

    const event = {
      actionId: 'run-query',
      queryId: query.id,
      queryName: query.name,
      parameters: processedParams,
    };

    return executeAction(_ref, event, mode, {});
  };

  const setVariable = (key = '', value = '') => {
    if (key) {
      const event = {
        actionId: 'set-custom-variable',
        key,
        value,
      };
      return executeAction(_ref, event, mode, {});
    }
  };

  const unSetVariable = (key = '') => {
    if (key) {
      const event = {
        actionId: 'unset-custom-variable',
        key,
      };
      return executeAction(_ref, event, mode, {});
    }
  };

  const showAlert = (alertType = '', message = '') => {
    const event = {
      actionId: 'show-alert',
      alertType,
      message,
    };
    return executeAction(_ref, event, mode, {});
  };

  const logout = () => {
    const event = {
      actionId: 'logout',
    };
    return executeAction(_ref, event, mode, {});
  };

  const showModal = (modalName = '') => {
    let modal = '';
    for (const [key, value] of currentComponents) {
      if (value.component.name === modalName) {
        modal = key;
      }
    }

    const event = {
      actionId: 'show-modal',
      modal,
    };
    return executeAction(_ref, event, mode, {});
  };

  const closeModal = (modalName = '') => {
    let modal = '';
    for (const [key, value] of currentComponents) {
      if (value.component.name === modalName) {
        modal = key;
      }
    }

    const event = {
      actionId: 'close-modal',
      modal,
    };
    return executeAction(_ref, event, mode, {});
  };

  const setLocalStorage = (key = '', value = '') => {
    const event = {
      actionId: 'set-localstorage-value',
      key,
      value,
    };
    return executeAction(_ref, event, mode, {});
  };

  const copyToClipboard = (contentToCopy = '') => {
    const event = {
      actionId: 'copy-to-clipboard',
      contentToCopy,
    };
    return executeAction(_ref, event, mode, {});
  };

  const goToApp = (slug = '', queryParams = []) => {
    const event = {
      actionId: 'go-to-app',
      slug,
      queryParams,
    };
    return executeAction(_ref, event, mode, {});
  };

  const generateFile = (fileName, fileType, data) => {
    if (!fileName || !fileType || !data) {
      return toast.error('Action failed: fileName, fileType and data are required');
    }

    const event = {
      actionId: 'generate-file',
      fileName,
      data,
      fileType,
    };
    return executeAction(_ref, event, mode, {});
  };

  const setPageVariable = (key = '', value = '') => {
    const event = {
      actionId: 'set-page-variable',
      key,
      value,
    };
    return executeAction(_ref, event, mode, {});
  };

  const unsetPageVariable = (key = '') => {
    const event = {
      actionId: 'unset-page-variable',
      key,
    };
    return executeAction(_ref, event, mode, {});
  };

  const switchPage = (pageHandle, queryParams = []) => {
    if (isPreview) {
      mode != 'view' &&
        toast('Page will not be switched for query preview', {
          icon: '⚠️',
        });
      return Promise.resolve();
    }
    const pages = _ref.state.appDefinition.pages;
    const pageId = Object.keys(pages).find((key) => pages[key].handle === pageHandle);

    if (!pageId) {
      mode === 'edit' &&
        toast('Valid page handle is required', {
          icon: '⚠️',
        });
      return Promise.resolve();
    }

    const event = {
      actionId: 'switch-page',
      pageId,
      queryParams,
    };
    return executeAction(_ref, event, mode, {});
  };

  return {
    runQuery,
    setVariable,
    unSetVariable,
    showAlert,
    logout,
    showModal,
    closeModal,
    setLocalStorage,
    copyToClipboard,
    goToApp,
    generateFile,
    setPageVariable,
    unsetPageVariable,
    switchPage,
  };
};

export const loadPyodide = async () => {
  try {
    const pyodide = await window.loadPyodide({ indexURL: 'https://cdn.jsdelivr.net/pyodide/v0.23.2/full/' });
    return pyodide;
  } catch (error) {
    console.log('loadPyodide error', error);
    throw 'Could not load Pyodide to execute Python';
  }
};
export function safelyParseJSON(json) {
  try {
    return JSON.parse(json);
  } catch (e) {
    console.log('JSON parse error');
  }
  return;
}

export const getuserName = (formData) => {
  let nameArray = formData?.name?.trim().split(' ');
  if (nameArray?.length > 0)
    return `${nameArray?.[0][0]}${nameArray?.[1] != undefined && nameArray?.[1] != '' ? nameArray?.[1][0] : ''} `;
  return '';
};

export const pathnameWithoutSubpath = (path) => {
  const subpath = getSubpath();
  if (subpath) return path.replace(subpath, '');
  return path;
};

// will replace or append workspace-id in a path
export const appendWorkspaceId = (workspaceId, path, replaceId = false) => {
  const subpath = getSubpath();
  path = pathnameWithoutSubpath(path);

  let newPath = path;
  if (path === '/:workspaceId' || path.split('/').length === 2) {
    newPath = `/${workspaceId}`;
  } else {
    const paths = path.split('/').filter((path) => path !== '');
    if (replaceId) {
      paths[0] = workspaceId;
    } else {
      paths.unshift(workspaceId);
    }
    newPath = `/${paths.join('/')}`;
  }
  return subpath ? `${subpath}${newPath}` : newPath;
};

export const getWorkspaceIdFromURL = () => {
  const pathname = window.location.pathname;
  const pathnameArray = pathname.split('/').filter((path) => path !== '');
  const subpath = window?.public_config?.SUB_PATH;
  const subpathArray = subpath ? subpath.split('/').filter((path) => path != '') : [];
  const existedPaths = [
    'forgot-password',
    'switch-workspace',
    'reset-password',
    'invitations',
    'organization-invitations',
    'sso',
    'setup',
    'confirm',
    ':workspaceId',
    'confirm-invite',
    'oauth2',
    'applications',
    'integrations',
  ];

  const workspaceId = subpath ? pathnameArray[subpathArray.length] : pathnameArray[0];
  if (workspaceId === 'login') {
    return subpath ? pathnameArray[subpathArray.length + 1] : pathnameArray[1];
  }

  return !existedPaths.includes(workspaceId) ? workspaceId : '';
};

export const getWorkspaceId = () =>
  getWorkspaceIdFromURL() || authenticationService.currentSessionValue?.current_organization_id;

export const excludeWorkspaceIdFromURL = (pathname) => {
  if (!pathname.includes('/applications/')) {
    const paths = pathname?.split('/').filter((path) => path !== '');
    paths.shift();
    const newPath = paths.join('/');
    return newPath ? `/${newPath}` : '/';
  }
  return pathname;
};

export const handleUnSubscription = (subsciption) => {
  setTimeout(() => {
    subsciption.unsubscribe();
  }, 5000);
};

export const getAvatar = (organization) => {
  if (!organization) return;

  const orgName = organization.split(' ').filter((e) => e && !!e.trim());
  if (orgName.length > 1) {
    return `${orgName[0]?.[0]}${orgName[1]?.[0]}`;
  } else if (organization.length >= 2) {
    return `${organization[0]}${organization[1]}`;
  } else {
    return `${organization[0]}${organization[0]}`;
  }
};

export const getSubpath = () =>
  window?.public_config?.SUB_PATH ? stripTrailingSlash(window?.public_config?.SUB_PATH) : null;
export function isExpectedDataType(data, expectedDataType) {
  function getCurrentDataType(node) {
    return Object.prototype.toString.call(node).slice(8, -1).toLowerCase();
  }

  const currentDataType = getCurrentDataType(data);

  if (currentDataType !== expectedDataType) {
    switch (expectedDataType) {
      case 'string':
        return String(data) ? data : undefined;
      case 'number':
        return Object.prototype.toString.call(data).slice(8, -1).toLowerCase() === 'number' ? data : undefined;
      case 'boolean':
        return Boolean();
      case 'array':
        return Object.prototype.toString.call(data).slice(8, -1).toLowerCase() === 'array' ? data : [];
      case 'object':
        return Object.prototype.toString.call(data).slice(8, -1).toLowerCase() === 'object' ? data : {};
      default:
        return null;
    }
  }

  return data;
}

export const validateName = (name, nameType, showError = false, allowSpecialChars = true) => {
  const newName = name.trim();
  let errorMsg = '';
  if (!newName) {
    errorMsg = `${nameType} can't be empty`;
    showError &&
      toast.error(errorMsg, {
        id: '1',
      });
    return {
      status: false,
      errorMsg,
    };
  }

  //check for alphanumeric
  if (!allowSpecialChars && newName.match(/^[a-z0-9 -]+$/) === null) {
    if (/[A-Z]/.test(newName)) {
      errorMsg = 'Only lowercase letters are accepted.';
    } else {
      errorMsg = `Special characters are not accepted.`;
    }
    showError &&
      toast.error(errorMsg, {
        id: '2',
      });
    return {
      status: false,
      errorMsg,
    };
  }

  if (newName.length > 50) {
    errorMsg = `Maximum length has been reached.`;
    showError &&
      toast.error(errorMsg, {
        id: '3',
      });
    return {
      status: false,
      errorMsg,
    };
  }

  return {
    status: true,
    errorMsg: '',
  };
};

export const handleHttpErrorMessages = ({ statusCode, error }, feature_name) => {
  switch (statusCode) {
    case 500: {
      toast.error(
        `Something went wrong on our end and this ${feature_name} could not be created. Please try \n again or contact our support team if the \n problem persists.`
      );
      break;
    }
    case 503: {
      toast.error(
        `We weren't able to connect to our servers to complete this request. Please check your \n internet connection and try again.`
      );
      break;
    }
    default: {
      toast.error(error ? error : 'Something went wrong. please try again.', {
        position: 'top-center',
      });
      break;
    }
  }
};

export const defaultAppEnvironments = [{ name: 'production', isDefault: true, priority: 3 }];<|MERGE_RESOLUTION|>--- conflicted
+++ resolved
@@ -548,8 +548,7 @@
   const currentComponents = _ref.state?.appDefinition?.pages[currentPageId]?.components
     ? Object.entries(_ref.state.appDefinition.pages[currentPageId]?.components)
     : {};
-<<<<<<< HEAD
-  const runQuery = (queryName = '') => {
+  const runQuery = (queryName = '', parameters) => {
     const query = useDataQueriesStore.getState().dataQueries.find((query) => {
       const isFound = query.name === queryName;
       if (isPreview) {
@@ -558,10 +557,6 @@
         return isFound && query.status !== 'draft';
       }
     });
-=======
-  const runQuery = (queryName = '', parameters) => {
-    const query = useDataQueriesStore.getState().dataQueries.find((query) => query.name === queryName);
->>>>>>> ae1ab449
 
     const processedParams = {};
     if (_.isEmpty(query) || queryId === query?.id) {
