/* eslint-disable no-useless-escape */
import moment from 'moment';
import _, { isEmpty } from 'lodash';
import axios from 'axios';
import JSON5 from 'json5';
import { previewQuery, executeAction } from '@/_helpers/appUtils';
import { toast } from 'react-hot-toast';
import { authenticationService } from '@/_services/authentication.service';

import { useDataQueriesStore } from '@/_stores/dataQueriesStore';
import { getCurrentState } from '@/_stores/currentStateStore';
import { staticDataSources } from '@/Editor/QueryManager/constants';

export function findProp(obj, prop, defval) {
  if (typeof defval === 'undefined') defval = null;
  prop = prop.split('.');
  console.log('prop', prop);
  console.log('obj', obj);
  for (var i = 0; i < prop.length; i++) {
    if (prop[i].endsWith(']')) {
      const actual_prop = prop[i].split('[')[0];
      const index = prop[i].split('[')[1].split(']')[0];
      if (obj[actual_prop]) {
        obj = obj[actual_prop][index];
      } else {
        obj = undefined;
      }
    } else if (obj !== undefined) {
      if (typeof obj[prop[i]] === 'undefined') return defval;
      obj = obj[prop[i]];
    }
  }
  return obj;
}

export function stripTrailingSlash(str) {
  return str.replace(/[/]+$/, '');
}

export const pluralize = (count, noun, suffix = 's') => `${count} ${noun}${count !== 1 ? suffix : ''}`;

export function resolve(data, state) {
  if (data.startsWith('{{queries.') || data.startsWith('{{globals.') || data.startsWith('{{components.')) {
    let prop = data.replace('{{', '').replace('}}', '');
    return findProp(state, prop, '');
  }
}

function resolveCode(code, state, customObjects = {}, withError = false, reservedKeyword, isJsCode) {
  let result = '';
  let error;

  // dont resolve if code starts with "queries." and ends with "run()"
  if (code.startsWith('queries.') && code.endsWith('run()')) {
    error = `Cannot resolve function call ${code}`;
  } else {
    try {
      const evalFunction = Function(
        [
          'variables',
          'components',
          'queries',
          'globals',
          'page',
          'client',
          'server',
          'moment',
          '_',
          ...Object.keys(customObjects),
          reservedKeyword,
        ],
        `return ${code}`
      );
      result = evalFunction(
        isJsCode ? state?.variables : undefined,
        isJsCode ? state?.components : undefined,
        isJsCode ? state?.queries : undefined,
        isJsCode ? state?.globals : undefined,
        isJsCode ? state?.page : undefined,
        isJsCode ? undefined : state?.client,
        isJsCode ? undefined : state?.server,
        moment,
        _,
        ...Object.values(customObjects),
        null
      );
    } catch (err) {
      error = err;
      console.log('eval_error', err);
    }
  }

  if (withError) return [result, error];
  return result;
}
export function resolveString(str, state, customObjects, reservedKeyword, withError, forPreviewBox) {
  let resolvedStr = str;

  // Resolve {{object}}
  const codeRegex = /(\{\{.+?\}\})/g;
  const codeMatches = resolvedStr.match(codeRegex);

  if (codeMatches) {
    codeMatches.forEach((codeMatch) => {
      const code = codeMatch.replace('{{', '').replace('}}', '');

      if (reservedKeyword.includes(code)) {
        resolvedStr = resolvedStr.replace(codeMatch, '');
      } else {
        const resolvedCode = resolveCode(code, state, customObjects, withError, reservedKeyword, true);
        if (forPreviewBox) {
          resolvedStr = resolvedStr.replace(codeMatch, resolvedCode[0]);
        } else {
          resolvedStr = resolvedStr.replace(codeMatch, resolvedCode);
        }
      }
    });
  }

  // Resolve %%object%%
  const serverRegex = /(%%.+?%%)/g;
  const serverMatches = resolvedStr.match(serverRegex);

  if (serverMatches) {
    serverMatches.forEach((serverMatch) => {
      const code = serverMatch.replace(/%%/g, '');

      if (code.includes('server.') && !/^server\.[A-Za-z0-9]+$/.test(code)) {
        resolvedStr = resolvedStr.replace(serverMatch, 'HiddenEnvironmentVariable');
      } else {
        const resolvedCode = resolveCode(code, state, customObjects, withError, reservedKeyword, false);
        if (forPreviewBox) {
          resolvedStr = resolvedStr.replace(serverMatch, resolvedCode[0]);
        } else {
          resolvedStr = resolvedStr.replace(serverMatch, resolvedCode);
        }
      }
    });
  }

  return resolvedStr;
}

export function resolveReferences(
  object,
  state,
  defaultValue,
  customObjects = {},
  withError = false,
  forPreviewBox = false
) {
  if (object === '{{{}}}') return '';
  const reservedKeyword = ['app']; //Keywords that slows down the app
  object = _.clone(object);
  const objectType = typeof object;
  let error;
  switch (objectType) {
    case 'string': {
      if (object.includes('{{') && object.includes('}}') && object.includes('%%') && object.includes('%%')) {
        object = resolveString(object, state, customObjects, reservedKeyword, withError, forPreviewBox);
      }

      if (object.startsWith('{{') && object.endsWith('}}')) {
        const code = object.replace('{{', '').replace('}}', '');

        if (reservedKeyword.includes(code)) {
          error = `${code} is a reserved keyword`;
          return [{}, error];
        }

        return resolveCode(code, state, customObjects, withError, reservedKeyword, true);
      } else if (object.startsWith('%%') && object.endsWith('%%')) {
        const code = object.replaceAll('%%', '');

        if (code.includes('server.') && !new RegExp('^server.[A-Za-z0-9]+$').test(code)) {
          error = `${code} is invalid. Server variables can't be used like this`;
          return [{}, error];
        }

        return resolveCode(code, state, customObjects, withError, reservedKeyword, false);
      }

      const dynamicVariables = getDynamicVariables(object);

      if (dynamicVariables) {
        if (dynamicVariables.length === 1 && dynamicVariables[0] === object) {
          object = resolveReferences(dynamicVariables[0], state, null, customObjects);
        } else {
          for (const dynamicVariable of dynamicVariables) {
            const value = resolveReferences(dynamicVariable, state, null, customObjects);
            if (typeof value !== 'function') {
              object = object.replace(dynamicVariable, value);
            }
          }
        }
      }
      if (withError) return [object, error];
      return object;
    }

    case 'object': {
      if (Array.isArray(object)) {
        const new_array = [];

        object.forEach((element, index) => {
          const resolved_object = resolveReferences(element, state);
          new_array[index] = resolved_object;
        });

        if (withError) return [new_array, error];
        return new_array;
      } else if (!_.isEmpty(object)) {
        Object.keys(object).forEach((key) => {
          const resolved_object = resolveReferences(object[key], state);
          object[key] = resolved_object;
        });
        if (withError) return [object, error];
        return object;
      }
    }
    // eslint-disable-next-line no-fallthrough
    default: {
      if (withError) return [object, error];
      return object;
    }
  }
}

export function getDynamicVariables(text) {
  const matchedParams = text.match(/\{\{(.*?)\}\}/g) || text.match(/\%\%(.*?)\%\%/g);
  return matchedParams;
}

export function computeComponentName(componentType, currentComponents) {
  const currentComponentsForKind = Object.values(currentComponents).filter(
    (component) => component.component.component === componentType
  );
  let found = false;
  let componentName = '';
  let currentNumber = currentComponentsForKind.length + 1;

  while (!found) {
    componentName = `${componentType.toLowerCase()}${currentNumber}`;
    if (
      Object.values(currentComponents).find((component) => component.component.name === componentName) === undefined
    ) {
      found = true;
    }
    currentNumber = currentNumber + 1;
  }

  return componentName;
}

export function computeActionName(actions) {
  const values = actions ? actions.value : [];

  let currentNumber = values.length;
  let found = false;
  let actionName = '';

  while (!found) {
    actionName = `Action${currentNumber}`;
    if (values.find((action) => action.name === actionName) === undefined) {
      found = true;
    }
    currentNumber += 1;
  }

  return actionName;
}

export function validateQueryName(name) {
  const nameRegex = new RegExp('^[A-Za-z0-9_-]*$');
  return nameRegex.test(name);
}

export const convertToKebabCase = (string) =>
  string
    .replace(/([a-z])([A-Z])/g, '$1-$2')
    .replace(/\s+/g, '-')
    .toLowerCase();

export const serializeNestedObjectToQueryParams = function (obj, prefix) {
  var str = [],
    p;
  for (p in obj) {
    if (Object.prototype.hasOwnProperty.call(obj, p)) {
      var k = prefix ? prefix + '[' + p + ']' : p,
        v = obj[p];
      str.push(
        // eslint-disable-next-line no-undef
        v !== null && typeof v === 'object' ? serialize(v, k) : encodeURIComponent(k) + '=' + encodeURIComponent(v)
      );
    }
  }
  return str.join('&');
};

export function resolveWidgetFieldValue(prop, state, _default = [], customResolveObjects = {}) {
  const widgetFieldValue = prop;

  try {
    return resolveReferences(widgetFieldValue, state, _default, customResolveObjects);
  } catch (err) {
    console.log(err);
  }

  return widgetFieldValue;
}

export function validateWidget({ validationObject, widgetValue, currentState, customResolveObjects }) {
  let isValid = true;
  let validationError = null;

  const regex = validationObject?.regex?.value;
  const minLength = validationObject?.minLength?.value;
  const maxLength = validationObject?.maxLength?.value;
  const minValue = validationObject?.minValue?.value;
  const maxValue = validationObject?.maxValue?.value;
  const customRule = validationObject?.customRule?.value;

  const validationRegex = resolveWidgetFieldValue(regex, currentState, '', customResolveObjects);
  const re = new RegExp(validationRegex, 'g');

  if (!re.test(widgetValue)) {
    return {
      isValid: false,
      validationError: 'The input should match pattern',
    };
  }

  const resolvedMinLength = resolveWidgetFieldValue(minLength, currentState, 0, customResolveObjects);
  if ((widgetValue || '').length < parseInt(resolvedMinLength)) {
    return {
      isValid: false,
      validationError: `Minimum ${resolvedMinLength} characters is needed`,
    };
  }

  const resolvedMaxLength = resolveWidgetFieldValue(maxLength, currentState, undefined, customResolveObjects);
  if (resolvedMaxLength !== undefined) {
    if ((widgetValue || '').length > parseInt(resolvedMaxLength)) {
      return {
        isValid: false,
        validationError: `Maximum ${resolvedMaxLength} characters is allowed`,
      };
    }
  }

  const resolvedMinValue = resolveWidgetFieldValue(minValue, currentState, undefined, customResolveObjects);
  if (resolvedMinValue !== undefined) {
    if (widgetValue === undefined || widgetValue < parseInt(resolvedMinValue)) {
      return {
        isValid: false,
        validationError: `Minimum value is ${resolvedMinValue}`,
      };
    }
  }

  const resolvedMaxValue = resolveWidgetFieldValue(maxValue, currentState, undefined, customResolveObjects);
  if (resolvedMaxValue !== undefined) {
    if (widgetValue === undefined || widgetValue > parseInt(resolvedMaxValue)) {
      return {
        isValid: false,
        validationError: `Maximum value is ${resolvedMaxValue}`,
      };
    }
  }

  const resolvedCustomRule = resolveWidgetFieldValue(customRule, currentState, false, customResolveObjects);
  if (typeof resolvedCustomRule === 'string') {
    return { isValid: false, validationError: resolvedCustomRule };
  }

  return {
    isValid,
    validationError,
  };
}

export function validateEmail(email) {
  const emailRegex =
    /^(([^<>()[\]\.,;:\s@\"]+(\.[^<>()[\]\.,;:\s@\"]+)*)|(\".+\"))@(([^<>()[\]\.,;:\s@\"]+\.)+[^<>()[\]\.,;:\s@\"]{2,})$/i;
  return emailRegex.test(email);
}

// eslint-disable-next-line no-unused-vars
export async function executeMultilineJS(
  _ref,
  code,
  queryId,
  isPreview,
  mode = '',
  parameters = {},
  hasParamSupport = false
) {
  const currentState = getCurrentState();
  let result = {},
    error = null;

  //if user passes anything other than object, params are reset to empty
  if (typeof parameters !== 'object' || parameters === null) {
    parameters = {};
  }

  const actions = generateAppActions(_ref, queryId, mode, isPreview);

  const queryDetails = useDataQueriesStore.getState().dataQueries.find((q) => q.id === queryId);
  hasParamSupport = !hasParamSupport ? queryDetails?.options?.hasParamSupport : hasParamSupport;

  const defaultParams =
    queryDetails?.options?.parameters?.reduce(
      (paramObj, param) => ({
        ...paramObj,
        [param.name]: resolveReferences(param.defaultValue, {}, undefined), //default values will not be resolved with currentState
      }),
      {}
    ) || {};

  let formattedParams = {};
  if (queryDetails) {
    Object.keys(defaultParams).map((key) => {
      /** The value of param is replaced with defaultValue if its passed undefined */
      formattedParams[key] = parameters[key] === undefined ? defaultParams[key] : parameters[key];
    });
  } else {
    //this will handle the preview case where you cannot find the queryDetails in state.
    formattedParams = { ...parameters };
  }
  for (const key of Object.keys(currentState.queries)) {
    currentState.queries[key] = {
      ...currentState.queries[key],
      run: (params) => {
        if (typeof params !== 'object' || params === null) {
          params = {};
        }
        const processedParams = {};
        const query = useDataQueriesStore.getState().dataQueries.find((q) => q.name === key);
        query.options.parameters?.forEach((arg) => (processedParams[arg.name] = params[arg.name]));
        return actions.runQuery(key, processedParams);
      },
    };
  }

  try {
    const AsyncFunction = new Function(`return Object.getPrototypeOf(async function(){}).constructor`)();
    const fnParams = [
      'moment',
      '_',
      'components',
      'queries',
      'globals',
      'page',
      'axios',
      'variables',
      'actions',
      'client',
      'server',
      ...(hasParamSupport ? ['parameters'] : []), //Add `parameters` in the function signature only if `hasParamSupport` is enabled. Prevents conflicts with user-defined identifiers of the same name
      code,
    ];
    var evalFn = new AsyncFunction(...fnParams);

    const fnArgs = [
      moment,
      _,
      currentState.components,
      currentState.queries,
      currentState.globals,
      currentState.page,
      axios,
      currentState.variables,
      actions,
      currentState?.client,
      currentState?.server,
      ...(hasParamSupport ? [formattedParams] : []), //Add `parameters` in the function signature only if `hasParamSupport` is enabled. Prevents conflicts with user-defined identifiers of the same name
    ];
    result = {
      status: 'ok',
      data: await evalFn(...fnArgs),
    };
  } catch (err) {
    console.log('JS execution failed: ', err);
    error = err.stack.split('\n')[0];
    result = { status: 'failed', data: { message: error, description: error } };
  }

  return result;
}

export function toQuery(params, delimiter = '&') {
  const keys = Object.keys(params);

  return keys.reduce((str, key, index) => {
    let query = `${str}${key}=${params[key]}`;

    if (index < keys.length - 1) {
      query += delimiter;
    }

    return query;
  }, '');
}

export const isJson = (str) => {
  try {
    JSON5.parse(str);
  } catch (e) {
    return false;
  }
  return true;
};

export function buildURLWithQuery(url, query = {}) {
  return `${url}?${toQuery(query)}`;
}

export const handleCircularStructureToJSON = () => {
  const seen = new WeakSet();

  return (key, value) => {
    if (typeof value === 'object' && value !== null) {
      if (seen.has(value)) {
        return 'Object';
      }
      seen.add(value);
    }
    return value;
  };
};

export function hasCircularDependency(obj) {
  try {
    JSON.stringify(obj);
  } catch (e) {
    return String(e).includes('Converting circular structure to JSON');
  }
  return false;
}

export const hightlightMentionedUserInComment = (comment) => {
  var regex = /(\()([^)]+)(\))/g;
  return comment.replace(regex, '<span class=mentioned-user>$2</span>');
};

export const generateAppActions = (_ref, queryId, mode, isPreview = false) => {
  const currentPageId = _ref.state.currentPageId;
  const currentComponents = _ref.state?.appDefinition?.pages[currentPageId]?.components
    ? Object.entries(_ref.state.appDefinition.pages[currentPageId]?.components)
    : {};
  const runQuery = (queryName = '', parameters) => {
    const query = useDataQueriesStore.getState().dataQueries.find((query) => {
      const isFound = query.name === queryName;
      if (isPreview) {
        return isFound;
      } else {
        return isFound && isQueryRunnable(query);
      }
    });

    const processedParams = {};
    if (_.isEmpty(query) || queryId === query?.id) {
      const errorMsg = queryId === query?.id ? 'Cannot run query from itself' : 'Query not found';
      toast.error(errorMsg);
      return;
    }

    if (!_.isEmpty(query?.options?.parameters)) {
      query.options.parameters?.forEach(
        (param) => parameters && (processedParams[param.name] = parameters?.[param.name])
      );
    }

    if (isPreview) {
      return previewQuery(_ref, query, true, processedParams);
    }

    const event = {
      actionId: 'run-query',
      queryId: query.id,
      queryName: query.name,
      parameters: processedParams,
    };

    return executeAction(_ref, event, mode, {});
  };

  const setVariable = (key = '', value = '') => {
    if (key) {
      const event = {
        actionId: 'set-custom-variable',
        key,
        value,
      };
      return executeAction(_ref, event, mode, {});
    }
  };

  const unSetVariable = (key = '') => {
    if (key) {
      const event = {
        actionId: 'unset-custom-variable',
        key,
      };
      return executeAction(_ref, event, mode, {});
    }
  };

  const showAlert = (alertType = '', message = '') => {
    const event = {
      actionId: 'show-alert',
      alertType,
      message,
    };
    return executeAction(_ref, event, mode, {});
  };

  const logout = () => {
    const event = {
      actionId: 'logout',
    };
    return executeAction(_ref, event, mode, {});
  };

  const showModal = (modalName = '') => {
    let modal = '';
    for (const [key, value] of currentComponents) {
      if (value.component.name === modalName) {
        modal = key;
      }
    }

    const event = {
      actionId: 'show-modal',
      modal,
    };
    return executeAction(_ref, event, mode, {});
  };

  const closeModal = (modalName = '') => {
    let modal = '';
    for (const [key, value] of currentComponents) {
      if (value.component.name === modalName) {
        modal = key;
      }
    }

    const event = {
      actionId: 'close-modal',
      modal,
    };
    return executeAction(_ref, event, mode, {});
  };

  const setLocalStorage = (key = '', value = '') => {
    const event = {
      actionId: 'set-localstorage-value',
      key,
      value,
    };
    return executeAction(_ref, event, mode, {});
  };

  const copyToClipboard = (contentToCopy = '') => {
    const event = {
      actionId: 'copy-to-clipboard',
      contentToCopy,
    };
    return executeAction(_ref, event, mode, {});
  };

  const goToApp = (slug = '', queryParams = []) => {
    const event = {
      actionId: 'go-to-app',
      slug,
      queryParams,
    };
    return executeAction(_ref, event, mode, {});
  };

  const generateFile = (fileName, fileType, data) => {
    if (!fileName || !fileType || !data) {
      return toast.error('Action failed: fileName, fileType and data are required');
    }

    const event = {
      actionId: 'generate-file',
      fileName,
      data,
      fileType,
    };
    return executeAction(_ref, event, mode, {});
  };

  const setPageVariable = (key = '', value = '') => {
    const event = {
      actionId: 'set-page-variable',
      key,
      value,
    };
    return executeAction(_ref, event, mode, {});
  };

  const unsetPageVariable = (key = '') => {
    const event = {
      actionId: 'unset-page-variable',
      key,
    };
    return executeAction(_ref, event, mode, {});
  };

  const switchPage = (pageHandle, queryParams = []) => {
    if (isPreview) {
      mode != 'view' &&
        toast('Page will not be switched for query preview', {
          icon: '⚠️',
        });
      return Promise.resolve();
    }
    const pages = _ref.state.appDefinition.pages;
    const pageId = Object.keys(pages).find((key) => pages[key].handle === pageHandle);

    if (!pageId) {
      mode === 'edit' &&
        toast('Valid page handle is required', {
          icon: '⚠️',
        });
      return Promise.resolve();
    }

    const event = {
      actionId: 'switch-page',
      pageId,
      queryParams,
    };
    return executeAction(_ref, event, mode, {});
  };

  return {
    runQuery,
    setVariable,
    unSetVariable,
    showAlert,
    logout,
    showModal,
    closeModal,
    setLocalStorage,
    copyToClipboard,
    goToApp,
    generateFile,
    setPageVariable,
    unsetPageVariable,
    switchPage,
  };
};

export const loadPyodide = async () => {
  try {
    const pyodide = await window.loadPyodide({ indexURL: 'https://cdn.jsdelivr.net/pyodide/v0.23.2/full/' });
    return pyodide;
  } catch (error) {
    console.log('loadPyodide error', error);
    throw 'Could not load Pyodide to execute Python';
  }
};
export function safelyParseJSON(json) {
  try {
    return JSON.parse(json);
  } catch (e) {
    console.log('JSON parse error');
  }
  return;
}

export const getuserName = (formData) => {
  let nameArray = formData?.name?.trim().split(' ');
  if (nameArray?.length > 0)
    return `${nameArray?.[0][0]}${nameArray?.[1] != undefined && nameArray?.[1] != '' ? nameArray?.[1][0] : ''} `;
  return '';
};

export const pathnameWithoutSubpath = (path) => {
  const subpath = getSubpath();
  if (subpath) return path.replace(subpath, '');
  return path;
};

// will replace or append workspace-id in a path
export const appendWorkspaceId = (workspaceId, path, replaceId = false) => {
  const subpath = getSubpath();
  path = pathnameWithoutSubpath(path);

  let newPath = path;
  if (path === '/:workspaceId' || path.split('/').length === 2) {
    newPath = `/${workspaceId}`;
  } else {
    const paths = path.split('/').filter((path) => path !== '');
    if (replaceId) {
      paths[0] = workspaceId;
    } else {
      paths.unshift(workspaceId);
    }
    newPath = `/${paths.join('/')}`;
  }
  return subpath ? `${subpath}${newPath}` : newPath;
};

export const getWorkspaceIdFromURL = () => {
  const pathname = window.location.pathname;
  const pathnameArray = pathname.split('/').filter((path) => path !== '');
  const subpath = window?.public_config?.SUB_PATH;
  const subpathArray = subpath ? subpath.split('/').filter((path) => path != '') : [];
  const existedPaths = [
    'forgot-password',
    'switch-workspace',
    'reset-password',
    'invitations',
    'organization-invitations',
    'sso',
    'setup',
    'confirm',
    ':workspaceId',
    'confirm-invite',
    'oauth2',
    'applications',
    'integrations',
  ];

  const workspaceId = subpath ? pathnameArray[subpathArray.length] : pathnameArray[0];
  if (workspaceId === 'login') {
    return subpath ? pathnameArray[subpathArray.length + 1] : pathnameArray[1];
  }

  return !existedPaths.includes(workspaceId) ? workspaceId : '';
};

export const getWorkspaceId = () =>
  getWorkspaceIdFromURL() || authenticationService.currentSessionValue?.current_organization_id;

export const excludeWorkspaceIdFromURL = (pathname) => {
  if (!pathname.includes('/applications/')) {
    const paths = pathname?.split('/').filter((path) => path !== '');
    paths.shift();
    const newPath = paths.join('/');
    return newPath ? `/${newPath}` : '/';
  }
  return pathname;
};

export const handleUnSubscription = (subsciption) => {
  setTimeout(() => {
    subsciption.unsubscribe();
  }, 5000);
};

export const getAvatar = (organization) => {
  if (!organization) return;

  const orgName = organization.split(' ').filter((e) => e && !!e.trim());
  if (orgName.length > 1) {
    return `${orgName[0]?.[0]}${orgName[1]?.[0]}`;
  } else if (organization.length >= 2) {
    return `${organization[0]}${organization[1]}`;
  } else {
    return `${organization[0]}${organization[0]}`;
  }
};

export const getSubpath = () =>
  window?.public_config?.SUB_PATH ? stripTrailingSlash(window?.public_config?.SUB_PATH) : null;
export function isExpectedDataType(data, expectedDataType) {
  function getCurrentDataType(node) {
    return Object.prototype.toString.call(node).slice(8, -1).toLowerCase();
  }

  const currentDataType = getCurrentDataType(data);

  if (currentDataType !== expectedDataType) {
    switch (expectedDataType) {
      case 'string':
        return String(data) ? data : undefined;
      case 'number':
        return Object.prototype.toString.call(data).slice(8, -1).toLowerCase() === 'number' ? data : undefined;
      case 'boolean':
        return Boolean();
      case 'array':
        return Object.prototype.toString.call(data).slice(8, -1).toLowerCase() === 'array' ? data : [];
      case 'object':
        return Object.prototype.toString.call(data).slice(8, -1).toLowerCase() === 'object' ? data : {};
      default:
        return null;
    }
  }

  return data;
}

export const validateName = (name, nameType, showError = false, allowSpecialChars = true) => {
  const newName = name.trim();
  let errorMsg = '';
  if (!newName) {
    errorMsg = `${nameType} can't be empty`;
    showError &&
      toast.error(errorMsg, {
        id: '1',
      });
    return {
      status: false,
      errorMsg,
    };
  }

  //check for alphanumeric
  if (!allowSpecialChars && newName.match(/^[a-z0-9 -]+$/) === null) {
    if (/[A-Z]/.test(newName)) {
      errorMsg = 'Only lowercase letters are accepted.';
    } else {
      errorMsg = `Special characters are not accepted.`;
    }
    showError &&
      toast.error(errorMsg, {
        id: '2',
      });
    return {
      status: false,
      errorMsg,
    };
  }

  if (newName.length > 50) {
    errorMsg = `Maximum length has been reached.`;
    showError &&
      toast.error(errorMsg, {
        id: '3',
      });
    return {
      status: false,
      errorMsg,
    };
  }

  return {
    status: true,
    errorMsg: '',
  };
};

export const handleHttpErrorMessages = ({ statusCode, error }, feature_name) => {
  switch (statusCode) {
    case 500: {
      toast.error(
        `Something went wrong on our end and this ${feature_name} could not be created. Please try \n again or contact our support team if the \n problem persists.`
      );
      break;
    }
    case 503: {
      toast.error(
        `We weren't able to connect to our servers to complete this request. Please check your \n internet connection and try again.`
      );
      break;
    }
    default: {
      toast.error(error ? error : 'Something went wrong. please try again.', {
        position: 'top-center',
      });
      break;
    }
  }
};

export const defaultAppEnvironments = [{ name: 'production', isDefault: true, priority: 3 }];

<<<<<<< HEAD
/** Check if the query is connected to a DS. */
export const isQueryRunnable = (query) => {
  if (staticDataSources.find((source) => query.kind === source.kind)) {
    return true;
  }
  //TODO: both view api and creat/update apis return dataSourceId in two format 1) camelCase 2) snakeCase. Need to unify it.
  return !!(query?.data_source_id || query?.dataSourceId || !isEmpty(query?.plugins));
=======
export const redirectToDashboard = () => {
  const subpath = getSubpath();
  window.location = `${subpath ? `${subpath}` : ''}/${getWorkspaceId()}`;
>>>>>>> f3f23f19
};<|MERGE_RESOLUTION|>--- conflicted
+++ resolved
@@ -971,7 +971,6 @@
 
 export const defaultAppEnvironments = [{ name: 'production', isDefault: true, priority: 3 }];
 
-<<<<<<< HEAD
 /** Check if the query is connected to a DS. */
 export const isQueryRunnable = (query) => {
   if (staticDataSources.find((source) => query.kind === source.kind)) {
@@ -979,9 +978,9 @@
   }
   //TODO: both view api and creat/update apis return dataSourceId in two format 1) camelCase 2) snakeCase. Need to unify it.
   return !!(query?.data_source_id || query?.dataSourceId || !isEmpty(query?.plugins));
-=======
+};
+
 export const redirectToDashboard = () => {
   const subpath = getSubpath();
   window.location = `${subpath ? `${subpath}` : ''}/${getWorkspaceId()}`;
->>>>>>> f3f23f19
 };