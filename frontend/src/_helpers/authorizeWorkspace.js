--- conflicted
+++ resolved
@@ -5,10 +5,6 @@
   getWorkspaceIdOrSlugFromURL,
   getPathname,
   getRedirectToWithParams,
-<<<<<<< HEAD
-  redirectToDashboard,
-=======
->>>>>>> 50f93bea
   redirectToErrorPage,
 } from './routes';
 import toast from 'react-hot-toast';
