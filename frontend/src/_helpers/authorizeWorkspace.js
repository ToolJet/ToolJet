import { organizationService, authenticationService } from '@/_services';
import {
  pathnameToArray,
  getSubpath,
  getWorkspaceIdOrSlugFromURL,
  getPathname,
  getRedirectToWithParams,
  redirectToErrorPage,
} from './routes';
import { ERROR_TYPES } from './constants';

/* [* Be cautious: READ THE CASES BEFORE TOUCHING THE CODE. OTHERWISE YOU MAY SEE ENDLESS REDIRECTIONS (AKA ROUTES-BURMUDA-TRIANGLE) *]
  What is this function?
    - This function is used to authorize the workspace that the user is currently trying to open (for multi-workspace functionality across multiple tabs).

  Cases / Steps
    CASE-1. Process the workspace slug. get workspace-id and basic session details. If the page is app viewer then we will get the workspace from the app-id
    CASE-2. Proceed with authorizing the workspace only if the page isn't `switch-workspace`
    CASE-3. If the user doesn't have valid session then PrivateRoute component will take care the rest [redirect to the login-page]
    CASE-4. If the page is app viewer and there is no valid session. consider the app is public 
*/

export const authorizeWorkspace = () => {
  if (!isThisExistedRoute()) {
    const workspaceIdOrSlug = getWorkspaceIdOrSlugFromURL();
    const isApplicationsPath = getPathname(null, true).startsWith('/applications/');
    const appId = isApplicationsPath ? getPathname().split('/')[2] : null;
    /* CASE-1 */
    authenticationService
      .validateSession(appId, workspaceIdOrSlug)
      .then(
        ({
          current_organization_id,
          current_organization_slug,
          no_workspace_attached_in_the_session: noWorkspaceAttachedInTheSession,
        }) => {
          if (window.location.pathname !== `${getSubpath() ?? ''}/switch-workspace`) {
            updateCurrentSession({
              noWorkspaceAttachedInTheSession,
              authentication_status: true,
            });
            if (noWorkspaceAttachedInTheSession) {
              /*
                User just signed up after the invite flow and doesn't have any active workspace.
                - From useSessionManagement hook we will be redirecting the user to an error page.
              */
              return;
            }
            /*CASE-2*/
            authorizeUserAndHandleErrors(current_organization_id, current_organization_slug);
          } else {
            updateCurrentSession({
              current_organization_id,
            });
          }
        }
      )
      .catch((error) => {
        if ((error && error?.data?.statusCode == 422) || error?.data?.statusCode == 404) {
          if (appId) {
            /* If the user is trying to load the app viewer and the app id / slug not found */
            redirectToErrorPage(ERROR_TYPES.INVALID);
          } else if (error?.data?.statusCode == 422) {
            redirectToErrorPage(ERROR_TYPES.UNKNOWN);
          } else {
            const subpath = getSubpath();
            window.location = subpath ? `${subpath}${'/switch-workspace'}` : '/switch-workspace';
          }
        }
        if (!isApplicationsPath) {
          /* CASE-3 */
          updateCurrentSession({
            authentication_status: false,
          });
        } else if (isApplicationsPath) {
          /* CASE-4 */
          updateCurrentSession({
            authentication_failed: true,
            load_app: true,
          });
        }
      });
  }
};

const isThisExistedRoute = () => {
  const existedPaths = [
    'forgot-password',
    'reset-password',
    'invitations',
    'organization-invitations',
    'setup',
    'confirm',
    'confirm-invite',
  ];

  const subpath = getSubpath();
  const subpathArray = subpath ? subpath.split('/').filter((path) => path != '') : [];
  const pathnames = pathnameToArray();
  const checkPath = () => existedPaths.find((path) => pathnames[subpath ? subpathArray.length : 0] === path);
  return pathnames?.length > 0 ? (checkPath() ? true : false) : false;
};

<<<<<<< HEAD
=======
const fetchOrganizations = (current_organization_id, callback, onRequestFailure = () => {}) => {
  organizationService
    .getOrganizations()
    .then((response) => {
      const current_organization = response.organizations?.find((org) => org.id === current_organization_id);
      callback({
        organizations: response.organizations,
        current_organization,
      });
    })
    .catch(onRequestFailure);
};

>>>>>>> 7e2e1f4d
const isThisWorkspaceLoginPage = (justLoginPage = false) => {
  const subpath = getSubpath();
  const pathname = location.pathname.replace(subpath, '');
  const pathnames = pathname.split('/').filter((path) => path !== '');
  return (justLoginPage && pathnames[0] === 'login') || (pathnames.length === 2 && pathnames[0] === 'login');
};

export const updateCurrentSession = (newSession) => {
  const currentSession = authenticationService.currentSessionValue;
  authenticationService.updateCurrentSession({ ...currentSession, ...newSession });
};

/*  
  Cases / Steps
    CASE-1: If the user is authorized, they will be directed to the loading page. (Check: If the token is authorized for the specific workspace ID.)
    CASE-2: If not, the function checks if the user is authenticated for a different workspace. If so, it attempts to switch workspaces.
    CASE-3: If CASE-2 fails (indicating the need to log in to the workspace or having an invalid session), the user is directed to the workspace login page.
    CASE-4: During the execution of CASE-2, if the user has a valid session but encounters errors such as an incorrect workspace ID or non-existent workspace, they will be directed to the switch-workspace page.
*/
export const authorizeUserAndHandleErrors = (workspace_id, workspace_slug, callback = null) => {
  const subpath = getSubpath();
  //initial session details
  updateCurrentSession({
    ...(workspace_id && { current_organization_id: workspace_id }),
  });

  authenticationService
    .authorize()
    .then((data) => {
      /* CASE-1 */
<<<<<<< HEAD
      const { current_organization_name } = data;
      /* add the user details like permission and user previlliage details to the subject */
      updateCurrentSession({
        ...data,
        current_organization_name,
        load_app: true,
=======
      const { current_organization_id } = data;
      fetchOrganizations(current_organization_id, ({ organizations, current_organization }) => {
        const { name: current_organization_name } = current_organization;
        /* add the user details like permission and user previlliage details to the subject */
        updateCurrentSession({
          ...data,
          current_organization_name,
          organizations,
          load_app: true,
          noWorkspaceAttachedInTheSession: false,
        });
        if (callback) callback();
>>>>>>> 7e2e1f4d
      });
    })
    .catch((error) => {
      if (error && error?.data?.statusCode === 401) {
        /* CASE-2 */
        /* if the auth token didn't contain workspace-id, try switch workspace fn */

        const unauthorized_organization_id = workspace_id;
        const unauthorized_organization_slug = workspace_slug;

        /* get current session's workspace id */
        authenticationService
          .validateSession()
          .then(({ current_organization_id, ...restSessionData }) => {
            /* change current organization id to valid one [current logged in organization] */
            updateCurrentSession({
              current_organization_id,
            });

            organizationService
              .switchOrganization(unauthorized_organization_id)
              .then(() => {
                authorizeUserAndHandleErrors(unauthorized_organization_id);
              })
<<<<<<< HEAD
              .catch(() => {
                const { current_organization_name, current_organization_slug } = restSessionData;
                updateCurrentSession({
                  current_organization_name,
                  current_organization_slug,
                  load_app: true,
=======
              .catch((error) => {
                /* CASE-3 */
                fetchOrganizations(current_organization_id, ({ current_organization }) => {
                  const { name: current_organization_name, slug: current_organization_slug } = current_organization;
                  updateCurrentSession({
                    current_organization_name,
                    current_organization_slug,
                    load_app: true,
                  });

                  if (!isThisWorkspaceLoginPage())
                    return (window.location = `${
                      subpath ?? ''
                    }/login/${unauthorized_organization_slug}?redirectTo=${getRedirectToWithParams()}`);

                  const statusCode = error?.data.statusCode;
                  if (statusCode === 401) {
                    updateCurrentSession({
                      isOrgSwitchingFailed: true,
                    });
                  }
>>>>>>> 7e2e1f4d
                });

                if (!isThisWorkspaceLoginPage())
                  return (window.location = `${
                    subpath ?? ''
                  }/login/${unauthorized_organization_slug}?redirectTo=${getRedirectToWithParams()}`);
              });
          })
          /* CASE-3 */
          .catch(() => authenticationService.logout());
      } else if ((error && error?.data?.statusCode == 422) || error?.data?.statusCode == 404) {
        /* CASE-4 */
        window.location = subpath ? `${subpath}${'/switch-workspace'}` : '/switch-workspace';
      } else {
        /* Any other errors, leave the user on current page [Let the page or private-route component take care] */
        if (!isThisWorkspaceLoginPage() && !isThisWorkspaceLoginPage(true))
          updateCurrentSession({
            authentication_status: false,
          });
      }
    });
};<|MERGE_RESOLUTION|>--- conflicted
+++ resolved
@@ -101,22 +101,6 @@
   return pathnames?.length > 0 ? (checkPath() ? true : false) : false;
 };
 
-<<<<<<< HEAD
-=======
-const fetchOrganizations = (current_organization_id, callback, onRequestFailure = () => {}) => {
-  organizationService
-    .getOrganizations()
-    .then((response) => {
-      const current_organization = response.organizations?.find((org) => org.id === current_organization_id);
-      callback({
-        organizations: response.organizations,
-        current_organization,
-      });
-    })
-    .catch(onRequestFailure);
-};
-
->>>>>>> 7e2e1f4d
 const isThisWorkspaceLoginPage = (justLoginPage = false) => {
   const subpath = getSubpath();
   const pathname = location.pathname.replace(subpath, '');
@@ -147,28 +131,15 @@
     .authorize()
     .then((data) => {
       /* CASE-1 */
-<<<<<<< HEAD
       const { current_organization_name } = data;
       /* add the user details like permission and user previlliage details to the subject */
       updateCurrentSession({
         ...data,
         current_organization_name,
         load_app: true,
-=======
-      const { current_organization_id } = data;
-      fetchOrganizations(current_organization_id, ({ organizations, current_organization }) => {
-        const { name: current_organization_name } = current_organization;
-        /* add the user details like permission and user previlliage details to the subject */
-        updateCurrentSession({
-          ...data,
-          current_organization_name,
-          organizations,
-          load_app: true,
-          noWorkspaceAttachedInTheSession: false,
-        });
-        if (callback) callback();
->>>>>>> 7e2e1f4d
+        noWorkspaceAttachedInTheSession: false,
       });
+      if (callback) callback();
     })
     .catch((error) => {
       if (error && error?.data?.statusCode === 401) {
@@ -192,42 +163,24 @@
               .then(() => {
                 authorizeUserAndHandleErrors(unauthorized_organization_id);
               })
-<<<<<<< HEAD
               .catch(() => {
                 const { current_organization_name, current_organization_slug } = restSessionData;
                 updateCurrentSession({
                   current_organization_name,
                   current_organization_slug,
                   load_app: true,
-=======
-              .catch((error) => {
-                /* CASE-3 */
-                fetchOrganizations(current_organization_id, ({ current_organization }) => {
-                  const { name: current_organization_name, slug: current_organization_slug } = current_organization;
-                  updateCurrentSession({
-                    current_organization_name,
-                    current_organization_slug,
-                    load_app: true,
-                  });
-
-                  if (!isThisWorkspaceLoginPage())
-                    return (window.location = `${
-                      subpath ?? ''
-                    }/login/${unauthorized_organization_slug}?redirectTo=${getRedirectToWithParams()}`);
-
-                  const statusCode = error?.data.statusCode;
-                  if (statusCode === 401) {
-                    updateCurrentSession({
-                      isOrgSwitchingFailed: true,
-                    });
-                  }
->>>>>>> 7e2e1f4d
                 });
 
                 if (!isThisWorkspaceLoginPage())
                   return (window.location = `${
                     subpath ?? ''
                   }/login/${unauthorized_organization_slug}?redirectTo=${getRedirectToWithParams()}`);
+                const statusCode = error?.data.statusCode;
+                if (statusCode === 401) {
+                  updateCurrentSession({
+                    isOrgSwitchingFailed: true,
+                  });
+                }
               });
           })
           /* CASE-3 */
