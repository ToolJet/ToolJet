--- conflicted
+++ resolved
@@ -101,12 +101,12 @@
   SHARE_URL_UNAVAILABLE: 'Share URL is unavailable until current version is released',
 };
 
-<<<<<<< HEAD
 export const PLANS = {
   BUSINESS: 'business',
   ENTERPRISE: 'enterprise',
   TRIAL: 'trial',
-=======
+};
+
 export const DATA_SOURCE_TYPE = {
   SAMPLE: 'sample',
   LOCAL: 'local',
@@ -116,5 +116,4 @@
 export const SAMPLE_DB_KIND = {
   POSTGRESQL: 'postgresql',
   TOOLJET_DB: 'tooljetdb',
->>>>>>> 79a67058
 };