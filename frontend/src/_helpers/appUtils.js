--- conflicted
+++ resolved
@@ -144,11 +144,7 @@
 
   const evaluatePythonCode = async (pyodide) => {
     let result = {};
-<<<<<<< HEAD
     const currentState = getCurrentState(_ref.moduleName);
-=======
-
->>>>>>> 53d3715e
     try {
       const appStateVars = currentState['variables'] ?? {};
 
@@ -160,15 +156,15 @@
           run: () => actions.runQuery(key),
 
           getData: () => {
-            return getCurrentState().queries[key].data;
+            return currentState.queries[key].data;
           },
 
           getRawData: () => {
-            return getCurrentState().queries[key].rawData;
+            return currentState.queries[key].rawData;
           },
 
           getloadingState: () => {
-            return getCurrentState().queries[key].isLoading;
+            return currentState.queries[key].isLoading;
           },
         };
       }
@@ -924,16 +920,9 @@
   return queryVariables;
 }
 
-<<<<<<< HEAD
-export function previewQuery(_ref, query, calledFromQuery = false, parameters = {}, hasParamSupport = false) {
-  const options = getQueryVariables(query.options, getCurrentState(_ref.moduleName));
-
-  const queryPanelState = useSuperStore.getState().modules[_ref.moduleName].useQueryPanelStore.getState();
-=======
 export function previewQuery(_ref, query, calledFromQuery = false, userSuppliedParameters = {}) {
   let parameters = userSuppliedParameters;
-  const queryPanelState = useQueryPanelStore.getState();
->>>>>>> 53d3715e
+  const queryPanelState = useSuperStore.getState().modules[_ref.moduleName].useQueryPanelStore.getState();
   const { queryPreviewData } = queryPanelState;
   const { setPreviewLoading, setPreviewData } = queryPanelState.actions;
 
@@ -952,7 +941,7 @@
     );
   }
 
-  const queryState = { ...getCurrentState(), parameters };
+  const queryState = { ...getCurrentState(_ref.moduleName), parameters };
   const options = getQueryVariables(query.options, queryState);
 
   return new Promise(function (resolve, reject) {
@@ -960,11 +949,7 @@
     if (query.kind === 'runjs') {
       queryExecutionPromise = executeMultilineJS(_ref, query.options.code, query?.id, true, '', parameters);
     } else if (query.kind === 'tooljetdb') {
-<<<<<<< HEAD
-      queryExecutionPromise = tooljetDbOperations.perform(query, getCurrentState(_ref.moduleName));
-=======
       queryExecutionPromise = tooljetDbOperations.perform(query, queryState);
->>>>>>> 53d3715e
     } else if (query.kind === 'runpy') {
       queryExecutionPromise = executeRunPycode(_ref, query.options.code, query, true, 'edit', queryState);
     } else {
@@ -1045,14 +1030,6 @@
   });
 }
 
-<<<<<<< HEAD
-export function runQuery(_ref, queryId, queryName, confirmed = undefined, mode = 'edit', parameters = {}) {
-  const query = useSuperStore
-    .getState()
-    .modules[_ref.moduleName].useDataQueriesStore.getState()
-    .dataQueries.find((query) => query.id === queryId);
-  const queryEvents = useSuperStore
-=======
 export function runQuery(
   _ref,
   queryId,
@@ -1063,9 +1040,11 @@
   shouldSetPreviewData = false
 ) {
   let parameters = userSuppliedParameters;
-  const query = useDataQueriesStore.getState().dataQueries.find((query) => query.id === queryId);
-  const queryEvents = useAppDataStore
->>>>>>> 53d3715e
+  const query = useSuperStore
+    .getState()
+    .modules[_ref.moduleName].useDataQueriesStore.getState()
+    .dataQueries.find((query) => query.id === queryId);
+  const queryEvents = useSuperStore
     .getState()
     .modules[_ref.moduleName].useAppDataStore.getState()
     .events.filter((event) => event.target === 'data_query' && event.sourceId === queryId);
@@ -1088,9 +1067,6 @@
     return;
   }
 
-<<<<<<< HEAD
-  const options = getQueryVariables(dataQuery.options, getCurrentState(_ref.moduleName));
-=======
   if (_.isEmpty(parameters)) {
     parameters = dataQuery.options?.parameters?.reduce(
       (parameters, parameter) => ({
@@ -1101,9 +1077,8 @@
     );
   }
 
-  const queryState = { ...getCurrentState(), parameters };
+  const queryState = { ...getCurrentState(_ref.moduleName), parameters };
   const options = getQueryVariables(dataQuery.options, queryState);
->>>>>>> 53d3715e
 
   if (dataQuery.options?.requestConfirmation) {
     const queryConfirmationList = useSuperStore.getState().modules[_ref.moduleName].useEditorStore.getState()
@@ -1151,11 +1126,7 @@
     } else if (query.kind === 'runpy') {
       queryExecutionPromise = executeRunPycode(_self, query.options.code, query, false, mode, queryState);
     } else if (query.kind === 'tooljetdb') {
-<<<<<<< HEAD
-      queryExecutionPromise = tooljetDbOperations.perform(query, getCurrentState(_ref.moduleName));
-=======
       queryExecutionPromise = tooljetDbOperations.perform(query, queryState);
->>>>>>> 53d3715e
     } else {
       queryExecutionPromise = dataqueryService.run(queryId, options, query?.options);
     }
@@ -1363,15 +1334,10 @@
     return Promise.resolve();
   }
 
-<<<<<<< HEAD
   const table = Object.entries(getCurrentState(_ref.moduleName).components).filter(
-    (entry) => entry[1].id === tableId
-  )[0][1];
-  const newPageIndex = resolveReferences(index, getCurrentState(_ref.moduleName));
-=======
-  const table = Object.entries(getCurrentState().components).filter((entry) => entry?.[1]?.id === tableId)?.[0]?.[1];
+    (entry) => entry?.[1]?.id === tableId
+  )?.[0]?.[1];
   const newPageIndex = resolveReferences(index, getCurrentState());
->>>>>>> 53d3715e
   table.setPage(newPageIndex ?? 1);
   return Promise.resolve();
 }
