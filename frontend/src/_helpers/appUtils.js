--- conflicted
+++ resolved
@@ -979,13 +979,7 @@
     } else if (query.kind === 'runpy') {
       queryExecutionPromise = executeRunPycode(_self, query.options.code, query, false, mode);
     } else if (query.kind === 'tooljetdb') {
-<<<<<<< HEAD
-      const currentSessionValue = authenticationService.currentSessionValue;
-      queryExecutionPromise = tooljetDbOperations.perform(
-        query.options,
-        currentSessionValue?.current_organization_id,
-        getCurrentState()
-      );
+      queryExecutionPromise = tooljetDbOperations.perform(query, getCurrentState());
     } else if (query.kind === 'workflows') {
       queryExecutionPromise = executeWorkflow(
         _self,
@@ -993,9 +987,6 @@
         query.options.blocking,
         query.options?.params
       );
-=======
-      queryExecutionPromise = tooljetDbOperations.perform(query, getCurrentState());
->>>>>>> 0545e1ae
     } else {
       queryExecutionPromise = dataqueryService.run(
         queryId,
