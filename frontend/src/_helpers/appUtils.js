--- conflicted
+++ resolved
@@ -1014,15 +1014,6 @@
             : query.kind === 'runpy'
             ? data?.data?.status ?? 'ok'
             : data.status;
-<<<<<<< HEAD
-
-        if (promiseStatus === 'failed' || promiseStatus === 'Bad Request') {
-          const errorData = query.kind === 'runpy' ? data.data : data;
-          if (parameters?.shouldSetPreviewData) {
-            setPreviewLoading(false);
-            setPreviewData(errorData);
-          }
-=======
         // Note: Need to move away from statusText -> statusCode
         if (
           promiseStatus === 'failed' ||
@@ -1054,8 +1045,11 @@
               errorData = data;
               break;
           }
+          if (parameters?.shouldSetPreviewData) {
+            setPreviewLoading(false);
+            setPreviewData(errorData);
+          }
           // errorData = query.kind === 'runpy' ? data.data : data;
->>>>>>> 5c4d3958
           useCurrentStateStore.getState().actions.setErrors({
             [queryName]: {
               type: 'query',
