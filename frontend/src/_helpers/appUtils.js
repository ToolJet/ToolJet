--- conflicted
+++ resolved
@@ -966,15 +966,10 @@
   let parameters = userSuppliedParameters;
   const queryPanelState = useQueryPanelStore.getState();
   const { queryPreviewData } = queryPanelState;
-<<<<<<< HEAD
   const { setPreviewLoading, setPreviewData, setPreviewPanelExpanded } = queryPanelState.actions;
-
-=======
-  const { setPreviewLoading, setPreviewData } = queryPanelState.actions;
   const queryEvents = useAppDataStore
     .getState()
     .events.filter((event) => event.target === 'data_query' && event.sourceId === query.id);
->>>>>>> c37c7b5f
   setPreviewLoading(true);
   setPreviewPanelExpanded(true);
   if (queryPreviewData) {
