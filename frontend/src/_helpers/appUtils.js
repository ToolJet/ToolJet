import React from 'react';
import { toast } from 'react-hot-toast';
import {
  getDynamicVariables,
  resolveReferences,
  executeMultilineJS,
  serializeNestedObjectToQueryParams,
  computeComponentName,
  generateAppActions,
  loadPyodide,
} from '@/_helpers/utils';
import { dataqueryService } from '@/_services';
import _ from 'lodash';
import moment from 'moment';
import Tooltip from 'react-bootstrap/Tooltip';
import { componentTypes } from '@/Editor/WidgetManager/components';
import generateCSV from '@/_lib/generate-csv';
import generateFile from '@/_lib/generate-file';
import RunjsIcon from '@/Editor/Icons/runjs.svg';
import RunTooljetDbIcon from '@/Editor/Icons/tooljetdb.svg';
import RunPyIcon from '@/Editor/Icons/runpy.svg';
import { v4 as uuidv4 } from 'uuid';
// eslint-disable-next-line import/no-unresolved
import { allSvgs } from '@tooljet/plugins/client';
import urlJoin from 'url-join';
import { tooljetDbOperations } from '@/Editor/QueryManager/QueryEditors/TooljetDatabase/operations';
<<<<<<< HEAD
import { authenticationService } from '../_services/authentication.service';
import { setCookie } from '@/_helpers/cookie';
=======
import { flushSync } from 'react-dom'; // TODO: It can be removed once we've a proper state update flow
>>>>>>> d10f0305

const ERROR_TYPES = Object.freeze({
  ReferenceError: 'ReferenceError',
  SyntaxError: 'SyntaxError',
  TypeError: 'TypeError',
  URIError: 'URIError',
  RangeError: 'RangeError',
  EvalError: 'EvalError',
});

export function setStateAsync(_ref, state) {
  return new Promise((resolve) => {
    _ref.setState(state, resolve);
  });
}

export function setCurrentStateAsync(_ref, changes) {
  return new Promise((resolve) => {
    _ref.setState((prevState) => {
      return {
        currentState: prevState.currentState,
        ...changes,
      };
    }, resolve);
  });
}

export function onComponentOptionsChanged(_ref, component, options) {
  const componentName = component.name;
  const components = _ref.state.currentState.components;
  let componentData = components[componentName];
  componentData = componentData || {};

  for (const option of options) {
    componentData[option[0]] = option[1];
  }

  return setCurrentStateAsync(_ref, {
    components: { ...components, [componentName]: componentData },
  });
}

export function onComponentOptionChanged(_ref, component, option_name, value) {
  const componentName = component.name;
  const components = _ref.state.currentState.components;
  let componentData = components[componentName];
  componentData = componentData || {};
  componentData[option_name] = value;

  return setCurrentStateAsync(_ref, {
    components: { ...components, [componentName]: componentData },
  });
}

export function fetchOAuthToken(authUrl, dataSourceId) {
  localStorage.setItem('sourceWaitingForOAuth', dataSourceId);
  const { current_organization_id } = authenticationService?.currentSessionValue;
  current_organization_id && setCookie('orgIdForOauth', current_organization_id);
  window.open(authUrl);
}

export function addToLocalStorage(object) {
  localStorage.setItem(object['key'], object['value']);
}

export function getDataFromLocalStorage(key) {
  return localStorage.getItem(key);
}

async function executeRunPycode(_ref, code, query, editorState, isPreview, mode) {
  const pyodide = await loadPyodide();

  function log(line) {
    console.log({ line });
  }

  const evaluatePythonCode = async (pyodide) => {
    let result = {};
    const { currentState } = _ref.state;
    try {
      const appStateVars = currentState['variables'] ?? {};

      const actions = generateAppActions(_ref, query.id, mode, editorState, isPreview);

      for (const key of Object.keys(currentState.queries)) {
        currentState.queries[key] = {
          ...currentState.queries[key],
          run: () => actions.runQuery(key),
        };
      }

      await pyodide.globals.set('components', currentState['components']);
      await pyodide.globals.set('queries', currentState['queries']);
      await pyodide.globals.set('tj_globals', currentState['globals']);
      await pyodide.globals.set('client', currentState['client']);
      await pyodide.globals.set('server', currentState['server']);
      await pyodide.globals.set('variables', appStateVars);
      await pyodide.globals.set('actions', actions);

      await pyodide.loadPackagesFromImports(code);

      await pyodide.loadPackage('micropip', log);

      let pyresult = await pyodide.runPythonAsync(code);
      result = await pyresult;
    } catch (err) {
      console.error(err);

      const errorType = err.message.includes('SyntaxError') ? 'SyntaxError' : 'NameError';
      const error = err.message.split(errorType + ': ')[1];
      const errorMessage = `${errorType} : ${error}`;

      result = {};

      result = {
        status: 'failed',
        message: errorMessage,
        description: {
          code: query?.options?.code,
          error: JSON.parse(JSON.stringify(err, Object.getOwnPropertyNames(err))),
        },
      };
    }

    return pyodide.isPyProxy(result) ? result.toJs() : result;
  };

  return { data: await evaluatePythonCode(pyodide, code) };
}

async function exceutePycode(payload, code, currentState, query, mode) {
  const pyodide = await loadPyodide();

  const evaluatePython = async (pyodide) => {
    let result = {};
    try {
      //remove the comments from the code
      let codeWithoutComments = code.replace(/#.*$/gm, '');
      codeWithoutComments = codeWithoutComments.replace(/^\s+/g, '');
      const _code = codeWithoutComments.replace('return ', '');
      currentState['variables'] = currentState['variables'] ?? {};
      const _currentState = JSON.stringify(currentState);

      let execFunction = await pyodide.runPython(`
        from pyodide.ffi import to_js
        import json
        def exec_code(payload, _currentState):
          data = json.loads(payload)
          currentState = json.loads(_currentState)
          components = currentState['components']
          queries = currentState['queries']
          globals = currentState['globals']
          variables = currentState['variables']
          client = currentState['client']
          server = currentState['server']
          page = currentState['page']
          code_to_execute = ${_code}

          try:
            res = to_js(json.dumps(code_to_execute))
            # convert dictionary to js object
            return res
          except Exception as e:
            print(e)
            return {"error": str(e)}

        exec_code
    `);
      const _data = JSON.stringify(payload);
      result = execFunction(_data, _currentState);
      return JSON.parse(result);
    } catch (err) {
      console.error(err);

      const errorType = err.message.includes('SyntaxError') ? 'SyntaxError' : 'NameError';
      const error = err.message.split(errorType + ': ')[1];
      const errorMessage = `${errorType} : ${error}`;
      result = {};
      if (mode === 'edit') toast.error(errorMessage);

      result = {
        status: 'failed',
        message: errorMessage,
        description: {
          error: JSON.parse(JSON.stringify(err, Object.getOwnPropertyNames(err))),
        },
      };
    }

    return result;
  };

  return await evaluatePython(pyodide, code);
}

export async function runPythonTransformation(currentState, rawData, transformation, query, mode) {
  const data = rawData;

  try {
    return await exceutePycode(data, transformation, currentState, query, mode);
  } catch (error) {
    console.log(error);
  }
}

export async function runTransformation(
  _ref,
  rawData,
  transformation,
  transformationLanguage = 'javascript',
  query,
  mode = 'edit'
) {
  const data = rawData;

  let result = [];

  const currentState = _ref.state.currentState || {};

  if (transformationLanguage === 'python') {
    result = await runPythonTransformation(currentState, data, transformation, query, mode);

    return result;
  }

  if (transformationLanguage === 'javascript') {
    try {
      const evalFunction = Function(
        ['data', 'moment', '_', 'components', 'queries', 'globals', 'variables', 'page'],
        transformation
      );

      result = evalFunction(
        data,
        moment,
        _,
        currentState.components,
        currentState.queries,
        currentState.globals,
        currentState.variables,
        currentState.page
      );
    } catch (err) {
      const $error = err.name;
      const $errorMessage = _.has(ERROR_TYPES, $error) ? `${$error} : ${err.message}` : err || 'Unknown error';
      if (mode === 'edit') toast.error($errorMessage);
      result = {
        message: err.stack.split('\n')[0],
        status: 'failed',
        data: data,
      };
    }

    return result;
  }
}

export async function executeActionsForEventId(_ref, eventId, component, mode, customVariables) {
  const events = component?.definition?.events || [];
  const filteredEvents = events.filter((event) => event.eventId === eventId);

  for (const event of filteredEvents) {
    await executeAction(_ref, event, mode, customVariables); // skipcq: JS-0032
  }
}

export function onComponentClick(_ref, id, component, mode = 'edit') {
  executeActionsForEventId(_ref, 'onClick', component, mode);
}

export function onQueryConfirmOrCancel(_ref, queryConfirmationData, isConfirm = false, mode = 'edit') {
  const filtertedQueryConfirmation = _ref.state?.queryConfirmationList.filter(
    (query) => query.queryId !== queryConfirmationData.queryId
  );

  _ref.setState({
    queryConfirmationList: filtertedQueryConfirmation,
  });
  isConfirm && runQuery(_ref, queryConfirmationData.queryId, queryConfirmationData.queryName, true, mode);
}

export async function copyToClipboard(text) {
  try {
    await navigator.clipboard.writeText(text);
    toast.success('Copied to clipboard!');
  } catch (err) {
    console.log('Failed to copy!', err);
  }
}

function showModal(_ref, modal, show) {
  const modalId = modal?.id ?? modal;
  if (_.isEmpty(modalId)) {
    console.log('No modal is associated with this event.');
    return Promise.resolve();
  }

  const modalMeta = _ref.state.appDefinition.pages[_ref.state.currentPageId].components[modalId];
  const newState = {
    currentState: {
      ..._ref.state.currentState,
      components: {
        ..._ref.state.currentState.components,
        [modalMeta.component.name]: {
          ..._ref.state.currentState.components[modalMeta.component.name],
          show: show,
        },
      },
    },
  };
  _ref.setState(newState);

  return Promise.resolve();
}

function logoutAction(_ref) {
  localStorage.clear();
  _ref.props.navigate('/login');
  window.location.href = '/login';

  return Promise.resolve();
}

function debounce(func) {
  let timer;
  return (...args) => {
    const event = args[1] || {};
    if (event.debounce === undefined) {
      return func.apply(this, args);
    }
    clearTimeout(timer);
    timer = setTimeout(() => {
      func.apply(this, args);
    }, Number(event.debounce));
  };
}

export const executeAction = debounce(executeActionWithDebounce);

function executeActionWithDebounce(_ref, event, mode, customVariables) {
  console.log('nopski', customVariables);
  if (event) {
    switch (event.actionId) {
      case 'show-alert': {
        const message = resolveReferences(event.message, _ref.state.currentState, undefined, customVariables);
        switch (event.alertType) {
          case 'success':
          case 'error':
            toast[event.alertType](message);
            break;
          case 'info':
            toast(message);
            break;
          case 'warning':
            toast(message, {
              icon: '⚠️',
            });
            break;
        }
        return Promise.resolve();
      }

      case 'run-query': {
        const { queryId, queryName } = event;
        return runQuery(_ref, queryId, queryName, undefined, mode);
      }
      case 'logout': {
        return logoutAction(_ref);
      }

      case 'open-webpage': {
        const url = resolveReferences(event.url, _ref.state.currentState, undefined, customVariables);
        window.open(url, '_blank');
        return Promise.resolve();
      }

      case 'go-to-app': {
        const slug = resolveReferences(event.slug, _ref.state.currentState, undefined, customVariables);
        const queryParams = event.queryParams?.reduce(
          (result, queryParam) => ({
            ...result,
            ...{
              [resolveReferences(queryParam[0], _ref.state.currentState)]: resolveReferences(
                queryParam[1],
                _ref.state.currentState,
                undefined,
                customVariables
              ),
            },
          }),
          {}
        );

        let url = `/applications/${slug}`;

        if (queryParams) {
          const queryPart = serializeNestedObjectToQueryParams(queryParams);

          if (queryPart.length > 0) url = url + `?${queryPart}`;
        }

        if (mode === 'view') {
          _ref.props.navigate(url);
        } else {
          if (confirm('The app will be opened in a new tab as the action is triggered from the editor.')) {
            window.open(urlJoin(window.public_config?.TOOLJET_HOST, url));
          }
        }
        return Promise.resolve();
      }

      case 'show-modal':
        return showModal(_ref, event.modal, true);

      case 'close-modal':
        return showModal(_ref, event.modal, false);

      case 'copy-to-clipboard': {
        const contentToCopy = resolveReferences(
          event.contentToCopy,
          _ref.state.currentState,
          undefined,
          customVariables
        );
        copyToClipboard(contentToCopy);

        return Promise.resolve();
      }

      case 'set-localstorage-value': {
        const key = resolveReferences(event.key, _ref.state.currentState, undefined, customVariables);
        const value = resolveReferences(event.value, _ref.state.currentState, undefined, customVariables);
        localStorage.setItem(key, value);

        return Promise.resolve();
      }

      case 'generate-file': {
        // const fileType = event.fileType;
        const data = resolveReferences(event.data, _ref.state.currentState, undefined, customVariables) ?? [];
        const fileName =
          resolveReferences(event.fileName, _ref.state.currentState, undefined, customVariables) ?? 'data.txt';
        const fileType =
          resolveReferences(event.fileType, _ref.state.currentState, undefined, customVariables) ?? 'csv';
        const fileData = {
          csv: generateCSV,
          plaintext: (plaintext) => plaintext,
        }[fileType](data);
        generateFile(fileName, fileData, fileType);
        return Promise.resolve();
      }

      case 'set-table-page': {
        setTablePageIndex(_ref, event.table, event.pageIndex);
        break;
      }

      case 'set-custom-variable': {
        const key = resolveReferences(event.key, _ref.state.currentState, undefined, customVariables);
        const value = resolveReferences(event.value, _ref.state.currentState, undefined, customVariables);
        const customAppVariables = { ..._ref.state.currentState.variables };
        customAppVariables[key] = value;

        return _ref.setState({
          currentState: {
            ..._ref.state.currentState,
            variables: customAppVariables,
          },
        });
      }

      case 'unset-custom-variable': {
        const key = resolveReferences(event.key, _ref.state.currentState, undefined, customVariables);
        const customAppVariables = { ..._ref.state.currentState.variables };
        delete customAppVariables[key];

        return _ref.setState({
          currentState: {
            ..._ref.state.currentState,
            variables: customAppVariables,
          },
        });
      }

      case 'set-page-variable': {
        const key = resolveReferences(event.key, _ref.state.currentState, undefined, customVariables);
        const value = resolveReferences(event.value, _ref.state.currentState, undefined, customVariables);
        const customPageVariables = {
          ..._ref.state.currentState.page.variables,
          [key]: value,
        };

        return _ref.setState({
          currentState: {
            ..._ref.state.currentState,
            page: {
              ..._ref.state.currentState.page,
              variables: customPageVariables,
            },
          },
        });
      }

      case 'unset-page-variable': {
        const key = resolveReferences(event.key, _ref.state.currentState, undefined, customVariables);
        const customPageVariables = _.omit(_ref.state.currentState.page.variables, key);

        return _ref.setState({
          currentState: {
            ..._ref.state.currentState,
            page: {
              ..._ref.state.currentState.page,
              variables: customPageVariables,
            },
          },
        });
      }

      case 'control-component': {
        const component = Object.values(_ref.state.currentState?.components ?? {}).filter(
          (component) => component.id === event.componentId
        )[0];
        const action = component[event.componentSpecificActionHandle];
        const actionArguments = _.map(event.componentSpecificActionParams, (param) => ({
          ...param,
          value: resolveReferences(param.value, _ref.state.currentState, undefined, customVariables),
        }));
        const actionPromise = action(...actionArguments.map((argument) => argument.value));
        return actionPromise ?? Promise.resolve();
      }

      case 'switch-page': {
        _ref.switchPage(
          event.pageId,
          resolveReferences(event.queryParams, _ref.state.currentState, [], customVariables)
        );
        return Promise.resolve();
      }
    }
  }
}

export async function onEvent(_ref, eventName, options, mode = 'edit') {
  let _self = _ref;
  console.log('Event: ', eventName);

  const { customVariables } = options;

  if (eventName === 'onPageLoad') {
    await executeActionsForEventId(_ref, 'onPageLoad', { definition: { events: [options] } }, mode, customVariables);
  }

  if (eventName === 'onTrigger') {
    const { component, queryId, queryName } = options;
    _self.setState(
      {
        currentState: {
          ..._self.state.currentState,
          components: {
            ..._self.state.currentState.components,
            [component.name]: {
              ..._self.state.currentState.components[component.name],
            },
          },
        },
      },
      () => {
        runQuery(_ref, queryId, queryName, true, mode);
      }
    );
  }

  if (eventName === 'onCalendarEventSelect') {
    const { component, calendarEvent } = options;
    _self.setState(
      {
        currentState: {
          ..._self.state.currentState,
          components: {
            ..._self.state.currentState.components,
            [component.name]: {
              ..._self.state.currentState.components[component.name],
              selectedEvent: { ...calendarEvent },
            },
          },
        },
      },
      () => {
        executeActionsForEventId(_ref, 'onCalendarEventSelect', component, mode, customVariables);
      }
    );
  }

  if (eventName === 'onCalendarSlotSelect') {
    const { component, selectedSlots } = options;
    _self.setState(
      {
        currentState: {
          ..._self.state.currentState,
          components: {
            ..._self.state.currentState.components,
            [component.name]: {
              ..._self.state.currentState.components[component.name],
              selectedSlots,
            },
          },
        },
      },
      () => {
        executeActionsForEventId(_ref, 'onCalendarSlotSelect', component, mode, customVariables);
      }
    );
  }

  if (eventName === 'onTableActionButtonClicked') {
    const { component, data, action, rowId } = options;
    _self.setState(
      {
        currentState: {
          ..._self.state.currentState,
          components: {
            ..._self.state.currentState.components,
            [component.name]: {
              ..._self.state.currentState.components[component.name],
              selectedRow: data,
              selectedRowId: rowId,
            },
          },
        },
      },
      async () => {
        if (action && action.events) {
          for (const event of action.events) {
            if (event.actionId) {
              // the event param uses a hacky workaround for using same format used by event manager ( multiple handlers )
              await executeAction(_self, { ...event, ...event.options }, mode, customVariables);
            }
          }
        } else {
          console.log('No action is associated with this event');
        }
      }
    );
  }

  if (eventName === 'OnTableToggleCellChanged') {
    const { component, column, rowId, row } = options;
    _self.setState(
      {
        currentState: {
          ..._self.state.currentState,
          components: {
            ..._self.state.currentState.components,
            [component.name]: {
              ..._self.state.currentState.components[component.name],
              selectedRow: row,
              selectedRowId: rowId,
            },
          },
        },
      },
      async () => {
        if (column && column.events) {
          for (const event of column.events) {
            if (event.actionId) {
              // the event param uses a hacky workaround for using same format used by event manager ( multiple handlers )
              await executeAction(_self, { ...event, ...event.options }, mode, customVariables);
            }
          }
        } else {
          console.log('No action is associated with this event');
        }
      }
    );
  }

  if (
    [
      'onDetect',
      'onCheck',
      'onUnCheck',
      'onBoundsChange',
      'onCreateMarker',
      'onMarkerClick',
      'onPageChanged',
      'onSearch',
      'onChange',
      'onEnterPressed',
      'onSelectionChange',
      'onSelect',
      'onClick',
      'onHover',
      'onFileSelected',
      'onFileLoaded',
      'onFileDeselected',
      'onStart',
      'onResume',
      'onReset',
      'onPause',
      'onCountDownFinish',
      'onCalendarNavigate',
      'onCalendarViewChange',
      'onSearchTextChanged',
      'onPageChange',
      'onAddCardClick',
      'onCardAdded',
      'onCardRemoved',
      'onCardMoved',
      'onCardSelected',
      'onCardUpdated',
      'onUpdate',
      'onTabSwitch',
      'onFocus',
      'onBlur',
      'onOpen',
      'onClose',
      'onRowClicked',
      'onCancelChanges',
      'onSort',
      'onCellValueChanged',
      'onFilterChanged',
      'onRowHovered',
      'onSubmit',
      'onInvalid',
    ].includes(eventName)
  ) {
    const { component } = options;
    executeActionsForEventId(_ref, eventName, component, mode, customVariables);
  }

  if (eventName === 'onBulkUpdate') {
    onComponentOptionChanged(_self, options.component, 'isSavingChanges', true);
    await executeActionsForEventId(_self, eventName, options.component, mode, customVariables);
    onComponentOptionChanged(_self, options.component, 'isSavingChanges', false);
  }

  if (['onDataQuerySuccess', 'onDataQueryFailure'].includes(eventName)) {
    await executeActionsForEventId(_self, eventName, options, mode, customVariables);
  }
}

export function getQueryVariables(options, state) {
  let queryVariables = {};
  const optionsType = typeof options;
  switch (optionsType) {
    case 'string': {
      options = options.replace(/\n/g, ' ');
      const dynamicVariables = getDynamicVariables(options) || [];
      dynamicVariables.forEach((variable) => {
        queryVariables[variable] = resolveReferences(variable, state);
      });
      break;
    }

    case 'object': {
      if (Array.isArray(options)) {
        options.forEach((element) => {
          _.merge(queryVariables, getQueryVariables(element, state));
        });
      } else {
        Object.keys(options || {}).forEach((key) => {
          _.merge(queryVariables, getQueryVariables(options[key], state));
        });
      }
      break;
    }

    default:
      break;
  }
  return queryVariables;
}

export function previewQuery(_ref, query, editorState, calledFromQuery = false) {
  const options = getQueryVariables(query.options, _ref.props.currentState);

  _ref.setState({ previewLoading: true });

  return new Promise(function (resolve, reject) {
    let queryExecutionPromise = null;
    if (query.kind === 'runjs') {
      queryExecutionPromise = executeMultilineJS(_ref, query.options.code, editorState, query?.id, true);
    } else if (query.kind === 'tooljetdb') {
      const { current_organization_id } = authenticationService?.currentSessionValue;
      queryExecutionPromise = tooljetDbOperations.perform(
        query.options,
        current_organization_id,
        _ref.state.currentState
      );
    } else if (query.kind === 'runpy') {
      queryExecutionPromise = executeRunPycode(_ref, query.options.code, query, editorState, true, 'edit');
    } else {
      queryExecutionPromise = dataqueryService.preview(query, options, editorState?.state?.editingVersion?.id);
    }

    queryExecutionPromise
      .then(async (data) => {
        let finalData = data.data;

        if (query.options.enableTransformation) {
          finalData = await runTransformation(
            _ref,
            finalData,
            query.options.transformation,
            query.options.transformationLanguage,
            query,
            'edit'
          );
        }

        if (calledFromQuery) {
          _ref.setState({ previewLoading: false });
        } else {
          _ref.setState({ previewLoading: false, queryPreviewData: finalData });
        }

        const queryStatus =
          query.kind === 'tooljetdb'
            ? data.statusText
            : query.kind === 'runpy'
            ? data?.data?.status ?? 'ok'
            : data.status;
        switch (queryStatus) {
          case 'Bad Request':
          case 'failed': {
            const err = query.kind == 'tooljetdb' ? data?.error || data : _.isEmpty(data.data) ? data : data.data;
            toast.error(`${err.message}`);
            break;
          }
          case 'needs_oauth': {
            const url = data.data.auth_url; // Backend generates and return sthe auth url
            fetchOAuthToken(url, query.data_source_id);
            break;
          }
          case 'ok':
          case 'OK':
          case 'Created':
          case 'Accepted':
          case 'No Content': {
            toast(`Query completed.`, {
              icon: '🚀',
            });
            break;
          }
        }

        resolve({ status: data.status, data: finalData });
      })
      .catch(({ error, data }) => {
        _ref.setState({ previewLoading: false, queryPreviewData: data });
        toast.error(error);
        reject({ error, data });
      });
  });
}

export function runQuery(_ref, queryId, queryName, confirmed = undefined, mode = 'edit') {
  const query = _ref.state.app.data_queries.find((query) => query.id === queryId);
  let dataQuery = {};

  if (query) {
    dataQuery = JSON.parse(JSON.stringify(query));
  } else {
    toast.error('No query has been associated with the action.');
    return;
  }

  const options = getQueryVariables(dataQuery.options, _ref.state.currentState);

  if (dataQuery.options.requestConfirmation) {
    // eslint-disable-next-line no-unsafe-optional-chaining
    const queryConfirmationList = _ref.state?.queryConfirmationList ? [..._ref.state?.queryConfirmationList] : [];
    const queryConfirmation = {
      queryId,
      queryName,
    };
    if (!queryConfirmationList.some((query) => queryId === query.queryId)) {
      queryConfirmationList.push(queryConfirmation);
    }

    if (confirmed === undefined) {
      _ref.setState({
        queryConfirmationList,
      });
      return;
    }
  }
  const newState = {
    ..._ref.state.currentState,
    queries: {
      ..._ref.state.currentState.queries,
      [queryName]: {
        ..._ref.state.currentState.queries[queryName],
        isLoading: true,
        data: [],
        rawData: [],
      },
    },
    errors: {},
  };

  let _self = _ref;

  // eslint-disable-next-line no-unused-vars
  return new Promise(function (resolve, reject) {
    _self.setState({ currentState: newState }, () => {
      let queryExecutionPromise = null;
      if (query.kind === 'runjs') {
        queryExecutionPromise = executeMultilineJS(_self, query.options.code, _ref, query?.id, false, confirmed, mode);
      } else if (query.kind === 'runpy') {
        queryExecutionPromise = executeRunPycode(_self, query.options.code, query, _ref, false, mode);
      } else if (query.kind === 'tooljetdb') {
        const { current_organization_id } = authenticationService?.currentSessionValue;
        queryExecutionPromise = tooljetDbOperations.perform(
          query.options,
          current_organization_id,
          _self.state.currentState
        );
      } else {
        queryExecutionPromise = dataqueryService.run(queryId, options);
      }

      queryExecutionPromise
        .then(async (data) => {
          if (data.status === 'needs_oauth') {
            const url = data.data.auth_url; // Backend generates and return sthe auth url
            fetchOAuthToken(url, dataQuery['data_source_id'] || dataQuery['dataSourceId']);
          }

          const promiseStatus =
            query.kind === 'tooljetdb'
              ? data.statusText
              : query.kind === 'runpy'
              ? data?.data?.status ?? 'ok'
              : data.status;

          if (promiseStatus === 'failed' || promiseStatus === 'Bad Request') {
            const errorData = query.kind === 'runpy' ? data.data : data;
            flushSync(() => {
              return _self.setState(
                {
                  currentState: {
                    ..._self.state.currentState,
                    queries: {
                      ..._self.state.currentState.queries,
                      [queryName]: _.assign(
                        {
                          ..._self.state.currentState.queries[queryName],
                          isLoading: false,
                        },
                        query.kind === 'restapi'
                          ? {
                              request: data.data.requestObject,
                              response: data.data.responseObject,
                              responseHeaders: data.data.responseHeaders,
                            }
                          : {}
                      ),
                    },
                    errors: {
                      ..._self.state.currentState.errors,
                      [queryName]: {
                        type: 'query',
                        kind: query.kind,
                        data: errorData,
                        options: options,
                      },
                    },
                  },
                },
                () => {
                  resolve(data);
                  onEvent(_self, 'onDataQueryFailure', {
                    definition: { events: dataQuery.options.events },
                  });
                  if (mode !== 'view') {
                    const err =
                      query.kind == 'tooljetdb' ? data?.error || data : _.isEmpty(data.data) ? data : data.data;
                    toast.error(err?.message);
                  }
                }
              );
            });
          }

          let rawData = data.data;
          let finalData = data.data;

          if (dataQuery.options.enableTransformation) {
            finalData = await runTransformation(
              _ref,
              finalData,
              query.options.transformation,
              query.options.transformationLanguage,
              query,
              'edit'
            );
            if (finalData.status === 'failed') {
              flushSync(() => {
                return _self.setState(
                  {
                    currentState: {
                      ..._self.state.currentState,
                      queries: {
                        ..._self.state.currentState.queries,
                        [queryName]: {
                          ..._self.state.currentState.queries[queryName],
                          isLoading: false,
                        },
                      },
                      errors: {
                        ..._self.state.currentState.errors,
                        [queryName]: {
                          type: 'transformations',
                          data: finalData,
                          options: options,
                        },
                      },
                    },
                  },
                  () => {
                    resolve(finalData);
                    onEvent(_self, 'onDataQueryFailure', {
                      definition: { events: dataQuery.options.events },
                    });
                  }
                );
              });
            }
          }

          if (dataQuery.options.showSuccessNotification) {
            const notificationDuration = dataQuery.options.notificationDuration * 1000 || 5000;
            toast.success(dataQuery.options.successMessage, {
              duration: notificationDuration,
            });
          }
          flushSync(() => {
            _self.setState(
              {
                currentState: {
                  ..._self.state.currentState,
                  queries: {
                    ..._self.state.currentState.queries,
                    [queryName]: _.assign(
                      {
                        ..._self.state.currentState.queries[queryName],
                        isLoading: false,
                        data: finalData,
                        rawData,
                      },
                      query.kind === 'restapi'
                        ? {
                            request: data.request,
                            response: data.response,
                            responseHeaders: data.responseHeaders,
                          }
                        : {}
                    ),
                  },
                },
              },
              () => {
                resolve({ status: 'ok', data: finalData });
                onEvent(_self, 'onDataQuerySuccess', { definition: { events: dataQuery.options.events } }, mode);

                if (mode !== 'view') {
                  toast(`Query (${queryName}) completed.`, {
                    icon: '🚀',
                  });
                }
              }
            );
          });
        })
        .catch(({ error }) => {
          if (mode !== 'view') toast.error(error ?? 'Unknown error');
          flushSync(() => {
            _self.setState(
              {
                currentState: {
                  ..._self.state.currentState,
                  queries: {
                    ..._self.state.currentState.queries,
                    [queryName]: {
                      isLoading: false,
                    },
                  },
                },
              },
              () => {
                resolve({ status: 'failed', message: error });
              }
            );
          });
        });
    });
  });
}

export function setTablePageIndex(_ref, tableId, index) {
  if (_.isEmpty(tableId)) {
    console.log('No table is associated with this event.');
    return Promise.resolve();
  }

  const table = Object.entries(_ref.state.currentState.components).filter((entry) => entry[1].id === tableId)[0][1];
  const newPageIndex = resolveReferences(index, _ref.state.currentState);
  table.setPage(newPageIndex ?? 1);
  return Promise.resolve();
}

export function renderTooltip({ props, text }) {
  if (text === '') return <></>;
  return (
    <Tooltip id="button-tooltip" {...props}>
      {text}
    </Tooltip>
  );
}

export function computeComponentState(_ref, components = {}) {
  let componentState = {};
  const currentComponents = _ref.state.currentState.components;
  Object.keys(components).forEach((key) => {
    const component = components[key];
    const componentMeta = componentTypes.find((comp) => component.component.component === comp.component);

    const existingComponentName = Object.keys(currentComponents).find((comp) => currentComponents[comp].id === key);
    const existingValues = currentComponents[existingComponentName];

    if (component.parent) {
      const parentComponent = components[component.parent];
      let isListView = false,
        isForm = false;
      try {
        isListView = parentComponent.component.component === 'Listview';
        isForm = parentComponent.component.component === 'Form';
      } catch {
        console.log('error');
      }

      if (!isListView && !isForm) {
        componentState[component.component.name] = {
          ...componentMeta.exposedVariables,
          id: key,
          ...existingValues,
        };
      }
    } else {
      componentState[component.component.name] = {
        ...componentMeta.exposedVariables,
        id: key,
        ...existingValues,
      };
    }
  });

  return setStateAsync(_ref, {
    currentState: {
      ..._ref.state.currentState,
      components: {
        ...componentState,
      },
    },
    defaultComponentStateComputed: true,
  });
}

export const getSvgIcon = (key, height = 50, width = 50, iconFile = undefined, styles = {}) => {
  if (iconFile) return <img src={`data:image/svg+xml;base64,${iconFile}`} style={{ height, width }} />;
  if (key === 'runjs') return <RunjsIcon style={{ height, width }} />;
  if (key === 'tooljetdb') return <RunTooljetDbIcon />;
  if (key === 'runpy') return <RunPyIcon />;
  const Icon = allSvgs[key];

  if (!Icon) return <></>;

  return <Icon style={{ height, width, ...styles }} />;
};

export const debuggerActions = {
  error: (_self, errors) => {
    _self.setState((prevState) => ({
      ...prevState,
      currentState: {
        ...prevState.currentState,
        errors: {
          ...prevState.currentState.errors,
          ...errors,
        },
      },
    }));
  },

  flush: (_self) => {
    _self.setState((prevState) => ({
      ...prevState,
      currentState: {
        ...prevState.currentState,
        errors: {},
      },
    }));
  },

  //* @params: errors - Object
  generateErrorLogs: (errors) => {
    const errorsArr = [];
    Object.entries(errors).forEach(([key, value]) => {
      const errorType =
        value.type === 'query' && (value.kind === 'restapi' || value.kind === 'tooljetdb' || value.kind === 'runjs')
          ? value.kind
          : value.type;

      const error = {};
      const generalProps = {
        key,
        type: value.type,
        kind: errorType !== 'transformations' ? value.kind : 'transformations',
        page: value.page,
        timestamp: moment(),
        strace: value.strace ?? 'app_level',
      };

      switch (errorType) {
        case 'restapi':
          generalProps.message = value.data.message;
          generalProps.description = value.data.description;
          error.substitutedVariables = value.options;
          error.request = value.data.data.requestObject;
          error.response = value.data.data.responseObject;
          break;

        case 'tooljetdb':
          generalProps.message = value.data.message;
          generalProps.description = value.data.description;
          error.substitutedVariables = value.options;
          error.request = value.data.data.requestObject;
          error.response = value.data.data.responseObject;
          break;

        case 'runjs':
          error.message = value.data.data.message;
          error.description = value.data.data.description;
          break;

        case 'query':
          error.message = value.data.message;
          error.description = value.data.description;
          error.substitutedVariables = value.options;
          break;

        case 'transformations':
          generalProps.message = value.data.message;
          error.data = value.data.data ?? value.data;
          break;

        case 'component':
          generalProps.message = value.data.message;
          generalProps.property = key.split('- ')[1];
          error.resolvedProperties = value.resolvedProperties;
          break;

        default:
          break;
      }
      errorsArr.push({
        error,
        ...generalProps,
      });
    });
    return errorsArr;
  },
};

export const getComponentName = (currentState, id) => {
  try {
    const name = Object.entries(currentState?.components).filter(([_, component]) => component.id === id)[0][0];
    return name;
  } catch {
    return '';
  }
};

const updateNewComponents = (pageId, appDefinition, newComponents, updateAppDefinition) => {
  const newAppDefinition = JSON.parse(JSON.stringify(appDefinition));
  newComponents.forEach((newComponent) => {
    newComponent.component.name = computeComponentName(
      newComponent.component.component,
      newAppDefinition.pages[pageId].components
    );
    newAppDefinition.pages[pageId].components[newComponent.id] = newComponent;
  });
  updateAppDefinition(newAppDefinition);
};

export const cloneComponents = (_ref, updateAppDefinition, isCloning = true, isCut = false) => {
  const { selectedComponents, appDefinition, currentPageId } = _ref.state;
  if (selectedComponents.length < 1) return getSelectedText();
  const { components: allComponents } = appDefinition.pages[currentPageId];
  let newDefinition = _.cloneDeep(appDefinition);
  let newComponents = [],
    newComponentObj = {},
    addedComponentId = new Set();
  for (let selectedComponent of selectedComponents) {
    if (addedComponentId.has(selectedComponent.id)) continue;
    const component = {
      id: selectedComponent.id,
      component: allComponents[selectedComponent.id]?.component,
      layouts: allComponents[selectedComponent.id]?.layouts,
      parent: allComponents[selectedComponent.id]?.parent,
    };
    addedComponentId.add(selectedComponent.id);
    let clonedComponent = JSON.parse(JSON.stringify(component));
    clonedComponent.parent = undefined;
    clonedComponent.children = [];
    clonedComponent.children = [...getChildComponents(allComponents, component, clonedComponent, addedComponentId)];
    newComponents = [...newComponents, clonedComponent];
    newComponentObj = {
      newComponents,
      isCloning,
      isCut,
    };
  }
  if (isCloning) {
    addComponents(currentPageId, appDefinition, updateAppDefinition, undefined, newComponentObj);
    toast.success('Component cloned succesfully');
  } else if (isCut) {
    navigator.clipboard.writeText(JSON.stringify(newComponentObj));
    removeSelectedComponent(currentPageId, newDefinition, selectedComponents);
    updateAppDefinition(newDefinition);
  } else {
    navigator.clipboard.writeText(JSON.stringify(newComponentObj));
    toast.success('Component copied succesfully');
  }
  _ref.setState({ currentSidebarTab: 2 });
};

const getChildComponents = (allComponents, component, parentComponent, addedComponentId) => {
  let childComponents = [],
    selectedChildComponents = [];

  if (component.component.component === 'Tabs' || component.component.component === 'Calendar') {
    childComponents = Object.keys(allComponents).filter((key) => allComponents[key].parent?.startsWith(component.id));
  } else {
    childComponents = Object.keys(allComponents).filter((key) => allComponents[key].parent === component.id);
  }

  childComponents.forEach((componentId) => {
    let childComponent = JSON.parse(JSON.stringify(allComponents[componentId]));
    childComponent.id = componentId;
    const newComponent = JSON.parse(
      JSON.stringify({
        id: componentId,
        component: allComponents[componentId]?.component,
        layouts: allComponents[componentId]?.layouts,
        parent: allComponents[componentId]?.parent,
      })
    );
    addedComponentId.add(componentId);

    if ((component.component.component === 'Tabs') | (component.component.component === 'Calendar')) {
      const childTabId = childComponent.parent.split('-').at(-1);
      childComponent.parent = `${parentComponent.id}-${childTabId}`;
    } else {
      childComponent.parent = parentComponent.id;
    }
    parentComponent.children = [...(parentComponent.children || []), childComponent];
    childComponent.children = [...getChildComponents(allComponents, newComponent, childComponent, addedComponentId)];
    selectedChildComponents.push(childComponent);
  });

  return selectedChildComponents;
};

const updateComponentLayout = (components, parentId, isCut = false) => {
  let prevComponent;
  components.forEach((component, index) => {
    Object.keys(component.layouts).map((layout) => {
      if (parentId !== undefined) {
        if (index > 0) {
          component.layouts[layout].top = prevComponent.layouts[layout].top + prevComponent.layouts[layout].height;
          component.layouts[layout].left = 0;
        } else {
          component.layouts[layout].top = 0;
          component.layouts[layout].left = 0;
        }
        prevComponent = component;
      } else if (!isCut) {
        component.layouts[layout].top = component.layouts[layout].top + component.layouts[layout].height;
      }
    });
  });
};

export const addComponents = (pageId, appDefinition, appDefinitionChanged, parentId = undefined, newComponentObj) => {
  console.log({ pageId, newComponentObj });
  const finalComponents = [];
  let parentComponent = undefined;
  const { isCloning, isCut, newComponents: pastedComponent = [] } = newComponentObj;

  if (parentId) {
    const id = Object.keys(appDefinition.pages[pageId].components).filter((key) => parentId.startsWith(key));
    parentComponent = JSON.parse(JSON.stringify(appDefinition.pages[pageId].components[id[0]]));
    parentComponent.id = parentId;
  }

  !isCloning && updateComponentLayout(pastedComponent, parentId, isCut);

  const buildComponents = (components, parentComponent = undefined, skipTabCalendarCheck = false) => {
    if (Array.isArray(components) && components.length > 0) {
      components.forEach((component) => {
        const newComponent = {
          id: uuidv4(),
          component: component?.component,
          layouts: component?.layouts,
        };
        if (parentComponent) {
          if (
            !skipTabCalendarCheck &&
            (parentComponent.component.component === 'Tabs' || parentComponent.component.component === 'Calendar')
          ) {
            const childTabId = component.parent.split('-').at(-1);
            newComponent.parent = `${parentComponent.id}-${childTabId}`;
          } else {
            newComponent.parent = parentComponent.id;
          }
        }
        finalComponents.push(newComponent);
        if (component.children.length > 0) {
          buildComponents(component.children, newComponent);
        }
      });
    }
  };

  buildComponents(pastedComponent, parentComponent, true);

  updateNewComponents(pageId, appDefinition, finalComponents, appDefinitionChanged);
  !isCloning && toast.success('Component pasted succesfully');
};

export const addNewWidgetToTheEditor = (
  componentMeta,
  eventMonitorObject,
  currentComponents,
  canvasBoundingRect,
  currentLayout,
  shouldSnapToGrid,
  zoomLevel,
  isInSubContainer = false,
  addingDefault = false
) => {
  const componentMetaData = _.cloneDeep(componentMeta);
  const componentData = _.cloneDeep(componentMetaData);

  const defaultWidth = isInSubContainer
    ? (componentMetaData.defaultSize.width * 100) / 43
    : componentMetaData.defaultSize.width;
  const defaultHeight = componentMetaData.defaultSize.height;

  componentData.name = computeComponentName(componentData.component, currentComponents);

  let left = 0;
  let top = 0;

  if (isInSubContainer && addingDefault) {
    const newComponent = {
      id: uuidv4(),
      component: componentData,
      layout: {
        [currentLayout]: {
          top: top,
          left: left,
        },
      },
    };

    return newComponent;
  }

  const offsetFromTopOfWindow = canvasBoundingRect.top;
  const offsetFromLeftOfWindow = canvasBoundingRect.left;
  const currentOffset = eventMonitorObject.getSourceClientOffset();
  const initialClientOffset = eventMonitorObject.getInitialClientOffset();
  const delta = eventMonitorObject.getDifferenceFromInitialOffset();
  const subContainerWidth = canvasBoundingRect.width;

  left = Math.round(currentOffset?.x + currentOffset?.x * (1 - zoomLevel) - offsetFromLeftOfWindow);
  top = Math.round(
    initialClientOffset?.y - 10 + delta.y + initialClientOffset?.y * (1 - zoomLevel) - offsetFromTopOfWindow
  );

  if (shouldSnapToGrid) {
    [left, top] = snapToGrid(subContainerWidth, left, top);
  }

  left = (left * 100) / subContainerWidth;

  if (currentLayout === 'mobile') {
    componentData.definition.others.showOnDesktop.value = false;
    componentData.definition.others.showOnMobile.value = true;
  }

  const widgetsWithDefaultComponents = ['Listview', 'Tabs', 'Form', 'Kanban'];

  const newComponent = {
    id: uuidv4(),
    component: componentData,
    layout: {
      [currentLayout]: {
        top: top,
        left: left,
        width: defaultWidth,
        height: defaultHeight,
      },
    },

    withDefaultChildren: widgetsWithDefaultComponents.includes(componentData.component),
  };

  return newComponent;
};

export function snapToGrid(canvasWidth, x, y) {
  const gridX = canvasWidth / 43;

  const snappedX = Math.round(x / gridX) * gridX;
  const snappedY = Math.round(y / 10) * 10;
  return [snappedX, snappedY];
}
export const removeSelectedComponent = (pageId, newDefinition, selectedComponents) => {
  selectedComponents.forEach((component) => {
    let childComponents = [];

    if (newDefinition.pages[pageId].components[component.id]?.component?.component === 'Tabs') {
      childComponents = Object.keys(newDefinition.pages[pageId].components).filter((key) =>
        newDefinition.pages[pageId].components[key].parent?.startsWith(component.id)
      );
    } else {
      childComponents = Object.keys(newDefinition.pages[pageId].components).filter(
        (key) => newDefinition.pages[pageId].components[key].parent === component.id
      );
    }

    childComponents.forEach((componentId) => {
      delete newDefinition.pages[pageId].components[componentId];
    });

    delete newDefinition.pages[pageId].components[component.id];
  });
};

const getSelectedText = () => {
  if (window.getSelection) {
    navigator.clipboard.writeText(window.getSelection());
  }
  if (window.document.getSelection) {
    navigator.clipboard.writeText(window.document.getSelection());
  }
  if (window.document.selection) {
    navigator.clipboard.writeText(window.document.selection.createRange().text);
  }
};<|MERGE_RESOLUTION|>--- conflicted
+++ resolved
@@ -24,12 +24,9 @@
 import { allSvgs } from '@tooljet/plugins/client';
 import urlJoin from 'url-join';
 import { tooljetDbOperations } from '@/Editor/QueryManager/QueryEditors/TooljetDatabase/operations';
-<<<<<<< HEAD
 import { authenticationService } from '../_services/authentication.service';
 import { setCookie } from '@/_helpers/cookie';
-=======
 import { flushSync } from 'react-dom'; // TODO: It can be removed once we've a proper state update flow
->>>>>>> d10f0305
 
 const ERROR_TYPES = Object.freeze({
   ReferenceError: 'ReferenceError',
@@ -86,7 +83,7 @@
 
 export function fetchOAuthToken(authUrl, dataSourceId) {
   localStorage.setItem('sourceWaitingForOAuth', dataSourceId);
-  const { current_organization_id } = authenticationService?.currentSessionValue;
+  const { current_organization_id } = authenticationService.currentSessionValue;
   current_organization_id && setCookie('orgIdForOauth', current_organization_id);
   window.open(authUrl);
 }
@@ -813,7 +810,7 @@
     if (query.kind === 'runjs') {
       queryExecutionPromise = executeMultilineJS(_ref, query.options.code, editorState, query?.id, true);
     } else if (query.kind === 'tooljetdb') {
-      const { current_organization_id } = authenticationService?.currentSessionValue;
+      const { current_organization_id } = authenticationService.currentSessionValue;
       queryExecutionPromise = tooljetDbOperations.perform(
         query.options,
         current_organization_id,
@@ -942,7 +939,7 @@
       } else if (query.kind === 'runpy') {
         queryExecutionPromise = executeRunPycode(_self, query.options.code, query, _ref, false, mode);
       } else if (query.kind === 'tooljetdb') {
-        const { current_organization_id } = authenticationService?.currentSessionValue;
+        const { current_organization_id } = authenticationService.currentSessionValue;
         queryExecutionPromise = tooljetDbOperations.perform(
           query.options,
           current_organization_id,
