--- conflicted
+++ resolved
@@ -141,30 +141,9 @@
           ...currentState.queries[key],
           run: () => actions.runQuery(key),
 
-<<<<<<< HEAD
-      await pyodide.globals.set('components', currentState['components']);
-      await pyodide.globals.set('queries', currentState['queries']);
-      await pyodide.globals.set('tj_globals', currentState['globals']);
-      await pyodide.globals.set('client', currentState['client']);
-      await pyodide.globals.set('server', currentState['server']);
-      await pyodide.globals.set('constants', currentState['constants']);
-      await pyodide.globals.set('page', currentState['page']);
-      await pyodide.globals.set('variables', appStateVars);
-      await pyodide.globals.set('actions', actions);
-
-      await pyodide.loadPackagesFromImports(code);
-
-      await pyodide.loadPackage('micropip', log);
-
-      let pyresult = await pyodide.runPythonAsync(code);
-      result = await pyresult;
-    } catch (err) {
-      console.error(err);
-=======
           getData: () => {
             return getCurrentState().queries[key].data;
           },
->>>>>>> 1d1cc7ba
 
           getRawData: () => {
             return getCurrentState().queries[key].rawData;
@@ -185,6 +164,7 @@
     await pyodide.globals.set('client', currentState['client']);
     await pyodide.globals.set('server', currentState['server']);
     await pyodide.globals.set('constants', currentState['constants']);
+    await pyodide.globals.set('page', currentState['page']);
     await pyodide.globals.set('parameters', currentState['parameters']);
     await pyodide.globals.set('variables', appStateVars);
     if (queryResult) await pyodide.globals.set('data', queryResult);
