--- conflicted
+++ resolved
@@ -32,12 +32,9 @@
 import { useQueryPanelStore } from '@/_stores/queryPanelStore';
 import { useCurrentStateStore, getCurrentState } from '@/_stores/currentStateStore';
 import { useAppVersionStore } from '@/_stores/appVersionStore';
-import { useEditorStore } from '@/_stores/editorStore';
-<<<<<<< HEAD
 import { camelizeKeys } from 'humps';
 import { useAppDataStore } from '@/_stores/appDataStore';
-=======
->>>>>>> 1d498211
+import { useEditorStore } from '@/_stores/editorStore';
 
 const ERROR_TYPES = Object.freeze({
   ReferenceError: 'ReferenceError',
@@ -1351,7 +1348,6 @@
   updateAppDefinition(newAppDefinition, { componentDefinitionChanged: true });
 };
 
-<<<<<<< HEAD
 export const cloneComponents = (
   selectedComponents,
   appDefinition,
@@ -1360,11 +1356,6 @@
   isCloning = true,
   isCut = false
 ) => {
-=======
-export const cloneComponents = (_ref, updateAppDefinition, isCloning = true, isCut = false) => {
-  const { appDefinition, currentPageId } = _ref.state;
-  const selectedComponents = useEditorStore.getState().selectedComponents;
->>>>>>> 1d498211
   if (selectedComponents.length < 1) return getSelectedText();
 
   const { components: allComponents } = appDefinition.pages[currentPageId];
@@ -1692,7 +1683,6 @@
   }
 };
 
-<<<<<<< HEAD
 export const buildComponentMetaDefinition = (components = {}) => {
   for (const componentId in components) {
     const currentComponentData = components[componentId];
@@ -1760,7 +1750,8 @@
   };
 
   return appJSON;
-=======
+};
+
 export const removeFunctionObjects = (obj) => {
   for (const key in obj) {
     if (typeof obj[key] === 'function') {
@@ -1770,5 +1761,4 @@
     }
   }
   return obj;
->>>>>>> 1d498211
 };