--- conflicted
+++ resolved
@@ -508,11 +508,8 @@
       'onCardSelected',
       'onCardUpdated',
       'onTabSwitch',
-<<<<<<< HEAD
-=======
       'onOpen',
       'onClose',
->>>>>>> bf011beb
       'onRowClicked',
     ].includes(eventName)
   ) {
