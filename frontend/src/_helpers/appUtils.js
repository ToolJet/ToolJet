import React from 'react';
import { toast } from 'react-hot-toast';
import {
  getDynamicVariables,
  resolveReferences,
  executeMultilineJS,
  serializeNestedObjectToQueryParams,
  computeComponentName,
} from '@/_helpers/utils';
import { dataqueryService } from '@/_services';
import _ from 'lodash';
import moment from 'moment';
import Tooltip from 'react-bootstrap/Tooltip';
import { componentTypes } from '@/Editor/WidgetManager/components';
import generateCSV from '@/_lib/generate-csv';
import generateFile from '@/_lib/generate-file';
import { v4 as uuidv4 } from 'uuid';
// eslint-disable-next-line import/no-unresolved
import { allSvgs } from '@tooljet/plugins/client';

export function setStateAsync(_ref, state) {
  return new Promise((resolve) => {
    _ref.setState(state, resolve);
  });
}

export function setCurrentStateAsync(_ref, changes) {
  return new Promise((resolve) => {
    _ref.setState((prevState) => {
      return {
        currentState: prevState.currentState,
        ...changes,
      };
    }, resolve);
  });
}

export function onComponentOptionsChanged(_ref, component, options) {
  const componentName = component.name;
  const components = _ref.state.currentState.components;
  let componentData = components[componentName];
  componentData = componentData || {};

  for (const option of options) {
    componentData[option[0]] = option[1];
  }

  return setCurrentStateAsync(_ref, {
    components: { ...components, [componentName]: componentData },
  });
}

export function onComponentOptionChanged(_ref, component, option_name, value) {
  const componentName = component.name;
  const components = _ref.state.currentState.components;
  let componentData = components[componentName];
  componentData = componentData || {};
  componentData[option_name] = value;

  return setCurrentStateAsync(_ref, { components: { ...components, [componentName]: componentData } });
}

export function fetchOAuthToken(authUrl, dataSourceId) {
  localStorage.setItem('sourceWaitingForOAuth', dataSourceId);
  window.open(authUrl);
}

export function addToLocalStorage(object) {
  localStorage.setItem(object['key'], object['value']);
}

export function getDataFromLocalStorage(key) {
  return localStorage.getItem(key);
}

export function runTransformation(_ref, rawData, transformation, query) {
  const data = rawData;
  const evalFunction = Function(
    ['data', 'moment', '_', 'components', 'queries', 'globals', 'variables'],
    transformation
  );
  let result = [];

  const currentState = _ref.state.currentState || {};

  try {
    result = evalFunction(
      data,
      moment,
      _,
      currentState.components,
      currentState.queries,
      currentState.globals,
      currentState.variables
    );
  } catch (err) {
    console.log('Transformation failed for query: ', query.name, err);
    result = { message: err.stack.split('\n')[0], status: 'failed', data: data };
  }

  return result;
}

export async function executeActionsForEventId(_ref, eventId, component, mode, customVariables) {
  const events = component.definition.events || [];
  const filteredEvents = events.filter((event) => event.eventId === eventId);

  for (const event of filteredEvents) {
    await executeAction(_ref, event, mode, customVariables); // skipcq: JS-0032
  }
}

export function onComponentClick(_ref, id, component, mode = 'edit') {
  executeActionsForEventId(_ref, 'onClick', component, mode);
}

export function onQueryConfirm(_ref, queryConfirmationData) {
  _ref.setState({
    showQueryConfirmation: false,
  });
  runQuery(_ref, queryConfirmationData.queryId, queryConfirmationData.queryName, true);
}

export function onQueryCancel(_ref) {
  _ref.setState({
    showQueryConfirmation: false,
  });
}

export async function copyToClipboard(text) {
  try {
    await navigator.clipboard.writeText(text);
    toast.success('Copied to clipboard!');
  } catch (err) {
    console.log('Failed to copy!', err);
  }
}

function showModal(_ref, modal, show) {
  const modalId = modal?.id ?? modal;
  if (_.isEmpty(modalId)) {
    console.log('No modal is associated with this event.');
    return Promise.resolve();
  }

  const modalMeta = _ref.state.appDefinition.components[modalId];
  const newState = {
    currentState: {
      ..._ref.state.currentState,
      components: {
        ..._ref.state.currentState.components,
        [modalMeta.component.name]: {
          ..._ref.state.currentState.components[modalMeta.component.name],
          show: show,
        },
      },
    },
  };
  _ref.setState(newState);

  return Promise.resolve();
}

function logoutAction(_ref) {
  localStorage.clear();
  _ref.props.history.push('/login');
  window.location.href = '/login';

  return Promise.resolve();
}
export const executeAction = (_ref, event, mode, customVariables) => {
  console.log('nopski', customVariables);
  if (event) {
    switch (event.actionId) {
      case 'show-alert': {
        const message = resolveReferences(event.message, _ref.state.currentState, undefined, customVariables);
        switch (event.alertType) {
          case 'success':
          case 'error':
            toast[event.alertType](message);
            break;
          case 'info':
            toast(message);
            break;
          case 'warning':
            toast(message, {
              icon: '⚠️',
            });
            break;
        }
        return Promise.resolve();
      }

      case 'run-query': {
        const { queryId, queryName } = event;
        return runQuery(_ref, queryId, queryName, true, mode);
      }
      case 'logout': {
        return logoutAction(_ref);
      }

      case 'open-webpage': {
        const url = resolveReferences(event.url, _ref.state.currentState, undefined, customVariables);
        window.open(url, '_blank');
        return Promise.resolve();
      }

      case 'go-to-app': {
        const slug = resolveReferences(event.slug, _ref.state.currentState, undefined, customVariables);
        const queryParams = event.queryParams?.reduce(
          (result, queryParam) => ({
            ...result,
            ...{
              [resolveReferences(queryParam[0], _ref.state.currentState)]: resolveReferences(
                queryParam[1],
                _ref.state.currentState,
                undefined,
                customVariables
              ),
            },
          }),
          {}
        );

        let url = `/applications/${slug}`;

        if (queryParams) {
          const queryPart = serializeNestedObjectToQueryParams(queryParams);

          if (queryPart.length > 0) url = url + `?${queryPart}`;
        }

        if (mode === 'view') {
          _ref.props.history.push(url);
          _ref.props.history.go();
        } else {
          if (confirm('The app will be opened in a new tab as the action is triggered from the editor.')) {
            window.open(url, '_blank');
          }
        }
        return Promise.resolve();
      }

      case 'show-modal':
        return showModal(_ref, event.modal, true);

      case 'close-modal':
        return showModal(_ref, event.modal, false);

      case 'copy-to-clipboard': {
        const contentToCopy = resolveReferences(
          event.contentToCopy,
          _ref.state.currentState,
          undefined,
          customVariables
        );
        copyToClipboard(contentToCopy);

        return Promise.resolve();
      }

      case 'set-localstorage-value': {
        const key = resolveReferences(event.key, _ref.state.currentState, undefined, customVariables);
        const value = resolveReferences(event.value, _ref.state.currentState, undefined, customVariables);
        localStorage.setItem(key, value);

        return Promise.resolve();
      }

      case 'generate-file': {
        // const fileType = event.fileType;
        const data = resolveReferences(event.data, _ref.state.currentState, undefined, customVariables) ?? [];
        const fileName =
          resolveReferences(event.fileName, _ref.state.currentState, undefined, customVariables) ?? 'data.txt';
        const fileType =
          resolveReferences(event.fileType, _ref.state.currentState, undefined, customVariables) ?? 'csv';
        const fileData = {
          csv: generateCSV,
          plaintext: (plaintext) => plaintext,
        }[fileType](data);
        generateFile(fileName, fileData);
        return Promise.resolve();
      }

      case 'set-table-page': {
        setTablePageIndex(_ref, event.table, event.pageIndex);
        break;
      }

      case 'set-custom-variable': {
        const key = resolveReferences(event.key, _ref.state.currentState, undefined, customVariables);
        const value = resolveReferences(event.value, _ref.state.currentState, undefined, customVariables);
        const customAppVariables = { ..._ref.state.currentState.variables };
        customAppVariables[key] = value;

        return _ref.setState({
          currentState: {
            ..._ref.state.currentState,
            variables: customAppVariables,
          },
        });
      }

      case 'unset-custom-variable': {
        const key = resolveReferences(event.key, _ref.state.currentState, undefined, customVariables);
        const customAppVariables = { ..._ref.state.currentState.variables };
        delete customAppVariables[key];

        return _ref.setState({
          currentState: {
            ..._ref.state.currentState,
            variables: customAppVariables,
          },
        });
      }

      case 'control-component': {
        const component = Object.values(_ref.state.currentState?.components ?? {}).filter(
          (component) => component.id === event.componentId
        )[0];
        const action = component[event.componentSpecificActionHandle];
        const actionArguments = _.map(event.componentSpecificActionParams, (param) => ({
          ...param,
          value: resolveReferences(param.value, _ref.state.currentState, undefined, customVariables),
        }));
        const actionPromise = action(...actionArguments.map((argument) => argument.value));
        return actionPromise ?? Promise.resolve();
      }
    }
  }
};

export async function onEvent(_ref, eventName, options, mode = 'edit') {
  let _self = _ref;
  console.log('Event: ', eventName);

  const { customVariables } = options;

  if (eventName === 'onTrigger') {
    const { component, queryId, queryName } = options;
    _self.setState(
      {
        currentState: {
          ..._self.state.currentState,
          components: {
            ..._self.state.currentState.components,
            [component.name]: {
              ..._self.state.currentState.components[component.name],
            },
          },
        },
      },
      () => {
        runQuery(_ref, queryId, queryName, true, mode);
      }
    );
  }

  if (eventName === 'onRowClicked' && options?.component?.component === 'Table') {
    const { component, data, rowId } = options;
    _self.setState(
      {
        currentState: {
          ..._self.state.currentState,
          components: {
            ..._self.state.currentState.components,
            [component.name]: {
              ..._self.state.currentState.components[component.name],
              selectedRow: data,
              selectedRowId: rowId,
            },
          },
        },
      },
      () => {
        executeActionsForEventId(_ref, 'onRowClicked', component, mode, customVariables);
      }
    );
  }

  if (eventName === 'onRowClicked' && options?.component?.component === 'Listview') {
    executeActionsForEventId(_ref, 'onRowClicked', options.component, mode, customVariables);
  }

  if (eventName === 'onCalendarEventSelect') {
    const { component, calendarEvent } = options;
    _self.setState(
      {
        currentState: {
          ..._self.state.currentState,
          components: {
            ..._self.state.currentState.components,
            [component.name]: {
              ..._self.state.currentState.components[component.name],
              selectedEvent: { ...calendarEvent },
            },
          },
        },
      },
      () => {
        executeActionsForEventId(_ref, 'onCalendarEventSelect', component, mode, customVariables);
      }
    );
  }

  if (eventName === 'onCalendarSlotSelect') {
    const { component, selectedSlots } = options;
    _self.setState(
      {
        currentState: {
          ..._self.state.currentState,
          components: {
            ..._self.state.currentState.components,
            [component.name]: {
              ..._self.state.currentState.components[component.name],
              selectedSlots,
            },
          },
        },
      },
      () => {
        executeActionsForEventId(_ref, 'onCalendarSlotSelect', component, mode, customVariables);
      }
    );
  }

  if (eventName === 'onTableActionButtonClicked') {
    const { component, data, action, rowId } = options;
    _self.setState(
      {
        currentState: {
          ..._self.state.currentState,
          components: {
            ..._self.state.currentState.components,
            [component.name]: {
              ..._self.state.currentState.components[component.name],
              selectedRow: data,
              selectedRowId: rowId,
            },
          },
        },
      },
      async () => {
        if (action && action.events) {
          for (const event of action.events) {
            if (event.actionId) {
              // the event param uses a hacky workaround for using same format used by event manager ( multiple handlers )
              await executeAction(_self, { ...event, ...event.options }, mode, customVariables);
            }
          }
        } else {
          console.log('No action is associated with this event');
        }
      }
    );
  }

  if (eventName === 'OnTableToggleCellChanged') {
    const { component, column, rowId, row } = options;
    _self.setState(
      {
        currentState: {
          ..._self.state.currentState,
          components: {
            ..._self.state.currentState.components,
            [component.name]: {
              ..._self.state.currentState.components[component.name],
              selectedRow: row,
              selectedRowId: rowId,
            },
          },
        },
      },
      async () => {
        if (column && column.events) {
          for (const event of column.events) {
            if (event.actionId) {
              // the event param uses a hacky workaround for using same format used by event manager ( multiple handlers )
              await executeAction(_self, { ...event, ...event.options }, mode, customVariables);
            }
          }
        } else {
          console.log('No action is associated with this event');
        }
      }
    );
  }

  if (
    [
      'onDetect',
      'onCheck',
      'onUnCheck',
      'onBoundsChange',
      'onCreateMarker',
      'onMarkerClick',
      'onPageChanged',
      'onSearch',
      'onChange',
      'onEnterPressed',
      'onSelectionChange',
      'onSelect',
      'onClick',
      'onFileSelected',
      'onFileLoaded',
      'onFileDeselected',
      'onStart',
      'onResume',
      'onReset',
      'onPause',
      'onCountDownFinish',
      'onCalendarNavigate',
      'onCalendarViewChange',
      'onSearchTextChanged',
      'onPageChange',
      'onCardAdded',
      'onCardRemoved',
      'onCardMoved',
      'onCardSelected',
      'onCardUpdated',
      'onTabSwitch',
    ].includes(eventName)
  ) {
    const { component } = options;
    executeActionsForEventId(_ref, eventName, component, mode, customVariables);
  }

  if (eventName === 'onBulkUpdate') {
    onComponentOptionChanged(_self, options.component, 'isSavingChanges', true);
    await executeActionsForEventId(_self, eventName, options.component, mode, customVariables);
    onComponentOptionChanged(_self, options.component, 'isSavingChanges', false);
  }

  if (['onDataQuerySuccess', 'onDataQueryFailure'].includes(eventName)) {
    await executeActionsForEventId(_self, eventName, options, mode, customVariables);
  }
}

export function getQueryVariables(options, state) {
  let queryVariables = {};
  const optionsType = typeof options;
  switch (optionsType) {
    case 'string': {
      options = options.replace(/\n/g, ' ');
      const dynamicVariables = getDynamicVariables(options) || [];
      dynamicVariables.forEach((variable) => {
        queryVariables[variable] = resolveReferences(variable, state);
      });
      break;
    }

    case 'object': {
      if (Array.isArray(options)) {
        options.forEach((element) => {
          _.merge(queryVariables, getQueryVariables(element, state));
        });
      } else {
        Object.keys(options || {}).forEach((key) => {
          _.merge(queryVariables, getQueryVariables(options[key], state));
        });
      }
      break;
    }

    default:
      break;
  }
  return queryVariables;
}

export function previewQuery(_ref, query, editorState, calledFromQuery = false) {
  const options = getQueryVariables(query.options, _ref.props.currentState);

  _ref.setState({ previewLoading: true });

  return new Promise(function (resolve, reject) {
    let queryExecutionPromise = null;
    if (query.kind === 'runjs') {
      queryExecutionPromise = executeMultilineJS(_ref, query.options.code, editorState, true);
    } else {
      queryExecutionPromise = dataqueryService.preview(query, options);
    }

    queryExecutionPromise
      .then((data) => {
        let finalData = data.data;

        if (query.options.enableTransformation) {
          finalData = runTransformation(_ref, finalData, query.options.transformation, query);
        }

        if (calledFromQuery) {
          _ref.setState({ previewLoading: false });
        } else {
          _ref.setState({ previewLoading: false, queryPreviewData: finalData });
        }
        switch (data.status) {
          case 'failed': {
            toast.error(`${data.message}: ${data.description}`);
            break;
          }
          case 'needs_oauth': {
            const url = data.data.auth_url; // Backend generates and return sthe auth url
            fetchOAuthToken(url, query.data_source_id);
            break;
          }
          case 'ok': {
            toast(`Query completed.`, {
              icon: '🚀',
            });
            break;
          }
        }

        resolve({ status: data.status, data: finalData });
      })
      .catch(({ error, data }) => {
        _ref.setState({ previewLoading: false, queryPreviewData: data });
        toast.error(error);
        reject({ error, data });
      });
  });
}

export function runQuery(_ref, queryId, queryName, confirmed = undefined, mode) {
  const query = _ref.state.app.data_queries.find((query) => query.id === queryId);
  let dataQuery = {};

  if (query) {
    dataQuery = JSON.parse(JSON.stringify(query));
  } else {
    toast.error('No query has been associated with the action.');
    return;
  }

  const options = getQueryVariables(dataQuery.options, _ref.state.currentState);

  if (dataQuery.options.requestConfirmation) {
    if (confirmed === undefined) {
      _ref.setState({
        showQueryConfirmation: true,
        queryConfirmationData: {
          queryId,
          queryName,
        },
      });
      return;
    }
  }
  const newState = {
    ..._ref.state.currentState,
    queries: {
      ..._ref.state.currentState.queries,
      [queryName]: {
        ..._ref.state.currentState.queries[queryName],
        isLoading: true,
        data: [],
        rawData: [],
      },
    },
    errors: {},
  };

  let _self = _ref;

  // eslint-disable-next-line no-unused-vars
  return new Promise(function (resolve, reject) {
    _self.setState({ currentState: newState }, () => {
      let queryExecutionPromise = null;
      if (query.kind === 'runjs') {
        queryExecutionPromise = executeMultilineJS(_self, query.options.code, _ref, false, confirmed, mode);
      } else {
        queryExecutionPromise = dataqueryService.run(queryId, options);
      }

      queryExecutionPromise
        .then((data) => {
          if (data.status === 'needs_oauth') {
            const url = data.data.auth_url; // Backend generates and return sthe auth url
            fetchOAuthToken(url, dataQuery.data_source_id);
          }

          if (data.status === 'failed') {
            console.error(data.message);
            return _self.setState(
              {
                currentState: {
                  ..._self.state.currentState,
                  queries: {
                    ..._self.state.currentState.queries,
                    [queryName]: _.assign(
                      {
                        ..._self.state.currentState.queries[queryName],
                        isLoading: false,
                      },
                      query.kind === 'restapi'
                        ? {
                            request: data.data.requestObject,
                            response: data.data.responseObject,
                            responseHeaders: data.data.responseHeaders,
                          }
                        : {}
                    ),
                  },
                  errors: {
                    ..._self.state.currentState.errors,
                    [queryName]: {
                      type: 'query',
                      kind: query.kind,
                      data: data,
                      options: options,
                    },
                  },
                },
              },
              () => {
                resolve(data);
                onEvent(_self, 'onDataQueryFailure', { definition: { events: dataQuery.options.events } });
              }
            );
          }

          let rawData = data.data;
          let finalData = data.data;

          if (dataQuery.options.enableTransformation) {
            finalData = runTransformation(_self, rawData, dataQuery.options.transformation, dataQuery);
            if (finalData.status === 'failed') {
              return _self.setState(
                {
                  currentState: {
                    ..._self.state.currentState,
                    queries: {
                      ..._self.state.currentState.queries,
                      [queryName]: {
                        ..._self.state.currentState.queries[queryName],
                        isLoading: false,
                      },
                    },
                    errors: {
                      ..._self.state.currentState.errors,
                      [queryName]: {
                        type: 'transformations',
                        data: finalData,
                        options: options,
                      },
                    },
                  },
                },
                () => {
                  resolve(finalData);
                  onEvent(_self, 'onDataQueryFailure', { definition: { events: dataQuery.options.events } });
                }
              );
            }
          }

          if (dataQuery.options.showSuccessNotification) {
            const notificationDuration = dataQuery.options.notificationDuration * 1000 || 5000;
            toast.success(dataQuery.options.successMessage, {
              duration: notificationDuration,
            });
          }

          if (dataQuery.options.requestConfirmation) {
            toast(`Query (${dataQuery.name}) completed.`);
          }

          _self.setState(
            {
              currentState: {
                ..._self.state.currentState,
                queries: {
                  ..._self.state.currentState.queries,
                  [queryName]: _.assign(
                    {
                      ..._self.state.currentState.queries[queryName],
                      isLoading: false,
                      data: finalData,
                      rawData,
                    },
                    query.kind === 'restapi'
                      ? { request: data.request, response: data.response, responseHeaders: data.responseHeaders }
                      : {}
                  ),
                },
              },
            },
            () => {
              resolve({ status: 'ok', data: finalData });
              onEvent(_self, 'onDataQuerySuccess', { definition: { events: dataQuery.options.events } }, mode);
            }
          );
        })
        .catch(({ error }) => {
          toast.error(error);
          _self.setState(
            {
              currentState: {
                ..._self.state.currentState,
                queries: {
                  ..._self.state.currentState.queries,
                  [queryName]: {
                    isLoading: false,
                  },
                },
              },
            },
            () => {
              resolve({ status: 'failed', message: error });
            }
          );
        });
    });
  });
}

export function setTablePageIndex(_ref, tableId, index) {
  if (_.isEmpty(tableId)) {
    console.log('No table is associated with this event.');
    return Promise.resolve();
  }

  const table = Object.entries(_ref.state.currentState.components).filter((entry) => entry[1].id === tableId)[0][1];
  const newPageIndex = resolveReferences(index, _ref.state.currentState);
  table.setPage(newPageIndex ?? 1);
  return Promise.resolve();
}

export function renderTooltip({ props, text }) {
  if (text === '') return <></>;
  return (
    <Tooltip id="button-tooltip" {...props}>
      {text}
    </Tooltip>
  );
}

export function computeComponentState(_ref, components = {}) {
  let componentState = {};
  const currentComponents = _ref.state.currentState.components;
  Object.keys(components).forEach((key) => {
    const component = components[key];
    const componentMeta = componentTypes.find((comp) => component.component.component === comp.component);

    const existingComponentName = Object.keys(currentComponents).find((comp) => currentComponents[comp].id === key);
    const existingValues = currentComponents[existingComponentName];

    if (component.parent) {
      const parentComponent = components[component.parent];
      let isListView = false;
      try {
        isListView = parentComponent.component.component === 'Listview';
      } catch {
        console.log('error');
      }

      if (!isListView) {
        componentState[component.component.name] = { ...componentMeta.exposedVariables, id: key, ...existingValues };
      }
    } else {
      componentState[component.component.name] = { ...componentMeta.exposedVariables, id: key, ...existingValues };
    }
  });

  return setStateAsync(_ref, {
    currentState: {
      ..._ref.state.currentState,
      components: {
        ...componentState,
      },
    },
    defaultComponentStateComputed: true,
  });
}

export const getSvgIcon = (key, height = 50, width = 50) => {
  const Icon = allSvgs[key];

  return <Icon style={{ height, width }} />;
};

export const debuggerActions = {
  error: (_self, errors) => {
    _self.setState((prevState) => ({
      ...prevState,
      currentState: {
        ...prevState.currentState,
        errors: {
          ...prevState.currentState.errors,
          ...errors,
        },
      },
    }));
  },

  flush: (_self) => {
    _self.setState((prevState) => ({
      ...prevState,
      currentState: {
        ...prevState.currentState,
        errors: {},
      },
    }));
  },
};

export const getComponentName = (currentState, id) => {
  try {
    const name = Object.entries(currentState?.components).filter(([_, component]) => component.id === id)[0][0];
    return name;
  } catch {
    return '';
  }
};

const updateNewComponents = (appDefinition, newComponents, updateAppDefinition) => {
  const newAppDefinition = JSON.parse(JSON.stringify(appDefinition));
  newComponents.forEach((newComponent) => {
    newComponent.component.name = computeComponentName(newComponent.component.component, newAppDefinition.components);
    newAppDefinition.components[newComponent.id] = newComponent;
  });
  updateAppDefinition(newAppDefinition);
};

export const cloneComponents = (_ref, updateAppDefinition, isCloning = true) => {
  const { selectedComponents, appDefinition } = _ref.state;
  const { components: allComponents } = appDefinition;
  let newComponents = [];
  for (let selectedComponent of selectedComponents) {
    const component = {
      id: selectedComponent.id,
      component: allComponents[selectedComponent.id]?.component,
      layouts: allComponents[selectedComponent.id]?.layouts,
      parent: allComponents[selectedComponent.id]?.parent,
    };
    let clonedComponent = JSON.parse(JSON.stringify(component));
    clonedComponent.parent = undefined;
    clonedComponent.children = [];
    clonedComponent.children = [...getChildComponents(allComponents, component, clonedComponent)];
    newComponents = [...newComponents, clonedComponent];
  }
  if (isCloning) {
    addComponents(appDefinition, updateAppDefinition, undefined, newComponents, true);
    toast.success('Component cloned succesfully');
  } else {
    navigator.clipboard.writeText(JSON.stringify(newComponents));
    toast.success('Component copied succesfully');
  }
  _ref.setState({ currentSidebarTab: 2 });
};

const getChildComponents = (allComponents, component, parentComponent) => {
  let childComponents = [],
    selectedChildComponents = [];

  if (component.component.component === 'Tabs' || component.component.component === 'Calendar') {
    childComponents = Object.keys(allComponents).filter((key) => allComponents[key].parent?.startsWith(component.id));
  } else {
    childComponents = Object.keys(allComponents).filter((key) => allComponents[key].parent === component.id);
  }

  childComponents.forEach((componentId) => {
    let childComponent = JSON.parse(JSON.stringify(allComponents[componentId]));
    childComponent.id = componentId;
    const newComponent = JSON.parse(
      JSON.stringify({
        id: componentId,
        component: allComponents[componentId]?.component,
        layouts: allComponents[componentId]?.layouts,
        parent: allComponents[componentId]?.parent,
      })
    );

    if ((component.component.component === 'Tabs') | (component.component.component === 'Calendar')) {
      const childTabId = childComponent.parent.split('-').at(-1);
      childComponent.parent = `${parentComponent.id}-${childTabId}`;
    } else {
      childComponent.parent = parentComponent.id;
    }
    parentComponent.children = [...(parentComponent.children || []), childComponent];
    childComponent.children = [...getChildComponents(allComponents, newComponent, childComponent)];
    selectedChildComponents.push(childComponent);
  });

  return selectedChildComponents;
};

const updateComponentLayout = (components, parentId) => {
  let prevComponent;
  components.forEach((component, index) => {
    Object.keys(component.layouts).map((layout) => {
      if (parentId !== undefined) {
        if (index > 0) {
          component.layouts[layout].top = prevComponent.layouts[layout].top + prevComponent.layouts[layout].height;
          component.layouts[layout].left = 0;
        } else {
          component.layouts[layout].top = 0;
          component.layouts[layout].left = 0;
        }
        prevComponent = component;
      } else {
        component.layouts[layout].top = component.layouts[layout].top + component.layouts[layout].height;
      }
    });
  });
};

export const addComponents = (
  appDefinition,
  appDefinitionChanged,
  parentId = undefined,
  pastedComponent = [],
  isCloning = false
) => {
  const finalComponents = [];
  let parentComponent = undefined;

  if (parentId) {
    const id = Object.keys(appDefinition.components).filter((key) => parentId.startsWith(key));
    parentComponent = JSON.parse(JSON.stringify(appDefinition.components[id[0]]));
    parentComponent.id = parentId;
  }

  !isCloning && updateComponentLayout(pastedComponent, parentId);

  const buildComponents = (components, parentComponent = undefined, skipTabCalendarCheck = false) => {
    if (Array.isArray(components) && components.length > 0) {
      components.forEach((component) => {
        const newComponent = {
          id: uuidv4(),
          component: component?.component,
          layouts: component?.layouts,
        };
        if (parentComponent) {
          if (
            !skipTabCalendarCheck &&
            (parentComponent.component.component === 'Tabs' || parentComponent.component.component === 'Calendar')
          ) {
            const childTabId = component.parent.split('-').at(-1);
            newComponent.parent = `${parentComponent.id}-${childTabId}`;
          } else {
            newComponent.parent = parentComponent.id;
          }
        }
        finalComponents.push(newComponent);
        if (component.children.length > 0) {
          buildComponents(component.children, newComponent);
        }
      });
    }
  };

  buildComponents(pastedComponent, parentComponent, true);

  updateNewComponents(appDefinition, finalComponents, appDefinitionChanged);
  !isCloning && toast.success('Component pasted succesfully');
};

export const addNewWidgetToTheEditor = (
  componentMeta,
  eventMonitorObject,
  currentComponents,
  canvasBoundingRect,
  currentLayout,
  shouldSnapToGrid,
  zoomLevel,
<<<<<<< HEAD
  isInSubContainer = false,
  addingDefault = false
=======
  isInSubContainer = false
>>>>>>> 381ae9df
) => {
  const componentMetaData = _.cloneDeep(componentMeta);
  const componentData = _.cloneDeep(componentMetaData);

  const defaultWidth = isInSubContainer
    ? (componentMetaData.defaultSize.width * 100) / 43
    : componentMetaData.defaultSize.width;
  const defaultHeight = componentMetaData.defaultSize.height;

  componentData.name = computeComponentName(componentData.component, currentComponents);

  let left = 0;
  let top = 0;

<<<<<<< HEAD
  if (isInSubContainer && addingDefault) {
    const newComponent = {
      id: uuidv4(),
      component: componentData,
      layout: {
        [currentLayout]: {
          top: top,
          left: left,
        },
      },
    };

    return newComponent;
  }

=======
>>>>>>> 381ae9df
  const offsetFromTopOfWindow = canvasBoundingRect.top;
  const offsetFromLeftOfWindow = canvasBoundingRect.left;
  const currentOffset = eventMonitorObject.getSourceClientOffset();
  const initialClientOffset = eventMonitorObject.getInitialClientOffset();
  const delta = eventMonitorObject.getDifferenceFromInitialOffset();
  const subContainerWidth = canvasBoundingRect.width;

  left = Math.round(currentOffset?.x + currentOffset?.x * (1 - zoomLevel) - offsetFromLeftOfWindow);
  top = Math.round(
    initialClientOffset?.y - 10 + delta.y + initialClientOffset?.y * (1 - zoomLevel) - offsetFromTopOfWindow
  );

  if (shouldSnapToGrid) {
    [left, top] = snapToGrid(subContainerWidth, left, top);
  }

  left = (left * 100) / subContainerWidth;

  if (currentLayout === 'mobile') {
    componentData.definition.others.showOnDesktop.value = false;
    componentData.definition.others.showOnMobile.value = true;
  }

  const newComponent = {
    id: uuidv4(),
    component: componentData,
    layout: {
      [currentLayout]: {
        top: top,
        left: left,
        width: defaultWidth,
        height: defaultHeight,
      },
    },
<<<<<<< HEAD
    withDefaultChildren: componentData.component === 'Listview' ? true : false,
=======
>>>>>>> 381ae9df
  };

  return newComponent;
};

export function snapToGrid(canvasWidth, x, y) {
  const gridX = canvasWidth / 43;

  const snappedX = Math.round(x / gridX) * gridX;
  const snappedY = Math.round(y / 10) * 10;
  return [snappedX, snappedY];
}<|MERGE_RESOLUTION|>--- conflicted
+++ resolved
@@ -1065,12 +1065,8 @@
   currentLayout,
   shouldSnapToGrid,
   zoomLevel,
-<<<<<<< HEAD
   isInSubContainer = false,
   addingDefault = false
-=======
-  isInSubContainer = false
->>>>>>> 381ae9df
 ) => {
   const componentMetaData = _.cloneDeep(componentMeta);
   const componentData = _.cloneDeep(componentMetaData);
@@ -1085,7 +1081,6 @@
   let left = 0;
   let top = 0;
 
-<<<<<<< HEAD
   if (isInSubContainer && addingDefault) {
     const newComponent = {
       id: uuidv4(),
@@ -1101,8 +1096,6 @@
     return newComponent;
   }
 
-=======
->>>>>>> 381ae9df
   const offsetFromTopOfWindow = canvasBoundingRect.top;
   const offsetFromLeftOfWindow = canvasBoundingRect.left;
   const currentOffset = eventMonitorObject.getSourceClientOffset();
@@ -1137,10 +1130,8 @@
         height: defaultHeight,
       },
     },
-<<<<<<< HEAD
+
     withDefaultChildren: componentData.component === 'Listview' ? true : false,
-=======
->>>>>>> 381ae9df
   };
 
   return newComponent;
