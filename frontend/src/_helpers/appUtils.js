import React from 'react';
import { toast } from 'react-hot-toast';
import {
  getDynamicVariables,
  resolveReferences,
  executeMultilineJS,
  serializeNestedObjectToQueryParams,
  computeComponentName,
} from '@/_helpers/utils';
import { dataqueryService } from '@/_services';
import _ from 'lodash';
import moment from 'moment';
import Tooltip from 'react-bootstrap/Tooltip';
import { componentTypes } from '@/Editor/WidgetManager/components';
import generateCSV from '@/_lib/generate-csv';
import generateFile from '@/_lib/generate-file';
import { v4 as uuidv4 } from 'uuid';
// eslint-disable-next-line import/no-unresolved
import { allSvgs } from '@tooljet/plugins/client';
import urlJoin from 'url-join';

const ERROR_TYPES = Object.freeze({
  ReferenceError: 'ReferenceError',
  SyntaxError: 'SyntaxError',
  TypeError: 'TypeError',
  URIError: 'URIError',
  RangeError: 'RangeError',
  EvalError: 'EvalError',
});

export function setStateAsync(_ref, state) {
  return new Promise((resolve) => {
    _ref.setState(state, resolve);
  });
}

export function setCurrentStateAsync(_ref, changes) {
  return new Promise((resolve) => {
    _ref.setState((prevState) => {
      return {
        currentState: prevState.currentState,
        ...changes,
      };
    }, resolve);
  });
}

export function onComponentOptionsChanged(_ref, component, options) {
  const componentName = component.name;
  const components = _ref.state.currentState.components;
  let componentData = components[componentName];
  componentData = componentData || {};

  for (const option of options) {
    componentData[option[0]] = option[1];
  }

  return setCurrentStateAsync(_ref, {
    components: { ...components, [componentName]: componentData },
  });
}

export function onComponentOptionChanged(_ref, component, option_name, value) {
  const componentName = component.name;
  const components = _ref.state.currentState.components;
  let componentData = components[componentName];
  componentData = componentData || {};
  componentData[option_name] = value;

  return setCurrentStateAsync(_ref, { components: { ...components, [componentName]: componentData } });
}

export function fetchOAuthToken(authUrl, dataSourceId) {
  localStorage.setItem('sourceWaitingForOAuth', dataSourceId);
  window.open(authUrl);
}

export function addToLocalStorage(object) {
  localStorage.setItem(object['key'], object['value']);
}

export function getDataFromLocalStorage(key) {
  return localStorage.getItem(key);
}

export function runTransformation(_ref, rawData, transformation, query, mode = 'edit') {
  const data = rawData;

  let result = [];

  const currentState = _ref.state.currentState || {};

  try {
    const evalFunction = Function(
      ['data', 'moment', '_', 'components', 'queries', 'globals', 'variables'],
      transformation
    );

    result = evalFunction(
      data,
      moment,
      _,
      currentState.components,
      currentState.queries,
      currentState.globals,
      currentState.variables
    );
  } catch (err) {
    console.log('Transformation failed for query: ', query.name, err);
    const $error = err.name;
    const $errorMessage = _.has(ERROR_TYPES, $error) ? `${$error} : ${err.message}` : err || 'Unknown error';
    if (mode === 'edit') toast.error($errorMessage);
    result = { message: err.stack.split('\n')[0], status: 'failed', data: data };
  }

  return result;
}

export async function executeActionsForEventId(_ref, eventId, component, mode, customVariables) {
  const events = component.definition.events || [];
  const filteredEvents = events.filter((event) => event.eventId === eventId);

  for (const event of filteredEvents) {
    await executeAction(_ref, event, mode, customVariables); // skipcq: JS-0032
  }
}

export function onComponentClick(_ref, id, component, mode = 'edit') {
  executeActionsForEventId(_ref, 'onClick', component, mode);
}

export function onQueryConfirmOrCancel(_ref, queryConfirmationData, isConfirm = false, mode = 'edit') {
  const filtertedQueryConfirmation = _ref.state?.queryConfirmationList.filter(
    (query) => query.queryId !== queryConfirmationData.queryId
  );

  _ref.setState({
    queryConfirmationList: filtertedQueryConfirmation,
  });
  isConfirm && runQuery(_ref, queryConfirmationData.queryId, queryConfirmationData.queryName, true, mode);
}

export async function copyToClipboard(text) {
  try {
    await navigator.clipboard.writeText(text);
    toast.success('Copied to clipboard!');
  } catch (err) {
    console.log('Failed to copy!', err);
  }
}

function showModal(_ref, modal, show) {
  const modalId = modal?.id ?? modal;
  if (_.isEmpty(modalId)) {
    console.log('No modal is associated with this event.');
    return Promise.resolve();
  }

  const modalMeta = _ref.state.appDefinition.components[modalId];
  const newState = {
    currentState: {
      ..._ref.state.currentState,
      components: {
        ..._ref.state.currentState.components,
        [modalMeta.component.name]: {
          ..._ref.state.currentState.components[modalMeta.component.name],
          show: show,
        },
      },
    },
  };
  _ref.setState(newState);

  return Promise.resolve();
}

function logoutAction(_ref) {
  localStorage.clear();
  _ref.props.history.push('/login');
  window.location.href = '/login';

  return Promise.resolve();
}
export const executeAction = (_ref, event, mode, customVariables) => {
  console.log('nopski', customVariables);
  if (event) {
    switch (event.actionId) {
      case 'show-alert': {
        const message = resolveReferences(event.message, _ref.state.currentState, undefined, customVariables);
        switch (event.alertType) {
          case 'success':
          case 'error':
            toast[event.alertType](message);
            break;
          case 'info':
            toast(message);
            break;
          case 'warning':
            toast(message, {
              icon: '⚠️',
            });
            break;
        }
        return Promise.resolve();
      }

      case 'run-query': {
        const { queryId, queryName } = event;
        return runQuery(_ref, queryId, queryName, undefined, mode);
      }
      case 'logout': {
        return logoutAction(_ref);
      }

      case 'open-webpage': {
        const url = resolveReferences(event.url, _ref.state.currentState, undefined, customVariables);
        window.open(url, '_blank');
        return Promise.resolve();
      }

      case 'go-to-app': {
        const slug = resolveReferences(event.slug, _ref.state.currentState, undefined, customVariables);
        const queryParams = event.queryParams?.reduce(
          (result, queryParam) => ({
            ...result,
            ...{
              [resolveReferences(queryParam[0], _ref.state.currentState)]: resolveReferences(
                queryParam[1],
                _ref.state.currentState,
                undefined,
                customVariables
              ),
            },
          }),
          {}
        );

        let url = `/applications/${slug}`;

        if (queryParams) {
          const queryPart = serializeNestedObjectToQueryParams(queryParams);

          if (queryPart.length > 0) url = url + `?${queryPart}`;
        }

        if (mode === 'view') {
          _ref.props.history.push(url);
          _ref.props.history.go();
        } else {
          if (confirm('The app will be opened in a new tab as the action is triggered from the editor.')) {
            window.open(urlJoin(window.public_config?.TOOLJET_HOST, url));
          }
        }
        return Promise.resolve();
      }

      case 'show-modal':
        return showModal(_ref, event.modal, true);

      case 'close-modal':
        return showModal(_ref, event.modal, false);

      case 'copy-to-clipboard': {
        const contentToCopy = resolveReferences(
          event.contentToCopy,
          _ref.state.currentState,
          undefined,
          customVariables
        );
        copyToClipboard(contentToCopy);

        return Promise.resolve();
      }

      case 'set-localstorage-value': {
        const key = resolveReferences(event.key, _ref.state.currentState, undefined, customVariables);
        const value = resolveReferences(event.value, _ref.state.currentState, undefined, customVariables);
        localStorage.setItem(key, value);

        return Promise.resolve();
      }

      case 'generate-file': {
        // const fileType = event.fileType;
        const data = resolveReferences(event.data, _ref.state.currentState, undefined, customVariables) ?? [];
        const fileName =
          resolveReferences(event.fileName, _ref.state.currentState, undefined, customVariables) ?? 'data.txt';
        const fileType =
          resolveReferences(event.fileType, _ref.state.currentState, undefined, customVariables) ?? 'csv';
        const fileData = {
          csv: generateCSV,
          plaintext: (plaintext) => plaintext,
        }[fileType](data);
        generateFile(fileName, fileData);
        return Promise.resolve();
      }

      case 'set-table-page': {
        setTablePageIndex(_ref, event.table, event.pageIndex);
        break;
      }

      case 'set-custom-variable': {
        const key = resolveReferences(event.key, _ref.state.currentState, undefined, customVariables);
        const value = resolveReferences(event.value, _ref.state.currentState, undefined, customVariables);
        const customAppVariables = { ..._ref.state.currentState.variables };
        customAppVariables[key] = value;

        return _ref.setState({
          currentState: {
            ..._ref.state.currentState,
            variables: customAppVariables,
          },
        });
      }

      case 'unset-custom-variable': {
        const key = resolveReferences(event.key, _ref.state.currentState, undefined, customVariables);
        const customAppVariables = { ..._ref.state.currentState.variables };
        delete customAppVariables[key];

        return _ref.setState({
          currentState: {
            ..._ref.state.currentState,
            variables: customAppVariables,
          },
        });
      }

      case 'control-component': {
        const component = Object.values(_ref.state.currentState?.components ?? {}).filter(
          (component) => component.id === event.componentId
        )[0];
        const action = component[event.componentSpecificActionHandle];
        const actionArguments = _.map(event.componentSpecificActionParams, (param) => ({
          ...param,
          value: resolveReferences(param.value, _ref.state.currentState, undefined, customVariables),
        }));
        const actionPromise = action(...actionArguments.map((argument) => argument.value));
        return actionPromise ?? Promise.resolve();
      }
    }
  }
};

export async function onEvent(_ref, eventName, options, mode = 'edit') {
  let _self = _ref;
  console.log('Event: ', eventName);

  const { customVariables } = options;

  if (eventName === 'onTrigger') {
    const { component, queryId, queryName } = options;
    _self.setState(
      {
        currentState: {
          ..._self.state.currentState,
          components: {
            ..._self.state.currentState.components,
            [component.name]: {
              ..._self.state.currentState.components[component.name],
            },
          },
        },
      },
      () => {
        runQuery(_ref, queryId, queryName, true, mode);
      }
    );
  }

  if (eventName === 'onCalendarEventSelect') {
    const { component, calendarEvent } = options;
    _self.setState(
      {
        currentState: {
          ..._self.state.currentState,
          components: {
            ..._self.state.currentState.components,
            [component.name]: {
              ..._self.state.currentState.components[component.name],
              selectedEvent: { ...calendarEvent },
            },
          },
        },
      },
      () => {
        executeActionsForEventId(_ref, 'onCalendarEventSelect', component, mode, customVariables);
      }
    );
  }

  if (eventName === 'onCalendarSlotSelect') {
    const { component, selectedSlots } = options;
    _self.setState(
      {
        currentState: {
          ..._self.state.currentState,
          components: {
            ..._self.state.currentState.components,
            [component.name]: {
              ..._self.state.currentState.components[component.name],
              selectedSlots,
            },
          },
        },
      },
      () => {
        executeActionsForEventId(_ref, 'onCalendarSlotSelect', component, mode, customVariables);
      }
    );
  }

  if (eventName === 'onTableActionButtonClicked') {
    const { component, data, action, rowId } = options;
    _self.setState(
      {
        currentState: {
          ..._self.state.currentState,
          components: {
            ..._self.state.currentState.components,
            [component.name]: {
              ..._self.state.currentState.components[component.name],
              selectedRow: data,
              selectedRowId: rowId,
            },
          },
        },
      },
      async () => {
        if (action && action.events) {
          for (const event of action.events) {
            if (event.actionId) {
              // the event param uses a hacky workaround for using same format used by event manager ( multiple handlers )
              await executeAction(_self, { ...event, ...event.options }, mode, customVariables);
            }
          }
        } else {
          console.log('No action is associated with this event');
        }
      }
    );
  }

  if (eventName === 'OnTableToggleCellChanged') {
    const { component, column, rowId, row } = options;
    _self.setState(
      {
        currentState: {
          ..._self.state.currentState,
          components: {
            ..._self.state.currentState.components,
            [component.name]: {
              ..._self.state.currentState.components[component.name],
              selectedRow: row,
              selectedRowId: rowId,
            },
          },
        },
      },
      async () => {
        if (column && column.events) {
          for (const event of column.events) {
            if (event.actionId) {
              // the event param uses a hacky workaround for using same format used by event manager ( multiple handlers )
              await executeAction(_self, { ...event, ...event.options }, mode, customVariables);
            }
          }
        } else {
          console.log('No action is associated with this event');
        }
      }
    );
  }

  if (
    [
      'onDetect',
      'onCheck',
      'onUnCheck',
      'onBoundsChange',
      'onCreateMarker',
      'onMarkerClick',
      'onPageChanged',
      'onSearch',
      'onChange',
      'onEnterPressed',
      'onSelectionChange',
      'onSelect',
      'onClick',
      'onHover',
      'onFileSelected',
      'onFileLoaded',
      'onFileDeselected',
      'onStart',
      'onResume',
      'onReset',
      'onPause',
      'onCountDownFinish',
      'onCalendarNavigate',
      'onCalendarViewChange',
      'onSearchTextChanged',
      'onPageChange',
      'onCardAdded',
      'onCardRemoved',
      'onCardMoved',
      'onCardSelected',
      'onCardUpdated',
      'onTabSwitch',
      'onFocus',
      'onBlur',
      'onOpen',
      'onClose',
      'onRowClicked',
<<<<<<< HEAD
      'onSort',
      'onCellValueChanged',
      'onFilterChanged',
=======
      'onRowHovered',
>>>>>>> fa237ac2
    ].includes(eventName)
  ) {
    const { component } = options;
    executeActionsForEventId(_ref, eventName, component, mode, customVariables);
  }

  if (eventName === 'onBulkUpdate') {
    onComponentOptionChanged(_self, options.component, 'isSavingChanges', true);
    await executeActionsForEventId(_self, eventName, options.component, mode, customVariables);
    onComponentOptionChanged(_self, options.component, 'isSavingChanges', false);
  }

  if (['onDataQuerySuccess', 'onDataQueryFailure'].includes(eventName)) {
    await executeActionsForEventId(_self, eventName, options, mode, customVariables);
  }
}

export function getQueryVariables(options, state) {
  let queryVariables = {};
  const optionsType = typeof options;
  switch (optionsType) {
    case 'string': {
      options = options.replace(/\n/g, ' ');
      const dynamicVariables = getDynamicVariables(options) || [];
      dynamicVariables.forEach((variable) => {
        queryVariables[variable] = resolveReferences(variable, state);
      });
      break;
    }

    case 'object': {
      if (Array.isArray(options)) {
        options.forEach((element) => {
          _.merge(queryVariables, getQueryVariables(element, state));
        });
      } else {
        Object.keys(options || {}).forEach((key) => {
          _.merge(queryVariables, getQueryVariables(options[key], state));
        });
      }
      break;
    }

    default:
      break;
  }
  return queryVariables;
}

export function previewQuery(_ref, query, editorState, calledFromQuery = false) {
  const options = getQueryVariables(query.options, _ref.props.currentState);

  _ref.setState({ previewLoading: true });

  return new Promise(function (resolve, reject) {
    let queryExecutionPromise = null;
    if (query.kind === 'runjs') {
      queryExecutionPromise = executeMultilineJS(_ref, query.options.code, editorState, true);
    } else {
      queryExecutionPromise = dataqueryService.preview(query, options);
    }

    queryExecutionPromise
      .then((data) => {
        let finalData = data.data;

        if (query.options.enableTransformation) {
          finalData = runTransformation(_ref, finalData, query.options.transformation, query, 'edit');
        }

        if (calledFromQuery) {
          _ref.setState({ previewLoading: false });
        } else {
          _ref.setState({ previewLoading: false, queryPreviewData: finalData });
        }
        switch (data.status) {
          case 'failed': {
            toast.error(`${data.message}: ${data.description}`);
            break;
          }
          case 'needs_oauth': {
            const url = data.data.auth_url; // Backend generates and return sthe auth url
            fetchOAuthToken(url, query.data_source_id);
            break;
          }
          case 'ok': {
            toast(`Query completed.`, {
              icon: '🚀',
            });
            break;
          }
        }

        resolve({ status: data.status, data: finalData });
      })
      .catch(({ error, data }) => {
        _ref.setState({ previewLoading: false, queryPreviewData: data });
        toast.error(error);
        reject({ error, data });
      });
  });
}

export function runQuery(_ref, queryId, queryName, confirmed = undefined, mode = 'edit') {
  const query = _ref.state.app.data_queries.find((query) => query.id === queryId);
  let dataQuery = {};

  if (query) {
    dataQuery = JSON.parse(JSON.stringify(query));
  } else {
    toast.error('No query has been associated with the action.');
    return;
  }

  const options = getQueryVariables(dataQuery.options, _ref.state.currentState);

  if (dataQuery.options.requestConfirmation) {
    const queryConfirmationList = _ref.state?.queryConfirmationList ? [..._ref.state?.queryConfirmationList] : [];
    const queryConfirmation = {
      queryId,
      queryName,
    };
    if (!queryConfirmationList.some((query) => queryId === query.queryId)) {
      queryConfirmationList.push(queryConfirmation);
    }

    if (confirmed === undefined) {
      _ref.setState({
        queryConfirmationList,
      });
      return;
    }
  }
  const newState = {
    ..._ref.state.currentState,
    queries: {
      ..._ref.state.currentState.queries,
      [queryName]: {
        ..._ref.state.currentState.queries[queryName],
        isLoading: true,
        data: [],
        rawData: [],
      },
    },
    errors: {},
  };

  let _self = _ref;

  // eslint-disable-next-line no-unused-vars
  return new Promise(function (resolve, reject) {
    _self.setState({ currentState: newState }, () => {
      let queryExecutionPromise = null;
      if (query.kind === 'runjs') {
        queryExecutionPromise = executeMultilineJS(_self, query.options.code, _ref, false, confirmed, mode);
      } else {
        queryExecutionPromise = dataqueryService.run(queryId, options);
      }

      queryExecutionPromise
        .then((data) => {
          if (data.status === 'needs_oauth') {
            const url = data.data.auth_url; // Backend generates and return sthe auth url
            fetchOAuthToken(url, dataQuery['data_source_id'] || dataQuery['dataSourceId']);
          }

          if (data.status === 'failed') {
            console.error(data.message);
            return _self.setState(
              {
                currentState: {
                  ..._self.state.currentState,
                  queries: {
                    ..._self.state.currentState.queries,
                    [queryName]: _.assign(
                      {
                        ..._self.state.currentState.queries[queryName],
                        isLoading: false,
                      },
                      query.kind === 'restapi'
                        ? {
                            request: data.data.requestObject,
                            response: data.data.responseObject,
                            responseHeaders: data.data.responseHeaders,
                          }
                        : {}
                    ),
                  },
                  errors: {
                    ..._self.state.currentState.errors,
                    [queryName]: {
                      type: 'query',
                      kind: query.kind,
                      data: data,
                      options: options,
                    },
                  },
                },
              },
              () => {
                resolve(data);
                onEvent(_self, 'onDataQueryFailure', { definition: { events: dataQuery.options.events } });
                if (mode !== 'view') {
                  const errorMessage = data.message || data.data.message;
                  toast.error(errorMessage);
                }
              }
            );
          }

          let rawData = data.data;
          let finalData = data.data;

          if (dataQuery.options.enableTransformation) {
            finalData = runTransformation(_self, rawData, dataQuery.options.transformation, dataQuery, mode);
            if (finalData.status === 'failed') {
              return _self.setState(
                {
                  currentState: {
                    ..._self.state.currentState,
                    queries: {
                      ..._self.state.currentState.queries,
                      [queryName]: {
                        ..._self.state.currentState.queries[queryName],
                        isLoading: false,
                      },
                    },
                    errors: {
                      ..._self.state.currentState.errors,
                      [queryName]: {
                        type: 'transformations',
                        data: finalData,
                        options: options,
                      },
                    },
                  },
                },
                () => {
                  resolve(finalData);
                  onEvent(_self, 'onDataQueryFailure', { definition: { events: dataQuery.options.events } });
                }
              );
            }
          }

          if (dataQuery.options.showSuccessNotification) {
            const notificationDuration = dataQuery.options.notificationDuration * 1000 || 5000;
            toast.success(dataQuery.options.successMessage, {
              duration: notificationDuration,
            });
          }

          _self.setState(
            {
              currentState: {
                ..._self.state.currentState,
                queries: {
                  ..._self.state.currentState.queries,
                  [queryName]: _.assign(
                    {
                      ..._self.state.currentState.queries[queryName],
                      isLoading: false,
                      data: finalData,
                      rawData,
                    },
                    query.kind === 'restapi'
                      ? { request: data.request, response: data.response, responseHeaders: data.responseHeaders }
                      : {}
                  ),
                },
              },
            },
            () => {
              resolve({ status: 'ok', data: finalData });
              onEvent(_self, 'onDataQuerySuccess', { definition: { events: dataQuery.options.events } }, mode);

              if (mode !== 'view') {
                toast(`Query (${queryName}) completed.`, {
                  icon: '🚀',
                });
              }
            }
          );
        })
        .catch(({ error }) => {
          if (mode !== 'view') toast.error(error);
          _self.setState(
            {
              currentState: {
                ..._self.state.currentState,
                queries: {
                  ..._self.state.currentState.queries,
                  [queryName]: {
                    isLoading: false,
                  },
                },
              },
            },
            () => {
              resolve({ status: 'failed', message: error });
            }
          );
        });
    });
  });
}

export function setTablePageIndex(_ref, tableId, index) {
  if (_.isEmpty(tableId)) {
    console.log('No table is associated with this event.');
    return Promise.resolve();
  }

  const table = Object.entries(_ref.state.currentState.components).filter((entry) => entry[1].id === tableId)[0][1];
  const newPageIndex = resolveReferences(index, _ref.state.currentState);
  table.setPage(newPageIndex ?? 1);
  return Promise.resolve();
}

export function renderTooltip({ props, text }) {
  if (text === '') return <></>;
  return (
    <Tooltip id="button-tooltip" {...props}>
      {text}
    </Tooltip>
  );
}

export function computeComponentState(_ref, components = {}) {
  let componentState = {};
  const currentComponents = _ref.state.currentState.components;
  Object.keys(components).forEach((key) => {
    const component = components[key];
    const componentMeta = componentTypes.find((comp) => component.component.component === comp.component);

    const existingComponentName = Object.keys(currentComponents).find((comp) => currentComponents[comp].id === key);
    const existingValues = currentComponents[existingComponentName];

    if (component.parent) {
      const parentComponent = components[component.parent];
      let isListView = false;
      try {
        isListView = parentComponent.component.component === 'Listview';
      } catch {
        console.log('error');
      }

      if (!isListView) {
        componentState[component.component.name] = { ...componentMeta.exposedVariables, id: key, ...existingValues };
      }
    } else {
      componentState[component.component.name] = { ...componentMeta.exposedVariables, id: key, ...existingValues };
    }
  });

  return setStateAsync(_ref, {
    currentState: {
      ..._ref.state.currentState,
      components: {
        ...componentState,
      },
    },
    defaultComponentStateComputed: true,
  });
}

export const getSvgIcon = (key, height = 50, width = 50) => {
  const Icon = allSvgs[key];

  return <Icon style={{ height, width }} />;
};

export const debuggerActions = {
  error: (_self, errors) => {
    _self.setState((prevState) => ({
      ...prevState,
      currentState: {
        ...prevState.currentState,
        errors: {
          ...prevState.currentState.errors,
          ...errors,
        },
      },
    }));
  },

  flush: (_self) => {
    _self.setState((prevState) => ({
      ...prevState,
      currentState: {
        ...prevState.currentState,
        errors: {},
      },
    }));
  },

  //* @params: errors - Object
  generateErrorLogs: (errors) => {
    const errorsArr = [];
    Object.entries(errors).forEach(([key, value]) => {
      const errorType =
        value.type === 'query' && (value.kind === 'restapi' || value.kind === 'runjs') ? value.kind : value.type;

      const error = {};
      const generalProps = {
        key,
        type: value.type,
        kind: errorType !== 'transformations' ? value.kind : 'transformations',
        timestamp: moment(),
      };

      switch (errorType) {
        case 'restapi':
          generalProps.message = value.data.message;
          generalProps.description = value.data.description;
          error.substitutedVariables = value.options;
          error.request = value.data.data.requestObject;
          error.response = value.data.data.responseObject;
          break;

        case 'runjs':
          error.message = value.data.data.message;
          error.description = value.data.data.description;
          break;

        case 'query':
          error.message = value.data.message;
          error.description = value.data.description;
          error.substitutedVariables = value.options;
          break;

        case 'transformations':
          generalProps.message = value.data.message;
          error.data = value.data.data;
          break;

        case 'component':
          generalProps.message = value.data.message;
          generalProps.property = key.split('- ')[1];
          error.resolvedProperties = value.resolvedProperties;
          break;

        default:
          break;
      }
      errorsArr.push({
        error,
        ...generalProps,
      });
    });
    return errorsArr;
  },
};

export const getComponentName = (currentState, id) => {
  try {
    const name = Object.entries(currentState?.components).filter(([_, component]) => component.id === id)[0][0];
    return name;
  } catch {
    return '';
  }
};

const updateNewComponents = (appDefinition, newComponents, updateAppDefinition) => {
  const newAppDefinition = JSON.parse(JSON.stringify(appDefinition));
  newComponents.forEach((newComponent) => {
    newComponent.component.name = computeComponentName(newComponent.component.component, newAppDefinition.components);
    newAppDefinition.components[newComponent.id] = newComponent;
  });
  updateAppDefinition(newAppDefinition);
};

export const cloneComponents = (_ref, updateAppDefinition, isCloning = true, isCut = false) => {
  const { selectedComponents, appDefinition } = _ref.state;
  if (selectedComponents.length < 1) return getSelectedText();
  const { components: allComponents } = appDefinition;
  let newDefinition = _.cloneDeep(appDefinition);
  let newComponents = [],
    newComponentObj = {},
    addedComponentId = new Set();
  for (let selectedComponent of selectedComponents) {
    if (addedComponentId.has(selectedComponent.id)) continue;
    const component = {
      id: selectedComponent.id,
      component: allComponents[selectedComponent.id]?.component,
      layouts: allComponents[selectedComponent.id]?.layouts,
      parent: allComponents[selectedComponent.id]?.parent,
    };
    addedComponentId.add(selectedComponent.id);
    let clonedComponent = JSON.parse(JSON.stringify(component));
    clonedComponent.parent = undefined;
    clonedComponent.children = [];
    clonedComponent.children = [...getChildComponents(allComponents, component, clonedComponent, addedComponentId)];
    newComponents = [...newComponents, clonedComponent];
    newComponentObj = {
      newComponents,
      isCloning,
      isCut,
    };
  }
  if (isCloning) {
    addComponents(appDefinition, updateAppDefinition, undefined, newComponentObj);
    toast.success('Component cloned succesfully');
  } else if (isCut) {
    navigator.clipboard.writeText(JSON.stringify(newComponentObj));
    removeSelectedComponent(newDefinition, selectedComponents);
    updateAppDefinition(newDefinition);
  } else {
    navigator.clipboard.writeText(JSON.stringify(newComponentObj));
    toast.success('Component copied succesfully');
  }
  _ref.setState({ currentSidebarTab: 2 });
};

const getChildComponents = (allComponents, component, parentComponent, addedComponentId) => {
  let childComponents = [],
    selectedChildComponents = [];

  if (component.component.component === 'Tabs' || component.component.component === 'Calendar') {
    childComponents = Object.keys(allComponents).filter((key) => allComponents[key].parent?.startsWith(component.id));
  } else {
    childComponents = Object.keys(allComponents).filter((key) => allComponents[key].parent === component.id);
  }

  childComponents.forEach((componentId) => {
    let childComponent = JSON.parse(JSON.stringify(allComponents[componentId]));
    childComponent.id = componentId;
    const newComponent = JSON.parse(
      JSON.stringify({
        id: componentId,
        component: allComponents[componentId]?.component,
        layouts: allComponents[componentId]?.layouts,
        parent: allComponents[componentId]?.parent,
      })
    );
    addedComponentId.add(componentId);

    if ((component.component.component === 'Tabs') | (component.component.component === 'Calendar')) {
      const childTabId = childComponent.parent.split('-').at(-1);
      childComponent.parent = `${parentComponent.id}-${childTabId}`;
    } else {
      childComponent.parent = parentComponent.id;
    }
    parentComponent.children = [...(parentComponent.children || []), childComponent];
    childComponent.children = [...getChildComponents(allComponents, newComponent, childComponent, addedComponentId)];
    selectedChildComponents.push(childComponent);
  });

  return selectedChildComponents;
};

const updateComponentLayout = (components, parentId, isCut = false) => {
  let prevComponent;
  components.forEach((component, index) => {
    Object.keys(component.layouts).map((layout) => {
      if (parentId !== undefined) {
        if (index > 0) {
          component.layouts[layout].top = prevComponent.layouts[layout].top + prevComponent.layouts[layout].height;
          component.layouts[layout].left = 0;
        } else {
          component.layouts[layout].top = 0;
          component.layouts[layout].left = 0;
        }
        prevComponent = component;
      } else if (!isCut) {
        component.layouts[layout].top = component.layouts[layout].top + component.layouts[layout].height;
      }
    });
  });
};

export const addComponents = (appDefinition, appDefinitionChanged, parentId = undefined, newComponentObj) => {
  const finalComponents = [];
  let parentComponent = undefined;
  const { isCloning, isCut, newComponents: pastedComponent = [] } = newComponentObj;

  if (parentId) {
    const id = Object.keys(appDefinition.components).filter((key) => parentId.startsWith(key));
    parentComponent = JSON.parse(JSON.stringify(appDefinition.components[id[0]]));
    parentComponent.id = parentId;
  }

  !isCloning && updateComponentLayout(pastedComponent, parentId, isCut);

  const buildComponents = (components, parentComponent = undefined, skipTabCalendarCheck = false) => {
    if (Array.isArray(components) && components.length > 0) {
      components.forEach((component) => {
        const newComponent = {
          id: uuidv4(),
          component: component?.component,
          layouts: component?.layouts,
        };
        if (parentComponent) {
          if (
            !skipTabCalendarCheck &&
            (parentComponent.component.component === 'Tabs' || parentComponent.component.component === 'Calendar')
          ) {
            const childTabId = component.parent.split('-').at(-1);
            newComponent.parent = `${parentComponent.id}-${childTabId}`;
          } else {
            newComponent.parent = parentComponent.id;
          }
        }
        finalComponents.push(newComponent);
        if (component.children.length > 0) {
          buildComponents(component.children, newComponent);
        }
      });
    }
  };

  buildComponents(pastedComponent, parentComponent, true);

  updateNewComponents(appDefinition, finalComponents, appDefinitionChanged);
  !isCloning && toast.success('Component pasted succesfully');
};

export const addNewWidgetToTheEditor = (
  componentMeta,
  eventMonitorObject,
  currentComponents,
  canvasBoundingRect,
  currentLayout,
  shouldSnapToGrid,
  zoomLevel,
  isInSubContainer = false,
  addingDefault = false
) => {
  const componentMetaData = _.cloneDeep(componentMeta);
  const componentData = _.cloneDeep(componentMetaData);

  const defaultWidth = isInSubContainer
    ? (componentMetaData.defaultSize.width * 100) / 43
    : componentMetaData.defaultSize.width;
  const defaultHeight = componentMetaData.defaultSize.height;

  componentData.name = computeComponentName(componentData.component, currentComponents);

  let left = 0;
  let top = 0;

  if (isInSubContainer && addingDefault) {
    const newComponent = {
      id: uuidv4(),
      component: componentData,
      layout: {
        [currentLayout]: {
          top: top,
          left: left,
        },
      },
    };

    return newComponent;
  }

  const offsetFromTopOfWindow = canvasBoundingRect.top;
  const offsetFromLeftOfWindow = canvasBoundingRect.left;
  const currentOffset = eventMonitorObject.getSourceClientOffset();
  const initialClientOffset = eventMonitorObject.getInitialClientOffset();
  const delta = eventMonitorObject.getDifferenceFromInitialOffset();
  const subContainerWidth = canvasBoundingRect.width;

  left = Math.round(currentOffset?.x + currentOffset?.x * (1 - zoomLevel) - offsetFromLeftOfWindow);
  top = Math.round(
    initialClientOffset?.y - 10 + delta.y + initialClientOffset?.y * (1 - zoomLevel) - offsetFromTopOfWindow
  );

  if (shouldSnapToGrid) {
    [left, top] = snapToGrid(subContainerWidth, left, top);
  }

  left = (left * 100) / subContainerWidth;

  if (currentLayout === 'mobile') {
    componentData.definition.others.showOnDesktop.value = false;
    componentData.definition.others.showOnMobile.value = true;
  }

  const widgetsWithDefaultComponents = ['Listview', 'Tabs'];

  const newComponent = {
    id: uuidv4(),
    component: componentData,
    layout: {
      [currentLayout]: {
        top: top,
        left: left,
        width: defaultWidth,
        height: defaultHeight,
      },
    },

    withDefaultChildren: widgetsWithDefaultComponents.includes(componentData.component),
  };

  return newComponent;
};

export function snapToGrid(canvasWidth, x, y) {
  const gridX = canvasWidth / 43;

  const snappedX = Math.round(x / gridX) * gridX;
  const snappedY = Math.round(y / 10) * 10;
  return [snappedX, snappedY];
}
export const removeSelectedComponent = (newDefinition, selectedComponents) => {
  selectedComponents.forEach((component) => {
    let childComponents = [];

    if (newDefinition.components[component.id]?.component?.component === 'Tabs') {
      childComponents = Object.keys(newDefinition.components).filter((key) =>
        newDefinition.components[key].parent?.startsWith(component.id)
      );
    } else {
      childComponents = Object.keys(newDefinition.components).filter(
        (key) => newDefinition.components[key].parent === component.id
      );
    }

    childComponents.forEach((componentId) => {
      delete newDefinition.components[componentId];
    });

    delete newDefinition.components[component.id];
  });
};

const getSelectedText = () => {
  if (window.getSelection) {
    navigator.clipboard.writeText(window.getSelection());
  }
  if (window.document.getSelection) {
    navigator.clipboard.writeText(window.document.getSelection());
  }
  if (window.document.selection) {
    navigator.clipboard.writeText(window.document.selection.createRange().text);
  }
};<|MERGE_RESOLUTION|>--- conflicted
+++ resolved
@@ -512,13 +512,10 @@
       'onOpen',
       'onClose',
       'onRowClicked',
-<<<<<<< HEAD
       'onSort',
       'onCellValueChanged',
       'onFilterChanged',
-=======
       'onRowHovered',
->>>>>>> fa237ac2
     ].includes(eventName)
   ) {
     const { component } = options;
