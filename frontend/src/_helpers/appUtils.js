import React from 'react';
import { toast } from 'react-hot-toast';
import {
  getDynamicVariables,
  resolveReferences,
  executeMultilineJS,
  serializeNestedObjectToQueryParams,
  computeComponentName,
} from '@/_helpers/utils';
import { dataqueryService } from '@/_services';
import _ from 'lodash';
import moment from 'moment';
import Tooltip from 'react-bootstrap/Tooltip';
import { componentTypes } from '@/Editor/WidgetManager/components';
import generateCSV from '@/_lib/generate-csv';
import generateFile from '@/_lib/generate-file';
import { v4 as uuidv4 } from 'uuid';
// eslint-disable-next-line import/no-unresolved
import { allSvgs } from '@tooljet/plugins/client';

export function setStateAsync(_ref, state) {
  return new Promise((resolve) => {
    _ref.setState(state, resolve);
  });
}

export function setCurrentStateAsync(_ref, changes) {
  return new Promise((resolve) => {
    _ref.setState((prevState) => {
      return {
        currentState: prevState.currentState,
        ...changes,
      };
    }, resolve);
  });
}

export function onComponentOptionsChanged(_ref, component, options) {
  const componentName = component.name;
  const components = _ref.state.currentState.components;
  let componentData = components[componentName];
  componentData = componentData || {};

  for (const option of options) {
    componentData[option[0]] = option[1];
  }

  return setCurrentStateAsync(_ref, {
    components: { ...components, [componentName]: componentData },
  });
}

export function onComponentOptionChanged(_ref, component, option_name, value) {
  const componentName = component.name;
  const components = _ref.state.currentState.components;
  let componentData = components[componentName];
  componentData = componentData || {};
  componentData[option_name] = value;

  return setCurrentStateAsync(_ref, { components: { ...components, [componentName]: componentData } });
}

export function fetchOAuthToken(authUrl, dataSourceId) {
  localStorage.setItem('sourceWaitingForOAuth', dataSourceId);
  window.open(authUrl);
}

export function addToLocalStorage(object) {
  localStorage.setItem(object['key'], object['value']);
}

export function getDataFromLocalStorage(key) {
  return localStorage.getItem(key);
}

export function runTransformation(_ref, rawData, transformation, query) {
  const data = rawData;
  const evalFunction = Function(
    ['data', 'moment', '_', 'components', 'queries', 'globals', 'variables'],
    transformation
  );
  let result = [];

  const currentState = _ref.state.currentState || {};

  try {
    result = evalFunction(
      data,
      moment,
      _,
      currentState.components,
      currentState.queries,
      currentState.globals,
      currentState.variables
    );
  } catch (err) {
    console.log('Transformation failed for query: ', query.name, err);
    result = { message: err.stack.split('\n')[0], status: 'failed', data: data };
  }

  return result;
}

export async function executeActionsForEventId(_ref, eventId, component, mode, customVariables) {
  const events = component.definition.events || [];
  const filteredEvents = events.filter((event) => event.eventId === eventId);

  for (const event of filteredEvents) {
    await executeAction(_ref, event, mode, customVariables); // skipcq: JS-0032
  }
}

export function onComponentClick(_ref, id, component, mode = 'edit') {
  executeActionsForEventId(_ref, 'onClick', component, mode);
}

export function onQueryConfirm(_ref, queryConfirmationData) {
  _ref.setState({
    showQueryConfirmation: false,
  });
  runQuery(_ref, queryConfirmationData.queryId, queryConfirmationData.queryName, true);
}

export function onQueryCancel(_ref) {
  _ref.setState({
    showQueryConfirmation: false,
  });
}

export async function copyToClipboard(text) {
  try {
    await navigator.clipboard.writeText(text);
    toast.success('Copied to clipboard!');
  } catch (err) {
    console.log('Failed to copy!', err);
  }
}

function showModal(_ref, modal, show) {
  const modalId = modal?.id ?? modal;
  if (_.isEmpty(modalId)) {
    console.log('No modal is associated with this event.');
    return Promise.resolve();
  }

  const modalMeta = _ref.state.appDefinition.components[modalId];
  const newState = {
    currentState: {
      ..._ref.state.currentState,
      components: {
        ..._ref.state.currentState.components,
        [modalMeta.component.name]: {
          ..._ref.state.currentState.components[modalMeta.component.name],
          show: show,
        },
      },
    },
  };
  _ref.setState(newState);

  return Promise.resolve();
}

function logoutAction(_ref) {
  localStorage.clear();
  _ref.props.history.push('/login');
  window.location.href = '/login';

  return Promise.resolve();
}
export const executeAction = (_ref, event, mode, customVariables) => {
  console.log('nopski', customVariables);
  if (event) {
    switch (event.actionId) {
      case 'show-alert': {
        const message = resolveReferences(event.message, _ref.state.currentState, undefined, customVariables);
        switch (event.alertType) {
          case 'success':
          case 'error':
            toast[event.alertType](message);
            break;
          case 'info':
            toast(message);
            break;
          case 'warning':
            toast(message, {
              icon: '⚠️',
            });
            break;
        }
        return Promise.resolve();
      }

      case 'run-query': {
        const { queryId, queryName } = event;
        return runQuery(_ref, queryId, queryName, true, mode);
      }
      case 'logout': {
        return logoutAction(_ref);
      }

      case 'open-webpage': {
        const url = resolveReferences(event.url, _ref.state.currentState, undefined, customVariables);
        window.open(url, '_blank');
        return Promise.resolve();
      }

      case 'go-to-app': {
        const slug = resolveReferences(event.slug, _ref.state.currentState, undefined, customVariables);
        const queryParams = event.queryParams?.reduce(
          (result, queryParam) => ({
            ...result,
            ...{
              [resolveReferences(queryParam[0], _ref.state.currentState)]: resolveReferences(
                queryParam[1],
                _ref.state.currentState,
                undefined,
                customVariables
              ),
            },
          }),
          {}
        );

        let url = `/applications/${slug}`;

        if (queryParams) {
          const queryPart = serializeNestedObjectToQueryParams(queryParams);

          if (queryPart.length > 0) url = url + `?${queryPart}`;
        }

        if (mode === 'view') {
          _ref.props.history.push(url);
          _ref.props.history.go();
        } else {
          if (confirm('The app will be opened in a new tab as the action is triggered from the editor.')) {
            window.open(url, '_blank');
          }
        }
        return Promise.resolve();
      }

      case 'show-modal':
        return showModal(_ref, event.modal, true);

      case 'close-modal':
        return showModal(_ref, event.modal, false);

      case 'copy-to-clipboard': {
        const contentToCopy = resolveReferences(
          event.contentToCopy,
          _ref.state.currentState,
          undefined,
          customVariables
        );
        copyToClipboard(contentToCopy);

        return Promise.resolve();
      }

      case 'set-localstorage-value': {
        const key = resolveReferences(event.key, _ref.state.currentState, undefined, customVariables);
        const value = resolveReferences(event.value, _ref.state.currentState, undefined, customVariables);
        localStorage.setItem(key, value);

        return Promise.resolve();
      }

      case 'generate-file': {
        // const fileType = event.fileType;
        const data = resolveReferences(event.data, _ref.state.currentState, undefined, customVariables) ?? [];
        const fileName =
          resolveReferences(event.fileName, _ref.state.currentState, undefined, customVariables) ?? 'data.txt';
        const fileType =
          resolveReferences(event.fileType, _ref.state.currentState, undefined, customVariables) ?? 'csv';
        const fileData = {
          csv: generateCSV,
          plaintext: (plaintext) => plaintext,
        }[fileType](data);
        generateFile(fileName, fileData);
        return Promise.resolve();
      }

      case 'set-table-page': {
        setTablePageIndex(_ref, event.table, event.pageIndex);
        break;
      }

      case 'set-custom-variable': {
        const key = resolveReferences(event.key, _ref.state.currentState, undefined, customVariables);
        const value = resolveReferences(event.value, _ref.state.currentState, undefined, customVariables);
        const customAppVariables = { ..._ref.state.currentState.variables };
        customAppVariables[key] = value;

        return _ref.setState({
          currentState: {
            ..._ref.state.currentState,
            variables: customAppVariables,
          },
        });
      }

      case 'unset-custom-variable': {
        const key = resolveReferences(event.key, _ref.state.currentState, undefined, customVariables);
        const customAppVariables = { ..._ref.state.currentState.variables };
        delete customAppVariables[key];

        return _ref.setState({
          currentState: {
            ..._ref.state.currentState,
            variables: customAppVariables,
          },
        });
      }

      case 'control-component': {
        const component = Object.values(_ref.state.currentState?.components ?? {}).filter(
          (component) => component.id === event.componentId
        )[0];
        const action = component[event.componentSpecificActionHandle];
        const actionArguments = _.map(event.componentSpecificActionParams, (param) => ({
          ...param,
          value: resolveReferences(param.value, _ref.state.currentState, undefined, customVariables),
        }));
        const actionPromise = action(...actionArguments.map((argument) => argument.value));
        return actionPromise ?? Promise.resolve();
      }
    }
  }
};

export async function onEvent(_ref, eventName, options, mode = 'edit') {
  let _self = _ref;
  console.log('Event: ', eventName);

  const { customVariables } = options;

  if (eventName === 'onTrigger') {
    const { component, queryId, queryName } = options;
    _self.setState(
      {
        currentState: {
          ..._self.state.currentState,
          components: {
            ..._self.state.currentState.components,
            [component.name]: {
              ..._self.state.currentState.components[component.name],
            },
          },
        },
      },
      () => {
        runQuery(_ref, queryId, queryName, true, mode);
      }
    );
  }

  if (eventName === 'onRowClicked' && options?.component?.component === 'Table') {
    const { component, data, rowId } = options;
    _self.setState(
      {
        currentState: {
          ..._self.state.currentState,
          components: {
            ..._self.state.currentState.components,
            [component.name]: {
              ..._self.state.currentState.components[component.name],
              selectedRow: data,
              selectedRowId: rowId,
            },
          },
        },
      },
      () => {
        executeActionsForEventId(_ref, 'onRowClicked', component, mode, customVariables);
      }
    );
  }

  if (eventName === 'onRowClicked' && options?.component?.component === 'Listview') {
    executeActionsForEventId(_ref, 'onRowClicked', options.component, mode, customVariables);
  }

  if (eventName === 'onCalendarEventSelect') {
    const { component, calendarEvent } = options;
    _self.setState(
      {
        currentState: {
          ..._self.state.currentState,
          components: {
            ..._self.state.currentState.components,
            [component.name]: {
              ..._self.state.currentState.components[component.name],
              selectedEvent: { ...calendarEvent },
            },
          },
        },
      },
      () => {
        executeActionsForEventId(_ref, 'onCalendarEventSelect', component, mode, customVariables);
      }
    );
  }

  if (eventName === 'onCalendarSlotSelect') {
    const { component, selectedSlots } = options;
    _self.setState(
      {
        currentState: {
          ..._self.state.currentState,
          components: {
            ..._self.state.currentState.components,
            [component.name]: {
              ..._self.state.currentState.components[component.name],
              selectedSlots,
            },
          },
        },
      },
      () => {
        executeActionsForEventId(_ref, 'onCalendarSlotSelect', component, mode, customVariables);
      }
    );
  }

  if (eventName === 'onTableActionButtonClicked') {
    const { component, data, action, rowId } = options;
    _self.setState(
      {
        currentState: {
          ..._self.state.currentState,
          components: {
            ..._self.state.currentState.components,
            [component.name]: {
              ..._self.state.currentState.components[component.name],
              selectedRow: data,
              selectedRowId: rowId,
            },
          },
        },
      },
      async () => {
        if (action && action.events) {
          for (const event of action.events) {
            if (event.actionId) {
              // the event param uses a hacky workaround for using same format used by event manager ( multiple handlers )
              await executeAction(_self, { ...event, ...event.options }, mode, customVariables);
            }
          }
        } else {
          console.log('No action is associated with this event');
        }
      }
    );
  }

  if (eventName === 'OnTableToggleCellChanged') {
    const { component, column, rowId, row } = options;
    _self.setState(
      {
        currentState: {
          ..._self.state.currentState,
          components: {
            ..._self.state.currentState.components,
            [component.name]: {
              ..._self.state.currentState.components[component.name],
              selectedRow: row,
              selectedRowId: rowId,
            },
          },
        },
      },
      async () => {
        if (column && column.events) {
          for (const event of column.events) {
            if (event.actionId) {
              // the event param uses a hacky workaround for using same format used by event manager ( multiple handlers )
              await executeAction(_self, { ...event, ...event.options }, mode, customVariables);
            }
          }
        } else {
          console.log('No action is associated with this event');
        }
      }
    );
  }

  if (
    [
      'onDetect',
      'onCheck',
      'onUnCheck',
      'onBoundsChange',
      'onCreateMarker',
      'onMarkerClick',
      'onPageChanged',
      'onSearch',
      'onChange',
      'onEnterPressed',
      'onSelectionChange',
      'onSelect',
      'onClick',
      'onFileSelected',
      'onFileLoaded',
      'onFileDeselected',
      'onStart',
      'onResume',
      'onReset',
      'onPause',
      'onCountDownFinish',
      'onCalendarNavigate',
      'onCalendarViewChange',
      'onSearchTextChanged',
      'onPageChange',
      'onCardAdded',
      'onCardRemoved',
      'onCardMoved',
      'onCardSelected',
      'onCardUpdated',
      'onTabSwitch',
    ].includes(eventName)
  ) {
    const { component } = options;
    executeActionsForEventId(_ref, eventName, component, mode, customVariables);
  }

  if (eventName === 'onBulkUpdate') {
    onComponentOptionChanged(_self, options.component, 'isSavingChanges', true);
    await executeActionsForEventId(_self, eventName, options.component, mode, customVariables);
    onComponentOptionChanged(_self, options.component, 'isSavingChanges', false);
  }

  if (['onDataQuerySuccess', 'onDataQueryFailure'].includes(eventName)) {
    await executeActionsForEventId(_self, eventName, options, mode, customVariables);
  }
}

export function getQueryVariables(options, state) {
  let queryVariables = {};
  const optionsType = typeof options;
  switch (optionsType) {
    case 'string': {
      options = options.replace(/\n/g, ' ');
      const dynamicVariables = getDynamicVariables(options) || [];
      dynamicVariables.forEach((variable) => {
        queryVariables[variable] = resolveReferences(variable, state);
      });
      break;
    }

    case 'object': {
      if (Array.isArray(options)) {
        options.forEach((element) => {
          _.merge(queryVariables, getQueryVariables(element, state));
        });
      } else {
        Object.keys(options || {}).forEach((key) => {
          _.merge(queryVariables, getQueryVariables(options[key], state));
        });
      }
      break;
    }

    default:
      break;
  }
  return queryVariables;
}

export function previewQuery(_ref, query, editorState, calledFromQuery = false) {
  const options = getQueryVariables(query.options, _ref.props.currentState);

  _ref.setState({ previewLoading: true });

  return new Promise(function (resolve, reject) {
    let queryExecutionPromise = null;
    if (query.kind === 'runjs') {
      queryExecutionPromise = executeMultilineJS(_ref, query.options.code, editorState, true);
    } else {
      queryExecutionPromise = dataqueryService.preview(query, options);
    }

    queryExecutionPromise
      .then((data) => {
        let finalData = data.data;

        if (query.options.enableTransformation) {
          finalData = runTransformation(_ref, finalData, query.options.transformation, query);
        }

        if (calledFromQuery) {
          _ref.setState({ previewLoading: false });
        } else {
          _ref.setState({ previewLoading: false, queryPreviewData: finalData });
        }
        switch (data.status) {
          case 'failed': {
            toast.error(`${data.message}: ${data.description}`);
            break;
          }
          case 'needs_oauth': {
            const url = data.data.auth_url; // Backend generates and return sthe auth url
            fetchOAuthToken(url, query.data_source_id);
            break;
          }
          case 'ok': {
            toast(`Query completed.`, {
              icon: '🚀',
            });
            break;
          }
        }

        resolve({ status: data.status, data: finalData });
      })
      .catch(({ error, data }) => {
        _ref.setState({ previewLoading: false, queryPreviewData: data });
        toast.error(error);
        reject({ error, data });
      });
  });
}

export function runQuery(_ref, queryId, queryName, confirmed = undefined, mode) {
  const query = _ref.state.app.data_queries.find((query) => query.id === queryId);
  let dataQuery = {};

  if (query) {
    dataQuery = JSON.parse(JSON.stringify(query));
  } else {
    toast.error('No query has been associated with the action.');
    return;
  }

  const options = getQueryVariables(dataQuery.options, _ref.state.currentState);

  if (dataQuery.options.requestConfirmation) {
    if (confirmed === undefined) {
      _ref.setState({
        showQueryConfirmation: true,
        queryConfirmationData: {
          queryId,
          queryName,
        },
      });
      return;
    }
  }
  const newState = {
    ..._ref.state.currentState,
    queries: {
      ..._ref.state.currentState.queries,
      [queryName]: {
        ..._ref.state.currentState.queries[queryName],
        isLoading: true,
        data: [],
        rawData: [],
      },
    },
    errors: {},
  };

  let _self = _ref;

  // eslint-disable-next-line no-unused-vars
  return new Promise(function (resolve, reject) {
    _self.setState({ currentState: newState }, () => {
      let queryExecutionPromise = null;
      if (query.kind === 'runjs') {
        queryExecutionPromise = executeMultilineJS(_self, query.options.code, _ref, false, confirmed, mode);
      } else {
        queryExecutionPromise = dataqueryService.run(queryId, options);
      }

      queryExecutionPromise
        .then((data) => {
          if (data.status === 'needs_oauth') {
            const url = data.data.auth_url; // Backend generates and return sthe auth url
            fetchOAuthToken(url, dataQuery.data_source_id);
          }

          if (data.status === 'failed') {
            console.error(data.message);
            return _self.setState(
              {
                currentState: {
                  ..._self.state.currentState,
                  queries: {
                    ..._self.state.currentState.queries,
                    [queryName]: _.assign(
                      {
                        ..._self.state.currentState.queries[queryName],
                        isLoading: false,
                      },
                      query.kind === 'restapi'
                        ? {
                            request: data.data.requestObject,
                            response: data.data.responseObject,
                            responseHeaders: data.data.responseHeaders,
                          }
                        : {}
                    ),
                  },
                  errors: {
                    ..._self.state.currentState.errors,
                    [queryName]: {
                      type: 'query',
                      kind: query.kind,
                      data: data,
                      options: options,
                    },
                  },
                },
              },
              () => {
                resolve(data);
                onEvent(_self, 'onDataQueryFailure', { definition: { events: dataQuery.options.events } });
              }
            );
          }

          let rawData = data.data;
          let finalData = data.data;

          if (dataQuery.options.enableTransformation) {
            finalData = runTransformation(_self, rawData, dataQuery.options.transformation, dataQuery);
            if (finalData.status === 'failed') {
              return _self.setState(
                {
                  currentState: {
                    ..._self.state.currentState,
                    queries: {
                      ..._self.state.currentState.queries,
                      [queryName]: {
                        ..._self.state.currentState.queries[queryName],
                        isLoading: false,
                      },
                    },
                    errors: {
                      ..._self.state.currentState.errors,
                      [queryName]: {
                        type: 'transformations',
                        data: finalData,
                        options: options,
                      },
                    },
                  },
                },
                () => {
                  resolve(finalData);
                  onEvent(_self, 'onDataQueryFailure', { definition: { events: dataQuery.options.events } });
                }
              );
            }
          }

          if (dataQuery.options.showSuccessNotification) {
            const notificationDuration = dataQuery.options.notificationDuration * 1000 || 5000;
            toast.success(dataQuery.options.successMessage, {
              duration: notificationDuration,
            });
          }

          if (dataQuery.options.requestConfirmation) {
            toast(`Query (${dataQuery.name}) completed.`);
          }

          _self.setState(
            {
              currentState: {
                ..._self.state.currentState,
                queries: {
                  ..._self.state.currentState.queries,
                  [queryName]: _.assign(
                    {
                      ..._self.state.currentState.queries[queryName],
                      isLoading: false,
                      data: finalData,
                      rawData,
                    },
                    query.kind === 'restapi'
                      ? { request: data.request, response: data.response, responseHeaders: data.responseHeaders }
                      : {}
                  ),
                },
              },
            },
            () => {
              resolve({ status: 'ok', data: finalData });
              onEvent(_self, 'onDataQuerySuccess', { definition: { events: dataQuery.options.events } }, mode);
            }
          );
        })
        .catch(({ error }) => {
          toast.error(error);
          _self.setState(
            {
              currentState: {
                ..._self.state.currentState,
                queries: {
                  ..._self.state.currentState.queries,
                  [queryName]: {
                    isLoading: false,
                  },
                },
              },
            },
            () => {
              resolve({ status: 'failed', message: error });
            }
          );
        });
    });
  });
}

export function setTablePageIndex(_ref, tableId, index) {
  if (_.isEmpty(tableId)) {
    console.log('No table is associated with this event.');
    return Promise.resolve();
  }

  const table = Object.entries(_ref.state.currentState.components).filter((entry) => entry[1].id === tableId)[0][1];
  const newPageIndex = resolveReferences(index, _ref.state.currentState);
  table.setPage(newPageIndex ?? 1);
  return Promise.resolve();
}

export function renderTooltip({ props, text }) {
  if (text === '') return <></>;
  return (
    <Tooltip id="button-tooltip" {...props}>
      {text}
    </Tooltip>
  );
}

export function computeComponentState(_ref, components = {}) {
  let componentState = {};
  const currentComponents = _ref.state.currentState.components;
  Object.keys(components).forEach((key) => {
    const component = components[key];
    const componentMeta = componentTypes.find((comp) => component.component.component === comp.component);

    const existingComponentName = Object.keys(currentComponents).find((comp) => currentComponents[comp].id === key);
    const existingValues = currentComponents[existingComponentName];

    if (component.parent) {
      const parentComponent = components[component.parent];
      let isListView = false;
      try {
        isListView = parentComponent.component.component === 'Listview';
      } catch {
        console.log('error');
      }

      if (!isListView) {
        componentState[component.component.name] = { ...componentMeta.exposedVariables, id: key, ...existingValues };
      }
    } else {
      componentState[component.component.name] = { ...componentMeta.exposedVariables, id: key, ...existingValues };
    }
  });

  return setStateAsync(_ref, {
    currentState: {
      ..._ref.state.currentState,
      components: {
        ...componentState,
      },
    },
    defaultComponentStateComputed: true,
  });
}

export const getSvgIcon = (key, height = 50, width = 50) => {
  const Icon = allSvgs[key];

  return <Icon style={{ height, width }} />;
};

export const debuggerActions = {
  error: (_self, errors) => {
    _self.setState((prevState) => ({
      ...prevState,
      currentState: {
        ...prevState.currentState,
        errors: {
          ...prevState.currentState.errors,
          ...errors,
        },
      },
    }));
  },

  flush: (_self) => {
    _self.setState((prevState) => ({
      ...prevState,
      currentState: {
        ...prevState.currentState,
        errors: {},
      },
    }));
  },
};

export const getComponentName = (currentState, id) => {
  try {
    const name = Object.entries(currentState?.components).filter(([_, component]) => component.id === id)[0][0];
    return name;
  } catch {
    return '';
  }
};

const updateNewComponents = (appDefinition, newComponents, updateAppDefinition) => {
  const newAppDefinition = JSON.parse(JSON.stringify(appDefinition));
  newComponents.forEach((newComponent) => {
    newComponent.component.name = computeComponentName(newComponent.component.component, newAppDefinition.components);
    newAppDefinition.components[newComponent.id] = newComponent;
  });
  updateAppDefinition(newAppDefinition);
};

export const cloneComponents = (_ref, updateAppDefinition, isCloning = true) => {
  const { selectedComponents, appDefinition } = _ref.state;
  const { components: allComponents } = appDefinition;
  let newComponents = [];
  for (let selectedComponent of selectedComponents) {
    const component = {
      id: selectedComponent.id,
      component: allComponents[selectedComponent.id]?.component,
      layouts: allComponents[selectedComponent.id]?.layouts,
      parent: allComponents[selectedComponent.id]?.parent,
    };
    let clonedComponent = JSON.parse(JSON.stringify(component));
    clonedComponent.parent = undefined;
    clonedComponent.children = [];
    clonedComponent.children = [...getChildComponents(allComponents, component, clonedComponent)];
    newComponents = [...newComponents, clonedComponent];
  }
  if (isCloning) {
    addComponents(appDefinition, updateAppDefinition, undefined, newComponents, true);
    toast.success('Component cloned succesfully');
  } else {
    navigator.clipboard.writeText(JSON.stringify(newComponents));
    toast.success('Component copied succesfully');
  }
  _ref.setState({ currentSidebarTab: 2 });
};

const getChildComponents = (allComponents, component, parentComponent) => {
  let childComponents = [],
    selectedChildComponents = [];

  if (component.component.component === 'Tabs' || component.component.component === 'Calendar') {
    childComponents = Object.keys(allComponents).filter((key) => allComponents[key].parent?.startsWith(component.id));
  } else {
    childComponents = Object.keys(allComponents).filter((key) => allComponents[key].parent === component.id);
  }

  childComponents.forEach((componentId) => {
    let childComponent = JSON.parse(JSON.stringify(allComponents[componentId]));
    childComponent.id = componentId;
    const newComponent = JSON.parse(
      JSON.stringify({
        id: componentId,
        component: allComponents[componentId]?.component,
        layouts: allComponents[componentId]?.layouts,
        parent: allComponents[componentId]?.parent,
      })
    );

    if ((component.component.component === 'Tabs') | (component.component.component === 'Calendar')) {
      const childTabId = childComponent.parent.split('-').at(-1);
      childComponent.parent = `${parentComponent.id}-${childTabId}`;
    } else {
      childComponent.parent = parentComponent.id;
    }
    parentComponent.children = [...(parentComponent.children || []), childComponent];
    childComponent.children = [...getChildComponents(allComponents, newComponent, childComponent)];
    selectedChildComponents.push(childComponent);
  });

  return selectedChildComponents;
};

const updateComponentLayout = (components, parentId) => {
  let prevComponent;
  components.forEach((component, index) => {
    Object.keys(component.layouts).map((layout) => {
      if (parentId !== undefined) {
        if (index > 0) {
          component.layouts[layout].top = prevComponent.layouts[layout].top + prevComponent.layouts[layout].height;
          component.layouts[layout].left = 0;
        } else {
          component.layouts[layout].top = 0;
          component.layouts[layout].left = 0;
        }
        prevComponent = component;
      } else {
        component.layouts[layout].top = component.layouts[layout].top + component.layouts[layout].height;
      }
    });
  });
};

export const addComponents = (
  appDefinition,
  appDefinitionChanged,
  parentId = undefined,
  pastedComponent = [],
  isCloning = false
) => {
  const finalComponents = [];
  let parentComponent = undefined;

  if (parentId) {
    const id = Object.keys(appDefinition.components).filter((key) => parentId.startsWith(key));
    parentComponent = JSON.parse(JSON.stringify(appDefinition.components[id[0]]));
    parentComponent.id = parentId;
  }

  !isCloning && updateComponentLayout(pastedComponent, parentId);

  const buildComponents = (components, parentComponent = undefined, skipTabCalendarCheck = false) => {
    if (Array.isArray(components) && components.length > 0) {
      components.forEach((component) => {
        const newComponent = {
          id: uuidv4(),
          component: component?.component,
          layouts: component?.layouts,
        };
        if (parentComponent) {
          if (
            !skipTabCalendarCheck &&
            (parentComponent.component.component === 'Tabs' || parentComponent.component.component === 'Calendar')
          ) {
            const childTabId = component.parent.split('-').at(-1);
            newComponent.parent = `${parentComponent.id}-${childTabId}`;
          } else {
            newComponent.parent = parentComponent.id;
          }
        }
        finalComponents.push(newComponent);
        if (component.children.length > 0) {
          buildComponents(component.children, newComponent);
        }
      });
    }
  };

  buildComponents(pastedComponent, parentComponent, true);

  updateNewComponents(appDefinition, finalComponents, appDefinitionChanged);
  !isCloning && toast.success('Component pasted succesfully');
};

export const addNewWidgetToTheEditor = (
  componentMeta,
  eventMonitorObject,
  currentComponents,
  canvasBoundingRect,
  currentLayout,
  shouldSnapToGrid,
  zoomLevel,
  isInSubContainer = false,
  addingDefault = false
) => {
  const componentMetaData = _.cloneDeep(componentMeta);
  const componentData = _.cloneDeep(componentMetaData);

  const defaultWidth = isInSubContainer
    ? (componentMetaData.defaultSize.width * 100) / 43
    : componentMetaData.defaultSize.width;
  const defaultHeight = componentMetaData.defaultSize.height;

  componentData.name = computeComponentName(componentData.component, currentComponents);

  let left = 0;
  let top = 0;

  if (isInSubContainer && addingDefault) {
    const newComponent = {
      id: uuidv4(),
      component: componentData,
      layout: {
        [currentLayout]: {
          top: top,
          left: left,
        },
      },
    };

    return newComponent;
  }

  const offsetFromTopOfWindow = canvasBoundingRect.top;
  const offsetFromLeftOfWindow = canvasBoundingRect.left;
  const currentOffset = eventMonitorObject.getSourceClientOffset();
  const initialClientOffset = eventMonitorObject.getInitialClientOffset();
  const delta = eventMonitorObject.getDifferenceFromInitialOffset();
  const subContainerWidth = canvasBoundingRect.width;

  left = Math.round(currentOffset?.x + currentOffset?.x * (1 - zoomLevel) - offsetFromLeftOfWindow);
  top = Math.round(
    initialClientOffset?.y - 10 + delta.y + initialClientOffset?.y * (1 - zoomLevel) - offsetFromTopOfWindow
  );

  if (shouldSnapToGrid) {
    [left, top] = snapToGrid(subContainerWidth, left, top);
  }

  left = (left * 100) / subContainerWidth;

  if (currentLayout === 'mobile') {
    componentData.definition.others.showOnDesktop.value = false;
    componentData.definition.others.showOnMobile.value = true;
  }

  const widgetsWithDefaultComponents = ['Listview', 'Tabs'];

  const newComponent = {
    id: uuidv4(),
    component: componentData,
    layout: {
      [currentLayout]: {
        top: top,
        left: left,
        width: defaultWidth,
        height: defaultHeight,
      },
    },
<<<<<<< HEAD
    withDefaultChildren: widgetsWithDefaultComponents.includes(componentData.component),
=======

    withDefaultChildren: componentData.component === 'Listview' ? true : false,
>>>>>>> 3033921a
  };

  return newComponent;
};

export function snapToGrid(canvasWidth, x, y) {
  const gridX = canvasWidth / 43;

  const snappedX = Math.round(x / gridX) * gridX;
  const snappedY = Math.round(y / 10) * 10;
  return [snappedX, snappedY];
}<|MERGE_RESOLUTION|>--- conflicted
+++ resolved
@@ -1132,12 +1132,8 @@
         height: defaultHeight,
       },
     },
-<<<<<<< HEAD
+
     withDefaultChildren: widgetsWithDefaultComponents.includes(componentData.component),
-=======
-
-    withDefaultChildren: componentData.component === 'Listview' ? true : false,
->>>>>>> 3033921a
   };
 
   return newComponent;
