--- conflicted
+++ resolved
@@ -911,26 +911,16 @@
   const options = getQueryVariables(dataQuery.options, _ref.state.currentState);
 
   if (dataQuery.options.requestConfirmation) {
-    flushSync(() => {
-      // eslint-disable-next-line no-unsafe-optional-chaining
-      const queryConfirmationList = _ref.state?.queryConfirmationList ? [..._ref.state?.queryConfirmationList] : [];
-      const queryConfirmation = {
-        queryId,
-        queryName,
-      };
-      if (!queryConfirmationList.some((query) => queryId === query.queryId)) {
-        queryConfirmationList.push(queryConfirmation);
-      }
-
-<<<<<<< HEAD
-      if (confirmed === undefined) {
-        _ref.setState({
-          queryConfirmationList,
-        });
-        return;
-      }
-    });
-=======
+    // eslint-disable-next-line no-unsafe-optional-chaining
+    const queryConfirmationList = _ref.state?.queryConfirmationList ? [..._ref.state?.queryConfirmationList] : [];
+    const queryConfirmation = {
+      queryId,
+      queryName,
+    };
+    if (!queryConfirmationList.some((query) => queryId === query.queryId)) {
+      queryConfirmationList.push(queryConfirmation);
+    }
+
     if (confirmed === undefined) {
       flushSync(() => {
         _ref.setState({
@@ -939,7 +929,6 @@
       });
       return;
     }
->>>>>>> 47faa1f8
   }
   const newState = {
     ..._ref.state.currentState,
