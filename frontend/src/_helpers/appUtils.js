import React from 'react';
import { toast } from 'react-hot-toast';
import {
  getDynamicVariables,
  resolveReferences,
  executeMultilineJS,
  serializeNestedObjectToQueryParams,
  computeComponentName,
  generateAppActions,
  loadPyodide,
} from '@/_helpers/utils';
import { dataqueryService, datasourceService } from '@/_services';
import _ from 'lodash';
import moment from 'moment';
import Tooltip from 'react-bootstrap/Tooltip';
import { componentTypes } from '@/Editor/WidgetManager/components';
import generateCSV from '@/_lib/generate-csv';
import generateFile from '@/_lib/generate-file';
import RunjsIcon from '@/Editor/Icons/runjs.svg';
import RunTooljetDbIcon from '@/Editor/Icons/tooljetdb.svg';
import RunPyIcon from '@/Editor/Icons/runpy.svg';
import { v4 as uuidv4 } from 'uuid';
// eslint-disable-next-line import/no-unresolved
import { allSvgs } from '@tooljet/plugins/client';
import urlJoin from 'url-join';
import { tooljetDbOperations } from '@/Editor/QueryManager/QueryEditors/TooljetDatabase/operations';
import { authenticationService } from '@/_services/authentication.service';
import { setCookie } from '@/_helpers/cookie';

const ERROR_TYPES = Object.freeze({
  ReferenceError: 'ReferenceError',
  SyntaxError: 'SyntaxError',
  TypeError: 'TypeError',
  URIError: 'URIError',
  RangeError: 'RangeError',
  EvalError: 'EvalError',
});

export function setStateAsync(_ref, state) {
  return new Promise((resolve) => {
    _ref.setState(state, resolve);
  });
}

export function setCurrentStateAsync(_ref, changes) {
  return new Promise((resolve) => {
    _ref.setState((prevState) => {
      return {
        currentState: prevState.currentState,
        ...changes,
      };
    }, resolve);
  });
}

export function onComponentOptionsChanged(_ref, component, options) {
  const componentName = component.name;
  const components = _ref.state.currentState.components;
  let componentData = components[componentName];
  componentData = componentData || {};

  for (const option of options) {
    componentData[option[0]] = option[1];
  }

  return setCurrentStateAsync(_ref, {
    components: { ...components, [componentName]: componentData },
  });
}

export function onComponentOptionChanged(_ref, component, option_name, value) {
  const componentName = component.name;
  const components = _ref.state.currentState.components;
  let componentData = components[componentName];
  componentData = componentData || {};
  componentData[option_name] = value;

  return setCurrentStateAsync(_ref, {
    components: { ...components, [componentName]: componentData },
  });
}

export function fetchOAuthToken(authUrl, dataSourceId) {
  localStorage.setItem('sourceWaitingForOAuth', dataSourceId);
  const currentSessionValue = authenticationService.currentSessionValue;
  currentSessionValue?.current_organization_id &&
    setCookie('orgIdForOauth', currentSessionValue?.current_organization_id);
  window.open(authUrl);
}

export function addToLocalStorage(object) {
  localStorage.setItem(object['key'], object['value']);
}

export function getDataFromLocalStorage(key) {
  return localStorage.getItem(key);
}

async function executeRunPycode(_ref, code, query, editorState, isPreview, mode) {
  const pyodide = await loadPyodide();

  function log(line) {
    console.log({ line });
  }

  const evaluatePythonCode = async (pyodide) => {
    let result = {};
    const { currentState } = _ref.state;
    try {
      const appStateVars = currentState['variables'] ?? {};

      const actions = generateAppActions(_ref, query.id, mode, editorState, isPreview);

      for (const key of Object.keys(currentState.queries)) {
        currentState.queries[key] = {
          ...currentState.queries[key],
          run: () => actions.runQuery(key),
        };
      }

      await pyodide.globals.set('components', currentState['components']);
      await pyodide.globals.set('queries', currentState['queries']);
      await pyodide.globals.set('tj_globals', currentState['globals']);
      await pyodide.globals.set('client', currentState['client']);
      await pyodide.globals.set('server', currentState['server']);
      await pyodide.globals.set('variables', appStateVars);
      await pyodide.globals.set('actions', actions);

      await pyodide.loadPackagesFromImports(code);

      await pyodide.loadPackage('micropip', log);

      let pyresult = await pyodide.runPythonAsync(code);
      result = await pyresult;
    } catch (err) {
      console.error(err);

      const errorType = err.message.includes('SyntaxError') ? 'SyntaxError' : 'NameError';
      const error = err.message.split(errorType + ': ')[1];
      const errorMessage = `${errorType} : ${error}`;

      result = {};

      result = {
        status: 'failed',
        message: errorMessage,
        description: {
          code: query?.options?.code,
          error: JSON.parse(JSON.stringify(err, Object.getOwnPropertyNames(err))),
        },
      };
    }

    return pyodide.isPyProxy(result) ? convertMapSet(result.toJs()) : result;
  };

  return { data: await evaluatePythonCode(pyodide, code) };
}

async function exceutePycode(payload, code, currentState, query, mode) {
  const pyodide = await loadPyodide();

  const evaluatePython = async (pyodide) => {
    let result = {};
    try {
      //remove the comments from the code
      let codeWithoutComments = code.replace(/#.*$/gm, '');
      codeWithoutComments = codeWithoutComments.replace(/^\s+/g, '');
      const _code = codeWithoutComments.replace('return ', '');
      currentState['variables'] = currentState['variables'] ?? {};
      const _currentState = JSON.stringify(currentState);

      let execFunction = await pyodide.runPython(`
        from pyodide.ffi import to_js
        import json
        def exec_code(payload, _currentState):
          data = json.loads(payload)
          currentState = json.loads(_currentState)
          components = currentState['components']
          queries = currentState['queries']
          globals = currentState['globals']
          variables = currentState['variables']
          client = currentState['client']
          server = currentState['server']
          page = currentState['page']
          code_to_execute = ${_code}

          try:
            res = to_js(json.dumps(code_to_execute))
            # convert dictionary to js object
            return res
          except Exception as e:
            print(e)
            return {"error": str(e)}

        exec_code
    `);
      const _data = JSON.stringify(payload);
      result = execFunction(_data, _currentState);
      return JSON.parse(result);
    } catch (err) {
      console.error(err);

      const errorType = err.message.includes('SyntaxError') ? 'SyntaxError' : 'NameError';
      const error = err.message.split(errorType + ': ')[1];
      const errorMessage = `${errorType} : ${error}`;
      result = {};
      if (mode === 'edit') toast.error(errorMessage);

      result = {
        status: 'failed',
        message: errorMessage,
        description: {
          error: JSON.parse(JSON.stringify(err, Object.getOwnPropertyNames(err))),
        },
      };
    }

    return result;
  };

  return await evaluatePython(pyodide, code);
}

export async function runPythonTransformation(currentState, rawData, transformation, query, mode) {
  const data = rawData;

  try {
    return await exceutePycode(data, transformation, currentState, query, mode);
  } catch (error) {
    console.log(error);
  }
}

export async function runTransformation(
  _ref,
  rawData,
  transformation,
  transformationLanguage = 'javascript',
  query,
  mode = 'edit'
) {
  const data = rawData;

  let result = [];

  const currentState = _ref.state.currentState || {};

  if (transformationLanguage === 'python') {
    result = await runPythonTransformation(currentState, data, transformation, query, mode);

    return result;
  }

  if (transformationLanguage === 'javascript') {
    try {
      const evalFunction = Function(
        ['data', 'moment', '_', 'components', 'queries', 'globals', 'variables', 'page'],
        transformation
      );

      result = evalFunction(
        data,
        moment,
        _,
        currentState.components,
        currentState.queries,
        currentState.globals,
        currentState.variables,
        currentState.page
      );
    } catch (err) {
      const $error = err.name;
      const $errorMessage = _.has(ERROR_TYPES, $error) ? `${$error} : ${err.message}` : err || 'Unknown error';
      if (mode === 'edit') toast.error($errorMessage);
      result = {
        message: err.stack.split('\n')[0],
        status: 'failed',
        data: data,
      };
    }

    return result;
  }
}

export async function executeActionsForEventId(_ref, eventId, component, mode, customVariables) {
  const events = component?.definition?.events || [];
  const filteredEvents = events.filter((event) => event.eventId === eventId);

  for (const event of filteredEvents) {
    await executeAction(_ref, event, mode, customVariables); // skipcq: JS-0032
  }
}

export function onComponentClick(_ref, id, component, mode = 'edit') {
  executeActionsForEventId(_ref, 'onClick', component, mode);
}

export function onQueryConfirmOrCancel(_ref, queryConfirmationData, isConfirm = false, mode = 'edit') {
  const filtertedQueryConfirmation = _ref.state?.queryConfirmationList.filter(
    (query) => query.queryId !== queryConfirmationData.queryId
  );

  _ref.setState({
    queryConfirmationList: filtertedQueryConfirmation,
  });
  isConfirm && runQuery(_ref, queryConfirmationData.queryId, queryConfirmationData.queryName, true, mode);
}

export async function copyToClipboard(text) {
  try {
    await navigator.clipboard.writeText(text);
    toast.success('Copied to clipboard!');
  } catch (err) {
    console.log('Failed to copy!', err);
  }
}

function showModal(_ref, modal, show) {
  const modalId = modal?.id ?? modal;
  if (_.isEmpty(modalId)) {
    console.log('No modal is associated with this event.');
    return Promise.resolve();
  }

  const modalMeta = _ref.state.appDefinition.pages[_ref.state.currentPageId].components[modalId];
  const newState = {
    currentState: {
      ..._ref.state.currentState,
      components: {
        ..._ref.state.currentState.components,
        [modalMeta.component.name]: {
          ..._ref.state.currentState.components[modalMeta.component.name],
          show: show,
        },
      },
    },
  };
  _ref.setState(newState);

  return Promise.resolve();
}

function logoutAction(_ref) {
  localStorage.clear();
  authenticationService.logout(true);

  return Promise.resolve();
}

function debounce(func) {
  let timer;
  return (...args) => {
    const event = args[1] || {};
    if (event.debounce === undefined) {
      return func.apply(this, args);
    }
    clearTimeout(timer);
    timer = setTimeout(() => {
      func.apply(this, args);
    }, Number(event.debounce));
  };
}

export const executeAction = debounce(executeActionWithDebounce);

function executeActionWithDebounce(_ref, event, mode, customVariables) {
  console.log('nopski', customVariables);
  if (event) {
    switch (event.actionId) {
      case 'show-alert': {
        const message = resolveReferences(event.message, _ref.state.currentState, undefined, customVariables);
        switch (event.alertType) {
          case 'success':
          case 'error':
            toast[event.alertType](message);
            break;
          case 'info':
            toast(message);
            break;
          case 'warning':
            toast(message, {
              icon: '⚠️',
            });
            break;
        }
        return Promise.resolve();
      }

      case 'run-query': {
        const { queryId, queryName } = event;
        return runQuery(_ref, queryId, queryName, undefined, mode);
      }
      case 'logout': {
        return logoutAction(_ref);
      }

      case 'open-webpage': {
        const url = resolveReferences(event.url, _ref.state.currentState, undefined, customVariables);
        window.open(url, '_blank');
        return Promise.resolve();
      }

      case 'go-to-app': {
        const slug = resolveReferences(event.slug, _ref.state.currentState, undefined, customVariables);
        const queryParams = event.queryParams?.reduce(
          (result, queryParam) => ({
            ...result,
            ...{
              [resolveReferences(queryParam[0], _ref.state.currentState)]: resolveReferences(
                queryParam[1],
                _ref.state.currentState,
                undefined,
                customVariables
              ),
            },
          }),
          {}
        );

        let url = `/applications/${slug}`;

        if (queryParams) {
          const queryPart = serializeNestedObjectToQueryParams(queryParams);

          if (queryPart.length > 0) url = url + `?${queryPart}`;
        }

        if (mode === 'view') {
          _ref.props.navigate(url);
        } else {
          if (confirm('The app will be opened in a new tab as the action is triggered from the editor.')) {
            window.open(urlJoin(window.public_config?.TOOLJET_HOST, url));
          }
        }
        return Promise.resolve();
      }

      case 'show-modal':
        return showModal(_ref, event.modal, true);

      case 'close-modal':
        return showModal(_ref, event.modal, false);

      case 'copy-to-clipboard': {
        const contentToCopy = resolveReferences(
          event.contentToCopy,
          _ref.state.currentState,
          undefined,
          customVariables
        );
        copyToClipboard(contentToCopy);

        return Promise.resolve();
      }

      case 'set-localstorage-value': {
        const key = resolveReferences(event.key, _ref.state.currentState, undefined, customVariables);
        const value = resolveReferences(event.value, _ref.state.currentState, undefined, customVariables);
        localStorage.setItem(key, value);

        return Promise.resolve();
      }

      case 'generate-file': {
        // const fileType = event.fileType;
        const data = resolveReferences(event.data, _ref.state.currentState, undefined, customVariables) ?? [];
        const fileName =
          resolveReferences(event.fileName, _ref.state.currentState, undefined, customVariables) ?? 'data.txt';
        const fileType =
          resolveReferences(event.fileType, _ref.state.currentState, undefined, customVariables) ?? 'csv';
        const fileData = {
          csv: generateCSV,
          plaintext: (plaintext) => plaintext,
        }[fileType](data);
        generateFile(fileName, fileData, fileType);
        return Promise.resolve();
      }

      case 'set-table-page': {
        setTablePageIndex(_ref, event.table, event.pageIndex);
        break;
      }

      case 'set-custom-variable': {
        const key = resolveReferences(event.key, _ref.state.currentState, undefined, customVariables);
        const value = resolveReferences(event.value, _ref.state.currentState, undefined, customVariables);
        const customAppVariables = { ..._ref.state.currentState.variables };
        customAppVariables[key] = value;

        return _ref.setState({
          currentState: {
            ..._ref.state.currentState,
            variables: customAppVariables,
          },
        });
      }

      case 'unset-custom-variable': {
        const key = resolveReferences(event.key, _ref.state.currentState, undefined, customVariables);
        const customAppVariables = { ..._ref.state.currentState.variables };
        delete customAppVariables[key];

        return _ref.setState({
          currentState: {
            ..._ref.state.currentState,
            variables: customAppVariables,
          },
        });
      }

      case 'set-page-variable': {
        const key = resolveReferences(event.key, _ref.state.currentState, undefined, customVariables);
        const value = resolveReferences(event.value, _ref.state.currentState, undefined, customVariables);
        const customPageVariables = {
          ..._ref.state.currentState.page.variables,
          [key]: value,
        };

        return _ref.setState({
          currentState: {
            ..._ref.state.currentState,
            page: {
              ..._ref.state.currentState.page,
              variables: customPageVariables,
            },
          },
        });
      }

      case 'unset-page-variable': {
        const key = resolveReferences(event.key, _ref.state.currentState, undefined, customVariables);
        const customPageVariables = _.omit(_ref.state.currentState.page.variables, key);

        return _ref.setState({
          currentState: {
            ..._ref.state.currentState,
            page: {
              ..._ref.state.currentState.page,
              variables: customPageVariables,
            },
          },
        });
      }

      case 'control-component': {
        const component = Object.values(_ref.state.currentState?.components ?? {}).filter(
          (component) => component.id === event.componentId
        )[0];
        const action = component[event.componentSpecificActionHandle];
        const actionArguments = _.map(event.componentSpecificActionParams, (param) => ({
          ...param,
          value: resolveReferences(param.value, _ref.state.currentState, undefined, customVariables),
        }));
        const actionPromise = action(...actionArguments.map((argument) => argument.value));
        return actionPromise ?? Promise.resolve();
      }

      case 'switch-page': {
        _ref.switchPage(
          event.pageId,
          resolveReferences(event.queryParams, _ref.state.currentState, [], customVariables)
        );
        return Promise.resolve();
      }
    }
  }
}

export async function onEvent(_ref, eventName, options, mode = 'edit') {
  let _self = _ref;
  console.log('Event: ', eventName);

  const { customVariables } = options;

  if (eventName === 'onPageLoad') {
    await executeActionsForEventId(_ref, 'onPageLoad', { definition: { events: [options] } }, mode, customVariables);
  }

  if (eventName === 'onTrigger') {
    const { component, queryId, queryName } = options;
    _self.setState(
      {
        currentState: {
          ..._self.state.currentState,
          components: {
            ..._self.state.currentState.components,
            [component.name]: {
              ..._self.state.currentState.components[component.name],
            },
          },
        },
      },
      () => {
        runQuery(_ref, queryId, queryName, true, mode);
      }
    );
  }

  if (eventName === 'onCalendarEventSelect') {
    const { component, calendarEvent } = options;
    _self.setState(
      {
        currentState: {
          ..._self.state.currentState,
          components: {
            ..._self.state.currentState.components,
            [component.name]: {
              ..._self.state.currentState.components[component.name],
              selectedEvent: { ...calendarEvent },
            },
          },
        },
      },
      () => {
        executeActionsForEventId(_ref, 'onCalendarEventSelect', component, mode, customVariables);
      }
    );
  }

  if (eventName === 'onCalendarSlotSelect') {
    const { component, selectedSlots } = options;
    _self.setState(
      {
        currentState: {
          ..._self.state.currentState,
          components: {
            ..._self.state.currentState.components,
            [component.name]: {
              ..._self.state.currentState.components[component.name],
              selectedSlots,
            },
          },
        },
      },
      () => {
        executeActionsForEventId(_ref, 'onCalendarSlotSelect', component, mode, customVariables);
      }
    );
  }

  if (eventName === 'onTableActionButtonClicked') {
    const { component, data, action, rowId } = options;
    _self.setState(
      {
        currentState: {
          ..._self.state.currentState,
          components: {
            ..._self.state.currentState.components,
            [component.name]: {
              ..._self.state.currentState.components[component.name],
              selectedRow: data,
              selectedRowId: rowId,
            },
          },
        },
      },
      async () => {
        if (action && action.events) {
          for (const event of action.events) {
            if (event.actionId) {
              // the event param uses a hacky workaround for using same format used by event manager ( multiple handlers )
              await executeAction(_self, { ...event, ...event.options }, mode, customVariables);
            }
          }
        } else {
          console.log('No action is associated with this event');
        }
      }
    );
  }

  if (eventName === 'OnTableToggleCellChanged') {
    const { component, column, rowId, row } = options;
    _self.setState(
      {
        currentState: {
          ..._self.state.currentState,
          components: {
            ..._self.state.currentState.components,
            [component.name]: {
              ..._self.state.currentState.components[component.name],
              selectedRow: row,
              selectedRowId: rowId,
            },
          },
        },
      },
      async () => {
        if (column && column.events) {
          for (const event of column.events) {
            if (event.actionId) {
              // the event param uses a hacky workaround for using same format used by event manager ( multiple handlers )
              await executeAction(_self, { ...event, ...event.options }, mode, customVariables);
            }
          }
        } else {
          console.log('No action is associated with this event');
        }
      }
    );
  }

  if (
    [
      'onDetect',
      'onCheck',
      'onUnCheck',
      'onBoundsChange',
      'onCreateMarker',
      'onMarkerClick',
      'onPageChanged',
      'onSearch',
      'onChange',
      'onEnterPressed',
      'onSelectionChange',
      'onSelect',
      'onClick',
      'onHover',
      'onFileSelected',
      'onFileLoaded',
      'onFileDeselected',
      'onStart',
      'onResume',
      'onReset',
      'onPause',
      'onCountDownFinish',
      'onCalendarNavigate',
      'onCalendarViewChange',
      'onSearchTextChanged',
      'onPageChange',
      'onAddCardClick',
      'onCardAdded',
      'onCardRemoved',
      'onCardMoved',
      'onCardSelected',
      'onCardUpdated',
      'onUpdate',
      'onTabSwitch',
      'onFocus',
      'onBlur',
      'onOpen',
      'onClose',
      'onRowClicked',
      'onCancelChanges',
      'onSort',
      'onCellValueChanged',
      'onFilterChanged',
      'onRowHovered',
      'onSubmit',
      'onInvalid',
      'onNewRowsAdded',
    ].includes(eventName)
  ) {
    const { component } = options;
    executeActionsForEventId(_ref, eventName, component, mode, customVariables);
  }

  if (eventName === 'onBulkUpdate') {
    onComponentOptionChanged(_self, options.component, 'isSavingChanges', true);
    await executeActionsForEventId(_self, eventName, options.component, mode, customVariables);
    onComponentOptionChanged(_self, options.component, 'isSavingChanges', false);
  }

  if (['onDataQuerySuccess', 'onDataQueryFailure'].includes(eventName)) {
    await executeActionsForEventId(_self, eventName, options, mode, customVariables);
  }
}

export function getQueryVariables(options, state) {
  let queryVariables = {};
  const optionsType = typeof options;
  switch (optionsType) {
    case 'string': {
      options = options.replace(/\n/g, ' ');
      const dynamicVariables = getDynamicVariables(options) || [];
      dynamicVariables.forEach((variable) => {
        queryVariables[variable] = resolveReferences(variable, state);
      });
      break;
    }

    case 'object': {
      if (Array.isArray(options)) {
        options.forEach((element) => {
          _.merge(queryVariables, getQueryVariables(element, state));
        });
      } else {
        Object.keys(options || {}).forEach((key) => {
          _.merge(queryVariables, getQueryVariables(options[key], state));
        });
      }
      break;
    }

    default:
      break;
  }
  return queryVariables;
}

export function previewQuery(_ref, query, editorState, calledFromQuery = false) {
  const options = getQueryVariables(query.options, _ref.props.currentState);

  // passing current env through props only for querymanager
  const currentAppEnvironmentId = _ref.state?.currentAppEnvironmentId || editorState?.state?.currentAppEnvironmentId;

  _ref.setState({ previewLoading: true });

  return new Promise(function (resolve, reject) {
    let queryExecutionPromise = null;
    if (query.kind === 'runjs') {
      queryExecutionPromise = executeMultilineJS(_ref, query.options.code, editorState, query?.id, true);
    } else if (query.kind === 'tooljetdb') {
      const currentSessionValue = authenticationService.currentSessionValue;
      queryExecutionPromise = tooljetDbOperations.perform(
        query.options,
        currentSessionValue?.current_organization_id,
        _ref.state.currentState
      );
    } else if (query.kind === 'runpy') {
      queryExecutionPromise = executeRunPycode(_ref, query.options.code, query, editorState, true, 'edit');
    } else {
      queryExecutionPromise = dataqueryService.preview(
        query,
        options,
        editorState?.state?.editingVersion?.id,
        currentAppEnvironmentId
      );
    }

    queryExecutionPromise
      .then(async (data) => {
        let finalData = data.data;

        if (query.options.enableTransformation) {
          finalData = await runTransformation(
            _ref,
            finalData,
            query.options.transformation,
            query.options.transformationLanguage,
            query,
            'edit'
          );
        }

        if (calledFromQuery) {
          _ref.setState({ previewLoading: false });
        } else {
          _ref.setState({ previewLoading: false, queryPreviewData: finalData });
        }

        const queryStatus =
          query.kind === 'tooljetdb'
            ? data.statusText
            : query.kind === 'runpy'
            ? data?.data?.status ?? 'ok'
            : data.status;
        switch (queryStatus) {
          case 'Bad Request':
          case 'failed': {
            const err = query.kind == 'tooljetdb' ? data?.error || data : _.isEmpty(data.data) ? data : data.data;
            toast.error(`${err.message}`);
            break;
          }
          case 'needs_oauth': {
            const url = data.data.auth_url; // Backend generates and return sthe auth url
            const kind = data.data?.kind;
            localStorage.setItem('currentAppEnvironmentIdForOauth', currentAppEnvironmentId);
            if (['slack', 'googlesheets', 'zendesk'].includes(kind)) {
              fetchOauthTokenForSlackAndGSheet(query.data_source_id, data.data);
              break;
            }
            fetchOAuthToken(url, query.data_source_id);
            break;
          }
          case 'ok':
          case 'OK':
          case 'Created':
          case 'Accepted':
          case 'No Content': {
            toast(`Query completed.`, {
              icon: '🚀',
            });
            break;
          }
        }

        resolve({ status: data.status, data: finalData });
      })
      .catch(({ error, data }) => {
        _ref.setState({ previewLoading: false, queryPreviewData: data });
        toast.error(error);
        reject({ error, data });
      });
  });
}

export function runQuery(_ref, queryId, queryName, confirmed = undefined, mode = 'edit') {
  const query = _ref.state.app.data_queries.find((query) => query.id === queryId);
  let dataQuery = {};

  //for viewer we will only get the environment id from the url
  const { currentAppEnvironmentId, environmentId } = _ref.state;

  if (query) {
    dataQuery = JSON.parse(JSON.stringify(query));
  } else {
    toast.error('No query has been associated with the action.');
    return;
  }

  const options = getQueryVariables(dataQuery.options, _ref.state.currentState);

  if (dataQuery.options.requestConfirmation) {
    // eslint-disable-next-line no-unsafe-optional-chaining
    const queryConfirmationList = _ref.state?.queryConfirmationList ? [..._ref.state?.queryConfirmationList] : [];
    const queryConfirmation = {
      queryId,
      queryName,
    };
    if (!queryConfirmationList.some((query) => queryId === query.queryId)) {
      queryConfirmationList.push(queryConfirmation);
    }

    if (confirmed === undefined) {
      _ref.setState({
        queryConfirmationList,
      });
      return;
    }
  }
  const newState = {
    ..._ref.state.currentState,
    queries: {
      ..._ref.state.currentState.queries,
      [queryName]: {
        ..._ref.state.currentState.queries[queryName],
        isLoading: true,
        data: [],
        rawData: [],
      },
    },
    errors: {},
  };

  let _self = _ref;

  // eslint-disable-next-line no-unused-vars
  return new Promise(function (resolve, reject) {
    _self.setState({ currentState: newState }, () => {
      let queryExecutionPromise = null;
      if (query.kind === 'runjs') {
        queryExecutionPromise = executeMultilineJS(_self, query.options.code, _ref, query?.id, false, confirmed, mode);
      } else if (query.kind === 'runpy') {
        queryExecutionPromise = executeRunPycode(_self, query.options.code, query, _ref, false, mode);
      } else if (query.kind === 'tooljetdb') {
        const currentSessionValue = authenticationService.currentSessionValue;
        queryExecutionPromise = tooljetDbOperations.perform(
          query.options,
          currentSessionValue?.current_organization_id,
          _self.state.currentState
        );
      } else {
        queryExecutionPromise = dataqueryService.run(queryId, options, currentAppEnvironmentId ?? environmentId);
      }

      queryExecutionPromise
        .then(async (data) => {
          if (data.status === 'needs_oauth') {
            const url = data.data.auth_url; // Backend generates and return sthe auth url
            const kind = data.data?.kind;
            localStorage.setItem('currentAppEnvironmentIdForOauth', currentAppEnvironmentId ?? environmentId);
            if (['slack', 'googlesheets', 'zendesk'].includes(kind)) {
              fetchOauthTokenForSlackAndGSheet(query.data_source_id, data.data);
            } else {
              fetchOAuthToken(url, dataQuery['data_source_id'] || dataQuery['dataSourceId']);
            }
          }

          const promiseStatus =
            query.kind === 'tooljetdb'
              ? data.statusText
              : query.kind === 'runpy'
              ? data?.data?.status ?? 'ok'
              : data.status;
          if (promiseStatus === 'failed' || promiseStatus === 'Bad Request') {
            const errorData = query.kind === 'runpy' ? data.data : data;
            return _self.setState(
              {
                currentState: {
                  ..._self.state.currentState,
                  queries: {
                    ..._self.state.currentState.queries,
                    [queryName]: _.assign(
                      {
                        ..._self.state.currentState.queries[queryName],
                        isLoading: false,
                      },
                      query.kind === 'restapi'
                        ? {
                            request: data.data.requestObject,
                            response: data.data.responseObject,
                            responseHeaders: data.data.responseHeaders,
                          }
                        : {}
                    ),
                  },
                  errors: {
                    ..._self.state.currentState.errors,
                    [queryName]: {
                      type: 'query',
                      kind: query.kind,
                      data: errorData,
                      options: options,
                    },
                  },
                },
              },
              () => {
                resolve(data);
                onEvent(_self, 'onDataQueryFailure', {
                  definition: { events: dataQuery.options.events },
                });
                if (mode !== 'view') {
                  const err = query.kind == 'tooljetdb' ? data?.error || data : _.isEmpty(data.data) ? data : data.data;
                  toast.error(err?.message);
                }
              }
            );
          } else {
            let rawData = data.data;
            let finalData = data.data;

            if (dataQuery.options.enableTransformation) {
              finalData = await runTransformation(
                _ref,
                finalData,
                query.options.transformation,
                query.options.transformationLanguage,
                query,
                'edit'
              );
              if (finalData.status === 'failed') {
                return _self.setState(
                  {
                    currentState: {
                      ..._self.state.currentState,
                      queries: {
                        ..._self.state.currentState.queries,
                        [queryName]: {
                          ..._self.state.currentState.queries[queryName],
                          isLoading: false,
                        },
                      },
                      errors: {
                        ..._self.state.currentState.errors,
                        [queryName]: {
                          type: 'transformations',
                          data: finalData,
                          options: options,
                        },
                      },
                    },
                  },
                  () => {
                    resolve(finalData);
                    onEvent(_self, 'onDataQueryFailure', {
                      definition: { events: dataQuery.options.events },
                    });
                  }
                );
              }
            }

            if (dataQuery.options.showSuccessNotification) {
              const notificationDuration = dataQuery.options.notificationDuration * 1000 || 5000;
              toast.success(dataQuery.options.successMessage, {
                duration: notificationDuration,
              });
            }
            _self.setState(
              {
                currentState: {
                  ..._self.state.currentState,
                  queries: {
                    ..._self.state.currentState.queries,
                    [queryName]: _.assign(
                      {
                        ..._self.state.currentState.queries[queryName],
                        isLoading: false,
                        data: finalData,
                        rawData,
                      },
                      query.kind === 'restapi'
                        ? {
                            request: data.request,
                            response: data.response,
                            responseHeaders: data.responseHeaders,
                          }
                        : {}
                    ),
                  },
                },
              },
              () => {
                resolve({ status: 'ok', data: finalData });
                onEvent(_self, 'onDataQuerySuccess', { definition: { events: dataQuery.options.events } }, mode);

                if (mode !== 'view') {
                  toast(`Query (${queryName}) completed.`, {
                    icon: '🚀',
                  });
                }
              }
            );
          }
        })
        .catch(({ error }) => {
          if (mode !== 'view') toast.error(error ?? 'Unknown error');
          _self.setState(
            {
              currentState: {
                ..._self.state.currentState,
                queries: {
                  ..._self.state.currentState.queries,
                  [queryName]: {
                    isLoading: false,
                  },
                },
              },
            },
            () => {
              resolve({ status: 'failed', message: error });
            }
          );
        });
    });
  });
}

export function setTablePageIndex(_ref, tableId, index) {
  if (_.isEmpty(tableId)) {
    console.log('No table is associated with this event.');
    return Promise.resolve();
  }

  const table = Object.entries(_ref.state.currentState.components).filter((entry) => entry[1].id === tableId)[0][1];
  const newPageIndex = resolveReferences(index, _ref.state.currentState);
  table.setPage(newPageIndex ?? 1);
  return Promise.resolve();
}

export function renderTooltip({ props, text }) {
  if (text === '') return <></>;
  return (
    <Tooltip id="button-tooltip" {...props}>
      {text}
    </Tooltip>
  );
}

export function computeComponentState(_ref, components = {}) {
  let componentState = {};
  const currentComponents = _ref.state.currentState.components;
  Object.keys(components).forEach((key) => {
    const component = components[key];
    const componentMeta = componentTypes.find((comp) => component.component.component === comp.component);

    const existingComponentName = Object.keys(currentComponents).find((comp) => currentComponents[comp].id === key);
    const existingValues = currentComponents[existingComponentName];

    if (component.parent) {
      const parentComponent = components[component.parent];
      let isListView = false,
        isForm = false;
      try {
        isListView = parentComponent.component.component === 'Listview';
        isForm = parentComponent.component.component === 'Form';
      } catch {
        console.log('error');
      }

      if (!isListView && !isForm) {
        componentState[component.component.name] = {
          ...componentMeta.exposedVariables,
          id: key,
          ...existingValues,
        };
      }
    } else {
      componentState[component.component.name] = {
        ...componentMeta.exposedVariables,
        id: key,
        ...existingValues,
      };
    }
  });

  return setStateAsync(_ref, {
    currentState: {
      ..._ref.state.currentState,
      components: {
        ...componentState,
      },
    },
    defaultComponentStateComputed: true,
  });
}

export const getSvgIcon = (key, height = 50, width = 50, iconFile = undefined, styles = {}) => {
  if (iconFile) return <img src={`data:image/svg+xml;base64,${iconFile}`} style={{ height, width }} />;
  if (key === 'runjs') return <RunjsIcon style={{ height, width }} />;
  if (key === 'tooljetdb') return <RunTooljetDbIcon />;
  if (key === 'runpy') return <RunPyIcon />;
  const Icon = allSvgs[key];

  if (!Icon) return <></>;

  return <Icon style={{ height, width, ...styles }} />;
};

export const debuggerActions = {
  error: (_self, errors) => {
    _self.setState((prevState) => ({
      ...prevState,
      currentState: {
        ...prevState.currentState,
        errors: {
          ...prevState.currentState.errors,
          ...errors,
        },
      },
    }));
  },

  flush: (_self) => {
    _self.setState((prevState) => ({
      ...prevState,
      currentState: {
        ...prevState.currentState,
        errors: {},
      },
    }));
  },

  //* @params: errors - Object
  generateErrorLogs: (errors) => {
    const errorsArr = [];
    Object.entries(errors).forEach(([key, value]) => {
      const errorType =
        value.type === 'query' && (value.kind === 'restapi' || value.kind === 'tooljetdb' || value.kind === 'runjs')
          ? value.kind
          : value.type;

      const error = {};
      const generalProps = {
        key,
        type: value.type,
        kind: errorType !== 'transformations' ? value.kind : 'transformations',
        page: value.page,
        timestamp: moment(),
        strace: value.strace ?? 'app_level',
      };

      switch (errorType) {
        case 'restapi':
          generalProps.message = value.data.message;
          generalProps.description = value.data.description;
          error.substitutedVariables = value.options;
          error.request = value.data.data.requestObject;
          error.response = value.data.data.responseObject;
          break;

        case 'tooljetdb':
          generalProps.message = value.data.message;
          generalProps.description = value.data.description;
          error.substitutedVariables = value.options;
          error.request = value.data.data.requestObject;
          error.response = value.data.data.responseObject;
          break;

        case 'runjs':
          error.message = value.data.data.message;
          error.description = value.data.data.description;
          break;

        case 'query':
          error.message = value.data.message;
          error.description = value.data.description;
          error.substitutedVariables = value.options;
          break;

        case 'transformations':
          generalProps.message = value.data.message;
          error.data = value.data.data ?? value.data;
          break;

        case 'component':
          generalProps.message = value.data.message;
          generalProps.property = key.split('- ')[1];
          error.resolvedProperties = value.resolvedProperties;
          break;

        default:
          break;
      }
      errorsArr.push({
        error,
        ...generalProps,
      });
    });
    return errorsArr;
  },
};

export const getComponentName = (currentState, id) => {
  try {
    const name = Object.entries(currentState?.components).filter(([_, component]) => component.id === id)[0][0];
    return name;
  } catch {
    return '';
  }
};

const updateNewComponents = (pageId, appDefinition, newComponents, updateAppDefinition) => {
  const newAppDefinition = JSON.parse(JSON.stringify(appDefinition));
  newComponents.forEach((newComponent) => {
    newComponent.component.name = computeComponentName(
      newComponent.component.component,
      newAppDefinition.pages[pageId].components
    );
    newAppDefinition.pages[pageId].components[newComponent.id] = newComponent;
  });
  updateAppDefinition(newAppDefinition);
};

export const cloneComponents = (_ref, updateAppDefinition, isCloning = true, isCut = false) => {
  const { selectedComponents, appDefinition, currentPageId } = _ref.state;
  if (selectedComponents.length < 1) return getSelectedText();
  const { components: allComponents } = appDefinition.pages[currentPageId];
  let newDefinition = _.cloneDeep(appDefinition);
  let newComponents = [],
    newComponentObj = {},
    addedComponentId = new Set();
  for (let selectedComponent of selectedComponents) {
    if (addedComponentId.has(selectedComponent.id)) continue;
    const component = {
      id: selectedComponent.id,
      component: allComponents[selectedComponent.id]?.component,
      layouts: allComponents[selectedComponent.id]?.layouts,
      parent: allComponents[selectedComponent.id]?.parent,
    };
    addedComponentId.add(selectedComponent.id);
    let clonedComponent = JSON.parse(JSON.stringify(component));
    clonedComponent.parent = undefined;
    clonedComponent.children = [];
    clonedComponent.children = [...getChildComponents(allComponents, component, clonedComponent, addedComponentId)];
    newComponents = [...newComponents, clonedComponent];
    newComponentObj = {
      newComponents,
      isCloning,
      isCut,
    };
  }
  if (isCloning) {
    addComponents(currentPageId, appDefinition, updateAppDefinition, undefined, newComponentObj);
    toast.success('Component cloned succesfully');
  } else if (isCut) {
    navigator.clipboard.writeText(JSON.stringify(newComponentObj));
    removeSelectedComponent(currentPageId, newDefinition, selectedComponents);
    updateAppDefinition(newDefinition);
  } else {
    navigator.clipboard.writeText(JSON.stringify(newComponentObj));
    toast.success('Component copied succesfully');
  }
  _ref.setState({ currentSidebarTab: 2 });
};

const getChildComponents = (allComponents, component, parentComponent, addedComponentId) => {
  let childComponents = [],
    selectedChildComponents = [];

  if (component.component.component === 'Tabs' || component.component.component === 'Calendar') {
    childComponents = Object.keys(allComponents).filter((key) => allComponents[key].parent?.startsWith(component.id));
  } else {
    childComponents = Object.keys(allComponents).filter((key) => allComponents[key].parent === component.id);
  }

  childComponents.forEach((componentId) => {
    let childComponent = JSON.parse(JSON.stringify(allComponents[componentId]));
    childComponent.id = componentId;
    const newComponent = JSON.parse(
      JSON.stringify({
        id: componentId,
        component: allComponents[componentId]?.component,
        layouts: allComponents[componentId]?.layouts,
        parent: allComponents[componentId]?.parent,
      })
    );
    addedComponentId.add(componentId);

    if ((component.component.component === 'Tabs') | (component.component.component === 'Calendar')) {
      const childTabId = childComponent.parent.split('-').at(-1);
      childComponent.parent = `${parentComponent.id}-${childTabId}`;
    } else {
      childComponent.parent = parentComponent.id;
    }
    parentComponent.children = [...(parentComponent.children || []), childComponent];
    childComponent.children = [...getChildComponents(allComponents, newComponent, childComponent, addedComponentId)];
    selectedChildComponents.push(childComponent);
  });

  return selectedChildComponents;
};

const updateComponentLayout = (components, parentId, isCut = false) => {
  let prevComponent;
  components.forEach((component, index) => {
    Object.keys(component.layouts).map((layout) => {
      if (parentId !== undefined) {
        if (index > 0) {
          component.layouts[layout].top = prevComponent.layouts[layout].top + prevComponent.layouts[layout].height;
          component.layouts[layout].left = 0;
        } else {
          component.layouts[layout].top = 0;
          component.layouts[layout].left = 0;
        }
        prevComponent = component;
      } else if (!isCut) {
        component.layouts[layout].top = component.layouts[layout].top + component.layouts[layout].height;
      }
    });
  });
};

export const addComponents = (pageId, appDefinition, appDefinitionChanged, parentId = undefined, newComponentObj) => {
  console.log({ pageId, newComponentObj });
  const finalComponents = [];
  let parentComponent = undefined;
  const { isCloning, isCut, newComponents: pastedComponent = [] } = newComponentObj;

  if (parentId) {
    const id = Object.keys(appDefinition.pages[pageId].components).filter((key) => parentId.startsWith(key));
    parentComponent = JSON.parse(JSON.stringify(appDefinition.pages[pageId].components[id[0]]));
    parentComponent.id = parentId;
  }

  !isCloning && updateComponentLayout(pastedComponent, parentId, isCut);

  const buildComponents = (components, parentComponent = undefined, skipTabCalendarCheck = false) => {
    if (Array.isArray(components) && components.length > 0) {
      components.forEach((component) => {
        const newComponent = {
          id: uuidv4(),
          component: component?.component,
          layouts: component?.layouts,
        };
        if (parentComponent) {
          if (
            !skipTabCalendarCheck &&
            (parentComponent.component.component === 'Tabs' || parentComponent.component.component === 'Calendar')
          ) {
            const childTabId = component.parent.split('-').at(-1);
            newComponent.parent = `${parentComponent.id}-${childTabId}`;
          } else {
            newComponent.parent = parentComponent.id;
          }
        }
        finalComponents.push(newComponent);
        if (component.children.length > 0) {
          buildComponents(component.children, newComponent);
        }
      });
    }
  };

  buildComponents(pastedComponent, parentComponent, true);

  updateNewComponents(pageId, appDefinition, finalComponents, appDefinitionChanged);
  !isCloning && toast.success('Component pasted succesfully');
};

export const addNewWidgetToTheEditor = (
  componentMeta,
  eventMonitorObject,
  currentComponents,
  canvasBoundingRect,
  currentLayout,
  shouldSnapToGrid,
  zoomLevel,
  isInSubContainer = false,
  addingDefault = false
) => {
  const componentMetaData = _.cloneDeep(componentMeta);
  const componentData = _.cloneDeep(componentMetaData);

  const defaultWidth = isInSubContainer
    ? (componentMetaData.defaultSize.width * 100) / 43
    : componentMetaData.defaultSize.width;
  const defaultHeight = componentMetaData.defaultSize.height;

  componentData.name = computeComponentName(componentData.component, currentComponents);

  let left = 0;
  let top = 0;

  if (isInSubContainer && addingDefault) {
    const newComponent = {
      id: uuidv4(),
      component: componentData,
      layout: {
        [currentLayout]: {
          top: top,
          left: left,
        },
      },
    };

    return newComponent;
  }

  const offsetFromTopOfWindow = canvasBoundingRect.top;
  const offsetFromLeftOfWindow = canvasBoundingRect.left;
  const currentOffset = eventMonitorObject.getSourceClientOffset();
  const initialClientOffset = eventMonitorObject.getInitialClientOffset();
  const delta = eventMonitorObject.getDifferenceFromInitialOffset();
  const subContainerWidth = canvasBoundingRect.width;

  left = Math.round(currentOffset?.x + currentOffset?.x * (1 - zoomLevel) - offsetFromLeftOfWindow);
  top = Math.round(
    initialClientOffset?.y - 10 + delta.y + initialClientOffset?.y * (1 - zoomLevel) - offsetFromTopOfWindow
  );

  if (shouldSnapToGrid) {
    [left, top] = snapToGrid(subContainerWidth, left, top);
  }

  left = (left * 100) / subContainerWidth;

  if (currentLayout === 'mobile') {
    componentData.definition.others.showOnDesktop.value = false;
    componentData.definition.others.showOnMobile.value = true;
  }

  const widgetsWithDefaultComponents = ['Listview', 'Tabs', 'Form', 'Kanban'];

  const newComponent = {
    id: uuidv4(),
    component: componentData,
    layout: {
      [currentLayout]: {
        top: top,
        left: left,
        width: defaultWidth,
        height: defaultHeight,
      },
    },

    withDefaultChildren: widgetsWithDefaultComponents.includes(componentData.component),
  };

  return newComponent;
};

export function snapToGrid(canvasWidth, x, y) {
  const gridX = canvasWidth / 43;

  const snappedX = Math.round(x / gridX) * gridX;
  const snappedY = Math.round(y / 10) * 10;
  return [snappedX, snappedY];
}
export const removeSelectedComponent = (pageId, newDefinition, selectedComponents) => {
  selectedComponents.forEach((component) => {
    let childComponents = [];

    if (newDefinition.pages[pageId].components[component.id]?.component?.component === 'Tabs') {
      childComponents = Object.keys(newDefinition.pages[pageId].components).filter((key) =>
        newDefinition.pages[pageId].components[key].parent?.startsWith(component.id)
      );
    } else {
      childComponents = Object.keys(newDefinition.pages[pageId].components).filter(
        (key) => newDefinition.pages[pageId].components[key].parent === component.id
      );
    }

    childComponents.forEach((componentId) => {
      delete newDefinition.pages[pageId].components[componentId];
    });

    delete newDefinition.pages[pageId].components[component.id];
  });
};

const getSelectedText = () => {
  if (window.getSelection) {
    navigator.clipboard.writeText(window.getSelection());
  }
  if (window.document.getSelection) {
    navigator.clipboard.writeText(window.document.getSelection());
  }
  if (window.document.selection) {
    navigator.clipboard.writeText(window.document.selection.createRange().text);
  }
};

<<<<<<< HEAD
export function fetchOauthTokenForSlackAndGSheet(dataSourceId, data) {
  const provider = data?.kind;
  let scope = '';
  let authUrl = data.auth_url;

  switch (provider) {
    case 'slack': {
      scope =
        data?.options?.access_type === 'chat:write'
          ? 'chat:write,users:read,chat:write:bot,chat:write:user'
          : 'chat:write,users:read';
      authUrl = `${authUrl}&scope=${scope}&access_type=offline&prompt=select_account`;
      break;
    }
    case 'googlesheets': {
      scope =
        data?.options?.access_type === 'read'
          ? 'https://www.googleapis.com/auth/spreadsheets.readonly'
          : 'https://www.googleapis.com/auth/spreadsheets';
      authUrl = `${authUrl}&scope=${scope}&access_type=offline&prompt=consent`;
      break;
    }
    case 'zendesk': {
      scope = data?.options?.access_type === 'read' ? 'read' : 'read%20write';
      authUrl = `${authUrl}&scope=${scope}`;
      break;
    }
    default:
      break;
  }

  localStorage.setItem('sourceWaitingForOAuth', dataSourceId);
  window.open(authUrl);
=======
function convertMapSet(obj) {
  if (obj instanceof Map) {
    return Object.fromEntries(Array.from(obj, ([key, value]) => [key, convertMapSet(value)]));
  } else if (obj instanceof Set) {
    return Array.from(obj).map(convertMapSet);
  } else if (Array.isArray(obj)) {
    return obj.map(convertMapSet);
  } else if (obj !== null && typeof obj === 'object') {
    return Object.fromEntries(Object.entries(obj).map(([key, value]) => [key, convertMapSet(value)]));
  } else {
    return obj;
  }
>>>>>>> 4759e282
}<|MERGE_RESOLUTION|>--- conflicted
+++ resolved
@@ -1605,7 +1605,6 @@
   }
 };
 
-<<<<<<< HEAD
 export function fetchOauthTokenForSlackAndGSheet(dataSourceId, data) {
   const provider = data?.kind;
   let scope = '';
@@ -1639,7 +1638,7 @@
 
   localStorage.setItem('sourceWaitingForOAuth', dataSourceId);
   window.open(authUrl);
-=======
+}
 function convertMapSet(obj) {
   if (obj instanceof Map) {
     return Object.fromEntries(Array.from(obj, ([key, value]) => [key, convertMapSet(value)]));
@@ -1652,5 +1651,4 @@
   } else {
     return obj;
   }
->>>>>>> 4759e282
 }