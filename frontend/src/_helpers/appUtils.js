--- conflicted
+++ resolved
@@ -1050,81 +1050,11 @@
 
   // eslint-disable-next-line no-unused-vars
   return new Promise(function (resolve, reject) {
-<<<<<<< HEAD
     setTimeout(() => {
       if (!isOnLoad) {
         useCurrentStateStore.getState().actions.setCurrentState({
           queries: {
             ...getCurrentState().queries,
-=======
-    useCurrentStateStore.getState().actions.setCurrentState({
-      queries: {
-        ...getCurrentState().queries,
-        [queryName]: {
-          ...getCurrentState().queries[queryName],
-          isLoading: true,
-          data: [],
-          rawData: [],
-        },
-      },
-      errors: {},
-    });
-    let queryExecutionPromise = null;
-    if (query.kind === 'runjs') {
-      queryExecutionPromise = executeMultilineJS(_self, query.options.code, query?.id, false, mode, parameters);
-    } else if (query.kind === 'runpy') {
-      queryExecutionPromise = executeRunPycode(_self, query.options.code, query, false, mode, queryState);
-    } else {
-      queryExecutionPromise = dataqueryService.run(queryId, options, query?.options);
-    }
-
-    queryExecutionPromise
-      .then(async (data) => {
-        if (data.status === 'needs_oauth') {
-          const url = data.data.auth_url; // Backend generates and return sthe auth url
-          fetchOAuthToken(url, dataQuery['data_source_id'] || dataQuery['dataSourceId']);
-        }
-
-        let queryStatusCode = data?.status ?? null;
-        const promiseStatus = query.kind === 'runpy' ? data?.data?.status ?? 'ok' : data.status;
-        // Note: Need to move away from statusText -> statusCode
-        if (
-          promiseStatus === 'failed' ||
-          promiseStatus === 'Bad Request' ||
-          promiseStatus === 'Not Found' ||
-          promiseStatus === 'Unprocessable Entity' ||
-          queryStatusCode === 400 ||
-          queryStatusCode === 404 ||
-          queryStatusCode === 422
-        ) {
-          let errorData = {};
-          switch (query.kind) {
-            case 'runpy':
-              errorData = data.data;
-              break;
-            case 'tooljetdb':
-              if (data?.error) {
-                errorData = {
-                  message: data?.error?.message || 'Something went wrong',
-                  description: data?.error?.message || 'Something went wrong',
-                  status: data?.statusText || 'Failed',
-                  data: data?.error || {},
-                };
-              } else {
-                errorData = data;
-              }
-              break;
-            default:
-              errorData = data;
-              break;
-          }
-          if (shouldSetPreviewData) {
-            setPreviewLoading(false);
-            setPreviewData(errorData);
-          }
-          // errorData = query.kind === 'runpy' ? data.data : data;
-          useCurrentStateStore.getState().actions.setErrors({
->>>>>>> 1dfac794
             [queryName]: {
               ...getCurrentState().queries[queryName],
               isLoading: true,
@@ -1148,8 +1078,6 @@
         queryExecutionPromise = executeMultilineJS(_self, query.options.code, query?.id, false, mode, parameters);
       } else if (query.kind === 'runpy') {
         queryExecutionPromise = executeRunPycode(_self, query.options.code, query, false, mode, queryState);
-      } else if (query.kind === 'tooljetdb') {
-        queryExecutionPromise = tooljetDbOperations.perform(query, queryState);
       } else {
         queryExecutionPromise = dataqueryService.run(queryId, options, query?.options);
       }
@@ -1162,12 +1090,7 @@
           }
 
           let queryStatusCode = data?.status ?? null;
-          const promiseStatus =
-            query.kind === 'tooljetdb'
-              ? data.statusText
-              : query.kind === 'runpy'
-              ? data?.data?.status ?? 'ok'
-              : data.status;
+          const promiseStatus = query.kind === 'runpy' ? data?.data?.status ?? 'ok' : data.status;
           // Note: Need to move away from statusText -> statusCode
           if (
             promiseStatus === 'failed' ||
