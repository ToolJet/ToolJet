--- conflicted
+++ resolved
@@ -1204,90 +1204,11 @@
                 ...getCurrentState().queries,
                 [queryName]: _.assign(
                   {
-<<<<<<< HEAD
-=======
                     ...getCurrentState().queries[queryName],
                     isLoading: false,
                   },
                   query.kind === 'restapi'
                     ? {
-                        request: data.data.requestObject,
-                        response: data.data.responseObject,
-                        responseHeaders: data.data.responseHeaders,
-                      }
-                    : {}
-                ),
-              },
-            });
-            resolve(data);
-            onEvent(_self, 'onDataQueryFailure', queryEvents);
-            if (mode !== 'view') {
-              const err = query.kind == 'tooljetdb' ? data?.error || data : data;
-              toast.error(err?.message ? err?.message : 'Something went wrong');
-            }
-            return;
-          } else {
-            let rawData = data.data;
-            let finalData = data.data;
-
-            if (dataQuery.options.enableTransformation) {
-              finalData = await runTransformation(
-                _ref,
-                finalData,
-                query.options.transformation,
-                query.options.transformationLanguage,
-                query,
-                'edit'
-              );
-              if (finalData.status === 'failed') {
-                useCurrentStateStore.getState().actions.setCurrentState({
-                  queries: {
-                    ...getCurrentState().queries,
-                    [queryName]: {
-                      ...getCurrentState().queries[queryName],
-                      isLoading: false,
-                    },
-                  },
-                });
-
-                useCurrentStateStore.getState().actions.setErrors({
-                  [queryName]: {
-                    type: 'transformations',
-                    data: finalData,
-                    options: options,
-                  },
-                });
-                resolve(finalData);
-                onEvent(_self, 'onDataQueryFailure', queryEvents);
-                return;
-              }
-            }
-
-            if (shouldSetPreviewData) {
-              setPreviewLoading(false);
-              setPreviewData(finalData);
-            }
-
-            if (dataQuery.options.showSuccessNotification) {
-              const notificationDuration = dataQuery.options.notificationDuration * 1000 || 5000;
-              toast.success(dataQuery.options.successMessage, {
-                duration: notificationDuration,
-              });
-            }
-            useCurrentStateStore.getState().actions.setCurrentState({
-              queries: {
-                ...getCurrentState().queries,
-                [queryName]: _.assign(
-                  {
->>>>>>> d08e214a
-                    ...getCurrentState().queries[queryName],
-                    isLoading: false,
-                    data: finalData,
-                    rawData,
-                  },
-                  query.kind === 'restapi'
-                    ? {
-<<<<<<< HEAD
                         request: data.data.requestObject,
                         response: data.data.responseObject,
                         responseHeaders: data.data.responseHeaders,
@@ -1376,20 +1297,6 @@
                   type: 'query',
                   kind: query.kind,
                 },
-=======
-                        request: data.request,
-                        response: data.response,
-                        responseHeaders: data.responseHeaders,
-                      }
-                    : {}
-                ),
-              },
-              // Used to generate logs
-              succededQuery: {
-                [queryName]: {
-                  type: 'query',
-                  kind: query.kind,
-                },
               },
             });
 
@@ -1403,35 +1310,6 @@
                 },
               });
             }
-
-            const basePath = `queries.${queryName}`;
-
-            useResolveStore.getState().actions.updateLastUpdatedRefs([`${basePath}.data`, `${basePath}.isLoading`]);
-
-            resolve({ status: 'ok', data: finalData });
-            onEvent(_self, 'onDataQuerySuccess', queryEvents, mode);
-          }
-        })
-        .catch(({ error }) => {
-          if (mode !== 'view') toast.error(error ?? 'Unknown error');
-          useCurrentStateStore.getState().actions.setCurrentState({
-            queries: {
-              ...getCurrentState().queries,
-              [queryName]: {
-                isLoading: false,
->>>>>>> d08e214a
-              },
-            });
-
-<<<<<<< HEAD
-            useResolveStore.getState().actions.addAppSuggestions({
-              queries: {
-                [queryName]: {
-                  data: finalData,
-                  isLoading: false,
-                },
-              },
-            });
 
             const basePath = `queries.${queryName}`;
 
@@ -1452,8 +1330,6 @@
             },
           });
 
-=======
->>>>>>> d08e214a
           resolve({ status: 'failed', message: error });
         });
     }, 100);
