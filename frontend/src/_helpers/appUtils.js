--- conflicted
+++ resolved
@@ -2350,7 +2350,6 @@
   return newHeight;
 };
 
-<<<<<<< HEAD
 // Used for updating suggestion list on query renaming
 export const updateQuerySuggestions = (oldName, newName) => {
   const currentState = useCurrentStateStore.getState();
@@ -2376,13 +2375,14 @@
   useCurrentStateStore.getState().actions.setCurrentState({
     ...currentState,
     queries: updatedQueries,
-=======
+  });
+};
+
 export const updateSuggestionsFromCurrentState = () => {
   const currentStateObj = useCurrentStateStore.getState();
   useResolveStore.getState().actions.addAppSuggestions({
     queries: currentStateObj.queries,
     components: currentStateObj.components,
     page: currentStateObj.page,
->>>>>>> 83598ab3
   });
 };