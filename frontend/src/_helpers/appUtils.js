import React from 'react';
import { toast } from 'react-hot-toast';
import {
  getDynamicVariables,
  resolveReferences,
  executeMultilineJS,
  serializeNestedObjectToQueryParams,
  computeComponentName,
  generateAppActions,
  loadPyodide,
  isQueryRunnable,
} from '@/_helpers/utils';
import { dataqueryService } from '@/_services';
import _, { isArray, isEmpty } from 'lodash';
import moment from 'moment';
import Tooltip from 'react-bootstrap/Tooltip';
import { componentTypes } from '@/Editor/WidgetManager/components';
import generateCSV from '@/_lib/generate-csv';
import generateFile from '@/_lib/generate-file';
import RunjsIcon from '@/Editor/Icons/runjs.svg';
import RunTooljetDbIcon from '@/Editor/Icons/tooljetdb.svg';
import RunPyIcon from '@/Editor/Icons/runpy.svg';
import { v4 as uuidv4 } from 'uuid';
// eslint-disable-next-line import/no-unresolved
import { allSvgs } from '@tooljet/plugins/client';
import urlJoin from 'url-join';
import { authenticationService } from '@/_services/authentication.service';
import { setCookie } from '@/_helpers/cookie';
import { DataSourceTypes } from '@/Editor/DataSourceManager/SourceComponents';
import { useDataQueriesStore } from '@/_stores/dataQueriesStore';
import { useQueryPanelStore } from '@/_stores/queryPanelStore';
import { useCurrentStateStore, getCurrentState } from '@/_stores/currentStateStore';
import { useAppVersionStore } from '@/_stores/appVersionStore';
import { camelizeKeys } from 'humps';
import { useAppDataStore } from '@/_stores/appDataStore';
import { useEditorStore } from '@/_stores/editorStore';
import { useGridStore } from '@/_stores/gridStore';
import { useResolveStore } from '@/_stores/resolverStore';
import { handleLowPriorityWork } from './editorHelpers';
import { updateParentNodes } from './utility';
import { deepClone } from './utilities/utils.helpers';

const ERROR_TYPES = Object.freeze({
  ReferenceError: 'ReferenceError',
  SyntaxError: 'SyntaxError',
  TypeError: 'TypeError',
  URIError: 'URIError',
  RangeError: 'RangeError',
  EvalError: 'EvalError',
});

export let duplicateCurrentState = null;

export function setStateAsync(_ref, state) {
  return new Promise((resolve) => {
    _ref.setState(state, resolve);
  });
}

export function setCurrentStateAsync(_ref, changes) {
  return new Promise((resolve) => {
    _ref.setState((prevState) => {
      return {
        currentState: prevState.currentState,
        ...changes,
      };
    }, resolve);
  });
}

const debouncedChange = _.debounce(() => {
  const newComponentsState = {};
  for (const [key, value] of Object.entries(getCurrentState().components)) {
    if (duplicateCurrentState[key]) {
      newComponentsState[key] = { ...value, ...duplicateCurrentState[key] };
    } else {
      newComponentsState[key] = value;
    }
  }
  duplicateCurrentState = { ...newComponentsState };
  useCurrentStateStore.getState().actions.setCurrentState({
    components: newComponentsState,
  });
}, 100);

export function onComponentOptionsChanged(component, options, id) {
  let componentName = component.name;
  const { isEditorReady, page } = getCurrentState();

  if (id) {
    const _component = useEditorStore.getState().appDefinition.pages[page.id].components[id];
    const _componentName = _component?.component?.name || componentName;
    if (_componentName !== componentName) {
      componentName = _componentName;
    }
  }

  if (isEditorReady) {
    if (duplicateCurrentState !== null) {
      duplicateCurrentState = null;
    }

    const components = getCurrentState().components;
    let componentData = components[componentName];
    componentData = deepClone(componentData) || {};

    const shouldUpdateResolvedRefsOfHints = [];
    const isListviewOrKanbaComponent = component.component === 'Listview' || component.component === 'Kanban';
    const isFromComponent = component.component === 'Form';
    for (const option of options) {
      componentData[option[0]] = option[1];

      let path = null;
      if (isListviewOrKanbaComponent) {
        path = `components.${componentName}`;
      } else if (isFromComponent) {
        const basePath = `components.${componentName}.${option[0]}`;

        useResolveStore.getState().actions.addAppSuggestions({
          [basePath]: option[1],
        });

        shouldUpdateResolvedRefsOfHints.push({ hint: basePath, newRef: componentData[option[1]] });
      } else {
        path = `components.${componentName}.${option[0]}`;
      }

      if (!isListviewOrKanbaComponent && !_.isEmpty(useResolveStore.getState().lookupTable?.resolvedRefs) && path) {
        const lookUpTable = useResolveStore.getState().lookupTable;

        const existingRef = lookUpTable.resolvedRefs?.get(lookUpTable.hints?.get(path));

        if (typeof existingRef === 'function') continue;

        const shouldUpdateRef = existingRef !== componentData[option[0]];

        if (shouldUpdateRef) {
          shouldUpdateResolvedRefsOfHints.push({ hint: path, newRef: componentData[option[0]] });
        }
      }

      if (isListviewOrKanbaComponent) {
        useResolveStore.getState().actions.updateLastUpdatedRefs([`rerender ${id}`]);
      }
    }

    if (shouldUpdateResolvedRefsOfHints.length > 0) {
      handleLowPriorityWork(() => {
        useResolveStore.getState().actions.updateResolvedRefsOfHints(shouldUpdateResolvedRefsOfHints);
      });
    }

    useCurrentStateStore.getState().actions.setCurrentState({
      components: { ...components, [componentName]: componentData },
    });
  } else {
    const components = duplicateCurrentState === null ? getCurrentState().components : duplicateCurrentState;
    let componentData = components[componentName];
    componentData = componentData || {};

    for (const option of options) {
      componentData[option[0]] = option[1];
    }

    duplicateCurrentState = { ...components, [componentName]: componentData };

    debouncedChange();
  }
  return Promise.resolve();
}

export function onComponentOptionChanged(component, option_name, value, id) {
  if (!useEditorStore.getState()?.appDefinition?.pages[getCurrentState()?.page?.id]?.components) return;

  let componentName = component.name;

  if (id) {
    //? component passed as argument contains previous state of the component data, component name is not updated
    const _component = useEditorStore.getState().appDefinition.pages[getCurrentState().page.id].components[id];
    const _componentName = _component?.component?.name || componentName;
    if (_componentName !== componentName) {
      componentName = _componentName;
    }
  }

  const { isEditorReady, components: currentComponents } = getCurrentState();

  if (!currentComponents) return;

  const components = duplicateCurrentState === null ? currentComponents : duplicateCurrentState;
  let componentData = deepClone(components[componentName]) || {};
  componentData[option_name] = value;

  const isListviewOrKanbaComponent = component.component === 'Listview' || component.component === 'Kanban';

  let path = null;
  if (isListviewOrKanbaComponent) {
    path = `components.${componentName}`;
  } else {
    path = option_name ? `components.${componentName}.${option_name}` : null;
  }

  if (isEditorReady) {
    if (duplicateCurrentState !== null) {
      duplicateCurrentState = null;
    }
    // Always update the current state if editor is ready
    useCurrentStateStore.getState().actions.setCurrentState({
      components: { ...components, [componentName]: componentData },
    });

    if (!isListviewOrKanbaComponent && !_.isEmpty(useResolveStore.getState().lookupTable?.resolvedRefs) && path) {
      const lookUpTable = useResolveStore.getState().lookupTable;

      const existingRef = lookUpTable.resolvedRefs?.get(lookUpTable.hints?.get(path));

      if (typeof existingRef === 'function') return;

      const shouldUpdateRef = existingRef !== componentData[option_name];

      if (shouldUpdateRef) {
        handleLowPriorityWork(() => {
          const toUpdateHints = updateParentNodes(path, componentData[option_name], option_name);

          toUpdateHints.push({ hint: path, newRef: componentData[option_name] });

          useResolveStore.getState().actions.updateResolvedRefsOfHints(toUpdateHints);
        });
      }
    }

    if (isListviewOrKanbaComponent) {
      useResolveStore.getState().actions.updateLastUpdatedRefs([`rerender ${id}`]);
    }
  } else {
    // Update the duplicate state if editor is not ready
    duplicateCurrentState = { ...components, [componentName]: componentData };
    debouncedChange();
  }

  return Promise.resolve();
}

export function fetchOAuthToken(authUrl, dataSourceId) {
  localStorage.setItem('sourceWaitingForOAuth', dataSourceId);
  const currentSessionValue = authenticationService.currentSessionValue;
  currentSessionValue?.current_organization_id &&
    setCookie('orgIdForOauth', currentSessionValue?.current_organization_id);
  window.open(authUrl);
}

export function addToLocalStorage(object) {
  localStorage.setItem(object['key'], object['value']);
}

export function getDataFromLocalStorage(key) {
  return localStorage.getItem(key);
}

const evaluatePythonCode = async (options) => {
  const { _ref, query, mode, currentState, isPreview, code, queryResult } = options;
  let pyodide;
  try {
    pyodide = await loadPyodide();
  } catch (errorMessage) {
    return {
      data: {
        status: 'failed',
        message: errorMessage,
      },
    };
  }
  const log = (line) => console.log({ line });
  let result = {};

  try {
    const appStateVars = currentState['variables'] ?? {};

    if (!isEmpty(query) && !isEmpty(_ref)) {
      const actions = generateAppActions(_ref, query.id, mode, isPreview);

      for (const key of Object.keys(currentState.queries)) {
        currentState.queries[key] = {
          ...currentState.queries[key],
          run: () => actions.runQuery(key),

          getData: () => {
            return currentState.queries[key].data;
          },

          getRawData: () => {
            return currentState.queries[key].rawData;
          },

          getloadingState: () => {
            return currentState.queries[key].isLoading;
          },
        };
      }

      await pyodide.globals.set('actions', actions);
    }

    await pyodide.globals.set('components', currentState['components']);
    await pyodide.globals.set('queries', currentState['queries']);
    await pyodide.globals.set('tj_globals', currentState['globals']);
    await pyodide.globals.set('client', currentState['client']);
    await pyodide.globals.set('server', currentState['server']);
    await pyodide.globals.set('constants', currentState['constants']);
    await pyodide.globals.set('page', currentState['page']);
    await pyodide.globals.set('parameters', currentState['parameters']);
    await pyodide.globals.set('variables', appStateVars);
    if (queryResult) await pyodide.globals.set('data', queryResult);

    await pyodide.loadPackagesFromImports(code);
    await pyodide.loadPackage('micropip', log);

    let pyresult = await pyodide.runPythonAsync(code);
    result = await pyresult;
  } catch (err) {
    console.error(err);

    const errorType = err.message.includes('SyntaxError') ? 'SyntaxError' : 'NameError';
    const error = err.message.split(errorType + ': ')[1];
    const errorMessage = `${errorType} : ${error}`;

    result = {
      status: 'failed',
      message: errorMessage,
      description: {
        code: query?.options?.code,
        error: JSON.parse(JSON.stringify(err, Object.getOwnPropertyNames(err))),
      },
    };
  }

  return pyodide.isPyProxy(result) ? convertMapSet(result.toJs()) : result;
};

async function executeRunPycode(_ref, code, query, isPreview, mode, currentState) {
  return { data: await evaluatePythonCode({ _ref, code, query, isPreview, mode, currentState }) };
}

async function exceutePycode(queryResult, code, currentState, query, mode) {
  return await evaluatePythonCode({ queryResult, code, query, mode, currentState });
}

export async function runPythonTransformation(currentState, rawData, transformation, query, mode) {
  const data = rawData;

  try {
    return await exceutePycode(data, transformation, currentState, query, mode);
  } catch (error) {
    console.log(error);
  }
}

export async function runTransformation(
  _ref,
  rawData,
  transformation,
  transformationLanguage = 'javascript',
  query,
  mode = 'edit'
) {
  const data = rawData;

  let result = [];

  const currentState = getCurrentState() || {};

  if (transformationLanguage === 'python') {
    result = await runPythonTransformation(currentState, data, transformation, query, mode);

    return result;
  }

  if (transformationLanguage === 'javascript') {
    try {
      const evalFunction = Function(
        ['data', 'moment', '_', 'components', 'queries', 'globals', 'variables', 'page'],
        transformation
      );

      result = evalFunction(
        data,
        moment,
        _,
        currentState.components,
        currentState.queries,
        currentState.globals,
        currentState.variables,
        currentState.page
      );
    } catch (err) {
      const $error = err.name;
      const $errorMessage = _.has(ERROR_TYPES, $error) ? `${$error} : ${err.message}` : err || 'Unknown error';
      if (mode === 'edit') toast.error($errorMessage);
      result = {
        message: err.stack.split('\n')[0],
        status: 'failed',
        data: data,
      };
    }

    return result;
  }
}

export async function executeActionsForEventId(_ref, eventId, events = [], mode, customVariables) {
  if (!events || !isArray(events) || events.length === 0) return;
  const filteredEvents = events?.filter((event) => event?.event.eventId === eventId)?.sort((a, b) => a.index - b.index);

  for (const event of filteredEvents) {
<<<<<<< HEAD
    await executeActionWithDebounce(_ref, event.event, mode, customVariables);
=======
    await executeAction(_ref, event.event, mode, customVariables);
>>>>>>> 6fc796e4
  }
}

export function onComponentClick(_ref, id, component, mode = 'edit') {
  executeActionsForEventId(_ref, 'onClick', component, mode);
}

export function onQueryConfirmOrCancel(_ref, queryConfirmationData, isConfirm = false, mode = 'edit') {
  const filtertedQueryConfirmation = _ref?.queryConfirmationList.filter(
    (query) => query.queryId !== queryConfirmationData.queryId
  );

  _ref.updateQueryConfirmationList(filtertedQueryConfirmation, 'check');
  isConfirm &&
    runQuery(
      _ref,
      queryConfirmationData.queryId,
      queryConfirmationData.queryName,
      true,
      mode,
      undefined,
      queryConfirmationData.shouldSetPreviewData
    );
}

export async function copyToClipboard(text) {
  try {
    await navigator.clipboard.writeText(text);
    toast.success('Copied to clipboard!');
  } catch (err) {
    console.log('Failed to copy!', err);
  }
}

function showModal(_ref, modal, show) {
  const modalId = modal?.id ?? modal;
  if (_.isEmpty(modalId)) {
    console.log('No modal is associated with this event.');
    return Promise.resolve();
  }
  useEditorStore.getState().actions.updateComponentsNeedsUpdateOnNextRender([modalId]);
  const modalMeta = _ref.appDefinition.pages[_ref.currentPageId].components[modalId]; //! NeedToFix

  const _components = {
    ...getCurrentState().components,
    [modalMeta.component.name]: {
      ...getCurrentState().components[modalMeta.component.name],
      show: show,
    },
  };
  useCurrentStateStore.getState().actions.setCurrentState({
    components: _components,
  });
  return Promise.resolve();
}

function logoutAction() {
  localStorage.clear();
  authenticationService.logout(true);

  return Promise.resolve();
}

export const executeAction = _.debounce(executeActionWithDebounce);

function executeActionWithDebounce(_ref, event, mode, customVariables) {
  if (event) {
    if (event.runOnlyIf) {
      const shouldRun = resolveReferences(event.runOnlyIf, undefined, customVariables);
      if (!shouldRun) {
        return false;
      }
    }
    switch (event.actionId) {
      case 'show-alert': {
        const message = resolveReferences(event.message, undefined, customVariables);
        switch (event.alertType) {
          case 'success':
          case 'error':
            toast[event.alertType](message);
            break;
          case 'info':
            toast(message);
            break;
          case 'warning':
            toast(message, {
              icon: '⚠️',
            });
            break;
        }
        return Promise.resolve();
      }

      case 'run-query': {
        const { queryId, queryName } = event;
        const params = event['parameters'];
        const resolvedParams = {};
        if (params) {
          Object.keys(params).map((param) => (resolvedParams[param] = resolveReferences(params[param], undefined)));
        }
        const name =
          useDataQueriesStore.getState().dataQueries.find((query) => query.id === queryId)?.name ?? queryName;
        return runQuery(_ref, queryId, name, undefined, mode, resolvedParams);
      }
      case 'logout': {
        return logoutAction();
      }

      case 'open-webpage': {
        const url = resolveReferences(event.url, undefined, customVariables);
        window.open(url, '_blank');
        return Promise.resolve();
      }

      case 'go-to-app': {
        const slug = resolveReferences(event.slug, undefined, customVariables);
        const queryParams = event.queryParams?.reduce(
          (result, queryParam) => ({
            ...result,
            ...{
              [resolveReferences(queryParam[0])]: resolveReferences(queryParam[1], undefined, customVariables),
            },
          }),
          {}
        );

        let url = `/applications/${slug}`;

        if (queryParams) {
          const queryPart = serializeNestedObjectToQueryParams(queryParams);

          if (queryPart.length > 0) url = url + `?${queryPart}`;
        }

        if (mode === 'view') {
          _ref.navigate(url);
        } else {
          if (confirm('The app will be opened in a new tab as the action is triggered from the editor.')) {
            window.open(urlJoin(window.public_config?.TOOLJET_HOST, url));
          }
        }
        return Promise.resolve();
      }

      case 'show-modal':
        return showModal(_ref, event.modal, true);

      case 'close-modal':
        return showModal(_ref, event.modal, false);

      case 'copy-to-clipboard': {
        const contentToCopy = resolveReferences(event.contentToCopy, undefined, customVariables);
        copyToClipboard(contentToCopy);

        return Promise.resolve();
      }

      case 'set-localstorage-value': {
        const key = resolveReferences(event.key, undefined, customVariables);
        const value = resolveReferences(event.value, undefined, customVariables);
        localStorage.setItem(key, value);

        return Promise.resolve();
      }

      case 'generate-file': {
        // const fileType = event.fileType;
        const data = resolveReferences(event.data, undefined, customVariables) ?? [];
        const fileName = resolveReferences(event.fileName, undefined, customVariables) ?? 'data.txt';
        const fileType = resolveReferences(event.fileType, undefined, customVariables) ?? 'csv';
        const fileData = {
          csv: generateCSV,
          plaintext: (plaintext) => plaintext,
          pdf: (pdfData) => pdfData,
        }[fileType](data);
        generateFile(fileName, fileData, fileType);
        return Promise.resolve();
      }

      case 'set-table-page': {
        setTablePageIndex(event.table, event.pageIndex, _ref);
        break;
      }

      case 'set-custom-variable': {
        const key = resolveReferences(event.key, undefined, customVariables);
        const value = resolveReferences(event.value, undefined, customVariables);
        const customAppVariables = { ...getCurrentState().variables };
        customAppVariables[key] = value;
        useResolveStore.getState().actions.addAppSuggestions({
          variables: customAppVariables,
        });
        return useCurrentStateStore.getState().actions.setCurrentState({
          variables: customAppVariables,
        });
      }

      case 'get-custom-variable': {
        const key = resolveReferences(event.key, undefined, customVariables);
        const customAppVariables = { ...getCurrentState().variables };
        return customAppVariables[key];
      }

      case 'unset-custom-variable': {
        const key = resolveReferences(event.key, undefined, customVariables);
        const customAppVariables = { ...getCurrentState().variables };
        delete customAppVariables[key];
        useResolveStore.getState().actions.removeAppSuggestions([`variables.${key}`]);
        useResolveStore
          .getState()
          .actions.updateResolvedRefsOfHints([{ hint: 'variables', newRef: customAppVariables }]);

        return useCurrentStateStore.getState().actions.setCurrentState({
          variables: customAppVariables,
        });
      }

      case 'set-page-variable': {
        const key = resolveReferences(event.key, undefined, customVariables);
        const value = resolveReferences(event.value, undefined, customVariables);
        const customPageVariables = {
          ...getCurrentState().page.variables,
          [key]: value,
        };

        useResolveStore.getState().actions.addAppSuggestions({
          page: {
            ...getCurrentState().page,
            variables: customPageVariables,
          },
        });

        return useCurrentStateStore.getState().actions.setCurrentState({
          page: {
            ...getCurrentState().page,
            variables: customPageVariables,
          },
        });
      }

      case 'get-page-variable': {
        const key = resolveReferences(event.key, undefined, customVariables);
        const customPageVariables = {
          ...getCurrentState().page.variables,
        };
        return customPageVariables[key];
      }

      case 'unset-page-variable': {
        const key = resolveReferences(event.key, undefined, customVariables);
        const customPageVariables = _.omit(getCurrentState().page.variables, key);

        useResolveStore.getState().actions.removeAppSuggestions([`page.variables.${key}`]);

        const pageRef = {
          page: {
            ...getCurrentState().page,
            variables: customPageVariables,
          },
        };

        const toUpdateRefs = [
          { hint: 'page', newRef: pageRef },
          { hint: 'page.variables', newRef: customPageVariables },
        ];

        useResolveStore.getState().actions.updateResolvedRefsOfHints(toUpdateRefs);

        return useCurrentStateStore.getState().actions.setCurrentState({
          page: {
            ...getCurrentState().page,
            variables: customPageVariables,
          },
        });
      }

      case 'control-component': {
        let component = Object.values(getCurrentState()?.components ?? {}).filter(
          (component) => component.id === event.componentId
        )[0];
        let action = '';
        let actionArguments = '';
        // check if component id not found then try to find if its available as child widget else continue
        //  with normal flow finding action
        if (component == undefined) {
          component = _ref.appDefinition.pages[getCurrentState()?.page?.id].components[event.componentId].component;
          const parent = Object.values(getCurrentState()?.components ?? {}).find(
            (item) => item.id === component.parent
          );
          const child = Object.values(parent?.children).find((item) => item.id === event.componentId);
          if (child) {
            action = child[event.componentSpecificActionHandle];
          }
        } else {
          //normal component outside a container ex : form
          action = component?.[event.componentSpecificActionHandle];
        }
        actionArguments = _.map(event.componentSpecificActionParams, (param) => ({
          ...param,
          value: resolveReferences(param.value, undefined, customVariables),
        }));
        const actionPromise = action && action(...actionArguments.map((argument) => argument.value));
        return actionPromise ?? Promise.resolve();
      }

      case 'switch-page': {
        const { name, disabled } = _ref.appDefinition.pages[event.pageId];

        // Don't allow switching to disabled page in editor as well as viewer
        if (!disabled) {
          _ref.switchPage(event.pageId, resolveReferences(event.queryParams, [], customVariables));
        }
        if (_ref.appDefinition.pages[event.pageId]) {
          if (disabled) {
            const generalProps = {
              navToDisablePage: {
                type: 'navToDisablePage',
                page: name,
                data: {
                  message: `Attempt to switch to disabled page ${name} blocked.`,
                  status: true,
                },
              },
            };
            useCurrentStateStore.getState().actions.setErrors(generalProps);
          }
        }

        return Promise.resolve();
      }
    }
  }
}

export async function onEvent(_ref, eventName, events, options = {}, mode = 'edit') {
  let _self = _ref;

  const { customVariables } = options;
  if (eventName === 'onPageLoad') {
    // for onPageLoad events, we need to execute the actions after the page is loaded
    handleLowPriorityWork(() => executeActionsForEventId(_ref, 'onPageLoad', events, mode, customVariables));
  }

  if (eventName === 'onTrigger') {
    const { component, queryId, queryName, parameters } = options;
    useCurrentStateStore.getState().actions.setCurrentState({
      components: {
        ...getCurrentState().components,
        [component.name]: {
          ...getCurrentState().components[component.name],
        },
      },
    });
    runQuery(_ref, queryId, queryName, true, mode, parameters);
  }

  if (eventName === 'onCalendarEventSelect') {
    const { component, calendarEvent } = options;

    useCurrentStateStore.getState().actions.setCurrentState({
      components: {
        ...getCurrentState().components,
        [component.name]: {
          ...getCurrentState().components[component.name],
          selectedEvent: { ...calendarEvent },
        },
      },
    });

    executeActionsForEventId(_ref, 'onCalendarEventSelect', events, mode, customVariables);
  }

  if (eventName === 'onCalendarSlotSelect') {
    const { component, selectedSlots } = options;
    useCurrentStateStore.getState().actions.setCurrentState({
      components: {
        ...getCurrentState().components,
        [component.name]: {
          ...getCurrentState().components[component.name],
          selectedSlots,
        },
      },
    });

    executeActionsForEventId(_ref, 'onCalendarSlotSelect', events, mode, customVariables);
  }

  if (eventName === 'onTableActionButtonClicked') {
    const { action, tableActionEvents } = options;
    const executeableActions = tableActionEvents.filter((event) => event?.event?.ref === action?.name);

    if (action && executeableActions) {
      for (const event of executeableActions) {
        if (event?.event?.actionId) {
          await executeAction(_self, event.event, mode, customVariables);
        }
      }
    } else {
      console.log('No action is associated with this event');
    }
  }

  if (eventName === 'OnTableToggleCellChanged') {
    const { column, tableColumnEvents } = options;

    if (column && tableColumnEvents) {
      for (const event of tableColumnEvents) {
        if (event?.event?.actionId) {
          await executeAction(_self, event.event, mode, customVariables);
        }
      }
    } else {
      console.log('No action is associated with this event');
    }
  }

  if (
    [
      'onDetect',
      'onCheck',
      'onUnCheck',
      'onBoundsChange',
      'onCreateMarker',
      'onMarkerClick',
      'onPolygonClick',
      'onPageChanged',
      'onSearch',
      'onChange',
      'onEnterPressed',
      'onSelectionChange',
      'onSelect',
      'onClick',
      'onDoubleClick',
      'onHover',
      'onFileSelected',
      'onFileLoaded',
      'onFileDeselected',
      'onStart',
      'onResume',
      'onReset',
      'onPause',
      'onCountDownFinish',
      'onCalendarNavigate',
      'onCalendarViewChange',
      'onSearchTextChanged',
      'onPageChange',
      'onAddCardClick',
      'onCardAdded',
      'onCardRemoved',
      'onCardMoved',
      'onCardSelected',
      'onCardUpdated',
      'onUpdate',
      'onTabSwitch',
      'onFocus',
      'onBlur',
      'onOpen',
      'onClose',
      'onRowClicked',
      'onRecordClicked',
      'onCancelChanges',
      'onSort',
      'onCellValueChanged',
      'onFilterChanged',
      'onRowHovered',
      'onSubmit',
      'onInvalid',
      'onNewRowsAdded',
    ].includes(eventName)
  ) {
    executeActionsForEventId(_ref, eventName, events, mode, customVariables);
  }

  if (eventName === 'onBulkUpdate') {
    await executeActionsForEventId(_self, eventName, events, mode, customVariables);
  }

  if (['onDataQuerySuccess', 'onDataQueryFailure'].includes(eventName)) {
    if (!events || !isArray(events) || events.length === 0) return;
    await executeActionsForEventId(_self, eventName, events, mode, customVariables);
  }
}

export function getQueryVariables(options, state) {
  let queryVariables = {};
  const optionsType = typeof options;
  switch (optionsType) {
    case 'string': {
      options = options.replace(/\n/g, ' ');
      if (options.match(/\{\{(.*?)\}\}/g)?.length > 1 && options.includes('{{constants.')) {
        const constantVariables = options.match(/\{\{(constants.*?)\}\}/g);

        constantVariables.forEach((constant) => {
          options = options.replace(constant, 'HiddenOrganizationConstant');
        });
      }

      if (options.includes('{{') && options.includes('%%')) {
        const vars =
          options.includes('{{constants.') && !options.includes('%%')
            ? 'HiddenOrganizationConstant'
            : resolveReferences(options);
        queryVariables[options] = vars;
      } else {
        const dynamicVariables = getDynamicVariables(options) || [];
        dynamicVariables.forEach((variable) => {
          queryVariables[variable] = resolveReferences(variable);
        });
      }

      break;
    }

    case 'object': {
      if (Array.isArray(options)) {
        options.forEach((element) => {
          _.merge(queryVariables, getQueryVariables(element, state));
        });
      } else {
        Object.keys(options || {}).forEach((key) => {
          _.merge(queryVariables, getQueryVariables(options[key], state));
        });
      }
      break;
    }

    default:
      break;
  }

  return queryVariables;
}

export function previewQuery(_ref, query, calledFromQuery = false, userSuppliedParameters = {}) {
  let parameters = userSuppliedParameters;
  const queryPanelState = useQueryPanelStore.getState();
  const { queryPreviewData } = queryPanelState;
  const { setPreviewLoading, setPreviewData } = queryPanelState.actions;

  setPreviewLoading(true);
  if (queryPreviewData) {
    setPreviewData('');
  }

  if (_.isEmpty(parameters)) {
    parameters = query.options?.parameters?.reduce(
      (parameters, parameter) => ({
        ...parameters,
        [parameter.name]: resolveReferences(parameter.defaultValue, undefined),
      }),
      {}
    );
  }

  const queryState = { ...getCurrentState(), parameters };
  const options = getQueryVariables(query.options, queryState);

  return new Promise(function (resolve, reject) {
    let queryExecutionPromise = null;
    if (query.kind === 'runjs') {
      queryExecutionPromise = executeMultilineJS(_ref, query.options.code, query?.id, true, '', parameters);
    } else if (query.kind === 'runpy') {
      queryExecutionPromise = executeRunPycode(_ref, query.options.code, query, true, 'edit', queryState);
    } else {
      queryExecutionPromise = dataqueryService.preview(
        query,
        options,
        useAppVersionStore.getState().editingVersion?.id
      );
    }

    queryExecutionPromise
      .then(async (data) => {
        let finalData = data.data;

        if (query.options.enableTransformation) {
          finalData = await runTransformation(
            _ref,
            finalData,
            query.options.transformation,
            query.options.transformationLanguage,
            query,
            'edit'
          );
        }

        if (calledFromQuery) {
          setPreviewLoading(false);
        } else {
          setPreviewLoading(false);
          setPreviewData(finalData);
        }
        let queryStatusCode = data?.status ?? null;
        const queryStatus = query.kind === 'runpy' ? data?.data?.status ?? 'ok' : data.status;

        switch (true) {
          // Note: Need to move away from statusText -> statusCode
          case queryStatus === 'Bad Request' ||
            queryStatus === 'Not Found' ||
            queryStatus === 'Unprocessable Entity' ||
            queryStatus === 'failed' ||
            queryStatusCode === 400 ||
            queryStatusCode === 404 ||
            queryStatusCode === 422: {
            const err = query.kind == 'tooljetdb' ? data?.error || data : _.isEmpty(data.data) ? data : data.data;
            toast.error(`${err.message}`);
            break;
          }
          case queryStatus === 'needs_oauth': {
            const url = data.data.auth_url; // Backend generates and return sthe auth url
            fetchOAuthToken(url, query.data_source_id);
            break;
          }
          case queryStatus === 'ok' ||
            queryStatus === 'OK' ||
            queryStatus === 'Created' ||
            queryStatus === 'Accepted' ||
            queryStatus === 'No Content': {
            toast(`Query ${'(' + query.name + ') ' || ''}completed.`, {
              icon: '🚀',
            });
            break;
          }
        }

        resolve({ status: data.status, data: finalData });
      })
      .catch(({ error, data }) => {
        setPreviewLoading(false);
        setPreviewData(data);
        toast.error(error);
        reject({ error, data });
      });
  });
}

export function runQuery(
  _ref,
  queryId,
  queryName,
  confirmed = undefined,
  mode = 'edit',
  userSuppliedParameters = {},
  shouldSetPreviewData = false,
  isOnLoad = false
) {
  let parameters = userSuppliedParameters;
  const query = useDataQueriesStore.getState().dataQueries.find((query) => query.id === queryId);
  const queryEvents = useAppDataStore
    .getState()
    .events.filter((event) => event.target === 'data_query' && event.sourceId === queryId);

  let dataQuery = {};

  // const { setPreviewLoading, setPreviewData } = useQueryPanelStore.getState().actions;
  const queryPanelState = useQueryPanelStore.getState();
  const { queryPreviewData } = queryPanelState;
  const { setPreviewLoading, setPreviewData } = queryPanelState.actions;

  if (query) {
    dataQuery = JSON.parse(JSON.stringify(query));
  } else {
    toast.error('No query has been associated with the action.');
    return;
  }

  if (_.isEmpty(parameters)) {
    parameters = dataQuery.options?.parameters?.reduce(
      (parameters, parameter) => ({
        ...parameters,
        [parameter.name]: resolveReferences(parameter.defaultValue, undefined),
      }),
      {}
    );
  }

  const queryState = { ...getCurrentState(), parameters };
  const options = getQueryVariables(dataQuery.options, queryState);

  if (dataQuery.options?.requestConfirmation) {
    const queryConfirmationList = useEditorStore.getState().queryConfirmationList
      ? [...useEditorStore.getState().queryConfirmationList]
      : [];

    const queryConfirmation = {
      queryId,
      queryName,
      shouldSetPreviewData,
    };
    if (!queryConfirmationList.some((query) => queryId === query.queryId)) {
      queryConfirmationList.push(queryConfirmation);
    }

    if (confirmed === undefined) {
      //!check
      _ref.updateQueryConfirmationList(queryConfirmationList);
      return;
    }
  }

  let _self = _ref;

  // eslint-disable-next-line no-unused-vars
  return new Promise(function (resolve, reject) {
    return _.delay(async () => {
      if (shouldSetPreviewData) {
        setPreviewLoading(true);
        queryPreviewData && setPreviewData('');
      }
      if (!isOnLoad) {
        useCurrentStateStore.getState().actions.setCurrentState({
          queries: {
            ...getCurrentState().queries,
            [queryName]: {
              ...getCurrentState().queries[queryName],
              isLoading: true,
              data: [],
              rawData: [],
            },
          },
          errors: {},
        });
        useResolveStore.getState().actions.addAppSuggestions({
          queries: {
            [queryName]: {
              data: [],
              isLoading: true,
            },
          },
        });
      }
      let queryExecutionPromise = null;
      if (query.kind === 'runjs') {
        queryExecutionPromise = executeMultilineJS(_self, query.options.code, query?.id, false, mode, parameters);
      } else if (query.kind === 'runpy') {
        queryExecutionPromise = executeRunPycode(_self, query.options.code, query, false, mode, queryState);
      } else {
        queryExecutionPromise = dataqueryService.run(queryId, options, query?.options);
      }

      queryExecutionPromise
        .then(async (data) => {
          if (data.status === 'needs_oauth') {
            const url = data.data.auth_url; // Backend generates and return sthe auth url
            fetchOAuthToken(url, dataQuery['data_source_id'] || dataQuery['dataSourceId']);
          }

          let queryStatusCode = data?.status ?? null;
          const promiseStatus = query.kind === 'runpy' ? data?.data?.status ?? 'ok' : data.status;
          // Note: Need to move away from statusText -> statusCode
          if (
            promiseStatus === 'failed' ||
            promiseStatus === 'Bad Request' ||
            promiseStatus === 'Not Found' ||
            promiseStatus === 'Unprocessable Entity' ||
            queryStatusCode === 400 ||
            queryStatusCode === 404 ||
            queryStatusCode === 422
          ) {
            let errorData = {};
            switch (query.kind) {
              case 'runpy':
                errorData = data.data;
                break;
              case 'tooljetdb':
                if (data?.error) {
                  errorData = {
                    message: data?.error?.message || 'Something went wrong',
                    description: data?.error?.message || 'Something went wrong',
                    status: data?.statusText || 'Failed',
                    data: data?.error || {},
                  };
                } else {
                  errorData = data;
                }
                break;
              default:
                errorData = data;
                break;
            }
            if (shouldSetPreviewData) {
              setPreviewLoading(false);
              setPreviewData(errorData);
            }
            // errorData = query.kind === 'runpy' ? data.data : data;
            useCurrentStateStore.getState().actions.setErrors({
              [queryName]: {
                type: 'query',
                kind: query.kind,
                data: errorData,
                options: options,
              },
            });

            useCurrentStateStore.getState().actions.setCurrentState({
              queries: {
                ...getCurrentState().queries,
                [queryName]: _.assign(
                  {
                    ...getCurrentState().queries[queryName],
                    isLoading: false,
                  },
                  query.kind === 'restapi'
                    ? {
                        request: data.data.requestObject,
                        response: data.data.responseObject,
                        responseHeaders: data.data.responseHeaders,
                      }
                    : {}
                ),
              },
            });
            resolve(data);
            onEvent(_self, 'onDataQueryFailure', queryEvents);

            const toUpdateRefs = [
              { hint: `queries.${queryName}.isLoading`, newRef: false },
              {
                hint: `queries.${queryName}.data`,
                newRef: [],
              },
            ];

            useResolveStore.getState().actions.updateResolvedRefsOfHints(toUpdateRefs);
            if (mode !== 'view') {
              const err = query.kind == 'tooljetdb' ? data?.error || data : data;
              toast.error(err?.message ? err?.message : 'Something went wrong');
            }
            useResolveStore.getState().actions.addAppSuggestions({
              queries: {
                [queryName]: {
                  isLoading: false,
                },
              },
            });
            return;
          } else {
            let rawData = data.data;
            let finalData = data.data;

            if (dataQuery.options.enableTransformation) {
              finalData = await runTransformation(
                _ref,
                finalData,
                query.options.transformation,
                query.options.transformationLanguage,
                query,
                'edit'
              );
              if (finalData.status === 'failed') {
                useCurrentStateStore.getState().actions.setCurrentState({
                  queries: {
                    ...getCurrentState().queries,
                    [queryName]: {
                      ...getCurrentState().queries[queryName],
                      isLoading: false,
                    },
                  },
                });

                useCurrentStateStore.getState().actions.setErrors({
                  [queryName]: {
                    type: 'transformations',
                    data: finalData,
                    options: options,
                  },
                });
                resolve(finalData);
                onEvent(_self, 'onDataQueryFailure', queryEvents);
                return;
              }
            }

            if (shouldSetPreviewData) {
              setPreviewLoading(false);
              setPreviewData(finalData);
            }

            if (dataQuery.options.showSuccessNotification) {
              const notificationDuration = dataQuery.options.notificationDuration * 1000 || 5000;
              toast.success(dataQuery.options.successMessage, {
                duration: notificationDuration,
              });
            }
            useCurrentStateStore.getState().actions.setCurrentState({
              queries: {
                ...getCurrentState().queries,
                [queryName]: _.assign(
                  {
                    ...getCurrentState().queries[queryName],
                    isLoading: false,
                    data: finalData,
                    rawData,
                  },
                  query.kind === 'restapi'
                    ? {
                        request: data.request,
                        response: data.response,
                        responseHeaders: data.responseHeaders,
                      }
                    : {}
                ),
              },
              // Used to generate logs
              succededQuery: {
                [queryName]: {
                  type: 'query',
                  kind: query.kind,
                },
              },
            });

            useResolveStore.getState().actions.addAppSuggestions({
              queries: {
                [queryName]: {
                  data: finalData,
                  isLoading: false,
                },
              },
            });

            const basePath = `queries.${queryName}`;

            useResolveStore.getState().actions.updateLastUpdatedRefs([`${basePath}.data`, `${basePath}.isLoading`]);

            resolve({ status: 'ok', data: finalData });
            onEvent(_self, 'onDataQuerySuccess', queryEvents, mode);
          }
        })
        .catch(({ error }) => {
          if (mode !== 'view') toast.error(error ?? 'Unknown error');
          useCurrentStateStore.getState().actions.setCurrentState({
            queries: {
              ...getCurrentState().queries,
              [queryName]: {
                isLoading: false,
              },
            },
          });

          resolve({ status: 'failed', message: error });
        });
    }, 10);
  });
}

export function setTablePageIndex(tableId, index, _ref) {
  if (_.isEmpty(tableId)) {
    console.log('No table is associated with this event.');
    return Promise.resolve();
  }

  const table = Object.entries(getCurrentState().components).filter((entry) => entry?.[1]?.id === tableId)?.[0]?.[1];
  const newPageIndex = resolveReferences(index);
  table.setPage(newPageIndex ?? 1);
  return Promise.resolve();
}

export function renderTooltip({ props, text }) {
  if (text === '') return <></>;
  return (
    <Tooltip id="button-tooltip" {...props}>
      {text}
    </Tooltip>
  );
}

/*
@computeComponentState: (components = {}) => Promise<void>
This change is made to enhance the code readability by optimizing the logic
for computing component state. It replaces the previous try-catch block with
a more efficient approach, precomputing the parent component types and using
conditional checks for better performance and error handling.*/

export function computeComponentState(components = {}) {
  try {
    let componentState = {};
    const currentComponents = getCurrentState().components;

    // Precompute parent component types
    const parentComponentTypes = {};
    Object.keys(components).forEach((key) => {
      const { component } = components[key];
      parentComponentTypes[key] = component.component;
    });

    Object.keys(components).forEach((key) => {
      if (!components[key]) return;

      const { component } = components[key];
      const componentMeta = deepClone(componentTypes.find((comp) => component.component === comp.component));
      const existingComponentName = Object.keys(currentComponents).find((comp) => currentComponents[comp].id === key);
      const existingValues = currentComponents[existingComponentName];

      if (component.parent) {
        const parentComponentType = parentComponentTypes[component.parent];

        if (parentComponentType !== 'Listview' && parentComponentType !== 'Form') {
          componentState[component.name] = {
            ...componentMeta.exposedVariables,
            id: key,
            ...existingValues,
          };
        }
      } else {
        componentState[component.name] = {
          ...componentMeta.exposedVariables,
          id: key,
          ...existingValues,
        };
      }
    });

    useCurrentStateStore.getState().actions.setCurrentState({
      components: {
        ...componentState,
      },
    });

    return new Promise((resolve) => {
      useEditorStore.getState().actions.updateEditorState({
        defaultComponentStateComputed: true,
      });
      resolve('CURRENT_STATE_UPDATED');
    });
  } catch (error) {
    console.log(error);
    return Promise.reject(error);
  }
}

export const getSvgIcon = (key, height = 50, width = 50, iconFile = undefined, styles = {}) => {
  if (iconFile) return <img src={`data:image/svg+xml;base64,${iconFile}`} style={{ height, width }} />;
  if (key === 'runjs') return <RunjsIcon style={{ height, width }} />;
  if (key === 'tooljetdb') return <RunTooljetDbIcon style={{ height, width }} />;
  if (key === 'runpy') return <RunPyIcon style={{ height, width }} />;
  const Icon = allSvgs[key];

  if (!Icon) return <></>;

  return <Icon style={{ height, width, ...styles }} />;
};

export const debuggerActions = {
  error: (errors) => {
    useCurrentStateStore.getState().actions.setErrors({
      ...errors,
    });
  },

  flush: () => {
    useCurrentStateStore.getState().actions.setCurrentState({
      errors: {},
    });
  },

  //* @params: errors - Object
  generateErrorLogs: (errors) => {
    const errorsArr = [];
    Object.entries(errors).forEach(([key, value]) => {
      const errorType =
        value.type === 'query' && (value.kind === 'restapi' || value.kind === 'tooljetdb' || value.kind === 'runjs')
          ? value.kind
          : value.type;

      const error = {};
      const generalProps = {
        key,
        type: value.type,
        kind: errorType !== 'transformations' ? value.kind : 'transformations',
        page: value.page,
        timestamp: moment(),
        strace: value.strace ?? 'app_level',
      };

      switch (errorType) {
        case 'restapi':
          generalProps.message = value.data.message;
          generalProps.description = value.data.description;
          error.substitutedVariables = value.options;
          error.request = value.data.data.requestObject;
          error.response = value.data.data.responseObject;
          break;

        case 'tooljetdb':
          generalProps.message = value.data.message;
          generalProps.description = value.data.description;
          error.substitutedVariables = value.options;
          error.request = value.data.data.requestObject;
          error.response = value.data.data.responseObject;
          break;

        case 'runjs':
          error.message = value.data.data.message;
          error.description = value.data.data.description;
          break;

        case 'query':
          error.message = value.data.message;
          error.description = value.data.description;
          error.substitutedVariables = value.options;
          break;

        case 'transformations':
          generalProps.message = value.data.message;
          error.data = value.data.data ?? value.data;
          break;

        case 'component':
          generalProps.message = value.data.message;
          generalProps.property = key.split('- ')[1];
          error.resolvedProperties = value.resolvedProperties;
          error.componentId = value.componentId;
          break;
        case 'navToDisablePage':
          generalProps.message = value.data.message;
          break;

        default:
          break;
      }
      errorsArr.push({
        error,
        ...generalProps,
      });
    });
    return errorsArr;
  },

  generateQuerySuccessLogs: (logs) => {
    const querySuccesslogs = [];
    Object.entries(logs).forEach(([key, value]) => {
      const generalProps = {
        key,
        type: value.type,
        page: value.page,
        timestamp: moment(),
        message: 'Completed',
        description: value?.data?.description ?? '',
        isQuerySuccessLog: true,
      };

      querySuccesslogs.push(generalProps);
    });
    return querySuccesslogs;
  },
  flushAllLog: () => {
    useCurrentStateStore.getState().actions.setCurrentState({
      succededQuery: {},
    });
  },
};

export const getComponentName = (currentState, id) => {
  try {
    const name = Object.entries(currentState?.components).filter(([_, component]) => component.id === id)[0][0];
    return name;
  } catch {
    return '';
  }
};

const updateNewComponents = (pageId, appDefinition, newComponents, updateAppDefinition, componentMap, isCut) => {
  const newAppDefinition = JSON.parse(JSON.stringify(appDefinition));

  newAppDefinition.pages[pageId].components = {
    ...newAppDefinition.pages[pageId].components,
    ...newComponents,
  };

  const opts = {
    componentAdded: true,
    containerChanges: true,
  };

  if (!isCut) {
    opts.cloningComponent = componentMap;
  }

  updateAppDefinition(newAppDefinition, opts);
};

export const cloneComponents = (
  selectedComponents,
  appDefinition,
  currentPageId,
  updateAppDefinition,
  isCloning = true,
  isCut = false
) => {
  if (selectedComponents.length < 1) return getSelectedText();

  const { components: allComponents } = appDefinition.pages[currentPageId];

  // if parent is selected, then remove the parent from the selected components
  const filteredSelectedComponents = selectedComponents.filter((component) => {
    const parentComponentId = component.component?.parent;
    if (parentComponentId) {
      // Check if the parent component is also selected
      const isParentSelected = selectedComponents.some((comp) => comp.id === parentComponentId);

      // If the parent is selected, filter out the child component
      if (isParentSelected) {
        return false;
      }
    }
    return true;
  });

  let newDefinition = deepClone(appDefinition);
  let newComponents = [],
    newComponentObj = {},
    addedComponentId = new Set();
  for (let selectedComponent of filteredSelectedComponents) {
    if (addedComponentId.has(selectedComponent.id)) continue;
    const component = {
      component: allComponents[selectedComponent.id]?.component,
      layouts: allComponents[selectedComponent.id]?.layouts,
      parent: allComponents[selectedComponent.id]?.parent,
      componentId: selectedComponent.id,
    };
    addedComponentId.add(selectedComponent.id);
    let clonedComponent = JSON.parse(JSON.stringify(component));

    newComponents.push(clonedComponent);
    const children = getAllChildComponents(allComponents, selectedComponent.id);

    if (children.length > 0) {
      newComponents.push(...children);
    }

    newComponentObj = {
      newComponents,
      isCloning,
      isCut,
      currentPageId,
    };
  }

  if (isCloning) {
    const parentId = allComponents[selectedComponents[0]?.id]?.['component']?.parent ?? undefined;

    addComponents(currentPageId, appDefinition, updateAppDefinition, parentId, newComponentObj, true);
    toast.success('Component cloned succesfully');
  } else if (isCut) {
    navigator.clipboard.writeText(JSON.stringify(newComponentObj));
    removeSelectedComponent(currentPageId, newDefinition, selectedComponents, updateAppDefinition);
  } else {
    navigator.clipboard.writeText(JSON.stringify(newComponentObj));
    const successMessage =
      newComponentObj.newComponents.length > 1 ? 'Components copied successfully' : 'Component copied successfully';
    toast.success(successMessage);
  }

  return new Promise((resolve) => {
    useEditorStore.getState().actions.updateEditorState({
      currentSidebarTab: 2,
    });
    resolve();
  });
};

export const getAllChildComponents = (allComponents, parentId) => {
  const childComponents = [];

  Object.keys(allComponents).forEach((componentId) => {
    const componentParentId = allComponents[componentId].component?.parent;

    const isParentTabORCalendar =
      allComponents[parentId]?.component?.component === 'Tabs' ||
      allComponents[parentId]?.component?.component === 'Calendar' ||
      allComponents[parentId]?.component?.component === 'Kanban';

    if (componentParentId && isParentTabORCalendar) {
      const childComponent = allComponents[componentId];
      const childTabId = componentParentId.split('-').at(-1);
      if (componentParentId === `${parentId}-${childTabId}`) {
        childComponent.componentId = componentId;
        childComponents.push(childComponent);

        // Recursively find children of the current child component
        const childrenOfChild = getAllChildComponents(allComponents, componentId);
        childComponents.push(...childrenOfChild);
      }
    }

    if (componentParentId === parentId) {
      const childComponent = allComponents[componentId];
      childComponent.componentId = componentId;
      childComponents.push(childComponent);

      // Recursively find children of the current child component
      const childrenOfChild = getAllChildComponents(allComponents, componentId);
      childComponents.push(...childrenOfChild);
    }
  });

  return childComponents;
};

const updateComponentLayout = (components, parentId, isCut = false) => {
  let prevComponent;
  components.forEach((component, index) => {
    Object.keys(component.layouts).map((layout) => {
      if (parentId !== undefined && !component?.component?.parent) {
        if (index > 0) {
          component.layouts[layout].top = prevComponent.layouts[layout].top + prevComponent.layouts[layout].height;
          component.layouts[layout].left = 0;
        } else {
          component.layouts[layout].top = 0;
          component.layouts[layout].left = 0;
        }
        prevComponent = component;
      } else if (!isCut && !component.component.parent) {
        component.layouts[layout].top = component.layouts[layout].top + component.layouts[layout].height;
      }
    });
  });
};
//
const isChildOfTabsOrCalendar = (component, allComponents = [], componentParentId = undefined) => {
  const parentId = componentParentId ?? component.component?.parent?.split('-').slice(0, -1).join('-');

  const parentComponent = allComponents.find((comp) => comp.componentId === parentId);

  if (parentComponent) {
    return parentComponent.component.component === 'Tabs' || parentComponent.component.component === 'Calendar';
  }

  return false;
};

export const addComponents = (
  pageId,
  appDefinition,
  appDefinitionChanged,
  parentId = undefined,
  newComponentObj,
  fromClipboard = false
) => {
  const finalComponents = {};
  const componentMap = {};
  let parentComponent = undefined;
  const { isCloning, isCut, newComponents: pastedComponents = [], currentPageId } = newComponentObj;

  if (parentId) {
    const id = Object.keys(appDefinition.pages[pageId].components).filter((key) => parentId.startsWith(key));
    parentComponent = JSON.parse(JSON.stringify(appDefinition.pages[pageId].components[id[0]]));
  }

  pastedComponents.forEach((component) => {
    const newComponentId = isCut ? component.componentId : uuidv4();
    const componentName = computeComponentName(component.component.component, {
      ...appDefinition.pages[pageId].components,
      ...finalComponents,
    });

    const isParentTabOrCalendar = isChildOfTabsOrCalendar(component, pastedComponents, parentId);
    const parentRef = isParentTabOrCalendar
      ? component.component.parent.split('-').slice(0, -1).join('-')
      : component.component.parent;
    const isParentAlsoCopied = parentRef && componentMap[parentRef];

    componentMap[component.componentId] = newComponentId;
    let isChild = isParentAlsoCopied ? component.component.parent : parentId;
    const componentData = JSON.parse(JSON.stringify(component.component));

    if (isCloning && parentId && !componentData.parent) {
      isChild = component.component.parent;
    }

    if (!parentComponent && !isParentAlsoCopied && fromClipboard) {
      isChild = undefined;
      componentData.parent = undefined;
    }

    if (!isCloning && parentComponent && fromClipboard) {
      componentData.parent = isParentAlsoCopied ?? parentId;
    } else if (isChild && isChildOfTabsOrCalendar(component, pastedComponents, parentId)) {
      const parentId = component.component.parent.split('-').slice(0, -1).join('-');
      const childTabId = component.component.parent.split('-').at(-1);

      componentData.parent = `${componentMap[parentId]}-${childTabId}`;
    } else if (isChild) {
      const isParentInMap = componentMap[isChild] !== undefined;

      componentData.parent = isParentInMap ? componentMap[isChild] : isChild;
    }

    const newComponent = {
      component: {
        ...componentData,
        name: componentName,
      },
      layouts: component.layouts,
    };

    finalComponents[newComponentId] = newComponent;

    // const doesComponentHaveChildren = getAllChildComponents
  });

  if (currentPageId === pageId) {
    updateComponentLayout(pastedComponents, parentId, isCut);
  }

  updateNewComponents(pageId, appDefinition, finalComponents, appDefinitionChanged, componentMap, isCut);
  !isCloning && toast.success('Component pasted succesfully');
};

export const addNewWidgetToTheEditor = (
  componentMeta,
  eventMonitorObject,
  currentComponents,
  canvasBoundingRect,
  currentLayout,
  shouldSnapToGrid,
  zoomLevel,
  isInSubContainer = false,
  addingDefault = false
) => {
  const componentMetaData = deepClone(componentMeta);
  const componentData = deepClone(componentMetaData);
  const noOfGrid = useGridStore.getState().noOfGrid;

  const defaultWidth = componentMetaData.defaultSize.width;
  const defaultHeight = componentMetaData.defaultSize.height;

  componentData.name = computeComponentName(componentData.component, currentComponents);

  let left = 0;
  let top = 0;

  if (isInSubContainer && addingDefault) {
    const newComponent = {
      id: uuidv4(),
      component: componentData,
      layout: {
        [currentLayout]: {
          top: top,
          left: left,
        },
      },
    };

    return newComponent;
  }

  const offsetFromTopOfWindow = canvasBoundingRect.top;
  const offsetFromLeftOfWindow = canvasBoundingRect.left;
  const currentOffset = eventMonitorObject.getSourceClientOffset();
  const initialClientOffset = eventMonitorObject.getInitialClientOffset();
  const delta = eventMonitorObject.getDifferenceFromInitialOffset();
  const subContainerWidth = canvasBoundingRect.width;

  left = Math.round(currentOffset?.x + currentOffset?.x * (1 - zoomLevel) - offsetFromLeftOfWindow);
  top = Math.round(
    initialClientOffset?.y - 10 + delta.y + initialClientOffset?.y * (1 - zoomLevel) - offsetFromTopOfWindow
  );

  if (shouldSnapToGrid) {
    [left, top] = snapToGrid(subContainerWidth, left, top);
  }

  const gridWidth = subContainerWidth / noOfGrid;
  left = Math.round(left / gridWidth);
  console.log('Top calc', { top, initialClientOffset, delta, zoomLevel, offsetFromTopOfWindow, subContainerWidth });

  if (currentLayout === 'mobile') {
    componentData.definition.others.showOnDesktop.value = `{{false}}`;
    componentData.definition.others.showOnMobile.value = `{{true}}`;
  }

  const widgetsWithDefaultComponents = ['Listview', 'Tabs', 'Form', 'Kanban'];

  const nonActiveLayout = currentLayout === 'desktop' ? 'mobile' : 'desktop';
  const newComponent = {
    id: uuidv4(),
    component: componentData,
    layout: {
      [currentLayout]: {
        top: top,
        left: left,
        width: defaultWidth,
        height: defaultHeight,
      },
      [nonActiveLayout]: {
        top: top,
        left: left,
        width: defaultWidth,
        height: defaultHeight,
      },
    },

    withDefaultChildren: widgetsWithDefaultComponents.includes(componentData.component),
  };

  return newComponent;
};

export function snapToGrid(canvasWidth, x, y) {
  const gridX = canvasWidth / useGridStore.getState().noOfGrid;

  const snappedX = Math.round(x / gridX) * gridX;
  const snappedY = Math.round(y / 10) * 10;
  return [snappedX, snappedY];
}
export const removeSelectedComponent = (pageId, newDefinition, selectedComponents, updateAppDefinition) => {
  const toDeleteComponents = [];

  if (selectedComponents.length < 1) return getSelectedText();

  const { components: allComponents } = newDefinition.pages[pageId];

  const findAllChildComponents = (componentId) => {
    if (!toDeleteComponents.includes(componentId)) {
      toDeleteComponents.push(componentId);

      // Find the children of this component
      const children = getAllChildComponents(allComponents, componentId).map((child) => child.componentId);

      if (children.length > 0) {
        // Recursively find children of children
        children.forEach((child) => {
          findAllChildComponents(child);
        });
      }
    }
  };

  selectedComponents.forEach((component) => {
    findAllChildComponents(component.id);
  });

  toDeleteComponents.forEach((componentId) => {
    delete newDefinition.pages[pageId].components[componentId];
  });

  const appDefinition = useEditorStore.getState().appDefinition;

  const deleteFromMap = [...toDeleteComponents];
  const deletedComponentNames = deleteFromMap.map((id) => {
    return appDefinition.pages[pageId].components[id].component.name;
  });

  const allAppHints = useResolveStore.getState().suggestions.appHints ?? [];
  const allHintsAssociatedWithQuery = [];

  if (allAppHints.length > 0) {
    deletedComponentNames.forEach((componentName) => {
      return allAppHints.forEach((suggestion) => {
        if (suggestion?.hint.includes(componentName)) {
          allHintsAssociatedWithQuery.push(suggestion.hint);
        }
      });
    });
  }

  useResolveStore.getState().actions.removeEntitiesFromMap(deleteFromMap);
  useResolveStore.getState().actions.removeAppSuggestions(allHintsAssociatedWithQuery);

  updateAppDefinition(newDefinition, { componentDefinitionChanged: true, componentDeleted: true, componentCut: true });
};

const getSelectedText = () => {
  if (window.getSelection) {
    navigator.clipboard.writeText(window.getSelection());
  }
  if (window.document.getSelection) {
    navigator.clipboard.writeText(window.document.getSelection());
  }
  if (window.document.selection) {
    navigator.clipboard.writeText(window.document.selection.createRange().text);
  }
};

function convertMapSet(obj) {
  if (obj instanceof Map) {
    return Object.fromEntries(Array.from(obj, ([key, value]) => [key, convertMapSet(value)]));
  } else if (obj instanceof Set) {
    return Array.from(obj).map(convertMapSet);
  } else if (Array.isArray(obj)) {
    return obj.map(convertMapSet);
  } else if (obj !== null && typeof obj === 'object') {
    return Object.fromEntries(Object.entries(obj).map(([key, value]) => [key, convertMapSet(value)]));
  } else {
    return obj;
  }
}

export const checkExistingQueryName = (newName) =>
  useDataQueriesStore.getState().dataQueries.some((query) => query.name === newName);

// export const runQueries = (queries, _ref, isOnLoad = false) => {
//   queries.forEach((query) => {
//     if (query.options.runOnPageLoad && isQueryRunnable(query)) {
//       runQuery(_ref, query.id, query.name, isOnLoad);
//     }
//   });
// };

export const runQueries = async (queries, _ref, isOnLoad = false) => {
  try {
    for (const query of queries) {
      if (query.options.runOnPageLoad && isQueryRunnable(query) && !query.options?.requestConfirmation) {
        await runQuery(_ref, query.id, query.name, isOnLoad);
      }
    }
  } catch (error) {
    // If any query fails, reject the promise with the error
    return Promise.reject(error);
  }

  // Return a resolved promise if all queries are successful
  return Promise.resolve();
};

export const computeQueryState = (queries) => {
  let queryState = {};
  queries.forEach((query) => {
    if (query.plugin?.plugin_id) {
      queryState[query.name] = {
        ...query.plugin.manifest_file.data?.source?.exposedVariables,
        kind: query.plugin.manifest_file.data.source.kind,
        ...getCurrentState().queries[query.name],
      };
    } else {
      queryState[query.name] = {
        ...DataSourceTypes.find((source) => source.kind === query.kind)?.exposedVariables,
        kind: DataSourceTypes.find((source) => source.kind === query.kind)?.kind,
        ...getCurrentState()?.queries[query.name],
      };
    }
  });
  const hasDiffQueryState = !_.isEqual(getCurrentState()?.queries, queryState);
  if (hasDiffQueryState) {
    useCurrentStateStore.getState().actions.setCurrentState({
      queries: {
        ...queryState,
      },
    });
  }
};

export const buildComponentMetaDefinition = (components = {}) => {
  for (const componentId in components) {
    const currentComponentData = components[componentId];

    const componentMeta = deepClone(
      componentTypes.find((comp) => currentComponentData.component.component === comp.component)
    );

    const mergedDefinition = {
      ...componentMeta.definition,
      properties: _.mergeWith(
        componentMeta.definition.properties,
        currentComponentData?.component?.definition?.properties,
        (objValue, srcValue) => {
          if (currentComponentData?.component?.component === 'Table' && _.isArray(objValue)) {
            return srcValue;
          }
        }
      ),
      styles: _.merge(componentMeta.definition.styles, currentComponentData?.component.definition.styles),
      generalStyles: _.merge(
        componentMeta.definition.generalStyles,
        currentComponentData?.component.definition.generalStyles
      ),
      validation: _.merge(componentMeta.definition.validation, currentComponentData?.component.definition.validation),
      others: _.merge(componentMeta.definition.others, currentComponentData?.component.definition.others),
      general: _.merge(componentMeta.definition.general, currentComponentData?.component.definition.general),
    };

    const mergedComponent = {
      component: {
        ...componentMeta,
        ...currentComponentData.component,
      },
      layouts: {
        ...currentComponentData.layouts,
      },
      withDefaultChildren: componentMeta.withDefaultChildren ?? false,
    };

    mergedComponent.component.definition = mergedDefinition;

    components[componentId] = mergedComponent;
  }

  return components;
};

export const buildAppDefinition = (data) => {
  const editingVersion = camelizeKeys(_.omit(data.editing_version, ['definition', 'updated_at', 'created_at', 'name']));

  editingVersion['currentVersionId'] = editingVersion.id;
  _.unset(editingVersion, 'id');

  const pages = data.pages.reduce((acc, page) => {
    const currentComponents = buildComponentMetaDefinition(page?.components);

    page.components = currentComponents;

    acc[page.id] = page;

    return acc;
  }, {});

  const appJSON = {
    globalSettings: editingVersion.globalSettings,
    homePageId: editingVersion.homePageId,
    showViewerNavigation: editingVersion.showViewerNavigation ?? true,
    pages: pages,
  };

  return appJSON;
};

export const removeFunctionObjects = (obj) => {
  for (const key in obj) {
    if (typeof obj[key] === 'function') {
      delete obj[key];
    } else if (typeof obj[key] === 'object' && obj[key] !== null) {
      removeFunctionObjects(obj[key]);
    }
  }
  return obj;
};

export function isPDFSupported() {
  const browser = getBrowserUserAgent();

  if (!browser) {
    return true;
  }

  const isChrome = browser.name === 'Chrome' && browser.major >= 92;
  const isEdge = browser.name === 'Edge' && browser.major >= 92;
  const isSafari = browser.name === 'Safari' && browser.major >= 15 && browser.minor >= 4; // Handle minor version check for Safari
  const isFirefox = browser.name === 'Firefox' && browser.major >= 90;

  console.log('browser--', browser, isChrome || isEdge || isSafari || isFirefox);

  return isChrome || isEdge || isSafari || isFirefox;
}

function getBrowserUserAgent(userAgent) {
  var regexps = {
      Chrome: [/Chrome\/(\S+)/],
      Firefox: [/Firefox\/(\S+)/],
      MSIE: [/MSIE (\S+);/],
      Opera: [/Opera\/.*?Version\/(\S+)/ /* Opera 10 */, /Opera\/(\S+)/ /* Opera 9 and older */],
      Safari: [/Version\/(\S+).*?Safari\//],
    },
    re,
    m,
    browser,
    version;

  if (userAgent === undefined) userAgent = navigator.userAgent;

  for (browser in regexps)
    while ((re = regexps[browser].shift()))
      if ((m = userAgent.match(re))) {
        version = m[1].match(new RegExp('[^.]+(?:.[^.]+){0,1}'))[0];
        const { major, minor } = extractVersion(version);
        return {
          name: browser,
          major,
          minor,
        };
      }

  return null;
}

function extractVersion(versionStr) {
  // Split the string by "."
  const parts = versionStr.split('.');

  // Check for valid input
  if (parts.length === 0 || parts.some((part) => isNaN(part))) {
    return { major: null, minor: null };
  }

  // Extract major version
  const major = parseInt(parts[0], 10);

  // Handle minor version (default to 0)
  const minor = parts.length > 1 ? parseInt(parts[1], 10) : 0;

  return { major, minor };
}

// Select multiple components using Selecto via drag
export const setMultipleComponentsSelected = (components) => {
  useEditorStore.getState().actions.selectMultipleComponents(components);
};<|MERGE_RESOLUTION|>--- conflicted
+++ resolved
@@ -412,11 +412,7 @@
   const filteredEvents = events?.filter((event) => event?.event.eventId === eventId)?.sort((a, b) => a.index - b.index);
 
   for (const event of filteredEvents) {
-<<<<<<< HEAD
-    await executeActionWithDebounce(_ref, event.event, mode, customVariables);
-=======
     await executeAction(_ref, event.event, mode, customVariables);
->>>>>>> 6fc796e4
   }
 }
 
