import React from 'react';
import { toast } from 'react-hot-toast';
import {
  getDynamicVariables,
  resolveReferences,
  executeMultilineJS,
  serializeNestedObjectToQueryParams,
  computeComponentName,
  generateAppActions,
  loadPyodide,
  isQueryRunnable,
} from '@/_helpers/utils';
import { dataqueryService } from '@/_services';
import _, { isArray, isEmpty } from 'lodash';
import moment from 'moment';
import Tooltip from 'react-bootstrap/Tooltip';
import { componentTypes } from '@/Editor/WidgetManager/components';
import generateCSV from '@/_lib/generate-csv';
import generateFile from '@/_lib/generate-file';
import RunjsIcon from '@/Editor/Icons/runjs.svg';
import RunTooljetDbIcon from '@/Editor/Icons/tooljetdb.svg';
import RunPyIcon from '@/Editor/Icons/runpy.svg';
import { v4 as uuidv4 } from 'uuid';
// eslint-disable-next-line import/no-unresolved
import { allSvgs } from '@tooljet/plugins/client';
import urlJoin from 'url-join';
import { authenticationService } from '@/_services/authentication.service';
import { setCookie } from '@/_helpers/cookie';
import { DataSourceTypes } from '@/Editor/DataSourceManager/SourceComponents';
import { useDataQueriesStore } from '@/_stores/dataQueriesStore';
import { useQueryPanelStore } from '@/_stores/queryPanelStore';
import { useCurrentStateStore, getCurrentState } from '@/_stores/currentStateStore';
import { useAppVersionStore } from '@/_stores/appVersionStore';
import { camelizeKeys } from 'humps';
import { useAppDataStore } from '@/_stores/appDataStore';
import { useEditorStore } from '@/_stores/editorStore';

const ERROR_TYPES = Object.freeze({
  ReferenceError: 'ReferenceError',
  SyntaxError: 'SyntaxError',
  TypeError: 'TypeError',
  URIError: 'URIError',
  RangeError: 'RangeError',
  EvalError: 'EvalError',
});

export function setStateAsync(_ref, state) {
  return new Promise((resolve) => {
    _ref.setState(state, resolve);
  });
}

export function setCurrentStateAsync(_ref, changes) {
  return new Promise((resolve) => {
    _ref.setState((prevState) => {
      return {
        currentState: prevState.currentState,
        ...changes,
      };
    }, resolve);
  });
}

export function onComponentOptionsChanged(component, options) {
  const componentName = component.name;
  const components = getCurrentState().components;
  let componentData = components[componentName];
  componentData = componentData || {};

  for (const option of options) {
    componentData[option[0]] = option[1];
  }

<<<<<<< HEAD
  useCurrentStateStore.getState().actions.setCurrentState({
    components: { ...components, [componentName]: componentData },
  });
=======
  if (isEditorReady) {
    if (duplicateCurrentState !== null) {
      duplicateCurrentState = null;
    }

    const components = getCurrentState().components;
    let componentData = components[componentName];
    componentData = componentData || {};

    const shouldUpdateResolvedRefsOfHints = [];

    for (const option of options) {
      componentData[option[0]] = option[1];

      const isListviewOrKanbaComponent = component.component === 'Listview' || component.component === 'Kanban';

      let path = null;
      if (isListviewOrKanbaComponent) {
        path = `components.${componentName}`;
      } else {
        path = `components.${componentName}.${option[0]}`;
      }

      if (!isListviewOrKanbaComponent && !_.isEmpty(useResolveStore.getState().lookupTable?.resolvedRefs) && path) {
        const lookUpTable = useResolveStore.getState().lookupTable;

        const existingRef = lookUpTable.resolvedRefs?.get(lookUpTable.hints?.get(path));

        if (typeof existingRef === 'function') continue;

        const shouldUpdateRef = existingRef !== componentData[option[0]];

        if (shouldUpdateRef) {
          shouldUpdateResolvedRefsOfHints.push({ hint: path, newRef: componentData[option[0]] });
        }
      }

      if (isListviewOrKanbaComponent) {
        useResolveStore.getState().actions.updateLastUpdatedRefs([`rerender ${id}`]);
      }
    }

    if (shouldUpdateResolvedRefsOfHints.length > 0) {
      handleLowPriorityWork(() => {
        useResolveStore.getState().actions.updateResolvedRefsOfHints(shouldUpdateResolvedRefsOfHints);
      });
    }

    useCurrentStateStore.getState().actions.setCurrentState({
      components: { ...components, [componentName]: componentData },
    });
  } else {
    const components = duplicateCurrentState === null ? getCurrentState().components : duplicateCurrentState;
    let componentData = components[componentName];
    componentData = componentData || {};

    for (const option of options) {
      componentData[option[0]] = option[1];
    }

    duplicateCurrentState = { ...components, [componentName]: componentData };

    debouncedChange();
  }
>>>>>>> 1311b5ab
  return Promise.resolve();
}

export function onComponentOptionChanged(component, option_name, value) {
  const componentName = component.name;
  const components = getCurrentState().components;
  let componentData = components[componentName];
  componentData = componentData || {};
  componentData[option_name] = value;

  if (option_name !== 'id') {
    useCurrentStateStore.getState().actions.setCurrentState({
      components: { ...components, [componentName]: componentData },
    });
  } else if (!componentData?.id) {
    useCurrentStateStore.getState().actions.setCurrentState({
      components: { ...components, [componentName]: componentData },
    });
  }

  return Promise.resolve();
}

export function fetchOAuthToken(authUrl, dataSourceId) {
  localStorage.setItem('sourceWaitingForOAuth', dataSourceId);
  const currentSessionValue = authenticationService.currentSessionValue;
  currentSessionValue?.current_organization_id &&
    setCookie('orgIdForOauth', currentSessionValue?.current_organization_id);
  window.open(authUrl);
}

export function addToLocalStorage(object) {
  localStorage.setItem(object['key'], object['value']);
}

export function getDataFromLocalStorage(key) {
  return localStorage.getItem(key);
}

const evaluatePythonCode = async (options) => {
  const { _ref, query, mode, currentState, isPreview, code, queryResult } = options;
  let pyodide;
  try {
    pyodide = await loadPyodide();
  } catch (errorMessage) {
    return {
      data: {
        status: 'failed',
        message: errorMessage,
      },
    };
  }
  const log = (line) => console.log({ line });
  let result = {};

  try {
    const appStateVars = currentState['variables'] ?? {};

    if (!isEmpty(query) && !isEmpty(_ref)) {
      const actions = generateAppActions(_ref, query.id, mode, isPreview);

      for (const key of Object.keys(currentState.queries)) {
        currentState.queries[key] = {
          ...currentState.queries[key],
          run: () => actions.runQuery(key),

          getData: () => {
            return currentState.queries[key].data;
          },

          getRawData: () => {
            return currentState.queries[key].rawData;
          },

          getloadingState: () => {
            return currentState.queries[key].isLoading;
          },
        };
      }

      await pyodide.globals.set('actions', actions);
    }

    await pyodide.globals.set('components', currentState['components']);
    await pyodide.globals.set('queries', currentState['queries']);
    await pyodide.globals.set('tj_globals', currentState['globals']);
    await pyodide.globals.set('client', currentState['client']);
    await pyodide.globals.set('server', currentState['server']);
    await pyodide.globals.set('constants', currentState['constants']);
    await pyodide.globals.set('page', currentState['page']);
    await pyodide.globals.set('parameters', currentState['parameters']);
    await pyodide.globals.set('variables', appStateVars);
    if (queryResult) await pyodide.globals.set('data', queryResult);

    await pyodide.loadPackagesFromImports(code);
    await pyodide.loadPackage('micropip', log);

    let pyresult = await pyodide.runPythonAsync(code);
    result = await pyresult;
  } catch (err) {
    console.error(err);

    const errorType = err.message.includes('SyntaxError') ? 'SyntaxError' : 'NameError';
    const error = err.message.split(errorType + ': ')[1];
    const errorMessage = `${errorType} : ${error}`;

    result = {
      status: 'failed',
      message: errorMessage,
      description: {
        code: query?.options?.code,
        error: JSON.parse(JSON.stringify(err, Object.getOwnPropertyNames(err))),
      },
    };
  }

  return pyodide.isPyProxy(result) ? convertMapSet(result.toJs()) : result;
};

async function executeRunPycode(_ref, code, query, isPreview, mode, currentState) {
  return { data: await evaluatePythonCode({ _ref, code, query, isPreview, mode, currentState }) };
}

async function exceutePycode(queryResult, code, currentState, query, mode) {
  return await evaluatePythonCode({ queryResult, code, query, mode, currentState });
}

export async function runPythonTransformation(currentState, rawData, transformation, query, mode) {
  const data = rawData;

  try {
    return await exceutePycode(data, transformation, currentState, query, mode);
  } catch (error) {
    console.log(error);
  }
}

export async function runTransformation(
  _ref,
  rawData,
  transformation,
  transformationLanguage = 'javascript',
  query,
  mode = 'edit'
) {
  const data = rawData;

  let result = [];

  const currentState = getCurrentState() || {};

  if (transformationLanguage === 'python') {
    result = await runPythonTransformation(currentState, data, transformation, query, mode);

    return result;
  }

  if (transformationLanguage === 'javascript') {
    try {
      const evalFunction = Function(
        ['data', 'moment', '_', 'components', 'queries', 'globals', 'variables', 'page'],
        transformation
      );

      result = evalFunction(
        data,
        moment,
        _,
        currentState.components,
        currentState.queries,
        currentState.globals,
        currentState.variables,
        currentState.page
      );
    } catch (err) {
      const $error = err.name;
      const $errorMessage = _.has(ERROR_TYPES, $error) ? `${$error} : ${err.message}` : err || 'Unknown error';
      if (mode === 'edit') toast.error($errorMessage);
      result = {
        message: err.stack.split('\n')[0],
        status: 'failed',
        data: data,
      };
    }

    return result;
  }
}

export async function executeActionsForEventId(_ref, eventId, events = [], mode, customVariables) {
  if (!events || !isArray(events) || events.length === 0) return;
  const filteredEvents = events?.filter((event) => event?.event.eventId === eventId)?.sort((a, b) => a.index - b.index);

  for (const event of filteredEvents) {
    await executeAction(_ref, event.event, mode, customVariables); // skipcq: JS-0032
  }
}

export function onComponentClick(_ref, id, component, mode = 'edit') {
  executeActionsForEventId(_ref, 'onClick', component, mode);
}

export function onQueryConfirmOrCancel(_ref, queryConfirmationData, isConfirm = false, mode = 'edit') {
  const filtertedQueryConfirmation = _ref?.queryConfirmationList.filter(
    (query) => query.queryId !== queryConfirmationData.queryId
  );

  _ref.updateQueryConfirmationList(filtertedQueryConfirmation, 'check');
  isConfirm && runQuery(_ref, queryConfirmationData.queryId, queryConfirmationData.queryName, true, mode);
}

export async function copyToClipboard(text) {
  try {
    await navigator.clipboard.writeText(text);
    toast.success('Copied to clipboard!');
  } catch (err) {
    console.log('Failed to copy!', err);
  }
}

function showModal(_ref, modal, show) {
  const modalId = modal?.id ?? modal;
  if (_.isEmpty(modalId)) {
    console.log('No modal is associated with this event.');
    return Promise.resolve();
  }

  const modalMeta = _ref.appDefinition.pages[_ref.currentPageId].components[modalId]; //! NeedToFix

  const _components = {
    ...getCurrentState().components,
    [modalMeta.component.name]: {
      ...getCurrentState().components[modalMeta.component.name],
      show: show,
    },
  };
  useCurrentStateStore.getState().actions.setCurrentState({
    components: _components,
  });
  return Promise.resolve();
}

function logoutAction() {
  localStorage.clear();
  authenticationService.logout(true);

  return Promise.resolve();
}

function debounce(func) {
  const timers = new Map();

  return (...args) => {
    const event = args[1] || {};
    const eventId = uuidv4();

    if (event.debounce === undefined) {
      return func.apply(this, args);
    }

    clearTimeout(timers.get(eventId));

    const timer = setTimeout(() => {
      func.apply(this, args);
      timers.delete(eventId);
    }, Number(event.debounce));

    timers.set(eventId, timer);
  };
}

export const executeAction = debounce(executeActionWithDebounce);

function executeActionWithDebounce(_ref, event, mode, customVariables) {
  if (event) {
    if (event.runOnlyIf) {
      const shouldRun = resolveReferences(event.runOnlyIf, getCurrentState(), undefined, customVariables);
      if (!shouldRun) {
        return false;
      }
    }
    switch (event.actionId) {
      case 'show-alert': {
        const message = resolveReferences(event.message, getCurrentState(), undefined, customVariables);
        switch (event.alertType) {
          case 'success':
          case 'error':
            toast[event.alertType](message);
            break;
          case 'info':
            toast(message);
            break;
          case 'warning':
            toast(message, {
              icon: '⚠️',
            });
            break;
        }
        return Promise.resolve();
      }

      case 'run-query': {
        const { queryId, queryName } = event;
        const params = event['parameters'];
        const resolvedParams = {};
        if (params) {
          Object.keys(params).map(
            (param) => (resolvedParams[param] = resolveReferences(params[param], getCurrentState(), undefined))
          );
        }
        const name =
          useDataQueriesStore.getState().dataQueries.find((query) => query.id === queryId)?.name ?? queryName;
        return runQuery(_ref, queryId, name, undefined, mode, resolvedParams);
      }
      case 'logout': {
        return logoutAction();
      }

      case 'open-webpage': {
        const url = resolveReferences(event.url, getCurrentState(), undefined, customVariables);
        window.open(url, '_blank');
        return Promise.resolve();
      }

      case 'go-to-app': {
        const slug = resolveReferences(event.slug, getCurrentState(), undefined, customVariables);
        const queryParams = event.queryParams?.reduce(
          (result, queryParam) => ({
            ...result,
            ...{
              [resolveReferences(queryParam[0], getCurrentState())]: resolveReferences(
                queryParam[1],
                getCurrentState(),
                undefined,
                customVariables
              ),
            },
          }),
          {}
        );

        let url = `/applications/${slug}`;

        if (queryParams) {
          const queryPart = serializeNestedObjectToQueryParams(queryParams);

          if (queryPart.length > 0) url = url + `?${queryPart}`;
        }

        if (mode === 'view') {
          _ref.navigate(url);
        } else {
          if (confirm('The app will be opened in a new tab as the action is triggered from the editor.')) {
            window.open(urlJoin(window.public_config?.TOOLJET_HOST, url));
          }
        }
        return Promise.resolve();
      }

      case 'show-modal':
        return showModal(_ref, event.modal, true);

      case 'close-modal':
        return showModal(_ref, event.modal, false);

      case 'copy-to-clipboard': {
        const contentToCopy = resolveReferences(event.contentToCopy, getCurrentState(), undefined, customVariables);
        copyToClipboard(contentToCopy);

        return Promise.resolve();
      }

      case 'set-localstorage-value': {
        const key = resolveReferences(event.key, getCurrentState(), undefined, customVariables);
        const value = resolveReferences(event.value, getCurrentState(), undefined, customVariables);
        localStorage.setItem(key, value);

        return Promise.resolve();
      }

      case 'generate-file': {
        // const fileType = event.fileType;
        const data = resolveReferences(event.data, getCurrentState(), undefined, customVariables) ?? [];
        const fileName = resolveReferences(event.fileName, getCurrentState(), undefined, customVariables) ?? 'data.txt';
        const fileType = resolveReferences(event.fileType, getCurrentState(), undefined, customVariables) ?? 'csv';
        const fileData = {
          csv: generateCSV,
          plaintext: (plaintext) => plaintext,
          pdf: (pdfData) => pdfData,
        }[fileType](data);
        generateFile(fileName, fileData, fileType);
        return Promise.resolve();
      }

      case 'set-table-page': {
        setTablePageIndex(event.table, event.pageIndex, _ref);
        break;
      }

      case 'set-custom-variable': {
        const key = resolveReferences(event.key, getCurrentState(), undefined, customVariables);
        const value = resolveReferences(event.value, getCurrentState(), undefined, customVariables);
        const customAppVariables = { ...getCurrentState().variables };
        customAppVariables[key] = value;
        return useCurrentStateStore.getState().actions.setCurrentState({
          variables: customAppVariables,
        });
      }

      case 'get-custom-variable': {
        const key = resolveReferences(event.key, getCurrentState(), undefined, customVariables);
        const customAppVariables = { ...getCurrentState().variables };
        return customAppVariables[key];
      }

      case 'unset-custom-variable': {
        const key = resolveReferences(event.key, getCurrentState(), undefined, customVariables);
        const customAppVariables = { ...getCurrentState().variables };
        delete customAppVariables[key];
        return useCurrentStateStore.getState().actions.setCurrentState({
          variables: customAppVariables,
        });
      }

      case 'set-page-variable': {
        const key = resolveReferences(event.key, getCurrentState(), undefined, customVariables);
        const value = resolveReferences(event.value, getCurrentState(), undefined, customVariables);
        const customPageVariables = {
          ...getCurrentState().page.variables,
          [key]: value,
        };
        return useCurrentStateStore.getState().actions.setCurrentState({
          page: {
            ...getCurrentState().page,
            variables: customPageVariables,
          },
        });
      }

      case 'get-page-variable': {
        const key = resolveReferences(event.key, getCurrentState(), undefined, customVariables);
        const customPageVariables = {
          ...getCurrentState().page.variables,
        };
        return customPageVariables[key];
      }

      case 'unset-page-variable': {
        const key = resolveReferences(event.key, getCurrentState(), undefined, customVariables);
        const customPageVariables = _.omit(getCurrentState().page.variables, key);
        return useCurrentStateStore.getState().actions.setCurrentState({
          page: {
            ...getCurrentState().page,
            variables: customPageVariables,
          },
        });
      }

      case 'control-component': {
        let component = Object.values(getCurrentState()?.components ?? {}).filter(
          (component) => component.id === event.componentId
        )[0];
        let action = '';
        let actionArguments = '';
        // check if component id not found then try to find if its available as child widget else continue
        //  with normal flow finding action
        if (component == undefined) {
          component = _ref.appDefinition.pages[getCurrentState()?.page?.id].components[event.componentId].component;
          const parent = Object.values(getCurrentState()?.components ?? {}).find(
            (item) => item.id === component.parent
          );
          const child = Object.values(parent?.children).find((item) => item.id === event.componentId);
          if (child) {
            action = child[event.componentSpecificActionHandle];
          }
        } else {
          //normal component outside a container ex : form
          action = component?.[event.componentSpecificActionHandle];
        }
        actionArguments = _.map(event.componentSpecificActionParams, (param) => ({
          ...param,
          value: resolveReferences(param.value, getCurrentState(), undefined, customVariables),
        }));
        const actionPromise = action && action(...actionArguments.map((argument) => argument.value));
        return actionPromise ?? Promise.resolve();
      }

      case 'switch-page': {
        const { name, disabled } = _ref.appDefinition.pages[event.pageId];

        // Don't allow switching to disabled page in editor as well as viewer
        if (!disabled) {
          _ref.switchPage(event.pageId, resolveReferences(event.queryParams, getCurrentState(), [], customVariables));
        }
        if (_ref.appDefinition.pages[event.pageId]) {
          if (disabled) {
            const generalProps = {
              navToDisablePage: {
                type: 'navToDisablePage',
                page: name,
                data: {
                  message: `Attempt to switch to disabled page ${name} blocked.`,
                  status: true,
                },
              },
            };
            useCurrentStateStore.getState().actions.setErrors(generalProps);
          }
        }

        return Promise.resolve();
      }
    }
  }
}

export async function onEvent(_ref, eventName, events, options = {}, mode = 'edit') {
  let _self = _ref;

  const { customVariables } = options;
  if (eventName === 'onPageLoad') {
    //hack to make sure that the page is loaded before executing the actions
    setTimeout(async () => {
      return await executeActionsForEventId(_ref, 'onPageLoad', events, mode, customVariables);
    }, 0);
  }

  if (eventName === 'onTrigger') {
    const { component, queryId, queryName, parameters } = options;
    useCurrentStateStore.getState().actions.setCurrentState({
      components: {
        ...getCurrentState().components,
        [component.name]: {
          ...getCurrentState().components[component.name],
        },
      },
    });
    runQuery(_ref, queryId, queryName, true, mode, parameters);
  }

  if (eventName === 'onCalendarEventSelect') {
    const { component, calendarEvent } = options;

    useCurrentStateStore.getState().actions.setCurrentState({
      components: {
        ...getCurrentState().components,
        [component.name]: {
          ...getCurrentState().components[component.name],
          selectedEvent: { ...calendarEvent },
        },
      },
    });

    executeActionsForEventId(_ref, 'onCalendarEventSelect', events, mode, customVariables);
  }

  if (eventName === 'onCalendarSlotSelect') {
    const { component, selectedSlots } = options;
    useCurrentStateStore.getState().actions.setCurrentState({
      components: {
        ...getCurrentState().components,
        [component.name]: {
          ...getCurrentState().components[component.name],
          selectedSlots,
        },
      },
    });

    executeActionsForEventId(_ref, 'onCalendarSlotSelect', events, mode, customVariables);
  }

  if (eventName === 'onTableActionButtonClicked') {
    const { action, tableActionEvents } = options;
    const executeableActions = tableActionEvents.filter((event) => event?.event?.ref === action?.name);

    if (action && executeableActions) {
      for (const event of executeableActions) {
        if (event?.event?.actionId) {
          await executeAction(_self, event.event, mode, customVariables);
        }
      }
    } else {
      console.log('No action is associated with this event');
    }
  }

  if (eventName === 'OnTableToggleCellChanged') {
    const { column, tableColumnEvents } = options;

    if (column && tableColumnEvents) {
      for (const event of tableColumnEvents) {
        if (event?.event?.actionId) {
          await executeAction(_self, event.event, mode, customVariables);
        }
      }
    } else {
      console.log('No action is associated with this event');
    }
  }

  if (
    [
      'onDetect',
      'onCheck',
      'onUnCheck',
      'onBoundsChange',
      'onCreateMarker',
      'onMarkerClick',
      'onPolygonClick',
      'onPageChanged',
      'onSearch',
      'onChange',
      'onEnterPressed',
      'onSelectionChange',
      'onSelect',
      'onClick',
      'onDoubleClick',
      'onHover',
      'onFileSelected',
      'onFileLoaded',
      'onFileDeselected',
      'onStart',
      'onResume',
      'onReset',
      'onPause',
      'onCountDownFinish',
      'onCalendarNavigate',
      'onCalendarViewChange',
      'onSearchTextChanged',
      'onPageChange',
      'onAddCardClick',
      'onCardAdded',
      'onCardRemoved',
      'onCardMoved',
      'onCardSelected',
      'onCardUpdated',
      'onUpdate',
      'onTabSwitch',
      'onFocus',
      'onBlur',
      'onOpen',
      'onClose',
      'onRowClicked',
      'onRecordClicked',
      'onCancelChanges',
      'onSort',
      'onCellValueChanged',
      'onFilterChanged',
      'onRowHovered',
      'onSubmit',
      'onInvalid',
      'onNewRowsAdded',
    ].includes(eventName)
  ) {
    executeActionsForEventId(_ref, eventName, events, mode, customVariables);
  }

  if (eventName === 'onBulkUpdate') {
    await executeActionsForEventId(_self, eventName, events, mode, customVariables);
  }

  if (['onDataQuerySuccess', 'onDataQueryFailure'].includes(eventName)) {
    await executeActionsForEventId(_self, eventName, events, mode, customVariables);
  }
}

export function getQueryVariables(options, state) {
  let queryVariables = {};
  const optionsType = typeof options;
  switch (optionsType) {
    case 'string': {
      options = options.replace(/\n/g, ' ');
      if (options.match(/\{\{(.*?)\}\}/g)?.length > 1 && options.includes('{{constants.')) {
        const constantVariables = options.match(/\{\{(constants.*?)\}\}/g);

        constantVariables.forEach((constant) => {
          options = options.replace(constant, 'HiddenOrganizationConstant');
        });
      }

      if (options.includes('{{') && options.includes('%%')) {
        const vars =
          options.includes('{{constants.') && !options.includes('%%')
            ? 'HiddenOrganizationConstant'
            : resolveReferences(options, state);
        queryVariables[options] = vars;
      } else {
        const dynamicVariables = getDynamicVariables(options) || [];
        dynamicVariables.forEach((variable) => {
          queryVariables[variable] = resolveReferences(variable, state);
        });
      }

      break;
    }

    case 'object': {
      if (Array.isArray(options)) {
        options.forEach((element) => {
          _.merge(queryVariables, getQueryVariables(element, state));
        });
      } else {
        Object.keys(options || {}).forEach((key) => {
          _.merge(queryVariables, getQueryVariables(options[key], state));
        });
      }
      break;
    }

    default:
      break;
  }

  return queryVariables;
}

export function previewQuery(_ref, query, calledFromQuery = false, userSuppliedParameters = {}) {
  let parameters = userSuppliedParameters;
  const queryPanelState = useQueryPanelStore.getState();
  const { queryPreviewData } = queryPanelState;
  const { setPreviewLoading, setPreviewData } = queryPanelState.actions;

  setPreviewLoading(true);
  if (queryPreviewData) {
    setPreviewData('');
  }

  if (_.isEmpty(parameters)) {
    parameters = query.options?.parameters?.reduce(
      (parameters, parameter) => ({
        ...parameters,
        [parameter.name]: resolveReferences(parameter.defaultValue, {}, undefined),
      }),
      {}
    );
  }

  const queryState = { ...getCurrentState(), parameters };
  const options = getQueryVariables(query.options, queryState);

  return new Promise(function (resolve, reject) {
    let queryExecutionPromise = null;
    if (query.kind === 'runjs') {
      queryExecutionPromise = executeMultilineJS(_ref, query.options.code, query?.id, true, '', parameters);
    } else if (query.kind === 'runpy') {
      queryExecutionPromise = executeRunPycode(_ref, query.options.code, query, true, 'edit', queryState);
    } else {
      queryExecutionPromise = dataqueryService.preview(
        query,
        options,
        useAppVersionStore.getState().editingVersion?.id
      );
    }

    queryExecutionPromise
      .then(async (data) => {
        let finalData = data.data;

        if (query.options.enableTransformation) {
          finalData = await runTransformation(
            _ref,
            finalData,
            query.options.transformation,
            query.options.transformationLanguage,
            query,
            'edit'
          );
        }

        if (calledFromQuery) {
          setPreviewLoading(false);
        } else {
          setPreviewLoading(false);
          setPreviewData(finalData);
        }
        let queryStatusCode = data?.status ?? null;
        const queryStatus = query.kind === 'runpy' ? data?.data?.status ?? 'ok' : data.status;

        switch (true) {
          // Note: Need to move away from statusText -> statusCode
          case queryStatus === 'Bad Request' ||
            queryStatus === 'Not Found' ||
            queryStatus === 'Unprocessable Entity' ||
            queryStatus === 'failed' ||
            queryStatusCode === 400 ||
            queryStatusCode === 404 ||
            queryStatusCode === 422: {
            const err = query.kind == 'tooljetdb' ? data?.error || data : _.isEmpty(data.data) ? data : data.data;
            toast.error(`${err.message}`);
            break;
          }
          case queryStatus === 'needs_oauth': {
            const url = data.data.auth_url; // Backend generates and return sthe auth url
            fetchOAuthToken(url, query.data_source_id);
            break;
          }
          case queryStatus === 'ok' ||
            queryStatus === 'OK' ||
            queryStatus === 'Created' ||
            queryStatus === 'Accepted' ||
            queryStatus === 'No Content': {
            toast(`Query ${'(' + query.name + ') ' || ''}completed.`, {
              icon: '🚀',
            });
            break;
          }
        }

        resolve({ status: data.status, data: finalData });
      })
      .catch(({ error, data }) => {
        setPreviewLoading(false);
        setPreviewData(data);
        toast.error(error);
        reject({ error, data });
      });
  });
}

export function runQuery(
  _ref,
  queryId,
  queryName,
  confirmed = undefined,
  mode = 'edit',
  userSuppliedParameters = {},
  shouldSetPreviewData = false
) {
  let parameters = userSuppliedParameters;
  const query = useDataQueriesStore.getState().dataQueries.find((query) => query.id === queryId);
  const queryEvents = useAppDataStore
    .getState()
    .events.filter((event) => event.target === 'data_query' && event.sourceId === queryId);

  let dataQuery = {};

  // const { setPreviewLoading, setPreviewData } = useQueryPanelStore.getState().actions;
  const queryPanelState = useQueryPanelStore.getState();
  const { queryPreviewData } = queryPanelState;
  const { setPreviewLoading, setPreviewData } = queryPanelState.actions;
  if (shouldSetPreviewData) {
    setPreviewLoading(true);
    queryPreviewData && setPreviewData('');
  }

  if (query) {
    dataQuery = JSON.parse(JSON.stringify(query));
  } else {
    toast.error('No query has been associated with the action.');
    return;
  }

  if (_.isEmpty(parameters)) {
    parameters = dataQuery.options?.parameters?.reduce(
      (parameters, parameter) => ({
        ...parameters,
        [parameter.name]: resolveReferences(parameter.defaultValue, {}, undefined),
      }),
      {}
    );
  }

  const queryState = { ...getCurrentState(), parameters };
  const options = getQueryVariables(dataQuery.options, queryState);

  if (dataQuery.options?.requestConfirmation) {
    const queryConfirmationList = useEditorStore.getState().queryConfirmationList
      ? [...useEditorStore.getState().queryConfirmationList]
      : [];

    const queryConfirmation = {
      queryId,
      queryName,
    };
    if (!queryConfirmationList.some((query) => queryId === query.queryId)) {
      queryConfirmationList.push(queryConfirmation);
    }

    if (confirmed === undefined) {
      //!check
      _ref.updateQueryConfirmationList(queryConfirmationList);
      return;
    }
  }

  let _self = _ref;

  // eslint-disable-next-line no-unused-vars
  return new Promise(function (resolve, reject) {
    useCurrentStateStore.getState().actions.setCurrentState({
      queries: {
        ...getCurrentState().queries,
        [queryName]: {
          ...getCurrentState().queries[queryName],
          isLoading: true,
          data: [],
          rawData: [],
        },
      },
      errors: {},
    });
    let queryExecutionPromise = null;
    if (query.kind === 'runjs') {
      queryExecutionPromise = executeMultilineJS(_self, query.options.code, query?.id, false, mode, parameters);
    } else if (query.kind === 'runpy') {
      queryExecutionPromise = executeRunPycode(_self, query.options.code, query, false, mode, queryState);
    } else {
      queryExecutionPromise = dataqueryService.run(queryId, options, query?.options);
    }

    queryExecutionPromise
      .then(async (data) => {
        if (data.status === 'needs_oauth') {
          const url = data.data.auth_url; // Backend generates and return sthe auth url
          fetchOAuthToken(url, dataQuery['data_source_id'] || dataQuery['dataSourceId']);
        }

        let queryStatusCode = data?.status ?? null;
        const promiseStatus = query.kind === 'runpy' ? data?.data?.status ?? 'ok' : data.status;
        // Note: Need to move away from statusText -> statusCode
        if (
          promiseStatus === 'failed' ||
          promiseStatus === 'Bad Request' ||
          promiseStatus === 'Not Found' ||
          promiseStatus === 'Unprocessable Entity' ||
          queryStatusCode === 400 ||
          queryStatusCode === 404 ||
          queryStatusCode === 422
        ) {
          let errorData = {};
          switch (query.kind) {
            case 'runpy':
              errorData = data.data;
              break;
            case 'tooljetdb':
              if (data?.error) {
                errorData = {
                  message: data?.error?.message || 'Something went wrong',
                  description: data?.error?.message || 'Something went wrong',
                  status: data?.statusText || 'Failed',
                  data: data?.error || {},
                };
              } else {
                errorData = data;
              }
              break;
            default:
              errorData = data;
              break;
          }
          if (shouldSetPreviewData) {
            setPreviewLoading(false);
            setPreviewData(errorData);
          }
          // errorData = query.kind === 'runpy' ? data.data : data;
          useCurrentStateStore.getState().actions.setErrors({
            [queryName]: {
              type: 'query',
              kind: query.kind,
              data: errorData,
              options: options,
            },
          });

          useCurrentStateStore.getState().actions.setCurrentState({
            queries: {
              ...getCurrentState().queries,
              [queryName]: _.assign(
                {
                  ...getCurrentState().queries[queryName],
                  isLoading: false,
                },
                query.kind === 'restapi'
                  ? {
                      request: data.data.requestObject,
                      response: data.data.responseObject,
                      responseHeaders: data.data.responseHeaders,
                    }
                  : {}
              ),
            },
          });
          resolve(data);
          onEvent(_self, 'onDataQueryFailure', queryEvents);
          if (mode !== 'view') {
            const err = query.kind == 'tooljetdb' ? data?.error || data : data;
            toast.error(err?.message ? err?.message : 'Something went wrong');
          }
          return;
        } else {
          let rawData = data.data;
          let finalData = data.data;

          if (dataQuery.options.enableTransformation) {
            finalData = await runTransformation(
              _ref,
              finalData,
              query.options.transformation,
              query.options.transformationLanguage,
              query,
              'edit'
            );
            if (finalData.status === 'failed') {
              useCurrentStateStore.getState().actions.setCurrentState({
                queries: {
                  ...getCurrentState().queries,
                  [queryName]: {
                    ...getCurrentState().queries[queryName],
                    isLoading: false,
                  },
                },
              });

              useCurrentStateStore.getState().actions.setErrors({
                [queryName]: {
                  type: 'transformations',
                  data: finalData,
                  options: options,
                },
              });
              resolve(finalData);
              onEvent(_self, 'onDataQueryFailure', queryEvents);
              return;
            }
          }

          if (shouldSetPreviewData) {
            setPreviewLoading(false);
            setPreviewData(finalData);
          }

          if (dataQuery.options.showSuccessNotification) {
            const notificationDuration = dataQuery.options.notificationDuration * 1000 || 5000;
            toast.success(dataQuery.options.successMessage, {
              duration: notificationDuration,
            });
          }
          useCurrentStateStore.getState().actions.setCurrentState({
            queries: {
              ...getCurrentState().queries,
              [queryName]: _.assign(
                {
                  ...getCurrentState().queries[queryName],
                  isLoading: false,
                  data: finalData,
                  rawData,
                },
                query.kind === 'restapi'
                  ? {
                      request: data.request,
                      response: data.response,
                      responseHeaders: data.responseHeaders,
                    }
                  : {}
              ),
            },
            // Used to generate logs
            succededQuery: {
              [queryName]: {
                type: 'query',
                kind: query.kind,
              },
            },
          });
          resolve({ status: 'ok', data: finalData });
          onEvent(_self, 'onDataQuerySuccess', queryEvents, mode);
        }
      })
      .catch(({ error }) => {
        if (mode !== 'view') toast.error(error ?? 'Unknown error');
        useCurrentStateStore.getState().actions.setCurrentState({
          queries: {
            ...getCurrentState().queries,
            [queryName]: {
              isLoading: false,
            },
          },
        });

        resolve({ status: 'failed', message: error });
      });
  });
}

export function setTablePageIndex(tableId, index, _ref) {
  if (_.isEmpty(tableId)) {
    console.log('No table is associated with this event.');
    return Promise.resolve();
  }

  const table = Object.entries(getCurrentState().components).filter((entry) => entry?.[1]?.id === tableId)?.[0]?.[1];
  const newPageIndex = resolveReferences(index, getCurrentState());
  table.setPage(newPageIndex ?? 1);
  return Promise.resolve();
}

export function renderTooltip({ props, text }) {
  if (text === '') return <></>;
  return (
    <Tooltip id="button-tooltip" {...props}>
      {text}
    </Tooltip>
  );
}

/*
@computeComponentState: (components = {}) => Promise<void>
This change is made to enhance the code readability by optimizing the logic
for computing component state. It replaces the previous try-catch block with
a more efficient approach, precomputing the parent component types and using
conditional checks for better performance and error handling.*/

export function computeComponentState(components = {}) {
  try {
    let componentState = {};
    const currentComponents = getCurrentState().components;

    // Precompute parent component types
    const parentComponentTypes = {};
    Object.keys(components).forEach((key) => {
      const { component } = components[key];
      parentComponentTypes[key] = component.component;
    });

    Object.keys(components).forEach((key) => {
      if (!components[key]) return;

      const { component } = components[key];
      const componentMeta = _.cloneDeep(componentTypes.find((comp) => component.component === comp.component));
      const existingComponentName = Object.keys(currentComponents).find((comp) => currentComponents[comp].id === key);
      const existingValues = currentComponents[existingComponentName];

      if (component.parent) {
        const parentComponentType = parentComponentTypes[component.parent];

        if (parentComponentType !== 'Listview' && parentComponentType !== 'Form') {
          componentState[component.name] = {
            ...componentMeta.exposedVariables,
            id: key,
            ...existingValues,
          };
        }
      } else {
        componentState[component.name] = {
          ...componentMeta.exposedVariables,
          id: key,
          ...existingValues,
        };
      }
    });

    useCurrentStateStore.getState().actions.setCurrentState({
      components: {
        ...componentState,
      },
    });

    return new Promise((resolve) => {
      useEditorStore.getState().actions.updateEditorState({
        defaultComponentStateComputed: true,
      });
      resolve();
    });
  } catch (error) {
    console.log(error);
    return Promise.reject(error);
  }
}

export const getSvgIcon = (key, height = 50, width = 50, iconFile = undefined, styles = {}) => {
  if (iconFile) return <img src={`data:image/svg+xml;base64,${iconFile}`} style={{ height, width }} />;
  if (key === 'runjs') return <RunjsIcon style={{ height, width }} />;
  if (key === 'tooljetdb') return <RunTooljetDbIcon style={{ height, width }} />;
  if (key === 'runpy') return <RunPyIcon style={{ height, width }} />;
  const Icon = allSvgs[key];

  if (!Icon) return <></>;

  return <Icon style={{ height, width, ...styles }} />;
};

export const debuggerActions = {
  error: (errors) => {
    useCurrentStateStore.getState().actions.setErrors({
      ...errors,
    });
  },

  flush: () => {
    useCurrentStateStore.getState().actions.setCurrentState({
      errors: {},
    });
  },

  //* @params: errors - Object
  generateErrorLogs: (errors) => {
    const errorsArr = [];
    Object.entries(errors).forEach(([key, value]) => {
      const errorType =
        value.type === 'query' && (value.kind === 'restapi' || value.kind === 'tooljetdb' || value.kind === 'runjs')
          ? value.kind
          : value.type;

      const error = {};
      const generalProps = {
        key,
        type: value.type,
        kind: errorType !== 'transformations' ? value.kind : 'transformations',
        page: value.page,
        timestamp: moment(),
        strace: value.strace ?? 'app_level',
      };

      switch (errorType) {
        case 'restapi':
          generalProps.message = value.data.message;
          generalProps.description = value.data.description;
          error.substitutedVariables = value.options;
          error.request = value.data.data.requestObject;
          error.response = value.data.data.responseObject;
          break;

        case 'tooljetdb':
          generalProps.message = value.data.message;
          generalProps.description = value.data.description;
          error.substitutedVariables = value.options;
          error.request = value.data.data.requestObject;
          error.response = value.data.data.responseObject;
          break;

        case 'runjs':
          error.message = value.data.data.message;
          error.description = value.data.data.description;
          break;

        case 'query':
          error.message = value.data.message;
          error.description = value.data.description;
          error.substitutedVariables = value.options;
          break;

        case 'transformations':
          generalProps.message = value.data.message;
          error.data = value.data.data ?? value.data;
          break;

        case 'component':
          generalProps.message = value.data.message;
          generalProps.property = key.split('- ')[1];
          error.resolvedProperties = value.resolvedProperties;
          break;
        case 'navToDisablePage':
          generalProps.message = value.data.message;
          break;

        default:
          break;
      }
      errorsArr.push({
        error,
        ...generalProps,
      });
    });
    return errorsArr;
  },

  generateQuerySuccessLogs: (logs) => {
    const querySuccesslogs = [];
    Object.entries(logs).forEach(([key, value]) => {
      const generalProps = {
        key,
        type: value.type,
        page: value.page,
        timestamp: moment(),
        message: 'Completed',
        description: value?.data?.description ?? '',
        isQuerySuccessLog: true,
      };

      querySuccesslogs.push(generalProps);
    });
    return querySuccesslogs;
  },
  flushAllLog: () => {
    useCurrentStateStore.getState().actions.setCurrentState({
      succededQuery: {},
    });
  },
};

export const getComponentName = (currentState, id) => {
  try {
    const name = Object.entries(currentState?.components).filter(([_, component]) => component.id === id)[0][0];
    return name;
  } catch {
    return '';
  }
};

const updateNewComponents = (pageId, appDefinition, newComponents, updateAppDefinition, componentMap, isCut) => {
  const newAppDefinition = JSON.parse(JSON.stringify(appDefinition));

  newAppDefinition.pages[pageId].components = {
    ...newAppDefinition.pages[pageId].components,
    ...newComponents,
  };

  const opts = {
    componentAdded: true,
    containerChanges: true,
  };

  if (!isCut) {
    opts.cloningComponent = componentMap;
  }

  updateAppDefinition(newAppDefinition, opts);
};

export const cloneComponents = (
  selectedComponents,
  appDefinition,
  currentPageId,
  updateAppDefinition,
  isCloning = true,
  isCut = false
) => {
  if (selectedComponents.length < 1) return getSelectedText();

  const { components: allComponents } = appDefinition.pages[currentPageId];

  // if parent is selected, then remove the parent from the selected components
  const filteredSelectedComponents = selectedComponents.filter((component) => {
    const parentComponentId = component.component?.parent;
    if (parentComponentId) {
      // Check if the parent component is also selected
      const isParentSelected = selectedComponents.some((comp) => comp.id === parentComponentId);

      // If the parent is selected, filter out the child component
      if (isParentSelected) {
        return false;
      }
    }
    return true;
  });

  let newDefinition = _.cloneDeep(appDefinition);
  let newComponents = [],
    newComponentObj = {},
    addedComponentId = new Set();
  for (let selectedComponent of filteredSelectedComponents) {
    if (addedComponentId.has(selectedComponent.id)) continue;
    const component = {
      component: allComponents[selectedComponent.id]?.component,
      layouts: allComponents[selectedComponent.id]?.layouts,
      parent: allComponents[selectedComponent.id]?.parent,
      componentId: selectedComponent.id,
    };
    addedComponentId.add(selectedComponent.id);
    let clonedComponent = JSON.parse(JSON.stringify(component));

    newComponents.push(clonedComponent);
    const children = getAllChildComponents(allComponents, selectedComponent.id);

    if (children.length > 0) {
      newComponents.push(...children);
    }

    newComponentObj = {
      newComponents,
      isCloning,
      isCut,
      currentPageId,
    };
  }

  if (isCloning) {
    const parentId = selectedComponents[0]['component']?.parent ?? undefined;

    addComponents(currentPageId, appDefinition, updateAppDefinition, parentId, newComponentObj, true);
    toast.success('Component cloned succesfully');
  } else if (isCut) {
    navigator.clipboard.writeText(JSON.stringify(newComponentObj));
    removeSelectedComponent(currentPageId, newDefinition, selectedComponents, updateAppDefinition);
  } else {
    navigator.clipboard.writeText(JSON.stringify(newComponentObj));
    const successMessage =
      newComponentObj.newComponents.length > 1 ? 'Components copied successfully' : 'Component copied successfully';
    toast.success(successMessage);
  }

  return new Promise((resolve) => {
    useEditorStore.getState().actions.updateEditorState({
      currentSidebarTab: 2,
    });
    resolve();
  });
};

export const getAllChildComponents = (allComponents, parentId) => {
  const childComponents = [];

  Object.keys(allComponents).forEach((componentId) => {
    const componentParentId = allComponents[componentId].component?.parent;

    const isParentTabORCalendar =
      allComponents[parentId]?.component?.component === 'Tabs' ||
      allComponents[parentId]?.component?.component === 'Calendar' ||
      allComponents[parentId]?.component?.component === 'Kanban';

    if (componentParentId && isParentTabORCalendar) {
      const childComponent = allComponents[componentId];
      const childTabId = componentParentId.split('-').at(-1);
      if (componentParentId === `${parentId}-${childTabId}`) {
        childComponent.componentId = componentId;
        childComponents.push(childComponent);

        // Recursively find children of the current child component
        const childrenOfChild = getAllChildComponents(allComponents, componentId);
        childComponents.push(...childrenOfChild);
      }
    }

    if (componentParentId === parentId) {
      const childComponent = allComponents[componentId];
      childComponent.componentId = componentId;
      childComponents.push(childComponent);

      // Recursively find children of the current child component
      const childrenOfChild = getAllChildComponents(allComponents, componentId);
      childComponents.push(...childrenOfChild);
    }
  });

  return childComponents;
};

const updateComponentLayout = (components, parentId, isCut = false) => {
  let prevComponent;
  components.forEach((component, index) => {
    Object.keys(component.layouts).map((layout) => {
      if (parentId !== undefined && !component?.component?.parent) {
        if (index > 0) {
          component.layouts[layout].top = prevComponent.layouts[layout].top + prevComponent.layouts[layout].height;
          component.layouts[layout].left = 0;
        } else {
          component.layouts[layout].top = 0;
          component.layouts[layout].left = 0;
        }
        prevComponent = component;
      } else if (!isCut && !component.component.parent) {
        component.layouts[layout].top = component.layouts[layout].top + component.layouts[layout].height;
      }
    });
  });
};
//
const isChildOfTabsOrCalendar = (component, allComponents = [], componentParentId = undefined) => {
  const parentId = componentParentId ?? component.component?.parent?.split('-').slice(0, -1).join('-');

  const parentComponent = allComponents.find((comp) => comp.componentId === parentId);

  if (parentComponent) {
    return parentComponent.component.component === 'Tabs' || parentComponent.component.component === 'Calendar';
  }

  return false;
};

export const addComponents = (
  pageId,
  appDefinition,
  appDefinitionChanged,
  parentId = undefined,
  newComponentObj,
  fromClipboard = false
) => {
  const finalComponents = {};
  const componentMap = {};
  let parentComponent = undefined;
  const { isCloning, isCut, newComponents: pastedComponents = [], currentPageId } = newComponentObj;

  if (parentId) {
    const id = Object.keys(appDefinition.pages[pageId].components).filter((key) => parentId.startsWith(key));
    parentComponent = JSON.parse(JSON.stringify(appDefinition.pages[pageId].components[id[0]]));
  }

  pastedComponents.forEach((component) => {
    const newComponentId = isCut ? component.componentId : uuidv4();
    const componentName = computeComponentName(component.component.component, {
      ...appDefinition.pages[pageId].components,
      ...finalComponents,
    });

    const isParentTabOrCalendar = isChildOfTabsOrCalendar(component, pastedComponents, parentId);
    const parentRef = isParentTabOrCalendar
      ? component.component.parent.split('-').slice(0, -1).join('-')
      : component.component.parent;
    const isParentAlsoCopied = parentRef && componentMap[parentRef];

    componentMap[component.componentId] = newComponentId;
    let isChild = isParentAlsoCopied ? component.component.parent : parentId;
    const componentData = JSON.parse(JSON.stringify(component.component));

    if (isCloning && parentId && !componentData.parent) {
      isChild = component.component.parent;
    }

    if (!parentComponent && !isParentAlsoCopied && fromClipboard) {
      isChild = undefined;
      componentData.parent = undefined;
    }

    if (!isCloning && parentComponent && fromClipboard) {
      componentData.parent = isParentAlsoCopied ?? parentId;
    } else if (isChild && isChildOfTabsOrCalendar(component, pastedComponents, parentId)) {
      const parentId = component.component.parent.split('-').slice(0, -1).join('-');
      const childTabId = component.component.parent.split('-').at(-1);

      componentData.parent = `${componentMap[parentId]}-${childTabId}`;
    } else if (isChild) {
      const isParentInMap = componentMap[isChild] !== undefined;

      componentData.parent = isParentInMap ? componentMap[isChild] : isChild;
    }

    const newComponent = {
      component: {
        ...componentData,
        name: componentName,
      },
      layouts: component.layouts,
    };

    finalComponents[newComponentId] = newComponent;

    // const doesComponentHaveChildren = getAllChildComponents
  });

  if (currentPageId === pageId) {
    updateComponentLayout(pastedComponents, parentId, isCut);
  }

  updateNewComponents(pageId, appDefinition, finalComponents, appDefinitionChanged, componentMap, isCut);
  !isCloning && toast.success('Component pasted succesfully');
};

export const addNewWidgetToTheEditor = (
  componentMeta,
  eventMonitorObject,
  currentComponents,
  canvasBoundingRect,
  currentLayout,
  shouldSnapToGrid,
  zoomLevel,
  isInSubContainer = false,
  addingDefault = false
) => {
  const componentMetaData = _.cloneDeep(componentMeta);
  const componentData = _.cloneDeep(componentMetaData);

  const defaultWidth = isInSubContainer
    ? (componentMetaData.defaultSize.width * 100) / 43
    : componentMetaData.defaultSize.width;
  const defaultHeight = componentMetaData.defaultSize.height;

  componentData.name = computeComponentName(componentData.component, currentComponents);

  let left = 0;
  let top = 0;

  if (isInSubContainer && addingDefault) {
    const newComponent = {
      id: uuidv4(),
      component: componentData,
      layout: {
        [currentLayout]: {
          top: top,
          left: left,
        },
      },
    };

    return newComponent;
  }

  const offsetFromTopOfWindow = canvasBoundingRect.top;
  const offsetFromLeftOfWindow = canvasBoundingRect.left;
  const currentOffset = eventMonitorObject.getSourceClientOffset();
  const initialClientOffset = eventMonitorObject.getInitialClientOffset();
  const delta = eventMonitorObject.getDifferenceFromInitialOffset();
  const subContainerWidth = canvasBoundingRect.width;

  left = Math.round(currentOffset?.x + currentOffset?.x * (1 - zoomLevel) - offsetFromLeftOfWindow);
  top = Math.round(
    initialClientOffset?.y - 10 + delta.y + initialClientOffset?.y * (1 - zoomLevel) - offsetFromTopOfWindow
  );

  if (shouldSnapToGrid) {
    [left, top] = snapToGrid(subContainerWidth, left, top);
  }

  left = (left * 100) / subContainerWidth;

  if (currentLayout === 'mobile') {
    componentData.definition.others.showOnDesktop.value = false;
    componentData.definition.others.showOnMobile.value = true;
  }

  const widgetsWithDefaultComponents = ['Listview', 'Tabs', 'Form', 'Kanban'];

  const nonActiveLayout = currentLayout === 'desktop' ? 'mobile' : 'desktop';
  const newComponent = {
    id: uuidv4(),
    component: componentData,
    layout: {
      [currentLayout]: {
        top: top,
        left: left,
        width: defaultWidth,
        height: defaultHeight,
      },
      [nonActiveLayout]: {
        top: top,
        left: left,
        width: defaultWidth,
        height: defaultHeight,
      },
    },

    withDefaultChildren: widgetsWithDefaultComponents.includes(componentData.component),
  };

  return newComponent;
};

export function snapToGrid(canvasWidth, x, y) {
  const gridX = canvasWidth / 43;

  const snappedX = Math.round(x / gridX) * gridX;
  const snappedY = Math.round(y / 10) * 10;
  return [snappedX, snappedY];
}
export const removeSelectedComponent = (pageId, newDefinition, selectedComponents, updateAppDefinition) => {
  const toDeleteComponents = [];

  if (selectedComponents.length < 1) return getSelectedText();

  const { components: allComponents } = newDefinition.pages[pageId];

  const findAllChildComponents = (componentId) => {
    if (!toDeleteComponents.includes(componentId)) {
      toDeleteComponents.push(componentId);

      // Find the children of this component
      const children = getAllChildComponents(allComponents, componentId).map((child) => child.componentId);

      if (children.length > 0) {
        // Recursively find children of children
        children.forEach((child) => {
          findAllChildComponents(child);
        });
      }
    }
  };

  selectedComponents.forEach((component) => {
    findAllChildComponents(component.id);
  });

  toDeleteComponents.forEach((componentId) => {
    delete newDefinition.pages[pageId].components[componentId];
  });

  updateAppDefinition(newDefinition, { componentDefinitionChanged: true, componentDeleted: true, componentCut: true });
};

const getSelectedText = () => {
  if (window.getSelection) {
    navigator.clipboard.writeText(window.getSelection());
  }
  if (window.document.getSelection) {
    navigator.clipboard.writeText(window.document.getSelection());
  }
  if (window.document.selection) {
    navigator.clipboard.writeText(window.document.selection.createRange().text);
  }
};

function convertMapSet(obj) {
  if (obj instanceof Map) {
    return Object.fromEntries(Array.from(obj, ([key, value]) => [key, convertMapSet(value)]));
  } else if (obj instanceof Set) {
    return Array.from(obj).map(convertMapSet);
  } else if (Array.isArray(obj)) {
    return obj.map(convertMapSet);
  } else if (obj !== null && typeof obj === 'object') {
    return Object.fromEntries(Object.entries(obj).map(([key, value]) => [key, convertMapSet(value)]));
  } else {
    return obj;
  }
}

export const checkExistingQueryName = (newName) =>
  useDataQueriesStore.getState().dataQueries.some((query) => query.name === newName);

export const runQueries = (queries, _ref) => {
  queries.forEach((query) => {
    if (query.options.runOnPageLoad && isQueryRunnable(query)) {
      runQuery(_ref, query.id, query.name);
    }
  });
};

export const computeQueryState = (queries) => {
  let queryState = {};
  queries.forEach((query) => {
    if (query.plugin?.plugin_id) {
      queryState[query.name] = {
        ...query.plugin.manifest_file.data?.source?.exposedVariables,
        kind: query.plugin.manifest_file.data.source.kind,
        ...getCurrentState().queries[query.name],
      };
    } else {
      queryState[query.name] = {
        ...DataSourceTypes.find((source) => source.kind === query.kind)?.exposedVariables,
        kind: DataSourceTypes.find((source) => source.kind === query.kind)?.kind,
        ...getCurrentState()?.queries[query.name],
      };
    }
  });
  const hasDiffQueryState = !_.isEqual(getCurrentState()?.queries, queryState);
  if (hasDiffQueryState) {
    useCurrentStateStore.getState().actions.setCurrentState({
      queries: {
        ...queryState,
      },
    });
  }
};

export const buildComponentMetaDefinition = (components = {}) => {
  for (const componentId in components) {
    const currentComponentData = components[componentId];

    const componentMeta = _.cloneDeep(
      componentTypes.find((comp) => currentComponentData.component.component === comp.component)
    );

    const mergedDefinition = {
      ...componentMeta.definition,
      properties: _.mergeWith(
        componentMeta.definition.properties,
        currentComponentData?.component?.definition?.properties,
        (objValue, srcValue) => {
          if (currentComponentData?.component?.component === 'Table' && _.isArray(objValue)) {
            return srcValue;
          }
        }
      ),
      styles: _.merge(componentMeta.definition.styles, currentComponentData?.component.definition.styles),
      generalStyles: _.merge(
        componentMeta.definition.generalStyles,
        currentComponentData?.component.definition.generalStyles
      ),
      validation: _.merge(componentMeta.definition.validation, currentComponentData?.component.definition.validation),
      others: _.merge(componentMeta.definition.others, currentComponentData?.component.definition.others),
      general: _.merge(componentMeta.definition.general, currentComponentData?.component.definition.general),
    };

    const mergedComponent = {
      component: {
        ...componentMeta,
        ...currentComponentData.component,
      },
      layouts: {
        ...currentComponentData.layouts,
      },
      withDefaultChildren: componentMeta.withDefaultChildren ?? false,
    };

    mergedComponent.component.definition = mergedDefinition;

    components[componentId] = mergedComponent;
  }

  return components;
};

export const buildAppDefinition = (data) => {
  const editingVersion = _.omit(camelizeKeys(data.editing_version), ['definition', 'updatedAt', 'createdAt', 'name']);

  editingVersion['currentVersionId'] = editingVersion.id;
  _.unset(editingVersion, 'id');

  const pages = data.pages.reduce((acc, page) => {
    const currentComponents = buildComponentMetaDefinition(_.cloneDeep(page?.components));

    page.components = currentComponents;

    acc[page.id] = page;

    return acc;
  }, {});

  const appJSON = {
    globalSettings: editingVersion.globalSettings,
    homePageId: editingVersion.homePageId,
    showViewerNavigation: editingVersion.showViewerNavigation ?? true,
    pages: pages,
  };

  return appJSON;
};

export const removeFunctionObjects = (obj) => {
  for (const key in obj) {
    if (typeof obj[key] === 'function') {
      delete obj[key];
    } else if (typeof obj[key] === 'object' && obj[key] !== null) {
      removeFunctionObjects(obj[key]);
    }
  }
  return obj;
};<|MERGE_RESOLUTION|>--- conflicted
+++ resolved
@@ -67,26 +67,6 @@
   let componentData = components[componentName];
   componentData = componentData || {};
 
-  for (const option of options) {
-    componentData[option[0]] = option[1];
-  }
-
-<<<<<<< HEAD
-  useCurrentStateStore.getState().actions.setCurrentState({
-    components: { ...components, [componentName]: componentData },
-  });
-=======
-  if (isEditorReady) {
-    if (duplicateCurrentState !== null) {
-      duplicateCurrentState = null;
-    }
-
-    const components = getCurrentState().components;
-    let componentData = components[componentName];
-    componentData = componentData || {};
-
-    const shouldUpdateResolvedRefsOfHints = [];
-
     for (const option of options) {
       componentData[option[0]] = option[1];
 
@@ -124,23 +104,9 @@
       });
     }
 
-    useCurrentStateStore.getState().actions.setCurrentState({
-      components: { ...components, [componentName]: componentData },
-    });
-  } else {
-    const components = duplicateCurrentState === null ? getCurrentState().components : duplicateCurrentState;
-    let componentData = components[componentName];
-    componentData = componentData || {};
-
-    for (const option of options) {
-      componentData[option[0]] = option[1];
-    }
-
-    duplicateCurrentState = { ...components, [componentName]: componentData };
-
-    debouncedChange();
-  }
->>>>>>> 1311b5ab
+  useCurrentStateStore.getState().actions.setCurrentState({
+    components: { ...components, [componentName]: componentData },
+  });
   return Promise.resolve();
 }
 
