import React from 'react';
<<<<<<< HEAD
import toast from 'react-hot-toast';
import { getDynamicVariables, resolveReferences, serializeNestedObjectToQueryParams } from '@/_helpers/utils';
=======
import { toast } from 'react-toastify';
import { getDynamicVariables, resolveReferences, executeMultilineJS, serializeNestedObjectToQueryParams } from '@/_helpers/utils';
>>>>>>> c4b24e64
import { dataqueryService } from '@/_services';
import _ from 'lodash';
import moment from 'moment';
import Tooltip from 'react-bootstrap/Tooltip';
import { componentTypes } from '../Editor/Components/components';
import generateCSV from '@/_lib/generate-csv';
import generateFile from '@/_lib/generate-file';

export function setStateAsync(_ref, state) {
  return new Promise((resolve) => {
    _ref.setState(state, resolve);
  });
}

export function onComponentOptionsChanged(_ref, component, options) {
  const componentName = component.name;
  const components = _ref.state.currentState.components;
  let componentData = components[componentName];
  componentData = componentData || {};

  for (const option of options) {
    componentData[option[0]] = option[1];
  }

  return setStateAsync(_ref, {
    currentState: { ..._ref.state.currentState, components: { ...components, [componentName]: componentData } },
  });
}

export function onComponentOptionChanged(_ref, component, option_name, value) {
  const componentName = component.name;
  const components = _ref.state.currentState.components;
  let componentData = components[componentName];
  componentData = componentData || {};
  componentData[option_name] = value;

  return setStateAsync(_ref, {
    currentState: { ..._ref.state.currentState, components: { ...components, [componentName]: componentData } },
  });
}

export function fetchOAuthToken(authUrl, dataSourceId) {
  localStorage.setItem('sourceWaitingForOAuth', dataSourceId);
  window.open(authUrl);
}

export function runTransformation(_ref, rawData, transformation, query) {
  const data = rawData;
  const evalFunction = Function(['data', 'moment', '_', 'components', 'queries', 'globals'], transformation);
  let result = [];

  const currentState = _ref.state.currentState || {};

  try {
    result = evalFunction(data, moment, _, currentState.components, currentState.queries, currentState.globals);
  } catch (err) {
    console.log('Transformation failed for query: ', query.name, err);
    result = { message: err.stack.split('\n')[0], status: 'failed', data: data };
  }

  return result;
}

export async function executeActionsForEventId(_ref, eventId, component, mode) {
  const events = component.definition.events || [];
  const filteredEvents = events.filter((event) => event.eventId === eventId);

  for (const event of filteredEvents) {
    await executeAction(_ref, event, mode); // skipcq: JS-0032
  }
}

export function onComponentClick(_ref, id, component, mode = 'edit') {
  executeActionsForEventId(_ref, 'onClick', component, mode);
}

export function onQueryConfirm(_ref, queryConfirmationData) {
  _ref.setState({
    showQueryConfirmation: false,
  });
  runQuery(_ref, queryConfirmationData.queryId, queryConfirmationData.queryName, true);
}

export function onQueryCancel(_ref) {
  _ref.setState({
    showQueryConfirmation: false,
  });
}

async function copyToClipboard(text) {
  try {
    await navigator.clipboard.writeText(text);
    toast.success('Copied to clipboard!');
  } catch (err) {
    console.log('Failed to copy!', err);
  }
}

function showModal(_ref, modalId, show) {
  if (_.isEmpty(modalId)) {
    console.log('No modal is associated with this event.');
    return Promise.resolve();
  }

  const modalMeta = _ref.state.appDefinition.components[modalId];

  const newState = {
    currentState: {
      ..._ref.state.currentState,
      components: {
        ..._ref.state.currentState.components,
        [modalMeta.component.name]: {
          ..._ref.state.currentState.components[modalMeta.component.name],
          show: show,
        },
      },
    },
  };

  _ref.setState(newState);

  return Promise.resolve();
}

function executeAction(_ref, event, mode) {
  if (event) {
    switch (event.actionId) {
      case 'show-alert': {
        const message = resolveReferences(event.message, _ref.state.currentState);
        toast(message);
        return Promise.resolve();
      }

      case 'run-query': {
        const { queryId, queryName } = event;
        return runQuery(_ref, queryId, queryName, true, mode);
      }

      case 'open-webpage': {
        const url = resolveReferences(event.url, _ref.state.currentState);
        window.open(url, '_blank');
        return Promise.resolve();
      }

      case 'go-to-app': {
        const slug = resolveReferences(event.slug, _ref.state.currentState);
        const queryParams = event.queryParams?.reduce(
          (result, queryParam) => ({
            ...result,
            ...{
              [resolveReferences(queryParam[0], _ref.state.currentState)]: resolveReferences(
                queryParam[1],
                _ref.state.currentState
              ),
            },
          }),
          {}
        );

        let url = `/applications/${slug}`;

        if (queryParams) {
          const queryPart = serializeNestedObjectToQueryParams(queryParams);

          if (queryPart.length > 0) url = url + `?${queryPart}`;
        }

        if (mode === 'view') {
          _ref.props.history.push(url);
        } else {
          if (confirm('The app will be opened in a new tab as the action is triggered from the editor.')) {
            window.open(url, '_blank');
          }
        }
        return Promise.resolve();
      }

      case 'show-modal':
        return showModal(_ref, event.modal, true);

      case 'close-modal':
        return showModal(_ref, event.modal, false);

      case 'copy-to-clipboard': {
        const contentToCopy = resolveReferences(event.contentToCopy, _ref.state.currentState);
        copyToClipboard(contentToCopy);

        return Promise.resolve();
      }

      case 'set-localstorage-value': {
        const key = resolveReferences(event.key, _ref.state.currentState);
        const value = resolveReferences(event.value, _ref.state.currentState);
        localStorage.setItem(key, value);

        return Promise.resolve();
      }

      case 'generate-file': {
        // const fileType = event.fileType;
        const data = resolveReferences(event.data, _ref.state.currentState) ?? [];
        const fileName = resolveReferences(event.fileName, _ref.state.currentState) ?? 'data.txt';

        const csv = generateCSV(data);
        generateFile(fileName, csv);
        return Promise.resolve();
      }
    }
  }
}

export async function onEvent(_ref, eventName, options, mode = 'edit') {
  let _self = _ref;
  console.log('Event: ', eventName);

  if (eventName === 'onRowClicked') {
    const { component, data, rowId } = options;
    _self.setState(
      {
        currentState: {
          ..._self.state.currentState,
          components: {
            ..._self.state.currentState.components,
            [component.name]: {
              ..._self.state.currentState.components[component.name],
              selectedRow: data,
              selectedRowId: rowId,
            },
          },
        },
      },
      () => {
        executeActionsForEventId(_ref, 'onRowClicked', component, mode);
      }
    );
  }

  if (eventName === 'onCalendarEventSelect') {
    const { component, calendarEvent } = options;
    _self.setState(
      {
        currentState: {
          ..._self.state.currentState,
          components: {
            ..._self.state.currentState.components,
            [component.name]: {
              ..._self.state.currentState.components[component.name],
              selectedEvent: { ...calendarEvent },
            },
          },
        },
      },
      () => {
        executeActionsForEventId(_ref, 'onCalendarEventSelect', component, mode);
      }
    );
  }

  if (eventName === 'onCalendarSlotSelect') {
    const { component, selectedSlots } = options;
    _self.setState(
      {
        currentState: {
          ..._self.state.currentState,
          components: {
            ..._self.state.currentState.components,
            [component.name]: {
              ..._self.state.currentState.components[component.name],
              selectedSlots,
            },
          },
        },
      },
      () => {
        executeActionsForEventId(_ref, 'onCalendarSlotSelect', component, mode);
      }
    );
  }

  if (eventName === 'onTableActionButtonClicked') {
    const { component, data, action, rowId } = options;
    _self.setState(
      {
        currentState: {
          ..._self.state.currentState,
          components: {
            ..._self.state.currentState.components,
            [component.name]: {
              ..._self.state.currentState.components[component.name],
              selectedRow: data,
              selectedRowId: rowId,
            },
          },
        },
      },
      async () => {
        if (action && action.events) {
          for (const event of action.events) {
            if (event.actionId) {
              // the event param uses a hacky workaround for using same format used by event manager ( multiple handlers )
              await executeAction(_self, { ...event, ...event.options }, mode);
            }
          }
        } else {
          console.log('No action is associated with this event');
        }
      }
    );
  }

  if (eventName === 'OnTableToggleCellChanged') {
    const { component, column, rowId, row } = options;
    _self.setState(
      {
        currentState: {
          ..._self.state.currentState,
          components: {
            ..._self.state.currentState.components,
            [component.name]: {
              ..._self.state.currentState.components[component.name],
              selectedRow: row,
              selectedRowId: rowId,
            },
          },
        },
      },
      async () => {
        if (column && column.events) {
          for (const event of column.events) {
            if (event.actionId) {
              // the event param uses a hacky workaround for using same format used by event manager ( multiple handlers )
              await executeAction(_self, { ...event, ...event.options }, mode);
            }
          }
        } else {
          console.log('No action is associated with this event');
        }
      }
    );
  }

  if (
    [
      'onDetect',
      'onCheck',
      'onUnCheck',
      'onBoundsChange',
      'onCreateMarker',
      'onMarkerClick',
      'onPageChanged',
      'onSearch',
      'onChange',
      'onSelectionChange',
      'onSelect',
      'onClick',
      'onFileSelected',
    ].includes(eventName)
  ) {
    const { component } = options;
    executeActionsForEventId(_ref, eventName, component, mode);
  }

  if (eventName === 'onBulkUpdate') {
    onComponentOptionChanged(_self, options.component, 'isSavingChanges', true);
    await executeActionsForEventId(_self, eventName, options.component, mode);
    onComponentOptionChanged(_self, options.component, 'isSavingChanges', false);
  }

  if (['onDataQuerySuccess', 'onDataQueryFailure'].includes(eventName)) {
    await executeActionsForEventId(_self, eventName, options, mode);
  }
}

function getQueryVariables(options, state) {
  let queryVariables = {};
  const optionsType = typeof options;
  switch (optionsType) {
    case 'string': {
      const dynamicVariables = getDynamicVariables(options) || [];
      dynamicVariables.forEach((variable) => {
        queryVariables[variable] = resolveReferences(variable, state);
      });
      break;
    }

    case 'object': {
      if (Array.isArray(options)) {
        options.forEach((element) => {
          _.merge(queryVariables, getQueryVariables(element, state));
        });
      } else {
        Object.keys(options || {}).forEach((key) => {
          _.merge(queryVariables, getQueryVariables(options[key], state));
        });
      }
      break;
    }

    default:
      break;
  }
  return queryVariables;
}

export function previewQuery(_ref, query) {
  const options = getQueryVariables(query.options, _ref.props.currentState);

  _ref.setState({ previewLoading: true });

  return new Promise(function (resolve, reject) {

    let queryExecutionPromise = null;
    if (query.kind === 'runjs') {
      queryExecutionPromise = executeMultilineJS(_ref.state.currentState, query.options.code);
    } else {
      queryExecutionPromise = dataqueryService.preview(query, options);
    }

    queryExecutionPromise
      .then((data) => {
        let finalData = data.data;

        if (query.options.enableTransformation) {
          finalData = runTransformation(_ref, finalData, query.options.transformation, query);
        }

        _ref.setState({ previewLoading: false, queryPreviewData: finalData });
        switch (data.status) {
          case 'failed': {
            toast.error(`${data.message}: ${data.description}`);
            break;
          }
          case 'needs_oauth': {
            const url = data.data.auth_url; // Backend generates and return sthe auth url
            fetchOAuthToken(url, query.data_source_id);
            break;
          }
          case 'ok': {
            toast(`Query completed.`, {
              icon: '🚀',
            });
            break;
          }
        }

        resolve();
      })
      .catch(({ error, data }) => {
        _ref.setState({ previewLoading: false, queryPreviewData: data });
        toast.error(error);
        reject({ error, data });
      });
  });
}

export function runQuery(_ref, queryId, queryName, confirmed = undefined, mode) {
  const query = _ref.state.app.data_queries.find((query) => query.id === queryId);
  let dataQuery = {};

  if (query) {
    dataQuery = JSON.parse(JSON.stringify(query));
  } else {
    toast.error('No query has been associated with the action.');
    return;
  }

  const options = getQueryVariables(dataQuery.options, _ref.state.currentState);

  if (dataQuery.options.requestConfirmation) {
    if (confirmed === undefined) {
      _ref.setState({
        showQueryConfirmation: true,
        queryConfirmationData: {
          queryId,
          queryName,
        },
      });
      return;
    }
  }
  const newState = {
    ..._ref.state.currentState,
    queries: {
      ..._ref.state.currentState.queries,
      [queryName]: {
        ..._ref.state.currentState.queries[queryName],
        isLoading: true,
        data: [],
        rawData: [],
      },
    },
    errors: {},
  };

  let _self = _ref;

  return new Promise(function (resolve, reject) {
    _self.setState({ currentState: newState }, () => {

      let queryExecutionPromise = null;
      if (query.kind === 'runjs') {
        queryExecutionPromise = executeMultilineJS(_self.state.currentState, query.options.code);
      } else {
        queryExecutionPromise = dataqueryService.run(queryId, options)
      }

      queryExecutionPromise
        .then((data) => {
          if (data.status === 'needs_oauth') {
            const url = data.data.auth_url; // Backend generates and return sthe auth url
            fetchOAuthToken(url, dataQuery.data_source_id);
          }

          if (data.status === 'failed') {
            console.error(data.message);

            return _self.setState(
              {
                currentState: {
                  ..._self.state.currentState,
                  queries: {
                    ..._self.state.currentState.queries,
                    [queryName]: {
                      ..._self.state.currentState.queries[queryName],
                      isLoading: false,
                    },
                  },
                  errors: {
                    ..._self.state.currentState.errors,
                    [queryName]: {
                      type: 'query',
                      data: data,
                      options: options,
                    },
                  },
                },
              },
              () => {
                resolve();
                onEvent(_self, 'onDataQueryFailure', { definition: { events: dataQuery.options.events } });
              }
            );
          }

          let rawData = data.data;
          let finalData = data.data;

          if (dataQuery.options.enableTransformation) {
            finalData = runTransformation(_self, rawData, dataQuery.options.transformation, dataQuery);
            if (finalData.status === 'failed') {
              return _self.setState(
                {
                  currentState: {
                    ..._self.state.currentState,
                    queries: {
                      ..._self.state.currentState.queries,
                      [queryName]: {
                        ..._self.state.currentState.queries[queryName],
                        isLoading: false,
                      },
                    },
                    errors: {
                      ..._self.state.currentState.errors,
                      [queryName]: {
                        type: 'transformations',
                        data: finalData,
                        options: options,
                      },
                    },
                  },
                },
                () => {
                  resolve();
                  onEvent(_self, 'onDataQueryFailure', { definition: { events: dataQuery.options.events } });
                }
              );
            }
          }

          if (dataQuery.options.showSuccessNotification) {
            const notificationDuration = dataQuery.options.notificationDuration || 5000;
            toast.success(dataQuery.options.successMessage, {
              duration: notificationDuration,
            });
          }

          if (dataQuery.options.requestConfirmation) {
            toast(`Query (${dataQuery.name}) completed.`);
          }

          _self.setState(
            {
              currentState: {
                ..._self.state.currentState,
                queries: {
                  ..._self.state.currentState.queries,
                  [queryName]: {
                    ..._self.state.currentState.queries[queryName],
                    data: finalData,
                    rawData,
                    isLoading: false,
                  },
                },
              },
            },
            () => {
              resolve();
              onEvent(_self, 'onDataQuerySuccess', { definition: { events: dataQuery.options.events } }, mode);
            }
          );
        })
        .catch(({ error }) => {
          toast.error(error);
          _self.setState(
            {
              currentState: {
                ..._self.state.currentState,
                queries: {
                  ..._self.state.currentState.queries,
                  [queryName]: {
                    isLoading: false,
                  },
                },
              },
            },
            () => {
              resolve();
            }
          );
        });
    });
  });
}

export function renderTooltip({ props, text }) {
  return (
    <Tooltip id="button-tooltip" {...props}>
      {text}
    </Tooltip>
  );
}

export function computeComponentState(_ref, components) {
  let componentState = {};
  const currentComponents = _ref.state.currentState.components;
  Object.keys(components).forEach((key) => {
    const component = components[key];
    const componentMeta = componentTypes.find((comp) => component.component.component === comp.component);

    const existingComponentName = Object.keys(currentComponents).find((comp) => currentComponents[comp].id === key);
    const existingValues = currentComponents[existingComponentName];

    componentState[component.component.name] = { ...componentMeta.exposedVariables, id: key, ...existingValues };
  });

  return setStateAsync(_ref, {
    currentState: {
      ..._ref.state.currentState,
      components: {
        ...componentState,
      },
    },
    defaultComponentStateComputed: true,
  });
}<|MERGE_RESOLUTION|>--- conflicted
+++ resolved
@@ -1,11 +1,11 @@
 import React from 'react';
-<<<<<<< HEAD
 import toast from 'react-hot-toast';
-import { getDynamicVariables, resolveReferences, serializeNestedObjectToQueryParams } from '@/_helpers/utils';
-=======
-import { toast } from 'react-toastify';
-import { getDynamicVariables, resolveReferences, executeMultilineJS, serializeNestedObjectToQueryParams } from '@/_helpers/utils';
->>>>>>> c4b24e64
+import {
+  getDynamicVariables,
+  resolveReferences,
+  executeMultilineJS,
+  serializeNestedObjectToQueryParams,
+} from '@/_helpers/utils';
 import { dataqueryService } from '@/_services';
 import _ from 'lodash';
 import moment from 'moment';
@@ -416,7 +416,6 @@
   _ref.setState({ previewLoading: true });
 
   return new Promise(function (resolve, reject) {
-
     let queryExecutionPromise = null;
     if (query.kind === 'runjs') {
       queryExecutionPromise = executeMultilineJS(_ref.state.currentState, query.options.code);
@@ -504,12 +503,11 @@
 
   return new Promise(function (resolve, reject) {
     _self.setState({ currentState: newState }, () => {
-
       let queryExecutionPromise = null;
       if (query.kind === 'runjs') {
         queryExecutionPromise = executeMultilineJS(_self.state.currentState, query.options.code);
       } else {
-        queryExecutionPromise = dataqueryService.run(queryId, options)
+        queryExecutionPromise = dataqueryService.run(queryId, options);
       }
 
       queryExecutionPromise
