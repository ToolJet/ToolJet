--- conflicted
+++ resolved
@@ -375,17 +375,14 @@
       'onSelect',
       'onClick',
       'onFileSelected',
-<<<<<<< HEAD
       'onStart',
       'onResume',
       'onReset',
       'onPause',
       'onCountDownFinish',
-=======
       'onCalendarNavigate',
       'onCalendarViewChange',
       'onSearchTextChanged',
->>>>>>> 8f4fba46
     ].includes(eventName)
   ) {
     const { component } = options;
