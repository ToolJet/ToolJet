--- conflicted
+++ resolved
@@ -828,10 +828,16 @@
   return queryVariables;
 }
 
-<<<<<<< HEAD
 export function previewQuery(_ref, query, calledFromQuery = false, parameters, hasParamSupport = false) {
-  const { setPreviewLoading, setPreviewData } = useQueryPanelStore.getState().actions;
+  const queryPanelState = useQueryPanelStore.getState();
+  const { queryPreviewData } = queryPanelState;
+  const { setPreviewLoading, setPreviewData } = queryPanelState.actions;
+
   setPreviewLoading(true);
+  if (queryPreviewData) {
+    setPreviewData('');
+  }
+
   if (_.isUndefined(parameters)) {
     parameters = query.options?.parameters?.reduce(
       (parameters, parameter) => ({
@@ -844,19 +850,6 @@
 
   const queryState = { ...getCurrentState(), parameters };
   const options = getQueryVariables(query.options, queryState);
-=======
-export function previewQuery(_ref, query, calledFromQuery = false, parameters = {}, hasParamSupport = false) {
-  const options = getQueryVariables(query.options, getCurrentState());
-
-  const queryPanelState = useQueryPanelStore.getState();
-  const { queryPreviewData } = queryPanelState;
-  const { setPreviewLoading, setPreviewData } = queryPanelState.actions;
-
-  setPreviewLoading(true);
-  if (queryPreviewData) {
-    setPreviewData('');
-  }
->>>>>>> e099cda1
 
   return new Promise(function (resolve, reject) {
     let queryExecutionPromise = null;
