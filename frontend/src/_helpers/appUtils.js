import React from 'react';
import { toast } from 'react-hot-toast';
import {
  getDynamicVariables,
  resolveReferences,
  executeMultilineJS,
  serializeNestedObjectToQueryParams,
  computeComponentName,
} from '@/_helpers/utils';
import { dataqueryService } from '@/_services';
import _ from 'lodash';
import moment from 'moment';
import Tooltip from 'react-bootstrap/Tooltip';
import { componentTypes } from '@/Editor/WidgetManager/components';
import generateCSV from '@/_lib/generate-csv';
import generateFile from '@/_lib/generate-file';
import { v4 as uuidv4 } from 'uuid';
// eslint-disable-next-line import/no-unresolved
import { allSvgs } from '@tooljet/plugins/client';
import urlJoin from 'url-join';

const ERROR_TYPES = Object.freeze({
  ReferenceError: 'ReferenceError',
  SyntaxError: 'SyntaxError',
  TypeError: 'TypeError',
  URIError: 'URIError',
  RangeError: 'RangeError',
  EvalError: 'EvalError',
});

export function setStateAsync(_ref, state) {
  return new Promise((resolve) => {
    _ref.setState(state, resolve);
  });
}

export function setCurrentStateAsync(_ref, changes) {
  return new Promise((resolve) => {
    _ref.setState((prevState) => {
      return {
        currentState: prevState.currentState,
        ...changes,
      };
    }, resolve);
  });
}

export function onComponentOptionsChanged(_ref, component, options) {
  const componentName = component.name;
  const components = _ref.state.currentState.components;
  let componentData = components[componentName];
  componentData = componentData || {};

  for (const option of options) {
    componentData[option[0]] = option[1];
  }

  return setCurrentStateAsync(_ref, {
    components: { ...components, [componentName]: componentData },
  });
}

export function onComponentOptionChanged(_ref, component, option_name, value) {
  const componentName = component.name;
  const components = _ref.state.currentState.components;
  let componentData = components[componentName];
  componentData = componentData || {};
  componentData[option_name] = value;

  return setCurrentStateAsync(_ref, { components: { ...components, [componentName]: componentData } });
}

export function fetchOAuthToken(authUrl, dataSourceId) {
  localStorage.setItem('sourceWaitingForOAuth', dataSourceId);
  window.open(authUrl);
}

export function addToLocalStorage(object) {
  localStorage.setItem(object['key'], object['value']);
}

export function getDataFromLocalStorage(key) {
  return localStorage.getItem(key);
}

export function runTransformation(_ref, rawData, transformation, query, mode = 'edit') {
  const data = rawData;

  let result = [];

  const currentState = _ref.state.currentState || {};

  try {
    const evalFunction = Function(
      ['data', 'moment', '_', 'components', 'queries', 'globals', 'variables'],
      transformation
    );

    result = evalFunction(
      data,
      moment,
      _,
      currentState.components,
      currentState.queries,
      currentState.globals,
      currentState.variables
    );
  } catch (err) {
    console.log('Transformation failed for query: ', query.name, err);
    const $error = err.name;
    const $errorMessage = _.has(ERROR_TYPES, $error) ? `${$error} : ${err.message}` : err || 'Unknown error';
    if (mode === 'edit') toast.error($errorMessage);
    result = { message: err.stack.split('\n')[0], status: 'failed', data: data };
  }

  return result;
}

export async function executeActionsForEventId(_ref, eventId, component, mode, customVariables) {
  const events = component.definition.events || [];
  const filteredEvents = events.filter((event) => event.eventId === eventId);

  for (const event of filteredEvents) {
    await executeAction(_ref, event, mode, customVariables); // skipcq: JS-0032
  }
}

export function onComponentClick(_ref, id, component, mode = 'edit') {
  executeActionsForEventId(_ref, 'onClick', component, mode);
}

export function onQueryConfirm(_ref, queryConfirmationData, mode = 'edit') {
  _ref.setState({
    showQueryConfirmation: false,
  });
  runQuery(_ref, queryConfirmationData.queryId, queryConfirmationData.queryName, true, mode);
}

export function onQueryCancel(_ref) {
  _ref.setState({
    showQueryConfirmation: false,
  });
}

export async function copyToClipboard(text) {
  try {
    await navigator.clipboard.writeText(text);
    toast.success('Copied to clipboard!');
  } catch (err) {
    console.log('Failed to copy!', err);
  }
}

function showModal(_ref, modal, show) {
  const modalId = modal?.id ?? modal;
  if (_.isEmpty(modalId)) {
    console.log('No modal is associated with this event.');
    return Promise.resolve();
  }

  const modalMeta = _ref.state.appDefinition.components[modalId];
  const newState = {
    currentState: {
      ..._ref.state.currentState,
      components: {
        ..._ref.state.currentState.components,
        [modalMeta.component.name]: {
          ..._ref.state.currentState.components[modalMeta.component.name],
          show: show,
        },
      },
    },
  };
  _ref.setState(newState);

  return Promise.resolve();
}

function logoutAction(_ref) {
  localStorage.clear();
  _ref.props.history.push('/login');
  window.location.href = '/login';

  return Promise.resolve();
}
export const executeAction = (_ref, event, mode, customVariables) => {
  console.log('nopski', customVariables);
  if (event) {
    switch (event.actionId) {
      case 'show-alert': {
        const message = resolveReferences(event.message, _ref.state.currentState, undefined, customVariables);
        switch (event.alertType) {
          case 'success':
          case 'error':
            toast[event.alertType](message);
            break;
          case 'info':
            toast(message);
            break;
          case 'warning':
            toast(message, {
              icon: '⚠️',
            });
            break;
        }
        return Promise.resolve();
      }

      case 'run-query': {
        const { queryId, queryName } = event;
        return runQuery(_ref, queryId, queryName, true, mode);
      }
      case 'logout': {
        return logoutAction(_ref);
      }

      case 'open-webpage': {
        const url = resolveReferences(event.url, _ref.state.currentState, undefined, customVariables);
        window.open(url, '_blank');
        return Promise.resolve();
      }

      case 'go-to-app': {
        const slug = resolveReferences(event.slug, _ref.state.currentState, undefined, customVariables);
        const queryParams = event.queryParams?.reduce(
          (result, queryParam) => ({
            ...result,
            ...{
              [resolveReferences(queryParam[0], _ref.state.currentState)]: resolveReferences(
                queryParam[1],
                _ref.state.currentState,
                undefined,
                customVariables
              ),
            },
          }),
          {}
        );

        let url = `/applications/${slug}`;

        if (queryParams) {
          const queryPart = serializeNestedObjectToQueryParams(queryParams);

          if (queryPart.length > 0) url = url + `?${queryPart}`;
        }

        if (mode === 'view') {
          _ref.props.history.push(url);
          _ref.props.history.go();
        } else {
          if (confirm('The app will be opened in a new tab as the action is triggered from the editor.')) {
            window.open(urlJoin(window.public_config?.TOOLJET_HOST, `applications/${slug}`));
          }
        }
        return Promise.resolve();
      }

      case 'show-modal':
        return showModal(_ref, event.modal, true);

      case 'close-modal':
        return showModal(_ref, event.modal, false);

      case 'copy-to-clipboard': {
        const contentToCopy = resolveReferences(
          event.contentToCopy,
          _ref.state.currentState,
          undefined,
          customVariables
        );
        copyToClipboard(contentToCopy);

        return Promise.resolve();
      }

      case 'set-localstorage-value': {
        const key = resolveReferences(event.key, _ref.state.currentState, undefined, customVariables);
        const value = resolveReferences(event.value, _ref.state.currentState, undefined, customVariables);
        localStorage.setItem(key, value);

        return Promise.resolve();
      }

      case 'generate-file': {
        // const fileType = event.fileType;
        const data = resolveReferences(event.data, _ref.state.currentState, undefined, customVariables) ?? [];
        const fileName =
          resolveReferences(event.fileName, _ref.state.currentState, undefined, customVariables) ?? 'data.txt';
        const fileType =
          resolveReferences(event.fileType, _ref.state.currentState, undefined, customVariables) ?? 'csv';
        const fileData = {
          csv: generateCSV,
          plaintext: (plaintext) => plaintext,
        }[fileType](data);
        generateFile(fileName, fileData);
        return Promise.resolve();
      }

      case 'set-table-page': {
        setTablePageIndex(_ref, event.table, event.pageIndex);
        break;
      }

      case 'set-custom-variable': {
        const key = resolveReferences(event.key, _ref.state.currentState, undefined, customVariables);
        const value = resolveReferences(event.value, _ref.state.currentState, undefined, customVariables);
        const customAppVariables = { ..._ref.state.currentState.variables };
        customAppVariables[key] = value;

        return _ref.setState({
          currentState: {
            ..._ref.state.currentState,
            variables: customAppVariables,
          },
        });
      }

      case 'unset-custom-variable': {
        const key = resolveReferences(event.key, _ref.state.currentState, undefined, customVariables);
        const customAppVariables = { ..._ref.state.currentState.variables };
        delete customAppVariables[key];

        return _ref.setState({
          currentState: {
            ..._ref.state.currentState,
            variables: customAppVariables,
          },
        });
      }

      case 'control-component': {
        const component = Object.values(_ref.state.currentState?.components ?? {}).filter(
          (component) => component.id === event.componentId
        )[0];
        const action = component[event.componentSpecificActionHandle];
        const actionArguments = _.map(event.componentSpecificActionParams, (param) => ({
          ...param,
          value: resolveReferences(param.value, _ref.state.currentState, undefined, customVariables),
        }));
        const actionPromise = action(...actionArguments.map((argument) => argument.value));
        return actionPromise ?? Promise.resolve();
      }
    }
  }
};

export async function onEvent(_ref, eventName, options, mode = 'edit') {
  let _self = _ref;
  console.log('Event: ', eventName);

  const { customVariables } = options;

  if (eventName === 'onTrigger') {
    const { component, queryId, queryName } = options;
    _self.setState(
      {
        currentState: {
          ..._self.state.currentState,
          components: {
            ..._self.state.currentState.components,
            [component.name]: {
              ..._self.state.currentState.components[component.name],
            },
          },
        },
      },
      () => {
        runQuery(_ref, queryId, queryName, true, mode);
      }
    );
  }

  if (eventName === 'onCalendarEventSelect') {
    const { component, calendarEvent } = options;
    _self.setState(
      {
        currentState: {
          ..._self.state.currentState,
          components: {
            ..._self.state.currentState.components,
            [component.name]: {
              ..._self.state.currentState.components[component.name],
              selectedEvent: { ...calendarEvent },
            },
          },
        },
      },
      () => {
        executeActionsForEventId(_ref, 'onCalendarEventSelect', component, mode, customVariables);
      }
    );
  }

  if (eventName === 'onCalendarSlotSelect') {
    const { component, selectedSlots } = options;
    _self.setState(
      {
        currentState: {
          ..._self.state.currentState,
          components: {
            ..._self.state.currentState.components,
            [component.name]: {
              ..._self.state.currentState.components[component.name],
              selectedSlots,
            },
          },
        },
      },
      () => {
        executeActionsForEventId(_ref, 'onCalendarSlotSelect', component, mode, customVariables);
      }
    );
  }

  if (eventName === 'onTableActionButtonClicked') {
    const { component, data, action, rowId } = options;
    _self.setState(
      {
        currentState: {
          ..._self.state.currentState,
          components: {
            ..._self.state.currentState.components,
            [component.name]: {
              ..._self.state.currentState.components[component.name],
              selectedRow: data,
              selectedRowId: rowId,
            },
          },
        },
      },
      async () => {
        if (action && action.events) {
          for (const event of action.events) {
            if (event.actionId) {
              // the event param uses a hacky workaround for using same format used by event manager ( multiple handlers )
              await executeAction(_self, { ...event, ...event.options }, mode, customVariables);
            }
          }
        } else {
          console.log('No action is associated with this event');
        }
      }
    );
  }

  if (eventName === 'OnTableToggleCellChanged') {
    const { component, column, rowId, row } = options;
    _self.setState(
      {
        currentState: {
          ..._self.state.currentState,
          components: {
            ..._self.state.currentState.components,
            [component.name]: {
              ..._self.state.currentState.components[component.name],
              selectedRow: row,
              selectedRowId: rowId,
            },
          },
        },
      },
      async () => {
        if (column && column.events) {
          for (const event of column.events) {
            if (event.actionId) {
              // the event param uses a hacky workaround for using same format used by event manager ( multiple handlers )
              await executeAction(_self, { ...event, ...event.options }, mode, customVariables);
            }
          }
        } else {
          console.log('No action is associated with this event');
        }
      }
    );
  }

  if (
    [
      'onDetect',
      'onCheck',
      'onUnCheck',
      'onBoundsChange',
      'onCreateMarker',
      'onMarkerClick',
      'onPageChanged',
      'onSearch',
      'onChange',
      'onEnterPressed',
      'onSelectionChange',
      'onSelect',
      'onClick',
      'onFileSelected',
      'onFileLoaded',
      'onFileDeselected',
      'onStart',
      'onResume',
      'onReset',
      'onPause',
      'onCountDownFinish',
      'onCalendarNavigate',
      'onCalendarViewChange',
      'onSearchTextChanged',
      'onPageChange',
      'onCardAdded',
      'onCardRemoved',
      'onCardMoved',
      'onCardSelected',
      'onCardUpdated',
      'onTabSwitch',
<<<<<<< HEAD
      'onOpen',
      'onClose',
=======
      'onRowClicked',
>>>>>>> 6a2082dd
    ].includes(eventName)
  ) {
    const { component } = options;
    executeActionsForEventId(_ref, eventName, component, mode, customVariables);
  }

  if (eventName === 'onBulkUpdate') {
    onComponentOptionChanged(_self, options.component, 'isSavingChanges', true);
    await executeActionsForEventId(_self, eventName, options.component, mode, customVariables);
    onComponentOptionChanged(_self, options.component, 'isSavingChanges', false);
  }

  if (['onDataQuerySuccess', 'onDataQueryFailure'].includes(eventName)) {
    await executeActionsForEventId(_self, eventName, options, mode, customVariables);
  }
}

export function getQueryVariables(options, state) {
  let queryVariables = {};
  const optionsType = typeof options;
  switch (optionsType) {
    case 'string': {
      options = options.replace(/\n/g, ' ');
      const dynamicVariables = getDynamicVariables(options) || [];
      dynamicVariables.forEach((variable) => {
        queryVariables[variable] = resolveReferences(variable, state);
      });
      break;
    }

    case 'object': {
      if (Array.isArray(options)) {
        options.forEach((element) => {
          _.merge(queryVariables, getQueryVariables(element, state));
        });
      } else {
        Object.keys(options || {}).forEach((key) => {
          _.merge(queryVariables, getQueryVariables(options[key], state));
        });
      }
      break;
    }

    default:
      break;
  }
  return queryVariables;
}

export function previewQuery(_ref, query, editorState, calledFromQuery = false) {
  const options = getQueryVariables(query.options, _ref.props.currentState);

  _ref.setState({ previewLoading: true });

  return new Promise(function (resolve, reject) {
    let queryExecutionPromise = null;
    if (query.kind === 'runjs') {
      queryExecutionPromise = executeMultilineJS(_ref, query.options.code, editorState, true);
    } else {
      queryExecutionPromise = dataqueryService.preview(query, options);
    }

    queryExecutionPromise
      .then((data) => {
        let finalData = data.data;

        if (query.options.enableTransformation) {
          finalData = runTransformation(_ref, finalData, query.options.transformation, query, 'edit');
        }

        if (calledFromQuery) {
          _ref.setState({ previewLoading: false });
        } else {
          _ref.setState({ previewLoading: false, queryPreviewData: finalData });
        }
        switch (data.status) {
          case 'failed': {
            toast.error(`${data.message}: ${data.description}`);
            break;
          }
          case 'needs_oauth': {
            const url = data.data.auth_url; // Backend generates and return sthe auth url
            fetchOAuthToken(url, query.data_source_id);
            break;
          }
          case 'ok': {
            toast(`Query completed.`, {
              icon: '🚀',
            });
            break;
          }
        }

        resolve({ status: data.status, data: finalData });
      })
      .catch(({ error, data }) => {
        _ref.setState({ previewLoading: false, queryPreviewData: data });
        toast.error(error);
        reject({ error, data });
      });
  });
}

export function runQuery(_ref, queryId, queryName, confirmed = undefined, mode = 'edit') {
  const query = _ref.state.app.data_queries.find((query) => query.id === queryId);
  let dataQuery = {};

  if (query) {
    dataQuery = JSON.parse(JSON.stringify(query));
  } else {
    toast.error('No query has been associated with the action.');
    return;
  }

  const options = getQueryVariables(dataQuery.options, _ref.state.currentState);

  if (dataQuery.options.requestConfirmation) {
    if (confirmed === undefined) {
      _ref.setState({
        showQueryConfirmation: true,
        queryConfirmationData: {
          queryId,
          queryName,
        },
      });
      return;
    }
  }
  const newState = {
    ..._ref.state.currentState,
    queries: {
      ..._ref.state.currentState.queries,
      [queryName]: {
        ..._ref.state.currentState.queries[queryName],
        isLoading: true,
        data: [],
        rawData: [],
      },
    },
    errors: {},
  };

  let _self = _ref;

  // eslint-disable-next-line no-unused-vars
  return new Promise(function (resolve, reject) {
    _self.setState({ currentState: newState }, () => {
      let queryExecutionPromise = null;
      if (query.kind === 'runjs') {
        queryExecutionPromise = executeMultilineJS(_self, query.options.code, _ref, false, confirmed, mode);
      } else {
        queryExecutionPromise = dataqueryService.run(queryId, options);
      }

      queryExecutionPromise
        .then((data) => {
          if (data.status === 'needs_oauth') {
            const url = data.data.auth_url; // Backend generates and return sthe auth url
            fetchOAuthToken(url, dataQuery['data_source_id'] || dataQuery['dataSourceId']);
          }

          if (data.status === 'failed') {
            console.error(data.message);
            return _self.setState(
              {
                currentState: {
                  ..._self.state.currentState,
                  queries: {
                    ..._self.state.currentState.queries,
                    [queryName]: _.assign(
                      {
                        ..._self.state.currentState.queries[queryName],
                        isLoading: false,
                      },
                      query.kind === 'restapi'
                        ? {
                            request: data.data.requestObject,
                            response: data.data.responseObject,
                            responseHeaders: data.data.responseHeaders,
                          }
                        : {}
                    ),
                  },
                  errors: {
                    ..._self.state.currentState.errors,
                    [queryName]: {
                      type: 'query',
                      kind: query.kind,
                      data: data,
                      options: options,
                    },
                  },
                },
              },
              () => {
                resolve(data);
                onEvent(_self, 'onDataQueryFailure', { definition: { events: dataQuery.options.events } });
                console.log('onDataQueryFailure', data);
                if (mode !== 'view') {
                  const errorMessage = data.message || data.data.message;
                  toast.error(errorMessage);
                }
              }
            );
          }

          let rawData = data.data;
          let finalData = data.data;

          if (dataQuery.options.enableTransformation) {
            finalData = runTransformation(_self, rawData, dataQuery.options.transformation, dataQuery, mode);
            if (finalData.status === 'failed') {
              return _self.setState(
                {
                  currentState: {
                    ..._self.state.currentState,
                    queries: {
                      ..._self.state.currentState.queries,
                      [queryName]: {
                        ..._self.state.currentState.queries[queryName],
                        isLoading: false,
                      },
                    },
                    errors: {
                      ..._self.state.currentState.errors,
                      [queryName]: {
                        type: 'transformations',
                        data: finalData,
                        options: options,
                      },
                    },
                  },
                },
                () => {
                  resolve(finalData);
                  onEvent(_self, 'onDataQueryFailure', { definition: { events: dataQuery.options.events } });
                }
              );
            }
          }

          if (dataQuery.options.showSuccessNotification) {
            const notificationDuration = dataQuery.options.notificationDuration * 1000 || 5000;
            toast.success(dataQuery.options.successMessage, {
              duration: notificationDuration,
            });
          }

          _self.setState(
            {
              currentState: {
                ..._self.state.currentState,
                queries: {
                  ..._self.state.currentState.queries,
                  [queryName]: _.assign(
                    {
                      ..._self.state.currentState.queries[queryName],
                      isLoading: false,
                      data: finalData,
                      rawData,
                    },
                    query.kind === 'restapi'
                      ? { request: data.request, response: data.response, responseHeaders: data.responseHeaders }
                      : {}
                  ),
                },
              },
            },
            () => {
              resolve({ status: 'ok', data: finalData });
              onEvent(_self, 'onDataQuerySuccess', { definition: { events: dataQuery.options.events } }, mode);

              if (mode !== 'view') {
                toast(`Query (${queryName}) completed.`, {
                  icon: '🚀',
                });
              }
            }
          );
        })
        .catch(({ error }) => {
          if (mode !== 'view') toast.error(error);
          _self.setState(
            {
              currentState: {
                ..._self.state.currentState,
                queries: {
                  ..._self.state.currentState.queries,
                  [queryName]: {
                    isLoading: false,
                  },
                },
              },
            },
            () => {
              resolve({ status: 'failed', message: error });
            }
          );
        });
    });
  });
}

export function setTablePageIndex(_ref, tableId, index) {
  if (_.isEmpty(tableId)) {
    console.log('No table is associated with this event.');
    return Promise.resolve();
  }

  const table = Object.entries(_ref.state.currentState.components).filter((entry) => entry[1].id === tableId)[0][1];
  const newPageIndex = resolveReferences(index, _ref.state.currentState);
  table.setPage(newPageIndex ?? 1);
  return Promise.resolve();
}

export function renderTooltip({ props, text }) {
  if (text === '') return <></>;
  return (
    <Tooltip id="button-tooltip" {...props}>
      {text}
    </Tooltip>
  );
}

export function computeComponentState(_ref, components = {}) {
  let componentState = {};
  const currentComponents = _ref.state.currentState.components;
  Object.keys(components).forEach((key) => {
    const component = components[key];
    const componentMeta = componentTypes.find((comp) => component.component.component === comp.component);

    const existingComponentName = Object.keys(currentComponents).find((comp) => currentComponents[comp].id === key);
    const existingValues = currentComponents[existingComponentName];

    if (component.parent) {
      const parentComponent = components[component.parent];
      let isListView = false;
      try {
        isListView = parentComponent.component.component === 'Listview';
      } catch {
        console.log('error');
      }

      if (!isListView) {
        componentState[component.component.name] = { ...componentMeta.exposedVariables, id: key, ...existingValues };
      }
    } else {
      componentState[component.component.name] = { ...componentMeta.exposedVariables, id: key, ...existingValues };
    }
  });

  return setStateAsync(_ref, {
    currentState: {
      ..._ref.state.currentState,
      components: {
        ...componentState,
      },
    },
    defaultComponentStateComputed: true,
  });
}

export const getSvgIcon = (key, height = 50, width = 50) => {
  const Icon = allSvgs[key];

  return <Icon style={{ height, width }} />;
};

export const debuggerActions = {
  error: (_self, errors) => {
    _self.setState((prevState) => ({
      ...prevState,
      currentState: {
        ...prevState.currentState,
        errors: {
          ...prevState.currentState.errors,
          ...errors,
        },
      },
    }));
  },

  flush: (_self) => {
    _self.setState((prevState) => ({
      ...prevState,
      currentState: {
        ...prevState.currentState,
        errors: {},
      },
    }));
  },

  //* @params: errors - Object
  generateErrorLogs: (errors) => {
    const errorsArr = [];
    Object.entries(errors).forEach(([key, value]) => {
      const errorType =
        value.type === 'query' && (value.kind === 'restapi' || value.kind === 'runjs') ? value.kind : value.type;

      const error = {};
      const generalProps = {
        key,
        type: value.type,
        kind: errorType !== 'transformations' ? value.kind : 'transformations',
        timestamp: moment(),
      };

      switch (errorType) {
        case 'restapi':
          generalProps.message = value.data.message;
          generalProps.description = value.data.description;
          error.substitutedVariables = value.options;
          error.request = value.data.data.requestObject;
          error.response = value.data.data.responseObject;
          break;

        case 'runjs':
          error.message = value.data.data.message;
          error.description = value.data.data.description;
          break;

        case 'query':
          error.message = value.data.message;
          error.description = value.data.description;
          error.substitutedVariables = value.options;
          break;

        case 'transformations':
          generalProps.message = value.data.message;
          error.data = value.data.data;
          break;

        case 'component':
          generalProps.message = value.data.message;
          generalProps.property = key.split('- ')[1];
          error.resolvedProperties = value.resolvedProperties;
          break;

        default:
          break;
      }
      errorsArr.push({
        error,
        ...generalProps,
      });
    });
    return errorsArr;
  },
};

export const getComponentName = (currentState, id) => {
  try {
    const name = Object.entries(currentState?.components).filter(([_, component]) => component.id === id)[0][0];
    return name;
  } catch {
    return '';
  }
};

const updateNewComponents = (appDefinition, newComponents, updateAppDefinition) => {
  const newAppDefinition = JSON.parse(JSON.stringify(appDefinition));
  newComponents.forEach((newComponent) => {
    newComponent.component.name = computeComponentName(newComponent.component.component, newAppDefinition.components);
    newAppDefinition.components[newComponent.id] = newComponent;
  });
  updateAppDefinition(newAppDefinition);
};

export const cloneComponents = (_ref, updateAppDefinition, isCloning = true, isCut = false) => {
  const { selectedComponents, appDefinition } = _ref.state;
  if (selectedComponents.length < 1) return getSelectedText();
  const { components: allComponents } = appDefinition;
  let newDefinition = _.cloneDeep(appDefinition);
  let newComponents = [],
    newComponentObj = {},
    addedComponentId = new Set();
  for (let selectedComponent of selectedComponents) {
    if (addedComponentId.has(selectedComponent.id)) continue;
    const component = {
      id: selectedComponent.id,
      component: allComponents[selectedComponent.id]?.component,
      layouts: allComponents[selectedComponent.id]?.layouts,
      parent: allComponents[selectedComponent.id]?.parent,
    };
    addedComponentId.add(selectedComponent.id);
    let clonedComponent = JSON.parse(JSON.stringify(component));
    clonedComponent.parent = undefined;
    clonedComponent.children = [];
    clonedComponent.children = [...getChildComponents(allComponents, component, clonedComponent, addedComponentId)];
    newComponents = [...newComponents, clonedComponent];
    newComponentObj = {
      newComponents,
      isCloning,
      isCut,
    };
  }
  if (isCloning) {
    addComponents(appDefinition, updateAppDefinition, undefined, newComponentObj);
    toast.success('Component cloned succesfully');
  } else if (isCut) {
    navigator.clipboard.writeText(JSON.stringify(newComponentObj));
    removeSelectedComponent(newDefinition, selectedComponents);
    updateAppDefinition(newDefinition);
  } else {
    navigator.clipboard.writeText(JSON.stringify(newComponentObj));
    toast.success('Component copied succesfully');
  }
  _ref.setState({ currentSidebarTab: 2 });
};

const getChildComponents = (allComponents, component, parentComponent, addedComponentId) => {
  let childComponents = [],
    selectedChildComponents = [];

  if (component.component.component === 'Tabs' || component.component.component === 'Calendar') {
    childComponents = Object.keys(allComponents).filter((key) => allComponents[key].parent?.startsWith(component.id));
  } else {
    childComponents = Object.keys(allComponents).filter((key) => allComponents[key].parent === component.id);
  }

  childComponents.forEach((componentId) => {
    let childComponent = JSON.parse(JSON.stringify(allComponents[componentId]));
    childComponent.id = componentId;
    const newComponent = JSON.parse(
      JSON.stringify({
        id: componentId,
        component: allComponents[componentId]?.component,
        layouts: allComponents[componentId]?.layouts,
        parent: allComponents[componentId]?.parent,
      })
    );
    addedComponentId.add(componentId);

    if ((component.component.component === 'Tabs') | (component.component.component === 'Calendar')) {
      const childTabId = childComponent.parent.split('-').at(-1);
      childComponent.parent = `${parentComponent.id}-${childTabId}`;
    } else {
      childComponent.parent = parentComponent.id;
    }
    parentComponent.children = [...(parentComponent.children || []), childComponent];
    childComponent.children = [...getChildComponents(allComponents, newComponent, childComponent, addedComponentId)];
    selectedChildComponents.push(childComponent);
  });

  return selectedChildComponents;
};

const updateComponentLayout = (components, parentId, isCut = false) => {
  let prevComponent;
  components.forEach((component, index) => {
    Object.keys(component.layouts).map((layout) => {
      if (parentId !== undefined) {
        if (index > 0) {
          component.layouts[layout].top = prevComponent.layouts[layout].top + prevComponent.layouts[layout].height;
          component.layouts[layout].left = 0;
        } else {
          component.layouts[layout].top = 0;
          component.layouts[layout].left = 0;
        }
        prevComponent = component;
      } else if (!isCut) {
        component.layouts[layout].top = component.layouts[layout].top + component.layouts[layout].height;
      }
    });
  });
};

export const addComponents = (appDefinition, appDefinitionChanged, parentId = undefined, newComponentObj) => {
  const finalComponents = [];
  let parentComponent = undefined;
  const { isCloning, isCut, newComponents: pastedComponent = [] } = newComponentObj;

  if (parentId) {
    const id = Object.keys(appDefinition.components).filter((key) => parentId.startsWith(key));
    parentComponent = JSON.parse(JSON.stringify(appDefinition.components[id[0]]));
    parentComponent.id = parentId;
  }

  !isCloning && updateComponentLayout(pastedComponent, parentId, isCut);

  const buildComponents = (components, parentComponent = undefined, skipTabCalendarCheck = false) => {
    if (Array.isArray(components) && components.length > 0) {
      components.forEach((component) => {
        const newComponent = {
          id: uuidv4(),
          component: component?.component,
          layouts: component?.layouts,
        };
        if (parentComponent) {
          if (
            !skipTabCalendarCheck &&
            (parentComponent.component.component === 'Tabs' || parentComponent.component.component === 'Calendar')
          ) {
            const childTabId = component.parent.split('-').at(-1);
            newComponent.parent = `${parentComponent.id}-${childTabId}`;
          } else {
            newComponent.parent = parentComponent.id;
          }
        }
        finalComponents.push(newComponent);
        if (component.children.length > 0) {
          buildComponents(component.children, newComponent);
        }
      });
    }
  };

  buildComponents(pastedComponent, parentComponent, true);

  updateNewComponents(appDefinition, finalComponents, appDefinitionChanged);
  !isCloning && toast.success('Component pasted succesfully');
};

export const addNewWidgetToTheEditor = (
  componentMeta,
  eventMonitorObject,
  currentComponents,
  canvasBoundingRect,
  currentLayout,
  shouldSnapToGrid,
  zoomLevel,
  isInSubContainer = false,
  addingDefault = false
) => {
  const componentMetaData = _.cloneDeep(componentMeta);
  const componentData = _.cloneDeep(componentMetaData);

  const defaultWidth = isInSubContainer
    ? (componentMetaData.defaultSize.width * 100) / 43
    : componentMetaData.defaultSize.width;
  const defaultHeight = componentMetaData.defaultSize.height;

  componentData.name = computeComponentName(componentData.component, currentComponents);

  let left = 0;
  let top = 0;

  if (isInSubContainer && addingDefault) {
    const newComponent = {
      id: uuidv4(),
      component: componentData,
      layout: {
        [currentLayout]: {
          top: top,
          left: left,
        },
      },
    };

    return newComponent;
  }

  const offsetFromTopOfWindow = canvasBoundingRect.top;
  const offsetFromLeftOfWindow = canvasBoundingRect.left;
  const currentOffset = eventMonitorObject.getSourceClientOffset();
  const initialClientOffset = eventMonitorObject.getInitialClientOffset();
  const delta = eventMonitorObject.getDifferenceFromInitialOffset();
  const subContainerWidth = canvasBoundingRect.width;

  left = Math.round(currentOffset?.x + currentOffset?.x * (1 - zoomLevel) - offsetFromLeftOfWindow);
  top = Math.round(
    initialClientOffset?.y - 10 + delta.y + initialClientOffset?.y * (1 - zoomLevel) - offsetFromTopOfWindow
  );

  if (shouldSnapToGrid) {
    [left, top] = snapToGrid(subContainerWidth, left, top);
  }

  left = (left * 100) / subContainerWidth;

  if (currentLayout === 'mobile') {
    componentData.definition.others.showOnDesktop.value = false;
    componentData.definition.others.showOnMobile.value = true;
  }

  const widgetsWithDefaultComponents = ['Listview', 'Tabs'];

  const newComponent = {
    id: uuidv4(),
    component: componentData,
    layout: {
      [currentLayout]: {
        top: top,
        left: left,
        width: defaultWidth,
        height: defaultHeight,
      },
    },

    withDefaultChildren: widgetsWithDefaultComponents.includes(componentData.component),
  };

  return newComponent;
};

export function snapToGrid(canvasWidth, x, y) {
  const gridX = canvasWidth / 43;

  const snappedX = Math.round(x / gridX) * gridX;
  const snappedY = Math.round(y / 10) * 10;
  return [snappedX, snappedY];
}
export const removeSelectedComponent = (newDefinition, selectedComponents) => {
  selectedComponents.forEach((component) => {
    let childComponents = [];

    if (newDefinition.components[component.id]?.component?.component === 'Tabs') {
      childComponents = Object.keys(newDefinition.components).filter((key) =>
        newDefinition.components[key].parent?.startsWith(component.id)
      );
    } else {
      childComponents = Object.keys(newDefinition.components).filter(
        (key) => newDefinition.components[key].parent === component.id
      );
    }

    childComponents.forEach((componentId) => {
      delete newDefinition.components[componentId];
    });

    delete newDefinition.components[component.id];
  });
};

const getSelectedText = () => {
  if (window.getSelection) {
    navigator.clipboard.writeText(window.getSelection());
  }
  if (window.document.getSelection) {
    navigator.clipboard.writeText(window.document.getSelection());
  }
  if (window.document.selection) {
    navigator.clipboard.writeText(window.document.selection.createRange().text);
  }
};<|MERGE_RESOLUTION|>--- conflicted
+++ resolved
@@ -508,12 +508,9 @@
       'onCardSelected',
       'onCardUpdated',
       'onTabSwitch',
-<<<<<<< HEAD
       'onOpen',
       'onClose',
-=======
       'onRowClicked',
->>>>>>> 6a2082dd
     ].includes(eventName)
   ) {
     const { component } = options;
