--- conflicted
+++ resolved
@@ -126,7 +126,7 @@
 }
 
 const evaluatePythonCode = async (options) => {
-  const { _ref, query, mode, currentState, isPreview, code, queryResult } = options;
+  const { _ref, query, mode, isPreview, code, queryResult } = options;
   let pyodide;
   try {
     pyodide = await loadPyodide();
@@ -140,21 +140,9 @@
   }
   const log = (line) => console.log({ line });
   let result = {};
-
-<<<<<<< HEAD
-  function log(line) {
-    console.log({ line });
-  }
-
-  const evaluatePythonCode = async (pyodide) => {
-    let result = {};
-    const currentState = getCurrentState(_ref.moduleName);
-    try {
-      const appStateVars = currentState['variables'] ?? {};
-=======
+  const currentState = getCurrentState(_ref.moduleName);
   try {
     const appStateVars = currentState['variables'] ?? {};
->>>>>>> 39cdfdd0
 
     if (!isEmpty(query) && !isEmpty(_ref)) {
       const actions = generateAppActions(_ref, query.id, mode, isPreview);
