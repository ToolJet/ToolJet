import React from 'react';
import { toast } from 'react-hot-toast';
import {
  getDynamicVariables,
  resolveReferences,
  executeMultilineJS,
  serializeNestedObjectToQueryParams,
  computeComponentName,
  generateAppActions,
  loadPyodide,
  isQueryRunnable,
} from '@/_helpers/utils';
import { dataqueryService } from '@/_services';
import _ from 'lodash';
import moment from 'moment';
import Tooltip from 'react-bootstrap/Tooltip';
import { componentTypes } from '@/Editor/WidgetManager/components';
import generateCSV from '@/_lib/generate-csv';
import generateFile from '@/_lib/generate-file';
import RunjsIcon from '@/Editor/Icons/runjs.svg';
import RunTooljetDbIcon from '@/Editor/Icons/tooljetdb.svg';
import RunPyIcon from '@/Editor/Icons/runpy.svg';
import { v4 as uuidv4 } from 'uuid';
// eslint-disable-next-line import/no-unresolved
import { allSvgs } from '@tooljet/plugins/client';
import urlJoin from 'url-join';
import { tooljetDbOperations } from '@/Editor/QueryManager/QueryEditors/TooljetDatabase/operations';
import { authenticationService } from '@/_services/authentication.service';
import { setCookie } from '@/_helpers/cookie';
import { DataSourceTypes } from '@/Editor/DataSourceManager/SourceComponents';
import { useDataQueriesStore } from '@/_stores/dataQueriesStore';
import { useQueryPanelStore } from '@/_stores/queryPanelStore';
import { useCurrentStateStore, getCurrentState } from '@/_stores/currentStateStore';
import { useAppVersionStore } from '@/_stores/appVersionStore';
import { camelizeKeys } from 'humps';
import { useAppDataStore } from '@/_stores/appDataStore';
import { useEditorStore } from '@/_stores/editorStore';

const ERROR_TYPES = Object.freeze({
  ReferenceError: 'ReferenceError',
  SyntaxError: 'SyntaxError',
  TypeError: 'TypeError',
  URIError: 'URIError',
  RangeError: 'RangeError',
  EvalError: 'EvalError',
});

export function setStateAsync(_ref, state) {
  return new Promise((resolve) => {
    _ref.setState(state, resolve);
  });
}

export function setCurrentStateAsync(_ref, changes) {
  return new Promise((resolve) => {
    _ref.setState((prevState) => {
      return {
        currentState: prevState.currentState,
        ...changes,
      };
    }, resolve);
  });
}

export function onComponentOptionsChanged(component, options) {
  const componentName = component.name;
  const components = getCurrentState().components;
  let componentData = components[componentName];
  componentData = componentData || {};

  for (const option of options) {
    componentData[option[0]] = option[1];
  }

  useCurrentStateStore.getState().actions.setCurrentState({
    components: { ...components, [componentName]: componentData },
  });
  return Promise.resolve();
}

export function onComponentOptionChanged(component, option_name, value) {
  const componentName = component.name;
  const components = getCurrentState().components;
  let componentData = components[componentName];
  componentData = componentData || {};
  componentData[option_name] = value;

  if (option_name !== 'id') {
    useCurrentStateStore.getState().actions.setCurrentState({
      components: { ...components, [componentName]: componentData },
    });
  } else if (!componentData?.id) {
    useCurrentStateStore.getState().actions.setCurrentState({
      components: { ...components, [componentName]: componentData },
    });
  }

  return Promise.resolve();
}

export function fetchOAuthToken(authUrl, dataSourceId) {
  localStorage.setItem('sourceWaitingForOAuth', dataSourceId);
  const currentSessionValue = authenticationService.currentSessionValue;
  currentSessionValue?.current_organization_id &&
    setCookie('orgIdForOauth', currentSessionValue?.current_organization_id);
  window.open(authUrl);
}

export function addToLocalStorage(object) {
  localStorage.setItem(object['key'], object['value']);
}

export function getDataFromLocalStorage(key) {
  return localStorage.getItem(key);
}

async function executeRunPycode(_ref, code, query, isPreview, mode) {
  let pyodide;
  try {
    pyodide = await loadPyodide();
  } catch (errorMessage) {
    return {
      data: {
        status: 'failed',
        message: errorMessage,
      },
    };
  }

  function log(line) {
    console.log({ line });
  }

  const evaluatePythonCode = async (pyodide) => {
    let result = {};
    const currentState = getCurrentState();
    try {
      const appStateVars = currentState['variables'] ?? {};

      const actions = generateAppActions(_ref, query.id, mode, isPreview);

      for (const key of Object.keys(currentState.queries)) {
        currentState.queries[key] = {
          ...currentState.queries[key],
          run: () => actions.runQuery(key),
        };
      }

      await pyodide.globals.set('components', currentState['components']);
      await pyodide.globals.set('queries', currentState['queries']);
      await pyodide.globals.set('tj_globals', currentState['globals']);
      await pyodide.globals.set('client', currentState['client']);
      await pyodide.globals.set('server', currentState['server']);
      await pyodide.globals.set('constants', currentState['constants']);
      await pyodide.globals.set('variables', appStateVars);
      await pyodide.globals.set('actions', actions);

      await pyodide.loadPackagesFromImports(code);

      await pyodide.loadPackage('micropip', log);

      let pyresult = await pyodide.runPythonAsync(code);
      result = await pyresult;
    } catch (err) {
      console.error(err);

      const errorType = err.message.includes('SyntaxError') ? 'SyntaxError' : 'NameError';
      const error = err.message.split(errorType + ': ')[1];
      const errorMessage = `${errorType} : ${error}`;

      result = {};

      result = {
        status: 'failed',
        message: errorMessage,
        description: {
          code: query?.options?.code,
          error: JSON.parse(JSON.stringify(err, Object.getOwnPropertyNames(err))),
        },
      };
    }

    return pyodide.isPyProxy(result) ? convertMapSet(result.toJs()) : result;
  };

  return { data: await evaluatePythonCode(pyodide, code) };
}

async function exceutePycode(payload, code, currentState, query, mode) {
  let pyodide;
  try {
    pyodide = await loadPyodide();
  } catch (errorMessage) {
    return {
      data: {
        status: 'failed',
        message: errorMessage,
      },
    };
  }

  const evaluatePython = async (pyodide) => {
    let result = {};
    try {
      //remove the comments from the code
      let codeWithoutComments = code.replace(/#.*$/gm, '');
      codeWithoutComments = codeWithoutComments.replace(/^\s+/g, '');
      const _code = codeWithoutComments.replace('return ', '');
      currentState['variables'] = currentState['variables'] ?? {};
      const _currentState = JSON.stringify(currentState);

      let execFunction = await pyodide.runPython(`
        from pyodide.ffi import to_js
        import json
        def exec_code(payload, _currentState):
          data = json.loads(payload)
          currentState = json.loads(_currentState)
          components = currentState['components']
          queries = currentState['queries']
          globals = currentState['globals']
          variables = currentState['variables']
          client = currentState['client']
          server = currentState['server']
          constants = currentState['constants']
          page = currentState['page']
          code_to_execute = ${_code}

          try:
            res = to_js(json.dumps(code_to_execute))
            # convert dictionary to js object
            return res
          except Exception as e:
            print(e)
            return {"error": str(e)}

        exec_code
    `);
      const _data = JSON.stringify(payload);
      result = execFunction(_data, _currentState);
      return JSON.parse(result);
    } catch (err) {
      console.error(err);

      const errorType = err.message.includes('SyntaxError') ? 'SyntaxError' : 'NameError';
      const error = err.message.split(errorType + ': ')[1];
      const errorMessage = `${errorType} : ${error}`;
      result = {};
      if (mode === 'edit') toast.error(errorMessage);

      result = {
        status: 'failed',
        message: errorMessage,
        description: {
          error: JSON.parse(JSON.stringify(err, Object.getOwnPropertyNames(err))),
        },
      };
    }

    return result;
  };

  return await evaluatePython(pyodide, code);
}

export async function runPythonTransformation(currentState, rawData, transformation, query, mode) {
  const data = rawData;

  try {
    return await exceutePycode(data, transformation, currentState, query, mode);
  } catch (error) {
    console.log(error);
  }
}

export async function runTransformation(
  _ref,
  rawData,
  transformation,
  transformationLanguage = 'javascript',
  query,
  mode = 'edit'
) {
  const data = rawData;

  let result = [];

  const currentState = getCurrentState() || {};

  if (transformationLanguage === 'python') {
    result = await runPythonTransformation(currentState, data, transformation, query, mode);

    return result;
  }

  if (transformationLanguage === 'javascript') {
    try {
      const evalFunction = Function(
        ['data', 'moment', '_', 'components', 'queries', 'globals', 'variables', 'page'],
        transformation
      );

      result = evalFunction(
        data,
        moment,
        _,
        currentState.components,
        currentState.queries,
        currentState.globals,
        currentState.variables,
        currentState.page
      );
    } catch (err) {
      const $error = err.name;
      const $errorMessage = _.has(ERROR_TYPES, $error) ? `${$error} : ${err.message}` : err || 'Unknown error';
      if (mode === 'edit') toast.error($errorMessage);
      result = {
        message: err.stack.split('\n')[0],
        status: 'failed',
        data: data,
      };
    }

    return result;
  }
}

export async function executeActionsForEventId(_ref, eventId, events = [], mode, customVariables) {
  const filteredEvents = events.filter((event) => event?.event.eventId === eventId);

  for (const event of filteredEvents) {
    await executeAction(_ref, event.event, mode, customVariables); // skipcq: JS-0032
  }
}

export function onComponentClick(_ref, id, component, mode = 'edit') {
  executeActionsForEventId(_ref, 'onClick', component, mode);
}

export function onQueryConfirmOrCancel(_ref, queryConfirmationData, isConfirm = false, mode = 'edit') {
  const filtertedQueryConfirmation = _ref?.queryConfirmationList.filter(
    (query) => query.queryId !== queryConfirmationData.queryId
  );

  _ref.updateQueryConfirmationList(filtertedQueryConfirmation, 'check');
  isConfirm && runQuery(_ref, queryConfirmationData.queryId, queryConfirmationData.queryName, true, mode);
}

export async function copyToClipboard(text) {
  try {
    await navigator.clipboard.writeText(text);
    toast.success('Copied to clipboard!');
  } catch (err) {
    console.log('Failed to copy!', err);
  }
}

function showModal(_ref, modal, show) {
  const modalId = modal?.id ?? modal;
  if (_.isEmpty(modalId)) {
    console.log('No modal is associated with this event.');
    return Promise.resolve();
  }

  const modalMeta = _ref.appDefinition.pages[_ref.currentPageId].components[modalId]; //! NeedToFix

  const _components = {
    ...getCurrentState().components,
    [modalMeta.component.name]: {
      ...getCurrentState().components[modalMeta.component.name],
      show: show,
    },
  };
  useCurrentStateStore.getState().actions.setCurrentState({
    components: _components,
  });
  return Promise.resolve();
}

function logoutAction() {
  localStorage.clear();
  authenticationService.logout(true);

  return Promise.resolve();
}

function debounce(func) {
  let timer;
  return (...args) => {
    const event = args[1] || {};
    if (event.debounce === undefined) {
      return func.apply(this, args);
    }
    clearTimeout(timer);
    timer = setTimeout(() => {
      func.apply(this, args);
    }, Number(event.debounce));
  };
}

export const executeAction = debounce(executeActionWithDebounce);

function executeActionWithDebounce(_ref, event, mode, customVariables) {
  if (event) {
    if (event.runOnlyIf) {
      const shouldRun = resolveReferences(event.runOnlyIf, getCurrentState(), undefined, customVariables);
      if (!shouldRun) {
        return false;
      }
    }
    switch (event.actionId) {
      case 'show-alert': {
        const message = resolveReferences(event.message, getCurrentState(), undefined, customVariables);
        switch (event.alertType) {
          case 'success':
          case 'error':
            toast[event.alertType](message);
            break;
          case 'info':
            toast(message);
            break;
          case 'warning':
            toast(message, {
              icon: '⚠️',
            });
            break;
        }
        return Promise.resolve();
      }

      case 'run-query': {
        const { queryId, queryName } = event;
        const params = event['parameters'];
        const resolvedParams = {};
        if (params) {
          Object.keys(params).map(
            (param) => (resolvedParams[param] = resolveReferences(params[param], getCurrentState(), undefined))
          );
        }
        const name =
          useDataQueriesStore.getState().dataQueries.find((query) => query.id === queryId)?.name ?? queryName;
        return runQuery(_ref, queryId, name, undefined, mode, resolvedParams);
      }
      case 'logout': {
        return logoutAction();
      }

      case 'open-webpage': {
        const url = resolveReferences(event.url, getCurrentState(), undefined, customVariables);
        window.open(url, '_blank');
        return Promise.resolve();
      }

      case 'go-to-app': {
        const slug = resolveReferences(event.slug, getCurrentState(), undefined, customVariables);
        const queryParams = event.queryParams?.reduce(
          (result, queryParam) => ({
            ...result,
            ...{
              [resolveReferences(queryParam[0], getCurrentState())]: resolveReferences(
                queryParam[1],
                getCurrentState(),
                undefined,
                customVariables
              ),
            },
          }),
          {}
        );

        let url = `/applications/${slug}`;

        if (queryParams) {
          const queryPart = serializeNestedObjectToQueryParams(queryParams);

          if (queryPart.length > 0) url = url + `?${queryPart}`;
        }

        if (mode === 'view') {
          _ref.navigate(url);
        } else {
          if (confirm('The app will be opened in a new tab as the action is triggered from the editor.')) {
            window.open(urlJoin(window.public_config?.TOOLJET_HOST, url));
          }
        }
        return Promise.resolve();
      }

      case 'show-modal':
        return showModal(_ref, event.modal, true);

      case 'close-modal':
        return showModal(_ref, event.modal, false);

      case 'copy-to-clipboard': {
        const contentToCopy = resolveReferences(event.contentToCopy, getCurrentState(), undefined, customVariables);
        copyToClipboard(contentToCopy);

        return Promise.resolve();
      }

      case 'set-localstorage-value': {
        const key = resolveReferences(event.key, getCurrentState(), undefined, customVariables);
        const value = resolveReferences(event.value, getCurrentState(), undefined, customVariables);
        localStorage.setItem(key, value);

        return Promise.resolve();
      }

      case 'generate-file': {
        // const fileType = event.fileType;
        const data = resolveReferences(event.data, getCurrentState(), undefined, customVariables) ?? [];
        const fileName = resolveReferences(event.fileName, getCurrentState(), undefined, customVariables) ?? 'data.txt';
        const fileType = resolveReferences(event.fileType, getCurrentState(), undefined, customVariables) ?? 'csv';
        const fileData = {
          csv: generateCSV,
          plaintext: (plaintext) => plaintext,
          pdf: (pdfData) => pdfData,
        }[fileType](data);
        generateFile(fileName, fileData, fileType);
        return Promise.resolve();
      }

      case 'set-table-page': {
        setTablePageIndex(event.table, event.pageIndex);
        break;
      }

      case 'set-custom-variable': {
        const key = resolveReferences(event.key, getCurrentState(), undefined, customVariables);
        const value = resolveReferences(event.value, getCurrentState(), undefined, customVariables);
        const customAppVariables = { ...getCurrentState().variables };
        customAppVariables[key] = value;
        return useCurrentStateStore.getState().actions.setCurrentState({
          variables: customAppVariables,
        });
      }

      case 'unset-custom-variable': {
        const key = resolveReferences(event.key, getCurrentState(), undefined, customVariables);
        const customAppVariables = { ...getCurrentState().variables };
        delete customAppVariables[key];
        return useCurrentStateStore.getState().actions.setCurrentState({
          variables: customAppVariables,
        });
      }

      case 'set-page-variable': {
        const key = resolveReferences(event.key, getCurrentState(), undefined, customVariables);
        const value = resolveReferences(event.value, getCurrentState(), undefined, customVariables);
        const customPageVariables = {
          ...getCurrentState().page.variables,
          [key]: value,
        };
        return useCurrentStateStore.getState().actions.setCurrentState({
          page: {
            ...getCurrentState().page,
            variables: customPageVariables,
          },
        });
      }

      case 'unset-page-variable': {
        const key = resolveReferences(event.key, getCurrentState(), undefined, customVariables);
        const customPageVariables = _.omit(getCurrentState().page.variables, key);
        return useCurrentStateStore.getState().actions.setCurrentState({
          page: {
            ...getCurrentState().page,
            variables: customPageVariables,
          },
        });
      }

      case 'control-component': {
        const component = Object.values(getCurrentState()?.components ?? {}).filter(
          (component) => component.id === event.componentId
        )[0];
        const action = component?.[event.componentSpecificActionHandle];
        const actionArguments = _.map(event.componentSpecificActionParams, (param) => ({
          ...param,
          value: resolveReferences(param.value, getCurrentState(), undefined, customVariables),
        }));
        const actionPromise = action && action(...actionArguments.map((argument) => argument.value));
        return actionPromise ?? Promise.resolve();
      }

      case 'switch-page': {
        const { name, disabled } = _ref.appDefinition.pages[event.pageId];

        // Don't allow switching to disabled page in editor as well as viewer
        if (!disabled) {
          _ref.switchPage(event.pageId, resolveReferences(event.queryParams, getCurrentState(), [], customVariables));
        }
        if (_ref.appDefinition.pages[event.pageId]) {
          if (disabled) {
            const generalProps = {
              navToDisablePage: {
                type: 'navToDisablePage',
                page: name,
                data: {
                  message: `Attempt to switch to disabled page ${name} blocked.`,
                  status: true,
                },
              },
            };
            useCurrentStateStore.getState().actions.setErrors(generalProps);
          }
        }

        return Promise.resolve();
      }
    }
  }
}

export async function onEvent(_ref, eventName, events, options = {}, mode = 'edit') {
  let _self = _ref;

  const { customVariables } = options;
  if (eventName === 'onPageLoad') {
    //hack to make sure that the page is loaded before executing the actions
    setTimeout(async () => {
      return await executeActionsForEventId(_ref, 'onPageLoad', events, mode, customVariables);
    }, 0);
  }

  if (eventName === 'onTrigger') {
    const { component, queryId, queryName, parameters } = options;
    useCurrentStateStore.getState().actions.setCurrentState({
      components: {
        ...getCurrentState().components,
        [component.name]: {
          ...getCurrentState().components[component.name],
        },
      },
    });
    runQuery(_ref, queryId, queryName, true, mode, parameters);
  }

  if (eventName === 'onCalendarEventSelect') {
    const { component, calendarEvent } = options;

    useCurrentStateStore.getState().actions.setCurrentState({
      components: {
        ...getCurrentState().components,
        [component.name]: {
          ...getCurrentState().components[component.name],
          selectedEvent: { ...calendarEvent },
        },
      },
    });

    executeActionsForEventId(_ref, 'onCalendarEventSelect', events, mode, customVariables);
  }

  if (eventName === 'onCalendarSlotSelect') {
    const { component, selectedSlots } = options;
    useCurrentStateStore.getState().actions.setCurrentState({
      components: {
        ...getCurrentState().components,
        [component.name]: {
          ...getCurrentState().components[component.name],
          selectedSlots,
        },
      },
    });

    executeActionsForEventId(_ref, 'onCalendarSlotSelect', events, mode, customVariables);
  }

  if (eventName === 'onTableActionButtonClicked') {
    const { action, tableActionEvents } = options;
    const executeableActions = tableActionEvents.filter((event) => event?.event?.ref === action?.name);

    if (action && executeableActions) {
      for (const event of executeableActions) {
        if (event?.event?.actionId) {
          await executeAction(_self, event.event, mode, customVariables);
        }
      }
    } else {
      console.log('No action is associated with this event');
    }
  }

  if (eventName === 'OnTableToggleCellChanged') {
    const { column, tableColumnEvents } = options;

    if (column && tableColumnEvents) {
      for (const event of tableColumnEvents) {
        if (event?.event?.actionId) {
          await executeAction(_self, event.event, mode, customVariables);
        }
      }
    } else {
      console.log('No action is associated with this event');
    }
  }

  if (
    [
      'onDetect',
      'onCheck',
      'onUnCheck',
      'onBoundsChange',
      'onCreateMarker',
      'onMarkerClick',
      'onPolygonClick',
      'onPageChanged',
      'onSearch',
      'onChange',
      'onEnterPressed',
      'onSelectionChange',
      'onSelect',
      'onClick',
      'onHover',
      'onFileSelected',
      'onFileLoaded',
      'onFileDeselected',
      'onStart',
      'onResume',
      'onReset',
      'onPause',
      'onCountDownFinish',
      'onCalendarNavigate',
      'onCalendarViewChange',
      'onSearchTextChanged',
      'onPageChange',
      'onAddCardClick',
      'onCardAdded',
      'onCardRemoved',
      'onCardMoved',
      'onCardSelected',
      'onCardUpdated',
      'onUpdate',
      'onTabSwitch',
      'onFocus',
      'onBlur',
      'onOpen',
      'onClose',
      'onRowClicked',
      'onRecordClicked',
      'onCancelChanges',
      'onSort',
      'onCellValueChanged',
      'onFilterChanged',
      'onRowHovered',
      'onSubmit',
      'onInvalid',
      'onNewRowsAdded',
    ].includes(eventName)
  ) {
    executeActionsForEventId(_ref, eventName, events, mode, customVariables);
  }

  if (eventName === 'onBulkUpdate') {
    await executeActionsForEventId(_self, eventName, events, mode, customVariables);
  }

  if (['onDataQuerySuccess', 'onDataQueryFailure'].includes(eventName)) {
    await executeActionsForEventId(_self, eventName, events, mode, customVariables);
  }
}

export function getQueryVariables(options, state) {
  let queryVariables = {};
  const optionsType = typeof options;
  switch (optionsType) {
    case 'string': {
      options = options.replace(/\n/g, ' ');
      if (options.match(/\{\{(.*?)\}\}/g)?.length > 1 && options.includes('{{constants.')) {
        const constantVariables = options.match(/\{\{(constants.*?)\}\}/g);

        constantVariables.forEach((constant) => {
          options = options.replace(constant, 'HiddenOrganizationConstant');
        });
      }

      if (options.includes('{{') && options.includes('%%')) {
        const vars =
          options.includes('{{constants.') && !options.includes('%%')
            ? 'HiddenOrganizationConstant'
            : resolveReferences(options, state);
        queryVariables[options] = vars;
      } else {
        const dynamicVariables = getDynamicVariables(options) || [];
        dynamicVariables.forEach((variable) => {
          queryVariables[variable] = resolveReferences(variable, state);
        });
      }

      break;
    }

    case 'object': {
      if (Array.isArray(options)) {
        options.forEach((element) => {
          _.merge(queryVariables, getQueryVariables(element, state));
        });
      } else {
        Object.keys(options || {}).forEach((key) => {
          _.merge(queryVariables, getQueryVariables(options[key], state));
        });
      }
      break;
    }

    default:
      break;
  }

  return queryVariables;
}

export function previewQuery(_ref, query, calledFromQuery = false, parameters = {}, hasParamSupport = false) {
  const options = getQueryVariables(query.options, getCurrentState());

  const { setPreviewLoading, setPreviewData } = useQueryPanelStore.getState().actions;
  setPreviewLoading(true);

  return new Promise(function (resolve, reject) {
    let queryExecutionPromise = null;
    if (query.kind === 'runjs') {
      const formattedParams = (query.options.parameters || []).reduce(
        (paramObj, param) => ({
          ...paramObj,
          [param.name]:
            parameters?.[param.name] === undefined
              ? resolveReferences(param.defaultValue, {}) //default values will not be resolved with currentState
              : parameters?.[param.name],
        }),
        {}
      );
      queryExecutionPromise = executeMultilineJS(
        _ref,
        query.options.code,
        query?.id,
        true,
        '',
        formattedParams,
        hasParamSupport
      );
    } else if (query.kind === 'tooljetdb') {
      queryExecutionPromise = tooljetDbOperations.perform(query, getCurrentState());
    } else if (query.kind === 'runpy') {
      queryExecutionPromise = executeRunPycode(_ref, query.options.code, query, true, 'edit');
    } else {
      queryExecutionPromise = dataqueryService.preview(
        query,
        options,
        useAppVersionStore.getState().editingVersion?.id
      );
    }

    queryExecutionPromise
      .then(async (data) => {
        let finalData = data.data;

        if (query.options.enableTransformation) {
          finalData = await runTransformation(
            _ref,
            finalData,
            query.options.transformation,
            query.options.transformationLanguage,
            query,
            'edit'
          );
        }

        if (calledFromQuery) {
          setPreviewLoading(false);
        } else {
          setPreviewLoading(false);
          setPreviewData(finalData);
        }
        let queryStatusCode = data?.status ?? null;
        const queryStatus =
          query.kind === 'tooljetdb'
            ? data.statusText
            : query.kind === 'runpy'
              ? data?.data?.status ?? 'ok'
              : data.status;

        switch (true) {
          // Note: Need to move away from statusText -> statusCode
          case queryStatus === 'Bad Request' ||
            queryStatus === 'Not Found' ||
            queryStatus === 'Unprocessable Entity' ||
            queryStatus === 'failed' ||
            queryStatusCode === 400 ||
            queryStatusCode === 404 ||
            queryStatusCode === 422: {
            const err = query.kind == 'tooljetdb' ? data?.error || data : _.isEmpty(data.data) ? data : data.data;
            toast.error(`${err.message}`);
            break;
          }
          case queryStatus === 'needs_oauth': {
            const url = data.data.auth_url; // Backend generates and return sthe auth url
            fetchOAuthToken(url, query.data_source_id);
            break;
          }
          case queryStatus === 'ok' ||
            queryStatus === 'OK' ||
            queryStatus === 'Created' ||
            queryStatus === 'Accepted' ||
            queryStatus === 'No Content': {
            toast(`Query ${'(' + query.name + ') ' || ''}completed.`, {
              icon: '🚀',
            });
            break;
          }
        }

        resolve({ status: data.status, data: finalData });
      })
      .catch(({ error, data }) => {
        setPreviewLoading(false);
        setPreviewData(data);
        toast.error(error);
        reject({ error, data });
      });
  });
}

export function runQuery(_ref, queryId, queryName, confirmed = undefined, mode = 'edit', parameters = {}) {
  const query = useDataQueriesStore.getState().dataQueries.find((query) => query.id === queryId);
  const queryEvents = useAppDataStore
    .getState()
    .events.filter((event) => event.target === 'data_query' && event.sourceId === queryId);

  let dataQuery = {};

  if (query) {
    dataQuery = JSON.parse(JSON.stringify(query));
  } else {
    toast.error('No query has been associated with the action.');
    return;
  }

  const options = getQueryVariables(dataQuery.options, getCurrentState());

  if (dataQuery.options?.requestConfirmation) {
    const queryConfirmationList = useEditorStore.getState().queryConfirmationList
      ? [...useEditorStore.getState().queryConfirmationList]
      : [];

    const queryConfirmation = {
      queryId,
      queryName,
    };
    if (!queryConfirmationList.some((query) => queryId === query.queryId)) {
      queryConfirmationList.push(queryConfirmation);
    }

    if (confirmed === undefined) {
      //!check
      _ref.updateQueryConfirmationList(queryConfirmationList);
      return;
    }
  }

  let _self = _ref;

  // eslint-disable-next-line no-unused-vars
  return new Promise(function (resolve, reject) {
    useCurrentStateStore.getState().actions.setCurrentState({
      queries: {
        ...getCurrentState().queries,
        [queryName]: {
          ...getCurrentState().queries[queryName],
          isLoading: true,
          data: [],
          rawData: [],
        },
      },
      errors: {},
    });
    let queryExecutionPromise = null;
    if (query.kind === 'runjs') {
      queryExecutionPromise = executeMultilineJS(_self, query.options.code, query?.id, false, mode, parameters);
    } else if (query.kind === 'runpy') {
      queryExecutionPromise = executeRunPycode(_self, query.options.code, query, false, mode);
    } else if (query.kind === 'tooljetdb') {
      queryExecutionPromise = tooljetDbOperations.perform(query, getCurrentState());
    } else {
      queryExecutionPromise = dataqueryService.run(queryId, options, query?.options);
    }

    queryExecutionPromise
      .then(async (data) => {
        if (data.status === 'needs_oauth') {
          const url = data.data.auth_url; // Backend generates and return sthe auth url
          fetchOAuthToken(url, dataQuery['data_source_id'] || dataQuery['dataSourceId']);
        }

        let queryStatusCode = data?.status ?? null;
        const promiseStatus =
          query.kind === 'tooljetdb'
            ? data.statusText
            : query.kind === 'runpy'
<<<<<<< HEAD
              ? data?.data?.status ?? 'ok'
              : data.status;

        if (promiseStatus === 'failed' || promiseStatus === 'Bad Request') {
          const errorData = query.kind === 'runpy' ? data.data : data;
=======
            ? data?.data?.status ?? 'ok'
            : data.status;
        // Note: Need to move away from statusText -> statusCode
        if (
          promiseStatus === 'failed' ||
          promiseStatus === 'Bad Request' ||
          promiseStatus === 'Not Found' ||
          promiseStatus === 'Unprocessable Entity' ||
          queryStatusCode === 400 ||
          queryStatusCode === 404 ||
          queryStatusCode === 422
        ) {
          let errorData = {};
          switch (query.kind) {
            case 'runpy':
              errorData = data.data;
              break;
            case 'tooljetdb':
              if (data?.error) {
                errorData = {
                  message: data?.error?.message || 'Something went wrong',
                  description: data?.error?.message || 'Something went wrong',
                  status: data?.statusText || 'Failed',
                  data: data?.error || {},
                };
              } else {
                errorData = data;
              }
              break;
            default:
              errorData = data;
              break;
          }
          // errorData = query.kind === 'runpy' ? data.data : data;
>>>>>>> 5c4d3958
          useCurrentStateStore.getState().actions.setErrors({
            [queryName]: {
              type: 'query',
              kind: query.kind,
              data: errorData,
              options: options,
            },
          });

          useCurrentStateStore.getState().actions.setCurrentState({
            queries: {
              ...getCurrentState().queries,
              [queryName]: _.assign(
                {
                  ...getCurrentState().queries[queryName],
                  isLoading: false,
                },
                query.kind === 'restapi'
                  ? {
                    request: data.data.requestObject,
                    response: data.data.responseObject,
                    responseHeaders: data.data.responseHeaders,
                  }
                  : {}
              ),
            },
          });
          resolve(data);
          onEvent(_self, 'onDataQueryFailure', queryEvents);
          if (mode !== 'view') {
            const err = query.kind == 'tooljetdb' ? data?.error || data : data;
            toast.error(err?.message ? err?.message : 'Something went wrong')
          }
          return;
        } else {
          let rawData = data.data;
          let finalData = data.data;

          if (dataQuery.options.enableTransformation) {
            finalData = await runTransformation(
              _ref,
              finalData,
              query.options.transformation,
              query.options.transformationLanguage,
              query,
              'edit'
            );
            if (finalData.status === 'failed') {
              useCurrentStateStore.getState().actions.setCurrentState({
                queries: {
                  ...getCurrentState().queries,
                  [queryName]: {
                    ...getCurrentState().queries[queryName],
                    isLoading: false,
                  },
                },
              });

              useCurrentStateStore.getState().actions.setErrors({
                [queryName]: {
                  type: 'transformations',
                  data: finalData,
                  options: options,
                },
              });
              resolve(finalData);
              onEvent(_self, 'onDataQueryFailure', queryEvents);
              return;
            }
          }

          if (dataQuery.options.showSuccessNotification) {
            const notificationDuration = dataQuery.options.notificationDuration * 1000 || 5000;
            toast.success(dataQuery.options.successMessage, {
              duration: notificationDuration,
            });
          }
          useCurrentStateStore.getState().actions.setCurrentState({
            queries: {
              ...getCurrentState().queries,
              [queryName]: _.assign(
                {
                  ...getCurrentState().queries[queryName],
                  isLoading: false,
                  data: finalData,
                  rawData,
                },
                query.kind === 'restapi'
                  ? {
                    request: data.request,
                    response: data.response,
                    responseHeaders: data.responseHeaders,
                  }
                  : {}
              ),
            },
            // Used to generate logs
            succededQuery: {
              [queryName]: {
                type: 'query',
                kind: query.kind,
              },
            },
          });
          resolve({ status: 'ok', data: finalData });
          onEvent(_self, 'onDataQuerySuccess', queryEvents, mode);
        }
      })
      .catch(({ error }) => {
        if (mode !== 'view') toast.error(error ?? 'Unknown error');
        useCurrentStateStore.getState().actions.setCurrentState({
          queries: {
            ...getCurrentState().queries,
            [queryName]: {
              isLoading: false,
            },
          },
        });

        resolve({ status: 'failed', message: error });
      });
  });
}

export function setTablePageIndex(tableId, index) {
  if (_.isEmpty(tableId)) {
    console.log('No table is associated with this event.');
    return Promise.resolve();
  }

  const table = Object.entries(getCurrentState().components).filter((entry) => entry[1].id === tableId)[0][1];
  const newPageIndex = resolveReferences(index, getCurrentState());
  table.setPage(newPageIndex ?? 1);
  return Promise.resolve();
}

export function renderTooltip({ props, text }) {
  if (text === '') return <></>;
  return (
    <Tooltip id="button-tooltip" {...props}>
      {text}
    </Tooltip>
  );
}

/*
@computeComponentState: (components = {}) => Promise<void>
This change is made to enhance the code readability by optimizing the logic
for computing component state. It replaces the previous try-catch block with
a more efficient approach, precomputing the parent component types and using
conditional checks for better performance and error handling.*/

export function computeComponentState(components = {}) {
  try {
    let componentState = {};
    const currentComponents = getCurrentState().components;

    // Precompute parent component types
    const parentComponentTypes = {};
    Object.keys(components).forEach((key) => {
      const { component } = components[key];
      parentComponentTypes[key] = component.component;
    });

    Object.keys(components).forEach((key) => {
      if (!components[key]) return;

      const { component } = components[key];
      const componentMeta = componentTypes.find((comp) => component.component === comp.component);

      const existingComponentName = Object.keys(currentComponents).find((comp) => currentComponents[comp].id === key);
      const existingValues = currentComponents[existingComponentName];

      if (component.parent) {
        const parentComponentType = parentComponentTypes[component.parent];

        if (parentComponentType !== 'Listview' && parentComponentType !== 'Form') {
          componentState[component.name] = {
            ...componentMeta.exposedVariables,
            id: key,
            ...existingValues,
          };
        }
      } else {
        componentState[component.name] = {
          ...componentMeta.exposedVariables,
          id: key,
          ...existingValues,
        };
      }
    });

    useCurrentStateStore.getState().actions.setCurrentState({
      components: {
        ...componentState,
      },
    });

    return new Promise((resolve) => {
      useEditorStore.getState().actions.updateEditorState({
        defaultComponentStateComputed: true,
      });
      resolve();
    });
  } catch (error) {
    console.log(error);
    return Promise.reject(error);
  }
}

export const getSvgIcon = (key, height = 50, width = 50, iconFile = undefined, styles = {}) => {
  if (iconFile) return <img src={`data:image/svg+xml;base64,${iconFile}`} style={{ height, width }} />;
  if (key === 'runjs') return <RunjsIcon style={{ height, width }} />;
  if (key === 'tooljetdb') return <RunTooljetDbIcon style={{ height, width }} />;
  if (key === 'runpy') return <RunPyIcon style={{ height, width }} />;
  const Icon = allSvgs[key];

  if (!Icon) return <></>;

  return <Icon style={{ height, width, ...styles }} />;
};

export const debuggerActions = {
  error: (errors) => {
    useCurrentStateStore.getState().actions.setErrors({
      ...errors,
    });
  },

  flush: () => {
    useCurrentStateStore.getState().actions.setCurrentState({
      errors: {},
    });
  },

  //* @params: errors - Object
  generateErrorLogs: (errors) => {
    const errorsArr = [];
    Object.entries(errors).forEach(([key, value]) => {
      const errorType =
        value.type === 'query' && (value.kind === 'restapi' || value.kind === 'tooljetdb' || value.kind === 'runjs')
          ? value.kind
          : value.type;

      const error = {};
      const generalProps = {
        key,
        type: value.type,
        kind: errorType !== 'transformations' ? value.kind : 'transformations',
        page: value.page,
        timestamp: moment(),
        strace: value.strace ?? 'app_level',
      };

      switch (errorType) {
        case 'restapi':
          generalProps.message = value.data.message;
          generalProps.description = value.data.description;
          error.substitutedVariables = value.options;
          error.request = value.data.data.requestObject;
          error.response = value.data.data.responseObject;
          break;

        case 'tooljetdb':
          generalProps.message = value.data.message;
          generalProps.description = value.data.description;
          error.substitutedVariables = value.options;
          error.request = value.data.data.requestObject;
          error.response = value.data.data.responseObject;
          break;

        case 'runjs':
          error.message = value.data.data.message;
          error.description = value.data.data.description;
          break;

        case 'query':
          error.message = value.data.message;
          error.description = value.data.description;
          error.substitutedVariables = value.options;
          break;

        case 'transformations':
          generalProps.message = value.data.message;
          error.data = value.data.data ?? value.data;
          break;

        case 'component':
          generalProps.message = value.data.message;
          generalProps.property = key.split('- ')[1];
          error.resolvedProperties = value.resolvedProperties;
          break;
        case 'navToDisablePage':
          generalProps.message = value.data.message;
          break;

        default:
          break;
      }
      errorsArr.push({
        error,
        ...generalProps,
      });
    });
    return errorsArr;
  },

  generateQuerySuccessLogs: (logs) => {
    const querySuccesslogs = [];
    Object.entries(logs).forEach(([key, value]) => {
      const generalProps = {
        key,
        type: value.type,
        page: value.page,
        timestamp: moment(),
        message: 'Completed',
        description: value?.data?.description ?? '',
        isQuerySuccessLog: true,
      };

      querySuccesslogs.push(generalProps);
    });
    return querySuccesslogs;
  },
  flushAllLog: () => {
    useCurrentStateStore.getState().actions.setCurrentState({
      succededQuery: {},
    });
  },
};

export const getComponentName = (currentState, id) => {
  try {
    const name = Object.entries(currentState?.components).filter(([_, component]) => component.id === id)[0][0];
    return name;
  } catch {
    return '';
  }
};

const updateNewComponents = (pageId, appDefinition, newComponents, updateAppDefinition, componentMap, isCut) => {
  const newAppDefinition = JSON.parse(JSON.stringify(appDefinition));

  newAppDefinition.pages[pageId].components = {
    ...newAppDefinition.pages[pageId].components,
    ...newComponents,
  };

  const opts = {
    componentAdded: true,
    containerChanges: true,
  };

  if (!isCut) {
    opts.cloningComponent = componentMap;
  }

  updateAppDefinition(newAppDefinition, opts);
};

export const cloneComponents = (
  selectedComponents,
  appDefinition,
  currentPageId,
  updateAppDefinition,
  isCloning = true,
  isCut = false
) => {
  if (selectedComponents.length < 1) return getSelectedText();

  const { components: allComponents } = appDefinition.pages[currentPageId];

  // if parent is selected, then remove the parent from the selected components
  const filteredSelectedComponents = selectedComponents.filter((component) => {
    const parentComponentId = component.component?.parent;
    if (parentComponentId) {
      // Check if the parent component is also selected
      const isParentSelected = selectedComponents.some((comp) => comp.id === parentComponentId);

      // If the parent is selected, filter out the child component
      if (isParentSelected) {
        return false;
      }
    }
    return true;
  });

  let newDefinition = _.cloneDeep(appDefinition);
  let newComponents = [],
    newComponentObj = {},
    addedComponentId = new Set();
  for (let selectedComponent of filteredSelectedComponents) {
    if (addedComponentId.has(selectedComponent.id)) continue;
    const component = {
      component: allComponents[selectedComponent.id]?.component,
      layouts: allComponents[selectedComponent.id]?.layouts,
      parent: allComponents[selectedComponent.id]?.parent,
      componentId: selectedComponent.id,
    };
    addedComponentId.add(selectedComponent.id);
    let clonedComponent = JSON.parse(JSON.stringify(component));

    newComponents.push(clonedComponent);
    const children = getAllChildComponents(allComponents, selectedComponent.id);

    if (children.length > 0) {
      newComponents.push(...children);
    }

    newComponentObj = {
      newComponents,
      isCloning,
      isCut,
      currentPageId,
    };
  }

  if (isCloning) {
    const parentId = selectedComponents[0]['component']?.parent ?? undefined;

    addComponents(currentPageId, appDefinition, updateAppDefinition, parentId, newComponentObj, true);
    toast.success('Component cloned succesfully');
  } else if (isCut) {
    navigator.clipboard.writeText(JSON.stringify(newComponentObj));
    removeSelectedComponent(currentPageId, newDefinition, selectedComponents, updateAppDefinition);
  } else {
    navigator.clipboard.writeText(JSON.stringify(newComponentObj));
    const successMessage =
      newComponentObj.newComponents.length > 1 ? 'Components copied successfully' : 'Component copied successfully';
    toast.success(successMessage);
  }

  return new Promise((resolve) => {
    useEditorStore.getState().actions.updateEditorState({
      currentSidebarTab: 2,
    });
    resolve();
  });
};

const getAllChildComponents = (allComponents, parentId) => {
  const childComponents = [];

  Object.keys(allComponents).forEach((componentId) => {
    const componentParentId = allComponents[componentId].component?.parent;

    const isParentTabORCalendar =
      allComponents[parentId]?.component?.component === 'Tabs' ||
      allComponents[parentId]?.component?.component === 'Calendar';

    if (componentParentId && isParentTabORCalendar) {
      const childComponent = allComponents[componentId];
      const childTabId = componentParentId.split('-').at(-1);
      if (componentParentId === `${parentId}-${childTabId}`) {
        childComponent.componentId = componentId;
        childComponents.push(childComponent);

        // Recursively find children of the current child component
        const childrenOfChild = getAllChildComponents(allComponents, componentId);
        childComponents.push(...childrenOfChild);
      }
    }

    if (componentParentId === parentId) {
      const childComponent = allComponents[componentId];
      childComponent.componentId = componentId;
      childComponents.push(childComponent);

      // Recursively find children of the current child component
      const childrenOfChild = getAllChildComponents(allComponents, componentId);
      childComponents.push(...childrenOfChild);
    }
  });

  return childComponents;
};

const updateComponentLayout = (components, parentId, isCut = false) => {
  let prevComponent;
  components.forEach((component, index) => {
    Object.keys(component.layouts).map((layout) => {
      if (parentId !== undefined && !component?.component?.parent) {
        if (index > 0) {
          component.layouts[layout].top = prevComponent.layouts[layout].top + prevComponent.layouts[layout].height;
          component.layouts[layout].left = 0;
        } else {
          component.layouts[layout].top = 0;
          component.layouts[layout].left = 0;
        }
        prevComponent = component;
      } else if (!isCut && !component.component.parent) {
        component.layouts[layout].top = component.layouts[layout].top + component.layouts[layout].height;
      }
    });
  });
};
//
const isChildOfTabsOrCalendar = (component, allComponents = [], componentParentId = undefined) => {
  const parentId = componentParentId ?? component.component?.parent?.split('-').slice(0, -1).join('-');

  const parentComponent = allComponents.find((comp) => comp.componentId === parentId);

  if (parentComponent) {
    return parentComponent.component.component === 'Tabs' || parentComponent.component.component === 'Calendar';
  }

  return false;
};

export const addComponents = (
  pageId,
  appDefinition,
  appDefinitionChanged,
  parentId = undefined,
  newComponentObj,
  fromClipboard = false
) => {
  const finalComponents = {};
  const componentMap = {};
  let parentComponent = undefined;
  const { isCloning, isCut, newComponents: pastedComponents = [], currentPageId } = newComponentObj;

  if (parentId) {
    const id = Object.keys(appDefinition.pages[pageId].components).filter((key) => parentId.startsWith(key));
    parentComponent = JSON.parse(JSON.stringify(appDefinition.pages[pageId].components[id[0]]));
  }

  pastedComponents.forEach((component) => {
    const newComponentId = isCut ? component.componentId : uuidv4();
    const componentName = computeComponentName(component.component.component, {
      ...appDefinition.pages[pageId].components,
      ...finalComponents,
    });

    const isParentTabOrCalendar = isChildOfTabsOrCalendar(component, pastedComponents, parentId);
    const parentRef = isParentTabOrCalendar
      ? component.component.parent.split('-').slice(0, -1).join('-')
      : component.component.parent;
    const isParentAlsoCopied = parentRef && componentMap[parentRef];

    componentMap[component.componentId] = newComponentId;
    let isChild = isParentAlsoCopied ? component.component.parent : parentId;
    const componentData = JSON.parse(JSON.stringify(component.component));

    if (isCloning && parentId && !componentData.parent) {
      isChild = component.component.parent;
    }

    if (!parentComponent && !isParentAlsoCopied && fromClipboard) {
      isChild = undefined;
      componentData.parent = undefined;
    }

    if (!isCloning && parentComponent && fromClipboard) {
      componentData.parent = isParentAlsoCopied ?? parentId;
    } else if (isChild && isChildOfTabsOrCalendar(component, pastedComponents, parentId)) {
      const parentId = component.component.parent.split('-').slice(0, -1).join('-');
      const childTabId = component.component.parent.split('-').at(-1);

      componentData.parent = `${componentMap[parentId]}-${childTabId}`;
    } else if (isChild) {
      const isParentInMap = componentMap[isChild] !== undefined;

      componentData.parent = isParentInMap ? componentMap[isChild] : isChild;
    }

    const newComponent = {
      component: {
        ...componentData,
        name: componentName,
      },
      layouts: component.layouts,
    };

    finalComponents[newComponentId] = newComponent;

    // const doesComponentHaveChildren = getAllChildComponents
  });

  if (currentPageId === pageId) {
    updateComponentLayout(pastedComponents, parentId, isCut);
  }

  updateNewComponents(pageId, appDefinition, finalComponents, appDefinitionChanged, componentMap, isCut);
  !isCloning && toast.success('Component pasted succesfully');
};

export const addNewWidgetToTheEditor = (
  componentMeta,
  eventMonitorObject,
  currentComponents,
  canvasBoundingRect,
  currentLayout,
  shouldSnapToGrid,
  zoomLevel,
  isInSubContainer = false,
  addingDefault = false
) => {
  const componentMetaData = _.cloneDeep(componentMeta);
  const componentData = _.cloneDeep(componentMetaData);

  const defaultWidth = isInSubContainer
    ? (componentMetaData.defaultSize.width * 100) / 43
    : componentMetaData.defaultSize.width;
  const defaultHeight = componentMetaData.defaultSize.height;

  componentData.name = computeComponentName(componentData.component, currentComponents);

  let left = 0;
  let top = 0;

  if (isInSubContainer && addingDefault) {
    const newComponent = {
      id: uuidv4(),
      component: componentData,
      layout: {
        [currentLayout]: {
          top: top,
          left: left,
        },
      },
    };

    return newComponent;
  }

  const offsetFromTopOfWindow = canvasBoundingRect.top;
  const offsetFromLeftOfWindow = canvasBoundingRect.left;
  const currentOffset = eventMonitorObject.getSourceClientOffset();
  const initialClientOffset = eventMonitorObject.getInitialClientOffset();
  const delta = eventMonitorObject.getDifferenceFromInitialOffset();
  const subContainerWidth = canvasBoundingRect.width;

  left = Math.round(currentOffset?.x + currentOffset?.x * (1 - zoomLevel) - offsetFromLeftOfWindow);
  top = Math.round(
    initialClientOffset?.y - 10 + delta.y + initialClientOffset?.y * (1 - zoomLevel) - offsetFromTopOfWindow
  );

  if (shouldSnapToGrid) {
    [left, top] = snapToGrid(subContainerWidth, left, top);
  }

  left = (left * 100) / subContainerWidth;

  if (currentLayout === 'mobile') {
    componentData.definition.others.showOnDesktop.value = false;
    componentData.definition.others.showOnMobile.value = true;
  }

  const widgetsWithDefaultComponents = ['Listview', 'Tabs', 'Form', 'Kanban'];

  const nonActiveLayout = currentLayout === 'desktop' ? 'mobile' : 'desktop';
  const newComponent = {
    id: uuidv4(),
    component: componentData,
    layout: {
      [currentLayout]: {
        top: top,
        left: left,
        width: defaultWidth,
        height: defaultHeight,
      },
      [nonActiveLayout]: {
        top: top,
        left: left,
        width: defaultWidth,
        height: defaultHeight,
      },
    },

    withDefaultChildren: widgetsWithDefaultComponents.includes(componentData.component),
  };

  return newComponent;
};

export function snapToGrid(canvasWidth, x, y) {
  const gridX = canvasWidth / 43;

  const snappedX = Math.round(x / gridX) * gridX;
  const snappedY = Math.round(y / 10) * 10;
  return [snappedX, snappedY];
}
export const removeSelectedComponent = (pageId, newDefinition, selectedComponents, updateAppDefinition) => {
  const toDeleteComponents = [];

  if (selectedComponents.length < 1) return getSelectedText();

  const { components: allComponents } = newDefinition.pages[pageId];

  const findAllChildComponents = (componentId) => {
    if (!toDeleteComponents.includes(componentId)) {
      toDeleteComponents.push(componentId);

      // Find the children of this component
      const children = getAllChildComponents(allComponents, componentId).map((child) => child.componentId);

      if (children.length > 0) {
        // Recursively find children of children
        children.forEach((child) => {
          findAllChildComponents(child);
        });
      }
    }
  };

  selectedComponents.forEach((component) => {
    findAllChildComponents(component.id);
  });

  toDeleteComponents.forEach((componentId) => {
    delete newDefinition.pages[pageId].components[componentId];
  });

  updateAppDefinition(newDefinition, { componentDefinitionChanged: true, componentDeleted: true, componentCut: true });
};

const getSelectedText = () => {
  if (window.getSelection) {
    navigator.clipboard.writeText(window.getSelection());
  }
  if (window.document.getSelection) {
    navigator.clipboard.writeText(window.document.getSelection());
  }
  if (window.document.selection) {
    navigator.clipboard.writeText(window.document.selection.createRange().text);
  }
};

function convertMapSet(obj) {
  if (obj instanceof Map) {
    return Object.fromEntries(Array.from(obj, ([key, value]) => [key, convertMapSet(value)]));
  } else if (obj instanceof Set) {
    return Array.from(obj).map(convertMapSet);
  } else if (Array.isArray(obj)) {
    return obj.map(convertMapSet);
  } else if (obj !== null && typeof obj === 'object') {
    return Object.fromEntries(Object.entries(obj).map(([key, value]) => [key, convertMapSet(value)]));
  } else {
    return obj;
  }
}

export const checkExistingQueryName = (newName) =>
  useDataQueriesStore.getState().dataQueries.some((query) => query.name === newName);

export const runQueries = (queries, _ref) => {
  queries.forEach((query) => {
    if (query.options.runOnPageLoad && isQueryRunnable(query)) {
      runQuery(_ref, query.id, query.name);
    }
  });
};

export const computeQueryState = (queries) => {
  let queryState = {};
  queries.forEach((query) => {
    if (query.plugin?.plugin_id) {
      queryState[query.name] = {
        ...query.plugin.manifest_file.data?.source?.exposedVariables,
        kind: query.plugin.manifest_file.data.source.kind,
        ...getCurrentState().queries[query.name],
      };
    } else {
      queryState[query.name] = {
        ...DataSourceTypes.find((source) => source.kind === query.kind)?.exposedVariables,
        kind: DataSourceTypes.find((source) => source.kind === query.kind)?.kind,
        ...getCurrentState()?.queries[query.name],
      };
    }
  });
  const hasDiffQueryState = !_.isEqual(getCurrentState()?.queries, queryState);
  if (hasDiffQueryState) {
    useCurrentStateStore.getState().actions.setCurrentState({
      queries: {
        ...queryState,
      },
    });
  }
};

export const buildComponentMetaDefinition = (components = {}) => {
  for (const componentId in components) {
    const currentComponentData = components[componentId];

    const componentMeta = componentTypes.find((comp) => currentComponentData.component.component === comp.component);

    const mergedDefinition = {
      ...componentMeta.definition,

      properties: {
        ...componentMeta.definition.properties,
        ...currentComponentData?.component.definition.properties,
      },

      styles: {
        ...componentMeta.definition.styles,
        ...currentComponentData?.component.definition.styles,
      },
      generalStyles: {
        ...componentMeta.definition.generalStyles,
        ...currentComponentData?.component.definition.generalStyles,
      },
      validation: {
        ...componentMeta.definition.validation,
        ...currentComponentData?.component.definition.validation,
      },
      others: {
        ...componentMeta.definition.others,
        ...currentComponentData?.component.definition.others,
      },
      general: {
        ...componentMeta.definition.general,
        ...currentComponentData?.component.definition.general,
      },
    };

    const mergedComponent = {
      component: {
        ...componentMeta,
        ...currentComponentData.component,
      },
      layouts: {
        ...currentComponentData.layouts,
      },
      withDefaultChildren: componentMeta.withDefaultChildren ?? false,
    };

    mergedComponent.component.definition = mergedDefinition;

    components[componentId] = mergedComponent;
  }

  return components;
};

export const buildAppDefinition = (data) => {
  const editingVersion = _.omit(camelizeKeys(data.editing_version), ['definition', 'updatedAt', 'createdAt', 'name']);

  editingVersion['currentVersionId'] = editingVersion.id;
  _.unset(editingVersion, 'id');

  const pages = data.pages.reduce((acc, page) => {
    const currentComponents = buildComponentMetaDefinition(_.cloneDeep(page?.components));

    page.components = currentComponents;

    acc[page.id] = page;

    return acc;
  }, {});

  const appJSON = {
    globalSettings: editingVersion.globalSettings,
    homePageId: editingVersion.homePageId,
    showViewerNavigation: editingVersion.showViewerNavigation ?? true,
    pages: pages,
  };

  return appJSON;
};

export const removeFunctionObjects = (obj) => {
  for (const key in obj) {
    if (typeof obj[key] === 'function') {
      delete obj[key];
    } else if (typeof obj[key] === 'object' && obj[key] !== null) {
      removeFunctionObjects(obj[key]);
    }
  }
  return obj;
};<|MERGE_RESOLUTION|>--- conflicted
+++ resolved
@@ -877,8 +877,8 @@
           query.kind === 'tooljetdb'
             ? data.statusText
             : query.kind === 'runpy'
-              ? data?.data?.status ?? 'ok'
-              : data.status;
+            ? data?.data?.status ?? 'ok'
+            : data.status;
 
         switch (true) {
           // Note: Need to move away from statusText -> statusCode
@@ -997,13 +997,6 @@
           query.kind === 'tooljetdb'
             ? data.statusText
             : query.kind === 'runpy'
-<<<<<<< HEAD
-              ? data?.data?.status ?? 'ok'
-              : data.status;
-
-        if (promiseStatus === 'failed' || promiseStatus === 'Bad Request') {
-          const errorData = query.kind === 'runpy' ? data.data : data;
-=======
             ? data?.data?.status ?? 'ok'
             : data.status;
         // Note: Need to move away from statusText -> statusCode
@@ -1038,7 +1031,6 @@
               break;
           }
           // errorData = query.kind === 'runpy' ? data.data : data;
->>>>>>> 5c4d3958
           useCurrentStateStore.getState().actions.setErrors({
             [queryName]: {
               type: 'query',
@@ -1058,10 +1050,10 @@
                 },
                 query.kind === 'restapi'
                   ? {
-                    request: data.data.requestObject,
-                    response: data.data.responseObject,
-                    responseHeaders: data.data.responseHeaders,
-                  }
+                      request: data.data.requestObject,
+                      response: data.data.responseObject,
+                      responseHeaders: data.data.responseHeaders,
+                    }
                   : {}
               ),
             },
@@ -1070,7 +1062,7 @@
           onEvent(_self, 'onDataQueryFailure', queryEvents);
           if (mode !== 'view') {
             const err = query.kind == 'tooljetdb' ? data?.error || data : data;
-            toast.error(err?.message ? err?.message : 'Something went wrong')
+            toast.error(err?.message ? err?.message : 'Something went wrong');
           }
           return;
         } else {
@@ -1128,10 +1120,10 @@
                 },
                 query.kind === 'restapi'
                   ? {
-                    request: data.request,
-                    response: data.response,
-                    responseHeaders: data.responseHeaders,
-                  }
+                      request: data.request,
+                      response: data.response,
+                      responseHeaders: data.responseHeaders,
+                    }
                   : {}
               ),
             },
