import React from 'react';
import { toast } from 'react-hot-toast';
import {
  getDynamicVariables,
  resolveReferences,
  executeMultilineJS,
  serializeNestedObjectToQueryParams,
  computeComponentName,
  generateAppActions,
  loadPyodide,
} from '@/_helpers/utils';
import { dataqueryService, datasourceService } from '@/_services';
import _ from 'lodash';
import moment from 'moment';
import Tooltip from 'react-bootstrap/Tooltip';
import { componentTypes } from '@/Editor/WidgetManager/components';
import generateCSV from '@/_lib/generate-csv';
import generateFile from '@/_lib/generate-file';
import RunjsIcon from '@/Editor/Icons/runjs.svg';
import RunTooljetDbIcon from '@/Editor/Icons/tooljetdb.svg';
import RunPyIcon from '@/Editor/Icons/runpy.svg';
import { v4 as uuidv4 } from 'uuid';
// eslint-disable-next-line import/no-unresolved
import { allSvgs } from '@tooljet/plugins/client';
import urlJoin from 'url-join';
import { tooljetDbOperations } from '@/Editor/QueryManager/QueryEditors/TooljetDatabase/operations';
import { authenticationService } from '@/_services/authentication.service';
import { setCookie } from '@/_helpers/cookie';
import { DataSourceTypes } from '@/Editor/DataSourceManager/SourceComponents';

import { useDataQueriesStore } from '@/_stores/dataQueriesStore';
<<<<<<< HEAD
=======
import { useQueryPanelStore } from '@/_stores/queryPanelStore';
>>>>>>> e4a0a33f

const ERROR_TYPES = Object.freeze({
  ReferenceError: 'ReferenceError',
  SyntaxError: 'SyntaxError',
  TypeError: 'TypeError',
  URIError: 'URIError',
  RangeError: 'RangeError',
  EvalError: 'EvalError',
});

export function setStateAsync(_ref, state) {
  return new Promise((resolve) => {
    _ref.setState(state, resolve);
  });
}

export function setCurrentStateAsync(_ref, changes) {
  return new Promise((resolve) => {
    _ref.setState((prevState) => {
      return {
        currentState: prevState.currentState,
        ...changes,
      };
    }, resolve);
  });
}

export function onComponentOptionsChanged(_ref, component, options) {
  const componentName = component.name;
  const components = _ref.state.currentState.components;
  let componentData = components[componentName];
  componentData = componentData || {};

  for (const option of options) {
    componentData[option[0]] = option[1];
  }

  return setCurrentStateAsync(_ref, {
    components: { ...components, [componentName]: componentData },
  });
}

export function onComponentOptionChanged(_ref, component, option_name, value) {
  const componentName = component.name;
  const components = _ref.state.currentState.components;
  let componentData = components[componentName];
  componentData = componentData || {};
  componentData[option_name] = value;

  return setCurrentStateAsync(_ref, {
    components: { ...components, [componentName]: componentData },
  });
}

export function fetchOAuthToken(authUrl, dataSourceId) {
  localStorage.setItem('sourceWaitingForOAuth', dataSourceId);
  const currentSessionValue = authenticationService.currentSessionValue;
  currentSessionValue?.current_organization_id &&
    setCookie('orgIdForOauth', currentSessionValue?.current_organization_id);
  window.open(authUrl);
}

export function addToLocalStorage(object) {
  localStorage.setItem(object['key'], object['value']);
}

export function getDataFromLocalStorage(key) {
  return localStorage.getItem(key);
}

async function executeRunPycode(_ref, code, query, isPreview, mode) {
  const pyodide = await loadPyodide();

  function log(line) {
    console.log({ line });
  }

  const evaluatePythonCode = async (pyodide) => {
    let result = {};
    const { currentState } = _ref.state;
    try {
      const appStateVars = currentState['variables'] ?? {};

      const actions = generateAppActions(_ref, query.id, mode, isPreview);

      for (const key of Object.keys(currentState.queries)) {
        currentState.queries[key] = {
          ...currentState.queries[key],
          run: () => actions.runQuery(key),
        };
      }

      await pyodide.globals.set('components', currentState['components']);
      await pyodide.globals.set('queries', currentState['queries']);
      await pyodide.globals.set('tj_globals', currentState['globals']);
      await pyodide.globals.set('client', currentState['client']);
      await pyodide.globals.set('server', currentState['server']);
      await pyodide.globals.set('variables', appStateVars);
      await pyodide.globals.set('actions', actions);

      await pyodide.loadPackagesFromImports(code);

      await pyodide.loadPackage('micropip', log);

      let pyresult = await pyodide.runPythonAsync(code);
      result = await pyresult;
    } catch (err) {
      console.error(err);

      const errorType = err.message.includes('SyntaxError') ? 'SyntaxError' : 'NameError';
      const error = err.message.split(errorType + ': ')[1];
      const errorMessage = `${errorType} : ${error}`;

      result = {};

      result = {
        status: 'failed',
        message: errorMessage,
        description: {
          code: query?.options?.code,
          error: JSON.parse(JSON.stringify(err, Object.getOwnPropertyNames(err))),
        },
      };
    }

    return pyodide.isPyProxy(result) ? convertMapSet(result.toJs()) : result;
  };

  return { data: await evaluatePythonCode(pyodide, code) };
}

async function exceutePycode(payload, code, currentState, query, mode) {
  const pyodide = await loadPyodide();

  const evaluatePython = async (pyodide) => {
    let result = {};
    try {
      //remove the comments from the code
      let codeWithoutComments = code.replace(/#.*$/gm, '');
      codeWithoutComments = codeWithoutComments.replace(/^\s+/g, '');
      const _code = codeWithoutComments.replace('return ', '');
      currentState['variables'] = currentState['variables'] ?? {};
      const _currentState = JSON.stringify(currentState);

      let execFunction = await pyodide.runPython(`
        from pyodide.ffi import to_js
        import json
        def exec_code(payload, _currentState):
          data = json.loads(payload)
          currentState = json.loads(_currentState)
          components = currentState['components']
          queries = currentState['queries']
          globals = currentState['globals']
          variables = currentState['variables']
          client = currentState['client']
          server = currentState['server']
          page = currentState['page']
          code_to_execute = ${_code}

          try:
            res = to_js(json.dumps(code_to_execute))
            # convert dictionary to js object
            return res
          except Exception as e:
            print(e)
            return {"error": str(e)}

        exec_code
    `);
      const _data = JSON.stringify(payload);
      result = execFunction(_data, _currentState);
      return JSON.parse(result);
    } catch (err) {
      console.error(err);

      const errorType = err.message.includes('SyntaxError') ? 'SyntaxError' : 'NameError';
      const error = err.message.split(errorType + ': ')[1];
      const errorMessage = `${errorType} : ${error}`;
      result = {};
      if (mode === 'edit') toast.error(errorMessage);

      result = {
        status: 'failed',
        message: errorMessage,
        description: {
          error: JSON.parse(JSON.stringify(err, Object.getOwnPropertyNames(err))),
        },
      };
    }

    return result;
  };

  return await evaluatePython(pyodide, code);
}

export async function runPythonTransformation(currentState, rawData, transformation, query, mode) {
  const data = rawData;

  try {
    return await exceutePycode(data, transformation, currentState, query, mode);
  } catch (error) {
    console.log(error);
  }
}

export async function runTransformation(
  _ref,
  rawData,
  transformation,
  transformationLanguage = 'javascript',
  query,
  mode = 'edit'
) {
  const data = rawData;

  let result = [];

  const currentState = _ref.state.currentState || {};

  if (transformationLanguage === 'python') {
    result = await runPythonTransformation(currentState, data, transformation, query, mode);

    return result;
  }

  if (transformationLanguage === 'javascript') {
    try {
      const evalFunction = Function(
        ['data', 'moment', '_', 'components', 'queries', 'globals', 'variables', 'page'],
        transformation
      );

      result = evalFunction(
        data,
        moment,
        _,
        currentState.components,
        currentState.queries,
        currentState.globals,
        currentState.variables,
        currentState.page
      );
    } catch (err) {
      const $error = err.name;
      const $errorMessage = _.has(ERROR_TYPES, $error) ? `${$error} : ${err.message}` : err || 'Unknown error';
      if (mode === 'edit') toast.error($errorMessage);
      result = {
        message: err.stack.split('\n')[0],
        status: 'failed',
        data: data,
      };
    }

    return result;
  }
}

export async function executeActionsForEventId(_ref, eventId, component, mode, customVariables) {
  const events = component?.definition?.events || [];
  const filteredEvents = events.filter((event) => event.eventId === eventId);

  for (const event of filteredEvents) {
    await executeAction(_ref, event, mode, customVariables); // skipcq: JS-0032
  }
}

export function onComponentClick(_ref, id, component, mode = 'edit') {
  executeActionsForEventId(_ref, 'onClick', component, mode);
}

export function onQueryConfirmOrCancel(_ref, queryConfirmationData, isConfirm = false, mode = 'edit') {
  const filtertedQueryConfirmation = _ref.state?.queryConfirmationList.filter(
    (query) => query.queryId !== queryConfirmationData.queryId
  );

  _ref.setState({
    queryConfirmationList: filtertedQueryConfirmation,
  });
  isConfirm && runQuery(_ref, queryConfirmationData.queryId, queryConfirmationData.queryName, true, mode);
}

export async function copyToClipboard(text) {
  try {
    await navigator.clipboard.writeText(text);
    toast.success('Copied to clipboard!');
  } catch (err) {
    console.log('Failed to copy!', err);
  }
}

function showModal(_ref, modal, show) {
  const modalId = modal?.id ?? modal;
  if (_.isEmpty(modalId)) {
    console.log('No modal is associated with this event.');
    return Promise.resolve();
  }

  const modalMeta = _ref.state.appDefinition.pages[_ref.state.currentPageId].components[modalId];
  const newState = {
    currentState: {
      ..._ref.state.currentState,
      components: {
        ..._ref.state.currentState.components,
        [modalMeta.component.name]: {
          ..._ref.state.currentState.components[modalMeta.component.name],
          show: show,
        },
      },
    },
  };
  _ref.setState(newState);

  return Promise.resolve();
}

function logoutAction(_ref) {
  localStorage.clear();
  authenticationService.logout(true);

  return Promise.resolve();
}

function debounce(func) {
  let timer;
  return (...args) => {
    const event = args[1] || {};
    if (event.debounce === undefined) {
      return func.apply(this, args);
    }
    clearTimeout(timer);
    timer = setTimeout(() => {
      func.apply(this, args);
    }, Number(event.debounce));
  };
}

export const executeAction = debounce(executeActionWithDebounce);

function executeActionWithDebounce(_ref, event, mode, customVariables) {
  console.log('nopski', customVariables);
  if (event) {
    switch (event.actionId) {
      case 'show-alert': {
        const message = resolveReferences(event.message, _ref.state.currentState, undefined, customVariables);
        switch (event.alertType) {
          case 'success':
          case 'error':
            toast[event.alertType](message);
            break;
          case 'info':
            toast(message);
            break;
          case 'warning':
            toast(message, {
              icon: '⚠️',
            });
            break;
        }
        return Promise.resolve();
      }

      case 'run-query': {
        const { queryId, queryName } = event;
        const name =
          useDataQueriesStore.getState().dataQueries.find((query) => query.id === queryId)?.name ?? queryName;
        return runQuery(_ref, queryId, name, undefined, mode);
      }
      case 'logout': {
        return logoutAction(_ref);
      }

      case 'open-webpage': {
        const url = resolveReferences(event.url, _ref.state.currentState, undefined, customVariables);
        window.open(url, '_blank');
        return Promise.resolve();
      }

      case 'go-to-app': {
        const slug = resolveReferences(event.slug, _ref.state.currentState, undefined, customVariables);
        const queryParams = event.queryParams?.reduce(
          (result, queryParam) => ({
            ...result,
            ...{
              [resolveReferences(queryParam[0], _ref.state.currentState)]: resolveReferences(
                queryParam[1],
                _ref.state.currentState,
                undefined,
                customVariables
              ),
            },
          }),
          {}
        );

        let url = `/applications/${slug}`;

        if (queryParams) {
          const queryPart = serializeNestedObjectToQueryParams(queryParams);

          if (queryPart.length > 0) url = url + `?${queryPart}`;
        }

        if (mode === 'view') {
          _ref.props.navigate(url);
        } else {
          if (confirm('The app will be opened in a new tab as the action is triggered from the editor.')) {
            window.open(urlJoin(window.public_config?.TOOLJET_HOST, url));
          }
        }
        return Promise.resolve();
      }

      case 'show-modal':
        return showModal(_ref, event.modal, true);

      case 'close-modal':
        return showModal(_ref, event.modal, false);

      case 'copy-to-clipboard': {
        const contentToCopy = resolveReferences(
          event.contentToCopy,
          _ref.state.currentState,
          undefined,
          customVariables
        );
        copyToClipboard(contentToCopy);

        return Promise.resolve();
      }

      case 'set-localstorage-value': {
        const key = resolveReferences(event.key, _ref.state.currentState, undefined, customVariables);
        const value = resolveReferences(event.value, _ref.state.currentState, undefined, customVariables);
        localStorage.setItem(key, value);

        return Promise.resolve();
      }

      case 'generate-file': {
        // const fileType = event.fileType;
        const data = resolveReferences(event.data, _ref.state.currentState, undefined, customVariables) ?? [];
        const fileName =
          resolveReferences(event.fileName, _ref.state.currentState, undefined, customVariables) ?? 'data.txt';
        const fileType =
          resolveReferences(event.fileType, _ref.state.currentState, undefined, customVariables) ?? 'csv';
        const fileData = {
          csv: generateCSV,
          plaintext: (plaintext) => plaintext,
        }[fileType](data);
        generateFile(fileName, fileData, fileType);
        return Promise.resolve();
      }

      case 'set-table-page': {
        setTablePageIndex(_ref, event.table, event.pageIndex);
        break;
      }

      case 'set-custom-variable': {
        const key = resolveReferences(event.key, _ref.state.currentState, undefined, customVariables);
        const value = resolveReferences(event.value, _ref.state.currentState, undefined, customVariables);
        const customAppVariables = { ..._ref.state.currentState.variables };
        customAppVariables[key] = value;

        return _ref.setState({
          currentState: {
            ..._ref.state.currentState,
            variables: customAppVariables,
          },
        });
      }

      case 'unset-custom-variable': {
        const key = resolveReferences(event.key, _ref.state.currentState, undefined, customVariables);
        const customAppVariables = { ..._ref.state.currentState.variables };
        delete customAppVariables[key];

        return _ref.setState({
          currentState: {
            ..._ref.state.currentState,
            variables: customAppVariables,
          },
        });
      }

      case 'set-page-variable': {
        const key = resolveReferences(event.key, _ref.state.currentState, undefined, customVariables);
        const value = resolveReferences(event.value, _ref.state.currentState, undefined, customVariables);
        const customPageVariables = {
          ..._ref.state.currentState.page.variables,
          [key]: value,
        };

        return _ref.setState({
          currentState: {
            ..._ref.state.currentState,
            page: {
              ..._ref.state.currentState.page,
              variables: customPageVariables,
            },
          },
        });
      }

      case 'unset-page-variable': {
        const key = resolveReferences(event.key, _ref.state.currentState, undefined, customVariables);
        const customPageVariables = _.omit(_ref.state.currentState.page.variables, key);

        return _ref.setState({
          currentState: {
            ..._ref.state.currentState,
            page: {
              ..._ref.state.currentState.page,
              variables: customPageVariables,
            },
          },
        });
      }

      case 'control-component': {
        const component = Object.values(_ref.state.currentState?.components ?? {}).filter(
          (component) => component.id === event.componentId
        )[0];
        const action = component?.[event.componentSpecificActionHandle];
        const actionArguments = _.map(event.componentSpecificActionParams, (param) => ({
          ...param,
          value: resolveReferences(param.value, _ref.state.currentState, undefined, customVariables),
        }));
        const actionPromise = action && action(...actionArguments.map((argument) => argument.value));
        return actionPromise ?? Promise.resolve();
      }

      case 'switch-page': {
        _ref.switchPage(
          event.pageId,
          resolveReferences(event.queryParams, _ref.state.currentState, [], customVariables)
        );
        return Promise.resolve();
      }
    }
  }
}

export async function onEvent(_ref, eventName, options, mode = 'edit') {
  let _self = _ref;
  console.log('Event: ', eventName);

  const { customVariables } = options;

  if (eventName === 'onPageLoad') {
    await executeActionsForEventId(_ref, 'onPageLoad', { definition: { events: [options] } }, mode, customVariables);
  }

  if (eventName === 'onTrigger') {
    const { component, queryId, queryName } = options;
    _self.setState(
      {
        currentState: {
          ..._self.state.currentState,
          components: {
            ..._self.state.currentState.components,
            [component.name]: {
              ..._self.state.currentState.components[component.name],
            },
          },
        },
      },
      () => {
        runQuery(_ref, queryId, queryName, true, mode);
      }
    );
  }

  if (eventName === 'onCalendarEventSelect') {
    const { component, calendarEvent } = options;
    _self.setState(
      {
        currentState: {
          ..._self.state.currentState,
          components: {
            ..._self.state.currentState.components,
            [component.name]: {
              ..._self.state.currentState.components[component.name],
              selectedEvent: { ...calendarEvent },
            },
          },
        },
      },
      () => {
        executeActionsForEventId(_ref, 'onCalendarEventSelect', component, mode, customVariables);
      }
    );
  }

  if (eventName === 'onCalendarSlotSelect') {
    const { component, selectedSlots } = options;
    _self.setState(
      {
        currentState: {
          ..._self.state.currentState,
          components: {
            ..._self.state.currentState.components,
            [component.name]: {
              ..._self.state.currentState.components[component.name],
              selectedSlots,
            },
          },
        },
      },
      () => {
        executeActionsForEventId(_ref, 'onCalendarSlotSelect', component, mode, customVariables);
      }
    );
  }

  if (eventName === 'onTableActionButtonClicked') {
    const { component, data, action, rowId } = options;
    _self.setState(
      {
        currentState: {
          ..._self.state.currentState,
          components: {
            ..._self.state.currentState.components,
            [component.name]: {
              ..._self.state.currentState.components[component.name],
              selectedRow: data,
              selectedRowId: rowId,
            },
          },
        },
      },
      async () => {
        if (action && action.events) {
          for (const event of action.events) {
            if (event.actionId) {
              // the event param uses a hacky workaround for using same format used by event manager ( multiple handlers )
              await executeAction(_self, { ...event, ...event.options }, mode, customVariables);
            }
          }
        } else {
          console.log('No action is associated with this event');
        }
      }
    );
  }

  if (eventName === 'OnTableToggleCellChanged') {
    const { component, column, rowId, row } = options;
    _self.setState(
      {
        currentState: {
          ..._self.state.currentState,
          components: {
            ..._self.state.currentState.components,
            [component.name]: {
              ..._self.state.currentState.components[component.name],
              selectedRow: row,
              selectedRowId: rowId,
            },
          },
        },
      },
      async () => {
        if (column && column.events) {
          for (const event of column.events) {
            if (event.actionId) {
              // the event param uses a hacky workaround for using same format used by event manager ( multiple handlers )
              await executeAction(_self, { ...event, ...event.options }, mode, customVariables);
            }
          }
        } else {
          console.log('No action is associated with this event');
        }
      }
    );
  }

  if (
    [
      'onDetect',
      'onCheck',
      'onUnCheck',
      'onBoundsChange',
      'onCreateMarker',
      'onMarkerClick',
      'onPageChanged',
      'onSearch',
      'onChange',
      'onEnterPressed',
      'onSelectionChange',
      'onSelect',
      'onClick',
      'onHover',
      'onFileSelected',
      'onFileLoaded',
      'onFileDeselected',
      'onStart',
      'onResume',
      'onReset',
      'onPause',
      'onCountDownFinish',
      'onCalendarNavigate',
      'onCalendarViewChange',
      'onSearchTextChanged',
      'onPageChange',
      'onAddCardClick',
      'onCardAdded',
      'onCardRemoved',
      'onCardMoved',
      'onCardSelected',
      'onCardUpdated',
      'onUpdate',
      'onTabSwitch',
      'onFocus',
      'onBlur',
      'onOpen',
      'onClose',
      'onRowClicked',
      'onCancelChanges',
      'onSort',
      'onCellValueChanged',
      'onFilterChanged',
      'onRowHovered',
      'onSubmit',
      'onInvalid',
      'onNewRowsAdded',
    ].includes(eventName)
  ) {
    const { component } = options;
    executeActionsForEventId(_ref, eventName, component, mode, customVariables);
  }

  if (eventName === 'onBulkUpdate') {
    onComponentOptionChanged(_self, options.component, 'isSavingChanges', true);
    await executeActionsForEventId(_self, eventName, options.component, mode, customVariables);
    onComponentOptionChanged(_self, options.component, 'isSavingChanges', false);
  }

  if (['onDataQuerySuccess', 'onDataQueryFailure'].includes(eventName)) {
    await executeActionsForEventId(_self, eventName, options, mode, customVariables);
  }
}

export function getQueryVariables(options, state) {
  let queryVariables = {};
  const optionsType = typeof options;
  switch (optionsType) {
    case 'string': {
      options = options.replace(/\n/g, ' ');
      // check if {{var}} and %%var%% are present in the string

      if (options.includes('{{') && options.includes('%%')) {
        const vars = resolveReferences(options, state);
        console.log('queryVariables', { options, vars });
        queryVariables[options] = vars;
      } else {
        const dynamicVariables = getDynamicVariables(options) || [];
        dynamicVariables.forEach((variable) => {
          queryVariables[variable] = resolveReferences(variable, state);
        });
      }

      break;
    }

    case 'object': {
      if (Array.isArray(options)) {
        options.forEach((element) => {
          _.merge(queryVariables, getQueryVariables(element, state));
        });
      } else {
        Object.keys(options || {}).forEach((key) => {
          _.merge(queryVariables, getQueryVariables(options[key], state));
        });
      }
      break;
    }

    default:
      break;
  }

  return queryVariables;
}

export function previewQuery(_ref, query, calledFromQuery = false) {
  const options = getQueryVariables(query.options, _ref.props.currentState);

<<<<<<< HEAD
  // passing current env through props only for querymanager
  const currentAppEnvironmentId = _ref.state?.currentAppEnvironmentId || editorState?.state?.currentAppEnvironmentId;

  _ref.setState({ previewLoading: true });
=======
  const { setPreviewLoading, setPreviewData } = useQueryPanelStore.getState().actions;
  setPreviewLoading(true);
>>>>>>> e4a0a33f

  return new Promise(function (resolve, reject) {
    let queryExecutionPromise = null;
    if (query.kind === 'runjs') {
      queryExecutionPromise = executeMultilineJS(_ref, query.options.code, query?.id, true);
    } else if (query.kind === 'tooljetdb') {
      const currentSessionValue = authenticationService.currentSessionValue;
      queryExecutionPromise = tooljetDbOperations.perform(
        query.options,
        currentSessionValue?.current_organization_id,
        _ref.state.currentState
      );
    } else if (query.kind === 'runpy') {
      queryExecutionPromise = executeRunPycode(_ref, query.options.code, query, true, 'edit');
    } else {
<<<<<<< HEAD
      queryExecutionPromise = dataqueryService.preview(
        query,
        options,
        editorState?.state?.editingVersion?.id,
        currentAppEnvironmentId
      );
=======
      queryExecutionPromise = dataqueryService.preview(query, options, _ref?.state?.editingVersion?.id);
>>>>>>> e4a0a33f
    }

    queryExecutionPromise
      .then(async (data) => {
        let finalData = data.data;

        if (query.options.enableTransformation) {
          finalData = await runTransformation(
            _ref,
            finalData,
            query.options.transformation,
            query.options.transformationLanguage,
            query,
            'edit'
          );
        }

        if (calledFromQuery) {
          setPreviewLoading(false);
        } else {
          setPreviewLoading(false);
          setPreviewData(finalData);
        }

        const queryStatus =
          query.kind === 'tooljetdb'
            ? data.statusText
            : query.kind === 'runpy'
            ? data?.data?.status ?? 'ok'
            : data.status;
        switch (queryStatus) {
          case 'Bad Request':
          case 'failed': {
            const err = query.kind == 'tooljetdb' ? data?.error || data : _.isEmpty(data.data) ? data : data.data;
            toast.error(`${err.message}`);
            break;
          }
          case 'needs_oauth': {
            const url = data.data.auth_url; // Backend generates and return sthe auth url
            const kind = data.data?.kind;
            localStorage.setItem('currentAppEnvironmentIdForOauth', currentAppEnvironmentId);
            if (['slack', 'googlesheets', 'zendesk'].includes(kind)) {
              fetchOauthTokenForSlackAndGSheet(query.data_source_id, data.data);
              break;
            }
            fetchOAuthToken(url, query.data_source_id);
            break;
          }
          case 'ok':
          case 'OK':
          case 'Created':
          case 'Accepted':
          case 'No Content': {
            toast(`Query completed.`, {
              icon: '🚀',
            });
            break;
          }
        }

        resolve({ status: data.status, data: finalData });
      })
      .catch(({ error, data }) => {
        setPreviewLoading(false);
        setPreviewData(data);
        toast.error(error);
        reject({ error, data });
      });
  });
}

export function runQuery(_ref, queryId, queryName, confirmed = undefined, mode = 'edit') {
  const query = useDataQueriesStore.getState().dataQueries.find((query) => query.id === queryId);
  let dataQuery = {};

  //for viewer we will only get the environment id from the url
  const { currentAppEnvironmentId, environmentId } = _ref.state;

  if (query) {
    dataQuery = JSON.parse(JSON.stringify(query));
  } else {
    toast.error('No query has been associated with the action.');
    return;
  }

  const options = getQueryVariables(dataQuery.options, _ref.state.currentState);

  if (dataQuery.options.requestConfirmation) {
    // eslint-disable-next-line no-unsafe-optional-chaining
    const queryConfirmationList = _ref.state?.queryConfirmationList ? [..._ref.state?.queryConfirmationList] : [];
    const queryConfirmation = {
      queryId,
      queryName,
    };
    if (!queryConfirmationList.some((query) => queryId === query.queryId)) {
      queryConfirmationList.push(queryConfirmation);
    }

    if (confirmed === undefined) {
      _ref.setState({
        queryConfirmationList,
      });
      return;
    }
  }
  const newState = {
    ..._ref.state.currentState,
    queries: {
      ..._ref.state.currentState.queries,
      [queryName]: {
        ..._ref.state.currentState.queries[queryName],
        isLoading: true,
        data: [],
        rawData: [],
      },
    },
    errors: {},
  };

  let _self = _ref;

  // eslint-disable-next-line no-unused-vars
  return new Promise(function (resolve, reject) {
    _self.setState({ currentState: newState }, () => {
      let queryExecutionPromise = null;
      if (query.kind === 'runjs') {
        queryExecutionPromise = executeMultilineJS(_self, query.options.code, query?.id, false, mode);
      } else if (query.kind === 'runpy') {
        queryExecutionPromise = executeRunPycode(_self, query.options.code, query, false, mode);
      } else if (query.kind === 'tooljetdb') {
        const currentSessionValue = authenticationService.currentSessionValue;
        queryExecutionPromise = tooljetDbOperations.perform(
          query.options,
          currentSessionValue?.current_organization_id,
          _self.state.currentState
        );
      } else {
        queryExecutionPromise = dataqueryService.run(queryId, options, currentAppEnvironmentId ?? environmentId);
      }

      queryExecutionPromise
        .then(async (data) => {
          if (data.status === 'needs_oauth') {
            const url = data.data.auth_url; // Backend generates and return sthe auth url
            const kind = data.data?.kind;
            localStorage.setItem('currentAppEnvironmentIdForOauth', currentAppEnvironmentId ?? environmentId);
            if (['slack', 'googlesheets', 'zendesk'].includes(kind)) {
              fetchOauthTokenForSlackAndGSheet(query.data_source_id, data.data);
            } else {
              fetchOAuthToken(url, dataQuery['data_source_id'] || dataQuery['dataSourceId']);
            }
          }

          const promiseStatus =
            query.kind === 'tooljetdb'
              ? data.statusText
              : query.kind === 'runpy'
              ? data?.data?.status ?? 'ok'
              : data.status;
          if (promiseStatus === 'failed' || promiseStatus === 'Bad Request') {
            const errorData = query.kind === 'runpy' ? data.data : data;
            return _self.setState(
              {
                currentState: {
                  ..._self.state.currentState,
                  queries: {
                    ..._self.state.currentState.queries,
                    [queryName]: _.assign(
                      {
                        ..._self.state.currentState.queries[queryName],
                        isLoading: false,
                      },
                      query.kind === 'restapi'
                        ? {
                            request: data.data.requestObject,
                            response: data.data.responseObject,
                            responseHeaders: data.data.responseHeaders,
                          }
                        : {}
                    ),
                  },
                  errors: {
                    ..._self.state.currentState.errors,
                    [queryName]: {
                      type: 'query',
                      kind: query.kind,
                      data: errorData,
                      options: options,
                    },
                  },
                },
              },
              () => {
                resolve(data);
                onEvent(_self, 'onDataQueryFailure', {
                  definition: { events: dataQuery.options.events },
                });
                if (mode !== 'view') {
                  const err = query.kind == 'tooljetdb' ? data?.error || data : _.isEmpty(data.data) ? data : data.data;
                  toast.error(err?.message);
                }
              }
            );
          } else {
            let rawData = data.data;
            let finalData = data.data;

            if (dataQuery.options.enableTransformation) {
              finalData = await runTransformation(
                _ref,
                finalData,
                query.options.transformation,
                query.options.transformationLanguage,
                query,
                'edit'
              );
              if (finalData.status === 'failed') {
                return _self.setState(
                  {
                    currentState: {
                      ..._self.state.currentState,
                      queries: {
                        ..._self.state.currentState.queries,
                        [queryName]: {
                          ..._self.state.currentState.queries[queryName],
                          isLoading: false,
                        },
                      },
                      errors: {
                        ..._self.state.currentState.errors,
                        [queryName]: {
                          type: 'transformations',
                          data: finalData,
                          options: options,
                        },
                      },
                    },
                  },
                  () => {
                    resolve(finalData);
                    onEvent(_self, 'onDataQueryFailure', {
                      definition: { events: dataQuery.options.events },
                    });
                  }
                );
              }
            }

            if (dataQuery.options.showSuccessNotification) {
              const notificationDuration = dataQuery.options.notificationDuration * 1000 || 5000;
              toast.success(dataQuery.options.successMessage, {
                duration: notificationDuration,
              });
            }
            _self.setState(
              {
                currentState: {
                  ..._self.state.currentState,
                  queries: {
                    ..._self.state.currentState.queries,
                    [queryName]: _.assign(
                      {
                        ..._self.state.currentState.queries[queryName],
                        isLoading: false,
                        data: finalData,
                        rawData,
                      },
                      query.kind === 'restapi'
                        ? {
                            request: data.request,
                            response: data.response,
                            responseHeaders: data.responseHeaders,
                          }
                        : {}
                    ),
                  },
                },
              },
              () => {
                resolve({ status: 'ok', data: finalData });
                onEvent(_self, 'onDataQuerySuccess', { definition: { events: dataQuery.options.events } }, mode);

                if (mode !== 'view') {
                  toast(`Query (${queryName}) completed.`, {
                    icon: '🚀',
                  });
                }
              }
            );
          }
        })
        .catch(({ error }) => {
          if (mode !== 'view') toast.error(error ?? 'Unknown error');
          _self.setState(
            {
              currentState: {
                ..._self.state.currentState,
                queries: {
                  ..._self.state.currentState.queries,
                  [queryName]: {
                    isLoading: false,
                  },
                },
              },
            },
            () => {
              resolve({ status: 'failed', message: error });
            }
          );
        });
    });
  });
}

export function setTablePageIndex(_ref, tableId, index) {
  if (_.isEmpty(tableId)) {
    console.log('No table is associated with this event.');
    return Promise.resolve();
  }

  const table = Object.entries(_ref.state.currentState.components).filter((entry) => entry[1].id === tableId)[0][1];
  const newPageIndex = resolveReferences(index, _ref.state.currentState);
  table.setPage(newPageIndex ?? 1);
  return Promise.resolve();
}

export function renderTooltip({ props, text }) {
  if (text === '') return <></>;
  return (
    <Tooltip id="button-tooltip" {...props}>
      {text}
    </Tooltip>
  );
}

export function computeComponentState(_ref, components = {}) {
  let componentState = {};
  const currentComponents = _ref.state.currentState.components;
  Object.keys(components).forEach((key) => {
    const component = components[key];
    const componentMeta = componentTypes.find((comp) => component.component.component === comp.component);

    const existingComponentName = Object.keys(currentComponents).find((comp) => currentComponents[comp].id === key);
    const existingValues = currentComponents[existingComponentName];

    if (component.parent) {
      const parentComponent = components[component.parent];
      let isListView = false,
        isForm = false;
      try {
        isListView = parentComponent.component.component === 'Listview';
        isForm = parentComponent.component.component === 'Form';
      } catch {
        console.log('error');
      }

      if (!isListView && !isForm) {
        componentState[component.component.name] = {
          ...componentMeta.exposedVariables,
          id: key,
          ...existingValues,
        };
      }
    } else {
      componentState[component.component.name] = {
        ...componentMeta.exposedVariables,
        id: key,
        ...existingValues,
      };
    }
  });

  return setStateAsync(_ref, {
    currentState: {
      ..._ref.state.currentState,
      components: {
        ...componentState,
      },
    },
    defaultComponentStateComputed: true,
  });
}

export const getSvgIcon = (key, height = 50, width = 50, iconFile = undefined, styles = {}) => {
  if (iconFile) return <img src={`data:image/svg+xml;base64,${iconFile}`} style={{ height, width }} />;
  if (key === 'runjs') return <RunjsIcon style={{ height, width }} />;
  if (key === 'tooljetdb') return <RunTooljetDbIcon />;
  if (key === 'runpy') return <RunPyIcon />;
  const Icon = allSvgs[key];

  if (!Icon) return <></>;

  return <Icon style={{ height, width, ...styles }} />;
};

export const debuggerActions = {
  error: (_self, errors) => {
    _self.setState((prevState) => ({
      ...prevState,
      currentState: {
        ...prevState.currentState,
        errors: {
          ...prevState.currentState.errors,
          ...errors,
        },
      },
    }));
  },

  flush: (_self) => {
    _self.setState((prevState) => ({
      ...prevState,
      currentState: {
        ...prevState.currentState,
        errors: {},
      },
    }));
  },

  //* @params: errors - Object
  generateErrorLogs: (errors) => {
    const errorsArr = [];
    Object.entries(errors).forEach(([key, value]) => {
      const errorType =
        value.type === 'query' && (value.kind === 'restapi' || value.kind === 'tooljetdb' || value.kind === 'runjs')
          ? value.kind
          : value.type;

      const error = {};
      const generalProps = {
        key,
        type: value.type,
        kind: errorType !== 'transformations' ? value.kind : 'transformations',
        page: value.page,
        timestamp: moment(),
        strace: value.strace ?? 'app_level',
      };

      switch (errorType) {
        case 'restapi':
          generalProps.message = value.data.message;
          generalProps.description = value.data.description;
          error.substitutedVariables = value.options;
          error.request = value.data.data.requestObject;
          error.response = value.data.data.responseObject;
          break;

        case 'tooljetdb':
          generalProps.message = value.data.message;
          generalProps.description = value.data.description;
          error.substitutedVariables = value.options;
          error.request = value.data.data.requestObject;
          error.response = value.data.data.responseObject;
          break;

        case 'runjs':
          error.message = value.data.data.message;
          error.description = value.data.data.description;
          break;

        case 'query':
          error.message = value.data.message;
          error.description = value.data.description;
          error.substitutedVariables = value.options;
          break;

        case 'transformations':
          generalProps.message = value.data.message;
          error.data = value.data.data ?? value.data;
          break;

        case 'component':
          generalProps.message = value.data.message;
          generalProps.property = key.split('- ')[1];
          error.resolvedProperties = value.resolvedProperties;
          break;

        default:
          break;
      }
      errorsArr.push({
        error,
        ...generalProps,
      });
    });
    return errorsArr;
  },
};

export const getComponentName = (currentState, id) => {
  try {
    const name = Object.entries(currentState?.components).filter(([_, component]) => component.id === id)[0][0];
    return name;
  } catch {
    return '';
  }
};

const updateNewComponents = (pageId, appDefinition, newComponents, updateAppDefinition) => {
  const newAppDefinition = JSON.parse(JSON.stringify(appDefinition));
  newComponents.forEach((newComponent) => {
    newComponent.component.name = computeComponentName(
      newComponent.component.component,
      newAppDefinition.pages[pageId].components
    );
    newAppDefinition.pages[pageId].components[newComponent.id] = newComponent;
  });
  updateAppDefinition(newAppDefinition);
};

export const cloneComponents = (_ref, updateAppDefinition, isCloning = true, isCut = false) => {
  const { selectedComponents, appDefinition, currentPageId } = _ref.state;
  if (selectedComponents.length < 1) return getSelectedText();
  const { components: allComponents } = appDefinition.pages[currentPageId];
  let newDefinition = _.cloneDeep(appDefinition);
  let newComponents = [],
    newComponentObj = {},
    addedComponentId = new Set();
  for (let selectedComponent of selectedComponents) {
    if (addedComponentId.has(selectedComponent.id)) continue;
    const component = {
      id: selectedComponent.id,
      component: allComponents[selectedComponent.id]?.component,
      layouts: allComponents[selectedComponent.id]?.layouts,
      parent: allComponents[selectedComponent.id]?.parent,
    };
    addedComponentId.add(selectedComponent.id);
    let clonedComponent = JSON.parse(JSON.stringify(component));
    clonedComponent.parent = undefined;
    clonedComponent.children = [];
    clonedComponent.children = [...getChildComponents(allComponents, component, clonedComponent, addedComponentId)];
    newComponents = [...newComponents, clonedComponent];
    newComponentObj = {
      newComponents,
      isCloning,
      isCut,
    };
  }
  if (isCloning) {
    addComponents(currentPageId, appDefinition, updateAppDefinition, undefined, newComponentObj);
    toast.success('Component cloned succesfully');
  } else if (isCut) {
    navigator.clipboard.writeText(JSON.stringify(newComponentObj));
    removeSelectedComponent(currentPageId, newDefinition, selectedComponents);
    updateAppDefinition(newDefinition);
  } else {
    navigator.clipboard.writeText(JSON.stringify(newComponentObj));
    toast.success('Component copied succesfully');
  }
  _ref.setState({ currentSidebarTab: 2 });
};

const getChildComponents = (allComponents, component, parentComponent, addedComponentId) => {
  let childComponents = [],
    selectedChildComponents = [];

  if (component.component.component === 'Tabs' || component.component.component === 'Calendar') {
    childComponents = Object.keys(allComponents).filter((key) => allComponents[key].parent?.startsWith(component.id));
  } else {
    childComponents = Object.keys(allComponents).filter((key) => allComponents[key].parent === component.id);
  }

  childComponents.forEach((componentId) => {
    let childComponent = JSON.parse(JSON.stringify(allComponents[componentId]));
    childComponent.id = componentId;
    const newComponent = JSON.parse(
      JSON.stringify({
        id: componentId,
        component: allComponents[componentId]?.component,
        layouts: allComponents[componentId]?.layouts,
        parent: allComponents[componentId]?.parent,
      })
    );
    addedComponentId.add(componentId);

    if ((component.component.component === 'Tabs') | (component.component.component === 'Calendar')) {
      const childTabId = childComponent.parent.split('-').at(-1);
      childComponent.parent = `${parentComponent.id}-${childTabId}`;
    } else {
      childComponent.parent = parentComponent.id;
    }
    parentComponent.children = [...(parentComponent.children || []), childComponent];
    childComponent.children = [...getChildComponents(allComponents, newComponent, childComponent, addedComponentId)];
    selectedChildComponents.push(childComponent);
  });

  return selectedChildComponents;
};

const updateComponentLayout = (components, parentId, isCut = false) => {
  let prevComponent;
  components.forEach((component, index) => {
    Object.keys(component.layouts).map((layout) => {
      if (parentId !== undefined) {
        if (index > 0) {
          component.layouts[layout].top = prevComponent.layouts[layout].top + prevComponent.layouts[layout].height;
          component.layouts[layout].left = 0;
        } else {
          component.layouts[layout].top = 0;
          component.layouts[layout].left = 0;
        }
        prevComponent = component;
      } else if (!isCut) {
        component.layouts[layout].top = component.layouts[layout].top + component.layouts[layout].height;
      }
    });
  });
};

export const addComponents = (pageId, appDefinition, appDefinitionChanged, parentId = undefined, newComponentObj) => {
  console.log({ pageId, newComponentObj });
  const finalComponents = [];
  let parentComponent = undefined;
  const { isCloning, isCut, newComponents: pastedComponent = [] } = newComponentObj;

  if (parentId) {
    const id = Object.keys(appDefinition.pages[pageId].components).filter((key) => parentId.startsWith(key));
    parentComponent = JSON.parse(JSON.stringify(appDefinition.pages[pageId].components[id[0]]));
    parentComponent.id = parentId;
  }

  !isCloning && updateComponentLayout(pastedComponent, parentId, isCut);

  const buildComponents = (components, parentComponent = undefined, skipTabCalendarCheck = false) => {
    if (Array.isArray(components) && components.length > 0) {
      components.forEach((component) => {
        const newComponent = {
          id: uuidv4(),
          component: component?.component,
          layouts: component?.layouts,
        };
        if (parentComponent) {
          if (
            !skipTabCalendarCheck &&
            (parentComponent.component.component === 'Tabs' || parentComponent.component.component === 'Calendar')
          ) {
            const childTabId = component.parent.split('-').at(-1);
            newComponent.parent = `${parentComponent.id}-${childTabId}`;
          } else {
            newComponent.parent = parentComponent.id;
          }
        }
        finalComponents.push(newComponent);
        if (component.children.length > 0) {
          buildComponents(component.children, newComponent);
        }
      });
    }
  };

  buildComponents(pastedComponent, parentComponent, true);

  updateNewComponents(pageId, appDefinition, finalComponents, appDefinitionChanged);
  !isCloning && toast.success('Component pasted succesfully');
};

export const addNewWidgetToTheEditor = (
  componentMeta,
  eventMonitorObject,
  currentComponents,
  canvasBoundingRect,
  currentLayout,
  shouldSnapToGrid,
  zoomLevel,
  isInSubContainer = false,
  addingDefault = false
) => {
  const componentMetaData = _.cloneDeep(componentMeta);
  const componentData = _.cloneDeep(componentMetaData);

  const defaultWidth = isInSubContainer
    ? (componentMetaData.defaultSize.width * 100) / 43
    : componentMetaData.defaultSize.width;
  const defaultHeight = componentMetaData.defaultSize.height;

  componentData.name = computeComponentName(componentData.component, currentComponents);

  let left = 0;
  let top = 0;

  if (isInSubContainer && addingDefault) {
    const newComponent = {
      id: uuidv4(),
      component: componentData,
      layout: {
        [currentLayout]: {
          top: top,
          left: left,
        },
      },
    };

    return newComponent;
  }

  const offsetFromTopOfWindow = canvasBoundingRect.top;
  const offsetFromLeftOfWindow = canvasBoundingRect.left;
  const currentOffset = eventMonitorObject.getSourceClientOffset();
  const initialClientOffset = eventMonitorObject.getInitialClientOffset();
  const delta = eventMonitorObject.getDifferenceFromInitialOffset();
  const subContainerWidth = canvasBoundingRect.width;

  left = Math.round(currentOffset?.x + currentOffset?.x * (1 - zoomLevel) - offsetFromLeftOfWindow);
  top = Math.round(
    initialClientOffset?.y - 10 + delta.y + initialClientOffset?.y * (1 - zoomLevel) - offsetFromTopOfWindow
  );

  if (shouldSnapToGrid) {
    [left, top] = snapToGrid(subContainerWidth, left, top);
  }

  left = (left * 100) / subContainerWidth;

  if (currentLayout === 'mobile') {
    componentData.definition.others.showOnDesktop.value = false;
    componentData.definition.others.showOnMobile.value = true;
  }

  const widgetsWithDefaultComponents = ['Listview', 'Tabs', 'Form', 'Kanban'];

  const newComponent = {
    id: uuidv4(),
    component: componentData,
    layout: {
      [currentLayout]: {
        top: top,
        left: left,
        width: defaultWidth,
        height: defaultHeight,
      },
    },

    withDefaultChildren: widgetsWithDefaultComponents.includes(componentData.component),
  };

  return newComponent;
};

export function snapToGrid(canvasWidth, x, y) {
  const gridX = canvasWidth / 43;

  const snappedX = Math.round(x / gridX) * gridX;
  const snappedY = Math.round(y / 10) * 10;
  return [snappedX, snappedY];
}
export const removeSelectedComponent = (pageId, newDefinition, selectedComponents) => {
  selectedComponents.forEach((component) => {
    let childComponents = [];

    if (newDefinition.pages[pageId].components[component.id]?.component?.component === 'Tabs') {
      childComponents = Object.keys(newDefinition.pages[pageId].components).filter((key) =>
        newDefinition.pages[pageId].components[key].parent?.startsWith(component.id)
      );
    } else {
      childComponents = Object.keys(newDefinition.pages[pageId].components).filter(
        (key) => newDefinition.pages[pageId].components[key].parent === component.id
      );
    }

    childComponents.forEach((componentId) => {
      delete newDefinition.pages[pageId].components[componentId];
    });

    delete newDefinition.pages[pageId].components[component.id];
  });
};

const getSelectedText = () => {
  if (window.getSelection) {
    navigator.clipboard.writeText(window.getSelection());
  }
  if (window.document.getSelection) {
    navigator.clipboard.writeText(window.document.getSelection());
  }
  if (window.document.selection) {
    navigator.clipboard.writeText(window.document.selection.createRange().text);
  }
};

export function fetchOauthTokenForSlackAndGSheet(dataSourceId, data) {
  const provider = data?.kind;
  let scope = '';
  let authUrl = data.auth_url;

  switch (provider) {
    case 'slack': {
      scope =
        data?.options?.access_type === 'chat:write'
          ? 'chat:write,users:read,chat:write:bot,chat:write:user'
          : 'chat:write,users:read';
      authUrl = `${authUrl}&scope=${scope}&access_type=offline&prompt=select_account`;
      break;
    }
    case 'googlesheets': {
      scope =
        data?.options?.access_type === 'read'
          ? 'https://www.googleapis.com/auth/spreadsheets.readonly'
          : 'https://www.googleapis.com/auth/spreadsheets';
      authUrl = `${authUrl}&scope=${scope}&access_type=offline&prompt=consent`;
      break;
    }
    case 'zendesk': {
      scope = data?.options?.access_type === 'read' ? 'read' : 'read%20write';
      authUrl = `${authUrl}&scope=${scope}`;
      break;
    }
    default:
      break;
  }

  localStorage.setItem('sourceWaitingForOAuth', dataSourceId);
  window.open(authUrl);
}
function convertMapSet(obj) {
  if (obj instanceof Map) {
    return Object.fromEntries(Array.from(obj, ([key, value]) => [key, convertMapSet(value)]));
  } else if (obj instanceof Set) {
    return Array.from(obj).map(convertMapSet);
  } else if (Array.isArray(obj)) {
    return obj.map(convertMapSet);
  } else if (obj !== null && typeof obj === 'object') {
    return Object.fromEntries(Object.entries(obj).map(([key, value]) => [key, convertMapSet(value)]));
  } else {
    return obj;
  }
}

export const checkExistingQueryName = (newName) =>
  useDataQueriesStore.getState().dataQueries.some((query) => query.name === newName);

export const runQueries = (queries, _ref) => {
  queries.forEach((query) => {
    if (query.options.runOnPageLoad) {
      runQuery(_ref, query.id, query.name);
    }
  });
};

export const computeQueryState = (queries, _ref) => {
  let queryState = {};
  queries.forEach((query) => {
    if (query.plugin?.plugin_id) {
      queryState[query.name] = {
        ...query.plugin.manifest_file.data.source.exposedVariables,
        kind: query.plugin.manifest_file.data.source.kind,
        ..._ref.state.currentState.queries[query.name],
      };
    } else {
      queryState[query.name] = {
        ...DataSourceTypes.find((source) => source.kind === query.kind).exposedVariables,
        kind: DataSourceTypes.find((source) => source.kind === query.kind).kind,
        ..._ref.state.currentState.queries[query.name],
      };
    }
  });
  const hasDiffQueryState = !_.isEqual(_ref.state?.currentState?.queries, queryState);
  if (hasDiffQueryState) {
    _ref.setState({
      currentState: {
        ..._ref.state.currentState,
        queries: {
          ...queryState,
        },
      },
    });
  }
};<|MERGE_RESOLUTION|>--- conflicted
+++ resolved
@@ -29,10 +29,7 @@
 import { DataSourceTypes } from '@/Editor/DataSourceManager/SourceComponents';
 
 import { useDataQueriesStore } from '@/_stores/dataQueriesStore';
-<<<<<<< HEAD
-=======
 import { useQueryPanelStore } from '@/_stores/queryPanelStore';
->>>>>>> e4a0a33f
 
 const ERROR_TYPES = Object.freeze({
   ReferenceError: 'ReferenceError',
@@ -822,15 +819,11 @@
 export function previewQuery(_ref, query, calledFromQuery = false) {
   const options = getQueryVariables(query.options, _ref.props.currentState);
 
-<<<<<<< HEAD
   // passing current env through props only for querymanager
-  const currentAppEnvironmentId = _ref.state?.currentAppEnvironmentId || editorState?.state?.currentAppEnvironmentId;
-
-  _ref.setState({ previewLoading: true });
-=======
+  const currentAppEnvironmentId = _ref.state?.currentAppEnvironmentId;
+
   const { setPreviewLoading, setPreviewData } = useQueryPanelStore.getState().actions;
   setPreviewLoading(true);
->>>>>>> e4a0a33f
 
   return new Promise(function (resolve, reject) {
     let queryExecutionPromise = null;
@@ -846,16 +839,12 @@
     } else if (query.kind === 'runpy') {
       queryExecutionPromise = executeRunPycode(_ref, query.options.code, query, true, 'edit');
     } else {
-<<<<<<< HEAD
       queryExecutionPromise = dataqueryService.preview(
         query,
         options,
-        editorState?.state?.editingVersion?.id,
+        _ref?.state?.editingVersion?.id,
         currentAppEnvironmentId
       );
-=======
-      queryExecutionPromise = dataqueryService.preview(query, options, _ref?.state?.editingVersion?.id);
->>>>>>> e4a0a33f
     }
 
     queryExecutionPromise
