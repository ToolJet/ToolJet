--- conflicted
+++ resolved
@@ -5,10 +5,7 @@
 import _ from 'lodash';
 import moment from 'moment';
 import Tooltip from 'react-bootstrap/Tooltip';
-<<<<<<< HEAD
 import { serializeNestedObjectToQueryParams } from './utils';
-=======
->>>>>>> e14577a0
 import { componentTypes } from '../Editor/Components/components';
 
 export function setStateAsync(_ref, state) {
@@ -126,7 +123,6 @@
 
 function executeAction(_ref, event, mode) {
   if (event) {
-<<<<<<< HEAD
     switch (event.actionId) {
       case 'show-alert': {
         const message = resolveReferences(event.message, _ref.state.currentState);
@@ -135,22 +131,12 @@
           resolve();
         });
       }
-=======
-    if (event.actionId === 'show-alert') {
-      const message = resolveReferences(event.message, _ref.state.currentState);
-      toast(message, { hideProgressBar: true });
-      return new Promise(function (resolve, reject) {
-        resolve();
-      });
-    }
->>>>>>> e14577a0
 
       case 'run-query': {
         const { queryId, queryName } = event;
         return runQuery(_ref, queryId, queryName);
       }
 
-<<<<<<< HEAD
       case 'open-webpage': {
         const url = resolveReferences(event.url, _ref.state.currentState);
         window.open(url, '_blank');
@@ -188,81 +174,26 @@
           if (confirm('The app will be opened in a new tab as the action is triggered from the editor.')) {
             window.open(url, '_blank');
           }
-=======
-    if (event.actionId === 'open-webpage') {
-      const url = resolveReferences(event.url, _ref.state.currentState);
-      window.open(url, '_blank');
-      return new Promise(function (resolve, reject) {
-        resolve();
-      });
-    }
-
-    if (event.actionId === 'go-to-app') {
-      const slug = resolveReferences(event.slug, _ref.state.currentState);
-      const queryParams = event.queryParams?.reduce(
-        (result, queryParam) => ({
-          ...result,
-          ...{
-            [resolveReferences(queryParam[0], _ref.state.currentState)]: resolveReferences(
-              queryParam[1],
-              _ref.state.currentState
-            ),
-          },
-        }),
-        {}
-      );
-
-      let url = `/applications/${slug}`;
-
-      if (queryParams) {
-        const queryPart = serializeNestedObjectToQueryParams(queryParams);
-
-        if (queryPart.length > 0) url = url + `?${queryPart}`;
-      }
-
-      if (mode === 'view') {
-        _ref.props.history.push(url);
-      } else {
-        if (confirm('The app will be opened in a new tab as the action is triggered from the editor.')) {
-          window.open(url, '_blank');
->>>>>>> e14577a0
         }
         return new Promise(function (resolve, reject) {
           resolve();
         });
       }
-<<<<<<< HEAD
 
       case 'show-modal':
         return showModal(_ref, event.modal, true);
 
       case 'close-modal':
         return showModal(_ref, event.modal, false);
-=======
-      return new Promise(function (resolve, reject) {
-        resolve();
-      });
-    }
-
-    if (event.actionId === 'show-modal') return showModal(_ref, event.modal, true);
-
-    if (event.actionId === 'close-modal') return showModal(_ref, event.modal, false);
->>>>>>> e14577a0
 
       case 'copy-to-clipboard': {
         const contentToCopy = resolveReferences(event.contentToCopy, _ref.state.currentState);
         copyToClipboard(contentToCopy);
 
-<<<<<<< HEAD
         return new Promise(function (resolve, reject) {
           resolve();
         });
       }
-=======
-      return new Promise(function (resolve, reject) {
-        resolve();
-      });
->>>>>>> e14577a0
     }
   }
 }
@@ -365,7 +296,6 @@
       break;
     }
 
-<<<<<<< HEAD
     case 'object': {
       if (Array.isArray(options)) {
         options.forEach((element) => {
@@ -378,22 +308,6 @@
       }
       break;
     }
-=======
-  if (typeof options === 'string') {
-    const dynamicVariables = getDynamicVariables(options) || [];
-    dynamicVariables.forEach((variable) => {
-      queryVariables[variable] = resolveReferences(variable, state);
-    });
-  } else if (Array.isArray(options)) {
-    options.forEach((element) => {
-      _.merge(queryVariables, getQueryVariables(element, state));
-    });
-  } else if (typeof options === 'object') {
-    Object.keys(options || {}).forEach((key) => {
-      _.merge(queryVariables, getQueryVariables(options[key], state));
-    });
-  }
->>>>>>> e14577a0
 
     default:
       break;
@@ -411,7 +325,6 @@
       .preview(query, options)
       .then((data) => {
         let finalData = data.data;
-<<<<<<< HEAD
 
         if (query.options.enableTransformation) {
           finalData = runTransformation(_ref, finalData, query.options.transformation, query);
@@ -433,35 +346,11 @@
             break;
           }
           case 'ok': {
-=======
-
-        if (query.options.enableTransformation) {
-          finalData = runTransformation(_ref, finalData, query.options.transformation, query);
-        }
-
-        _ref.setState({ previewLoading: false, queryPreviewData: finalData });
-
-        if (data.status === 'failed') {
-          toast.error(`${data.message}: ${data.description}`, {
-            position: 'bottom-center',
-            hideProgressBar: true,
-            autoClose: 10000,
-          });
-        } else {
-          if (data.status === 'needs_oauth') {
-            const url = data.data.auth_url; // Backend generates and return sthe auth url
-            fetchOAuthToken(url, query.data_source_id);
-          }
-          if (data.status === 'ok') {
->>>>>>> e14577a0
             toast.info(`Query completed.`, {
               hideProgressBar: true,
               position: 'bottom-center',
             });
-<<<<<<< HEAD
             break;
-=======
->>>>>>> e14577a0
           }
         }
 
