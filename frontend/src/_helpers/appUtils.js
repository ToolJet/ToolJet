import React from 'react';
import { toast } from 'react-hot-toast';
import {
  getDynamicVariables,
  resolveReferences,
  executeMultilineJS,
  serializeNestedObjectToQueryParams,
  computeComponentName,
  generateAppActions,
  loadPyodide,
  isQueryRunnable,
} from '@/_helpers/utils';
import { dataqueryService } from '@/_services';
import _, { isArray, isEmpty } from 'lodash';
import moment from 'moment';
import Tooltip from 'react-bootstrap/Tooltip';
import { componentTypes } from '@/Editor/WidgetManager/components';
import generateCSV from '@/_lib/generate-csv';
import generateFile from '@/_lib/generate-file';
import RunjsIcon from '@/Editor/Icons/runjs.svg';
import RunTooljetDbIcon from '@/Editor/Icons/tooljetdb.svg';
import RunPyIcon from '@/Editor/Icons/runpy.svg';
import { v4 as uuidv4 } from 'uuid';
// eslint-disable-next-line import/no-unresolved
import { allSvgs } from '@tooljet/plugins/client';
import urlJoin from 'url-join';
import { authenticationService } from '@/_services/authentication.service';
import { setCookie } from '@/_helpers/cookie';
import { DataSourceTypes } from '@/Editor/DataSourceManager/SourceComponents';
import { useDataQueriesStore } from '@/_stores/dataQueriesStore';
import { useQueryPanelStore } from '@/_stores/queryPanelStore';
import { useCurrentStateStore, getCurrentState } from '@/_stores/currentStateStore';
import { useAppVersionStore } from '@/_stores/appVersionStore';
import { camelizeKeys } from 'humps';
import { useAppDataStore } from '@/_stores/appDataStore';
import { useEditorStore } from '@/_stores/editorStore';
import { useGridStore } from '@/_stores/gridStore';
import { useResolveStore } from '@/_stores/resolverStore';
import { handleLowPriorityWork } from './editorHelpers';
<<<<<<< HEAD
=======
import { updateParentNodes } from './utility';
>>>>>>> 9519a1a8

const ERROR_TYPES = Object.freeze({
  ReferenceError: 'ReferenceError',
  SyntaxError: 'SyntaxError',
  TypeError: 'TypeError',
  URIError: 'URIError',
  RangeError: 'RangeError',
  EvalError: 'EvalError',
});

export let duplicateCurrentState = null;

export function setStateAsync(_ref, state) {
  return new Promise((resolve) => {
    _ref.setState(state, resolve);
  });
}

export function setCurrentStateAsync(_ref, changes) {
  return new Promise((resolve) => {
    _ref.setState((prevState) => {
      return {
        currentState: prevState.currentState,
        ...changes,
      };
    }, resolve);
  });
}

const debouncedChange = _.debounce(() => {
<<<<<<< HEAD
  useCurrentStateStore.getState().actions.setCurrentState({
    components: duplicateCurrentState,
  });
}, 100);

export function onComponentOptionsChanged(component, options) {
  const componentName = component.name;
  const { isEditorReady } = getCurrentState();

  if (isEditorReady) {
    if (duplicateCurrentState !== null) {
      duplicateCurrentState = null;
    }

    const components = getCurrentState().components;
    let componentData = components[componentName];
    componentData = componentData || {};

    for (const option of options) {
      componentData[option[0]] = option[1];
    }

    useCurrentStateStore.getState().actions.setCurrentState({
      components: { ...components, [componentName]: componentData },
    });
  } else {
    const components = duplicateCurrentState === null ? getCurrentState().components : duplicateCurrentState;
    let componentData = components[componentName];
    componentData = componentData || {};

    for (const option of options) {
      componentData[option[0]] = option[1];
    }

    duplicateCurrentState = { ...components, [componentName]: componentData };

    debouncedChange();
  }
  return Promise.resolve();
}

export function onComponentOptionChanged(component, option_name, value) {
  const componentName = component.name;
  const { isEditorReady, components: currentComponents } = getCurrentState();
  const components = duplicateCurrentState === null ? currentComponents : duplicateCurrentState;
  let componentData = components[componentName] || {};
  componentData[option_name] = value;

  const path = option_name ? `components.${componentName}.${option_name}` : null;

  if (isEditorReady) {
=======
  const newComponentsState = {};
  for (const [key, value] of Object.entries(getCurrentState().components)) {
    if (duplicateCurrentState[key]) {
      newComponentsState[key] = { ...value, ...duplicateCurrentState[key] };
    } else {
      newComponentsState[key] = value;
    }
  }
  duplicateCurrentState = { ...newComponentsState };
  useCurrentStateStore.getState().actions.setCurrentState({
    components: newComponentsState,
  });
}, 100);

export function onComponentOptionsChanged(component, options, id) {
  let componentName = component.name;
  const { isEditorReady, page } = getCurrentState();

  if (id) {
    const _component = useEditorStore.getState().appDefinition.pages[page.id].components[id];
    const _componentName = _component?.component?.name || componentName;
    if (_componentName !== componentName) {
      componentName = _componentName;
    }
  }

  if (isEditorReady) {
    if (duplicateCurrentState !== null) {
      duplicateCurrentState = null;
    }

    const components = getCurrentState().components;
    let componentData = components[componentName];
    componentData = componentData || {};

    const shouldUpdateResolvedRefsOfHints = [];

    for (const option of options) {
      componentData[option[0]] = option[1];

      const isListviewOrKanbaComponent = component.component === 'Listview' || component.component === 'Kanban';

      let path = null;
      if (isListviewOrKanbaComponent) {
        path = `components.${componentName}`;
      } else {
        path = `components.${componentName}.${option[0]}`;
      }

      if (!isListviewOrKanbaComponent && !_.isEmpty(useResolveStore.getState().lookupTable?.resolvedRefs) && path) {
        const lookUpTable = useResolveStore.getState().lookupTable;

        const existingRef = lookUpTable.resolvedRefs?.get(lookUpTable.hints?.get(path));

        if (typeof existingRef === 'function') continue;

        const shouldUpdateRef = existingRef !== componentData[option[0]];

        if (shouldUpdateRef) {
          shouldUpdateResolvedRefsOfHints.push({ hint: path, newRef: componentData[option[0]] });
        }
      }

      if (isListviewOrKanbaComponent) {
        useResolveStore.getState().actions.updateLastUpdatedRefs([`rerender ${id}`]);
      }
    }

    if (shouldUpdateResolvedRefsOfHints.length > 0) {
      handleLowPriorityWork(() => {
        useResolveStore.getState().actions.updateResolvedRefsOfHints(shouldUpdateResolvedRefsOfHints);
      });
    }

    useCurrentStateStore.getState().actions.setCurrentState({
      components: { ...components, [componentName]: componentData },
    });
  } else {
    const components = duplicateCurrentState === null ? getCurrentState().components : duplicateCurrentState;
    let componentData = components[componentName];
    componentData = componentData || {};

    for (const option of options) {
      componentData[option[0]] = option[1];
    }

    duplicateCurrentState = { ...components, [componentName]: componentData };

    debouncedChange();
  }
  return Promise.resolve();
}

export function onComponentOptionChanged(component, option_name, value, id) {
  let componentName = component.name;

  if (id) {
    //? component passed as argument contains previous state of the component data, component name is not updated
    const _component = useEditorStore.getState().appDefinition.pages[getCurrentState().page.id].components[id];
    const _componentName = _component?.component?.name || componentName;
    if (_componentName !== componentName) {
      componentName = _componentName;
    }
  }

  const { isEditorReady, components: currentComponents } = getCurrentState();

  const components = duplicateCurrentState === null ? currentComponents : duplicateCurrentState;
  let componentData = components[componentName] || {};
  componentData[option_name] = value;

  const isListviewOrKanbaComponent = component.component === 'Listview' || component.component === 'Kanban';

  let path = null;
  if (isListviewOrKanbaComponent) {
    path = `components.${componentName}`;
  } else {
    path = option_name ? `components.${componentName}.${option_name}` : null;
  }

  if (isEditorReady) {
    if (duplicateCurrentState !== null) {
      duplicateCurrentState = null;
    }
>>>>>>> 9519a1a8
    // Always update the current state if editor is ready
    useCurrentStateStore.getState().actions.setCurrentState({
      components: { ...components, [componentName]: componentData },
    });

<<<<<<< HEAD
    if (!_.isEmpty(useResolveStore.getState().lookupTable?.resolvedRefs) && path) {
=======
    if (!isListviewOrKanbaComponent && !_.isEmpty(useResolveStore.getState().lookupTable?.resolvedRefs) && path) {
>>>>>>> 9519a1a8
      const lookUpTable = useResolveStore.getState().lookupTable;

      const existingRef = lookUpTable.resolvedRefs?.get(lookUpTable.hints?.get(path));

      if (typeof existingRef === 'function') return;

      const shouldUpdateRef = existingRef !== componentData[option_name];

      if (shouldUpdateRef) {
        handleLowPriorityWork(() => {
<<<<<<< HEAD
          useResolveStore
            .getState()
            .actions.updateResolvedRefsOfHints([{ hint: path, newRef: componentData[option_name] }]);
        });
      }
    }
=======
          const toUpdateHints = updateParentNodes(path, componentData[option_name], option_name);

          toUpdateHints.push({ hint: path, newRef: componentData[option_name] });

          useResolveStore.getState().actions.updateResolvedRefsOfHints(toUpdateHints);
        });
      }
    }

    if (isListviewOrKanbaComponent) {
      useResolveStore.getState().actions.updateLastUpdatedRefs([`rerender ${id}`]);
    }
>>>>>>> 9519a1a8
  } else {
    // Update the duplicate state if editor is not ready
    duplicateCurrentState = { ...components, [componentName]: componentData };
    debouncedChange();
  }

  return Promise.resolve();
}

export function fetchOAuthToken(authUrl, dataSourceId) {
  localStorage.setItem('sourceWaitingForOAuth', dataSourceId);
  const currentSessionValue = authenticationService.currentSessionValue;
  currentSessionValue?.current_organization_id &&
    setCookie('orgIdForOauth', currentSessionValue?.current_organization_id);
  window.open(authUrl);
}

export function addToLocalStorage(object) {
  localStorage.setItem(object['key'], object['value']);
}

export function getDataFromLocalStorage(key) {
  return localStorage.getItem(key);
}

const evaluatePythonCode = async (options) => {
  const { _ref, query, mode, currentState, isPreview, code, queryResult } = options;
  let pyodide;
  try {
    pyodide = await loadPyodide();
  } catch (errorMessage) {
    return {
      data: {
        status: 'failed',
        message: errorMessage,
      },
    };
  }
  const log = (line) => console.log({ line });
  let result = {};

  try {
    const appStateVars = currentState['variables'] ?? {};

    if (!isEmpty(query) && !isEmpty(_ref)) {
      const actions = generateAppActions(_ref, query.id, mode, isPreview);

      for (const key of Object.keys(currentState.queries)) {
        currentState.queries[key] = {
          ...currentState.queries[key],
          run: () => actions.runQuery(key),

          getData: () => {
            return currentState.queries[key].data;
          },

          getRawData: () => {
            return currentState.queries[key].rawData;
          },

          getloadingState: () => {
            return currentState.queries[key].isLoading;
          },
        };
      }

      await pyodide.globals.set('actions', actions);
    }

    await pyodide.globals.set('components', currentState['components']);
    await pyodide.globals.set('queries', currentState['queries']);
    await pyodide.globals.set('tj_globals', currentState['globals']);
    await pyodide.globals.set('client', currentState['client']);
    await pyodide.globals.set('server', currentState['server']);
    await pyodide.globals.set('constants', currentState['constants']);
    await pyodide.globals.set('page', currentState['page']);
    await pyodide.globals.set('parameters', currentState['parameters']);
    await pyodide.globals.set('variables', appStateVars);
    if (queryResult) await pyodide.globals.set('data', queryResult);

    await pyodide.loadPackagesFromImports(code);
    await pyodide.loadPackage('micropip', log);

    let pyresult = await pyodide.runPythonAsync(code);
    result = await pyresult;
  } catch (err) {
    console.error(err);

    const errorType = err.message.includes('SyntaxError') ? 'SyntaxError' : 'NameError';
    const error = err.message.split(errorType + ': ')[1];
    const errorMessage = `${errorType} : ${error}`;

    result = {
      status: 'failed',
      message: errorMessage,
      description: {
        code: query?.options?.code,
        error: JSON.parse(JSON.stringify(err, Object.getOwnPropertyNames(err))),
      },
    };
  }

  return pyodide.isPyProxy(result) ? convertMapSet(result.toJs()) : result;
};

async function executeRunPycode(_ref, code, query, isPreview, mode, currentState) {
  return { data: await evaluatePythonCode({ _ref, code, query, isPreview, mode, currentState }) };
}

async function exceutePycode(queryResult, code, currentState, query, mode) {
  return await evaluatePythonCode({ queryResult, code, query, mode, currentState });
}

export async function runPythonTransformation(currentState, rawData, transformation, query, mode) {
  const data = rawData;

  try {
    return await exceutePycode(data, transformation, currentState, query, mode);
  } catch (error) {
    console.log(error);
  }
}

export async function runTransformation(
  _ref,
  rawData,
  transformation,
  transformationLanguage = 'javascript',
  query,
  mode = 'edit'
) {
  const data = rawData;

  let result = [];

  const currentState = getCurrentState() || {};

  if (transformationLanguage === 'python') {
    result = await runPythonTransformation(currentState, data, transformation, query, mode);

    return result;
  }

  if (transformationLanguage === 'javascript') {
    try {
      const evalFunction = Function(
        ['data', 'moment', '_', 'components', 'queries', 'globals', 'variables', 'page'],
        transformation
      );

      result = evalFunction(
        data,
        moment,
        _,
        currentState.components,
        currentState.queries,
        currentState.globals,
        currentState.variables,
        currentState.page
      );
    } catch (err) {
      const $error = err.name;
      const $errorMessage = _.has(ERROR_TYPES, $error) ? `${$error} : ${err.message}` : err || 'Unknown error';
      if (mode === 'edit') toast.error($errorMessage);
      result = {
        message: err.stack.split('\n')[0],
        status: 'failed',
        data: data,
      };
    }

    return result;
  }
}

export async function executeActionsForEventId(_ref, eventId, events = [], mode, customVariables) {
  if (!events || !isArray(events) || events.length === 0) return;
  const filteredEvents = events?.filter((event) => event?.event.eventId === eventId)?.sort((a, b) => a.index - b.index);

  for (const event of filteredEvents) {
    await executeAction(_ref, event.event, mode, customVariables); // skipcq: JS-0032
  }
}

export function onComponentClick(_ref, id, component, mode = 'edit') {
  executeActionsForEventId(_ref, 'onClick', component, mode);
}

export function onQueryConfirmOrCancel(_ref, queryConfirmationData, isConfirm = false, mode = 'edit') {
  const filtertedQueryConfirmation = _ref?.queryConfirmationList.filter(
    (query) => query.queryId !== queryConfirmationData.queryId
  );

  _ref.updateQueryConfirmationList(filtertedQueryConfirmation, 'check');
  isConfirm &&
    runQuery(
      _ref,
      queryConfirmationData.queryId,
      queryConfirmationData.queryName,
      true,
      mode,
      undefined,
      queryConfirmationData.shouldSetPreviewData
    );
}

export async function copyToClipboard(text) {
  try {
    await navigator.clipboard.writeText(text);
    toast.success('Copied to clipboard!');
  } catch (err) {
    console.log('Failed to copy!', err);
  }
}

function showModal(_ref, modal, show) {
  const modalId = modal?.id ?? modal;
  if (_.isEmpty(modalId)) {
    console.log('No modal is associated with this event.');
    return Promise.resolve();
  }
  useEditorStore.getState().actions.updateComponentsNeedsUpdateOnNextRender([modalId]);
  const modalMeta = _ref.appDefinition.pages[_ref.currentPageId].components[modalId]; //! NeedToFix

  const _components = {
    ...getCurrentState().components,
    [modalMeta.component.name]: {
      ...getCurrentState().components[modalMeta.component.name],
      show: show,
    },
  };
  useCurrentStateStore.getState().actions.setCurrentState({
    components: _components,
  });
  return Promise.resolve();
}

function logoutAction() {
  localStorage.clear();
  authenticationService.logout(true);

  return Promise.resolve();
}

function debounce(func) {
  const timers = new Map();

  return (...args) => {
    const event = args[1] || {};
    const eventId = uuidv4();

    if (event.debounce === undefined) {
      return func.apply(this, args);
    }

    clearTimeout(timers.get(eventId));

    const timer = setTimeout(() => {
      func.apply(this, args);
      timers.delete(eventId);
    }, Number(event.debounce));

    timers.set(eventId, timer);
  };
}

export const executeAction = debounce(executeActionWithDebounce);

function executeActionWithDebounce(_ref, event, mode, customVariables) {
  if (event) {
    if (event.runOnlyIf) {
      const shouldRun = resolveReferences(event.runOnlyIf, getCurrentState(), undefined, customVariables);
      if (!shouldRun) {
        return false;
      }
    }
    switch (event.actionId) {
      case 'show-alert': {
        const message = resolveReferences(event.message, getCurrentState(), undefined, customVariables);
        switch (event.alertType) {
          case 'success':
          case 'error':
            toast[event.alertType](message);
            break;
          case 'info':
            toast(message);
            break;
          case 'warning':
            toast(message, {
              icon: '⚠️',
            });
            break;
        }
        return Promise.resolve();
      }

      case 'run-query': {
        const { queryId, queryName } = event;
        const params = event['parameters'];
        const resolvedParams = {};
        if (params) {
          Object.keys(params).map(
            (param) => (resolvedParams[param] = resolveReferences(params[param], getCurrentState(), undefined))
          );
        }
        const name =
          useDataQueriesStore.getState().dataQueries.find((query) => query.id === queryId)?.name ?? queryName;
        return runQuery(_ref, queryId, name, undefined, mode, resolvedParams);
      }
      case 'logout': {
        return logoutAction();
      }

      case 'open-webpage': {
        const url = resolveReferences(event.url, getCurrentState(), undefined, customVariables);
        window.open(url, '_blank');
        return Promise.resolve();
      }

      case 'go-to-app': {
        const slug = resolveReferences(event.slug, getCurrentState(), undefined, customVariables);
        const queryParams = event.queryParams?.reduce(
          (result, queryParam) => ({
            ...result,
            ...{
              [resolveReferences(queryParam[0], getCurrentState())]: resolveReferences(
                queryParam[1],
                getCurrentState(),
                undefined,
                customVariables
              ),
            },
          }),
          {}
        );

        let url = `/applications/${slug}`;

        if (queryParams) {
          const queryPart = serializeNestedObjectToQueryParams(queryParams);

          if (queryPart.length > 0) url = url + `?${queryPart}`;
        }

        if (mode === 'view') {
          _ref.navigate(url);
        } else {
          if (confirm('The app will be opened in a new tab as the action is triggered from the editor.')) {
            window.open(urlJoin(window.public_config?.TOOLJET_HOST, url));
          }
        }
        return Promise.resolve();
      }

      case 'show-modal':
        return showModal(_ref, event.modal, true);

      case 'close-modal':
        return showModal(_ref, event.modal, false);

      case 'copy-to-clipboard': {
        const contentToCopy = resolveReferences(event.contentToCopy, getCurrentState(), undefined, customVariables);
        copyToClipboard(contentToCopy);

        return Promise.resolve();
      }

      case 'set-localstorage-value': {
        const key = resolveReferences(event.key, getCurrentState(), undefined, customVariables);
        const value = resolveReferences(event.value, getCurrentState(), undefined, customVariables);
        localStorage.setItem(key, value);

        return Promise.resolve();
      }

      case 'generate-file': {
        // const fileType = event.fileType;
        const data = resolveReferences(event.data, getCurrentState(), undefined, customVariables) ?? [];
        const fileName = resolveReferences(event.fileName, getCurrentState(), undefined, customVariables) ?? 'data.txt';
        const fileType = resolveReferences(event.fileType, getCurrentState(), undefined, customVariables) ?? 'csv';
        const fileData = {
          csv: generateCSV,
          plaintext: (plaintext) => plaintext,
          pdf: (pdfData) => pdfData,
        }[fileType](data);
        generateFile(fileName, fileData, fileType);
        return Promise.resolve();
      }

      case 'set-table-page': {
        setTablePageIndex(event.table, event.pageIndex, _ref);
        break;
      }

      case 'set-custom-variable': {
        const key = resolveReferences(event.key, getCurrentState(), undefined, customVariables);
        const value = resolveReferences(event.value, getCurrentState(), undefined, customVariables);
        const customAppVariables = { ...getCurrentState().variables };
        customAppVariables[key] = value;
        useResolveStore.getState().actions.addAppSuggestions({
          variables: customAppVariables,
        });
        return useCurrentStateStore.getState().actions.setCurrentState({
          variables: customAppVariables,
        });
      }

      case 'get-custom-variable': {
        const key = resolveReferences(event.key, getCurrentState(), undefined, customVariables);
        const customAppVariables = { ...getCurrentState().variables };
        return customAppVariables[key];
      }

      case 'unset-custom-variable': {
        const key = resolveReferences(event.key, getCurrentState(), undefined, customVariables);
        const customAppVariables = { ...getCurrentState().variables };
        delete customAppVariables[key];
        useResolveStore.getState().actions.removeAppSuggestions([`variables.${key}`]);
        useResolveStore
          .getState()
          .actions.updateResolvedRefsOfHints([{ hint: 'variables', newRef: customAppVariables }]);

        return useCurrentStateStore.getState().actions.setCurrentState({
          variables: customAppVariables,
        });
      }

      case 'set-page-variable': {
        const key = resolveReferences(event.key, getCurrentState(), undefined, customVariables);
        const value = resolveReferences(event.value, getCurrentState(), undefined, customVariables);
        const customPageVariables = {
          ...getCurrentState().page.variables,
          [key]: value,
        };

        useResolveStore.getState().actions.addAppSuggestions({
          page: {
            ...getCurrentState().page,
            variables: customPageVariables,
          },
        });

        return useCurrentStateStore.getState().actions.setCurrentState({
          page: {
            ...getCurrentState().page,
            variables: customPageVariables,
          },
        });
      }

      case 'get-page-variable': {
        const key = resolveReferences(event.key, getCurrentState(), undefined, customVariables);
        const customPageVariables = {
          ...getCurrentState().page.variables,
        };
        return customPageVariables[key];
      }

      case 'unset-page-variable': {
        const key = resolveReferences(event.key, getCurrentState(), undefined, customVariables);
        const customPageVariables = _.omit(getCurrentState().page.variables, key);

        useResolveStore.getState().actions.removeAppSuggestions([`page.variables.${key}`]);

        const pageRef = {
          page: {
            ...getCurrentState().page,
            variables: customPageVariables,
          },
        };

        const toUpdateRefs = [
          { hint: 'page', newRef: pageRef },
          { hint: 'page.variables', newRef: customPageVariables },
        ];

        useResolveStore.getState().actions.updateResolvedRefsOfHints(toUpdateRefs);

        return useCurrentStateStore.getState().actions.setCurrentState({
          page: {
            ...getCurrentState().page,
            variables: customPageVariables,
          },
        });
      }

      case 'control-component': {
        let component = Object.values(getCurrentState()?.components ?? {}).filter(
          (component) => component.id === event.componentId
        )[0];
        let action = '';
        let actionArguments = '';
        // check if component id not found then try to find if its available as child widget else continue
        //  with normal flow finding action
        if (component == undefined) {
          component = _ref.appDefinition.pages[getCurrentState()?.page?.id].components[event.componentId].component;
          const parent = Object.values(getCurrentState()?.components ?? {}).find(
            (item) => item.id === component.parent
          );
          const child = Object.values(parent?.children).find((item) => item.id === event.componentId);
          if (child) {
            action = child[event.componentSpecificActionHandle];
          }
        } else {
          //normal component outside a container ex : form
          action = component?.[event.componentSpecificActionHandle];
        }
        actionArguments = _.map(event.componentSpecificActionParams, (param) => ({
          ...param,
          value: resolveReferences(param.value, getCurrentState(), undefined, customVariables),
        }));
        const actionPromise = action && action(...actionArguments.map((argument) => argument.value));
        return actionPromise ?? Promise.resolve();
      }

      case 'switch-page': {
        const { name, disabled } = _ref.appDefinition.pages[event.pageId];

        // Don't allow switching to disabled page in editor as well as viewer
        if (!disabled) {
          _ref.switchPage(event.pageId, resolveReferences(event.queryParams, getCurrentState(), [], customVariables));
        }
        if (_ref.appDefinition.pages[event.pageId]) {
          if (disabled) {
            const generalProps = {
              navToDisablePage: {
                type: 'navToDisablePage',
                page: name,
                data: {
                  message: `Attempt to switch to disabled page ${name} blocked.`,
                  status: true,
                },
              },
            };
            useCurrentStateStore.getState().actions.setErrors(generalProps);
          }
        }

        return Promise.resolve();
      }
    }
  }
}

export async function onEvent(_ref, eventName, events, options = {}, mode = 'edit') {
  let _self = _ref;

  const { customVariables } = options;
  if (eventName === 'onPageLoad') {
    //hack to make sure that the page is loaded before executing the actions
    setTimeout(async () => {
      return await executeActionsForEventId(_ref, 'onPageLoad', events, mode, customVariables);
    }, 0);
  }

  if (eventName === 'onTrigger') {
    const { component, queryId, queryName, parameters } = options;
    useCurrentStateStore.getState().actions.setCurrentState({
      components: {
        ...getCurrentState().components,
        [component.name]: {
          ...getCurrentState().components[component.name],
        },
      },
    });
    runQuery(_ref, queryId, queryName, true, mode, parameters);
  }

  if (eventName === 'onCalendarEventSelect') {
    const { component, calendarEvent } = options;

    useCurrentStateStore.getState().actions.setCurrentState({
      components: {
        ...getCurrentState().components,
        [component.name]: {
          ...getCurrentState().components[component.name],
          selectedEvent: { ...calendarEvent },
        },
      },
    });

    executeActionsForEventId(_ref, 'onCalendarEventSelect', events, mode, customVariables);
  }

  if (eventName === 'onCalendarSlotSelect') {
    const { component, selectedSlots } = options;
    useCurrentStateStore.getState().actions.setCurrentState({
      components: {
        ...getCurrentState().components,
        [component.name]: {
          ...getCurrentState().components[component.name],
          selectedSlots,
        },
      },
    });

    executeActionsForEventId(_ref, 'onCalendarSlotSelect', events, mode, customVariables);
  }

  if (eventName === 'onTableActionButtonClicked') {
    const { action, tableActionEvents } = options;
    const executeableActions = tableActionEvents.filter((event) => event?.event?.ref === action?.name);

    if (action && executeableActions) {
      for (const event of executeableActions) {
        if (event?.event?.actionId) {
          await executeAction(_self, event.event, mode, customVariables);
        }
      }
    } else {
      console.log('No action is associated with this event');
    }
  }

  if (eventName === 'OnTableToggleCellChanged') {
    const { column, tableColumnEvents } = options;

    if (column && tableColumnEvents) {
      for (const event of tableColumnEvents) {
        if (event?.event?.actionId) {
          await executeAction(_self, event.event, mode, customVariables);
        }
      }
    } else {
      console.log('No action is associated with this event');
    }
  }

  if (
    [
      'onDetect',
      'onCheck',
      'onUnCheck',
      'onBoundsChange',
      'onCreateMarker',
      'onMarkerClick',
      'onPolygonClick',
      'onPageChanged',
      'onSearch',
      'onChange',
      'onEnterPressed',
      'onSelectionChange',
      'onSelect',
      'onClick',
      'onDoubleClick',
      'onHover',
      'onFileSelected',
      'onFileLoaded',
      'onFileDeselected',
      'onStart',
      'onResume',
      'onReset',
      'onPause',
      'onCountDownFinish',
      'onCalendarNavigate',
      'onCalendarViewChange',
      'onSearchTextChanged',
      'onPageChange',
      'onAddCardClick',
      'onCardAdded',
      'onCardRemoved',
      'onCardMoved',
      'onCardSelected',
      'onCardUpdated',
      'onUpdate',
      'onTabSwitch',
      'onFocus',
      'onBlur',
      'onOpen',
      'onClose',
      'onRowClicked',
      'onRecordClicked',
      'onCancelChanges',
      'onSort',
      'onCellValueChanged',
      'onFilterChanged',
      'onRowHovered',
      'onSubmit',
      'onInvalid',
      'onNewRowsAdded',
    ].includes(eventName)
  ) {
    executeActionsForEventId(_ref, eventName, events, mode, customVariables);
  }

  if (eventName === 'onBulkUpdate') {
    await executeActionsForEventId(_self, eventName, events, mode, customVariables);
  }

  if (['onDataQuerySuccess', 'onDataQueryFailure'].includes(eventName)) {
    if (!events || !isArray(events) || events.length === 0) return;
    await executeActionsForEventId(_self, eventName, events, mode, customVariables);
  }
}

export function getQueryVariables(options, state) {
  let queryVariables = {};
  const optionsType = typeof options;
  switch (optionsType) {
    case 'string': {
      options = options.replace(/\n/g, ' ');
      if (options.match(/\{\{(.*?)\}\}/g)?.length > 1 && options.includes('{{constants.')) {
        const constantVariables = options.match(/\{\{(constants.*?)\}\}/g);

        constantVariables.forEach((constant) => {
          options = options.replace(constant, 'HiddenOrganizationConstant');
        });
      }

      if (options.includes('{{') && options.includes('%%')) {
        const vars =
          options.includes('{{constants.') && !options.includes('%%')
            ? 'HiddenOrganizationConstant'
            : resolveReferences(options, state);
        queryVariables[options] = vars;
      } else {
        const dynamicVariables = getDynamicVariables(options) || [];
        dynamicVariables.forEach((variable) => {
          queryVariables[variable] = resolveReferences(variable, state);
        });
      }

      break;
    }

    case 'object': {
      if (Array.isArray(options)) {
        options.forEach((element) => {
          _.merge(queryVariables, getQueryVariables(element, state));
        });
      } else {
        Object.keys(options || {}).forEach((key) => {
          _.merge(queryVariables, getQueryVariables(options[key], state));
        });
      }
      break;
    }

    default:
      break;
  }

  return queryVariables;
}

export function previewQuery(_ref, query, calledFromQuery = false, userSuppliedParameters = {}) {
  let parameters = userSuppliedParameters;
  const queryPanelState = useQueryPanelStore.getState();
  const { queryPreviewData } = queryPanelState;
  const { setPreviewLoading, setPreviewData } = queryPanelState.actions;

  setPreviewLoading(true);
  if (queryPreviewData) {
    setPreviewData('');
  }

  if (_.isEmpty(parameters)) {
    parameters = query.options?.parameters?.reduce(
      (parameters, parameter) => ({
        ...parameters,
        [parameter.name]: resolveReferences(parameter.defaultValue, {}, undefined),
      }),
      {}
    );
  }

  const queryState = { ...getCurrentState(), parameters };
  const options = getQueryVariables(query.options, queryState);

  return new Promise(function (resolve, reject) {
    let queryExecutionPromise = null;
    if (query.kind === 'runjs') {
      queryExecutionPromise = executeMultilineJS(_ref, query.options.code, query?.id, true, '', parameters);
    } else if (query.kind === 'runpy') {
      queryExecutionPromise = executeRunPycode(_ref, query.options.code, query, true, 'edit', queryState);
    } else {
      queryExecutionPromise = dataqueryService.preview(
        query,
        options,
        useAppVersionStore.getState().editingVersion?.id
      );
    }

    queryExecutionPromise
      .then(async (data) => {
        let finalData = data.data;

        if (query.options.enableTransformation) {
          finalData = await runTransformation(
            _ref,
            finalData,
            query.options.transformation,
            query.options.transformationLanguage,
            query,
            'edit'
          );
        }

        if (calledFromQuery) {
          setPreviewLoading(false);
        } else {
          setPreviewLoading(false);
          setPreviewData(finalData);
        }
        let queryStatusCode = data?.status ?? null;
        const queryStatus = query.kind === 'runpy' ? data?.data?.status ?? 'ok' : data.status;

        switch (true) {
          // Note: Need to move away from statusText -> statusCode
          case queryStatus === 'Bad Request' ||
            queryStatus === 'Not Found' ||
            queryStatus === 'Unprocessable Entity' ||
            queryStatus === 'failed' ||
            queryStatusCode === 400 ||
            queryStatusCode === 404 ||
            queryStatusCode === 422: {
            const err = query.kind == 'tooljetdb' ? data?.error || data : _.isEmpty(data.data) ? data : data.data;
            toast.error(`${err.message}`);
            break;
          }
          case queryStatus === 'needs_oauth': {
            const url = data.data.auth_url; // Backend generates and return sthe auth url
            fetchOAuthToken(url, query.data_source_id);
            break;
          }
          case queryStatus === 'ok' ||
            queryStatus === 'OK' ||
            queryStatus === 'Created' ||
            queryStatus === 'Accepted' ||
            queryStatus === 'No Content': {
            toast(`Query ${'(' + query.name + ') ' || ''}completed.`, {
              icon: '🚀',
            });
            break;
          }
        }

        resolve({ status: data.status, data: finalData });
      })
      .catch(({ error, data }) => {
        setPreviewLoading(false);
        setPreviewData(data);
        toast.error(error);
        reject({ error, data });
      });
  });
}

export function runQuery(
  _ref,
  queryId,
  queryName,
  confirmed = undefined,
  mode = 'edit',
  userSuppliedParameters = {},
  shouldSetPreviewData = false,
  isOnLoad = false
) {
  let parameters = userSuppliedParameters;
  const query = useDataQueriesStore.getState().dataQueries.find((query) => query.id === queryId);
  const queryEvents = useAppDataStore
    .getState()
    .events.filter((event) => event.target === 'data_query' && event.sourceId === queryId);

  let dataQuery = {};

  // const { setPreviewLoading, setPreviewData } = useQueryPanelStore.getState().actions;
  const queryPanelState = useQueryPanelStore.getState();
  const { queryPreviewData } = queryPanelState;
  const { setPreviewLoading, setPreviewData } = queryPanelState.actions;

  if (query) {
    dataQuery = JSON.parse(JSON.stringify(query));
  } else {
    toast.error('No query has been associated with the action.');
    return;
  }

  if (_.isEmpty(parameters)) {
    parameters = dataQuery.options?.parameters?.reduce(
      (parameters, parameter) => ({
        ...parameters,
        [parameter.name]: resolveReferences(parameter.defaultValue, {}, undefined),
      }),
      {}
    );
  }

  const queryState = { ...getCurrentState(), parameters };
  const options = getQueryVariables(dataQuery.options, queryState);

  if (dataQuery.options?.requestConfirmation) {
    const queryConfirmationList = useEditorStore.getState().queryConfirmationList
      ? [...useEditorStore.getState().queryConfirmationList]
      : [];

    const queryConfirmation = {
      queryId,
      queryName,
      shouldSetPreviewData,
    };
    if (!queryConfirmationList.some((query) => queryId === query.queryId)) {
      queryConfirmationList.push(queryConfirmation);
    }

    if (confirmed === undefined) {
      //!check
      _ref.updateQueryConfirmationList(queryConfirmationList);
      return;
    }
  }

  let _self = _ref;

  // eslint-disable-next-line no-unused-vars
  return new Promise(function (resolve, reject) {
    setTimeout(() => {
<<<<<<< HEAD
=======
      if (shouldSetPreviewData) {
        setPreviewLoading(true);
        queryPreviewData && setPreviewData('');
      }
>>>>>>> 9519a1a8
      if (!isOnLoad) {
        useCurrentStateStore.getState().actions.setCurrentState({
          queries: {
            ...getCurrentState().queries,
            [queryName]: {
              ...getCurrentState().queries[queryName],
              isLoading: true,
              data: [],
              rawData: [],
            },
          },
          errors: {},
        });
        useResolveStore.getState().actions.addAppSuggestions({
          queries: {
            [queryName]: {
              data: [],
              isLoading: true,
            },
          },
        });
      }
      let queryExecutionPromise = null;
      if (query.kind === 'runjs') {
        queryExecutionPromise = executeMultilineJS(_self, query.options.code, query?.id, false, mode, parameters);
      } else if (query.kind === 'runpy') {
        queryExecutionPromise = executeRunPycode(_self, query.options.code, query, false, mode, queryState);
<<<<<<< HEAD
      } else if (query.kind === 'tooljetdb') {
        queryExecutionPromise = tooljetDbOperations.perform(query, queryState);
=======
>>>>>>> 9519a1a8
      } else {
        queryExecutionPromise = dataqueryService.run(queryId, options, query?.options);
      }

      queryExecutionPromise
        .then(async (data) => {
          if (data.status === 'needs_oauth') {
            const url = data.data.auth_url; // Backend generates and return sthe auth url
            fetchOAuthToken(url, dataQuery['data_source_id'] || dataQuery['dataSourceId']);
          }

          let queryStatusCode = data?.status ?? null;
<<<<<<< HEAD
          const promiseStatus =
            query.kind === 'tooljetdb'
              ? data.statusText
              : query.kind === 'runpy'
              ? data?.data?.status ?? 'ok'
              : data.status;
=======
          const promiseStatus = query.kind === 'runpy' ? data?.data?.status ?? 'ok' : data.status;
>>>>>>> 9519a1a8
          // Note: Need to move away from statusText -> statusCode
          if (
            promiseStatus === 'failed' ||
            promiseStatus === 'Bad Request' ||
            promiseStatus === 'Not Found' ||
            promiseStatus === 'Unprocessable Entity' ||
            queryStatusCode === 400 ||
            queryStatusCode === 404 ||
            queryStatusCode === 422
          ) {
            let errorData = {};
            switch (query.kind) {
              case 'runpy':
                errorData = data.data;
                break;
              case 'tooljetdb':
                if (data?.error) {
                  errorData = {
                    message: data?.error?.message || 'Something went wrong',
                    description: data?.error?.message || 'Something went wrong',
                    status: data?.statusText || 'Failed',
                    data: data?.error || {},
                  };
                } else {
                  errorData = data;
                }
                break;
              default:
                errorData = data;
                break;
            }
            if (shouldSetPreviewData) {
              setPreviewLoading(false);
              setPreviewData(errorData);
            }
            // errorData = query.kind === 'runpy' ? data.data : data;
            useCurrentStateStore.getState().actions.setErrors({
              [queryName]: {
                type: 'query',
                kind: query.kind,
                data: errorData,
                options: options,
              },
            });

            useCurrentStateStore.getState().actions.setCurrentState({
              queries: {
                ...getCurrentState().queries,
                [queryName]: _.assign(
                  {
                    ...getCurrentState().queries[queryName],
                    isLoading: false,
                  },
                  query.kind === 'restapi'
                    ? {
                        request: data.data.requestObject,
                        response: data.data.responseObject,
                        responseHeaders: data.data.responseHeaders,
                      }
                    : {}
                ),
              },
            });
            resolve(data);
            onEvent(_self, 'onDataQueryFailure', queryEvents);
            if (mode !== 'view') {
              const err = query.kind == 'tooljetdb' ? data?.error || data : data;
              toast.error(err?.message ? err?.message : 'Something went wrong');
            }
            return;
          } else {
            let rawData = data.data;
            let finalData = data.data;

            if (dataQuery.options.enableTransformation) {
              finalData = await runTransformation(
                _ref,
                finalData,
                query.options.transformation,
                query.options.transformationLanguage,
                query,
                'edit'
              );
              if (finalData.status === 'failed') {
                useCurrentStateStore.getState().actions.setCurrentState({
                  queries: {
                    ...getCurrentState().queries,
                    [queryName]: {
                      ...getCurrentState().queries[queryName],
                      isLoading: false,
                    },
                  },
                });

                useCurrentStateStore.getState().actions.setErrors({
                  [queryName]: {
                    type: 'transformations',
                    data: finalData,
                    options: options,
                  },
                });
                resolve(finalData);
                onEvent(_self, 'onDataQueryFailure', queryEvents);
                return;
              }
            }

            if (shouldSetPreviewData) {
              setPreviewLoading(false);
              setPreviewData(finalData);
            }

            if (dataQuery.options.showSuccessNotification) {
              const notificationDuration = dataQuery.options.notificationDuration * 1000 || 5000;
              toast.success(dataQuery.options.successMessage, {
                duration: notificationDuration,
              });
            }
            useCurrentStateStore.getState().actions.setCurrentState({
              queries: {
                ...getCurrentState().queries,
                [queryName]: _.assign(
                  {
                    ...getCurrentState().queries[queryName],
                    isLoading: false,
                    data: finalData,
                    rawData,
                  },
                  query.kind === 'restapi'
                    ? {
                        request: data.request,
                        response: data.response,
                        responseHeaders: data.responseHeaders,
                      }
                    : {}
                ),
              },
              // Used to generate logs
              succededQuery: {
                [queryName]: {
                  type: 'query',
                  kind: query.kind,
                },
              },
            });

            if (mode === 'edit') {
              useResolveStore.getState().actions.addAppSuggestions({
                queries: {
                  [queryName]: {
                    data: finalData,
                    isLoading: false,
                  },
                },
              });
            }

            const basePath = `queries.${queryName}`;

            useResolveStore.getState().actions.updateLastUpdatedRefs([`${basePath}.data`, `${basePath}.isLoading`]);

            resolve({ status: 'ok', data: finalData });
            onEvent(_self, 'onDataQuerySuccess', queryEvents, mode);
          }
        })
        .catch(({ error }) => {
          if (mode !== 'view') toast.error(error ?? 'Unknown error');
          useCurrentStateStore.getState().actions.setCurrentState({
            queries: {
              ...getCurrentState().queries,
              [queryName]: {
                isLoading: false,
              },
            },
          });

          resolve({ status: 'failed', message: error });
        });
    }, 100);
  });
}

export function setTablePageIndex(tableId, index, _ref) {
  if (_.isEmpty(tableId)) {
    console.log('No table is associated with this event.');
    return Promise.resolve();
  }

  const table = Object.entries(getCurrentState().components).filter((entry) => entry?.[1]?.id === tableId)?.[0]?.[1];
  const newPageIndex = resolveReferences(index, getCurrentState());
  table.setPage(newPageIndex ?? 1);
  return Promise.resolve();
}

export function renderTooltip({ props, text }) {
  if (text === '') return <></>;
  return (
    <Tooltip id="button-tooltip" {...props}>
      {text}
    </Tooltip>
  );
}

/*
@computeComponentState: (components = {}) => Promise<void>
This change is made to enhance the code readability by optimizing the logic
for computing component state. It replaces the previous try-catch block with
a more efficient approach, precomputing the parent component types and using
conditional checks for better performance and error handling.*/

export function computeComponentState(components = {}) {
  try {
    let componentState = {};
    const currentComponents = getCurrentState().components;

    // Precompute parent component types
    const parentComponentTypes = {};
    Object.keys(components).forEach((key) => {
      const { component } = components[key];
      parentComponentTypes[key] = component.component;
    });

    Object.keys(components).forEach((key) => {
      if (!components[key]) return;

      const { component } = components[key];
      const componentMeta = _.cloneDeep(componentTypes.find((comp) => component.component === comp.component));
      const existingComponentName = Object.keys(currentComponents).find((comp) => currentComponents[comp].id === key);
      const existingValues = currentComponents[existingComponentName];

      if (component.parent) {
        const parentComponentType = parentComponentTypes[component.parent];

        if (parentComponentType !== 'Listview' && parentComponentType !== 'Form') {
          componentState[component.name] = {
            ...componentMeta.exposedVariables,
            id: key,
            ...existingValues,
          };
        }
      } else {
        componentState[component.name] = {
          ...componentMeta.exposedVariables,
          id: key,
          ...existingValues,
        };
      }
    });

    useCurrentStateStore.getState().actions.setCurrentState({
      components: {
        ...componentState,
      },
    });

    return new Promise((resolve) => {
      useEditorStore.getState().actions.updateEditorState({
        defaultComponentStateComputed: true,
      });
      resolve('CURRENT_STATE_UPDATED');
    });
  } catch (error) {
    console.log(error);
    return Promise.reject(error);
  }
}

export const getSvgIcon = (key, height = 50, width = 50, iconFile = undefined, styles = {}) => {
  if (iconFile) return <img src={`data:image/svg+xml;base64,${iconFile}`} style={{ height, width }} />;
  if (key === 'runjs') return <RunjsIcon style={{ height, width }} />;
  if (key === 'tooljetdb') return <RunTooljetDbIcon style={{ height, width }} />;
  if (key === 'runpy') return <RunPyIcon style={{ height, width }} />;
  const Icon = allSvgs[key];

  if (!Icon) return <></>;

  return <Icon style={{ height, width, ...styles }} />;
};

export const debuggerActions = {
  error: (errors) => {
    useCurrentStateStore.getState().actions.setErrors({
      ...errors,
    });
  },

  flush: () => {
    useCurrentStateStore.getState().actions.setCurrentState({
      errors: {},
    });
  },

  //* @params: errors - Object
  generateErrorLogs: (errors) => {
    const errorsArr = [];
    Object.entries(errors).forEach(([key, value]) => {
      const errorType =
        value.type === 'query' && (value.kind === 'restapi' || value.kind === 'tooljetdb' || value.kind === 'runjs')
          ? value.kind
          : value.type;

      const error = {};
      const generalProps = {
        key,
        type: value.type,
        kind: errorType !== 'transformations' ? value.kind : 'transformations',
        page: value.page,
        timestamp: moment(),
        strace: value.strace ?? 'app_level',
      };

      switch (errorType) {
        case 'restapi':
          generalProps.message = value.data.message;
          generalProps.description = value.data.description;
          error.substitutedVariables = value.options;
          error.request = value.data.data.requestObject;
          error.response = value.data.data.responseObject;
          break;

        case 'tooljetdb':
          generalProps.message = value.data.message;
          generalProps.description = value.data.description;
          error.substitutedVariables = value.options;
          error.request = value.data.data.requestObject;
          error.response = value.data.data.responseObject;
          break;

        case 'runjs':
          error.message = value.data.data.message;
          error.description = value.data.data.description;
          break;

        case 'query':
          error.message = value.data.message;
          error.description = value.data.description;
          error.substitutedVariables = value.options;
          break;

        case 'transformations':
          generalProps.message = value.data.message;
          error.data = value.data.data ?? value.data;
          break;

        case 'component':
          generalProps.message = value.data.message;
          generalProps.property = key.split('- ')[1];
          error.resolvedProperties = value.resolvedProperties;
          error.componentId = value.componentId;
          break;
        case 'navToDisablePage':
          generalProps.message = value.data.message;
          break;

        default:
          break;
      }
      errorsArr.push({
        error,
        ...generalProps,
      });
    });
    return errorsArr;
  },

  generateQuerySuccessLogs: (logs) => {
    const querySuccesslogs = [];
    Object.entries(logs).forEach(([key, value]) => {
      const generalProps = {
        key,
        type: value.type,
        page: value.page,
        timestamp: moment(),
        message: 'Completed',
        description: value?.data?.description ?? '',
        isQuerySuccessLog: true,
      };

      querySuccesslogs.push(generalProps);
    });
    return querySuccesslogs;
  },
  flushAllLog: () => {
    useCurrentStateStore.getState().actions.setCurrentState({
      succededQuery: {},
    });
  },
};

export const getComponentName = (currentState, id) => {
  try {
    const name = Object.entries(currentState?.components).filter(([_, component]) => component.id === id)[0][0];
    return name;
  } catch {
    return '';
  }
};

const updateNewComponents = (pageId, appDefinition, newComponents, updateAppDefinition, componentMap, isCut) => {
  const newAppDefinition = JSON.parse(JSON.stringify(appDefinition));

  newAppDefinition.pages[pageId].components = {
    ...newAppDefinition.pages[pageId].components,
    ...newComponents,
  };

  const opts = {
    componentAdded: true,
    containerChanges: true,
  };

  if (!isCut) {
    opts.cloningComponent = componentMap;
  }

  updateAppDefinition(newAppDefinition, opts);
};

export const cloneComponents = (
  selectedComponents,
  appDefinition,
  currentPageId,
  updateAppDefinition,
  isCloning = true,
  isCut = false
) => {
  if (selectedComponents.length < 1) return getSelectedText();

  const { components: allComponents } = appDefinition.pages[currentPageId];

  // if parent is selected, then remove the parent from the selected components
  const filteredSelectedComponents = selectedComponents.filter((component) => {
    const parentComponentId = component.component?.parent;
    if (parentComponentId) {
      // Check if the parent component is also selected
      const isParentSelected = selectedComponents.some((comp) => comp.id === parentComponentId);

      // If the parent is selected, filter out the child component
      if (isParentSelected) {
        return false;
      }
    }
    return true;
  });

  let newDefinition = _.cloneDeep(appDefinition);
  let newComponents = [],
    newComponentObj = {},
    addedComponentId = new Set();
  for (let selectedComponent of filteredSelectedComponents) {
    if (addedComponentId.has(selectedComponent.id)) continue;
    const component = {
      component: allComponents[selectedComponent.id]?.component,
      layouts: allComponents[selectedComponent.id]?.layouts,
      parent: allComponents[selectedComponent.id]?.parent,
      componentId: selectedComponent.id,
    };
    addedComponentId.add(selectedComponent.id);
    let clonedComponent = JSON.parse(JSON.stringify(component));

    newComponents.push(clonedComponent);
    const children = getAllChildComponents(allComponents, selectedComponent.id);

    if (children.length > 0) {
      newComponents.push(...children);
    }

    newComponentObj = {
      newComponents,
      isCloning,
      isCut,
      currentPageId,
    };
  }

  if (isCloning) {
    const parentId = allComponents[selectedComponents[0]?.id]?.['component']?.parent ?? undefined;

    addComponents(currentPageId, appDefinition, updateAppDefinition, parentId, newComponentObj, true);
    toast.success('Component cloned succesfully');
  } else if (isCut) {
    navigator.clipboard.writeText(JSON.stringify(newComponentObj));
    removeSelectedComponent(currentPageId, newDefinition, selectedComponents, updateAppDefinition);
  } else {
    navigator.clipboard.writeText(JSON.stringify(newComponentObj));
    const successMessage =
      newComponentObj.newComponents.length > 1 ? 'Components copied successfully' : 'Component copied successfully';
    toast.success(successMessage);
  }

  return new Promise((resolve) => {
    useEditorStore.getState().actions.updateEditorState({
      currentSidebarTab: 2,
    });
    resolve();
  });
};

export const getAllChildComponents = (allComponents, parentId) => {
  const childComponents = [];

  Object.keys(allComponents).forEach((componentId) => {
    const componentParentId = allComponents[componentId].component?.parent;

    const isParentTabORCalendar =
      allComponents[parentId]?.component?.component === 'Tabs' ||
      allComponents[parentId]?.component?.component === 'Calendar' ||
      allComponents[parentId]?.component?.component === 'Kanban';

    if (componentParentId && isParentTabORCalendar) {
      const childComponent = allComponents[componentId];
      const childTabId = componentParentId.split('-').at(-1);
      if (componentParentId === `${parentId}-${childTabId}`) {
        childComponent.componentId = componentId;
        childComponents.push(childComponent);

        // Recursively find children of the current child component
        const childrenOfChild = getAllChildComponents(allComponents, componentId);
        childComponents.push(...childrenOfChild);
      }
    }

    if (componentParentId === parentId) {
      const childComponent = allComponents[componentId];
      childComponent.componentId = componentId;
      childComponents.push(childComponent);

      // Recursively find children of the current child component
      const childrenOfChild = getAllChildComponents(allComponents, componentId);
      childComponents.push(...childrenOfChild);
    }
  });

  return childComponents;
};

const updateComponentLayout = (components, parentId, isCut = false) => {
  let prevComponent;
  components.forEach((component, index) => {
    Object.keys(component.layouts).map((layout) => {
      if (parentId !== undefined && !component?.component?.parent) {
        if (index > 0) {
          component.layouts[layout].top = prevComponent.layouts[layout].top + prevComponent.layouts[layout].height;
          component.layouts[layout].left = 0;
        } else {
          component.layouts[layout].top = 0;
          component.layouts[layout].left = 0;
        }
        prevComponent = component;
      } else if (!isCut && !component.component.parent) {
        component.layouts[layout].top = component.layouts[layout].top + component.layouts[layout].height;
      }
    });
  });
};
//
const isChildOfTabsOrCalendar = (component, allComponents = [], componentParentId = undefined) => {
  const parentId = componentParentId ?? component.component?.parent?.split('-').slice(0, -1).join('-');

  const parentComponent = allComponents.find((comp) => comp.componentId === parentId);

  if (parentComponent) {
    return parentComponent.component.component === 'Tabs' || parentComponent.component.component === 'Calendar';
  }

  return false;
};

export const addComponents = (
  pageId,
  appDefinition,
  appDefinitionChanged,
  parentId = undefined,
  newComponentObj,
  fromClipboard = false
) => {
  const finalComponents = {};
  const componentMap = {};
  let parentComponent = undefined;
  const { isCloning, isCut, newComponents: pastedComponents = [], currentPageId } = newComponentObj;

  if (parentId) {
    const id = Object.keys(appDefinition.pages[pageId].components).filter((key) => parentId.startsWith(key));
    parentComponent = JSON.parse(JSON.stringify(appDefinition.pages[pageId].components[id[0]]));
  }

  pastedComponents.forEach((component) => {
    const newComponentId = isCut ? component.componentId : uuidv4();
    const componentName = computeComponentName(component.component.component, {
      ...appDefinition.pages[pageId].components,
      ...finalComponents,
    });

    const isParentTabOrCalendar = isChildOfTabsOrCalendar(component, pastedComponents, parentId);
    const parentRef = isParentTabOrCalendar
      ? component.component.parent.split('-').slice(0, -1).join('-')
      : component.component.parent;
    const isParentAlsoCopied = parentRef && componentMap[parentRef];

    componentMap[component.componentId] = newComponentId;
    let isChild = isParentAlsoCopied ? component.component.parent : parentId;
    const componentData = JSON.parse(JSON.stringify(component.component));

    if (isCloning && parentId && !componentData.parent) {
      isChild = component.component.parent;
    }

    if (!parentComponent && !isParentAlsoCopied && fromClipboard) {
      isChild = undefined;
      componentData.parent = undefined;
    }

    if (!isCloning && parentComponent && fromClipboard) {
      componentData.parent = isParentAlsoCopied ?? parentId;
    } else if (isChild && isChildOfTabsOrCalendar(component, pastedComponents, parentId)) {
      const parentId = component.component.parent.split('-').slice(0, -1).join('-');
      const childTabId = component.component.parent.split('-').at(-1);

      componentData.parent = `${componentMap[parentId]}-${childTabId}`;
    } else if (isChild) {
      const isParentInMap = componentMap[isChild] !== undefined;

      componentData.parent = isParentInMap ? componentMap[isChild] : isChild;
    }

    const newComponent = {
      component: {
        ...componentData,
        name: componentName,
      },
      layouts: component.layouts,
    };

    finalComponents[newComponentId] = newComponent;

    // const doesComponentHaveChildren = getAllChildComponents
  });

  if (currentPageId === pageId) {
    updateComponentLayout(pastedComponents, parentId, isCut);
  }

  updateNewComponents(pageId, appDefinition, finalComponents, appDefinitionChanged, componentMap, isCut);
  !isCloning && toast.success('Component pasted succesfully');
};

export const addNewWidgetToTheEditor = (
  componentMeta,
  eventMonitorObject,
  currentComponents,
  canvasBoundingRect,
  currentLayout,
  shouldSnapToGrid,
  zoomLevel,
  isInSubContainer = false,
  addingDefault = false
) => {
  const componentMetaData = _.cloneDeep(componentMeta);
  const componentData = _.cloneDeep(componentMetaData);
  const noOfGrid = useGridStore.getState().noOfGrid;

  const defaultWidth = componentMetaData.defaultSize.width;
  const defaultHeight = componentMetaData.defaultSize.height;

  componentData.name = computeComponentName(componentData.component, currentComponents);

  let left = 0;
  let top = 0;

  if (isInSubContainer && addingDefault) {
    const newComponent = {
      id: uuidv4(),
      component: componentData,
      layout: {
        [currentLayout]: {
          top: top,
          left: left,
        },
      },
    };

    return newComponent;
  }

  const offsetFromTopOfWindow = canvasBoundingRect.top;
  const offsetFromLeftOfWindow = canvasBoundingRect.left;
  const currentOffset = eventMonitorObject.getSourceClientOffset();
  const initialClientOffset = eventMonitorObject.getInitialClientOffset();
  const delta = eventMonitorObject.getDifferenceFromInitialOffset();
  const subContainerWidth = canvasBoundingRect.width;

  left = Math.round(currentOffset?.x + currentOffset?.x * (1 - zoomLevel) - offsetFromLeftOfWindow);
  top = Math.round(
    initialClientOffset?.y - 10 + delta.y + initialClientOffset?.y * (1 - zoomLevel) - offsetFromTopOfWindow
  );

  if (shouldSnapToGrid) {
    [left, top] = snapToGrid(subContainerWidth, left, top);
  }

  const gridWidth = subContainerWidth / noOfGrid;
  left = Math.round(left / gridWidth);
  console.log('Top calc', { top, initialClientOffset, delta, zoomLevel, offsetFromTopOfWindow, subContainerWidth });
<<<<<<< HEAD
  // left = (left * 100) / subContainerWidth;
=======
>>>>>>> 9519a1a8

  if (currentLayout === 'mobile') {
    componentData.definition.others.showOnDesktop.value = `{{false}}`;
    componentData.definition.others.showOnMobile.value = `{{true}}`;
  }

  const widgetsWithDefaultComponents = ['Listview', 'Tabs', 'Form', 'Kanban'];

  const nonActiveLayout = currentLayout === 'desktop' ? 'mobile' : 'desktop';
  const newComponent = {
    id: uuidv4(),
    component: componentData,
    layout: {
      [currentLayout]: {
        top: top,
        left: left,
        width: defaultWidth,
        height: defaultHeight,
      },
      [nonActiveLayout]: {
        top: top,
        left: left,
        width: defaultWidth,
        height: defaultHeight,
      },
    },

    withDefaultChildren: widgetsWithDefaultComponents.includes(componentData.component),
  };

  return newComponent;
};

export function snapToGrid(canvasWidth, x, y) {
  const gridX = canvasWidth / useGridStore.getState().noOfGrid;

  const snappedX = Math.round(x / gridX) * gridX;
  const snappedY = Math.round(y / 10) * 10;
  return [snappedX, snappedY];
}
export const removeSelectedComponent = (pageId, newDefinition, selectedComponents, updateAppDefinition) => {
  const toDeleteComponents = [];

  if (selectedComponents.length < 1) return getSelectedText();

  const { components: allComponents } = newDefinition.pages[pageId];

  const findAllChildComponents = (componentId) => {
    if (!toDeleteComponents.includes(componentId)) {
      toDeleteComponents.push(componentId);

      // Find the children of this component
      const children = getAllChildComponents(allComponents, componentId).map((child) => child.componentId);

      if (children.length > 0) {
        // Recursively find children of children
        children.forEach((child) => {
          findAllChildComponents(child);
        });
      }
    }
  };

  selectedComponents.forEach((component) => {
    findAllChildComponents(component.id);
  });

  toDeleteComponents.forEach((componentId) => {
    delete newDefinition.pages[pageId].components[componentId];
  });

  updateAppDefinition(newDefinition, { componentDefinitionChanged: true, componentDeleted: true, componentCut: true });
};

const getSelectedText = () => {
  if (window.getSelection) {
    navigator.clipboard.writeText(window.getSelection());
  }
  if (window.document.getSelection) {
    navigator.clipboard.writeText(window.document.getSelection());
  }
  if (window.document.selection) {
    navigator.clipboard.writeText(window.document.selection.createRange().text);
  }
};

function convertMapSet(obj) {
  if (obj instanceof Map) {
    return Object.fromEntries(Array.from(obj, ([key, value]) => [key, convertMapSet(value)]));
  } else if (obj instanceof Set) {
    return Array.from(obj).map(convertMapSet);
  } else if (Array.isArray(obj)) {
    return obj.map(convertMapSet);
  } else if (obj !== null && typeof obj === 'object') {
    return Object.fromEntries(Object.entries(obj).map(([key, value]) => [key, convertMapSet(value)]));
  } else {
    return obj;
  }
}

export const checkExistingQueryName = (newName) =>
  useDataQueriesStore.getState().dataQueries.some((query) => query.name === newName);

export const runQueries = (queries, _ref, isOnLoad = false) => {
  queries.forEach((query) => {
    if (query.options.runOnPageLoad && isQueryRunnable(query)) {
      runQuery(_ref, query.id, query.name, isOnLoad);
    }
  });
};

export const computeQueryState = (queries) => {
  let queryState = {};
  queries.forEach((query) => {
    if (query.plugin?.plugin_id) {
      queryState[query.name] = {
        ...query.plugin.manifest_file.data?.source?.exposedVariables,
        kind: query.plugin.manifest_file.data.source.kind,
        ...getCurrentState().queries[query.name],
      };
    } else {
      queryState[query.name] = {
        ...DataSourceTypes.find((source) => source.kind === query.kind)?.exposedVariables,
        kind: DataSourceTypes.find((source) => source.kind === query.kind)?.kind,
        ...getCurrentState()?.queries[query.name],
      };
    }
  });
  const hasDiffQueryState = !_.isEqual(getCurrentState()?.queries, queryState);
  if (hasDiffQueryState) {
    useCurrentStateStore.getState().actions.setCurrentState({
      queries: {
        ...queryState,
      },
    });
  }
};

export const buildComponentMetaDefinition = (components = {}) => {
  for (const componentId in components) {
    const currentComponentData = components[componentId];

    const componentMeta = _.cloneDeep(
      componentTypes.find((comp) => currentComponentData.component.component === comp.component)
    );

    const mergedDefinition = {
      ...componentMeta.definition,
      properties: _.mergeWith(
        componentMeta.definition.properties,
        currentComponentData?.component?.definition?.properties,
        (objValue, srcValue) => {
          if (currentComponentData?.component?.component === 'Table' && _.isArray(objValue)) {
            return srcValue;
          }
        }
      ),
      styles: _.merge(componentMeta.definition.styles, currentComponentData?.component.definition.styles),
      generalStyles: _.merge(
        componentMeta.definition.generalStyles,
        currentComponentData?.component.definition.generalStyles
      ),
      validation: _.merge(componentMeta.definition.validation, currentComponentData?.component.definition.validation),
      others: _.merge(componentMeta.definition.others, currentComponentData?.component.definition.others),
      general: _.merge(componentMeta.definition.general, currentComponentData?.component.definition.general),
    };

    const mergedComponent = {
      component: {
        ...componentMeta,
        ...currentComponentData.component,
      },
      layouts: {
        ...currentComponentData.layouts,
      },
      withDefaultChildren: componentMeta.withDefaultChildren ?? false,
    };

    mergedComponent.component.definition = mergedDefinition;

    components[componentId] = mergedComponent;
  }

  return components;
};

export const buildAppDefinition = (data) => {
  const editingVersion = _.omit(camelizeKeys(data.editing_version), ['definition', 'updatedAt', 'createdAt', 'name']);

  editingVersion['currentVersionId'] = editingVersion.id;
  _.unset(editingVersion, 'id');

  const pages = data.pages.reduce((acc, page) => {
    const currentComponents = buildComponentMetaDefinition(page?.components);

    page.components = currentComponents;

    acc[page.id] = page;

    return acc;
  }, {});

  const appJSON = {
    globalSettings: editingVersion.globalSettings,
    homePageId: editingVersion.homePageId,
    showViewerNavigation: editingVersion.showViewerNavigation ?? true,
    pages: pages,
  };

  return appJSON;
};

export const removeFunctionObjects = (obj) => {
  for (const key in obj) {
    if (typeof obj[key] === 'function') {
      delete obj[key];
    } else if (typeof obj[key] === 'object' && obj[key] !== null) {
      removeFunctionObjects(obj[key]);
    }
  }
  return obj;
};

export function isPDFSupported() {
  const browser = getBrowserUserAgent();

  if (!browser) {
    return true;
  }

  const isChrome = browser.name === 'Chrome' && browser.major >= 92;
  const isEdge = browser.name === 'Edge' && browser.major >= 92;
  const isSafari = browser.name === 'Safari' && browser.major >= 15 && browser.minor >= 4; // Handle minor version check for Safari
  const isFirefox = browser.name === 'Firefox' && browser.major >= 90;

  console.log('browser--', browser, isChrome || isEdge || isSafari || isFirefox);

  return isChrome || isEdge || isSafari || isFirefox;
}

function getBrowserUserAgent(userAgent) {
  var regexps = {
      Chrome: [/Chrome\/(\S+)/],
      Firefox: [/Firefox\/(\S+)/],
      MSIE: [/MSIE (\S+);/],
      Opera: [/Opera\/.*?Version\/(\S+)/ /* Opera 10 */, /Opera\/(\S+)/ /* Opera 9 and older */],
      Safari: [/Version\/(\S+).*?Safari\//],
    },
    re,
    m,
    browser,
    version;

  if (userAgent === undefined) userAgent = navigator.userAgent;

  for (browser in regexps)
    while ((re = regexps[browser].shift()))
      if ((m = userAgent.match(re))) {
        version = m[1].match(new RegExp('[^.]+(?:.[^.]+){0,1}'))[0];
        const { major, minor } = extractVersion(version);
        return {
          name: browser,
          major,
          minor,
        };
      }

  return null;
}

function extractVersion(versionStr) {
  // Split the string by "."
  const parts = versionStr.split('.');

  // Check for valid input
  if (parts.length === 0 || parts.some((part) => isNaN(part))) {
    return { major: null, minor: null };
  }

  // Extract major version
  const major = parseInt(parts[0], 10);

  // Handle minor version (default to 0)
  const minor = parts.length > 1 ? parseInt(parts[1], 10) : 0;

  return { major, minor };
<<<<<<< HEAD
}
=======
}

// Select multiple components using Selecto via drag
export const setMultipleComponentsSelected = (components) => {
  useEditorStore.getState().actions.selectMultipleComponents(components);
};
>>>>>>> 9519a1a8
<|MERGE_RESOLUTION|>--- conflicted
+++ resolved
@@ -37,10 +37,7 @@
 import { useGridStore } from '@/_stores/gridStore';
 import { useResolveStore } from '@/_stores/resolverStore';
 import { handleLowPriorityWork } from './editorHelpers';
-<<<<<<< HEAD
-=======
 import { updateParentNodes } from './utility';
->>>>>>> 9519a1a8
 
 const ERROR_TYPES = Object.freeze({
   ReferenceError: 'ReferenceError',
@@ -71,15 +68,31 @@
 }
 
 const debouncedChange = _.debounce(() => {
-<<<<<<< HEAD
+  const newComponentsState = {};
+  for (const [key, value] of Object.entries(getCurrentState().components)) {
+    if (duplicateCurrentState[key]) {
+      newComponentsState[key] = { ...value, ...duplicateCurrentState[key] };
+    } else {
+      newComponentsState[key] = value;
+    }
+  }
+  duplicateCurrentState = { ...newComponentsState };
   useCurrentStateStore.getState().actions.setCurrentState({
-    components: duplicateCurrentState,
+    components: newComponentsState,
   });
 }, 100);
 
-export function onComponentOptionsChanged(component, options) {
-  const componentName = component.name;
-  const { isEditorReady } = getCurrentState();
+export function onComponentOptionsChanged(component, options, id) {
+  let componentName = component.name;
+  const { isEditorReady, page } = getCurrentState();
+
+  if (id) {
+    const _component = useEditorStore.getState().appDefinition.pages[page.id].components[id];
+    const _componentName = _component?.component?.name || componentName;
+    if (_componentName !== componentName) {
+      componentName = _componentName;
+    }
+  }
 
   if (isEditorReady) {
     if (duplicateCurrentState !== null) {
@@ -90,8 +103,43 @@
     let componentData = components[componentName];
     componentData = componentData || {};
 
+    const shouldUpdateResolvedRefsOfHints = [];
+
     for (const option of options) {
       componentData[option[0]] = option[1];
+
+      const isListviewOrKanbaComponent = component.component === 'Listview' || component.component === 'Kanban';
+
+      let path = null;
+      if (isListviewOrKanbaComponent) {
+        path = `components.${componentName}`;
+      } else {
+        path = `components.${componentName}.${option[0]}`;
+      }
+
+      if (!isListviewOrKanbaComponent && !_.isEmpty(useResolveStore.getState().lookupTable?.resolvedRefs) && path) {
+        const lookUpTable = useResolveStore.getState().lookupTable;
+
+        const existingRef = lookUpTable.resolvedRefs?.get(lookUpTable.hints?.get(path));
+
+        if (typeof existingRef === 'function') continue;
+
+        const shouldUpdateRef = existingRef !== componentData[option[0]];
+
+        if (shouldUpdateRef) {
+          shouldUpdateResolvedRefsOfHints.push({ hint: path, newRef: componentData[option[0]] });
+        }
+      }
+
+      if (isListviewOrKanbaComponent) {
+        useResolveStore.getState().actions.updateLastUpdatedRefs([`rerender ${id}`]);
+      }
+    }
+
+    if (shouldUpdateResolvedRefsOfHints.length > 0) {
+      handleLowPriorityWork(() => {
+        useResolveStore.getState().actions.updateResolvedRefsOfHints(shouldUpdateResolvedRefsOfHints);
+      });
     }
 
     useCurrentStateStore.getState().actions.setCurrentState({
@@ -113,110 +161,6 @@
   return Promise.resolve();
 }
 
-export function onComponentOptionChanged(component, option_name, value) {
-  const componentName = component.name;
-  const { isEditorReady, components: currentComponents } = getCurrentState();
-  const components = duplicateCurrentState === null ? currentComponents : duplicateCurrentState;
-  let componentData = components[componentName] || {};
-  componentData[option_name] = value;
-
-  const path = option_name ? `components.${componentName}.${option_name}` : null;
-
-  if (isEditorReady) {
-=======
-  const newComponentsState = {};
-  for (const [key, value] of Object.entries(getCurrentState().components)) {
-    if (duplicateCurrentState[key]) {
-      newComponentsState[key] = { ...value, ...duplicateCurrentState[key] };
-    } else {
-      newComponentsState[key] = value;
-    }
-  }
-  duplicateCurrentState = { ...newComponentsState };
-  useCurrentStateStore.getState().actions.setCurrentState({
-    components: newComponentsState,
-  });
-}, 100);
-
-export function onComponentOptionsChanged(component, options, id) {
-  let componentName = component.name;
-  const { isEditorReady, page } = getCurrentState();
-
-  if (id) {
-    const _component = useEditorStore.getState().appDefinition.pages[page.id].components[id];
-    const _componentName = _component?.component?.name || componentName;
-    if (_componentName !== componentName) {
-      componentName = _componentName;
-    }
-  }
-
-  if (isEditorReady) {
-    if (duplicateCurrentState !== null) {
-      duplicateCurrentState = null;
-    }
-
-    const components = getCurrentState().components;
-    let componentData = components[componentName];
-    componentData = componentData || {};
-
-    const shouldUpdateResolvedRefsOfHints = [];
-
-    for (const option of options) {
-      componentData[option[0]] = option[1];
-
-      const isListviewOrKanbaComponent = component.component === 'Listview' || component.component === 'Kanban';
-
-      let path = null;
-      if (isListviewOrKanbaComponent) {
-        path = `components.${componentName}`;
-      } else {
-        path = `components.${componentName}.${option[0]}`;
-      }
-
-      if (!isListviewOrKanbaComponent && !_.isEmpty(useResolveStore.getState().lookupTable?.resolvedRefs) && path) {
-        const lookUpTable = useResolveStore.getState().lookupTable;
-
-        const existingRef = lookUpTable.resolvedRefs?.get(lookUpTable.hints?.get(path));
-
-        if (typeof existingRef === 'function') continue;
-
-        const shouldUpdateRef = existingRef !== componentData[option[0]];
-
-        if (shouldUpdateRef) {
-          shouldUpdateResolvedRefsOfHints.push({ hint: path, newRef: componentData[option[0]] });
-        }
-      }
-
-      if (isListviewOrKanbaComponent) {
-        useResolveStore.getState().actions.updateLastUpdatedRefs([`rerender ${id}`]);
-      }
-    }
-
-    if (shouldUpdateResolvedRefsOfHints.length > 0) {
-      handleLowPriorityWork(() => {
-        useResolveStore.getState().actions.updateResolvedRefsOfHints(shouldUpdateResolvedRefsOfHints);
-      });
-    }
-
-    useCurrentStateStore.getState().actions.setCurrentState({
-      components: { ...components, [componentName]: componentData },
-    });
-  } else {
-    const components = duplicateCurrentState === null ? getCurrentState().components : duplicateCurrentState;
-    let componentData = components[componentName];
-    componentData = componentData || {};
-
-    for (const option of options) {
-      componentData[option[0]] = option[1];
-    }
-
-    duplicateCurrentState = { ...components, [componentName]: componentData };
-
-    debouncedChange();
-  }
-  return Promise.resolve();
-}
-
 export function onComponentOptionChanged(component, option_name, value, id) {
   let componentName = component.name;
 
@@ -248,17 +192,12 @@
     if (duplicateCurrentState !== null) {
       duplicateCurrentState = null;
     }
->>>>>>> 9519a1a8
     // Always update the current state if editor is ready
     useCurrentStateStore.getState().actions.setCurrentState({
       components: { ...components, [componentName]: componentData },
     });
 
-<<<<<<< HEAD
-    if (!_.isEmpty(useResolveStore.getState().lookupTable?.resolvedRefs) && path) {
-=======
     if (!isListviewOrKanbaComponent && !_.isEmpty(useResolveStore.getState().lookupTable?.resolvedRefs) && path) {
->>>>>>> 9519a1a8
       const lookUpTable = useResolveStore.getState().lookupTable;
 
       const existingRef = lookUpTable.resolvedRefs?.get(lookUpTable.hints?.get(path));
@@ -269,14 +208,6 @@
 
       if (shouldUpdateRef) {
         handleLowPriorityWork(() => {
-<<<<<<< HEAD
-          useResolveStore
-            .getState()
-            .actions.updateResolvedRefsOfHints([{ hint: path, newRef: componentData[option_name] }]);
-        });
-      }
-    }
-=======
           const toUpdateHints = updateParentNodes(path, componentData[option_name], option_name);
 
           toUpdateHints.push({ hint: path, newRef: componentData[option_name] });
@@ -289,7 +220,6 @@
     if (isListviewOrKanbaComponent) {
       useResolveStore.getState().actions.updateLastUpdatedRefs([`rerender ${id}`]);
     }
->>>>>>> 9519a1a8
   } else {
     // Update the duplicate state if editor is not ready
     duplicateCurrentState = { ...components, [componentName]: componentData };
@@ -1207,13 +1137,10 @@
   // eslint-disable-next-line no-unused-vars
   return new Promise(function (resolve, reject) {
     setTimeout(() => {
-<<<<<<< HEAD
-=======
       if (shouldSetPreviewData) {
         setPreviewLoading(true);
         queryPreviewData && setPreviewData('');
       }
->>>>>>> 9519a1a8
       if (!isOnLoad) {
         useCurrentStateStore.getState().actions.setCurrentState({
           queries: {
@@ -1241,11 +1168,6 @@
         queryExecutionPromise = executeMultilineJS(_self, query.options.code, query?.id, false, mode, parameters);
       } else if (query.kind === 'runpy') {
         queryExecutionPromise = executeRunPycode(_self, query.options.code, query, false, mode, queryState);
-<<<<<<< HEAD
-      } else if (query.kind === 'tooljetdb') {
-        queryExecutionPromise = tooljetDbOperations.perform(query, queryState);
-=======
->>>>>>> 9519a1a8
       } else {
         queryExecutionPromise = dataqueryService.run(queryId, options, query?.options);
       }
@@ -1258,16 +1180,7 @@
           }
 
           let queryStatusCode = data?.status ?? null;
-<<<<<<< HEAD
-          const promiseStatus =
-            query.kind === 'tooljetdb'
-              ? data.statusText
-              : query.kind === 'runpy'
-              ? data?.data?.status ?? 'ok'
-              : data.status;
-=======
           const promiseStatus = query.kind === 'runpy' ? data?.data?.status ?? 'ok' : data.status;
->>>>>>> 9519a1a8
           // Note: Need to move away from statusText -> statusCode
           if (
             promiseStatus === 'failed' ||
@@ -1971,10 +1884,6 @@
   const gridWidth = subContainerWidth / noOfGrid;
   left = Math.round(left / gridWidth);
   console.log('Top calc', { top, initialClientOffset, delta, zoomLevel, offsetFromTopOfWindow, subContainerWidth });
-<<<<<<< HEAD
-  // left = (left * 100) / subContainerWidth;
-=======
->>>>>>> 9519a1a8
 
   if (currentLayout === 'mobile') {
     componentData.definition.others.showOnDesktop.value = `{{false}}`;
@@ -2261,13 +2170,9 @@
   const minor = parts.length > 1 ? parseInt(parts[1], 10) : 0;
 
   return { major, minor };
-<<<<<<< HEAD
-}
-=======
 }
 
 // Select multiple components using Selecto via drag
 export const setMultipleComponentsSelected = (components) => {
   useEditorStore.getState().actions.selectMultipleComponents(components);
-};
->>>>>>> 9519a1a8
+};