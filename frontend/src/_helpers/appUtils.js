--- conflicted
+++ resolved
@@ -35,11 +35,8 @@
 import { camelizeKeys } from 'humps';
 import { useAppDataStore } from '@/_stores/appDataStore';
 import { useEditorStore } from '@/_stores/editorStore';
-<<<<<<< HEAD
 import { useGridStore } from '@/_stores/gridStore';
-=======
 import { useResolveStore } from '@/_stores/resolverStore';
->>>>>>> 35b1c88c
 
 const ERROR_TYPES = Object.freeze({
   ReferenceError: 'ReferenceError',
