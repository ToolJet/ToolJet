--- conflicted
+++ resolved
@@ -1382,10 +1382,7 @@
   if (!isCut) {
     opts.cloningComponent = componentMap;
   }
-<<<<<<< HEAD
-
-=======
->>>>>>> 790681f9
+
   updateAppDefinition(newAppDefinition, opts);
 };
 
