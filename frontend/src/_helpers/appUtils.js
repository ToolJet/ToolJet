--- conflicted
+++ resolved
@@ -875,7 +875,6 @@
   return <Icon style={{ height, width }} />;
 };
 
-<<<<<<< HEAD
 export const debuggerActions = {
   error: (_self, errors) => {
     _self.setState((prevState) => ({
@@ -908,7 +907,8 @@
   } catch {
     return '';
   }
-=======
+};
+
 const updateNewComponents = (appDefinition, newComponents, updateAppDefinition) => {
   const newAppDefinition = JSON.parse(JSON.stringify(appDefinition));
   newComponents.forEach((newComponent) => {
@@ -1050,5 +1050,4 @@
 
   updateNewComponents(appDefinition, finalComponents, appDefinitionChanged);
   !isCloning && toast.success('Component pasted succesfully');
->>>>>>> 24cda4d5
 };