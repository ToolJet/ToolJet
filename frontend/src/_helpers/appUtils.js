import React from 'react';
import { toast } from 'react-hot-toast';
import {
  getDynamicVariables,
  resolveReferences,
  executeMultilineJS,
  serializeNestedObjectToQueryParams,
  computeComponentName,
  generateAppActions,
  loadPyodide,
  executeWorkflow,
  isQueryRunnable,
} from '@/_helpers/utils';
import { dataqueryService } from '@/_services';
import _, { isArray, isEmpty } from 'lodash';
import moment from 'moment';
import Tooltip from 'react-bootstrap/Tooltip';
import { componentTypes } from '@/Editor/WidgetManager/components';
import generateCSV from '@/_lib/generate-csv';
import generateFile from '@/_lib/generate-file';
import RunjsIcon from '@/Editor/Icons/runjs.svg';
import RunTooljetDbIcon from '@/Editor/Icons/tooljetdb.svg';
import RunPyIcon from '@/Editor/Icons/runpy.svg';
import { v4 as uuidv4 } from 'uuid';
// eslint-disable-next-line import/no-unresolved
import { allSvgs } from '@tooljet/plugins/client';
import urlJoin from 'url-join';
import { authenticationService } from '@/_services/authentication.service';
import { setCookie } from '@/_helpers/cookie';
import { DataSourceTypes } from '@/Editor/DataSourceManager/SourceComponents';
import { useDataQueriesStore } from '@/_stores/dataQueriesStore';
import { useQueryPanelStore } from '@/_stores/queryPanelStore';
import { useCurrentStateStore, getCurrentState } from '@/_stores/currentStateStore';
import { useAppVersionStore } from '@/_stores/appVersionStore';
import SolidIcon from '../_ui/Icon/SolidIcons';
import { camelizeKeys } from 'humps';
import { useAppDataStore } from '@/_stores/appDataStore';
import { useEditorStore } from '@/_stores/editorStore';
import { useGridStore } from '@/_stores/gridStore';
import { useResolveStore } from '@/_stores/resolverStore';
import { handleLowPriorityWork } from './editorHelpers';
import { updateParentNodes } from './utility';

const ERROR_TYPES = Object.freeze({
  ReferenceError: 'ReferenceError',
  SyntaxError: 'SyntaxError',
  TypeError: 'TypeError',
  URIError: 'URIError',
  RangeError: 'RangeError',
  EvalError: 'EvalError',
});

export let duplicateCurrentState = null;

export function setStateAsync(_ref, state) {
  return new Promise((resolve) => {
    _ref.setState(state, resolve);
  });
}

export function setCurrentStateAsync(_ref, changes) {
  return new Promise((resolve) => {
    _ref.setState((prevState) => {
      return {
        currentState: prevState.currentState,
        ...changes,
      };
    }, resolve);
  });
}

const debouncedChange = _.debounce(() => {
  useCurrentStateStore.getState().actions.setCurrentState({
    components: duplicateCurrentState,
  });
}, 100);

export function onComponentOptionsChanged(component, options) {
  const componentName = component.name;
  const { isEditorReady } = getCurrentState();

  if (isEditorReady) {
    if (duplicateCurrentState !== null) {
      duplicateCurrentState = null;
    }

    const components = getCurrentState().components;
    let componentData = components[componentName];
    componentData = componentData || {};

    const shouldUpdateResolvedRefsOfHints = [];

    for (const option of options) {
      componentData[option[0]] = option[1];

      const path = `components.${componentName}.${option[0]}`;

      if (!_.isEmpty(useResolveStore.getState().lookupTable?.resolvedRefs) && path) {
        const lookUpTable = useResolveStore.getState().lookupTable;

        const existingRef = lookUpTable.resolvedRefs?.get(lookUpTable.hints?.get(path));

        if (typeof existingRef === 'function') return;

        const shouldUpdateRef = existingRef !== componentData[option[0]];

        if (shouldUpdateRef) {
          shouldUpdateResolvedRefsOfHints.push({ hint: path, newRef: componentData[option[0]] });
        }
      }
    }

    if (shouldUpdateResolvedRefsOfHints.length > 0) {
      handleLowPriorityWork(() => {
        useResolveStore.getState().actions.updateResolvedRefsOfHints(shouldUpdateResolvedRefsOfHints);
      });
    }

    useCurrentStateStore.getState().actions.setCurrentState({
      components: { ...components, [componentName]: componentData },
    });
  } else {
    const components = duplicateCurrentState === null ? getCurrentState().components : duplicateCurrentState;
    let componentData = components[componentName];
    componentData = componentData || {};

    for (const option of options) {
      componentData[option[0]] = option[1];
    }

    duplicateCurrentState = { ...components, [componentName]: componentData };

    debouncedChange();
  }
  return Promise.resolve();
}

export function onComponentOptionChanged(component, option_name, value) {
  const componentName = component.name;
  const { isEditorReady, components: currentComponents } = getCurrentState();
  const components = duplicateCurrentState === null ? currentComponents : duplicateCurrentState;
  let componentData = components[componentName] || {};
  componentData[option_name] = value;

  const path = option_name ? `components.${componentName}.${option_name}` : null;

  if (isEditorReady) {
    // Always update the current state if editor is ready
    useCurrentStateStore.getState().actions.setCurrentState({
      components: { ...components, [componentName]: componentData },
    });

    if (!_.isEmpty(useResolveStore.getState().lookupTable?.resolvedRefs) && path) {
      const lookUpTable = useResolveStore.getState().lookupTable;

      const existingRef = lookUpTable.resolvedRefs?.get(lookUpTable.hints?.get(path));

      if (typeof existingRef === 'function') return;

      const shouldUpdateRef = existingRef !== componentData[option_name];

      if (shouldUpdateRef) {
        handleLowPriorityWork(() => {
          const toUpdateHints = updateParentNodes(path, componentData[option_name], option_name);

          toUpdateHints.push({ hint: path, newRef: componentData[option_name] });

          useResolveStore.getState().actions.updateResolvedRefsOfHints(toUpdateHints);
        });
      }
    }
  } else {
    // Update the duplicate state if editor is not ready
    duplicateCurrentState = { ...components, [componentName]: componentData };
    debouncedChange();
  }

  return Promise.resolve();
}

export function fetchOAuthToken(authUrl, dataSourceId) {
  localStorage.setItem('sourceWaitingForOAuth', dataSourceId);
  const currentSessionValue = authenticationService.currentSessionValue;
  currentSessionValue?.current_organization_id &&
    setCookie('orgIdForOauth', currentSessionValue?.current_organization_id);
  window.open(authUrl);
}

export function addToLocalStorage(object) {
  localStorage.setItem(object['key'], object['value']);
}

export function getDataFromLocalStorage(key) {
  return localStorage.getItem(key);
}

const evaluatePythonCode = async (options) => {
  const { _ref, query, mode, currentState, isPreview, code, queryResult } = options;
  let pyodide;
  try {
    pyodide = await loadPyodide();
  } catch (errorMessage) {
    return {
      data: {
        status: 'failed',
        message: errorMessage,
      },
    };
  }
  const log = (line) => console.log({ line });
  let result = {};

  try {
    const appStateVars = currentState['variables'] ?? {};

    if (!isEmpty(query) && !isEmpty(_ref)) {
      const actions = generateAppActions(_ref, query.id, mode, isPreview);

      for (const key of Object.keys(currentState.queries)) {
        currentState.queries[key] = {
          ...currentState.queries[key],
          run: () => actions.runQuery(key),

          getData: () => {
            return currentState.queries[key].data;
          },

          getRawData: () => {
            return currentState.queries[key].rawData;
          },

          getloadingState: () => {
            return currentState.queries[key].isLoading;
          },
        };
      }

      await pyodide.globals.set('actions', actions);
    }

    await pyodide.globals.set('components', currentState['components']);
    await pyodide.globals.set('queries', currentState['queries']);
    await pyodide.globals.set('tj_globals', currentState['globals']);
    await pyodide.globals.set('client', currentState['client']);
    await pyodide.globals.set('server', currentState['server']);
    await pyodide.globals.set('constants', currentState['constants']);
    await pyodide.globals.set('page', currentState['page']);
    await pyodide.globals.set('parameters', currentState['parameters']);
    await pyodide.globals.set('variables', appStateVars);
    if (queryResult) await pyodide.globals.set('data', queryResult);

    await pyodide.loadPackagesFromImports(code);
    await pyodide.loadPackage('micropip', log);

    let pyresult = await pyodide.runPythonAsync(code);
    result = await pyresult;
  } catch (err) {
    console.error(err);

    const errorType = err.message.includes('SyntaxError') ? 'SyntaxError' : 'NameError';
    const error = err.message.split(errorType + ': ')[1];
    const errorMessage = `${errorType} : ${error}`;

    result = {
      status: 'failed',
      message: errorMessage,
      description: {
        code: query?.options?.code,
        error: JSON.parse(JSON.stringify(err, Object.getOwnPropertyNames(err))),
      },
    };
  }

  return pyodide.isPyProxy(result) ? convertMapSet(result.toJs()) : result;
};

async function executeRunPycode(_ref, code, query, isPreview, mode, currentState) {
  return { data: await evaluatePythonCode({ _ref, code, query, isPreview, mode, currentState }) };
}

async function exceutePycode(queryResult, code, currentState, query, mode) {
  return await evaluatePythonCode({ queryResult, code, query, mode, currentState });
}

export async function runPythonTransformation(currentState, rawData, transformation, query, mode) {
  const data = rawData;

  try {
    return await exceutePycode(data, transformation, currentState, query, mode);
  } catch (error) {
    console.log(error);
  }
}

export async function runTransformation(
  _ref,
  rawData,
  transformation,
  transformationLanguage = 'javascript',
  query,
  mode = 'edit'
) {
  const data = rawData;

  let result = [];

  const currentState = getCurrentState() || {};

  if (transformationLanguage === 'python') {
    result = await runPythonTransformation(currentState, data, transformation, query, mode);

    return result;
  }

  if (transformationLanguage === 'javascript') {
    try {
      const evalFunction = Function(
        ['data', 'moment', '_', 'components', 'queries', 'globals', 'variables', 'page'],
        transformation
      );

      result = evalFunction(
        data,
        moment,
        _,
        currentState.components,
        currentState.queries,
        currentState.globals,
        currentState.variables,
        currentState.page
      );
    } catch (err) {
      const $error = err.name;
      const $errorMessage = _.has(ERROR_TYPES, $error) ? `${$error} : ${err.message}` : err || 'Unknown error';
      if (mode === 'edit') toast.error($errorMessage);
      result = {
        message: err.stack.split('\n')[0],
        status: 'failed',
        data: data,
      };
    }

    return result;
  }
}

export async function executeActionsForEventId(_ref, eventId, events = [], mode, customVariables) {
  if (!events || !isArray(events) || events.length === 0) return;
  const filteredEvents = events?.filter((event) => event?.event.eventId === eventId)?.sort((a, b) => a.index - b.index);

  for (const event of filteredEvents) {
    await executeAction(_ref, event.event, mode, customVariables); // skipcq: JS-0032
  }
}

export function onComponentClick(_ref, id, component, mode = 'edit') {
  executeActionsForEventId(_ref, 'onClick', component, mode);
}

export function onQueryConfirmOrCancel(_ref, queryConfirmationData, isConfirm = false, mode = 'edit') {
  const filtertedQueryConfirmation = _ref?.queryConfirmationList.filter(
    (query) => query.queryId !== queryConfirmationData.queryId
  );

  _ref.updateQueryConfirmationList(filtertedQueryConfirmation, 'check');
  isConfirm && runQuery(_ref, queryConfirmationData.queryId, queryConfirmationData.queryName, true, mode);
}

export async function copyToClipboard(text) {
  try {
    await navigator.clipboard.writeText(text);
    toast.success('Copied to clipboard!');
  } catch (err) {
    console.log('Failed to copy!', err);
  }
}

function showModal(_ref, modal, show) {
  const modalId = modal?.id ?? modal;
  if (_.isEmpty(modalId)) {
    console.log('No modal is associated with this event.');
    return Promise.resolve();
  }
  useEditorStore.getState().actions.updateComponentsNeedsUpdateOnNextRender([modalId]);
  const modalMeta = _ref.appDefinition.pages[_ref.currentPageId].components[modalId]; //! NeedToFix

  const _components = {
    ...getCurrentState().components,
    [modalMeta.component.name]: {
      ...getCurrentState().components[modalMeta.component.name],
      show: show,
    },
  };
  useCurrentStateStore.getState().actions.setCurrentState({
    components: _components,
  });
  return Promise.resolve();
}

function logoutAction() {
  localStorage.clear();
  authenticationService.logout(true);

  return Promise.resolve();
}

function debounce(func) {
  const timers = new Map();

  return (...args) => {
    const event = args[1] || {};
    const eventId = uuidv4();

    if (event.debounce === undefined) {
      return func.apply(this, args);
    }

    clearTimeout(timers.get(eventId));

    const timer = setTimeout(() => {
      func.apply(this, args);
      timers.delete(eventId);
    }, Number(event.debounce));

    timers.set(eventId, timer);
  };
}

export const executeAction = debounce(executeActionWithDebounce);

function executeActionWithDebounce(_ref, event, mode, customVariables) {
  if (event) {
    if (event.runOnlyIf) {
      const shouldRun = resolveReferences(event.runOnlyIf, getCurrentState(), undefined, customVariables);
      if (!shouldRun) {
        return false;
      }
    }
    switch (event.actionId) {
      case 'show-alert': {
        const message = resolveReferences(event.message, getCurrentState(), undefined, customVariables);
        switch (event.alertType) {
          case 'success':
          case 'error':
            toast[event.alertType](message);
            break;
          case 'info':
            toast(message);
            break;
          case 'warning':
            toast(message, {
              icon: '⚠️',
            });
            break;
        }
        return Promise.resolve();
      }

      case 'run-query': {
        const { queryId, queryName } = event;
        const params = event['parameters'];
        const resolvedParams = {};
        if (params) {
          Object.keys(params).map(
            (param) => (resolvedParams[param] = resolveReferences(params[param], getCurrentState(), undefined))
          );
        }
        const name =
          useDataQueriesStore.getState().dataQueries.find((query) => query.id === queryId)?.name ?? queryName;
        return runQuery(_ref, queryId, name, undefined, mode, resolvedParams);
      }
      case 'logout': {
        return logoutAction();
      }

      case 'open-webpage': {
        const url = resolveReferences(event.url, getCurrentState(), undefined, customVariables);
        window.open(url, '_blank');
        return Promise.resolve();
      }

      case 'go-to-app': {
        const slug = resolveReferences(event.slug, getCurrentState(), undefined, customVariables);
        const queryParams = event.queryParams?.reduce(
          (result, queryParam) => ({
            ...result,
            ...{
              [resolveReferences(queryParam[0], getCurrentState())]: resolveReferences(
                queryParam[1],
                getCurrentState(),
                undefined,
                customVariables
              ),
            },
          }),
          {}
        );

        let url = `/applications/${slug}`;

        if (queryParams) {
          const queryPart = serializeNestedObjectToQueryParams(queryParams);

          if (queryPart.length > 0) url = url + `?${queryPart}`;
        }

        if (mode === 'view') {
          _ref.navigate(url);
        } else {
          if (confirm('The app will be opened in a new tab as the action is triggered from the editor.')) {
            window.open(urlJoin(window.public_config?.TOOLJET_HOST, url));
          }
        }
        return Promise.resolve();
      }

      case 'show-modal':
        return showModal(_ref, event.modal, true);

      case 'close-modal':
        return showModal(_ref, event.modal, false);

      case 'copy-to-clipboard': {
        const contentToCopy = resolveReferences(event.contentToCopy, getCurrentState(), undefined, customVariables);
        copyToClipboard(contentToCopy);

        return Promise.resolve();
      }

      case 'set-localstorage-value': {
        const key = resolveReferences(event.key, getCurrentState(), undefined, customVariables);
        const value = resolveReferences(event.value, getCurrentState(), undefined, customVariables);
        localStorage.setItem(key, value);

        return Promise.resolve();
      }

      case 'generate-file': {
        // const fileType = event.fileType;
        const data = resolveReferences(event.data, getCurrentState(), undefined, customVariables) ?? [];
        const fileName = resolveReferences(event.fileName, getCurrentState(), undefined, customVariables) ?? 'data.txt';
        const fileType = resolveReferences(event.fileType, getCurrentState(), undefined, customVariables) ?? 'csv';
        const fileData = {
          csv: generateCSV,
          plaintext: (plaintext) => plaintext,
          pdf: (pdfData) => pdfData,
        }[fileType](data);
        generateFile(fileName, fileData, fileType);
        return Promise.resolve();
      }

      case 'set-table-page': {
        setTablePageIndex(event.table, event.pageIndex, _ref);
        break;
      }

      case 'set-custom-variable': {
        const key = resolveReferences(event.key, getCurrentState(), undefined, customVariables);
        const value = resolveReferences(event.value, getCurrentState(), undefined, customVariables);
        const customAppVariables = { ...getCurrentState().variables };
        customAppVariables[key] = value;
        useResolveStore.getState().actions.addAppSuggestions({
          variables: customAppVariables,
        });
        return useCurrentStateStore.getState().actions.setCurrentState({
          variables: customAppVariables,
        });
      }

      case 'get-custom-variable': {
        const key = resolveReferences(event.key, getCurrentState(), undefined, customVariables);
        const customAppVariables = { ...getCurrentState().variables };
        return customAppVariables[key];
      }

      case 'unset-custom-variable': {
        const key = resolveReferences(event.key, getCurrentState(), undefined, customVariables);
        const customAppVariables = { ...getCurrentState().variables };
        delete customAppVariables[key];
        useResolveStore.getState().actions.removeAppSuggestions([`variables.${key}`]);
        useResolveStore
          .getState()
          .actions.updateResolvedRefsOfHints([{ hint: 'variables', newRef: customAppVariables }]);

        return useCurrentStateStore.getState().actions.setCurrentState({
          variables: customAppVariables,
        });
      }

      case 'set-page-variable': {
        const key = resolveReferences(event.key, getCurrentState(), undefined, customVariables);
        const value = resolveReferences(event.value, getCurrentState(), undefined, customVariables);
        const customPageVariables = {
          ...getCurrentState().page.variables,
          [key]: value,
        };

        useResolveStore.getState().actions.addAppSuggestions({
          page: {
            ...getCurrentState().page,
            variables: customPageVariables,
          },
        });

        return useCurrentStateStore.getState().actions.setCurrentState({
          page: {
            ...getCurrentState().page,
            variables: customPageVariables,
          },
        });
      }

      case 'get-page-variable': {
        const key = resolveReferences(event.key, getCurrentState(), undefined, customVariables);
        const customPageVariables = {
          ...getCurrentState().page.variables,
        };
        return customPageVariables[key];
      }

      case 'unset-page-variable': {
        const key = resolveReferences(event.key, getCurrentState(), undefined, customVariables);
        const customPageVariables = _.omit(getCurrentState().page.variables, key);

        useResolveStore.getState().actions.removeAppSuggestions([`page.variables.${key}`]);

        const pageRef = {
          page: {
            ...getCurrentState().page,
            variables: customPageVariables,
          },
        };

        const toUpdateRefs = [
          { hint: 'page', newRef: pageRef },
          { hint: 'page.variables', newRef: customPageVariables },
        ];

        useResolveStore.getState().actions.updateResolvedRefsOfHints(toUpdateRefs);

        return useCurrentStateStore.getState().actions.setCurrentState({
          page: {
            ...getCurrentState().page,
            variables: customPageVariables,
          },
        });
      }

      case 'control-component': {
        let component = Object.values(getCurrentState()?.components ?? {}).filter(
          (component) => component.id === event.componentId
        )[0];
        let action = '';
        let actionArguments = '';
        // check if component id not found then try to find if its available as child widget else continue
        //  with normal flow finding action
        if (component == undefined) {
          component = _ref.appDefinition.pages[getCurrentState()?.page?.id].components[event.componentId].component;
          const parent = Object.values(getCurrentState()?.components ?? {}).find(
            (item) => item.id === component.parent
          );
          const child = Object.values(parent?.children).find((item) => item.id === event.componentId);
          if (child) {
            action = child[event.componentSpecificActionHandle];
          }
        } else {
          //normal component outside a container ex : form
          action = component?.[event.componentSpecificActionHandle];
        }
        actionArguments = _.map(event.componentSpecificActionParams, (param) => ({
          ...param,
          value: resolveReferences(param.value, getCurrentState(), undefined, customVariables),
        }));
        const actionPromise = action && action(...actionArguments.map((argument) => argument.value));
        return actionPromise ?? Promise.resolve();
      }

      case 'switch-page': {
        const { name, disabled } = _ref.appDefinition.pages[event.pageId];

        // Don't allow switching to disabled page in editor as well as viewer
        if (!disabled) {
          _ref.switchPage(event.pageId, resolveReferences(event.queryParams, getCurrentState(), [], customVariables));
        }
        if (_ref.appDefinition.pages[event.pageId]) {
          if (disabled) {
            const generalProps = {
              navToDisablePage: {
                type: 'navToDisablePage',
                page: name,
                data: {
                  message: `Attempt to switch to disabled page ${name} blocked.`,
                  status: true,
                },
              },
            };
            useCurrentStateStore.getState().actions.setErrors(generalProps);
          }
        }

        return Promise.resolve();
      }
    }
  }
}

export async function onEvent(_ref, eventName, events, options = {}, mode = 'edit') {
  let _self = _ref;

  const { customVariables } = options;
  if (eventName === 'onPageLoad') {
    //hack to make sure that the page is loaded before executing the actions
    setTimeout(async () => {
      return await executeActionsForEventId(_ref, 'onPageLoad', events, mode, customVariables);
    }, 0);
  }

  if (eventName === 'onTrigger') {
    const { component, queryId, queryName, parameters } = options;
    useCurrentStateStore.getState().actions.setCurrentState({
      components: {
        ...getCurrentState().components,
        [component.name]: {
          ...getCurrentState().components[component.name],
        },
      },
    });
    runQuery(_ref, queryId, queryName, true, mode, parameters);
  }

  if (eventName === 'onCalendarEventSelect') {
    const { component, calendarEvent } = options;

    useCurrentStateStore.getState().actions.setCurrentState({
      components: {
        ...getCurrentState().components,
        [component.name]: {
          ...getCurrentState().components[component.name],
          selectedEvent: { ...calendarEvent },
        },
      },
    });

    executeActionsForEventId(_ref, 'onCalendarEventSelect', events, mode, customVariables);
  }

  if (eventName === 'onCalendarSlotSelect') {
    const { component, selectedSlots } = options;
    useCurrentStateStore.getState().actions.setCurrentState({
      components: {
        ...getCurrentState().components,
        [component.name]: {
          ...getCurrentState().components[component.name],
          selectedSlots,
        },
      },
    });

    executeActionsForEventId(_ref, 'onCalendarSlotSelect', events, mode, customVariables);
  }

  if (eventName === 'onTableActionButtonClicked') {
    const { action, tableActionEvents } = options;
    const executeableActions = tableActionEvents.filter((event) => event?.event?.ref === action?.name);

    if (action && executeableActions) {
      for (const event of executeableActions) {
        if (event?.event?.actionId) {
          await executeAction(_self, event.event, mode, customVariables);
        }
      }
    } else {
      console.log('No action is associated with this event');
    }
  }

  if (eventName === 'OnTableToggleCellChanged') {
    const { column, tableColumnEvents } = options;

    if (column && tableColumnEvents) {
      for (const event of tableColumnEvents) {
        if (event?.event?.actionId) {
          await executeAction(_self, event.event, mode, customVariables);
        }
      }
    } else {
      console.log('No action is associated with this event');
    }
  }

  if (
    [
      'onDetect',
      'onCheck',
      'onUnCheck',
      'onBoundsChange',
      'onCreateMarker',
      'onMarkerClick',
      'onPolygonClick',
      'onPageChanged',
      'onSearch',
      'onChange',
      'onEnterPressed',
      'onSelectionChange',
      'onSelect',
      'onClick',
      'onDoubleClick',
      'onHover',
      'onFileSelected',
      'onFileLoaded',
      'onFileDeselected',
      'onStart',
      'onResume',
      'onReset',
      'onPause',
      'onCountDownFinish',
      'onCalendarNavigate',
      'onCalendarViewChange',
      'onSearchTextChanged',
      'onPageChange',
      'onAddCardClick',
      'onCardAdded',
      'onCardRemoved',
      'onCardMoved',
      'onCardSelected',
      'onCardUpdated',
      'onUpdate',
      'onTabSwitch',
      'onFocus',
      'onBlur',
      'onOpen',
      'onClose',
      'onRowClicked',
      'onRecordClicked',
      'onCancelChanges',
      'onSort',
      'onCellValueChanged',
      'onFilterChanged',
      'onRowHovered',
      'onSubmit',
      'onInvalid',
      'onNewRowsAdded',
    ].includes(eventName)
  ) {
    executeActionsForEventId(_ref, eventName, events, mode, customVariables);
  }

  if (eventName === 'onBulkUpdate') {
    await executeActionsForEventId(_self, eventName, events, mode, customVariables);
  }

  if (['onDataQuerySuccess', 'onDataQueryFailure'].includes(eventName)) {
    if (!events || !isArray(events) || events.length === 0) return;
    await executeActionsForEventId(_self, eventName, events, mode, customVariables);
  }
}

export function getQueryVariables(options, state) {
  let queryVariables = {};
  const optionsType = typeof options;
  switch (optionsType) {
    case 'string': {
      options = options.replace(/\n/g, ' ');
      if (options.match(/\{\{(.*?)\}\}/g)?.length >= 1 && options.includes('{{constants.')) {
        const constantVariables = options.match(/\{\{(constants.*?)\}\}/g);

        constantVariables.forEach((constant) => {
          options = options.replace(constant, 'HiddenOrganizationConstant');
        });
      }

      if (options.includes('{{') && options.includes('%%')) {
        const vars =
          options.includes('{{constants.') && !options.includes('%%')
            ? 'HiddenOrganizationConstant'
            : resolveReferences(options, state);
        queryVariables[options] = vars;
      } else {
        const dynamicVariables = getDynamicVariables(options) || [];
        dynamicVariables.forEach((variable) => {
          queryVariables[variable] = resolveReferences(variable, state);
        });
      }

      break;
    }

    case 'object': {
      if (Array.isArray(options)) {
        options.forEach((element) => {
          _.merge(queryVariables, getQueryVariables(element, state));
        });
      } else {
        Object.keys(options || {}).forEach((key) => {
          _.merge(queryVariables, getQueryVariables(options[key], state));
        });
      }
      break;
    }

    default:
      break;
  }

  return queryVariables;
}

export function previewQuery(_ref, query, calledFromQuery = false, userSuppliedParameters = {}) {
  let parameters = userSuppliedParameters;

  // passing current env through props only for querymanager
  const currentAppEnvironmentId = _ref?.currentAppEnvironmentId;
  const queryPanelState = useQueryPanelStore.getState();
  const { queryPreviewData } = queryPanelState;
  const { setPreviewLoading, setPreviewData } = queryPanelState.actions;

  setPreviewLoading(true);
  if (queryPreviewData) {
    setPreviewData('');
  }

  if (_.isEmpty(parameters)) {
    parameters = query.options?.parameters?.reduce(
      (parameters, parameter) => ({
        ...parameters,
        [parameter.name]: resolveReferences(parameter.defaultValue, {}, undefined),
      }),
      {}
    );
  }

  const queryState = { ...getCurrentState(), parameters };
  const options = getQueryVariables(query.options, queryState);

  return new Promise(function (resolve, reject) {
    let queryExecutionPromise = null;
    if (query.kind === 'runjs') {
      queryExecutionPromise = executeMultilineJS(_ref, query.options.code, query?.id, true, '', parameters);
    } else if (query.kind === 'runpy') {
      queryExecutionPromise = executeRunPycode(_ref, query.options.code, query, true, 'edit', queryState);
    } else if (query.kind === 'workflows') {
      queryExecutionPromise = executeWorkflow(
        _ref,
        query.options.workflowId,
        query.options.blocking,
        query.options?.params,
        _ref?.currentAppEnvironmentId
      );
    } else {
      queryExecutionPromise = dataqueryService.preview(
        query,
        options,
        useAppVersionStore.getState().editingVersion?.id,
        currentAppEnvironmentId
      );
    }

    queryExecutionPromise
      .then(async (data) => {
        let finalData = data.data;

        if (query.options.enableTransformation) {
          finalData = await runTransformation(
            _ref,
            finalData,
            query.options.transformation,
            query.options.transformationLanguage,
            query,
            'edit'
          );
        }

        if (calledFromQuery) {
          setPreviewLoading(false);
        } else {
          setPreviewLoading(false);
          setPreviewData(finalData);
        }
        let queryStatusCode = data?.status ?? null;
        const queryStatus = query.kind === 'runpy' ? data?.data?.status ?? 'ok' : data.status;

        switch (true) {
          // Note: Need to move away from statusText -> statusCode
          case queryStatus === 'Bad Request' ||
            queryStatus === 'Not Found' ||
            queryStatus === 'Unprocessable Entity' ||
            queryStatus === 'failed' ||
            queryStatusCode === 400 ||
            queryStatusCode === 404 ||
            queryStatusCode === 422: {
            const err = query.kind == 'tooljetdb' ? data?.error || data : _.isEmpty(data.data) ? data : data.data;
            toast.error(`${err.message}`);
            break;
          }
          case queryStatus === 'needs_oauth': {
            const url = data.data.auth_url; // Backend generates and return sthe auth url
            const kind = data.data?.kind;
            localStorage.setItem('currentAppEnvironmentIdForOauth', currentAppEnvironmentId);
            if (['slack', 'googlesheets', 'zendesk'].includes(kind)) {
              fetchOauthTokenForSlackAndGSheet(query.data_source_id, data.data);
              break;
            }
            fetchOAuthToken(url, query.data_source_id);
            break;
          }
          case queryStatus === 'ok' ||
            queryStatus === 'OK' ||
            queryStatus === 'Created' ||
            queryStatus === 'Accepted' ||
            queryStatus === 'No Content': {
            toast(`Query ${'(' + query.name + ') ' || ''}completed.`, {
              icon: '🚀',
            });
            break;
          }
        }

        resolve({ status: data.status, data: finalData });
      })
      .catch(({ error, data }) => {
        setPreviewLoading(false);
        setPreviewData(data);
        toast.error(error);
        reject({ error, data });
      });
  });
}

export function runQuery(
  _ref,
  queryId,
  queryName,
  confirmed = undefined,
  mode = 'edit',
  userSuppliedParameters = {},
  shouldSetPreviewData = false,
  isOnLoad = false
) {
  let parameters = userSuppliedParameters;
  const query = useDataQueriesStore.getState().dataQueries.find((query) => query.id === queryId);

  const queryEvents = useAppDataStore
    .getState()
    .events.filter((event) => event.target === 'data_query' && event.sourceId === queryId);

  let dataQuery = {};

  //for viewer we will only get the environment id from the url
  const { currentAppEnvironmentId, environmentId } = _ref;
  // const { setPreviewLoading, setPreviewData } = useQueryPanelStore.getState().actions;
  const queryPanelState = useQueryPanelStore.getState();
  const { queryPreviewData } = queryPanelState;
  const { setPreviewLoading, setPreviewData } = queryPanelState.actions;
  if (shouldSetPreviewData) {
    setPreviewLoading(true);
    queryPreviewData && setPreviewData('');
  }

  if (query) {
    dataQuery = JSON.parse(JSON.stringify(query));
  } else {
    toast.error('No query has been associated with the action.');
    return;
  }

  if (_.isEmpty(parameters)) {
    parameters = dataQuery.options?.parameters?.reduce(
      (parameters, parameter) => ({
        ...parameters,
        [parameter.name]: resolveReferences(parameter.defaultValue, {}, undefined),
      }),
      {}
    );
  }

  const queryState = { ...getCurrentState(), parameters };
  const options = getQueryVariables(dataQuery.options, queryState);

  if (dataQuery.options?.requestConfirmation) {
    const queryConfirmationList = useEditorStore.getState().queryConfirmationList
      ? [...useEditorStore.getState().queryConfirmationList]
      : [];

    const queryConfirmation = {
      queryId,
      queryName,
    };
    if (!queryConfirmationList.some((query) => queryId === query.queryId)) {
      queryConfirmationList.push(queryConfirmation);
    }

    if (confirmed === undefined) {
      //!check
      _ref.updateQueryConfirmationList(queryConfirmationList);
      return;
    }
  }

  let _self = _ref;

  // eslint-disable-next-line no-unused-vars
  return new Promise(function (resolve, reject) {
    setTimeout(() => {
      if (!isOnLoad) {
        useCurrentStateStore.getState().actions.setCurrentState({
          queries: {
            ...getCurrentState().queries,
            [queryName]: {
              ...getCurrentState().queries[queryName],
              isLoading: true,
              data: [],
              rawData: [],
            },
          },
          errors: {},
        });
        useResolveStore.getState().actions.addAppSuggestions({
          queries: {
            [queryName]: {
              data: [],
              isLoading: true,
            },
          },
        });
      }
      let queryExecutionPromise = null;
      if (query.kind === 'runjs') {
        queryExecutionPromise = executeMultilineJS(_self, query.options.code, query?.id, false, mode, parameters);
      } else if (query.kind === 'runpy') {
        queryExecutionPromise = executeRunPycode(_self, query.options.code, query, false, mode, queryState);
      } else if (query.kind === 'workflows') {
        queryExecutionPromise = executeWorkflow(
          _self,
          query.options.workflowId,
          query.options.blocking,
          query.options?.params,
          _ref?.currentAppEnvironmentId
        );
      } else {
<<<<<<< HEAD
        queryExecutionPromise = dataqueryService.run(queryId, options, query?.option, currentAppEnvironmentId);
=======
        queryExecutionPromise = dataqueryService.run(
          queryId,
          options,
          query?.options,
          currentAppEnvironmentId ?? environmentId
        );
>>>>>>> 18f3b912
      }

      queryExecutionPromise
        .then(async (data) => {
          if (data.status === 'needs_oauth') {
            const url = data.data.auth_url; // Backend generates and return sthe auth url
            fetchOAuthToken(url, dataQuery['data_source_id'] || dataQuery['dataSourceId']);
          }

          let queryStatusCode = data?.status ?? null;
          const promiseStatus = query.kind === 'runpy' ? data?.data?.status ?? 'ok' : data.status;
          // Note: Need to move away from statusText -> statusCode
          if (
            promiseStatus === 'failed' ||
            promiseStatus === 'Bad Request' ||
            promiseStatus === 'Not Found' ||
            promiseStatus === 'Unprocessable Entity' ||
            queryStatusCode === 400 ||
            queryStatusCode === 404 ||
            queryStatusCode === 422
          ) {
            let errorData = {};
            switch (query.kind) {
              case 'runpy':
                errorData = data.data;
                break;
              case 'tooljetdb':
                if (data?.error) {
                  errorData = {
                    message: data?.error?.message || 'Something went wrong',
                    description: data?.error?.message || 'Something went wrong',
                    status: data?.statusText || 'Failed',
                    data: data?.error || {},
                  };
                } else {
                  errorData = data;
                }
                break;
              default:
                errorData = data;
                break;
            }
            if (shouldSetPreviewData) {
              setPreviewLoading(false);
              setPreviewData(errorData);
            }
            // errorData = query.kind === 'runpy' ? data.data : data;
            useCurrentStateStore.getState().actions.setErrors({
              [queryName]: {
                type: 'query',
                kind: query.kind,
                data: errorData,
                options: options,
              },
            });

            useCurrentStateStore.getState().actions.setCurrentState({
              queries: {
                ...getCurrentState().queries,
                [queryName]: _.assign(
                  {
                    ...getCurrentState().queries[queryName],
                    isLoading: false,
                  },
                  query.kind === 'restapi'
                    ? {
                        request: data.data.requestObject,
                        response: data.data.responseObject,
                        responseHeaders: data.data.responseHeaders,
                      }
                    : {}
                ),
              },
            });
            resolve(data);
            onEvent(_self, 'onDataQueryFailure', queryEvents);
            if (mode !== 'view') {
              const err = query.kind == 'tooljetdb' ? data?.error || data : data;
              toast.error(err?.message ? err?.message : 'Something went wrong');
            }
            return;
          } else {
            let rawData = data.data;
            let finalData = data.data;

            if (dataQuery.options.enableTransformation) {
              finalData = await runTransformation(
                _ref,
                finalData,
                query.options.transformation,
                query.options.transformationLanguage,
                query,
                'edit'
              );
              if (finalData.status === 'failed') {
                useCurrentStateStore.getState().actions.setCurrentState({
                  queries: {
                    ...getCurrentState().queries,
                    [queryName]: {
                      ...getCurrentState().queries[queryName],
                      isLoading: false,
                    },
                  },
                });

                useCurrentStateStore.getState().actions.setErrors({
                  [queryName]: {
                    type: 'transformations',
                    data: finalData,
                    options: options,
                  },
                });
                resolve(finalData);
                onEvent(_self, 'onDataQueryFailure', queryEvents);
                return;
              }
            }

            if (shouldSetPreviewData) {
              setPreviewLoading(false);
              setPreviewData(finalData);
            }

            if (dataQuery.options.showSuccessNotification) {
              const notificationDuration = dataQuery.options.notificationDuration * 1000 || 5000;
              toast.success(dataQuery.options.successMessage, {
                duration: notificationDuration,
              });
            }
            useCurrentStateStore.getState().actions.setCurrentState({
              queries: {
                ...getCurrentState().queries,
                [queryName]: _.assign(
                  {
                    ...getCurrentState().queries[queryName],
                    isLoading: false,
                    data: finalData,
                    rawData,
                  },
                  query.kind === 'restapi'
                    ? {
                        request: data.request,
                        response: data.response,
                        responseHeaders: data.responseHeaders,
                      }
                    : {}
                ),
              },
              // Used to generate logs
              succededQuery: {
                [queryName]: {
                  type: 'query',
                  kind: query.kind,
                },
              },
            });

            if (mode === 'edit') {
              useResolveStore.getState().actions.addAppSuggestions({
                queries: {
                  [queryName]: {
                    data: finalData,
                    isLoading: false,
                  },
                },
              });
            }

            const basePath = `queries.${queryName}`;

            useResolveStore.getState().actions.updateLastUpdatedRefs([`${basePath}.data`, `${basePath}.isLoading`]);

            resolve({ status: 'ok', data: finalData });
            onEvent(_self, 'onDataQuerySuccess', queryEvents, mode);
          }
        })
        .catch(({ error }) => {
          if (mode !== 'view') toast.error(error ?? 'Unknown error');
          useCurrentStateStore.getState().actions.setCurrentState({
            queries: {
              ...getCurrentState().queries,
              [queryName]: {
                isLoading: false,
              },
            },
          });

          resolve({ status: 'failed', message: error });
        });
    }, 100);
  });
}

export function setTablePageIndex(tableId, index, _ref) {
  if (_.isEmpty(tableId)) {
    console.log('No table is associated with this event.');
    return Promise.resolve();
  }

  const table = Object.entries(getCurrentState().components).filter((entry) => entry?.[1]?.id === tableId)?.[0]?.[1];
  const newPageIndex = resolveReferences(index, getCurrentState());
  table.setPage(newPageIndex ?? 1);
  return Promise.resolve();
}

export function renderTooltip({ props, text }) {
  if (text === '') return <></>;
  return (
    <Tooltip id="button-tooltip" {...props}>
      {text}
    </Tooltip>
  );
}

/*
@computeComponentState: (components = {}) => Promise<void>
This change is made to enhance the code readability by optimizing the logic
for computing component state. It replaces the previous try-catch block with
a more efficient approach, precomputing the parent component types and using
conditional checks for better performance and error handling.*/

export function computeComponentState(components = {}) {
  try {
    let componentState = {};
    const currentComponents = getCurrentState().components;

    // Precompute parent component types
    const parentComponentTypes = {};
    Object.keys(components).forEach((key) => {
      const { component } = components[key];
      parentComponentTypes[key] = component.component;
    });

    Object.keys(components).forEach((key) => {
      if (!components[key]) return;

      const { component } = components[key];
      const componentMeta = _.cloneDeep(componentTypes.find((comp) => component.component === comp.component));
      const existingComponentName = Object.keys(currentComponents).find((comp) => currentComponents[comp].id === key);
      const existingValues = currentComponents[existingComponentName];

      if (component.parent) {
        const parentComponentType = parentComponentTypes[component.parent];

        if (parentComponentType !== 'Listview' && parentComponentType !== 'Form') {
          componentState[component.name] = {
            ...componentMeta.exposedVariables,
            id: key,
            ...existingValues,
          };
        }
      } else {
        componentState[component.name] = {
          ...componentMeta.exposedVariables,
          id: key,
          ...existingValues,
        };
      }
    });

    useCurrentStateStore.getState().actions.setCurrentState({
      components: {
        ...componentState,
      },
    });

    return new Promise((resolve) => {
      useEditorStore.getState().actions.updateEditorState({
        defaultComponentStateComputed: true,
      });
      resolve('CURRENT_STATE_UPDATED');
    });
  } catch (error) {
    console.log(error);
    return Promise.reject(error);
  }
}

export const getSvgIcon = (key, height = 50, width = 50, iconFile = undefined, styles = {}) => {
  if (iconFile) return <img src={`data:image/svg+xml;base64,${iconFile}`} style={{ height, width }} />;
  if (key === 'runjs') return <RunjsIcon style={{ height, width }} />;
  if (key === 'tooljetdb') return <RunTooljetDbIcon style={{ height, width }} />;
  if (key === 'runpy') return <RunPyIcon style={{ height, width }} />;
  if (key === 'workflows') return <SolidIcon name="workflows" fill="#3D63DC" />;
  const Icon = allSvgs[key];

  if (!Icon) return <></>;

  return <Icon style={{ height, width, ...styles }} />;
};

export const debuggerActions = {
  error: (errors) => {
    useCurrentStateStore.getState().actions.setErrors({
      ...errors,
    });
  },

  flush: () => {
    useCurrentStateStore.getState().actions.setCurrentState({
      errors: {},
    });
  },

  //* @params: errors - Object
  generateErrorLogs: (errors) => {
    const errorsArr = [];
    Object.entries(errors).forEach(([key, value]) => {
      const errorType =
        value.type === 'query' && (value.kind === 'restapi' || value.kind === 'tooljetdb' || value.kind === 'runjs')
          ? value.kind
          : value.type;

      const error = {};
      const generalProps = {
        key,
        type: value.type,
        kind: errorType !== 'transformations' ? value.kind : 'transformations',
        page: value.page,
        timestamp: moment(),
        strace: value.strace ?? 'app_level',
      };

      switch (errorType) {
        case 'restapi':
          generalProps.message = value.data.message;
          generalProps.description = value.data.description;
          error.substitutedVariables = value.options;
          error.request = value.data.data.requestObject;
          error.response = value.data.data.responseObject;
          break;

        case 'tooljetdb':
          generalProps.message = value.data.message;
          generalProps.description = value.data.description;
          error.substitutedVariables = value.options;
          error.request = value.data.data.requestObject;
          error.response = value.data.data.responseObject;
          break;

        case 'runjs':
          error.message = value.data.data.message;
          error.description = value.data.data.description;
          break;

        case 'query':
          error.message = value.data.message;
          error.description = value.data.description;
          error.substitutedVariables = value.options;
          break;

        case 'transformations':
          generalProps.message = value.data.message;
          error.data = value.data.data ?? value.data;
          break;

        case 'component':
          generalProps.message = value.data.message;
          generalProps.property = key.split('- ')[1];
          error.resolvedProperties = value.resolvedProperties;
          error.componentId = value.componentId;
          break;
        case 'navToDisablePage':
          generalProps.message = value.data.message;
          break;

        default:
          break;
      }
      errorsArr.push({
        error,
        ...generalProps,
      });
    });
    return errorsArr;
  },

  generateQuerySuccessLogs: (logs) => {
    const querySuccesslogs = [];
    Object.entries(logs).forEach(([key, value]) => {
      const generalProps = {
        key,
        type: value.type,
        page: value.page,
        timestamp: moment(),
        message: 'Completed',
        description: value?.data?.description ?? '',
        isQuerySuccessLog: true,
      };

      querySuccesslogs.push(generalProps);
    });
    return querySuccesslogs;
  },
  flushAllLog: () => {
    useCurrentStateStore.getState().actions.setCurrentState({
      succededQuery: {},
    });
  },
};

export const getComponentName = (currentState, id) => {
  try {
    const name = Object.entries(currentState?.components).filter(([_, component]) => component.id === id)[0][0];
    return name;
  } catch {
    return '';
  }
};

const updateNewComponents = (pageId, appDefinition, newComponents, updateAppDefinition, componentMap, isCut) => {
  const newAppDefinition = JSON.parse(JSON.stringify(appDefinition));

  newAppDefinition.pages[pageId].components = {
    ...newAppDefinition.pages[pageId].components,
    ...newComponents,
  };

  const opts = {
    componentAdded: true,
    containerChanges: true,
  };

  if (!isCut) {
    opts.cloningComponent = componentMap;
  }

  updateAppDefinition(newAppDefinition, opts);
};

export const cloneComponents = (
  selectedComponents,
  appDefinition,
  currentPageId,
  updateAppDefinition,
  isCloning = true,
  isCut = false
) => {
  if (selectedComponents.length < 1) return getSelectedText();

  const { components: allComponents } = appDefinition.pages[currentPageId];

  // if parent is selected, then remove the parent from the selected components
  const filteredSelectedComponents = selectedComponents.filter((component) => {
    const parentComponentId = component.component?.parent;
    if (parentComponentId) {
      // Check if the parent component is also selected
      const isParentSelected = selectedComponents.some((comp) => comp.id === parentComponentId);

      // If the parent is selected, filter out the child component
      if (isParentSelected) {
        return false;
      }
    }
    return true;
  });

  let newDefinition = _.cloneDeep(appDefinition);
  let newComponents = [],
    newComponentObj = {},
    addedComponentId = new Set();
  for (let selectedComponent of filteredSelectedComponents) {
    if (addedComponentId.has(selectedComponent.id)) continue;
    const component = {
      component: allComponents[selectedComponent.id]?.component,
      layouts: allComponents[selectedComponent.id]?.layouts,
      parent: allComponents[selectedComponent.id]?.parent,
      componentId: selectedComponent.id,
    };
    addedComponentId.add(selectedComponent.id);
    let clonedComponent = JSON.parse(JSON.stringify(component));

    newComponents.push(clonedComponent);
    const children = getAllChildComponents(allComponents, selectedComponent.id);

    if (children.length > 0) {
      newComponents.push(...children);
    }

    newComponentObj = {
      newComponents,
      isCloning,
      isCut,
      currentPageId,
    };
  }

  if (isCloning) {
    const parentId = allComponents[selectedComponents[0]?.id]?.['component']?.parent ?? undefined;

    addComponents(currentPageId, appDefinition, updateAppDefinition, parentId, newComponentObj, true);
    toast.success('Component cloned succesfully');
  } else if (isCut) {
    navigator.clipboard.writeText(JSON.stringify(newComponentObj));
    removeSelectedComponent(currentPageId, newDefinition, selectedComponents, updateAppDefinition);
  } else {
    navigator.clipboard.writeText(JSON.stringify(newComponentObj));
    const successMessage =
      newComponentObj.newComponents.length > 1 ? 'Components copied successfully' : 'Component copied successfully';
    toast.success(successMessage);
  }

  return new Promise((resolve) => {
    useEditorStore.getState().actions.updateEditorState({
      currentSidebarTab: 2,
    });
    resolve();
  });
};

const getAllChildComponents = (allComponents, parentId) => {
  const childComponents = [];

  Object.keys(allComponents).forEach((componentId) => {
    const componentParentId = allComponents[componentId].component?.parent;

    const isParentTabORCalendar =
      allComponents[parentId]?.component?.component === 'Tabs' ||
      allComponents[parentId]?.component?.component === 'Calendar';

    if (componentParentId && isParentTabORCalendar) {
      const childComponent = allComponents[componentId];
      const childTabId = componentParentId.split('-').at(-1);
      if (componentParentId === `${parentId}-${childTabId}`) {
        childComponent.componentId = componentId;
        childComponents.push(childComponent);

        // Recursively find children of the current child component
        const childrenOfChild = getAllChildComponents(allComponents, componentId);
        childComponents.push(...childrenOfChild);
      }
    }

    if (componentParentId === parentId) {
      const childComponent = allComponents[componentId];
      childComponent.componentId = componentId;
      childComponents.push(childComponent);

      // Recursively find children of the current child component
      const childrenOfChild = getAllChildComponents(allComponents, componentId);
      childComponents.push(...childrenOfChild);
    }
  });

  return childComponents;
};

const updateComponentLayout = (components, parentId, isCut = false) => {
  let prevComponent;
  components.forEach((component, index) => {
    Object.keys(component.layouts).map((layout) => {
      if (parentId !== undefined && !component?.component?.parent) {
        if (index > 0) {
          component.layouts[layout].top = prevComponent.layouts[layout].top + prevComponent.layouts[layout].height;
          component.layouts[layout].left = 0;
        } else {
          component.layouts[layout].top = 0;
          component.layouts[layout].left = 0;
        }
        prevComponent = component;
      } else if (!isCut && !component.component.parent) {
        component.layouts[layout].top = component.layouts[layout].top + component.layouts[layout].height;
      }
    });
  });
};
//
const isChildOfTabsOrCalendar = (component, allComponents = [], componentParentId = undefined) => {
  const parentId = componentParentId ?? component.component?.parent?.split('-').slice(0, -1).join('-');

  const parentComponent = allComponents.find((comp) => comp.componentId === parentId);

  if (parentComponent) {
    return parentComponent.component.component === 'Tabs' || parentComponent.component.component === 'Calendar';
  }

  return false;
};

export const addComponents = (
  pageId,
  appDefinition,
  appDefinitionChanged,
  parentId = undefined,
  newComponentObj,
  fromClipboard = false
) => {
  const finalComponents = {};
  const componentMap = {};
  let parentComponent = undefined;
  const { isCloning, isCut, newComponents: pastedComponents = [], currentPageId } = newComponentObj;

  if (parentId) {
    const id = Object.keys(appDefinition.pages[pageId].components).filter((key) => parentId.startsWith(key));
    parentComponent = JSON.parse(JSON.stringify(appDefinition.pages[pageId].components[id[0]]));
  }

  pastedComponents.forEach((component) => {
    const newComponentId = isCut ? component.componentId : uuidv4();
    const componentName = computeComponentName(component.component.component, {
      ...appDefinition.pages[pageId].components,
      ...finalComponents,
    });

    const isParentTabOrCalendar = isChildOfTabsOrCalendar(component, pastedComponents, parentId);
    const parentRef = isParentTabOrCalendar
      ? component.component.parent.split('-').slice(0, -1).join('-')
      : component.component.parent;
    const isParentAlsoCopied = parentRef && componentMap[parentRef];

    componentMap[component.componentId] = newComponentId;
    let isChild = isParentAlsoCopied ? component.component.parent : parentId;
    const componentData = JSON.parse(JSON.stringify(component.component));

    if (isCloning && parentId && !componentData.parent) {
      isChild = component.component.parent;
    }

    if (!parentComponent && !isParentAlsoCopied && fromClipboard) {
      isChild = undefined;
      componentData.parent = undefined;
    }

    if (!isCloning && parentComponent && fromClipboard) {
      componentData.parent = isParentAlsoCopied ?? parentId;
    } else if (isChild && isChildOfTabsOrCalendar(component, pastedComponents, parentId)) {
      const parentId = component.component.parent.split('-').slice(0, -1).join('-');
      const childTabId = component.component.parent.split('-').at(-1);

      componentData.parent = `${componentMap[parentId]}-${childTabId}`;
    } else if (isChild) {
      const isParentInMap = componentMap[isChild] !== undefined;

      componentData.parent = isParentInMap ? componentMap[isChild] : isChild;
    }

    const newComponent = {
      component: {
        ...componentData,
        name: componentName,
      },
      layouts: component.layouts,
    };

    finalComponents[newComponentId] = newComponent;

    // const doesComponentHaveChildren = getAllChildComponents
  });

  if (currentPageId === pageId) {
    updateComponentLayout(pastedComponents, parentId, isCut);
  }

  updateNewComponents(pageId, appDefinition, finalComponents, appDefinitionChanged, componentMap, isCut);
  !isCloning && toast.success('Component pasted succesfully');
};

export const addNewWidgetToTheEditor = (
  componentMeta,
  eventMonitorObject,
  currentComponents,
  canvasBoundingRect,
  currentLayout,
  shouldSnapToGrid,
  zoomLevel,
  isInSubContainer = false,
  addingDefault = false
) => {
  const componentMetaData = _.cloneDeep(componentMeta);
  const componentData = _.cloneDeep(componentMetaData);
  const noOfGrid = useGridStore.getState().noOfGrid;

  const defaultWidth = componentMetaData.defaultSize.width;
  const defaultHeight = componentMetaData.defaultSize.height;

  componentData.name = computeComponentName(componentData.component, currentComponents);

  let left = 0;
  let top = 0;

  if (isInSubContainer && addingDefault) {
    const newComponent = {
      id: uuidv4(),
      component: componentData,
      layout: {
        [currentLayout]: {
          top: top,
          left: left,
        },
      },
    };

    return newComponent;
  }

  const offsetFromTopOfWindow = canvasBoundingRect.top;
  const offsetFromLeftOfWindow = canvasBoundingRect.left;
  const currentOffset = eventMonitorObject.getSourceClientOffset();
  const initialClientOffset = eventMonitorObject.getInitialClientOffset();
  const delta = eventMonitorObject.getDifferenceFromInitialOffset();
  const subContainerWidth = canvasBoundingRect.width;

  left = Math.round(currentOffset?.x + currentOffset?.x * (1 - zoomLevel) - offsetFromLeftOfWindow);
  top = Math.round(
    initialClientOffset?.y - 10 + delta.y + initialClientOffset?.y * (1 - zoomLevel) - offsetFromTopOfWindow
  );

  if (shouldSnapToGrid) {
    [left, top] = snapToGrid(subContainerWidth, left, top);
  }

  const gridWidth = subContainerWidth / noOfGrid;
  left = Math.round(left / gridWidth);
  console.log('Top calc', { top, initialClientOffset, delta, zoomLevel, offsetFromTopOfWindow, subContainerWidth });
  // left = (left * 100) / subContainerWidth;

  if (currentLayout === 'mobile') {
    componentData.definition.others.showOnDesktop.value = false;
    componentData.definition.others.showOnMobile.value = true;
  }

  const widgetsWithDefaultComponents = ['Listview', 'Tabs', 'Form', 'Kanban'];

  const nonActiveLayout = currentLayout === 'desktop' ? 'mobile' : 'desktop';
  const newComponent = {
    id: uuidv4(),
    component: componentData,
    layout: {
      [currentLayout]: {
        top: top,
        left: left,
        width: defaultWidth,
        height: defaultHeight,
      },
      [nonActiveLayout]: {
        top: top,
        left: left,
        width: defaultWidth,
        height: defaultHeight,
      },
    },

    withDefaultChildren: widgetsWithDefaultComponents.includes(componentData.component),
  };

  return newComponent;
};

export function snapToGrid(canvasWidth, x, y) {
  const gridX = canvasWidth / useGridStore.getState().noOfGrid;

  const snappedX = Math.round(x / gridX) * gridX;
  const snappedY = Math.round(y / 10) * 10;
  return [snappedX, snappedY];
}
export const removeSelectedComponent = (pageId, newDefinition, selectedComponents, updateAppDefinition) => {
  const toDeleteComponents = [];

  if (selectedComponents.length < 1) return getSelectedText();

  const { components: allComponents } = newDefinition.pages[pageId];

  const findAllChildComponents = (componentId) => {
    if (!toDeleteComponents.includes(componentId)) {
      toDeleteComponents.push(componentId);

      // Find the children of this component
      const children = getAllChildComponents(allComponents, componentId).map((child) => child.componentId);

      if (children.length > 0) {
        // Recursively find children of children
        children.forEach((child) => {
          findAllChildComponents(child);
        });
      }
    }
  };

  selectedComponents.forEach((component) => {
    findAllChildComponents(component.id);
  });

  toDeleteComponents.forEach((componentId) => {
    delete newDefinition.pages[pageId].components[componentId];
  });

  updateAppDefinition(newDefinition, { componentDefinitionChanged: true, componentDeleted: true, componentCut: true });
};

const getSelectedText = () => {
  if (window.getSelection) {
    navigator.clipboard.writeText(window.getSelection());
  }
  if (window.document.getSelection) {
    navigator.clipboard.writeText(window.document.getSelection());
  }
  if (window.document.selection) {
    navigator.clipboard.writeText(window.document.selection.createRange().text);
  }
};

export function fetchOauthTokenForSlackAndGSheet(dataSourceId, data) {
  const provider = data?.kind;
  let scope = '';
  let authUrl = data.auth_url;

  switch (provider) {
    case 'slack': {
      scope =
        data?.options?.access_type === 'chat:write'
          ? 'chat:write,users:read,chat:write:bot,chat:write:user'
          : 'chat:write,users:read';
      authUrl = `${authUrl}&scope=${scope}&access_type=offline&prompt=select_account`;
      break;
    }
    case 'googlesheets': {
      scope =
        data?.options?.access_type === 'read'
          ? 'https://www.googleapis.com/auth/spreadsheets.readonly'
          : 'https://www.googleapis.com/auth/spreadsheets';
      authUrl = `${authUrl}&scope=${scope}&access_type=offline&prompt=consent`;
      break;
    }
    case 'zendesk': {
      scope = data?.options?.access_type === 'read' ? 'read' : 'read%20write';
      authUrl = `${authUrl}&scope=${scope}`;
      break;
    }
    default:
      break;
  }

  localStorage.setItem('sourceWaitingForOAuth', dataSourceId);
  window.open(authUrl);
}
function convertMapSet(obj) {
  if (obj instanceof Map) {
    return Object.fromEntries(Array.from(obj, ([key, value]) => [key, convertMapSet(value)]));
  } else if (obj instanceof Set) {
    return Array.from(obj).map(convertMapSet);
  } else if (Array.isArray(obj)) {
    return obj.map(convertMapSet);
  } else if (obj !== null && typeof obj === 'object') {
    return Object.fromEntries(Object.entries(obj).map(([key, value]) => [key, convertMapSet(value)]));
  } else {
    return obj;
  }
}

export const checkExistingQueryName = (newName) =>
  useDataQueriesStore.getState().dataQueries.some((query) => query.name === newName);

export const runQueries = (queries, _ref, isOnLoad = false) => {
  queries.forEach((query) => {
    if (query.options.runOnPageLoad && isQueryRunnable(query)) {
      runQuery(_ref, query.id, query.name, isOnLoad);
    }
  });
};

export const computeQueryState = (queries) => {
  let queryState = {};
  queries.forEach((query) => {
    if (query.plugin?.plugin_id) {
      queryState[query.name] = {
        ...query.plugin.manifest_file.data?.source?.exposedVariables,
        kind: query.plugin.manifest_file.data.source.kind,
        ...getCurrentState().queries[query.name],
      };
    } else {
      queryState[query.name] = {
        ...DataSourceTypes.find((source) => source.kind === query.kind)?.exposedVariables,
        kind: DataSourceTypes.find((source) => source.kind === query.kind)?.kind,
        ...getCurrentState()?.queries[query.name],
      };
    }
  });
  const hasDiffQueryState = !_.isEqual(getCurrentState()?.queries, queryState);
  if (hasDiffQueryState) {
    useCurrentStateStore.getState().actions.setCurrentState({
      queries: {
        ...queryState,
      },
    });
  }
};

export const buildComponentMetaDefinition = (components = {}) => {
  for (const componentId in components) {
    const currentComponentData = components[componentId];

    const componentMeta = _.cloneDeep(
      componentTypes.find((comp) => currentComponentData.component.component === comp.component)
    );

    const mergedDefinition = {
      ...componentMeta.definition,
      properties: _.mergeWith(
        componentMeta.definition.properties,
        currentComponentData?.component?.definition?.properties,
        (objValue, srcValue) => {
          if (currentComponentData?.component?.component === 'Table' && _.isArray(objValue)) {
            return srcValue;
          }
        }
      ),
      styles: _.merge(componentMeta.definition.styles, currentComponentData?.component.definition.styles),
      generalStyles: _.merge(
        componentMeta.definition.generalStyles,
        currentComponentData?.component.definition.generalStyles
      ),
      validation: _.merge(componentMeta.definition.validation, currentComponentData?.component.definition.validation),
      others: _.merge(componentMeta.definition.others, currentComponentData?.component.definition.others),
      general: _.merge(componentMeta.definition.general, currentComponentData?.component.definition.general),
    };

    const mergedComponent = {
      component: {
        ...componentMeta,
        ...currentComponentData.component,
      },
      layouts: {
        ...currentComponentData.layouts,
      },
      withDefaultChildren: componentMeta.withDefaultChildren ?? false,
    };

    mergedComponent.component.definition = mergedDefinition;

    components[componentId] = mergedComponent;
  }

  return components;
};

export const buildAppDefinition = (data) => {
  const editingVersion = _.omit(camelizeKeys(data.editing_version), ['definition', 'updatedAt', 'createdAt', 'name']);

  editingVersion['currentVersionId'] = editingVersion.id;
  _.unset(editingVersion, 'id');

  const pages = data.pages.reduce((acc, page) => {
    const currentComponents = buildComponentMetaDefinition(page?.components);

    page.components = currentComponents;

    acc[page.id] = page;

    return acc;
  }, {});

  const defaultGlobalSettings = {
    hideHeader: false,
    appInMaintenance: false,
    canvasMaxWidth: 100,
    canvasMaxWidthType: '%',
    canvasMaxHeight: 2400,
    canvasBackgroundColor: '#edeff5',
    backgroundFxQuery: '',
  };

  const appJSON = {
    globalSettings: editingVersion.globalSettings ?? defaultGlobalSettings,
    homePageId: editingVersion.homePageId,
    showViewerNavigation: editingVersion.showViewerNavigation ?? true,
    pages: pages,
  };

  return appJSON;
};

export const removeFunctionObjects = (obj) => {
  for (const key in obj) {
    if (typeof obj[key] === 'function') {
      delete obj[key];
    } else if (typeof obj[key] === 'object' && obj[key] !== null) {
      removeFunctionObjects(obj[key]);
    }
  }
  return obj;
};

export const checkIfLicenseNotValid = () => {
  const licenseStatus = useEditorStore.getState().featureAccess?.licenseStatus;
  // When purchased, then isExpired key is also avialale else its not available
  if (licenseStatus) {
    if (_.has(licenseStatus, 'isExpired')) {
      return licenseStatus?.isExpired && !licenseStatus?.isLicenseValid;
    }
    return !licenseStatus?.isLicenseValid;
  }
};
export function isPDFSupported() {
  const browser = getBrowserUserAgent();

  if (!browser) {
    return true;
  }

  const isChrome = browser.name === 'Chrome' && browser.major >= 92;
  const isEdge = browser.name === 'Edge' && browser.major >= 92;
  const isSafari = browser.name === 'Safari' && browser.major >= 15 && browser.minor >= 4; // Handle minor version check for Safari
  const isFirefox = browser.name === 'Firefox' && browser.major >= 90;

  console.log('browser--', browser, isChrome || isEdge || isSafari || isFirefox);

  return isChrome || isEdge || isSafari || isFirefox;
}

function getBrowserUserAgent(userAgent) {
  var regexps = {
      Chrome: [/Chrome\/(\S+)/],
      Firefox: [/Firefox\/(\S+)/],
      MSIE: [/MSIE (\S+);/],
      Opera: [/Opera\/.*?Version\/(\S+)/ /* Opera 10 */, /Opera\/(\S+)/ /* Opera 9 and older */],
      Safari: [/Version\/(\S+).*?Safari\//],
    },
    re,
    m,
    browser,
    version;

  if (userAgent === undefined) userAgent = navigator.userAgent;

  for (browser in regexps)
    while ((re = regexps[browser].shift()))
      if ((m = userAgent.match(re))) {
        version = m[1].match(new RegExp('[^.]+(?:.[^.]+){0,1}'))[0];
        const { major, minor } = extractVersion(version);
        return {
          name: browser,
          major,
          minor,
        };
      }

  return null;
}

function extractVersion(versionStr) {
  // Split the string by "."
  const parts = versionStr.split('.');

  // Check for valid input
  if (parts.length === 0 || parts.some((part) => isNaN(part))) {
    return { major: null, minor: null };
  }

  // Extract major version
  const major = parseInt(parts[0], 10);

  // Handle minor version (default to 0)
  const minor = parts.length > 1 ? parseInt(parts[1], 10) : 0;

  return { major, minor };
}<|MERGE_RESOLUTION|>--- conflicted
+++ resolved
@@ -1137,16 +1137,12 @@
           _ref?.currentAppEnvironmentId
         );
       } else {
-<<<<<<< HEAD
-        queryExecutionPromise = dataqueryService.run(queryId, options, query?.option, currentAppEnvironmentId);
-=======
         queryExecutionPromise = dataqueryService.run(
           queryId,
           options,
           query?.options,
           currentAppEnvironmentId ?? environmentId
         );
->>>>>>> 18f3b912
       }
 
       queryExecutionPromise
