--- conflicted
+++ resolved
@@ -128,21 +128,10 @@
   executeActionsForEventId(_ref, 'onClick', component, mode);
 }
 
-<<<<<<< HEAD
 export function onQueryConfirmOrCancel(_ref, queryConfirmationData, isConfirm = false, mode = 'edit') {
   const filtertedQueryConfirmation = _ref.state?.queryConfirmationArr.filter(
     (query) => query.queryId !== queryConfirmationData.queryId
   );
-=======
-export function onQueryConfirm(_ref, queryConfirmationData, mode = 'edit') {
-  _ref.setState({
-    showQueryConfirmation: false,
-  });
-  runQuery(_ref, queryConfirmationData.queryId, queryConfirmationData.queryName, true, mode);
-}
-
-export function onQueryCancel(_ref) {
->>>>>>> fee48370
   _ref.setState({
     showQueryConfirmation: filtertedQueryConfirmation.length > 0,
     queryConfirmationArr: filtertedQueryConfirmation,
