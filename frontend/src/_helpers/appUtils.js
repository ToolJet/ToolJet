--- conflicted
+++ resolved
@@ -137,7 +137,6 @@
     }
 
     if (event.actionId === 'go-to-app') {
-<<<<<<< HEAD
       const slug = resolveReferences(event.options.slug, _ref.state.currentState);
       const queryParams = event.options.queryParams.reduce((result, queryParam) => ({
         ...result,
@@ -147,9 +146,6 @@
       }), {})
 
       let url =`/applications/${slug}`;
-=======
-      const slug = resolveReferences(event.slug, _ref.state.currentState);
->>>>>>> a9b67245
 
       if (queryParams) {
         const queryPart = serializeNestedObjectToQueryParams(queryParams)
