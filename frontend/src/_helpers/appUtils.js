--- conflicted
+++ resolved
@@ -1232,19 +1232,12 @@
             },
           });
 
-<<<<<<< HEAD
           if (mode === 'edit') {
             useResolveStore.getState().actions.addAppSuggestions({
               queries: {
                 [queryName]: {
-                  data: [...finalData],
+                  data: finalData,
                 },
-=======
-          useResolveStore.getState().actions.addAppSuggestions({
-            queries: {
-              [queryName]: {
-                data: finalData,
->>>>>>> f841e9cc
               },
             });
           }
