import React from 'react';
import { toast } from 'react-hot-toast';
import {
  getDynamicVariables,
  resolveReferences,
  executeMultilineJS,
  serializeNestedObjectToQueryParams,
  computeComponentName,
} from '@/_helpers/utils';
import { dataqueryService } from '@/_services';
import _ from 'lodash';
import moment from 'moment';
import Tooltip from 'react-bootstrap/Tooltip';
import { componentTypes } from '@/Editor/WidgetManager/components';
import generateCSV from '@/_lib/generate-csv';
import generateFile from '@/_lib/generate-file';
import { v4 as uuidv4 } from 'uuid';
// eslint-disable-next-line import/no-unresolved
import { allSvgs } from '@tooljet/plugins/client';
import urlJoin from 'url-join';

const ERROR_TYPES = Object.freeze({
  ReferenceError: 'ReferenceError',
  SyntaxError: 'SyntaxError',
  TypeError: 'TypeError',
  URIError: 'URIError',
  RangeError: 'RangeError',
  EvalError: 'EvalError',
});

export function setStateAsync(_ref, state) {
  return new Promise((resolve) => {
    _ref.setState(state, resolve);
  });
}

export function setCurrentStateAsync(_ref, changes) {
  return new Promise((resolve) => {
    _ref.setState((prevState) => {
      return {
        currentState: prevState.currentState,
        ...changes,
      };
    }, resolve);
  });
}

export function onComponentOptionsChanged(_ref, component, options) {
  const componentName = component.name;
  const components = _ref.state.currentState.components;
  let componentData = components[componentName];
  componentData = componentData || {};

  for (const option of options) {
    componentData[option[0]] = option[1];
  }

  return setCurrentStateAsync(_ref, {
    components: { ...components, [componentName]: componentData },
  });
}

export function onComponentOptionChanged(_ref, component, option_name, value) {
  const componentName = component.name;
  const components = _ref.state.currentState.components;
  let componentData = components[componentName];
  componentData = componentData || {};
  componentData[option_name] = value;

  return setCurrentStateAsync(_ref, { components: { ...components, [componentName]: componentData } });
}

export function fetchOAuthToken(authUrl, dataSourceId) {
  localStorage.setItem('sourceWaitingForOAuth', dataSourceId);
  window.open(authUrl);
}

export function addToLocalStorage(object) {
  localStorage.setItem(object['key'], object['value']);
}

export function getDataFromLocalStorage(key) {
  return localStorage.getItem(key);
}

export function runTransformation(_ref, rawData, transformation, query, mode = 'edit') {
  const data = rawData;

  let result = [];

  const currentState = _ref.state.currentState || {};

  try {
    const evalFunction = Function(
      ['data', 'moment', '_', 'components', 'queries', 'globals', 'variables'],
      transformation
    );

    result = evalFunction(
      data,
      moment,
      _,
      currentState.components,
      currentState.queries,
      currentState.globals,
      currentState.variables
    );
  } catch (err) {
    console.log('Transformation failed for query: ', query.name, err);
    const $error = err.name;
    const $errorMessage = _.has(ERROR_TYPES, $error) ? `${$error} : ${err.message}` : err || 'Unknown error';
    if (mode === 'edit') toast.error($errorMessage);
    result = { message: err.stack.split('\n')[0], status: 'failed', data: data };
  }

  return result;
}

export async function executeActionsForEventId(_ref, eventId, component, mode, customVariables) {
  const events = component.definition.events || [];
  const filteredEvents = events.filter((event) => event.eventId === eventId);

  for (const event of filteredEvents) {
    await executeAction(_ref, event, mode, customVariables); // skipcq: JS-0032
  }
}

export function onComponentClick(_ref, id, component, mode = 'edit') {
  executeActionsForEventId(_ref, 'onClick', component, mode);
}

export function onQueryConfirmOrCancel(_ref, queryConfirmationData, isConfirm = false, mode = 'edit') {
  const filtertedQueryConfirmation = _ref.state?.queryConfirmationList.filter(
    (query) => query.queryId !== queryConfirmationData.queryId
  );

  _ref.setState({
    queryConfirmationList: filtertedQueryConfirmation,
  });
  isConfirm && runQuery(_ref, queryConfirmationData.queryId, queryConfirmationData.queryName, true, mode);
}

export async function copyToClipboard(text) {
  try {
    await navigator.clipboard.writeText(text);
    toast.success('Copied to clipboard!');
  } catch (err) {
    console.log('Failed to copy!', err);
  }
}

function showModal(_ref, modal, show) {
  const modalId = modal?.id ?? modal;
  if (_.isEmpty(modalId)) {
    console.log('No modal is associated with this event.');
    return Promise.resolve();
  }

  const modalMeta = _ref.state.appDefinition.components[modalId];
  const newState = {
    currentState: {
      ..._ref.state.currentState,
      components: {
        ..._ref.state.currentState.components,
        [modalMeta.component.name]: {
          ..._ref.state.currentState.components[modalMeta.component.name],
          show: show,
        },
      },
    },
  };
  _ref.setState(newState);

  return Promise.resolve();
}

function logoutAction(_ref) {
  localStorage.clear();
  _ref.props.history.push('/login');
  window.location.href = '/login';

  return Promise.resolve();
}
export const executeAction = (_ref, event, mode, customVariables) => {
  console.log('nopski', customVariables);
  if (event) {
    switch (event.actionId) {
      case 'show-alert': {
        const message = resolveReferences(event.message, _ref.state.currentState, undefined, customVariables);
        switch (event.alertType) {
          case 'success':
          case 'error':
            toast[event.alertType](message);
            break;
          case 'info':
            toast(message);
            break;
          case 'warning':
            toast(message, {
              icon: '⚠️',
            });
            break;
        }
        return Promise.resolve();
      }

      case 'run-query': {
        const { queryId, queryName } = event;
        return runQuery(_ref, queryId, queryName, undefined, mode);
      }
      case 'logout': {
        return logoutAction(_ref);
      }

      case 'open-webpage': {
        const url = resolveReferences(event.url, _ref.state.currentState, undefined, customVariables);
        window.open(url, '_blank');
        return Promise.resolve();
      }

      case 'go-to-app': {
        const slug = resolveReferences(event.slug, _ref.state.currentState, undefined, customVariables);
        const queryParams = event.queryParams?.reduce(
          (result, queryParam) => ({
            ...result,
            ...{
              [resolveReferences(queryParam[0], _ref.state.currentState)]: resolveReferences(
                queryParam[1],
                _ref.state.currentState,
                undefined,
                customVariables
              ),
            },
          }),
          {}
        );

        let url = `/applications/${slug}`;

        if (queryParams) {
          const queryPart = serializeNestedObjectToQueryParams(queryParams);

          if (queryPart.length > 0) url = url + `?${queryPart}`;
        }

        if (mode === 'view') {
          _ref.props.history.push(url);
          _ref.props.history.go();
        } else {
          if (confirm('The app will be opened in a new tab as the action is triggered from the editor.')) {
            window.open(urlJoin(window.public_config?.TOOLJET_HOST, url));
          }
        }
        return Promise.resolve();
      }

      case 'show-modal':
        return showModal(_ref, event.modal, true);

      case 'close-modal':
        return showModal(_ref, event.modal, false);

      case 'copy-to-clipboard': {
        const contentToCopy = resolveReferences(
          event.contentToCopy,
          _ref.state.currentState,
          undefined,
          customVariables
        );
        copyToClipboard(contentToCopy);

        return Promise.resolve();
      }

      case 'set-localstorage-value': {
        const key = resolveReferences(event.key, _ref.state.currentState, undefined, customVariables);
        const value = resolveReferences(event.value, _ref.state.currentState, undefined, customVariables);
        localStorage.setItem(key, value);

        return Promise.resolve();
      }

      case 'generate-file': {
        // const fileType = event.fileType;
        const data = resolveReferences(event.data, _ref.state.currentState, undefined, customVariables) ?? [];
        const fileName =
          resolveReferences(event.fileName, _ref.state.currentState, undefined, customVariables) ?? 'data.txt';
        const fileType =
          resolveReferences(event.fileType, _ref.state.currentState, undefined, customVariables) ?? 'csv';
        const fileData = {
          csv: generateCSV,
          plaintext: (plaintext) => plaintext,
        }[fileType](data);
        generateFile(fileName, fileData);
        return Promise.resolve();
      }

      case 'set-table-page': {
        setTablePageIndex(_ref, event.table, event.pageIndex);
        break;
      }

      case 'set-custom-variable': {
        const key = resolveReferences(event.key, _ref.state.currentState, undefined, customVariables);
        const value = resolveReferences(event.value, _ref.state.currentState, undefined, customVariables);
        const customAppVariables = { ..._ref.state.currentState.variables };
        customAppVariables[key] = value;

        return _ref.setState({
          currentState: {
            ..._ref.state.currentState,
            variables: customAppVariables,
          },
        });
      }

      case 'unset-custom-variable': {
        const key = resolveReferences(event.key, _ref.state.currentState, undefined, customVariables);
        const customAppVariables = { ..._ref.state.currentState.variables };
        delete customAppVariables[key];

        return _ref.setState({
          currentState: {
            ..._ref.state.currentState,
            variables: customAppVariables,
          },
        });
      }

      case 'control-component': {
        const component = Object.values(_ref.state.currentState?.components ?? {}).filter(
          (component) => component.id === event.componentId
        )[0];
        const action = component[event.componentSpecificActionHandle];
        const actionArguments = _.map(event.componentSpecificActionParams, (param) => ({
          ...param,
          value: resolveReferences(param.value, _ref.state.currentState, undefined, customVariables),
        }));
        const actionPromise = action(...actionArguments.map((argument) => argument.value));
        return actionPromise ?? Promise.resolve();
      }
    }
  }
};

export async function onEvent(_ref, eventName, options, mode = 'edit') {
  let _self = _ref;
  console.log('Event: ', eventName);

  const { customVariables } = options;

  if (eventName === 'onTrigger') {
    const { component, queryId, queryName } = options;
    _self.setState(
      {
        currentState: {
          ..._self.state.currentState,
          components: {
            ..._self.state.currentState.components,
            [component.name]: {
              ..._self.state.currentState.components[component.name],
            },
          },
        },
      },
      () => {
        runQuery(_ref, queryId, queryName, true, mode);
      }
    );
  }

  if (eventName === 'onCalendarEventSelect') {
    const { component, calendarEvent } = options;
    _self.setState(
      {
        currentState: {
          ..._self.state.currentState,
          components: {
            ..._self.state.currentState.components,
            [component.name]: {
              ..._self.state.currentState.components[component.name],
              selectedEvent: { ...calendarEvent },
            },
          },
        },
      },
      () => {
        executeActionsForEventId(_ref, 'onCalendarEventSelect', component, mode, customVariables);
      }
    );
  }

  if (eventName === 'onCalendarSlotSelect') {
    const { component, selectedSlots } = options;
    _self.setState(
      {
        currentState: {
          ..._self.state.currentState,
          components: {
            ..._self.state.currentState.components,
            [component.name]: {
              ..._self.state.currentState.components[component.name],
              selectedSlots,
            },
          },
        },
      },
      () => {
        executeActionsForEventId(_ref, 'onCalendarSlotSelect', component, mode, customVariables);
      }
    );
  }

  if (eventName === 'onTableActionButtonClicked') {
    const { component, data, action, rowId } = options;
    _self.setState(
      {
        currentState: {
          ..._self.state.currentState,
          components: {
            ..._self.state.currentState.components,
            [component.name]: {
              ..._self.state.currentState.components[component.name],
              selectedRow: data,
              selectedRowId: rowId,
            },
          },
        },
      },
      async () => {
        if (action && action.events) {
          for (const event of action.events) {
            if (event.actionId) {
              // the event param uses a hacky workaround for using same format used by event manager ( multiple handlers )
              await executeAction(_self, { ...event, ...event.options }, mode, customVariables);
            }
          }
        } else {
          console.log('No action is associated with this event');
        }
      }
    );
  }

  if (eventName === 'OnTableToggleCellChanged') {
    const { component, column, rowId, row } = options;
    _self.setState(
      {
        currentState: {
          ..._self.state.currentState,
          components: {
            ..._self.state.currentState.components,
            [component.name]: {
              ..._self.state.currentState.components[component.name],
              selectedRow: row,
              selectedRowId: rowId,
            },
          },
        },
      },
      async () => {
        if (column && column.events) {
          for (const event of column.events) {
            if (event.actionId) {
              // the event param uses a hacky workaround for using same format used by event manager ( multiple handlers )
              await executeAction(_self, { ...event, ...event.options }, mode, customVariables);
            }
          }
        } else {
          console.log('No action is associated with this event');
        }
      }
    );
  }

  if (
    [
      'onDetect',
      'onCheck',
      'onUnCheck',
      'onBoundsChange',
      'onCreateMarker',
      'onMarkerClick',
      'onPageChanged',
      'onSearch',
      'onChange',
      'onEnterPressed',
      'onSelectionChange',
      'onSelect',
      'onClick',
      'onHover',
      'onFileSelected',
      'onFileLoaded',
      'onFileDeselected',
      'onStart',
      'onResume',
      'onReset',
      'onPause',
      'onCountDownFinish',
      'onCalendarNavigate',
      'onCalendarViewChange',
      'onSearchTextChanged',
      'onPageChange',
      'onCardAdded',
      'onCardRemoved',
      'onCardMoved',
      'onCardSelected',
      'onCardUpdated',
      'onTabSwitch',
      'onFocus',
      'onBlur',
      'onOpen',
      'onClose',
      'onRowClicked',
<<<<<<< HEAD
      'onCancelChanges',
=======
      'onSort',
      'onCellValueChanged',
      'onFilterChanged',
>>>>>>> 9392b0a1
    ].includes(eventName)
  ) {
    const { component } = options;
    executeActionsForEventId(_ref, eventName, component, mode, customVariables);
  }

  if (eventName === 'onBulkUpdate') {
    onComponentOptionChanged(_self, options.component, 'isSavingChanges', true);
    await executeActionsForEventId(_self, eventName, options.component, mode, customVariables);
    onComponentOptionChanged(_self, options.component, 'isSavingChanges', false);
  }

  if (['onDataQuerySuccess', 'onDataQueryFailure'].includes(eventName)) {
    await executeActionsForEventId(_self, eventName, options, mode, customVariables);
  }
}

export function getQueryVariables(options, state) {
  let queryVariables = {};
  const optionsType = typeof options;
  switch (optionsType) {
    case 'string': {
      options = options.replace(/\n/g, ' ');
      const dynamicVariables = getDynamicVariables(options) || [];
      dynamicVariables.forEach((variable) => {
        queryVariables[variable] = resolveReferences(variable, state);
      });
      break;
    }

    case 'object': {
      if (Array.isArray(options)) {
        options.forEach((element) => {
          _.merge(queryVariables, getQueryVariables(element, state));
        });
      } else {
        Object.keys(options || {}).forEach((key) => {
          _.merge(queryVariables, getQueryVariables(options[key], state));
        });
      }
      break;
    }

    default:
      break;
  }
  return queryVariables;
}

export function previewQuery(_ref, query, editorState, calledFromQuery = false) {
  const options = getQueryVariables(query.options, _ref.props.currentState);

  _ref.setState({ previewLoading: true });

  return new Promise(function (resolve, reject) {
    let queryExecutionPromise = null;
    if (query.kind === 'runjs') {
      queryExecutionPromise = executeMultilineJS(_ref, query.options.code, editorState, true);
    } else {
      queryExecutionPromise = dataqueryService.preview(query, options);
    }

    queryExecutionPromise
      .then((data) => {
        let finalData = data.data;

        if (query.options.enableTransformation) {
          finalData = runTransformation(_ref, finalData, query.options.transformation, query, 'edit');
        }

        if (calledFromQuery) {
          _ref.setState({ previewLoading: false });
        } else {
          _ref.setState({ previewLoading: false, queryPreviewData: finalData });
        }
        switch (data.status) {
          case 'failed': {
            toast.error(`${data.message}: ${data.description}`);
            break;
          }
          case 'needs_oauth': {
            const url = data.data.auth_url; // Backend generates and return sthe auth url
            fetchOAuthToken(url, query.data_source_id);
            break;
          }
          case 'ok': {
            toast(`Query completed.`, {
              icon: '🚀',
            });
            break;
          }
        }

        resolve({ status: data.status, data: finalData });
      })
      .catch(({ error, data }) => {
        _ref.setState({ previewLoading: false, queryPreviewData: data });
        toast.error(error);
        reject({ error, data });
      });
  });
}

export function runQuery(_ref, queryId, queryName, confirmed = undefined, mode = 'edit') {
  const query = _ref.state.app.data_queries.find((query) => query.id === queryId);
  let dataQuery = {};

  if (query) {
    dataQuery = JSON.parse(JSON.stringify(query));
  } else {
    toast.error('No query has been associated with the action.');
    return;
  }

  const options = getQueryVariables(dataQuery.options, _ref.state.currentState);

  if (dataQuery.options.requestConfirmation) {
    const queryConfirmationList = _ref.state?.queryConfirmationList ? [..._ref.state?.queryConfirmationList] : [];
    const queryConfirmation = {
      queryId,
      queryName,
    };
    if (!queryConfirmationList.some((query) => queryId === query.queryId)) {
      queryConfirmationList.push(queryConfirmation);
    }

    if (confirmed === undefined) {
      _ref.setState({
        queryConfirmationList,
      });
      return;
    }
  }
  const newState = {
    ..._ref.state.currentState,
    queries: {
      ..._ref.state.currentState.queries,
      [queryName]: {
        ..._ref.state.currentState.queries[queryName],
        isLoading: true,
        data: [],
        rawData: [],
      },
    },
    errors: {},
  };

  let _self = _ref;

  // eslint-disable-next-line no-unused-vars
  return new Promise(function (resolve, reject) {
    _self.setState({ currentState: newState }, () => {
      let queryExecutionPromise = null;
      if (query.kind === 'runjs') {
        queryExecutionPromise = executeMultilineJS(_self, query.options.code, _ref, false, confirmed, mode);
      } else {
        queryExecutionPromise = dataqueryService.run(queryId, options);
      }

      queryExecutionPromise
        .then((data) => {
          if (data.status === 'needs_oauth') {
            const url = data.data.auth_url; // Backend generates and return sthe auth url
            fetchOAuthToken(url, dataQuery['data_source_id'] || dataQuery['dataSourceId']);
          }

          if (data.status === 'failed') {
            console.error(data.message);
            return _self.setState(
              {
                currentState: {
                  ..._self.state.currentState,
                  queries: {
                    ..._self.state.currentState.queries,
                    [queryName]: _.assign(
                      {
                        ..._self.state.currentState.queries[queryName],
                        isLoading: false,
                      },
                      query.kind === 'restapi'
                        ? {
                            request: data.data.requestObject,
                            response: data.data.responseObject,
                            responseHeaders: data.data.responseHeaders,
                          }
                        : {}
                    ),
                  },
                  errors: {
                    ..._self.state.currentState.errors,
                    [queryName]: {
                      type: 'query',
                      kind: query.kind,
                      data: data,
                      options: options,
                    },
                  },
                },
              },
              () => {
                resolve(data);
                onEvent(_self, 'onDataQueryFailure', { definition: { events: dataQuery.options.events } });
                if (mode !== 'view') {
                  const errorMessage = data.message || data.data.message;
                  toast.error(errorMessage);
                }
              }
            );
          }

          let rawData = data.data;
          let finalData = data.data;

          if (dataQuery.options.enableTransformation) {
            finalData = runTransformation(_self, rawData, dataQuery.options.transformation, dataQuery, mode);
            if (finalData.status === 'failed') {
              return _self.setState(
                {
                  currentState: {
                    ..._self.state.currentState,
                    queries: {
                      ..._self.state.currentState.queries,
                      [queryName]: {
                        ..._self.state.currentState.queries[queryName],
                        isLoading: false,
                      },
                    },
                    errors: {
                      ..._self.state.currentState.errors,
                      [queryName]: {
                        type: 'transformations',
                        data: finalData,
                        options: options,
                      },
                    },
                  },
                },
                () => {
                  resolve(finalData);
                  onEvent(_self, 'onDataQueryFailure', { definition: { events: dataQuery.options.events } });
                }
              );
            }
          }

          if (dataQuery.options.showSuccessNotification) {
            const notificationDuration = dataQuery.options.notificationDuration * 1000 || 5000;
            toast.success(dataQuery.options.successMessage, {
              duration: notificationDuration,
            });
          }

          _self.setState(
            {
              currentState: {
                ..._self.state.currentState,
                queries: {
                  ..._self.state.currentState.queries,
                  [queryName]: _.assign(
                    {
                      ..._self.state.currentState.queries[queryName],
                      isLoading: false,
                      data: finalData,
                      rawData,
                    },
                    query.kind === 'restapi'
                      ? { request: data.request, response: data.response, responseHeaders: data.responseHeaders }
                      : {}
                  ),
                },
              },
            },
            () => {
              resolve({ status: 'ok', data: finalData });
              onEvent(_self, 'onDataQuerySuccess', { definition: { events: dataQuery.options.events } }, mode);

              if (mode !== 'view') {
                toast(`Query (${queryName}) completed.`, {
                  icon: '🚀',
                });
              }
            }
          );
        })
        .catch(({ error }) => {
          if (mode !== 'view') toast.error(error);
          _self.setState(
            {
              currentState: {
                ..._self.state.currentState,
                queries: {
                  ..._self.state.currentState.queries,
                  [queryName]: {
                    isLoading: false,
                  },
                },
              },
            },
            () => {
              resolve({ status: 'failed', message: error });
            }
          );
        });
    });
  });
}

export function setTablePageIndex(_ref, tableId, index) {
  if (_.isEmpty(tableId)) {
    console.log('No table is associated with this event.');
    return Promise.resolve();
  }

  const table = Object.entries(_ref.state.currentState.components).filter((entry) => entry[1].id === tableId)[0][1];
  const newPageIndex = resolveReferences(index, _ref.state.currentState);
  table.setPage(newPageIndex ?? 1);
  return Promise.resolve();
}

export function renderTooltip({ props, text }) {
  if (text === '') return <></>;
  return (
    <Tooltip id="button-tooltip" {...props}>
      {text}
    </Tooltip>
  );
}

export function computeComponentState(_ref, components = {}) {
  let componentState = {};
  const currentComponents = _ref.state.currentState.components;
  Object.keys(components).forEach((key) => {
    const component = components[key];
    const componentMeta = componentTypes.find((comp) => component.component.component === comp.component);

    const existingComponentName = Object.keys(currentComponents).find((comp) => currentComponents[comp].id === key);
    const existingValues = currentComponents[existingComponentName];

    if (component.parent) {
      const parentComponent = components[component.parent];
      let isListView = false;
      try {
        isListView = parentComponent.component.component === 'Listview';
      } catch {
        console.log('error');
      }

      if (!isListView) {
        componentState[component.component.name] = { ...componentMeta.exposedVariables, id: key, ...existingValues };
      }
    } else {
      componentState[component.component.name] = { ...componentMeta.exposedVariables, id: key, ...existingValues };
    }
  });

  return setStateAsync(_ref, {
    currentState: {
      ..._ref.state.currentState,
      components: {
        ...componentState,
      },
    },
    defaultComponentStateComputed: true,
  });
}

export const getSvgIcon = (key, height = 50, width = 50) => {
  const Icon = allSvgs[key];

  return <Icon style={{ height, width }} />;
};

export const debuggerActions = {
  error: (_self, errors) => {
    _self.setState((prevState) => ({
      ...prevState,
      currentState: {
        ...prevState.currentState,
        errors: {
          ...prevState.currentState.errors,
          ...errors,
        },
      },
    }));
  },

  flush: (_self) => {
    _self.setState((prevState) => ({
      ...prevState,
      currentState: {
        ...prevState.currentState,
        errors: {},
      },
    }));
  },

  //* @params: errors - Object
  generateErrorLogs: (errors) => {
    const errorsArr = [];
    Object.entries(errors).forEach(([key, value]) => {
      const errorType =
        value.type === 'query' && (value.kind === 'restapi' || value.kind === 'runjs') ? value.kind : value.type;

      const error = {};
      const generalProps = {
        key,
        type: value.type,
        kind: errorType !== 'transformations' ? value.kind : 'transformations',
        timestamp: moment(),
      };

      switch (errorType) {
        case 'restapi':
          generalProps.message = value.data.message;
          generalProps.description = value.data.description;
          error.substitutedVariables = value.options;
          error.request = value.data.data.requestObject;
          error.response = value.data.data.responseObject;
          break;

        case 'runjs':
          error.message = value.data.data.message;
          error.description = value.data.data.description;
          break;

        case 'query':
          error.message = value.data.message;
          error.description = value.data.description;
          error.substitutedVariables = value.options;
          break;

        case 'transformations':
          generalProps.message = value.data.message;
          error.data = value.data.data;
          break;

        case 'component':
          generalProps.message = value.data.message;
          generalProps.property = key.split('- ')[1];
          error.resolvedProperties = value.resolvedProperties;
          break;

        default:
          break;
      }
      errorsArr.push({
        error,
        ...generalProps,
      });
    });
    return errorsArr;
  },
};

export const getComponentName = (currentState, id) => {
  try {
    const name = Object.entries(currentState?.components).filter(([_, component]) => component.id === id)[0][0];
    return name;
  } catch {
    return '';
  }
};

const updateNewComponents = (appDefinition, newComponents, updateAppDefinition) => {
  const newAppDefinition = JSON.parse(JSON.stringify(appDefinition));
  newComponents.forEach((newComponent) => {
    newComponent.component.name = computeComponentName(newComponent.component.component, newAppDefinition.components);
    newAppDefinition.components[newComponent.id] = newComponent;
  });
  updateAppDefinition(newAppDefinition);
};

export const cloneComponents = (_ref, updateAppDefinition, isCloning = true, isCut = false) => {
  const { selectedComponents, appDefinition } = _ref.state;
  if (selectedComponents.length < 1) return getSelectedText();
  const { components: allComponents } = appDefinition;
  let newDefinition = _.cloneDeep(appDefinition);
  let newComponents = [],
    newComponentObj = {},
    addedComponentId = new Set();
  for (let selectedComponent of selectedComponents) {
    if (addedComponentId.has(selectedComponent.id)) continue;
    const component = {
      id: selectedComponent.id,
      component: allComponents[selectedComponent.id]?.component,
      layouts: allComponents[selectedComponent.id]?.layouts,
      parent: allComponents[selectedComponent.id]?.parent,
    };
    addedComponentId.add(selectedComponent.id);
    let clonedComponent = JSON.parse(JSON.stringify(component));
    clonedComponent.parent = undefined;
    clonedComponent.children = [];
    clonedComponent.children = [...getChildComponents(allComponents, component, clonedComponent, addedComponentId)];
    newComponents = [...newComponents, clonedComponent];
    newComponentObj = {
      newComponents,
      isCloning,
      isCut,
    };
  }
  if (isCloning) {
    addComponents(appDefinition, updateAppDefinition, undefined, newComponentObj);
    toast.success('Component cloned succesfully');
  } else if (isCut) {
    navigator.clipboard.writeText(JSON.stringify(newComponentObj));
    removeSelectedComponent(newDefinition, selectedComponents);
    updateAppDefinition(newDefinition);
  } else {
    navigator.clipboard.writeText(JSON.stringify(newComponentObj));
    toast.success('Component copied succesfully');
  }
  _ref.setState({ currentSidebarTab: 2 });
};

const getChildComponents = (allComponents, component, parentComponent, addedComponentId) => {
  let childComponents = [],
    selectedChildComponents = [];

  if (component.component.component === 'Tabs' || component.component.component === 'Calendar') {
    childComponents = Object.keys(allComponents).filter((key) => allComponents[key].parent?.startsWith(component.id));
  } else {
    childComponents = Object.keys(allComponents).filter((key) => allComponents[key].parent === component.id);
  }

  childComponents.forEach((componentId) => {
    let childComponent = JSON.parse(JSON.stringify(allComponents[componentId]));
    childComponent.id = componentId;
    const newComponent = JSON.parse(
      JSON.stringify({
        id: componentId,
        component: allComponents[componentId]?.component,
        layouts: allComponents[componentId]?.layouts,
        parent: allComponents[componentId]?.parent,
      })
    );
    addedComponentId.add(componentId);

    if ((component.component.component === 'Tabs') | (component.component.component === 'Calendar')) {
      const childTabId = childComponent.parent.split('-').at(-1);
      childComponent.parent = `${parentComponent.id}-${childTabId}`;
    } else {
      childComponent.parent = parentComponent.id;
    }
    parentComponent.children = [...(parentComponent.children || []), childComponent];
    childComponent.children = [...getChildComponents(allComponents, newComponent, childComponent, addedComponentId)];
    selectedChildComponents.push(childComponent);
  });

  return selectedChildComponents;
};

const updateComponentLayout = (components, parentId, isCut = false) => {
  let prevComponent;
  components.forEach((component, index) => {
    Object.keys(component.layouts).map((layout) => {
      if (parentId !== undefined) {
        if (index > 0) {
          component.layouts[layout].top = prevComponent.layouts[layout].top + prevComponent.layouts[layout].height;
          component.layouts[layout].left = 0;
        } else {
          component.layouts[layout].top = 0;
          component.layouts[layout].left = 0;
        }
        prevComponent = component;
      } else if (!isCut) {
        component.layouts[layout].top = component.layouts[layout].top + component.layouts[layout].height;
      }
    });
  });
};

export const addComponents = (appDefinition, appDefinitionChanged, parentId = undefined, newComponentObj) => {
  const finalComponents = [];
  let parentComponent = undefined;
  const { isCloning, isCut, newComponents: pastedComponent = [] } = newComponentObj;

  if (parentId) {
    const id = Object.keys(appDefinition.components).filter((key) => parentId.startsWith(key));
    parentComponent = JSON.parse(JSON.stringify(appDefinition.components[id[0]]));
    parentComponent.id = parentId;
  }

  !isCloning && updateComponentLayout(pastedComponent, parentId, isCut);

  const buildComponents = (components, parentComponent = undefined, skipTabCalendarCheck = false) => {
    if (Array.isArray(components) && components.length > 0) {
      components.forEach((component) => {
        const newComponent = {
          id: uuidv4(),
          component: component?.component,
          layouts: component?.layouts,
        };
        if (parentComponent) {
          if (
            !skipTabCalendarCheck &&
            (parentComponent.component.component === 'Tabs' || parentComponent.component.component === 'Calendar')
          ) {
            const childTabId = component.parent.split('-').at(-1);
            newComponent.parent = `${parentComponent.id}-${childTabId}`;
          } else {
            newComponent.parent = parentComponent.id;
          }
        }
        finalComponents.push(newComponent);
        if (component.children.length > 0) {
          buildComponents(component.children, newComponent);
        }
      });
    }
  };

  buildComponents(pastedComponent, parentComponent, true);

  updateNewComponents(appDefinition, finalComponents, appDefinitionChanged);
  !isCloning && toast.success('Component pasted succesfully');
};

export const addNewWidgetToTheEditor = (
  componentMeta,
  eventMonitorObject,
  currentComponents,
  canvasBoundingRect,
  currentLayout,
  shouldSnapToGrid,
  zoomLevel,
  isInSubContainer = false,
  addingDefault = false
) => {
  const componentMetaData = _.cloneDeep(componentMeta);
  const componentData = _.cloneDeep(componentMetaData);

  const defaultWidth = isInSubContainer
    ? (componentMetaData.defaultSize.width * 100) / 43
    : componentMetaData.defaultSize.width;
  const defaultHeight = componentMetaData.defaultSize.height;

  componentData.name = computeComponentName(componentData.component, currentComponents);

  let left = 0;
  let top = 0;

  if (isInSubContainer && addingDefault) {
    const newComponent = {
      id: uuidv4(),
      component: componentData,
      layout: {
        [currentLayout]: {
          top: top,
          left: left,
        },
      },
    };

    return newComponent;
  }

  const offsetFromTopOfWindow = canvasBoundingRect.top;
  const offsetFromLeftOfWindow = canvasBoundingRect.left;
  const currentOffset = eventMonitorObject.getSourceClientOffset();
  const initialClientOffset = eventMonitorObject.getInitialClientOffset();
  const delta = eventMonitorObject.getDifferenceFromInitialOffset();
  const subContainerWidth = canvasBoundingRect.width;

  left = Math.round(currentOffset?.x + currentOffset?.x * (1 - zoomLevel) - offsetFromLeftOfWindow);
  top = Math.round(
    initialClientOffset?.y - 10 + delta.y + initialClientOffset?.y * (1 - zoomLevel) - offsetFromTopOfWindow
  );

  if (shouldSnapToGrid) {
    [left, top] = snapToGrid(subContainerWidth, left, top);
  }

  left = (left * 100) / subContainerWidth;

  if (currentLayout === 'mobile') {
    componentData.definition.others.showOnDesktop.value = false;
    componentData.definition.others.showOnMobile.value = true;
  }

  const widgetsWithDefaultComponents = ['Listview', 'Tabs'];

  const newComponent = {
    id: uuidv4(),
    component: componentData,
    layout: {
      [currentLayout]: {
        top: top,
        left: left,
        width: defaultWidth,
        height: defaultHeight,
      },
    },

    withDefaultChildren: widgetsWithDefaultComponents.includes(componentData.component),
  };

  return newComponent;
};

export function snapToGrid(canvasWidth, x, y) {
  const gridX = canvasWidth / 43;

  const snappedX = Math.round(x / gridX) * gridX;
  const snappedY = Math.round(y / 10) * 10;
  return [snappedX, snappedY];
}
export const removeSelectedComponent = (newDefinition, selectedComponents) => {
  selectedComponents.forEach((component) => {
    let childComponents = [];

    if (newDefinition.components[component.id]?.component?.component === 'Tabs') {
      childComponents = Object.keys(newDefinition.components).filter((key) =>
        newDefinition.components[key].parent?.startsWith(component.id)
      );
    } else {
      childComponents = Object.keys(newDefinition.components).filter(
        (key) => newDefinition.components[key].parent === component.id
      );
    }

    childComponents.forEach((componentId) => {
      delete newDefinition.components[componentId];
    });

    delete newDefinition.components[component.id];
  });
};

const getSelectedText = () => {
  if (window.getSelection) {
    navigator.clipboard.writeText(window.getSelection());
  }
  if (window.document.getSelection) {
    navigator.clipboard.writeText(window.document.getSelection());
  }
  if (window.document.selection) {
    navigator.clipboard.writeText(window.document.selection.createRange().text);
  }
};<|MERGE_RESOLUTION|>--- conflicted
+++ resolved
@@ -512,13 +512,10 @@
       'onOpen',
       'onClose',
       'onRowClicked',
-<<<<<<< HEAD
       'onCancelChanges',
-=======
       'onSort',
       'onCellValueChanged',
       'onFilterChanged',
->>>>>>> 9392b0a1
     ].includes(eventName)
   ) {
     const { component } = options;
