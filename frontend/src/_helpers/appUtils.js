--- conflicted
+++ resolved
@@ -716,13 +716,9 @@
   return new Promise(function (resolve, reject) {
     let queryExecutionPromise = null;
     if (query.kind === 'runjs') {
-<<<<<<< HEAD
       queryExecutionPromise = executeMultilineJS(_ref, query.options.code, editorState, true);
     } else if (query.kind === 'runpy') {
       queryExecutionPromise = executeRunPycode(query.options.code, _ref.state.currentState, query, 'edit');
-=======
-      queryExecutionPromise = executeMultilineJS(_ref, query.options.code, editorState, query.id, true);
->>>>>>> 250e58cc
     } else {
       queryExecutionPromise = dataqueryService.preview(query, options);
     }
@@ -827,13 +823,9 @@
     _self.setState({ currentState: newState }, () => {
       let queryExecutionPromise = null;
       if (query.kind === 'runjs') {
-<<<<<<< HEAD
         queryExecutionPromise = executeMultilineJS(_self, query.options.code, _ref, false, confirmed, mode);
       } else if (query.kind === 'runpy') {
         queryExecutionPromise = executeRunPycode(query.options.code, _ref.state.currentState, query, mode);
-=======
-        queryExecutionPromise = executeMultilineJS(_self, query.options.code, _ref, query.id, false, confirmed, mode);
->>>>>>> 250e58cc
       } else {
         queryExecutionPromise = dataqueryService.run(queryId, options);
       }
