import React from 'react';
import { toast } from 'react-hot-toast';
import {
  getDynamicVariables,
  resolveReferences,
  executeMultilineJS,
  serializeNestedObjectToQueryParams,
  computeComponentName,
  generateAppActions,
  loadPyodide,
  isQueryRunnable,
} from '@/_helpers/utils';
import { dataqueryService, datasourceService } from '@/_services';
import _ from 'lodash';
import moment from 'moment';
import Tooltip from 'react-bootstrap/Tooltip';
import { componentTypes } from '@/Editor/WidgetManager/components';
import generateCSV from '@/_lib/generate-csv';
import generateFile from '@/_lib/generate-file';
import RunjsIcon from '@/Editor/Icons/runjs.svg';
import RunTooljetDbIcon from '@/Editor/Icons/tooljetdb.svg';
import RunPyIcon from '@/Editor/Icons/runpy.svg';
import { v4 as uuidv4 } from 'uuid';
// eslint-disable-next-line import/no-unresolved
import { allSvgs } from '@tooljet/plugins/client';
import urlJoin from 'url-join';
import { tooljetDbOperations } from '@/Editor/QueryManager/QueryEditors/TooljetDatabase/operations';
import { authenticationService } from '@/_services/authentication.service';
import { setCookie } from '@/_helpers/cookie';
import { DataSourceTypes } from '@/Editor/DataSourceManager/SourceComponents';
import { useDataQueriesStore } from '@/_stores/dataQueriesStore';
import { useQueryPanelStore } from '@/_stores/queryPanelStore';
import { useCurrentStateStore, getCurrentState } from '@/_stores/currentStateStore';
import { useAppVersionStore } from '@/_stores/appVersionStore';

const ERROR_TYPES = Object.freeze({
  ReferenceError: 'ReferenceError',
  SyntaxError: 'SyntaxError',
  TypeError: 'TypeError',
  URIError: 'URIError',
  RangeError: 'RangeError',
  EvalError: 'EvalError',
});

export function setStateAsync(_ref, state) {
  return new Promise((resolve) => {
    _ref.setState(state, resolve);
  });
}

export function setCurrentStateAsync(_ref, changes) {
  return new Promise((resolve) => {
    _ref.setState((prevState) => {
      return {
        currentState: prevState.currentState,
        ...changes,
      };
    }, resolve);
  });
}

export function onComponentOptionsChanged(_ref, component, options) {
  const componentName = component.name;
  const components = getCurrentState().components;
  let componentData = components[componentName];
  componentData = componentData || {};

  for (const option of options) {
    componentData[option[0]] = option[1];
  }

  useCurrentStateStore.getState().actions.setCurrentState({
    components: { ...components, [componentName]: componentData },
  });
  return Promise.resolve();
}

export function onComponentOptionChanged(_ref, component, option_name, value) {
  const componentName = component.name;
  const components = getCurrentState().components;

  let componentData = components[componentName];
  componentData = componentData || {};
  componentData[option_name] = value;
  useCurrentStateStore.getState().actions.setCurrentState({
    components: { ...components, [componentName]: componentData },
  });
  return Promise.resolve();
}

export function fetchOAuthToken(authUrl, dataSourceId) {
  localStorage.setItem('sourceWaitingForOAuth', dataSourceId);
  const currentSessionValue = authenticationService.currentSessionValue;
  currentSessionValue?.current_organization_id &&
    setCookie('orgIdForOauth', currentSessionValue?.current_organization_id);
  window.open(authUrl);
}

export function addToLocalStorage(object) {
  localStorage.setItem(object['key'], object['value']);
}

export function getDataFromLocalStorage(key) {
  return localStorage.getItem(key);
}

async function executeRunPycode(_ref, code, query, isPreview, mode) {
  let pyodide;
  try {
    pyodide = await loadPyodide();
  } catch (errorMessage) {
    return {
      data: {
        status: 'failed',
        message: errorMessage,
      },
    };
  }

  function log(line) {
    console.log({ line });
  }

  const evaluatePythonCode = async (pyodide) => {
    let result = {};
    const currentState = getCurrentState();
    try {
      const appStateVars = currentState['variables'] ?? {};

      const actions = generateAppActions(_ref, query.id, mode, isPreview);

      for (const key of Object.keys(currentState.queries)) {
        currentState.queries[key] = {
          ...currentState.queries[key],
          run: () => actions.runQuery(key),
        };
      }

      await pyodide.globals.set('components', currentState['components']);
      await pyodide.globals.set('queries', currentState['queries']);
      await pyodide.globals.set('tj_globals', currentState['globals']);
      await pyodide.globals.set('client', currentState['client']);
      await pyodide.globals.set('server', currentState['server']);
      await pyodide.globals.set('variables', appStateVars);
      await pyodide.globals.set('actions', actions);

      await pyodide.loadPackagesFromImports(code);

      await pyodide.loadPackage('micropip', log);

      let pyresult = await pyodide.runPythonAsync(code);
      result = await pyresult;
    } catch (err) {
      console.error(err);

      const errorType = err.message.includes('SyntaxError') ? 'SyntaxError' : 'NameError';
      const error = err.message.split(errorType + ': ')[1];
      const errorMessage = `${errorType} : ${error}`;

      result = {};

      result = {
        status: 'failed',
        message: errorMessage,
        description: {
          code: query?.options?.code,
          error: JSON.parse(JSON.stringify(err, Object.getOwnPropertyNames(err))),
        },
      };
    }

    return pyodide.isPyProxy(result) ? convertMapSet(result.toJs()) : result;
  };

  return { data: await evaluatePythonCode(pyodide, code) };
}

async function exceutePycode(payload, code, currentState, query, mode) {
  let pyodide;
  try {
    pyodide = await loadPyodide();
  } catch (errorMessage) {
    return {
      data: {
        status: 'failed',
        message: errorMessage,
      },
    };
  }

  const evaluatePython = async (pyodide) => {
    let result = {};
    try {
      //remove the comments from the code
      let codeWithoutComments = code.replace(/#.*$/gm, '');
      codeWithoutComments = codeWithoutComments.replace(/^\s+/g, '');
      const _code = codeWithoutComments.replace('return ', '');
      currentState['variables'] = currentState['variables'] ?? {};
      const _currentState = JSON.stringify(currentState);

      let execFunction = await pyodide.runPython(`
        from pyodide.ffi import to_js
        import json
        def exec_code(payload, _currentState):
          data = json.loads(payload)
          currentState = json.loads(_currentState)
          components = currentState['components']
          queries = currentState['queries']
          globals = currentState['globals']
          variables = currentState['variables']
          client = currentState['client']
          server = currentState['server']
          page = currentState['page']
          code_to_execute = ${_code}

          try:
            res = to_js(json.dumps(code_to_execute))
            # convert dictionary to js object
            return res
          except Exception as e:
            print(e)
            return {"error": str(e)}

        exec_code
    `);
      const _data = JSON.stringify(payload);
      result = execFunction(_data, _currentState);
      return JSON.parse(result);
    } catch (err) {
      console.error(err);

      const errorType = err.message.includes('SyntaxError') ? 'SyntaxError' : 'NameError';
      const error = err.message.split(errorType + ': ')[1];
      const errorMessage = `${errorType} : ${error}`;
      result = {};
      if (mode === 'edit') toast.error(errorMessage);

      result = {
        status: 'failed',
        message: errorMessage,
        description: {
          error: JSON.parse(JSON.stringify(err, Object.getOwnPropertyNames(err))),
        },
      };
    }

    return result;
  };

  return await evaluatePython(pyodide, code);
}

export async function runPythonTransformation(currentState, rawData, transformation, query, mode) {
  const data = rawData;

  try {
    return await exceutePycode(data, transformation, currentState, query, mode);
  } catch (error) {
    console.log(error);
  }
}

export async function runTransformation(
  _ref,
  rawData,
  transformation,
  transformationLanguage = 'javascript',
  query,
  mode = 'edit'
) {
  const data = rawData;

  let result = [];

  const currentState = getCurrentState() || {};

  if (transformationLanguage === 'python') {
    result = await runPythonTransformation(currentState, data, transformation, query, mode);

    return result;
  }

  if (transformationLanguage === 'javascript') {
    try {
      const evalFunction = Function(
        ['data', 'moment', '_', 'components', 'queries', 'globals', 'variables', 'page'],
        transformation
      );

      result = evalFunction(
        data,
        moment,
        _,
        currentState.components,
        currentState.queries,
        currentState.globals,
        currentState.variables,
        currentState.page
      );
    } catch (err) {
      const $error = err.name;
      const $errorMessage = _.has(ERROR_TYPES, $error) ? `${$error} : ${err.message}` : err || 'Unknown error';
      if (mode === 'edit') toast.error($errorMessage);
      result = {
        message: err.stack.split('\n')[0],
        status: 'failed',
        data: data,
      };
    }

    return result;
  }
}

export async function executeActionsForEventId(_ref, eventId, component, mode, customVariables) {
  const events = component?.definition?.events || [];
  const filteredEvents = events.filter((event) => event.eventId === eventId);

  for (const event of filteredEvents) {
    await executeAction(_ref, event, mode, customVariables); // skipcq: JS-0032
  }
}

export function onComponentClick(_ref, id, component, mode = 'edit') {
  executeActionsForEventId(_ref, 'onClick', component, mode);
}

export function onQueryConfirmOrCancel(_ref, queryConfirmationData, isConfirm = false, mode = 'edit') {
  const filtertedQueryConfirmation = _ref.state?.queryConfirmationList.filter(
    (query) => query.queryId !== queryConfirmationData.queryId
  );

  _ref.setState({
    queryConfirmationList: filtertedQueryConfirmation,
  });
  isConfirm && runQuery(_ref, queryConfirmationData.queryId, queryConfirmationData.queryName, true, mode);
}

export async function copyToClipboard(text) {
  try {
    await navigator.clipboard.writeText(text);
    toast.success('Copied to clipboard!');
  } catch (err) {
    console.log('Failed to copy!', err);
  }
}

function showModal(_ref, modal, show) {
  const modalId = modal?.id ?? modal;
  if (_.isEmpty(modalId)) {
    console.log('No modal is associated with this event.');
    return Promise.resolve();
  }

  const modalMeta = _ref.state.appDefinition.pages[_ref.state.currentPageId].components[modalId];

  const _components = {
    ...getCurrentState().components,
    [modalMeta.component.name]: {
      ...getCurrentState().components[modalMeta.component.name],
      show: show,
    },
  };
  useCurrentStateStore.getState().actions.setCurrentState({
    components: _components,
  });
  return Promise.resolve();
}

function logoutAction(_ref) {
  localStorage.clear();
  authenticationService.logout(true);

  return Promise.resolve();
}

function debounce(func) {
  let timer;
  return (...args) => {
    const event = args[1] || {};
    if (event.debounce === undefined) {
      return func.apply(this, args);
    }
    clearTimeout(timer);
    timer = setTimeout(() => {
      func.apply(this, args);
    }, Number(event.debounce));
  };
}

export const executeAction = debounce(executeActionWithDebounce);

function executeActionWithDebounce(_ref, event, mode, customVariables) {
  if (event) {
    if (event.runOnlyIf) {
      const shouldRun = resolveReferences(event.runOnlyIf, getCurrentState(), undefined, customVariables);
      if (!shouldRun) {
        return false;
      }
    }
    switch (event.actionId) {
      case 'show-alert': {
        const message = resolveReferences(event.message, getCurrentState(), undefined, customVariables);
        switch (event.alertType) {
          case 'success':
          case 'error':
            toast[event.alertType](message);
            break;
          case 'info':
            toast(message);
            break;
          case 'warning':
            toast(message, {
              icon: '⚠️',
            });
            break;
        }
        return Promise.resolve();
      }

      case 'run-query': {
        const { queryId, queryName } = event;
        const params = event['parameters'];
        const resolvedParams = {};
        if (params) {
          Object.keys(params).map(
            (param) => (resolvedParams[param] = resolveReferences(params[param], getCurrentState(), undefined))
          );
        }
        const name =
          useDataQueriesStore.getState().dataQueries.find((query) => query.id === queryId)?.name ?? queryName;
        return runQuery(_ref, queryId, name, undefined, mode, resolvedParams);
      }
      case 'logout': {
        return logoutAction(_ref);
      }

      case 'open-webpage': {
        const url = resolveReferences(event.url, getCurrentState(), undefined, customVariables);
        window.open(url, '_blank');
        return Promise.resolve();
      }

      case 'go-to-app': {
        const slug = resolveReferences(event.slug, getCurrentState(), undefined, customVariables);
        const queryParams = event.queryParams?.reduce(
          (result, queryParam) => ({
            ...result,
            ...{
              [resolveReferences(queryParam[0], getCurrentState())]: resolveReferences(
                queryParam[1],
                getCurrentState(),
                undefined,
                customVariables
              ),
            },
          }),
          {}
        );

        let url = `/applications/${slug}`;

        if (queryParams) {
          const queryPart = serializeNestedObjectToQueryParams(queryParams);

          if (queryPart.length > 0) url = url + `?${queryPart}`;
        }

        if (mode === 'view') {
          _ref.props.navigate(url);
        } else {
          if (confirm('The app will be opened in a new tab as the action is triggered from the editor.')) {
            window.open(urlJoin(window.public_config?.TOOLJET_HOST, url));
          }
        }
        return Promise.resolve();
      }

      case 'show-modal':
        return showModal(_ref, event.modal, true);

      case 'close-modal':
        return showModal(_ref, event.modal, false);

      case 'copy-to-clipboard': {
        const contentToCopy = resolveReferences(event.contentToCopy, getCurrentState(), undefined, customVariables);
        copyToClipboard(contentToCopy);

        return Promise.resolve();
      }

      case 'set-localstorage-value': {
        const key = resolveReferences(event.key, getCurrentState(), undefined, customVariables);
        const value = resolveReferences(event.value, getCurrentState(), undefined, customVariables);
        localStorage.setItem(key, value);

        return Promise.resolve();
      }

      case 'generate-file': {
        // const fileType = event.fileType;
        const data = resolveReferences(event.data, getCurrentState(), undefined, customVariables) ?? [];
        const fileName = resolveReferences(event.fileName, getCurrentState(), undefined, customVariables) ?? 'data.txt';
        const fileType = resolveReferences(event.fileType, getCurrentState(), undefined, customVariables) ?? 'csv';
        const fileData = {
          csv: generateCSV,
          plaintext: (plaintext) => plaintext,
          pdf: (pdfData) => pdfData,
        }[fileType](data);
        generateFile(fileName, fileData, fileType);
        return Promise.resolve();
      }

      case 'set-table-page': {
        setTablePageIndex(_ref, event.table, event.pageIndex);
        break;
      }

      case 'set-custom-variable': {
        const key = resolveReferences(event.key, getCurrentState(), undefined, customVariables);
        const value = resolveReferences(event.value, getCurrentState(), undefined, customVariables);
        const customAppVariables = { ...getCurrentState().variables };
        customAppVariables[key] = value;
        return useCurrentStateStore.getState().actions.setCurrentState({
          variables: customAppVariables,
        });
      }

      case 'unset-custom-variable': {
        const key = resolveReferences(event.key, getCurrentState(), undefined, customVariables);
        const customAppVariables = { ...getCurrentState().variables };
        delete customAppVariables[key];
        return useCurrentStateStore.getState().actions.setCurrentState({
          variables: customAppVariables,
        });
      }

      case 'set-page-variable': {
        const key = resolveReferences(event.key, getCurrentState(), undefined, customVariables);
        const value = resolveReferences(event.value, getCurrentState(), undefined, customVariables);
        const customPageVariables = {
          ...getCurrentState().page.variables,
          [key]: value,
        };
        return useCurrentStateStore.getState().actions.setCurrentState({
          page: {
            ...getCurrentState().page,
            variables: customPageVariables,
          },
        });
      }

      case 'unset-page-variable': {
        const key = resolveReferences(event.key, getCurrentState(), undefined, customVariables);
        const customPageVariables = _.omit(getCurrentState().page.variables, key);
        return useCurrentStateStore.getState().actions.setCurrentState({
          page: {
            ...getCurrentState().page,
            variables: customPageVariables,
          },
        });
      }

      case 'control-component': {
        const component = Object.values(getCurrentState()?.components ?? {}).filter(
          (component) => component.id === event.componentId
        )[0];
        const action = component?.[event.componentSpecificActionHandle];
        const actionArguments = _.map(event.componentSpecificActionParams, (param) => ({
          ...param,
          value: resolveReferences(param.value, getCurrentState(), undefined, customVariables),
        }));
        const actionPromise = action && action(...actionArguments.map((argument) => argument.value));
        return actionPromise ?? Promise.resolve();
      }

      case 'switch-page': {
        _ref.switchPage(event.pageId, resolveReferences(event.queryParams, getCurrentState(), [], customVariables));
        return Promise.resolve();
      }
    }
  }
}

export async function onEvent(_ref, eventName, options, mode = 'edit') {
  let _self = _ref;

  const { customVariables } = options;
  if (eventName === 'onPageLoad') {
    await executeActionsForEventId(_ref, 'onPageLoad', { definition: { events: [options] } }, mode, customVariables);
  }

  if (eventName === 'onTrigger') {
    const { component, queryId, queryName, parameters } = options;
    useCurrentStateStore.getState().actions.setCurrentState({
      components: {
        ...getCurrentState().components,
        [component.name]: {
          ...getCurrentState().components[component.name],
        },
      },
    });
    runQuery(_ref, queryId, queryName, true, mode, parameters);
  }

  if (eventName === 'onCalendarEventSelect') {
    const { component, calendarEvent } = options;
    useCurrentStateStore.getState().actions.setCurrentState({
      components: {
        ...getCurrentState().components,
        [component.name]: {
          ...getCurrentState().components[component.name],
          selectedEvent: { ...calendarEvent },
        },
      },
    });
    executeActionsForEventId(_ref, 'onCalendarEventSelect', component, mode, customVariables);
  }

  if (eventName === 'onCalendarSlotSelect') {
    const { component, selectedSlots } = options;
    useCurrentStateStore.getState().actions.setCurrentState({
      components: {
        ...getCurrentState().components,
        [component.name]: {
          ...getCurrentState().components[component.name],
          selectedSlots,
        },
      },
    });
    executeActionsForEventId(_ref, 'onCalendarSlotSelect', component, mode, customVariables);
  }

  if (eventName === 'onTableActionButtonClicked') {
    const { component, data, action, rowId } = options;
    useCurrentStateStore.getState().actions.setCurrentState({
      components: {
        ...getCurrentState().components,
        [component.name]: {
          ...getCurrentState().components[component.name],
          selectedRow: data,
          selectedRowId: rowId,
        },
      },
    });
    if (action && action.events) {
      for (const event of action.events) {
        if (event.actionId) {
          // the event param uses a hacky workaround for using same format used by event manager ( multiple handlers )
          await executeAction(_self, { ...event, ...event.options }, mode, customVariables);
        }
      }
    } else {
      console.log('No action is associated with this event');
    }
  }

  if (eventName === 'OnTableToggleCellChanged') {
    const { component, column, rowId, row } = options;
    useCurrentStateStore.getState().actions.setCurrentState({
      components: {
        ...getCurrentState().components,
        [component.name]: {
          ...getCurrentState().components[component.name],
          selectedRow: row,
          selectedRowId: rowId,
        },
      },
    });

    if (column && column.events) {
      for (const event of column.events) {
        if (event.actionId) {
          // the event param uses a hacky workaround for using same format used by event manager ( multiple handlers )
          await executeAction(_self, { ...event, ...event.options }, mode, customVariables);
        }
      }
    } else {
      console.log('No action is associated with this event');
    }
  }

  if (
    [
      'onDetect',
      'onCheck',
      'onUnCheck',
      'onBoundsChange',
      'onCreateMarker',
      'onMarkerClick',
      'onPageChanged',
      'onSearch',
      'onChange',
      'onEnterPressed',
      'onSelectionChange',
      'onSelect',
      'onClick',
      'onHover',
      'onFileSelected',
      'onFileLoaded',
      'onFileDeselected',
      'onStart',
      'onResume',
      'onReset',
      'onPause',
      'onCountDownFinish',
      'onCalendarNavigate',
      'onCalendarViewChange',
      'onSearchTextChanged',
      'onPageChange',
      'onAddCardClick',
      'onCardAdded',
      'onCardRemoved',
      'onCardMoved',
      'onCardSelected',
      'onCardUpdated',
      'onUpdate',
      'onTabSwitch',
      'onFocus',
      'onBlur',
      'onOpen',
      'onClose',
      'onRowClicked',
      'onRecordClicked',
      'onCancelChanges',
      'onSort',
      'onCellValueChanged',
      'onFilterChanged',
      'onRowHovered',
      'onSubmit',
      'onInvalid',
      'onNewRowsAdded',
    ].includes(eventName)
  ) {
    const { component } = options;
    executeActionsForEventId(_ref, eventName, component, mode, customVariables);
  }

  if (eventName === 'onBulkUpdate') {
    onComponentOptionChanged(_self, options.component, 'isSavingChanges', true);
    await executeActionsForEventId(_self, eventName, options.component, mode, customVariables);
    onComponentOptionChanged(_self, options.component, 'isSavingChanges', false);
  }

  if (['onDataQuerySuccess', 'onDataQueryFailure'].includes(eventName)) {
    await executeActionsForEventId(_self, eventName, options, mode, customVariables);
  }
}

export function getQueryVariables(options, state) {
  let queryVariables = {};
  const optionsType = typeof options;
  switch (optionsType) {
    case 'string': {
      options = options.replace(/\n/g, ' ');
      // check if {{var}} and %%var%% are present in the string

      if (options.includes('{{') && options.includes('%%')) {
        const vars = resolveReferences(options, state);
        console.log('queryVariables', { options, vars });
        queryVariables[options] = vars;
      } else {
        const dynamicVariables = getDynamicVariables(options) || [];
        dynamicVariables.forEach((variable) => {
          queryVariables[variable] = resolveReferences(variable, state);
        });
      }

      break;
    }

    case 'object': {
      if (Array.isArray(options)) {
        options.forEach((element) => {
          _.merge(queryVariables, getQueryVariables(element, state));
        });
      } else {
        Object.keys(options || {}).forEach((key) => {
          _.merge(queryVariables, getQueryVariables(options[key], state));
        });
      }
      break;
    }

    default:
      break;
  }

  return queryVariables;
}

export function previewQuery(_ref, query, calledFromQuery = false, parameters = {}, hasParamSupport = false) {
  const options = getQueryVariables(query.options, getCurrentState());

  // passing current env through props only for querymanager
  const currentAppEnvironmentId = _ref.state?.currentAppEnvironmentId;

  const { setPreviewLoading, setPreviewData } = useQueryPanelStore.getState().actions;
  setPreviewLoading(true);

  return new Promise(function (resolve, reject) {
    let queryExecutionPromise = null;
    if (query.kind === 'runjs') {
      const formattedParams = (query.options.parameters || []).reduce(
        (paramObj, param) => ({
          ...paramObj,
          [param.name]:
            parameters?.[param.name] === undefined
              ? resolveReferences(param.defaultValue, {}) //default values will not be resolved with currentState
              : parameters?.[param.name],
        }),
        {}
      );
      queryExecutionPromise = executeMultilineJS(
        _ref,
        query.options.code,
        query?.id,
        true,
        '',
        formattedParams,
        hasParamSupport
      );
    } else if (query.kind === 'tooljetdb') {
      const currentSessionValue = authenticationService.currentSessionValue;
      queryExecutionPromise = tooljetDbOperations.perform(
        query.options,
        currentSessionValue?.current_organization_id,
        getCurrentState()
      );
    } else if (query.kind === 'runpy') {
      queryExecutionPromise = executeRunPycode(_ref, query.options.code, query, true, 'edit');
    } else {
      queryExecutionPromise = dataqueryService.preview(
        query,
        options,
        useAppVersionStore.getState().editingVersion?.id,
        currentAppEnvironmentId
      );
    }

    queryExecutionPromise
      .then(async (data) => {
        let finalData = data.data;

        if (query.options.enableTransformation) {
          finalData = await runTransformation(
            _ref,
            finalData,
            query.options.transformation,
            query.options.transformationLanguage,
            query,
            'edit'
          );
        }

        if (calledFromQuery) {
          setPreviewLoading(false);
        } else {
          setPreviewLoading(false);
          setPreviewData(finalData);
        }
        const queryStatus =
          query.kind === 'tooljetdb'
            ? data.statusText
            : query.kind === 'runpy'
            ? data?.data?.status ?? 'ok'
            : data.status;

        switch (queryStatus) {
          case 'Bad Request':
          case 'failed': {
            const err = query.kind == 'tooljetdb' ? data?.error || data : _.isEmpty(data.data) ? data : data.data;
            toast.error(`${err.message}`);
            break;
          }
          case 'needs_oauth': {
            const url = data.data.auth_url; // Backend generates and return sthe auth url
            const kind = data.data?.kind;
            localStorage.setItem('currentAppEnvironmentIdForOauth', currentAppEnvironmentId);
            if (['slack', 'googlesheets', 'zendesk'].includes(kind)) {
              fetchOauthTokenForSlackAndGSheet(query.data_source_id, data.data);
              break;
            }
            fetchOAuthToken(url, query.data_source_id);
            break;
          }
          case 'ok':
          case 'OK':
          case 'Created':
          case 'Accepted':
          case 'No Content': {
            toast(`Query ${'(' + query.name + ') ' || ''}completed.`, {
              icon: '🚀',
            });
            break;
          }
        }

        resolve({ status: data.status, data: finalData });
      })
      .catch(({ error, data }) => {
        setPreviewLoading(false);
        setPreviewData(data);
        toast.error(error);
        reject({ error, data });
      });
  });
}

export function runQuery(_ref, queryId, queryName, confirmed = undefined, mode = 'edit', parameters = {}) {
  const query = useDataQueriesStore.getState().dataQueries.find((query) => query.id === queryId);
  let dataQuery = {};

  //for viewer we will only get the environment id from the url
  const { currentAppEnvironmentId, environmentId } = _ref.state;

  if (query) {
    dataQuery = JSON.parse(JSON.stringify(query));
  } else {
    toast.error('No query has been associated with the action.');
    return;
  }

  const options = getQueryVariables(dataQuery.options, getCurrentState());

  if (dataQuery.options.requestConfirmation) {
    // eslint-disable-next-line no-unsafe-optional-chaining
    const queryConfirmationList = _ref.state?.queryConfirmationList ? [..._ref.state?.queryConfirmationList] : [];
    const queryConfirmation = {
      queryId,
      queryName,
    };
    if (!queryConfirmationList.some((query) => queryId === query.queryId)) {
      queryConfirmationList.push(queryConfirmation);
    }

    if (confirmed === undefined) {
      _ref.setState({
        queryConfirmationList,
      });
      return;
    }
  }

  let _self = _ref;

  // eslint-disable-next-line no-unused-vars
  return new Promise(function (resolve, reject) {
    useCurrentStateStore.getState().actions.setCurrentState({
      queries: {
        ...getCurrentState().queries,
        [queryName]: {
          ...getCurrentState().queries[queryName],
          isLoading: true,
          data: [],
          rawData: [],
        },
      },
      errors: {},
    });
    let queryExecutionPromise = null;
    if (query.kind === 'runjs') {
      queryExecutionPromise = executeMultilineJS(_self, query.options.code, query?.id, false, mode, parameters);
    } else if (query.kind === 'runpy') {
      queryExecutionPromise = executeRunPycode(_self, query.options.code, query, false, mode);
    } else if (query.kind === 'tooljetdb') {
      const currentSessionValue = authenticationService.currentSessionValue;
      queryExecutionPromise = tooljetDbOperations.perform(
        query.options,
        currentSessionValue?.current_organization_id,
        getCurrentState()
      );
    } else {
<<<<<<< HEAD
      queryExecutionPromise = dataqueryService.run(queryId, options, currentAppEnvironmentId ?? environmentId);
=======
      queryExecutionPromise = dataqueryService.run(queryId, options, query?.options);
>>>>>>> 55cdc7a0
    }

    queryExecutionPromise
      .then(async (data) => {
        if (data.status === 'needs_oauth') {
          const url = data.data.auth_url; // Backend generates and return sthe auth url
          const kind = data.data?.kind;
          localStorage.setItem('currentAppEnvironmentIdForOauth', currentAppEnvironmentId ?? environmentId);
          if (['slack', 'googlesheets', 'zendesk'].includes(kind)) {
            fetchOauthTokenForSlackAndGSheet(query.data_source_id, data.data);
          } else {
            fetchOAuthToken(url, dataQuery['data_source_id'] || dataQuery['dataSourceId']);
          }
        }

        const promiseStatus =
          query.kind === 'tooljetdb'
            ? data.statusText
            : query.kind === 'runpy'
            ? data?.data?.status ?? 'ok'
            : data.status;

        if (promiseStatus === 'failed' || promiseStatus === 'Bad Request') {
          const errorData = query.kind === 'runpy' ? data.data : data;
          useCurrentStateStore.getState().actions.setErrors({
            [queryName]: {
              type: 'query',
              kind: query.kind,
              data: errorData,
              options: options,
            },
          });

          useCurrentStateStore.getState().actions.setCurrentState({
            queries: {
              ...getCurrentState().queries,
              [queryName]: _.assign(
                {
                  ...getCurrentState().queries[queryName],
                  isLoading: false,
                },
                query.kind === 'restapi'
                  ? {
                      request: data.data.requestObject,
                      response: data.data.responseObject,
                      responseHeaders: data.data.responseHeaders,
                    }
                  : {}
              ),
            },
          });
          resolve(data);
          onEvent(_self, 'onDataQueryFailure', {
            definition: { events: dataQuery.options.events },
          });
          if (mode !== 'view') {
            const err = query.kind == 'tooljetdb' ? data?.error || data : _.isEmpty(data.data) ? data : data.data;
            toast.error(err?.message);
          }
          return;
        } else {
          let rawData = data.data;
          let finalData = data.data;

          if (dataQuery.options.enableTransformation) {
            finalData = await runTransformation(
              _ref,
              finalData,
              query.options.transformation,
              query.options.transformationLanguage,
              query,
              'edit'
            );
            if (finalData.status === 'failed') {
              useCurrentStateStore.getState().actions.setCurrentState({
                queries: {
                  ...getCurrentState().queries,
                  [queryName]: {
                    ...getCurrentState().queries[queryName],
                    isLoading: false,
                  },
                },
              });

              useCurrentStateStore.getState().actions.setErrors({
                [queryName]: {
                  type: 'transformations',
                  data: finalData,
                  options: options,
                },
              });
              resolve(finalData);
              onEvent(_self, 'onDataQueryFailure', {
                definition: { events: dataQuery.options.events },
              });
              return;
            }
          }

          if (dataQuery.options.showSuccessNotification) {
            const notificationDuration = dataQuery.options.notificationDuration * 1000 || 5000;
            toast.success(dataQuery.options.successMessage, {
              duration: notificationDuration,
            });
          }
          useCurrentStateStore.getState().actions.setCurrentState({
            queries: {
              ...getCurrentState().queries,
              [queryName]: _.assign(
                {
                  ...getCurrentState().queries[queryName],
                  isLoading: false,
                  data: finalData,
                  rawData,
                },
                query.kind === 'restapi'
                  ? {
                      request: data.request,
                      response: data.response,
                      responseHeaders: data.responseHeaders,
                    }
                  : {}
              ),
            },
            // Used to generate logs
            succededQuery: {
              [queryName]: {
                type: 'query',
                kind: query.kind,
              },
            },
          });
          resolve({ status: 'ok', data: finalData });
          onEvent(_self, 'onDataQuerySuccess', { definition: { events: dataQuery.options.events } }, mode);
        }
      })
      .catch(({ error }) => {
        if (mode !== 'view') toast.error(error ?? 'Unknown error');
        useCurrentStateStore.getState().actions.setCurrentState({
          queries: {
            ...getCurrentState().queries,
            [queryName]: {
              isLoading: false,
            },
          },
        });

        resolve({ status: 'failed', message: error });
      });
  });
}

export function setTablePageIndex(_ref, tableId, index) {
  if (_.isEmpty(tableId)) {
    console.log('No table is associated with this event.');
    return Promise.resolve();
  }

  const table = Object.entries(getCurrentState().components).filter((entry) => entry[1].id === tableId)[0][1];
  const newPageIndex = resolveReferences(index, getCurrentState());
  table.setPage(newPageIndex ?? 1);
  return Promise.resolve();
}

export function renderTooltip({ props, text }) {
  if (text === '') return <></>;
  return (
    <Tooltip id="button-tooltip" {...props}>
      {text}
    </Tooltip>
  );
}

export function computeComponentState(_ref, components = {}) {
  let componentState = {};
  const currentComponents = getCurrentState().components;
  Object.keys(components).forEach((key) => {
    const component = components[key];
    const componentMeta = componentTypes.find((comp) => component.component.component === comp.component);

    const existingComponentName = Object.keys(currentComponents).find((comp) => currentComponents[comp].id === key);
    const existingValues = currentComponents[existingComponentName];

    if (component.parent) {
      const parentComponent = components[component.parent];
      let isListView = false,
        isForm = false;
      try {
        isListView = parentComponent.component.component === 'Listview';
        isForm = parentComponent.component.component === 'Form';
      } catch {
        console.log('error');
      }

      if (!isListView && !isForm) {
        componentState[component.component.name] = {
          ...componentMeta.exposedVariables,
          id: key,
          ...existingValues,
        };
      }
    } else {
      componentState[component.component.name] = {
        ...componentMeta.exposedVariables,
        id: key,
        ...existingValues,
      };
    }
  });
  useCurrentStateStore.getState().actions.setCurrentState({
    components: {
      ...componentState,
    },
  });

  return setStateAsync(_ref, {
    defaultComponentStateComputed: true,
  });
}

export const getSvgIcon = (key, height = 50, width = 50, iconFile = undefined, styles = {}) => {
  if (iconFile) return <img src={`data:image/svg+xml;base64,${iconFile}`} style={{ height, width }} />;
  if (key === 'runjs') return <RunjsIcon style={{ height, width }} />;
  if (key === 'tooljetdb') return <RunTooljetDbIcon />;
  if (key === 'runpy') return <RunPyIcon />;
  const Icon = allSvgs[key];

  if (!Icon) return <></>;

  return <Icon style={{ height, width, ...styles }} />;
};

export const debuggerActions = {
  error: (_self, errors) => {
    useCurrentStateStore.getState().actions.setErrors({
      ...errors,
    });
  },

  flush: (_self) => {
    useCurrentStateStore.getState().actions.setCurrentState({
      errors: {},
    });
  },

  //* @params: errors - Object
  generateErrorLogs: (errors) => {
    const errorsArr = [];
    Object.entries(errors).forEach(([key, value]) => {
      const errorType =
        value.type === 'query' && (value.kind === 'restapi' || value.kind === 'tooljetdb' || value.kind === 'runjs')
          ? value.kind
          : value.type;

      const error = {};
      const generalProps = {
        key,
        type: value.type,
        kind: errorType !== 'transformations' ? value.kind : 'transformations',
        page: value.page,
        timestamp: moment(),
        strace: value.strace ?? 'app_level',
      };

      switch (errorType) {
        case 'restapi':
          generalProps.message = value.data.message;
          generalProps.description = value.data.description;
          error.substitutedVariables = value.options;
          error.request = value.data.data.requestObject;
          error.response = value.data.data.responseObject;
          break;

        case 'tooljetdb':
          generalProps.message = value.data.message;
          generalProps.description = value.data.description;
          error.substitutedVariables = value.options;
          error.request = value.data.data.requestObject;
          error.response = value.data.data.responseObject;
          break;

        case 'runjs':
          error.message = value.data.data.message;
          error.description = value.data.data.description;
          break;

        case 'query':
          error.message = value.data.message;
          error.description = value.data.description;
          error.substitutedVariables = value.options;
          break;

        case 'transformations':
          generalProps.message = value.data.message;
          error.data = value.data.data ?? value.data;
          break;

        case 'component':
          generalProps.message = value.data.message;
          generalProps.property = key.split('- ')[1];
          error.resolvedProperties = value.resolvedProperties;
          break;

        default:
          break;
      }
      errorsArr.push({
        error,
        ...generalProps,
      });
    });
    return errorsArr;
  },

  generateQuerySuccessLogs: (logs) => {
    const querySuccesslogs = [];
    Object.entries(logs).forEach(([key, value]) => {
      const generalProps = {
        key,
        type: value.type,
        page: value.page,
        timestamp: moment(),
        message: 'Completed',
        description: value?.data?.description ?? '',
        isQuerySuccessLog: true,
      };

      querySuccesslogs.push(generalProps);
    });
    return querySuccesslogs;
  },
  flushAllLog: () => {
    useCurrentStateStore.getState().actions.setCurrentState({
      succededQuery: {},
    });
  },
};

export const getComponentName = (currentState, id) => {
  try {
    const name = Object.entries(currentState?.components).filter(([_, component]) => component.id === id)[0][0];
    return name;
  } catch {
    return '';
  }
};

const updateNewComponents = (pageId, appDefinition, newComponents, updateAppDefinition) => {
  const newAppDefinition = JSON.parse(JSON.stringify(appDefinition));
  newComponents.forEach((newComponent) => {
    newComponent.component.name = computeComponentName(
      newComponent.component.component,
      newAppDefinition.pages[pageId].components
    );
    newAppDefinition.pages[pageId].components[newComponent.id] = newComponent;
  });
  updateAppDefinition(newAppDefinition);
};

export const cloneComponents = (_ref, updateAppDefinition, isCloning = true, isCut = false) => {
  const { selectedComponents, appDefinition, currentPageId } = _ref.state;
  if (selectedComponents.length < 1) return getSelectedText();
  const { components: allComponents } = appDefinition.pages[currentPageId];
  let newDefinition = _.cloneDeep(appDefinition);
  let newComponents = [],
    newComponentObj = {},
    addedComponentId = new Set();
  for (let selectedComponent of selectedComponents) {
    if (addedComponentId.has(selectedComponent.id)) continue;
    const component = {
      id: selectedComponent.id,
      component: allComponents[selectedComponent.id]?.component,
      layouts: allComponents[selectedComponent.id]?.layouts,
      parent: allComponents[selectedComponent.id]?.parent,
    };
    addedComponentId.add(selectedComponent.id);
    let clonedComponent = JSON.parse(JSON.stringify(component));
    clonedComponent.parent = undefined;
    clonedComponent.children = [];
    clonedComponent.children = [...getChildComponents(allComponents, component, clonedComponent, addedComponentId)];
    newComponents = [...newComponents, clonedComponent];
    newComponentObj = {
      newComponents,
      isCloning,
      isCut,
    };
  }
  if (isCloning) {
    addComponents(currentPageId, appDefinition, updateAppDefinition, undefined, newComponentObj);
    toast.success('Component cloned succesfully');
  } else if (isCut) {
    navigator.clipboard.writeText(JSON.stringify(newComponentObj));
    removeSelectedComponent(currentPageId, newDefinition, selectedComponents);
    updateAppDefinition(newDefinition);
  } else {
    navigator.clipboard.writeText(JSON.stringify(newComponentObj));
    toast.success('Component copied succesfully');
  }
  _ref.setState({ currentSidebarTab: 2 });
};

const getChildComponents = (allComponents, component, parentComponent, addedComponentId) => {
  let childComponents = [],
    selectedChildComponents = [];

  if (component.component.component === 'Tabs' || component.component.component === 'Calendar') {
    childComponents = Object.keys(allComponents).filter((key) => allComponents[key].parent?.startsWith(component.id));
  } else {
    childComponents = Object.keys(allComponents).filter((key) => allComponents[key].parent === component.id);
  }

  childComponents.forEach((componentId) => {
    let childComponent = JSON.parse(JSON.stringify(allComponents[componentId]));
    childComponent.id = componentId;
    const newComponent = JSON.parse(
      JSON.stringify({
        id: componentId,
        component: allComponents[componentId]?.component,
        layouts: allComponents[componentId]?.layouts,
        parent: allComponents[componentId]?.parent,
      })
    );
    addedComponentId.add(componentId);

    if ((component.component.component === 'Tabs') | (component.component.component === 'Calendar')) {
      const childTabId = childComponent.parent.split('-').at(-1);
      childComponent.parent = `${parentComponent.id}-${childTabId}`;
    } else {
      childComponent.parent = parentComponent.id;
    }
    parentComponent.children = [...(parentComponent.children || []), childComponent];
    childComponent.children = [...getChildComponents(allComponents, newComponent, childComponent, addedComponentId)];
    selectedChildComponents.push(childComponent);
  });

  return selectedChildComponents;
};

const updateComponentLayout = (components, parentId, isCut = false) => {
  let prevComponent;
  components.forEach((component, index) => {
    Object.keys(component.layouts).map((layout) => {
      if (parentId !== undefined) {
        if (index > 0) {
          component.layouts[layout].top = prevComponent.layouts[layout].top + prevComponent.layouts[layout].height;
          component.layouts[layout].left = 0;
        } else {
          component.layouts[layout].top = 0;
          component.layouts[layout].left = 0;
        }
        prevComponent = component;
      } else if (!isCut) {
        component.layouts[layout].top = component.layouts[layout].top + component.layouts[layout].height;
      }
    });
  });
};

export const addComponents = (pageId, appDefinition, appDefinitionChanged, parentId = undefined, newComponentObj) => {
  console.log({ pageId, newComponentObj });
  const finalComponents = [];
  let parentComponent = undefined;
  const { isCloning, isCut, newComponents: pastedComponent = [] } = newComponentObj;

  if (parentId) {
    const id = Object.keys(appDefinition.pages[pageId].components).filter((key) => parentId.startsWith(key));
    parentComponent = JSON.parse(JSON.stringify(appDefinition.pages[pageId].components[id[0]]));
    parentComponent.id = parentId;
  }

  !isCloning && updateComponentLayout(pastedComponent, parentId, isCut);

  const buildComponents = (components, parentComponent = undefined, skipTabCalendarCheck = false) => {
    if (Array.isArray(components) && components.length > 0) {
      components.forEach((component) => {
        const newComponent = {
          id: uuidv4(),
          component: component?.component,
          layouts: component?.layouts,
        };
        if (parentComponent) {
          if (
            !skipTabCalendarCheck &&
            (parentComponent.component.component === 'Tabs' || parentComponent.component.component === 'Calendar')
          ) {
            const childTabId = component.parent.split('-').at(-1);
            newComponent.parent = `${parentComponent.id}-${childTabId}`;
          } else {
            newComponent.parent = parentComponent.id;
          }
        }
        finalComponents.push(newComponent);
        if (component.children.length > 0) {
          buildComponents(component.children, newComponent);
        }
      });
    }
  };

  buildComponents(pastedComponent, parentComponent, true);

  updateNewComponents(pageId, appDefinition, finalComponents, appDefinitionChanged);
  !isCloning && toast.success('Component pasted succesfully');
};

export const addNewWidgetToTheEditor = (
  componentMeta,
  eventMonitorObject,
  currentComponents,
  canvasBoundingRect,
  currentLayout,
  shouldSnapToGrid,
  zoomLevel,
  isInSubContainer = false,
  addingDefault = false
) => {
  const componentMetaData = _.cloneDeep(componentMeta);
  const componentData = _.cloneDeep(componentMetaData);

  const defaultWidth = isInSubContainer
    ? (componentMetaData.defaultSize.width * 100) / 43
    : componentMetaData.defaultSize.width;
  const defaultHeight = componentMetaData.defaultSize.height;

  componentData.name = computeComponentName(componentData.component, currentComponents);

  let left = 0;
  let top = 0;

  if (isInSubContainer && addingDefault) {
    const newComponent = {
      id: uuidv4(),
      component: componentData,
      layout: {
        [currentLayout]: {
          top: top,
          left: left,
        },
      },
    };

    return newComponent;
  }

  const offsetFromTopOfWindow = canvasBoundingRect.top;
  const offsetFromLeftOfWindow = canvasBoundingRect.left;
  const currentOffset = eventMonitorObject.getSourceClientOffset();
  const initialClientOffset = eventMonitorObject.getInitialClientOffset();
  const delta = eventMonitorObject.getDifferenceFromInitialOffset();
  const subContainerWidth = canvasBoundingRect.width;

  left = Math.round(currentOffset?.x + currentOffset?.x * (1 - zoomLevel) - offsetFromLeftOfWindow);
  top = Math.round(
    initialClientOffset?.y - 10 + delta.y + initialClientOffset?.y * (1 - zoomLevel) - offsetFromTopOfWindow
  );

  if (shouldSnapToGrid) {
    [left, top] = snapToGrid(subContainerWidth, left, top);
  }

  left = (left * 100) / subContainerWidth;

  if (currentLayout === 'mobile') {
    componentData.definition.others.showOnDesktop.value = false;
    componentData.definition.others.showOnMobile.value = true;
  }

  const widgetsWithDefaultComponents = ['Listview', 'Tabs', 'Form', 'Kanban'];

  const newComponent = {
    id: uuidv4(),
    component: componentData,
    layout: {
      [currentLayout]: {
        top: top,
        left: left,
        width: defaultWidth,
        height: defaultHeight,
      },
    },

    withDefaultChildren: widgetsWithDefaultComponents.includes(componentData.component),
  };

  return newComponent;
};

export function snapToGrid(canvasWidth, x, y) {
  const gridX = canvasWidth / 43;

  const snappedX = Math.round(x / gridX) * gridX;
  const snappedY = Math.round(y / 10) * 10;
  return [snappedX, snappedY];
}
export const removeSelectedComponent = (pageId, newDefinition, selectedComponents) => {
  selectedComponents.forEach((component) => {
    let childComponents = [];

    if (newDefinition.pages[pageId].components[component.id]?.component?.component === 'Tabs') {
      childComponents = Object.keys(newDefinition.pages[pageId].components).filter((key) =>
        newDefinition.pages[pageId].components[key].parent?.startsWith(component.id)
      );
    } else {
      childComponents = Object.keys(newDefinition.pages[pageId].components).filter(
        (key) => newDefinition.pages[pageId].components[key].parent === component.id
      );
    }

    childComponents.forEach((componentId) => {
      delete newDefinition.pages[pageId].components[componentId];
    });

    delete newDefinition.pages[pageId].components[component.id];
  });
};

const getSelectedText = () => {
  if (window.getSelection) {
    navigator.clipboard.writeText(window.getSelection());
  }
  if (window.document.getSelection) {
    navigator.clipboard.writeText(window.document.getSelection());
  }
  if (window.document.selection) {
    navigator.clipboard.writeText(window.document.selection.createRange().text);
  }
};

export function fetchOauthTokenForSlackAndGSheet(dataSourceId, data) {
  const provider = data?.kind;
  let scope = '';
  let authUrl = data.auth_url;

  switch (provider) {
    case 'slack': {
      scope =
        data?.options?.access_type === 'chat:write'
          ? 'chat:write,users:read,chat:write:bot,chat:write:user'
          : 'chat:write,users:read';
      authUrl = `${authUrl}&scope=${scope}&access_type=offline&prompt=select_account`;
      break;
    }
    case 'googlesheets': {
      scope =
        data?.options?.access_type === 'read'
          ? 'https://www.googleapis.com/auth/spreadsheets.readonly'
          : 'https://www.googleapis.com/auth/spreadsheets';
      authUrl = `${authUrl}&scope=${scope}&access_type=offline&prompt=consent`;
      break;
    }
    case 'zendesk': {
      scope = data?.options?.access_type === 'read' ? 'read' : 'read%20write';
      authUrl = `${authUrl}&scope=${scope}`;
      break;
    }
    default:
      break;
  }

  localStorage.setItem('sourceWaitingForOAuth', dataSourceId);
  window.open(authUrl);
}
function convertMapSet(obj) {
  if (obj instanceof Map) {
    return Object.fromEntries(Array.from(obj, ([key, value]) => [key, convertMapSet(value)]));
  } else if (obj instanceof Set) {
    return Array.from(obj).map(convertMapSet);
  } else if (Array.isArray(obj)) {
    return obj.map(convertMapSet);
  } else if (obj !== null && typeof obj === 'object') {
    return Object.fromEntries(Object.entries(obj).map(([key, value]) => [key, convertMapSet(value)]));
  } else {
    return obj;
  }
}

export const checkExistingQueryName = (newName) =>
  useDataQueriesStore.getState().dataQueries.some((query) => query.name === newName);

export const runQueries = (queries, _ref) => {
  queries.forEach((query) => {
    if (query.options.runOnPageLoad && isQueryRunnable(query)) {
      runQuery(_ref, query.id, query.name);
    }
  });
};

export const computeQueryState = (queries, _ref) => {
  let queryState = {};
  queries.forEach((query) => {
    if (query.plugin?.plugin_id) {
      queryState[query.name] = {
        ...query.plugin.manifest_file.data?.source?.exposedVariables,
        kind: query.plugin.manifest_file.data.source.kind,
        ...getCurrentState().queries[query.name],
      };
    } else {
      queryState[query.name] = {
        ...DataSourceTypes.find((source) => source.kind === query.kind)?.exposedVariables,
        kind: DataSourceTypes.find((source) => source.kind === query.kind)?.kind,
        ...getCurrentState()?.queries[query.name],
      };
    }
  });
  const hasDiffQueryState = !_.isEqual(getCurrentState()?.queries, queryState);
  if (hasDiffQueryState) {
    useCurrentStateStore.getState().actions.setCurrentState({
      queries: {
        ...queryState,
      },
    });
  }
};<|MERGE_RESOLUTION|>--- conflicted
+++ resolved
@@ -971,11 +971,12 @@
         getCurrentState()
       );
     } else {
-<<<<<<< HEAD
-      queryExecutionPromise = dataqueryService.run(queryId, options, currentAppEnvironmentId ?? environmentId);
-=======
-      queryExecutionPromise = dataqueryService.run(queryId, options, query?.options);
->>>>>>> 55cdc7a0
+      queryExecutionPromise = dataqueryService.run(
+        queryId,
+        options,
+        query?.options,
+        currentAppEnvironmentId ?? environmentId
+      );
     }
 
     queryExecutionPromise
