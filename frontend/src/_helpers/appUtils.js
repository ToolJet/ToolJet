--- conflicted
+++ resolved
@@ -1306,8 +1306,6 @@
             });
             resolve(data);
             onEvent(_self, 'onDataQueryFailure', queryEvents);
-<<<<<<< HEAD
-=======
 
             const toUpdateRefs = [
               { hint: `queries.${queryName}.isLoading`, newRef: false },
@@ -1322,7 +1320,6 @@
               const err = query.kind == 'tooljetdb' ? data?.error || data : data;
               toast.error(err?.message ? err?.message : 'Something went wrong');
             }
->>>>>>> 17dc2cc9
             return;
           } else {
             let rawData = data.data;
