import React from 'react';
import { toast } from 'react-hot-toast';
import {
  getDynamicVariables,
  resolveReferences,
  executeMultilineJS,
  serializeNestedObjectToQueryParams,
  computeComponentName,
  generateAppActions,
  loadPyodide,
} from '@/_helpers/utils';
import { dataqueryService } from '@/_services';
import _, { isEmpty } from 'lodash';
import moment from 'moment';
import Tooltip from 'react-bootstrap/Tooltip';
import { componentTypes } from '@/Editor/WidgetManager/components';
import generateCSV from '@/_lib/generate-csv';
import generateFile from '@/_lib/generate-file';
import RunjsIcon from '@/Editor/Icons/runjs.svg';
import RunTooljetDbIcon from '@/Editor/Icons/tooljetdb.svg';
import RunPyIcon from '@/Editor/Icons/runpy.svg';
import { v4 as uuidv4 } from 'uuid';
// eslint-disable-next-line import/no-unresolved
import { allSvgs } from '@tooljet/plugins/client';
import urlJoin from 'url-join';
import { tooljetDbOperations } from '@/Editor/QueryManager/QueryEditors/TooljetDatabase/operations';
import { authenticationService } from '@/_services/authentication.service';
import { setCookie } from '@/_helpers/cookie';
import { DataSourceTypes } from '@/Editor/DataSourceManager/SourceComponents';

import { useDataQueriesStore } from '@/_stores/dataQueriesStore';
import { useQueryPanelStore } from '@/_stores/queryPanelStore';

const ERROR_TYPES = Object.freeze({
  ReferenceError: 'ReferenceError',
  SyntaxError: 'SyntaxError',
  TypeError: 'TypeError',
  URIError: 'URIError',
  RangeError: 'RangeError',
  EvalError: 'EvalError',
});

export function setStateAsync(_ref, state) {
  return new Promise((resolve) => {
    _ref.setState(state, resolve);
  });
}

export function setCurrentStateAsync(_ref, changes) {
  return new Promise((resolve) => {
    _ref.setState((prevState) => {
      return {
        currentState: prevState.currentState,
        ...changes,
      };
    }, resolve);
  });
}

export function onComponentOptionsChanged(_ref, component, options) {
  const componentName = component.name;
  const components = _ref.state.currentState.components;
  let componentData = components[componentName];
  componentData = componentData || {};

  for (const option of options) {
    componentData[option[0]] = option[1];
  }

  return setCurrentStateAsync(_ref, {
    components: { ...components, [componentName]: componentData },
  });
}

export function onComponentOptionChanged(_ref, component, option_name, value) {
  const componentName = component.name;
  const components = _ref.state.currentState.components;
  let componentData = components[componentName];
  componentData = componentData || {};
  componentData[option_name] = value;

  return setCurrentStateAsync(_ref, {
    components: { ...components, [componentName]: componentData },
  });
}

export function fetchOAuthToken(authUrl, dataSourceId) {
  localStorage.setItem('sourceWaitingForOAuth', dataSourceId);
  const currentSessionValue = authenticationService.currentSessionValue;
  currentSessionValue?.current_organization_id &&
    setCookie('orgIdForOauth', currentSessionValue?.current_organization_id);
  window.open(authUrl);
}

export function addToLocalStorage(object) {
  localStorage.setItem(object['key'], object['value']);
}

export function getDataFromLocalStorage(key) {
  return localStorage.getItem(key);
}

async function executeRunPycode(_ref, code, query, isPreview, mode) {
  const pyodide = await loadPyodide();

  function log(line) {
    console.log({ line });
  }

  const evaluatePythonCode = async (pyodide) => {
    let result = {};
    const { currentState } = _ref.state;
    try {
      const appStateVars = currentState['variables'] ?? {};

      const actions = generateAppActions(_ref, query.id, mode, isPreview);

      for (const key of Object.keys(currentState.queries)) {
        currentState.queries[key] = {
          ...currentState.queries[key],
          run: () => actions.runQuery(key),
        };
      }

      await pyodide.globals.set('components', currentState['components']);
      await pyodide.globals.set('queries', currentState['queries']);
      await pyodide.globals.set('tj_globals', currentState['globals']);
      await pyodide.globals.set('client', currentState['client']);
      await pyodide.globals.set('server', currentState['server']);
      await pyodide.globals.set('variables', appStateVars);
      await pyodide.globals.set('actions', actions);

      await pyodide.loadPackagesFromImports(code);

      await pyodide.loadPackage('micropip', log);

      let pyresult = await pyodide.runPythonAsync(code);
      result = await pyresult;
    } catch (err) {
      console.error(err);

      const errorType = err.message.includes('SyntaxError') ? 'SyntaxError' : 'NameError';
      const error = err.message.split(errorType + ': ')[1];
      const errorMessage = `${errorType} : ${error}`;

      result = {};

      result = {
        status: 'failed',
        message: errorMessage,
        description: {
          code: query?.options?.code,
          error: JSON.parse(JSON.stringify(err, Object.getOwnPropertyNames(err))),
        },
      };
    }

    return pyodide.isPyProxy(result) ? convertMapSet(result.toJs()) : result;
  };

  return { data: await evaluatePythonCode(pyodide, code) };
}

async function exceutePycode(payload, code, currentState, query, mode) {
  const pyodide = await loadPyodide();

  const evaluatePython = async (pyodide) => {
    let result = {};
    try {
      //remove the comments from the code
      let codeWithoutComments = code.replace(/#.*$/gm, '');
      codeWithoutComments = codeWithoutComments.replace(/^\s+/g, '');
      const _code = codeWithoutComments.replace('return ', '');
      currentState['variables'] = currentState['variables'] ?? {};
      const _currentState = JSON.stringify(currentState);

      let execFunction = await pyodide.runPython(`
        from pyodide.ffi import to_js
        import json
        def exec_code(payload, _currentState):
          data = json.loads(payload)
          currentState = json.loads(_currentState)
          components = currentState['components']
          queries = currentState['queries']
          globals = currentState['globals']
          variables = currentState['variables']
          client = currentState['client']
          server = currentState['server']
          page = currentState['page']
          code_to_execute = ${_code}

          try:
            res = to_js(json.dumps(code_to_execute))
            # convert dictionary to js object
            return res
          except Exception as e:
            print(e)
            return {"error": str(e)}

        exec_code
    `);
      const _data = JSON.stringify(payload);
      result = execFunction(_data, _currentState);
      return JSON.parse(result);
    } catch (err) {
      console.error(err);

      const errorType = err.message.includes('SyntaxError') ? 'SyntaxError' : 'NameError';
      const error = err.message.split(errorType + ': ')[1];
      const errorMessage = `${errorType} : ${error}`;
      result = {};
      if (mode === 'edit') toast.error(errorMessage);

      result = {
        status: 'failed',
        message: errorMessage,
        description: {
          error: JSON.parse(JSON.stringify(err, Object.getOwnPropertyNames(err))),
        },
      };
    }

    return result;
  };

  return await evaluatePython(pyodide, code);
}

export async function runPythonTransformation(currentState, rawData, transformation, query, mode) {
  const data = rawData;

  try {
    return await exceutePycode(data, transformation, currentState, query, mode);
  } catch (error) {
    console.log(error);
  }
}

export async function runTransformation(
  _ref,
  rawData,
  transformation,
  transformationLanguage = 'javascript',
  query,
  mode = 'edit'
) {
  const data = rawData;

  let result = [];

  const currentState = _ref.state.currentState || {};

  if (transformationLanguage === 'python') {
    result = await runPythonTransformation(currentState, data, transformation, query, mode);

    return result;
  }

  if (transformationLanguage === 'javascript') {
    try {
      const evalFunction = Function(
        ['data', 'moment', '_', 'components', 'queries', 'globals', 'variables', 'page'],
        transformation
      );

      result = evalFunction(
        data,
        moment,
        _,
        currentState.components,
        currentState.queries,
        currentState.globals,
        currentState.variables,
        currentState.page
      );
    } catch (err) {
      const $error = err.name;
      const $errorMessage = _.has(ERROR_TYPES, $error) ? `${$error} : ${err.message}` : err || 'Unknown error';
      if (mode === 'edit') toast.error($errorMessage);
      result = {
        message: err.stack.split('\n')[0],
        status: 'failed',
        data: data,
      };
    }

    return result;
  }
}

export async function executeActionsForEventId(_ref, eventId, component, mode, customVariables) {
  const events = component?.definition?.events || [];
  const filteredEvents = events.filter((event) => event.eventId === eventId);

  for (const event of filteredEvents) {
    await executeAction(_ref, event, mode, customVariables); // skipcq: JS-0032
  }
}

export function onComponentClick(_ref, id, component, mode = 'edit') {
  executeActionsForEventId(_ref, 'onClick', component, mode);
}

export function onQueryConfirmOrCancel(_ref, queryConfirmationData, isConfirm = false, mode = 'edit') {
  const filtertedQueryConfirmation = _ref.state?.queryConfirmationList.filter(
    (query) => query.queryId !== queryConfirmationData.queryId
  );

  _ref.setState({
    queryConfirmationList: filtertedQueryConfirmation,
  });
  isConfirm && runQuery(_ref, queryConfirmationData.queryId, queryConfirmationData.queryName, true, mode);
}

export async function copyToClipboard(text) {
  try {
    await navigator.clipboard.writeText(text);
    toast.success('Copied to clipboard!');
  } catch (err) {
    console.log('Failed to copy!', err);
  }
}

function showModal(_ref, modal, show) {
  const modalId = modal?.id ?? modal;
  if (_.isEmpty(modalId)) {
    console.log('No modal is associated with this event.');
    return Promise.resolve();
  }

  const modalMeta = _ref.state.appDefinition.pages[_ref.state.currentPageId].components[modalId];
  const newState = {
    currentState: {
      ..._ref.state.currentState,
      components: {
        ..._ref.state.currentState.components,
        [modalMeta.component.name]: {
          ..._ref.state.currentState.components[modalMeta.component.name],
          show: show,
        },
      },
    },
  };
  _ref.setState(newState);

  return Promise.resolve();
}

function logoutAction(_ref) {
  localStorage.clear();
  authenticationService.logout(true);

  return Promise.resolve();
}

function debounce(func) {
  let timer;
  return (...args) => {
    const event = args[1] || {};
    if (event.debounce === undefined) {
      return func.apply(this, args);
    }
    clearTimeout(timer);
    timer = setTimeout(() => {
      func.apply(this, args);
    }, Number(event.debounce));
  };
}

export const executeAction = debounce(executeActionWithDebounce);

function executeActionWithDebounce(_ref, event, mode, customVariables) {
  console.log('nopski', customVariables);
  if (event) {
    switch (event.actionId) {
      case 'show-alert': {
        const message = resolveReferences(event.message, _ref.state.currentState, undefined, customVariables);
        switch (event.alertType) {
          case 'success':
          case 'error':
            toast[event.alertType](message);
            break;
          case 'info':
            toast(message);
            break;
          case 'warning':
            toast(message, {
              icon: '⚠️',
            });
            break;
        }
        return Promise.resolve();
      }

      case 'run-query': {
        const { queryId, queryName } = event;
        const args = isEmpty(customVariables) ? event['arguments'] : customVariables;
        const resolvedArgs = Object.keys(args).map(
          (k) => (args[k] = resolveReferences(args[k], _ref.state.currentState, undefined))
        );
        const name =
          useDataQueriesStore.getState().dataQueries.find((query) => query.id === queryId)?.name ?? queryName;
        return runQuery(_ref, queryId, name, undefined, mode, resolvedArgs);
      }
      case 'logout': {
        return logoutAction(_ref);
      }

      case 'open-webpage': {
        const url = resolveReferences(event.url, _ref.state.currentState, undefined, customVariables);
        window.open(url, '_blank');
        return Promise.resolve();
      }

      case 'go-to-app': {
        const slug = resolveReferences(event.slug, _ref.state.currentState, undefined, customVariables);
        const queryParams = event.queryParams?.reduce(
          (result, queryParam) => ({
            ...result,
            ...{
              [resolveReferences(queryParam[0], _ref.state.currentState)]: resolveReferences(
                queryParam[1],
                _ref.state.currentState,
                undefined,
                customVariables
              ),
            },
          }),
          {}
        );

        let url = `/applications/${slug}`;

        if (queryParams) {
          const queryPart = serializeNestedObjectToQueryParams(queryParams);

          if (queryPart.length > 0) url = url + `?${queryPart}`;
        }

        if (mode === 'view') {
          _ref.props.navigate(url);
        } else {
          if (confirm('The app will be opened in a new tab as the action is triggered from the editor.')) {
            window.open(urlJoin(window.public_config?.TOOLJET_HOST, url));
          }
        }
        return Promise.resolve();
      }

      case 'show-modal':
        return showModal(_ref, event.modal, true);

      case 'close-modal':
        return showModal(_ref, event.modal, false);

      case 'copy-to-clipboard': {
        const contentToCopy = resolveReferences(
          event.contentToCopy,
          _ref.state.currentState,
          undefined,
          customVariables
        );
        copyToClipboard(contentToCopy);

        return Promise.resolve();
      }

      case 'set-localstorage-value': {
        const key = resolveReferences(event.key, _ref.state.currentState, undefined, customVariables);
        const value = resolveReferences(event.value, _ref.state.currentState, undefined, customVariables);
        localStorage.setItem(key, value);

        return Promise.resolve();
      }

      case 'generate-file': {
        // const fileType = event.fileType;
        const data = resolveReferences(event.data, _ref.state.currentState, undefined, customVariables) ?? [];
        const fileName =
          resolveReferences(event.fileName, _ref.state.currentState, undefined, customVariables) ?? 'data.txt';
        const fileType =
          resolveReferences(event.fileType, _ref.state.currentState, undefined, customVariables) ?? 'csv';
        const fileData = {
          csv: generateCSV,
          plaintext: (plaintext) => plaintext,
        }[fileType](data);
        generateFile(fileName, fileData, fileType);
        return Promise.resolve();
      }

      case 'set-table-page': {
        setTablePageIndex(_ref, event.table, event.pageIndex);
        break;
      }

      case 'set-custom-variable': {
        const key = resolveReferences(event.key, _ref.state.currentState, undefined, customVariables);
        const value = resolveReferences(event.value, _ref.state.currentState, undefined, customVariables);
        const customAppVariables = { ..._ref.state.currentState.variables };
        customAppVariables[key] = value;

        return _ref.setState({
          currentState: {
            ..._ref.state.currentState,
            variables: customAppVariables,
          },
        });
      }

      case 'unset-custom-variable': {
        const key = resolveReferences(event.key, _ref.state.currentState, undefined, customVariables);
        const customAppVariables = { ..._ref.state.currentState.variables };
        delete customAppVariables[key];

        return _ref.setState({
          currentState: {
            ..._ref.state.currentState,
            variables: customAppVariables,
          },
        });
      }

      case 'set-page-variable': {
        const key = resolveReferences(event.key, _ref.state.currentState, undefined, customVariables);
        const value = resolveReferences(event.value, _ref.state.currentState, undefined, customVariables);
        const customPageVariables = {
          ..._ref.state.currentState.page.variables,
          [key]: value,
        };

        return _ref.setState({
          currentState: {
            ..._ref.state.currentState,
            page: {
              ..._ref.state.currentState.page,
              variables: customPageVariables,
            },
          },
        });
      }

      case 'unset-page-variable': {
        const key = resolveReferences(event.key, _ref.state.currentState, undefined, customVariables);
        const customPageVariables = _.omit(_ref.state.currentState.page.variables, key);

        return _ref.setState({
          currentState: {
            ..._ref.state.currentState,
            page: {
              ..._ref.state.currentState.page,
              variables: customPageVariables,
            },
          },
        });
      }

      case 'control-component': {
        const component = Object.values(_ref.state.currentState?.components ?? {}).filter(
          (component) => component.id === event.componentId
        )[0];
        const action = component?.[event.componentSpecificActionHandle];
        const actionArguments = _.map(event.componentSpecificActionParams, (param) => ({
          ...param,
          value: resolveReferences(param.value, _ref.state.currentState, undefined, customVariables),
        }));
        const actionPromise = action && action(...actionArguments.map((argument) => argument.value));
        return actionPromise ?? Promise.resolve();
      }

      case 'switch-page': {
        _ref.switchPage(
          event.pageId,
          resolveReferences(event.queryParams, _ref.state.currentState, [], customVariables)
        );
        return Promise.resolve();
      }
    }
  }
}

export async function onEvent(_ref, eventName, options, mode = 'edit') {
  let _self = _ref;
  console.log('Event: ', eventName);

  const { customVariables } = options;

  if (eventName === 'onPageLoad') {
    await executeActionsForEventId(_ref, 'onPageLoad', { definition: { events: [options] } }, mode, customVariables);
  }

  if (eventName === 'onTrigger') {
    const { component, queryId, queryName } = options;
    _self.setState(
      {
        currentState: {
          ..._self.state.currentState,
          components: {
            ..._self.state.currentState.components,
            [component.name]: {
              ..._self.state.currentState.components[component.name],
            },
          },
        },
      },
      () => {
        runQuery(_ref, queryId, queryName, true, mode);
      }
    );
  }

  if (eventName === 'onCalendarEventSelect') {
    const { component, calendarEvent } = options;
    _self.setState(
      {
        currentState: {
          ..._self.state.currentState,
          components: {
            ..._self.state.currentState.components,
            [component.name]: {
              ..._self.state.currentState.components[component.name],
              selectedEvent: { ...calendarEvent },
            },
          },
        },
      },
      () => {
        executeActionsForEventId(_ref, 'onCalendarEventSelect', component, mode, customVariables);
      }
    );
  }

  if (eventName === 'onCalendarSlotSelect') {
    const { component, selectedSlots } = options;
    _self.setState(
      {
        currentState: {
          ..._self.state.currentState,
          components: {
            ..._self.state.currentState.components,
            [component.name]: {
              ..._self.state.currentState.components[component.name],
              selectedSlots,
            },
          },
        },
      },
      () => {
        executeActionsForEventId(_ref, 'onCalendarSlotSelect', component, mode, customVariables);
      }
    );
  }

  if (eventName === 'onTableActionButtonClicked') {
    const { component, data, action, rowId } = options;
    _self.setState(
      {
        currentState: {
          ..._self.state.currentState,
          components: {
            ..._self.state.currentState.components,
            [component.name]: {
              ..._self.state.currentState.components[component.name],
              selectedRow: data,
              selectedRowId: rowId,
            },
          },
        },
      },
      async () => {
        if (action && action.events) {
          for (const event of action.events) {
            if (event.actionId) {
              // the event param uses a hacky workaround for using same format used by event manager ( multiple handlers )
              await executeAction(_self, { ...event, ...event.options }, mode, customVariables);
            }
          }
        } else {
          console.log('No action is associated with this event');
        }
      }
    );
  }

  if (eventName === 'OnTableToggleCellChanged') {
    const { component, column, rowId, row } = options;
    _self.setState(
      {
        currentState: {
          ..._self.state.currentState,
          components: {
            ..._self.state.currentState.components,
            [component.name]: {
              ..._self.state.currentState.components[component.name],
              selectedRow: row,
              selectedRowId: rowId,
            },
          },
        },
      },
      async () => {
        if (column && column.events) {
          for (const event of column.events) {
            if (event.actionId) {
              // the event param uses a hacky workaround for using same format used by event manager ( multiple handlers )
              await executeAction(_self, { ...event, ...event.options }, mode, customVariables);
            }
          }
        } else {
          console.log('No action is associated with this event');
        }
      }
    );
  }

  if (
    [
      'onDetect',
      'onCheck',
      'onUnCheck',
      'onBoundsChange',
      'onCreateMarker',
      'onMarkerClick',
      'onPageChanged',
      'onSearch',
      'onChange',
      'onEnterPressed',
      'onSelectionChange',
      'onSelect',
      'onClick',
      'onHover',
      'onFileSelected',
      'onFileLoaded',
      'onFileDeselected',
      'onStart',
      'onResume',
      'onReset',
      'onPause',
      'onCountDownFinish',
      'onCalendarNavigate',
      'onCalendarViewChange',
      'onSearchTextChanged',
      'onPageChange',
      'onAddCardClick',
      'onCardAdded',
      'onCardRemoved',
      'onCardMoved',
      'onCardSelected',
      'onCardUpdated',
      'onUpdate',
      'onTabSwitch',
      'onFocus',
      'onBlur',
      'onOpen',
      'onClose',
      'onRowClicked',
      'onCancelChanges',
      'onSort',
      'onCellValueChanged',
      'onFilterChanged',
      'onRowHovered',
      'onSubmit',
      'onInvalid',
      'onNewRowsAdded',
    ].includes(eventName)
  ) {
    const { component } = options;
    executeActionsForEventId(_ref, eventName, component, mode, customVariables);
  }

  if (eventName === 'onBulkUpdate') {
    onComponentOptionChanged(_self, options.component, 'isSavingChanges', true);
    await executeActionsForEventId(_self, eventName, options.component, mode, customVariables);
    onComponentOptionChanged(_self, options.component, 'isSavingChanges', false);
  }

  if (['onDataQuerySuccess', 'onDataQueryFailure'].includes(eventName)) {
    await executeActionsForEventId(_self, eventName, options, mode, customVariables);
  }
}

export function getQueryVariables(options, state) {
  let queryVariables = {};
  const optionsType = typeof options;
  switch (optionsType) {
    case 'string': {
      options = options.replace(/\n/g, ' ');
      // check if {{var}} and %%var%% are present in the string

      if (options.includes('{{') && options.includes('%%')) {
        const vars = resolveReferences(options, state);
        console.log('queryVariables', { options, vars });
        queryVariables[options] = vars;
      } else {
        const dynamicVariables = getDynamicVariables(options) || [];
        dynamicVariables.forEach((variable) => {
          queryVariables[variable] = resolveReferences(variable, state);
        });
      }

      break;
    }

    case 'object': {
      if (Array.isArray(options)) {
        options.forEach((element) => {
          _.merge(queryVariables, getQueryVariables(element, state));
        });
      } else {
        Object.keys(options || {}).forEach((key) => {
          _.merge(queryVariables, getQueryVariables(options[key], state));
        });
      }
      break;
    }

    default:
      break;
  }

  return queryVariables;
}

export function previewQuery(_ref, query, calledFromQuery = false) {
  const options = getQueryVariables(query.options, _ref.props.currentState);

  const { setPreviewLoading, setPreviewData } = useQueryPanelStore.getState().actions;
  setPreviewLoading(true);

  return new Promise(function (resolve, reject) {
    let queryExecutionPromise = null;
    if (query.kind === 'runjs') {
      queryExecutionPromise = executeMultilineJS(_ref, query.options.code, query?.id, true);
    } else if (query.kind === 'tooljetdb') {
      const currentSessionValue = authenticationService.currentSessionValue;
      queryExecutionPromise = tooljetDbOperations.perform(
        query.options,
        currentSessionValue?.current_organization_id,
        _ref.state.currentState
      );
    } else if (query.kind === 'runpy') {
      queryExecutionPromise = executeRunPycode(_ref, query.options.code, query, true, 'edit');
    } else {
      queryExecutionPromise = dataqueryService.preview(query, options, _ref?.state?.editingVersion?.id);
    }

    queryExecutionPromise
      .then(async (data) => {
        let finalData = data.data;

        if (query.options.enableTransformation) {
          finalData = await runTransformation(
            _ref,
            finalData,
            query.options.transformation,
            query.options.transformationLanguage,
            query,
            'edit'
          );
        }

        if (calledFromQuery) {
          setPreviewLoading(false);
        } else {
          setPreviewLoading(false);
          setPreviewData(finalData);
        }

        const queryStatus =
          query.kind === 'tooljetdb'
            ? data.statusText
            : query.kind === 'runpy'
            ? data?.data?.status ?? 'ok'
            : data.status;
        switch (queryStatus) {
          case 'Bad Request':
          case 'failed': {
            const err = query.kind == 'tooljetdb' ? data?.error || data : _.isEmpty(data.data) ? data : data.data;
            toast.error(`${err.message}`);
            break;
          }
          case 'needs_oauth': {
            const url = data.data.auth_url; // Backend generates and return sthe auth url
            fetchOAuthToken(url, query.data_source_id);
            break;
          }
          case 'ok':
          case 'OK':
          case 'Created':
          case 'Accepted':
          case 'No Content': {
            toast(`Query completed.`, {
              icon: '🚀',
            });
            break;
          }
        }

        resolve({ status: data.status, data: finalData });
      })
      .catch(({ error, data }) => {
        setPreviewLoading(false);
        setPreviewData(data);
        toast.error(error);
        reject({ error, data });
      });
  });
}

export function runQuery(_ref, queryId, queryName, confirmed = undefined, mode = 'edit', args) {
  const query = useDataQueriesStore.getState().dataQueries.find((query) => query.id === queryId);
  let dataQuery = {};

  if (query) {
    dataQuery = JSON.parse(JSON.stringify(query));
  } else {
    toast.error('No query has been associated with the action.');
    return;
  }

  const options = getQueryVariables(dataQuery.options, _ref.state.currentState);

  if (dataQuery.options.requestConfirmation) {
    // eslint-disable-next-line no-unsafe-optional-chaining
    const queryConfirmationList = _ref.state?.queryConfirmationList ? [..._ref.state?.queryConfirmationList] : [];
    const queryConfirmation = {
      queryId,
      queryName,
    };
    if (!queryConfirmationList.some((query) => queryId === query.queryId)) {
      queryConfirmationList.push(queryConfirmation);
    }

    if (confirmed === undefined) {
      _ref.setState({
        queryConfirmationList,
      });
      return;
    }
  }
  const newState = {
    ..._ref.state.currentState,
    queries: {
      ..._ref.state.currentState.queries,
      [queryName]: {
        ..._ref.state.currentState.queries[queryName],
        isLoading: true,
        data: [],
        rawData: [],
      },
    },
    errors: {},
  };

  let _self = _ref;

  // eslint-disable-next-line no-unused-vars
  return new Promise(function (resolve, reject) {
    _self.setState({ currentState: newState }, () => {
      let queryExecutionPromise = null;
      if (query.kind === 'runjs') {
<<<<<<< HEAD
        queryExecutionPromise = executeMultilineJS(_self, query.options.code, query?.id, false, confirmed, mode, args);
=======
        queryExecutionPromise = executeMultilineJS(_self, query.options.code, query?.id, false, mode);
>>>>>>> 09e55d3e
      } else if (query.kind === 'runpy') {
        queryExecutionPromise = executeRunPycode(_self, query.options.code, query, false, mode);
      } else if (query.kind === 'tooljetdb') {
        const currentSessionValue = authenticationService.currentSessionValue;
        queryExecutionPromise = tooljetDbOperations.perform(
          query.options,
          currentSessionValue?.current_organization_id,
          _self.state.currentState
        );
      } else {
        queryExecutionPromise = dataqueryService.run(queryId, options);
      }

      queryExecutionPromise
        .then(async (data) => {
          if (data.status === 'needs_oauth') {
            const url = data.data.auth_url; // Backend generates and return sthe auth url
            fetchOAuthToken(url, dataQuery['data_source_id'] || dataQuery['dataSourceId']);
          }

          const promiseStatus =
            query.kind === 'tooljetdb'
              ? data.statusText
              : query.kind === 'runpy'
              ? data?.data?.status ?? 'ok'
              : data.status;

          if (promiseStatus === 'failed' || promiseStatus === 'Bad Request') {
            const errorData = query.kind === 'runpy' ? data.data : data;
            return _self.setState(
              {
                currentState: {
                  ..._self.state.currentState,
                  queries: {
                    ..._self.state.currentState.queries,
                    [queryName]: _.assign(
                      {
                        ..._self.state.currentState.queries[queryName],
                        isLoading: false,
                      },
                      query.kind === 'restapi'
                        ? {
                            request: data.data.requestObject,
                            response: data.data.responseObject,
                            responseHeaders: data.data.responseHeaders,
                          }
                        : {}
                    ),
                  },
                  errors: {
                    ..._self.state.currentState.errors,
                    [queryName]: {
                      type: 'query',
                      kind: query.kind,
                      data: errorData,
                      options: options,
                    },
                  },
                },
              },
              () => {
                resolve(data);
                onEvent(_self, 'onDataQueryFailure', {
                  definition: { events: dataQuery.options.events },
                });
                if (mode !== 'view') {
                  const err = query.kind == 'tooljetdb' ? data?.error || data : _.isEmpty(data.data) ? data : data.data;
                  toast.error(err?.message);
                }
              }
            );
          } else {
            let rawData = data.data;
            let finalData = data.data;

            if (dataQuery.options.enableTransformation) {
              finalData = await runTransformation(
                _ref,
                finalData,
                query.options.transformation,
                query.options.transformationLanguage,
                query,
                'edit'
              );
              if (finalData.status === 'failed') {
                return _self.setState(
                  {
                    currentState: {
                      ..._self.state.currentState,
                      queries: {
                        ..._self.state.currentState.queries,
                        [queryName]: {
                          ..._self.state.currentState.queries[queryName],
                          isLoading: false,
                        },
                      },
                      errors: {
                        ..._self.state.currentState.errors,
                        [queryName]: {
                          type: 'transformations',
                          data: finalData,
                          options: options,
                        },
                      },
                    },
                  },
                  () => {
                    resolve(finalData);
                    onEvent(_self, 'onDataQueryFailure', {
                      definition: { events: dataQuery.options.events },
                    });
                  }
                );
              }
            }

            if (dataQuery.options.showSuccessNotification) {
              const notificationDuration = dataQuery.options.notificationDuration * 1000 || 5000;
              toast.success(dataQuery.options.successMessage, {
                duration: notificationDuration,
              });
            }
            _self.setState(
              {
                currentState: {
                  ..._self.state.currentState,
                  queries: {
                    ..._self.state.currentState.queries,
                    [queryName]: _.assign(
                      {
                        ..._self.state.currentState.queries[queryName],
                        isLoading: false,
                        data: finalData,
                        rawData,
                      },
                      query.kind === 'restapi'
                        ? {
                            request: data.request,
                            response: data.response,
                            responseHeaders: data.responseHeaders,
                          }
                        : {}
                    ),
                  },
                },
              },
              () => {
                resolve({ status: 'ok', data: finalData });
                onEvent(_self, 'onDataQuerySuccess', { definition: { events: dataQuery.options.events } }, mode);

                if (mode !== 'view') {
                  toast(`Query (${queryName}) completed.`, {
                    icon: '🚀',
                  });
                }
              }
            );
          }
        })
        .catch(({ error }) => {
          if (mode !== 'view') toast.error(error ?? 'Unknown error');
          _self.setState(
            {
              currentState: {
                ..._self.state.currentState,
                queries: {
                  ..._self.state.currentState.queries,
                  [queryName]: {
                    isLoading: false,
                  },
                },
              },
            },
            () => {
              resolve({ status: 'failed', message: error });
            }
          );
        });
    });
  });
}

export function setTablePageIndex(_ref, tableId, index) {
  if (_.isEmpty(tableId)) {
    console.log('No table is associated with this event.');
    return Promise.resolve();
  }

  const table = Object.entries(_ref.state.currentState.components).filter((entry) => entry[1].id === tableId)[0][1];
  const newPageIndex = resolveReferences(index, _ref.state.currentState);
  table.setPage(newPageIndex ?? 1);
  return Promise.resolve();
}

export function renderTooltip({ props, text }) {
  if (text === '') return <></>;
  return (
    <Tooltip id="button-tooltip" {...props}>
      {text}
    </Tooltip>
  );
}

export function computeComponentState(_ref, components = {}) {
  let componentState = {};
  const currentComponents = _ref.state.currentState.components;
  Object.keys(components).forEach((key) => {
    const component = components[key];
    const componentMeta = componentTypes.find((comp) => component.component.component === comp.component);

    const existingComponentName = Object.keys(currentComponents).find((comp) => currentComponents[comp].id === key);
    const existingValues = currentComponents[existingComponentName];

    if (component.parent) {
      const parentComponent = components[component.parent];
      let isListView = false,
        isForm = false;
      try {
        isListView = parentComponent.component.component === 'Listview';
        isForm = parentComponent.component.component === 'Form';
      } catch {
        console.log('error');
      }

      if (!isListView && !isForm) {
        componentState[component.component.name] = {
          ...componentMeta.exposedVariables,
          id: key,
          ...existingValues,
        };
      }
    } else {
      componentState[component.component.name] = {
        ...componentMeta.exposedVariables,
        id: key,
        ...existingValues,
      };
    }
  });

  return setStateAsync(_ref, {
    currentState: {
      ..._ref.state.currentState,
      components: {
        ...componentState,
      },
    },
    defaultComponentStateComputed: true,
  });
}

export const getSvgIcon = (key, height = 50, width = 50, iconFile = undefined, styles = {}) => {
  if (iconFile) return <img src={`data:image/svg+xml;base64,${iconFile}`} style={{ height, width }} />;
  if (key === 'runjs') return <RunjsIcon style={{ height, width }} />;
  if (key === 'tooljetdb') return <RunTooljetDbIcon />;
  if (key === 'runpy') return <RunPyIcon />;
  const Icon = allSvgs[key];

  if (!Icon) return <></>;

  return <Icon style={{ height, width, ...styles }} />;
};

export const debuggerActions = {
  error: (_self, errors) => {
    _self.setState((prevState) => ({
      ...prevState,
      currentState: {
        ...prevState.currentState,
        errors: {
          ...prevState.currentState.errors,
          ...errors,
        },
      },
    }));
  },

  flush: (_self) => {
    _self.setState((prevState) => ({
      ...prevState,
      currentState: {
        ...prevState.currentState,
        errors: {},
      },
    }));
  },

  //* @params: errors - Object
  generateErrorLogs: (errors) => {
    const errorsArr = [];
    Object.entries(errors).forEach(([key, value]) => {
      const errorType =
        value.type === 'query' && (value.kind === 'restapi' || value.kind === 'tooljetdb' || value.kind === 'runjs')
          ? value.kind
          : value.type;

      const error = {};
      const generalProps = {
        key,
        type: value.type,
        kind: errorType !== 'transformations' ? value.kind : 'transformations',
        page: value.page,
        timestamp: moment(),
        strace: value.strace ?? 'app_level',
      };

      switch (errorType) {
        case 'restapi':
          generalProps.message = value.data.message;
          generalProps.description = value.data.description;
          error.substitutedVariables = value.options;
          error.request = value.data.data.requestObject;
          error.response = value.data.data.responseObject;
          break;

        case 'tooljetdb':
          generalProps.message = value.data.message;
          generalProps.description = value.data.description;
          error.substitutedVariables = value.options;
          error.request = value.data.data.requestObject;
          error.response = value.data.data.responseObject;
          break;

        case 'runjs':
          error.message = value.data.data.message;
          error.description = value.data.data.description;
          break;

        case 'query':
          error.message = value.data.message;
          error.description = value.data.description;
          error.substitutedVariables = value.options;
          break;

        case 'transformations':
          generalProps.message = value.data.message;
          error.data = value.data.data ?? value.data;
          break;

        case 'component':
          generalProps.message = value.data.message;
          generalProps.property = key.split('- ')[1];
          error.resolvedProperties = value.resolvedProperties;
          break;

        default:
          break;
      }
      errorsArr.push({
        error,
        ...generalProps,
      });
    });
    return errorsArr;
  },
};

export const getComponentName = (currentState, id) => {
  try {
    const name = Object.entries(currentState?.components).filter(([_, component]) => component.id === id)[0][0];
    return name;
  } catch {
    return '';
  }
};

const updateNewComponents = (pageId, appDefinition, newComponents, updateAppDefinition) => {
  const newAppDefinition = JSON.parse(JSON.stringify(appDefinition));
  newComponents.forEach((newComponent) => {
    newComponent.component.name = computeComponentName(
      newComponent.component.component,
      newAppDefinition.pages[pageId].components
    );
    newAppDefinition.pages[pageId].components[newComponent.id] = newComponent;
  });
  updateAppDefinition(newAppDefinition);
};

export const cloneComponents = (_ref, updateAppDefinition, isCloning = true, isCut = false) => {
  const { selectedComponents, appDefinition, currentPageId } = _ref.state;
  if (selectedComponents.length < 1) return getSelectedText();
  const { components: allComponents } = appDefinition.pages[currentPageId];
  let newDefinition = _.cloneDeep(appDefinition);
  let newComponents = [],
    newComponentObj = {},
    addedComponentId = new Set();
  for (let selectedComponent of selectedComponents) {
    if (addedComponentId.has(selectedComponent.id)) continue;
    const component = {
      id: selectedComponent.id,
      component: allComponents[selectedComponent.id]?.component,
      layouts: allComponents[selectedComponent.id]?.layouts,
      parent: allComponents[selectedComponent.id]?.parent,
    };
    addedComponentId.add(selectedComponent.id);
    let clonedComponent = JSON.parse(JSON.stringify(component));
    clonedComponent.parent = undefined;
    clonedComponent.children = [];
    clonedComponent.children = [...getChildComponents(allComponents, component, clonedComponent, addedComponentId)];
    newComponents = [...newComponents, clonedComponent];
    newComponentObj = {
      newComponents,
      isCloning,
      isCut,
    };
  }
  if (isCloning) {
    addComponents(currentPageId, appDefinition, updateAppDefinition, undefined, newComponentObj);
    toast.success('Component cloned succesfully');
  } else if (isCut) {
    navigator.clipboard.writeText(JSON.stringify(newComponentObj));
    removeSelectedComponent(currentPageId, newDefinition, selectedComponents);
    updateAppDefinition(newDefinition);
  } else {
    navigator.clipboard.writeText(JSON.stringify(newComponentObj));
    toast.success('Component copied succesfully');
  }
  _ref.setState({ currentSidebarTab: 2 });
};

const getChildComponents = (allComponents, component, parentComponent, addedComponentId) => {
  let childComponents = [],
    selectedChildComponents = [];

  if (component.component.component === 'Tabs' || component.component.component === 'Calendar') {
    childComponents = Object.keys(allComponents).filter((key) => allComponents[key].parent?.startsWith(component.id));
  } else {
    childComponents = Object.keys(allComponents).filter((key) => allComponents[key].parent === component.id);
  }

  childComponents.forEach((componentId) => {
    let childComponent = JSON.parse(JSON.stringify(allComponents[componentId]));
    childComponent.id = componentId;
    const newComponent = JSON.parse(
      JSON.stringify({
        id: componentId,
        component: allComponents[componentId]?.component,
        layouts: allComponents[componentId]?.layouts,
        parent: allComponents[componentId]?.parent,
      })
    );
    addedComponentId.add(componentId);

    if ((component.component.component === 'Tabs') | (component.component.component === 'Calendar')) {
      const childTabId = childComponent.parent.split('-').at(-1);
      childComponent.parent = `${parentComponent.id}-${childTabId}`;
    } else {
      childComponent.parent = parentComponent.id;
    }
    parentComponent.children = [...(parentComponent.children || []), childComponent];
    childComponent.children = [...getChildComponents(allComponents, newComponent, childComponent, addedComponentId)];
    selectedChildComponents.push(childComponent);
  });

  return selectedChildComponents;
};

const updateComponentLayout = (components, parentId, isCut = false) => {
  let prevComponent;
  components.forEach((component, index) => {
    Object.keys(component.layouts).map((layout) => {
      if (parentId !== undefined) {
        if (index > 0) {
          component.layouts[layout].top = prevComponent.layouts[layout].top + prevComponent.layouts[layout].height;
          component.layouts[layout].left = 0;
        } else {
          component.layouts[layout].top = 0;
          component.layouts[layout].left = 0;
        }
        prevComponent = component;
      } else if (!isCut) {
        component.layouts[layout].top = component.layouts[layout].top + component.layouts[layout].height;
      }
    });
  });
};

export const addComponents = (pageId, appDefinition, appDefinitionChanged, parentId = undefined, newComponentObj) => {
  console.log({ pageId, newComponentObj });
  const finalComponents = [];
  let parentComponent = undefined;
  const { isCloning, isCut, newComponents: pastedComponent = [] } = newComponentObj;

  if (parentId) {
    const id = Object.keys(appDefinition.pages[pageId].components).filter((key) => parentId.startsWith(key));
    parentComponent = JSON.parse(JSON.stringify(appDefinition.pages[pageId].components[id[0]]));
    parentComponent.id = parentId;
  }

  !isCloning && updateComponentLayout(pastedComponent, parentId, isCut);

  const buildComponents = (components, parentComponent = undefined, skipTabCalendarCheck = false) => {
    if (Array.isArray(components) && components.length > 0) {
      components.forEach((component) => {
        const newComponent = {
          id: uuidv4(),
          component: component?.component,
          layouts: component?.layouts,
        };
        if (parentComponent) {
          if (
            !skipTabCalendarCheck &&
            (parentComponent.component.component === 'Tabs' || parentComponent.component.component === 'Calendar')
          ) {
            const childTabId = component.parent.split('-').at(-1);
            newComponent.parent = `${parentComponent.id}-${childTabId}`;
          } else {
            newComponent.parent = parentComponent.id;
          }
        }
        finalComponents.push(newComponent);
        if (component.children.length > 0) {
          buildComponents(component.children, newComponent);
        }
      });
    }
  };

  buildComponents(pastedComponent, parentComponent, true);

  updateNewComponents(pageId, appDefinition, finalComponents, appDefinitionChanged);
  !isCloning && toast.success('Component pasted succesfully');
};

export const addNewWidgetToTheEditor = (
  componentMeta,
  eventMonitorObject,
  currentComponents,
  canvasBoundingRect,
  currentLayout,
  shouldSnapToGrid,
  zoomLevel,
  isInSubContainer = false,
  addingDefault = false
) => {
  const componentMetaData = _.cloneDeep(componentMeta);
  const componentData = _.cloneDeep(componentMetaData);

  const defaultWidth = isInSubContainer
    ? (componentMetaData.defaultSize.width * 100) / 43
    : componentMetaData.defaultSize.width;
  const defaultHeight = componentMetaData.defaultSize.height;

  componentData.name = computeComponentName(componentData.component, currentComponents);

  let left = 0;
  let top = 0;

  if (isInSubContainer && addingDefault) {
    const newComponent = {
      id: uuidv4(),
      component: componentData,
      layout: {
        [currentLayout]: {
          top: top,
          left: left,
        },
      },
    };

    return newComponent;
  }

  const offsetFromTopOfWindow = canvasBoundingRect.top;
  const offsetFromLeftOfWindow = canvasBoundingRect.left;
  const currentOffset = eventMonitorObject.getSourceClientOffset();
  const initialClientOffset = eventMonitorObject.getInitialClientOffset();
  const delta = eventMonitorObject.getDifferenceFromInitialOffset();
  const subContainerWidth = canvasBoundingRect.width;

  left = Math.round(currentOffset?.x + currentOffset?.x * (1 - zoomLevel) - offsetFromLeftOfWindow);
  top = Math.round(
    initialClientOffset?.y - 10 + delta.y + initialClientOffset?.y * (1 - zoomLevel) - offsetFromTopOfWindow
  );

  if (shouldSnapToGrid) {
    [left, top] = snapToGrid(subContainerWidth, left, top);
  }

  left = (left * 100) / subContainerWidth;

  if (currentLayout === 'mobile') {
    componentData.definition.others.showOnDesktop.value = false;
    componentData.definition.others.showOnMobile.value = true;
  }

  const widgetsWithDefaultComponents = ['Listview', 'Tabs', 'Form', 'Kanban'];

  const newComponent = {
    id: uuidv4(),
    component: componentData,
    layout: {
      [currentLayout]: {
        top: top,
        left: left,
        width: defaultWidth,
        height: defaultHeight,
      },
    },

    withDefaultChildren: widgetsWithDefaultComponents.includes(componentData.component),
  };

  return newComponent;
};

export function snapToGrid(canvasWidth, x, y) {
  const gridX = canvasWidth / 43;

  const snappedX = Math.round(x / gridX) * gridX;
  const snappedY = Math.round(y / 10) * 10;
  return [snappedX, snappedY];
}
export const removeSelectedComponent = (pageId, newDefinition, selectedComponents) => {
  selectedComponents.forEach((component) => {
    let childComponents = [];

    if (newDefinition.pages[pageId].components[component.id]?.component?.component === 'Tabs') {
      childComponents = Object.keys(newDefinition.pages[pageId].components).filter((key) =>
        newDefinition.pages[pageId].components[key].parent?.startsWith(component.id)
      );
    } else {
      childComponents = Object.keys(newDefinition.pages[pageId].components).filter(
        (key) => newDefinition.pages[pageId].components[key].parent === component.id
      );
    }

    childComponents.forEach((componentId) => {
      delete newDefinition.pages[pageId].components[componentId];
    });

    delete newDefinition.pages[pageId].components[component.id];
  });
};

const getSelectedText = () => {
  if (window.getSelection) {
    navigator.clipboard.writeText(window.getSelection());
  }
  if (window.document.getSelection) {
    navigator.clipboard.writeText(window.document.getSelection());
  }
  if (window.document.selection) {
    navigator.clipboard.writeText(window.document.selection.createRange().text);
  }
};

function convertMapSet(obj) {
  if (obj instanceof Map) {
    return Object.fromEntries(Array.from(obj, ([key, value]) => [key, convertMapSet(value)]));
  } else if (obj instanceof Set) {
    return Array.from(obj).map(convertMapSet);
  } else if (Array.isArray(obj)) {
    return obj.map(convertMapSet);
  } else if (obj !== null && typeof obj === 'object') {
    return Object.fromEntries(Object.entries(obj).map(([key, value]) => [key, convertMapSet(value)]));
  } else {
    return obj;
  }
}

export const checkExistingQueryName = (newName) =>
  useDataQueriesStore.getState().dataQueries.some((query) => query.name === newName);

export const runQueries = (queries, _ref) => {
  queries.forEach((query) => {
    if (query.options.runOnPageLoad) {
      runQuery(_ref, query.id, query.name);
    }
  });
};

export const computeQueryState = (queries, _ref) => {
  let queryState = {};
  queries.forEach((query) => {
    if (query.plugin?.plugin_id) {
      queryState[query.name] = {
        ...query.plugin.manifest_file.data.source.exposedVariables,
        kind: query.plugin.manifest_file.data.source.kind,
        ..._ref.state.currentState.queries[query.name],
      };
    } else {
      queryState[query.name] = {
        ...DataSourceTypes.find((source) => source.kind === query.kind).exposedVariables,
        kind: DataSourceTypes.find((source) => source.kind === query.kind).kind,
        ..._ref.state.currentState.queries[query.name],
      };
    }
  });
  const hasDiffQueryState = !_.isEqual(_ref.state?.currentState?.queries, queryState);
  if (hasDiffQueryState) {
    _ref.setState({
      currentState: {
        ..._ref.state.currentState,
        queries: {
          ...queryState,
        },
      },
    });
  }
};<|MERGE_RESOLUTION|>--- conflicted
+++ resolved
@@ -958,11 +958,7 @@
     _self.setState({ currentState: newState }, () => {
       let queryExecutionPromise = null;
       if (query.kind === 'runjs') {
-<<<<<<< HEAD
-        queryExecutionPromise = executeMultilineJS(_self, query.options.code, query?.id, false, confirmed, mode, args);
-=======
-        queryExecutionPromise = executeMultilineJS(_self, query.options.code, query?.id, false, mode);
->>>>>>> 09e55d3e
+        queryExecutionPromise = executeMultilineJS(_self, query.options.code, query?.id, false, mode, args);
       } else if (query.kind === 'runpy') {
         queryExecutionPromise = executeRunPycode(_self, query.options.code, query, false, mode);
       } else if (query.kind === 'tooljetdb') {
