import React from 'react';
import { toast } from 'react-hot-toast';
import {
  getDynamicVariables,
  resolveReferences,
  executeMultilineJS,
  serializeNestedObjectToQueryParams,
  computeComponentName,
  generateAppActions,
  loadPyodide,
} from '@/_helpers/utils';
import { dataqueryService } from '@/_services';
import _ from 'lodash';
import moment from 'moment';
import Tooltip from 'react-bootstrap/Tooltip';
import { componentTypes } from '@/Editor/WidgetManager/components';
import generateCSV from '@/_lib/generate-csv';
import generateFile from '@/_lib/generate-file';
import RunjsIcon from '@/Editor/Icons/runjs.svg';
import RunTooljetDbIcon from '@/Editor/Icons/tooljetdb.svg';
import RunPyIcon from '@/Editor/Icons/runpy.svg';
import { v4 as uuidv4 } from 'uuid';
// eslint-disable-next-line import/no-unresolved
import { allSvgs } from '@tooljet/plugins/client';
import urlJoin from 'url-join';
import { tooljetDbOperations } from '@/Editor/QueryManager/QueryEditors/TooljetDatabase/operations';
import { authenticationService } from '@/_services/authentication.service';
import { setCookie } from '@/_helpers/cookie';
import { DataSourceTypes } from '@/Editor/DataSourceManager/SourceComponents';

import { useDataQueriesStore } from '@/_stores/dataQueriesStore';
import { useQueryPanelStore } from '@/_stores/queryPanelStore';
import { useCurrentStateStore } from '../_stores/currentStateStore';

const ERROR_TYPES = Object.freeze({
  ReferenceError: 'ReferenceError',
  SyntaxError: 'SyntaxError',
  TypeError: 'TypeError',
  URIError: 'URIError',
  RangeError: 'RangeError',
  EvalError: 'EvalError',
});

export function setStateAsync(_ref, state) {
  return new Promise((resolve) => {
    _ref.setState(state, resolve);
  });
}

export function setCurrentStateAsync(_ref, changes) {
  return new Promise((resolve) => {
    _ref.setState((prevState) => {
      return {
        currentState: prevState.currentState,
        ...changes,
      };
    }, resolve);
  });
}

export function onComponentOptionsChanged(_ref, component, options) {
  const componentName = component.name;
  const components = useCurrentStateStore.getState().components;
  let componentData = components[componentName];
  componentData = componentData || {};

  for (const option of options) {
    componentData[option[0]] = option[1];
  }

  return useCurrentStateStore.getState().actions.setCurrentState({
    components: { ...components, [componentName]: componentData },
  });
}

export function onComponentOptionChanged(_ref, component, option_name, value) {
  const componentName = component.name;
  const components = useCurrentStateStore.getState().components;

  let componentData = components[componentName];
  componentData = componentData || {};
  componentData[option_name] = value;

  return useCurrentStateStore.getState().actions.setCurrentState({
    components: { ...components, [componentName]: componentData },
  });
}

export function fetchOAuthToken(authUrl, dataSourceId) {
  localStorage.setItem('sourceWaitingForOAuth', dataSourceId);
  const currentSessionValue = authenticationService.currentSessionValue;
  currentSessionValue?.current_organization_id &&
    setCookie('orgIdForOauth', currentSessionValue?.current_organization_id);
  window.open(authUrl);
}

export function addToLocalStorage(object) {
  localStorage.setItem(object['key'], object['value']);
}

export function getDataFromLocalStorage(key) {
  return localStorage.getItem(key);
}

async function executeRunPycode(_ref, code, query, isPreview, mode) {
  const pyodide = await loadPyodide();

  function log(line) {
    console.log({ line });
  }

  const evaluatePythonCode = async (pyodide) => {
    let result = {};
    const currentState = useCurrentStateStore.getState();
    try {
      const appStateVars = currentState['variables'] ?? {};

      const actions = generateAppActions(_ref, query.id, mode, isPreview);

      for (const key of Object.keys(currentState.queries)) {
        currentState.queries[key] = {
          ...currentState.queries[key],
          run: () => actions.runQuery(key),
        };
      }

      await pyodide.globals.set('components', currentState['components']);
      await pyodide.globals.set('queries', currentState['queries']);
      await pyodide.globals.set('tj_globals', currentState['globals']);
      await pyodide.globals.set('client', currentState['client']);
      await pyodide.globals.set('server', currentState['server']);
      await pyodide.globals.set('variables', appStateVars);
      await pyodide.globals.set('actions', actions);

      await pyodide.loadPackagesFromImports(code);

      await pyodide.loadPackage('micropip', log);

      let pyresult = await pyodide.runPythonAsync(code);
      result = await pyresult;
    } catch (err) {
      console.error(err);

      const errorType = err.message.includes('SyntaxError') ? 'SyntaxError' : 'NameError';
      const error = err.message.split(errorType + ': ')[1];
      const errorMessage = `${errorType} : ${error}`;

      result = {};

      result = {
        status: 'failed',
        message: errorMessage,
        description: {
          code: query?.options?.code,
          error: JSON.parse(JSON.stringify(err, Object.getOwnPropertyNames(err))),
        },
      };
    }

    return pyodide.isPyProxy(result) ? convertMapSet(result.toJs()) : result;
  };

  return { data: await evaluatePythonCode(pyodide, code) };
}

async function exceutePycode(payload, code, currentState, query, mode) {
  const pyodide = await loadPyodide();

  const evaluatePython = async (pyodide) => {
    let result = {};
    try {
      //remove the comments from the code
      let codeWithoutComments = code.replace(/#.*$/gm, '');
      codeWithoutComments = codeWithoutComments.replace(/^\s+/g, '');
      const _code = codeWithoutComments.replace('return ', '');
      currentState['variables'] = currentState['variables'] ?? {};
      const _currentState = JSON.stringify(currentState);

      let execFunction = await pyodide.runPython(`
        from pyodide.ffi import to_js
        import json
        def exec_code(payload, _currentState):
          data = json.loads(payload)
          currentState = json.loads(_currentState)
          components = currentState['components']
          queries = currentState['queries']
          globals = currentState['globals']
          variables = currentState['variables']
          client = currentState['client']
          server = currentState['server']
          page = currentState['page']
          code_to_execute = ${_code}

          try:
            res = to_js(json.dumps(code_to_execute))
            # convert dictionary to js object
            return res
          except Exception as e:
            print(e)
            return {"error": str(e)}

        exec_code
    `);
      const _data = JSON.stringify(payload);
      result = execFunction(_data, _currentState);
      return JSON.parse(result);
    } catch (err) {
      console.error(err);

      const errorType = err.message.includes('SyntaxError') ? 'SyntaxError' : 'NameError';
      const error = err.message.split(errorType + ': ')[1];
      const errorMessage = `${errorType} : ${error}`;
      result = {};
      if (mode === 'edit') toast.error(errorMessage);

      result = {
        status: 'failed',
        message: errorMessage,
        description: {
          error: JSON.parse(JSON.stringify(err, Object.getOwnPropertyNames(err))),
        },
      };
    }

    return result;
  };

  return await evaluatePython(pyodide, code);
}

export async function runPythonTransformation(currentState, rawData, transformation, query, mode) {
  const data = rawData;

  try {
    return await exceutePycode(data, transformation, currentState, query, mode);
  } catch (error) {
    console.log(error);
  }
}

export async function runTransformation(
  _ref,
  rawData,
  transformation,
  transformationLanguage = 'javascript',
  query,
  mode = 'edit'
) {
  const data = rawData;

  let result = [];

  const currentState = useCurrentStateStore.getState() || {};

  if (transformationLanguage === 'python') {
    result = await runPythonTransformation(currentState, data, transformation, query, mode);

    return result;
  }

  if (transformationLanguage === 'javascript') {
    try {
      const evalFunction = Function(
        ['data', 'moment', '_', 'components', 'queries', 'globals', 'variables', 'page'],
        transformation
      );

      result = evalFunction(
        data,
        moment,
        _,
        currentState.components,
        currentState.queries,
        currentState.globals,
        currentState.variables,
        currentState.page
      );
    } catch (err) {
      const $error = err.name;
      const $errorMessage = _.has(ERROR_TYPES, $error) ? `${$error} : ${err.message}` : err || 'Unknown error';
      if (mode === 'edit') toast.error($errorMessage);
      result = {
        message: err.stack.split('\n')[0],
        status: 'failed',
        data: data,
      };
    }

    return result;
  }
}

export async function executeActionsForEventId(_ref, eventId, component, mode, customVariables) {
  const events = component?.definition?.events || [];
  const filteredEvents = events.filter((event) => event.eventId === eventId);

  for (const event of filteredEvents) {
    await executeAction(_ref, event, mode, customVariables); // skipcq: JS-0032
  }
}

export function onComponentClick(_ref, id, component, mode = 'edit') {
  executeActionsForEventId(_ref, 'onClick', component, mode);
}

export function onQueryConfirmOrCancel(_ref, queryConfirmationData, isConfirm = false, mode = 'edit') {
  const filtertedQueryConfirmation = _ref.state?.queryConfirmationList.filter(
    (query) => query.queryId !== queryConfirmationData.queryId
  );

  _ref.setState({
    queryConfirmationList: filtertedQueryConfirmation,
  });
  isConfirm && runQuery(_ref, queryConfirmationData.queryId, queryConfirmationData.queryName, true, mode);
}

export async function copyToClipboard(text) {
  try {
    await navigator.clipboard.writeText(text);
    toast.success('Copied to clipboard!');
  } catch (err) {
    console.log('Failed to copy!', err);
  }
}

function showModal(_ref, modal, show) {
  const modalId = modal?.id ?? modal;
  if (_.isEmpty(modalId)) {
    console.log('No modal is associated with this event.');
    return Promise.resolve();
  }

  const modalMeta = _ref.state.appDefinition.pages[_ref.state.currentPageId].components[modalId];

  const _components = {
    ...useCurrentStateStore.getState().components,
    [modalMeta.component.name]: {
      ...useCurrentStateStore.getState().components[modalMeta.component.name],
      show: show,
    },
  };
  useCurrentStateStore.getState().actions.setCurrentState({
    components: _components,
  });
  return Promise.resolve();
}

function logoutAction(_ref) {
  localStorage.clear();
  authenticationService.logout(true);

  return Promise.resolve();
}

function debounce(func) {
  let timer;
  return (...args) => {
    const event = args[1] || {};
    if (event.debounce === undefined) {
      return func.apply(this, args);
    }
    clearTimeout(timer);
    timer = setTimeout(() => {
      func.apply(this, args);
    }, Number(event.debounce));
  };
}

export const executeAction = debounce(executeActionWithDebounce);

function executeActionWithDebounce(_ref, event, mode, customVariables) {
  console.log('nopski', customVariables);
  if (event) {
    switch (event.actionId) {
      case 'show-alert': {
        const message = resolveReferences(event.message, useCurrentStateStore.getState(), undefined, customVariables);
        switch (event.alertType) {
          case 'success':
          case 'error':
            toast[event.alertType](message);
            break;
          case 'info':
            toast(message);
            break;
          case 'warning':
            toast(message, {
              icon: '⚠️',
            });
            break;
        }
        return Promise.resolve();
      }

      case 'run-query': {
        const { queryId, queryName } = event;
        const name =
          useDataQueriesStore.getState().dataQueries.find((query) => query.id === queryId)?.name ?? queryName;
        return runQuery(_ref, queryId, name, undefined, mode);
      }
      case 'logout': {
        return logoutAction(_ref);
      }

      case 'open-webpage': {
        const url = resolveReferences(event.url, useCurrentStateStore.getState(), undefined, customVariables);
        window.open(url, '_blank');
        return Promise.resolve();
      }

      case 'go-to-app': {
        const slug = resolveReferences(event.slug, useCurrentStateStore.getState(), undefined, customVariables);
        const queryParams = event.queryParams?.reduce(
          (result, queryParam) => ({
            ...result,
            ...{
              [resolveReferences(queryParam[0], useCurrentStateStore.getState())]: resolveReferences(
                queryParam[1],
                useCurrentStateStore.getState(),
                undefined,
                customVariables
              ),
            },
          }),
          {}
        );

        let url = `/applications/${slug}`;

        if (queryParams) {
          const queryPart = serializeNestedObjectToQueryParams(queryParams);

          if (queryPart.length > 0) url = url + `?${queryPart}`;
        }

        if (mode === 'view') {
          _ref.props.navigate(url);
        } else {
          if (confirm('The app will be opened in a new tab as the action is triggered from the editor.')) {
            window.open(urlJoin(window.public_config?.TOOLJET_HOST, url));
          }
        }
        return Promise.resolve();
      }

      case 'show-modal':
        return showModal(_ref, event.modal, true);

      case 'close-modal':
        return showModal(_ref, event.modal, false);

      case 'copy-to-clipboard': {
        const contentToCopy = resolveReferences(
          event.contentToCopy,
          useCurrentStateStore.getState(),
          undefined,
          customVariables
        );
        copyToClipboard(contentToCopy);

        return Promise.resolve();
      }

      case 'set-localstorage-value': {
        const key = resolveReferences(event.key, useCurrentStateStore.getState(), undefined, customVariables);
        const value = resolveReferences(event.value, useCurrentStateStore.getState(), undefined, customVariables);
        localStorage.setItem(key, value);

        return Promise.resolve();
      }

      case 'generate-file': {
        // const fileType = event.fileType;
        const data = resolveReferences(event.data, useCurrentStateStore.getState(), undefined, customVariables) ?? [];
        const fileName =
          resolveReferences(event.fileName, useCurrentStateStore.getState(), undefined, customVariables) ?? 'data.txt';
        const fileType =
          resolveReferences(event.fileType, useCurrentStateStore.getState(), undefined, customVariables) ?? 'csv';
        const fileData = {
          csv: generateCSV,
          plaintext: (plaintext) => plaintext,
        }[fileType](data);
        generateFile(fileName, fileData, fileType);
        return Promise.resolve();
      }

      case 'set-table-page': {
        setTablePageIndex(_ref, event.table, event.pageIndex);
        break;
      }

      case 'set-custom-variable': {
        const key = resolveReferences(event.key, useCurrentStateStore.getState(), undefined, customVariables);
        const value = resolveReferences(event.value, useCurrentStateStore.getState(), undefined, customVariables);
        const customAppVariables = { ...useCurrentStateStore.getState().variables };
        customAppVariables[key] = value;
        return useCurrentStateStore.getState().actions.setCurrentState({
          variables: customAppVariables,
        });
      }

      case 'unset-custom-variable': {
        const key = resolveReferences(event.key, useCurrentStateStore.getState(), undefined, customVariables);
        const customAppVariables = { ...useCurrentStateStore.getState().variables };
        delete customAppVariables[key];
        return useCurrentStateStore.getState().actions.setCurrentState({
          variables: customAppVariables,
        });
      }

      case 'set-page-variable': {
        const key = resolveReferences(event.key, useCurrentStateStore.getState(), undefined, customVariables);
        const value = resolveReferences(event.value, useCurrentStateStore.getState(), undefined, customVariables);
        const customPageVariables = {
          ...useCurrentStateStore.getState().page.variables,
          [key]: value,
        };
        return useCurrentStateStore.getState().actions.setCurrentState({
          page: {
            ...useCurrentStateStore.getState().page,
            variables: customPageVariables,
          },
        });
      }

      case 'unset-page-variable': {
        const key = resolveReferences(event.key, useCurrentStateStore.getState(), undefined, customVariables);
        const customPageVariables = _.omit(useCurrentStateStore.getState().page.variables, key);
        return useCurrentStateStore.getState().actions.setCurrentState({
          page: {
            ...useCurrentStateStore.getState().page,
            variables: customPageVariables,
          },
        });
      }

      case 'control-component': {
        const component = Object.values(useCurrentStateStore.getState()?.components ?? {}).filter(
          (component) => component.id === event.componentId
        )[0];
        const action = component?.[event.componentSpecificActionHandle];
        const actionArguments = _.map(event.componentSpecificActionParams, (param) => ({
          ...param,
          value: resolveReferences(param.value, useCurrentStateStore.getState(), undefined, customVariables),
        }));
        const actionPromise = action && action(...actionArguments.map((argument) => argument.value));
        return actionPromise ?? Promise.resolve();
      }

      case 'switch-page': {
        _ref.switchPage(
          event.pageId,
          resolveReferences(event.queryParams, useCurrentStateStore.getState(), [], customVariables)
        );
        return Promise.resolve();
      }
    }
  }
}

export async function onEvent(_ref, eventName, options, mode = 'edit') {
  let _self = _ref;
  console.log('Event: ', eventName);

  const { customVariables } = options;

  if (eventName === 'onPageLoad') {
    await executeActionsForEventId(_ref, 'onPageLoad', { definition: { events: [options] } }, mode, customVariables);
  }

  if (eventName === 'onTrigger') {
    const { component, queryId, queryName } = options;
    useCurrentStateStore.getState().actions.setCurrentState({
      components: {
        ...useCurrentStateStore.getState().components,
        [component.name]: {
          ...useCurrentStateStore.getState().components[component.name],
        },
      },
    });
    runQuery(_ref, queryId, queryName, true, mode);
  }

  if (eventName === 'onCalendarEventSelect') {
    const { component, calendarEvent } = options;
    useCurrentStateStore.getState().actions.setCurrentState({
      components: {
        ...useCurrentStateStore.getState().components,
        [component.name]: {
          ...useCurrentStateStore.getState().components[component.name],
          selectedEvent: { ...calendarEvent },
        },
      },
    });
    executeActionsForEventId(_ref, 'onCalendarEventSelect', component, mode, customVariables);
  }

  if (eventName === 'onCalendarSlotSelect') {
    const { component, selectedSlots } = options;
    useCurrentStateStore.getState().actions.setCurrentState({
      components: {
        ...useCurrentStateStore.getState().components,
        [component.name]: {
          ...useCurrentStateStore.getState().components[component.name],
          selectedSlots,
        },
      },
    });
    executeActionsForEventId(_ref, 'onCalendarSlotSelect', component, mode, customVariables);
  }

  if (eventName === 'onTableActionButtonClicked') {
    const { component, data, action, rowId } = options;
    useCurrentStateStore.getState().actions.setCurrentState({
      components: {
        ...useCurrentStateStore.getState().components,
        [component.name]: {
          ...useCurrentStateStore.getState().components[component.name],
          selectedRow: data,
          selectedRowId: rowId,
        },
      },
    });
    async () => {
      if (action && action.events) {
        for (const event of action.events) {
          if (event.actionId) {
            // the event param uses a hacky workaround for using same format used by event manager ( multiple handlers )
            await executeAction(_self, { ...event, ...event.options }, mode, customVariables);
          }
        }
      } else {
        console.log('No action is associated with this event');
      }
    };
  }

  if (eventName === 'OnTableToggleCellChanged') {
    const { component, column, rowId, row } = options;
    useCurrentStateStore.getState().actions.setCurrentState({
      components: {
        ...useCurrentStateStore.getState().components,
        [component.name]: {
          ...useCurrentStateStore.getState().components[component.name],
          selectedRow: row,
          selectedRowId: rowId,
        },
      },
    });
    async () => {
      if (column && column.events) {
        for (const event of column.events) {
          if (event.actionId) {
            // the event param uses a hacky workaround for using same format used by event manager ( multiple handlers )
            await executeAction(_self, { ...event, ...event.options }, mode, customVariables);
          }
        }
      } else {
        console.log('No action is associated with this event');
      }
    };
  }

  if (
    [
      'onDetect',
      'onCheck',
      'onUnCheck',
      'onBoundsChange',
      'onCreateMarker',
      'onMarkerClick',
      'onPageChanged',
      'onSearch',
      'onChange',
      'onEnterPressed',
      'onSelectionChange',
      'onSelect',
      'onClick',
      'onHover',
      'onFileSelected',
      'onFileLoaded',
      'onFileDeselected',
      'onStart',
      'onResume',
      'onReset',
      'onPause',
      'onCountDownFinish',
      'onCalendarNavigate',
      'onCalendarViewChange',
      'onSearchTextChanged',
      'onPageChange',
      'onAddCardClick',
      'onCardAdded',
      'onCardRemoved',
      'onCardMoved',
      'onCardSelected',
      'onCardUpdated',
      'onUpdate',
      'onTabSwitch',
      'onFocus',
      'onBlur',
      'onOpen',
      'onClose',
      'onRowClicked',
      'onCancelChanges',
      'onSort',
      'onCellValueChanged',
      'onFilterChanged',
      'onRowHovered',
      'onSubmit',
      'onInvalid',
      'onNewRowsAdded',
    ].includes(eventName)
  ) {
    const { component } = options;
    executeActionsForEventId(_ref, eventName, component, mode, customVariables);
  }

  if (eventName === 'onBulkUpdate') {
    onComponentOptionChanged(_self, options.component, 'isSavingChanges', true);
    await executeActionsForEventId(_self, eventName, options.component, mode, customVariables);
    onComponentOptionChanged(_self, options.component, 'isSavingChanges', false);
  }

  if (['onDataQuerySuccess', 'onDataQueryFailure'].includes(eventName)) {
    await executeActionsForEventId(_self, eventName, options, mode, customVariables);
  }
}

export function getQueryVariables(options, state) {
  let queryVariables = {};
  const optionsType = typeof options;
  switch (optionsType) {
    case 'string': {
      options = options.replace(/\n/g, ' ');
      // check if {{var}} and %%var%% are present in the string

      if (options.includes('{{') && options.includes('%%')) {
        const vars = resolveReferences(options, state);
        console.log('queryVariables', { options, vars });
        queryVariables[options] = vars;
      } else {
        const dynamicVariables = getDynamicVariables(options) || [];
        dynamicVariables.forEach((variable) => {
          queryVariables[variable] = resolveReferences(variable, state);
        });
      }

      break;
    }

    case 'object': {
      if (Array.isArray(options)) {
        options.forEach((element) => {
          _.merge(queryVariables, getQueryVariables(element, state));
        });
      } else {
        Object.keys(options || {}).forEach((key) => {
          _.merge(queryVariables, getQueryVariables(options[key], state));
        });
      }
      break;
    }

    default:
      break;
  }

  return queryVariables;
}

export function previewQuery(_ref, query, calledFromQuery = false) {
  const options = getQueryVariables(query.options, _ref.props.currentState);

  const { setPreviewLoading, setPreviewData } = useQueryPanelStore.getState().actions;
  setPreviewLoading(true);

  return new Promise(function (resolve, reject) {
    let queryExecutionPromise = null;
    if (query.kind === 'runjs') {
      queryExecutionPromise = executeMultilineJS(_ref, query.options.code, query?.id, true);
    } else if (query.kind === 'tooljetdb') {
      const currentSessionValue = authenticationService.currentSessionValue;
      queryExecutionPromise = tooljetDbOperations.perform(
        query.options,
        currentSessionValue?.current_organization_id,
        useCurrentStateStore.getState()
      );
    } else if (query.kind === 'runpy') {
      queryExecutionPromise = executeRunPycode(_ref, query.options.code, query, true, 'edit');
    } else {
      queryExecutionPromise = dataqueryService.preview(query, options, _ref?.state?.editingVersion?.id);
    }

    queryExecutionPromise
      .then(async (data) => {
        let finalData = data.data;

        if (query.options.enableTransformation) {
          finalData = await runTransformation(
            _ref,
            finalData,
            query.options.transformation,
            query.options.transformationLanguage,
            query,
            'edit'
          );
        }

        if (calledFromQuery) {
          setPreviewLoading(false);
        } else {
          setPreviewLoading(false);
          setPreviewData(finalData);
        }

        const queryStatus =
          query.kind === 'tooljetdb'
            ? data.statusText
            : query.kind === 'runpy'
            ? data?.data?.status ?? 'ok'
            : data.status;
        switch (queryStatus) {
          case 'Bad Request':
          case 'failed': {
            const err = query.kind == 'tooljetdb' ? data?.error || data : _.isEmpty(data.data) ? data : data.data;
            toast.error(`${err.message}`);
            break;
          }
          case 'needs_oauth': {
            const url = data.data.auth_url; // Backend generates and return sthe auth url
            fetchOAuthToken(url, query.data_source_id);
            break;
          }
          case 'ok':
          case 'OK':
          case 'Created':
          case 'Accepted':
          case 'No Content': {
            toast(`Query completed.`, {
              icon: '🚀',
            });
            break;
          }
        }

        resolve({ status: data.status, data: finalData });
      })
      .catch(({ error, data }) => {
        setPreviewLoading(false);
        setPreviewData(data);
        toast.error(error);
        reject({ error, data });
      });
  });
}

export function runQuery(_ref, queryId, queryName, confirmed = undefined, mode = 'edit') {
  const query = useDataQueriesStore.getState().dataQueries.find((query) => query.id === queryId);
  let dataQuery = {};

  if (query) {
    dataQuery = JSON.parse(JSON.stringify(query));
  } else {
    toast.error('No query has been associated with the action.');
    return;
  }

  const options = getQueryVariables(dataQuery.options, useCurrentStateStore.getState());

  if (dataQuery.options.requestConfirmation) {
    // eslint-disable-next-line no-unsafe-optional-chaining
    const queryConfirmationList = _ref.state?.queryConfirmationList ? [..._ref.state?.queryConfirmationList] : [];
    const queryConfirmation = {
      queryId,
      queryName,
    };
    if (!queryConfirmationList.some((query) => queryId === query.queryId)) {
      queryConfirmationList.push(queryConfirmation);
    }

    if (confirmed === undefined) {
      _ref.setState({
        queryConfirmationList,
      });
      return;
    }
  }

  useCurrentStateStore.getState().actions.setCurrentState({
    queries: {
      ...useCurrentStateStore.getState().queries,
      [queryName]: {
        ...useCurrentStateStore.getState().queries[queryName],
        isLoading: true,
        data: [],
        rawData: [],
      },
    },
    errors: {},
  });

  let _self = _ref;

  // eslint-disable-next-line no-unused-vars
  return new Promise(function (resolve, reject) {
<<<<<<< HEAD
    let queryExecutionPromise = null;
    if (query.kind === 'runjs') {
      queryExecutionPromise = executeMultilineJS(_self, query.options.code, _ref, query?.id, false, confirmed, mode);
    } else if (query.kind === 'runpy') {
      queryExecutionPromise = executeRunPycode(_self, query.options.code, query, _ref, false, mode);
    } else if (query.kind === 'tooljetdb') {
      const currentSessionValue = authenticationService.currentSessionValue;
      queryExecutionPromise = tooljetDbOperations.perform(
        query.options,
        currentSessionValue?.current_organization_id,
        _self.state.currentState
      );
    } else {
      queryExecutionPromise = dataqueryService.run(queryId, options);
    }
=======
    _self.setState({ currentState: newState }, () => {
      let queryExecutionPromise = null;
      if (query.kind === 'runjs') {
        queryExecutionPromise = executeMultilineJS(_self, query.options.code, query?.id, false, mode);
      } else if (query.kind === 'runpy') {
        queryExecutionPromise = executeRunPycode(_self, query.options.code, query, false, mode);
      } else if (query.kind === 'tooljetdb') {
        const currentSessionValue = authenticationService.currentSessionValue;
        queryExecutionPromise = tooljetDbOperations.perform(
          query.options,
          currentSessionValue?.current_organization_id,
          _self.state.currentState
        );
      } else {
        queryExecutionPromise = dataqueryService.run(queryId, options);
      }
>>>>>>> 63252793

    queryExecutionPromise
      .then(async (data) => {
        if (data.status === 'needs_oauth') {
          const url = data.data.auth_url; // Backend generates and return sthe auth url
          fetchOAuthToken(url, dataQuery['data_source_id'] || dataQuery['dataSourceId']);
        }

        const promiseStatus =
          query.kind === 'tooljetdb'
            ? data.statusText
            : query.kind === 'runpy'
            ? data?.data?.status ?? 'ok'
            : data.status;

        if (promiseStatus === 'failed' || promiseStatus === 'Bad Request') {
          const errorData = query.kind === 'runpy' ? data.data : data;
          useCurrentStateStore.getState().actions.setCurrentState({
            errors: {
              ...useCurrentStateStore.getState().errors,
              [queryName]: {
                type: 'query',
                kind: query.kind,
                data: errorData,
                options: options,
              },
            },
          });
          useCurrentStateStore.getState().actions.setCurrentState({
            queries: {
              ...useCurrentStateStore.getState().queries,
              [queryName]: _.assign(
                {
                  ...useCurrentStateStore.getState().queries[queryName],
                  isLoading: false,
                },
                query.kind === 'restapi'
                  ? {
                      request: data.data.requestObject,
                      response: data.data.responseObject,
                      responseHeaders: data.data.responseHeaders,
                    }
                  : {}
              ),
            },
          });
          return () => {
            resolve(data);
            onEvent(_self, 'onDataQueryFailure', {
              definition: { events: dataQuery.options.events },
            });
            if (mode !== 'view') {
              const err = query.kind == 'tooljetdb' ? data?.error || data : _.isEmpty(data.data) ? data : data.data;
              toast.error(err?.message);
            }
          };
        } else {
          let rawData = data.data;
          let finalData = data.data;

          if (dataQuery.options.enableTransformation) {
            finalData = await runTransformation(
              _ref,
              finalData,
              query.options.transformation,
              query.options.transformationLanguage,
              query,
              'edit'
            );
            if (finalData.status === 'failed') {
              useCurrentStateStore.getState().actions.setCurrentState({
                queries: {
                  ...useCurrentStateStore.getState().queries,
                  [queryName]: {
                    ...useCurrentStateStore.getState().queries[queryName],
                    isLoading: false,
                  },
                },
                errors: {
                  ...useCurrentStateStore.getState().errors,
                  [queryName]: {
                    type: 'transformations',
                    data: finalData,
                    options: options,
                  },
                },
              });
              return () => {
                resolve(finalData);
                onEvent(_self, 'onDataQueryFailure', {
                  definition: { events: dataQuery.options.events },
                });
              };
            }
          }

          if (dataQuery.options.showSuccessNotification) {
            const notificationDuration = dataQuery.options.notificationDuration * 1000 || 5000;
            toast.success(dataQuery.options.successMessage, {
              duration: notificationDuration,
            });
          }
          useCurrentStateStore.getState().actions.setCurrentState({
            queries: {
              ...useCurrentStateStore.getState().queries,
              [queryName]: _.assign(
                {
                  ...useCurrentStateStore.getState().queries[queryName],
                  isLoading: false,
                  data: finalData,
                  rawData,
                },
                query.kind === 'restapi'
                  ? {
                      request: data.request,
                      response: data.response,
                      responseHeaders: data.responseHeaders,
                    }
                  : {}
              ),
            },
          });

          resolve({ status: 'ok', data: finalData });
          onEvent(_self, 'onDataQuerySuccess', { definition: { events: dataQuery.options.events } }, mode);

          if (mode !== 'view') {
            toast(`Query (${queryName}) completed.`, {
              icon: '🚀',
            });
          }
        }
      })
      .catch(({ error }) => {
        if (mode !== 'view') toast.error(error ?? 'Unknown error');
        useCurrentStateStore.getState().actions.setCurrentState({
          queries: {
            ...useCurrentStateStore.getState().queries,
            [queryName]: {
              isLoading: false,
            },
          },
        });

        resolve({ status: 'failed', message: error });
      });
  });
}

export function setTablePageIndex(_ref, tableId, index) {
  if (_.isEmpty(tableId)) {
    console.log('No table is associated with this event.');
    return Promise.resolve();
  }

  const table = Object.entries(useCurrentStateStore.getState().components).filter(
    (entry) => entry[1].id === tableId
  )[0][1];
  const newPageIndex = resolveReferences(index, useCurrentStateStore.getState());
  table.setPage(newPageIndex ?? 1);
  return Promise.resolve();
}

export function renderTooltip({ props, text }) {
  if (text === '') return <></>;
  return (
    <Tooltip id="button-tooltip" {...props}>
      {text}
    </Tooltip>
  );
}

export function computeComponentState(_ref, components = {}) {
  let componentState = {};
  const currentComponents = useCurrentStateStore.getState().components;
  Object.keys(components).forEach((key) => {
    const component = components[key];
    const componentMeta = componentTypes.find((comp) => component.component.component === comp.component);

    const existingComponentName = Object.keys(currentComponents).find((comp) => currentComponents[comp].id === key);
    const existingValues = currentComponents[existingComponentName];

    if (component.parent) {
      const parentComponent = components[component.parent];
      let isListView = false,
        isForm = false;
      try {
        isListView = parentComponent.component.component === 'Listview';
        isForm = parentComponent.component.component === 'Form';
      } catch {
        console.log('error');
      }

      if (!isListView && !isForm) {
        componentState[component.component.name] = {
          ...componentMeta.exposedVariables,
          id: key,
          ...existingValues,
        };
      }
    } else {
      componentState[component.component.name] = {
        ...componentMeta.exposedVariables,
        id: key,
        ...existingValues,
      };
    }
  });
  useCurrentStateStore.getState().actions.setCurrentState({
    components: {
      ...componentState,
    },
  });

  return setStateAsync(_ref, {
    defaultComponentStateComputed: true,
  });
}

export const getSvgIcon = (key, height = 50, width = 50, iconFile = undefined, styles = {}) => {
  if (iconFile) return <img src={`data:image/svg+xml;base64,${iconFile}`} style={{ height, width }} />;
  if (key === 'runjs') return <RunjsIcon style={{ height, width }} />;
  if (key === 'tooljetdb') return <RunTooljetDbIcon />;
  if (key === 'runpy') return <RunPyIcon />;
  const Icon = allSvgs[key];

  if (!Icon) return <></>;

  return <Icon style={{ height, width, ...styles }} />;
};

export const debuggerActions = {
  error: (_self, errors) => {
    useCurrentStateStore.getState().actions.setCurrentState({
      errors: {
        ...useCurrentStateStore.getState().errors,
        ...errors,
      },
    });
  },

  flush: (_self) => {
    useCurrentStateStore.getState().actions.setCurrentState({
      errors: {},
    });
  },

  //* @params: errors - Object
  generateErrorLogs: (errors) => {
    const errorsArr = [];
    Object.entries(errors).forEach(([key, value]) => {
      const errorType =
        value.type === 'query' && (value.kind === 'restapi' || value.kind === 'tooljetdb' || value.kind === 'runjs')
          ? value.kind
          : value.type;

      const error = {};
      const generalProps = {
        key,
        type: value.type,
        kind: errorType !== 'transformations' ? value.kind : 'transformations',
        page: value.page,
        timestamp: moment(),
        strace: value.strace ?? 'app_level',
      };

      switch (errorType) {
        case 'restapi':
          generalProps.message = value.data.message;
          generalProps.description = value.data.description;
          error.substitutedVariables = value.options;
          error.request = value.data.data.requestObject;
          error.response = value.data.data.responseObject;
          break;

        case 'tooljetdb':
          generalProps.message = value.data.message;
          generalProps.description = value.data.description;
          error.substitutedVariables = value.options;
          error.request = value.data.data.requestObject;
          error.response = value.data.data.responseObject;
          break;

        case 'runjs':
          error.message = value.data.data.message;
          error.description = value.data.data.description;
          break;

        case 'query':
          error.message = value.data.message;
          error.description = value.data.description;
          error.substitutedVariables = value.options;
          break;

        case 'transformations':
          generalProps.message = value.data.message;
          error.data = value.data.data ?? value.data;
          break;

        case 'component':
          generalProps.message = value.data.message;
          generalProps.property = key.split('- ')[1];
          error.resolvedProperties = value.resolvedProperties;
          break;

        default:
          break;
      }
      errorsArr.push({
        error,
        ...generalProps,
      });
    });
    return errorsArr;
  },
};

export const getComponentName = (currentState, id) => {
  try {
    const name = Object.entries(currentState?.components).filter(([_, component]) => component.id === id)[0][0];
    return name;
  } catch {
    return '';
  }
};

const updateNewComponents = (pageId, appDefinition, newComponents, updateAppDefinition) => {
  const newAppDefinition = JSON.parse(JSON.stringify(appDefinition));
  newComponents.forEach((newComponent) => {
    newComponent.component.name = computeComponentName(
      newComponent.component.component,
      newAppDefinition.pages[pageId].components
    );
    newAppDefinition.pages[pageId].components[newComponent.id] = newComponent;
  });
  updateAppDefinition(newAppDefinition);
};

export const cloneComponents = (_ref, updateAppDefinition, isCloning = true, isCut = false) => {
  const { selectedComponents, appDefinition, currentPageId } = _ref.state;
  if (selectedComponents.length < 1) return getSelectedText();
  const { components: allComponents } = appDefinition.pages[currentPageId];
  let newDefinition = _.cloneDeep(appDefinition);
  let newComponents = [],
    newComponentObj = {},
    addedComponentId = new Set();
  for (let selectedComponent of selectedComponents) {
    if (addedComponentId.has(selectedComponent.id)) continue;
    const component = {
      id: selectedComponent.id,
      component: allComponents[selectedComponent.id]?.component,
      layouts: allComponents[selectedComponent.id]?.layouts,
      parent: allComponents[selectedComponent.id]?.parent,
    };
    addedComponentId.add(selectedComponent.id);
    let clonedComponent = JSON.parse(JSON.stringify(component));
    clonedComponent.parent = undefined;
    clonedComponent.children = [];
    clonedComponent.children = [...getChildComponents(allComponents, component, clonedComponent, addedComponentId)];
    newComponents = [...newComponents, clonedComponent];
    newComponentObj = {
      newComponents,
      isCloning,
      isCut,
    };
  }
  if (isCloning) {
    addComponents(currentPageId, appDefinition, updateAppDefinition, undefined, newComponentObj);
    toast.success('Component cloned succesfully');
  } else if (isCut) {
    navigator.clipboard.writeText(JSON.stringify(newComponentObj));
    removeSelectedComponent(currentPageId, newDefinition, selectedComponents);
    updateAppDefinition(newDefinition);
  } else {
    navigator.clipboard.writeText(JSON.stringify(newComponentObj));
    toast.success('Component copied succesfully');
  }
  _ref.setState({ currentSidebarTab: 2 });
};

const getChildComponents = (allComponents, component, parentComponent, addedComponentId) => {
  let childComponents = [],
    selectedChildComponents = [];

  if (component.component.component === 'Tabs' || component.component.component === 'Calendar') {
    childComponents = Object.keys(allComponents).filter((key) => allComponents[key].parent?.startsWith(component.id));
  } else {
    childComponents = Object.keys(allComponents).filter((key) => allComponents[key].parent === component.id);
  }

  childComponents.forEach((componentId) => {
    let childComponent = JSON.parse(JSON.stringify(allComponents[componentId]));
    childComponent.id = componentId;
    const newComponent = JSON.parse(
      JSON.stringify({
        id: componentId,
        component: allComponents[componentId]?.component,
        layouts: allComponents[componentId]?.layouts,
        parent: allComponents[componentId]?.parent,
      })
    );
    addedComponentId.add(componentId);

    if ((component.component.component === 'Tabs') | (component.component.component === 'Calendar')) {
      const childTabId = childComponent.parent.split('-').at(-1);
      childComponent.parent = `${parentComponent.id}-${childTabId}`;
    } else {
      childComponent.parent = parentComponent.id;
    }
    parentComponent.children = [...(parentComponent.children || []), childComponent];
    childComponent.children = [...getChildComponents(allComponents, newComponent, childComponent, addedComponentId)];
    selectedChildComponents.push(childComponent);
  });

  return selectedChildComponents;
};

const updateComponentLayout = (components, parentId, isCut = false) => {
  let prevComponent;
  components.forEach((component, index) => {
    Object.keys(component.layouts).map((layout) => {
      if (parentId !== undefined) {
        if (index > 0) {
          component.layouts[layout].top = prevComponent.layouts[layout].top + prevComponent.layouts[layout].height;
          component.layouts[layout].left = 0;
        } else {
          component.layouts[layout].top = 0;
          component.layouts[layout].left = 0;
        }
        prevComponent = component;
      } else if (!isCut) {
        component.layouts[layout].top = component.layouts[layout].top + component.layouts[layout].height;
      }
    });
  });
};

export const addComponents = (pageId, appDefinition, appDefinitionChanged, parentId = undefined, newComponentObj) => {
  console.log({ pageId, newComponentObj });
  const finalComponents = [];
  let parentComponent = undefined;
  const { isCloning, isCut, newComponents: pastedComponent = [] } = newComponentObj;

  if (parentId) {
    const id = Object.keys(appDefinition.pages[pageId].components).filter((key) => parentId.startsWith(key));
    parentComponent = JSON.parse(JSON.stringify(appDefinition.pages[pageId].components[id[0]]));
    parentComponent.id = parentId;
  }

  !isCloning && updateComponentLayout(pastedComponent, parentId, isCut);

  const buildComponents = (components, parentComponent = undefined, skipTabCalendarCheck = false) => {
    if (Array.isArray(components) && components.length > 0) {
      components.forEach((component) => {
        const newComponent = {
          id: uuidv4(),
          component: component?.component,
          layouts: component?.layouts,
        };
        if (parentComponent) {
          if (
            !skipTabCalendarCheck &&
            (parentComponent.component.component === 'Tabs' || parentComponent.component.component === 'Calendar')
          ) {
            const childTabId = component.parent.split('-').at(-1);
            newComponent.parent = `${parentComponent.id}-${childTabId}`;
          } else {
            newComponent.parent = parentComponent.id;
          }
        }
        finalComponents.push(newComponent);
        if (component.children.length > 0) {
          buildComponents(component.children, newComponent);
        }
      });
    }
  };

  buildComponents(pastedComponent, parentComponent, true);

  updateNewComponents(pageId, appDefinition, finalComponents, appDefinitionChanged);
  !isCloning && toast.success('Component pasted succesfully');
};

export const addNewWidgetToTheEditor = (
  componentMeta,
  eventMonitorObject,
  currentComponents,
  canvasBoundingRect,
  currentLayout,
  shouldSnapToGrid,
  zoomLevel,
  isInSubContainer = false,
  addingDefault = false
) => {
  const componentMetaData = _.cloneDeep(componentMeta);
  const componentData = _.cloneDeep(componentMetaData);

  const defaultWidth = isInSubContainer
    ? (componentMetaData.defaultSize.width * 100) / 43
    : componentMetaData.defaultSize.width;
  const defaultHeight = componentMetaData.defaultSize.height;

  componentData.name = computeComponentName(componentData.component, currentComponents);

  let left = 0;
  let top = 0;

  if (isInSubContainer && addingDefault) {
    const newComponent = {
      id: uuidv4(),
      component: componentData,
      layout: {
        [currentLayout]: {
          top: top,
          left: left,
        },
      },
    };

    return newComponent;
  }

  const offsetFromTopOfWindow = canvasBoundingRect.top;
  const offsetFromLeftOfWindow = canvasBoundingRect.left;
  const currentOffset = eventMonitorObject.getSourceClientOffset();
  const initialClientOffset = eventMonitorObject.getInitialClientOffset();
  const delta = eventMonitorObject.getDifferenceFromInitialOffset();
  const subContainerWidth = canvasBoundingRect.width;

  left = Math.round(currentOffset?.x + currentOffset?.x * (1 - zoomLevel) - offsetFromLeftOfWindow);
  top = Math.round(
    initialClientOffset?.y - 10 + delta.y + initialClientOffset?.y * (1 - zoomLevel) - offsetFromTopOfWindow
  );

  if (shouldSnapToGrid) {
    [left, top] = snapToGrid(subContainerWidth, left, top);
  }

  left = (left * 100) / subContainerWidth;

  if (currentLayout === 'mobile') {
    componentData.definition.others.showOnDesktop.value = false;
    componentData.definition.others.showOnMobile.value = true;
  }

  const widgetsWithDefaultComponents = ['Listview', 'Tabs', 'Form', 'Kanban'];

  const newComponent = {
    id: uuidv4(),
    component: componentData,
    layout: {
      [currentLayout]: {
        top: top,
        left: left,
        width: defaultWidth,
        height: defaultHeight,
      },
    },

    withDefaultChildren: widgetsWithDefaultComponents.includes(componentData.component),
  };

  return newComponent;
};

export function snapToGrid(canvasWidth, x, y) {
  const gridX = canvasWidth / 43;

  const snappedX = Math.round(x / gridX) * gridX;
  const snappedY = Math.round(y / 10) * 10;
  return [snappedX, snappedY];
}
export const removeSelectedComponent = (pageId, newDefinition, selectedComponents) => {
  selectedComponents.forEach((component) => {
    let childComponents = [];

    if (newDefinition.pages[pageId].components[component.id]?.component?.component === 'Tabs') {
      childComponents = Object.keys(newDefinition.pages[pageId].components).filter((key) =>
        newDefinition.pages[pageId].components[key].parent?.startsWith(component.id)
      );
    } else {
      childComponents = Object.keys(newDefinition.pages[pageId].components).filter(
        (key) => newDefinition.pages[pageId].components[key].parent === component.id
      );
    }

    childComponents.forEach((componentId) => {
      delete newDefinition.pages[pageId].components[componentId];
    });

    delete newDefinition.pages[pageId].components[component.id];
  });
};

const getSelectedText = () => {
  if (window.getSelection) {
    navigator.clipboard.writeText(window.getSelection());
  }
  if (window.document.getSelection) {
    navigator.clipboard.writeText(window.document.getSelection());
  }
  if (window.document.selection) {
    navigator.clipboard.writeText(window.document.selection.createRange().text);
  }
};

function convertMapSet(obj) {
  if (obj instanceof Map) {
    return Object.fromEntries(Array.from(obj, ([key, value]) => [key, convertMapSet(value)]));
  } else if (obj instanceof Set) {
    return Array.from(obj).map(convertMapSet);
  } else if (Array.isArray(obj)) {
    return obj.map(convertMapSet);
  } else if (obj !== null && typeof obj === 'object') {
    return Object.fromEntries(Object.entries(obj).map(([key, value]) => [key, convertMapSet(value)]));
  } else {
    return obj;
  }
}

export const checkExistingQueryName = (newName) =>
  useDataQueriesStore.getState().dataQueries.some((query) => query.name === newName);

export const runQueries = (queries, _ref) => {
  queries.forEach((query) => {
    if (query.options.runOnPageLoad) {
      runQuery(_ref, query.id, query.name);
    }
  });
};

export const computeQueryState = (queries, _ref) => {
  let queryState = {};
  queries.forEach((query) => {
    if (query.plugin?.plugin_id) {
      queryState[query.name] = {
        ...query.plugin.manifest_file.data.source.exposedVariables,
        kind: query.plugin.manifest_file.data.source.kind,
        ...useCurrentStateStore.getState().queries[query.name],
      };
    } else {
      queryState[query.name] = {
        ...DataSourceTypes.find((source) => source.kind === query.kind).exposedVariables,
        kind: DataSourceTypes.find((source) => source.kind === query.kind).kind,
        ...useCurrentStateStore.getState().queries[query.name],
      };
    }
  });
  const hasDiffQueryState = !_.isEqual(_ref.state?.currentState?.queries, queryState);
  if (hasDiffQueryState) {
    useCurrentStateStore.getState().actions.setCurrentState({
      queries: {
        ...queryState,
      },
    });
  }
};<|MERGE_RESOLUTION|>--- conflicted
+++ resolved
@@ -903,12 +903,11 @@
 
   // eslint-disable-next-line no-unused-vars
   return new Promise(function (resolve, reject) {
-<<<<<<< HEAD
     let queryExecutionPromise = null;
     if (query.kind === 'runjs') {
-      queryExecutionPromise = executeMultilineJS(_self, query.options.code, _ref, query?.id, false, confirmed, mode);
+      queryExecutionPromise = executeMultilineJS(_self, query.options.code, query?.id, false, mode);
     } else if (query.kind === 'runpy') {
-      queryExecutionPromise = executeRunPycode(_self, query.options.code, query, _ref, false, mode);
+      queryExecutionPromise = executeRunPycode(_self, query.options.code, query, false, mode);
     } else if (query.kind === 'tooljetdb') {
       const currentSessionValue = authenticationService.currentSessionValue;
       queryExecutionPromise = tooljetDbOperations.perform(
@@ -919,24 +918,6 @@
     } else {
       queryExecutionPromise = dataqueryService.run(queryId, options);
     }
-=======
-    _self.setState({ currentState: newState }, () => {
-      let queryExecutionPromise = null;
-      if (query.kind === 'runjs') {
-        queryExecutionPromise = executeMultilineJS(_self, query.options.code, query?.id, false, mode);
-      } else if (query.kind === 'runpy') {
-        queryExecutionPromise = executeRunPycode(_self, query.options.code, query, false, mode);
-      } else if (query.kind === 'tooljetdb') {
-        const currentSessionValue = authenticationService.currentSessionValue;
-        queryExecutionPromise = tooljetDbOperations.perform(
-          query.options,
-          currentSessionValue?.current_organization_id,
-          _self.state.currentState
-        );
-      } else {
-        queryExecutionPromise = dataqueryService.run(queryId, options);
-      }
->>>>>>> 63252793
 
     queryExecutionPromise
       .then(async (data) => {
