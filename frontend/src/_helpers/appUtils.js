--- conflicted
+++ resolved
@@ -328,10 +328,6 @@
 
 export async function executeActionsForEventId(_ref, eventId, events = [], mode, customVariables) {
   if (!events || events.length === 0) return;
-<<<<<<< HEAD
-
-=======
->>>>>>> b2750e2b
   const filteredEvents = events?.filter((event) => event?.event.eventId === eventId)?.sort((a, b) => a.index - b.index);
 
   for (const event of filteredEvents) {
