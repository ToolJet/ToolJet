--- conflicted
+++ resolved
@@ -65,24 +65,16 @@
 
 export const getHostURL = () => `${window.public_config?.TOOLJET_HOST}${getSubpath() ?? ''}`;
 
-<<<<<<< HEAD
-export const dashboardUrl = (data) => {
-=======
-export const redirectToDashboard = (data, redirectTo) => {
->>>>>>> bade27d1
+export const dashboardUrl = (data, redirectTo) => {
   const { current_organization_slug, current_organization_id } = authenticationService.currentSessionValue;
   const id_slug = data
     ? data?.current_organization_slug || data?.current_organization_id
     : current_organization_slug || current_organization_id || '';
-<<<<<<< HEAD
-  return getSubpath() ? `${getSubpath()}/${id_slug}` : `/${id_slug}`;
-};
-
-export const redirectToDashboard = (data) => {
-  window.location = dashboardUrl(data); //Get URL from DashBoardUrl
-=======
-  window.location = `${getSubpath() ? `${getSubpath()}/${id_slug}` : `/${id_slug}`}${redirectTo || ''}`;
->>>>>>> bade27d1
+  return `${getSubpath() ? `${getSubpath()}/${id_slug}` : `/${id_slug}`}${redirectTo || ''}`;
+};
+
+export const redirectToDashboard = (data, redirectTo) => {
+  window.location = dashboardUrl(data, redirectTo); //Get URL from DashBoardUrl
 };
 
 export const appendWorkspaceId = (slug, path, replaceId = false) => {
