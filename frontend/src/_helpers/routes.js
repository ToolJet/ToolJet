/* You can add all paths and routes related utils here */
import { stripTrailingSlash, getWorkspaceId } from '@/_helpers/utils';
import { authenticationService } from '@/_services/authentication.service';
import queryString from 'query-string';
import _ from 'lodash';

export const getPrivateRoute = (page, params = {}) => {
  const routes = {
    dashboard: '/',
    editor: '/apps/:slug/:pageHandle',
    preview: '/applications/:slug/versions/:versionId/:pageHandle',
    launch: '/applications/:slug/:pageHandle',
    workspace_settings: '/workspace-settings',
    settings: '/settings',
    database: '/database',
    integrations: '/integrations',
    data_sources: '/data-sources',
    audit_logs: '/audit-logs',
    workflows: '/workflows',
  };

  let url = routes[page];
  const urlParams = url?.split('/').map((path) => {
    if (path.startsWith(':')) {
      return params[path.substring(1)];
    }
    return path;
  });
  url = urlParams.join('/');

  const workspaceId =
    getWorkspaceIdOrSlugFromURL() ||
    authenticationService.currentSessionValue?.current_organization_slug ||
    authenticationService.currentSessionValue?.current_organization_id;
  return `/${workspaceId}${url.replace(/\/$/, '')}`;
};

export const replaceEditorURL = (slug, pageHandle) => {
  const subpath = getSubpath();
  const path = subpath
    ? `${subpath}${getPrivateRoute('editor', { slug, pageHandle })}`
    : getPrivateRoute('editor', { slug, pageHandle });
  window.history.replaceState(null, null, path);
};

export function getQueryParams(query) {
  const search = window.location.search.substring(1); // Remove the '?' at the beginning
  const paramsArray = search.split('&');
  const queryParams = {};

  for (const param of paramsArray) {
    const [key, value] = param.split('=');
    if (key) queryParams[key] = decodeURIComponent(value);
  }

  return query ? queryParams[query] : queryParams;
}

export const pathnameToArray = () => window.location.pathname.split('/').filter((path) => path != '');

export const getPathname = (path, excludeSlug = false) => {
  const pathname = excludeSlug ? excludeWorkspaceIdFromURL(window.location.pathname) : window.location.pathname;
  return getSubpath() ? (path || pathname).replace(getSubpath(), '') : path || pathname;
};

export const getHostURL = () => `${window.public_config?.TOOLJET_HOST}${getSubpath() ?? ''}`;

export const redirectToDashboard = (data, relativePath = null) => {
  const { current_organization_slug, current_organization_id } = authenticationService.currentSessionValue;
  const id_slug = data
    ? data?.current_organization_slug || data?.current_organization_id
    : current_organization_slug || current_organization_id || '';
  window.location = getSubpath()
    ? `${getSubpath()}/${id_slug}${relativePath ? relativePath : ''}`
    : `/${id_slug}${relativePath ? relativePath : ''}`;
};

export const appendWorkspaceId = (slug, path, replaceId = false) => {
  const subpath = getSubpath();
  path = getPathname(path);

  let newPath = path;
  if (path === '/:workspaceId' || path.split('/').length === 2) {
    newPath = `/${slug}`;
  } else {
    const paths = path.split('/').filter((path) => path !== '');
    if (replaceId) {
      paths[0] = slug;
    } else {
      paths.unshift(slug);
    }
    newPath = `/${paths.join('/')}`;
  }
  return subpath ? `${subpath}${newPath}` : newPath;
};

export const getWorkspaceIdOrSlugFromURL = () => {
  const pathnameArray = pathnameToArray();
  const subpath = window?.public_config?.SUB_PATH;
  const subpathArray = subpath ? subpath.split('/').filter((path) => path != '') : [];
  const existedPaths = [
    'forgot-password',
    'switch-workspace',
    'reset-password',
    'invitations',
    'organization-invitations',
    'sso',
    'setup',
    'confirm',
    ':workspaceId',
    'confirm-invite',
    'oauth2',
    'applications',
    'integrations',
    'instance-settings',
    'licence',
  ];

  const workspaceId = subpath ? pathnameArray[subpathArray.length] : pathnameArray[0];
  if (['login', 'ldap'].includes(workspaceId)) {
    return subpath ? pathnameArray[subpathArray.length + 1] : pathnameArray[1];
  }

  return !existedPaths.includes(workspaceId) ? workspaceId : '';
};

export const excludeWorkspaceIdFromURL = (pathname) => {
<<<<<<< HEAD
  if (
    !['instance-settings', 'integrations', 'applications', 'switch-workspace'].find((path) => pathname.includes(path))
  ) {
=======
  if (!['/integrations', '/applications/', '/switch-workspace'].find((path) => pathname.startsWith(path))) {
>>>>>>> 93cc29dd
    pathname = getSubpath() ? pathname.replace(getSubpath(), '') : pathname;
    const paths = pathname?.split('/').filter((path) => path !== '');
    paths.shift();
    const newPath = paths.join('/');
    return newPath ? `/${newPath}` : '/';
  }
  return pathname;
};

export const getSubpath = () =>
  window?.public_config?.SUB_PATH ? stripTrailingSlash(window?.public_config?.SUB_PATH) : null;

export const returnWorkspaceIdIfNeed = (path) => {
  if (path) {
<<<<<<< HEAD
    return !['applications', 'integrations', 'instance-settings'].find((subpath) => path.includes(subpath))
      ? `/${getWorkspaceId()}`
      : '';
=======
    return !path.startsWith('/applications/') && !path.startsWith('/integrations') ? `/${getWorkspaceId()}` : '';
>>>>>>> 93cc29dd
  }
  return `/${getWorkspaceId()}`;
};

export const getRedirectURL = (path) => {
  let redirectLoc = '/';
  if (path) {
    redirectLoc = `${returnWorkspaceIdIfNeed(path)}${path !== '/' ? path : ''}`;
  } else {
    const redirectTo = getRedirectTo();
    const { from } = redirectTo ? { from: { pathname: redirectTo } } : { from: { pathname: '/' } };
    if (from.pathname !== '/confirm')
      from.pathname = `${returnWorkspaceIdIfNeed(from.pathname)}${from.pathname !== '/' ? from.pathname : ''}`;
    redirectLoc = from.pathname;
  }

  return redirectLoc;
};

export const getRedirectTo = () => {
  const params = new URL(window.location.href).searchParams;
  return params.get('redirectTo') || '/';
};

export const getPreviewQueryParams = () => {
  const queryParams = getQueryParams();
  return {
    ...(queryParams['version'] && { version: queryParams.version }),
    ...(queryParams['env'] && { env: queryParams.env }),
  };
};

export const getRedirectToWithParams = () => {
  const pathname = getPathname(null, true);
  const queryParams = pathname.includes('/applications/') ? getPreviewQueryParams() : {};
  const query = !_.isEmpty(queryParams) ? queryString.stringify(queryParams) : '';
  return `${pathname}${!_.isEmpty(query) ? `?${query}` : ''}`;
};<|MERGE_RESOLUTION|>--- conflicted
+++ resolved
@@ -125,13 +125,11 @@
 };
 
 export const excludeWorkspaceIdFromURL = (pathname) => {
-<<<<<<< HEAD
   if (
-    !['instance-settings', 'integrations', 'applications', 'switch-workspace'].find((path) => pathname.includes(path))
+    !['/instance-settings', '/integrations', '/applications/', '/switch-workspace'].find((path) =>
+      pathname.startsWith(path)
+    )
   ) {
-=======
-  if (!['/integrations', '/applications/', '/switch-workspace'].find((path) => pathname.startsWith(path))) {
->>>>>>> 93cc29dd
     pathname = getSubpath() ? pathname.replace(getSubpath(), '') : pathname;
     const paths = pathname?.split('/').filter((path) => path !== '');
     paths.shift();
@@ -146,13 +144,9 @@
 
 export const returnWorkspaceIdIfNeed = (path) => {
   if (path) {
-<<<<<<< HEAD
-    return !['applications', 'integrations', 'instance-settings'].find((subpath) => path.includes(subpath))
+    return !['/applications/', '/integrations', '/instance-settings'].find((subpath) => path.includes(subpath))
       ? `/${getWorkspaceId()}`
       : '';
-=======
-    return !path.startsWith('/applications/') && !path.startsWith('/integrations') ? `/${getWorkspaceId()}` : '';
->>>>>>> 93cc29dd
   }
   return `/${getWorkspaceId()}`;
 };
