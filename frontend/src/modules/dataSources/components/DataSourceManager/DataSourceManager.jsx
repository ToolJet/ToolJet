--- conflicted
+++ resolved
@@ -943,11 +943,6 @@
     const docLink = isSampleDb
       ? 'https://docs.tooljet.ai/docs/data-sources/sample-data-sources'
       : selectedDataSource?.pluginId && selectedDataSource.pluginId.trim() !== ''
-<<<<<<< HEAD
-        ? `https://docs.tooljet.ai/docs/marketplace/plugins/marketplace-plugin-${selectedDataSource?.kind}/`
-        : `https://docs.tooljet.ai/docs/data-sources/${selectedDataSource?.kind}`;
-    const OAuthDs = ['slack', 'zendesk', 'googlesheets', 'salesforce', 'googlecalendar', 'snowflake'];
-=======
       ? `https://docs.tooljet.ai/docs/marketplace/plugins/marketplace-plugin-${selectedDataSource?.kind}/`
       : `https://docs.tooljet.ai/docs/data-sources/${selectedDataSource?.kind}`;
     const OAuthDs = [
@@ -960,7 +955,6 @@
       'microsoft_graph',
       'hubspot',
     ];
->>>>>>> 1b1c1336
     return (
       pluginsLoaded && (
         <div>
@@ -1017,19 +1011,6 @@
                         </div>
                       </div>
                     ) : (
-<<<<<<< HEAD
-                      <div
-                        className={cn(
-                          'tw-flex tw-items-center tw-gap-2 tw-pt-3 tw-pb-6',
-                          classes?.sampleDbTitleWrapper
-                        )}
-                      >
-                        {getSvgIcon(dataSourceMeta?.kind?.toLowerCase(), 24, 24, selectedDataSourceIcon)}
-
-                        <h3 className="tw-font-medium tw-mb-0" data-cy="sample-data-source-title">
-                          {selectedDataSource?.name ?? 'Sample data source'}
-                        </h3>
-=======
                       <div className="row">
                         <div className="col-md-2">
                           <img src="assets/images/tj-logo.svg" />
@@ -1038,7 +1019,6 @@
                           {' '}
                           Sample data source
                         </div>
->>>>>>> 1b1c1336
                       </div>
                     )}
                     {!selectedDataSource && (
