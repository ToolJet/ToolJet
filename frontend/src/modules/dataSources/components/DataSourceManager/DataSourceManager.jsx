import React from 'react';
import Skeleton from 'react-loading-skeleton';
import { datasourceService, pluginsService, globalDatasourceService, libraryAppService } from '@/_services';
import cx from 'classnames';
import { Modal, Button, Tab, Row, Col, ListGroup, ModalBody } from 'react-bootstrap';
import { toast } from 'react-hot-toast';
import { getSvgIcon } from '@/_helpers/appUtils';
import { TestConnection } from './TestConnection';
import { getWorkspaceId, deepEqual, returnDevelopmentEnv, decodeEntities } from '@/_helpers/utils';
import { getSubpath } from '@/_helpers/routes';
import {
  DataBaseSources,
  ApiSources,
  DataSourceTypes,
  SourceComponent,
  SourceComponents,
  CloudStorageSources,
} from '../../../common/components/DataSourceComponents';
import { CopyToClipboard } from 'react-copy-to-clipboard';
import config from 'config';
import { capitalize, isEmpty } from 'lodash';
import { Card } from '@/_ui/Card';
import { withTranslation, useTranslation } from 'react-i18next';
import { camelizeKeys, decamelizeKeys, decamelize } from 'humps';
import { ButtonSolid } from '@/_ui/AppButton/AppButton';
import SolidIcon from '@/_ui/Icon/SolidIcons';
import { useAppVersionStore } from '@/_stores/appVersionStore';
import { ConfirmDialog, ToolTip } from '@/_components';
import { shallow } from 'zustand/shallow';
import { useDataSourcesStore } from '@/_stores/dataSourcesStore';
import { withRouter } from '@/_hoc/withRouter';
import useGlobalDatasourceUnsavedChanges from '@/_hooks/useGlobalDatasourceUnsavedChanges';
import { LicenseTooltip } from '@/LicenseTooltip';
import { DATA_SOURCE_TYPE } from '@/_helpers/constants';
import './dataSourceManager.theme.scss';
import { canUpdateDataSource } from '@/_helpers';
import DataSourceSchemaManager from '@/_helpers/dataSourceSchemaManager';
import MultiEnvTabs from './MultiEnvTabs';
import { generateCypressDataCy } from '../../../common/helpers/cypressHelpers';
import posthogHelper from '@/modules/common/helpers/posthogHelper';

class DataSourceManagerComponent extends React.Component {
  constructor(props) {
    super(props);

    let selectedDataSource = null;
    let dataSourceSchema = null;
    let selectedDataSourceIcon = null;
    let options = {};
    let dataSourceMeta = {};
    let datasourceName = '';
    if (props.selectedDataSource) {
      selectedDataSource = props.selectedDataSource;
      options = selectedDataSource.options;
      dataSourceMeta = this.getDataSourceMeta(selectedDataSource);
      dataSourceSchema = props.selectedDataSource?.plugin?.manifestFile?.data;
      selectedDataSourceIcon = props.selectDataSource?.plugin?.iconFile.data;
      datasourceName = props.selectedDataSource?.name;
    }

    this.state = {
      showModal: true,
      appId: props.appId,
      selectedDataSource,
      dataSourceSchema,
      selectedDataSourceIcon,
      options,
      dataSourceMeta,
      isSaving: false,
      isCopied: false,
      queryString: null,
      plugins: [],
      filteredDatasources: [],
      activeDatasourceList: '#alldatasources',
      suggestingDatasources: false,
      scope: props?.scope,
      modalProps: props?.modalProps ?? {},
      showBackButton: props?.showBackButton ?? true,
      defaultOptions: {},
      pluginsLoaded: false,
      dataSourceConfirmModalProps: { isOpen: false, dataSource: null, category: null },
      addingDataSource: false,
      createdDataSource: null,
      unsavedChangesModal: false,
      datasourceName,
      creatingApp: false,
      validationError: [],
      validationMessages: {},
      showValidationErrors: false,
    };
  }

  componentDidMount() {
    this.setState({
      appId: this.props.appId,
    });

    pluginsService
      .findAll()
      .then(({ data = [] }) => {
        this.setState({ plugins: data, pluginsLoaded: true });
      })
      .catch((error) => {
        this.setState({ pluginsLoaded: true });
        toast.error(error?.message || 'failed to fetch plugins');
      });
  }

  componentDidUpdate(prevProps) {
    this.props.setGlobalDataSourceStatus({ saveAction: this.createDataSource });
    if (prevProps.selectedDataSource !== this.props.selectedDataSource) {
      let dataSourceMeta = this.getDataSourceMeta(this.props.selectedDataSource);
      this.setState({
        selectedDataSource: this.props.selectedDataSource,
        options: this.props.selectedDataSource?.options,
        dataSourceMeta,
        dataSourceSchema: this.props.selectedDataSource?.plugin?.manifestFile?.data,
        selectedDataSourceIcon: this.props.selectedDataSource?.plugin?.iconFile?.data,
        connectionTestError: null,
        datasourceName: this.props.selectedDataSource?.name,
        validationMessages: {},
        validationError: [],
        showValidationErrors: false,
      });
    }
  }

  getDataSourceMeta = (dataSource) => {
    if (!dataSource) return {};

    if (dataSource?.pluginId) {
      let dataSourceMeta = camelizeKeys(dataSource?.plugin?.manifestFile?.data.source);
      dataSourceMeta.options = decamelizeKeys(dataSourceMeta.options);

      return dataSourceMeta;
    }

    return DataSourceTypes.find((source) => source?.kind === dataSource?.kind);
  };

  selectDataSource = (source, category) => {
    posthogHelper.captureEvent('choose_datasource', {
      dataSource: source?.kind,
      category,
      appId: this.state.appId,
    });
    this.hideModal();
    this.setState(
      {
        dataSourceMeta: source.manifestFile?.data?.source ?? source,
        selectedDataSource: source.manifestFile?.data?.source ?? source,
        options: source?.defaults ?? source?.options,
        selectedDataSourceIcon: source.iconFile?.data,
        name: source.manifestFile?.data?.source?.kind ?? source.kind,
        dataSourceSchema: source.manifestFile?.data,
        selectedDataSourcePluginId: source.id,
        datasourceName: source.name,
        validationMessages: {},
        validationError: [],
        showValidationErrors: false,
      },
      () => this.createDataSource()
    );
  };

  onNameChanged = (newName) => {
    this.setState({
      selectedDataSource: {
        ...this.state.selectedDataSource,
        name: newName,
      },
    });
  };

  onExit = () => {
    !this.state.selectedDataSource?.id && this.props.environmentChanged(returnDevelopmentEnv(this.props.environments));
    this.setState({
      dataSourceMeta: {},
      selectedDataSource: null,
      options: {},
      connectionTestError: null,
      queryString: null,
      filteredDatasources: [],
      activeDatasourceList: '#alldatasources',
    });
  };

  setStateAsync = (state) => {
    return new Promise((resolve) => {
      this.setState(state, resolve);
    });
  };

  optionchanged = (option, value) => {
    const stateToUpdate = {
      connectionTestError: null,
      options: {
        ...this.state.options,
        [option]: { value: value },
      },
    };

    return this.setStateAsync(stateToUpdate);
  };

  resetOptions = () => {
    return this.setStateAsync({
      connectionTestError: null,
      options: this.state.defaultOptions,
    });
  };

  hideModal = (ds = null) => {
    this.onExit();
    this.props.hideModal(ds);
  };

  resetDataSourceConfirmModal = () => {
    this.setState({
      dataSourceConfirmModalProps: {
        isOpen: false,
        dataSource: null,
        category: null,
      },
    });
  };

  createDataSource = () => {
    const {
      appId,
      options,
      selectedDataSource,
      selectedDataSourcePluginId,
      dataSourceMeta,
      dataSourceSchema,
      validationMessages,
      validationError,
    } = this.state;

    if (!isEmpty(validationMessages)) {
      const validationMessageArray = Object.values(validationMessages);
      this.setState({ validationError: validationMessageArray, showValidationErrors: true });

      toast.error(
        this.props.t(
          'editor.queryManager.dataSourceManager.toast.error.validationFailed',
          'Validation failed. Please check your inputs.'
        ),
        { position: 'top-center' }
      );
      if (validationMessageArray.length > 0) {
        return false;
      }
    }

<<<<<<< HEAD
    const OAuthDs = ['slack', 'zendesk', 'googlesheets', 'salesforce', 'googlecalendar', 'microsoft_graph', 'gmail'];
=======
    const OAuthDs = ['slack', 'zendesk', 'googlesheets', 'salesforce', 'googlecalendar', 'microsoft_graph', 'hubspot'];
>>>>>>> 5bdaa845
    const name = selectedDataSource.name;
    const kind = selectedDataSource?.kind;
    const pluginId = selectedDataSourcePluginId;
    const appVersionId = useAppVersionStore?.getState()?.editingVersion?.id;
    const currentAppEnvironmentId = this.props.currentAppEnvironmentId ?? this.props.currentEnvironment?.id;
    const scope = this.state?.scope || selectedDataSource?.scope;

    posthogHelper.captureEvent('save_connection_datasource', { dataSource: kind, appId }); //posthog event

    const parsedOptions = Object?.keys(options)?.map((key) => {
      let keyMeta = dataSourceMeta.options[key];
      let isEncrypted = false;
      if (keyMeta) {
        isEncrypted = keyMeta.encrypted;
      }

      // to resolve any casing mis-match
      if (decamelize(key) !== key) {
        const newKey = decamelize(key);
        isEncrypted = dataSourceMeta.options[newKey]?.encrypted;
      }

      return {
        key: key,
        value: options[key].value,
        encrypted: isEncrypted,
        ...(!options[key]?.value && { credential_id: options[key]?.credential_id }),
      };
    });

    if (OAuthDs.includes(kind)) {
      const value = localStorage.getItem('OAuthCode');
      parsedOptions.push({ key: 'code', value, encrypted: false });
    }

    if (name.trim() !== '') {
      let service = scope === 'global' ? globalDatasourceService : datasourceService;
      if (selectedDataSource.id) {
        this.setState({ isSaving: true });
        this.props.setGlobalDataSourceStatus({ isSaving: true, isEditing: false });
        service
          .save({
            id: selectedDataSource.id,
            name,
            options: parsedOptions,
            app_id: appId,
            environment_id: currentAppEnvironmentId,
          })
          .then(() => {
            this.props.updateSelectedDatasource && this.props.updateSelectedDatasource(selectedDataSource.name);
            this.setState({ isSaving: false });
            this.hideModal(selectedDataSource);
            toast.success(
              this.props.t('editor.queryManager.dataSourceManager.toast.success.dataSourceSaved', 'Data Source Saved'),
              { position: 'top-center' }
            );
            this.props.dataSourcesChanged(false, selectedDataSource);
            this.props.globalDataSourcesChanged && this.props.globalDataSourcesChanged();
            this.props.setGlobalDataSourceStatus({ isSaving: false, isEditing: false });
            scope === 'local' && this.hideModal();
          })
          .catch(({ error }) => {
            this.setState({ isSaving: false });
            this.hideModal(selectedDataSource);
            error && toast.error(error, { position: 'top-center' });
            this.resetDataSourceConfirmModal();
            this.props.setGlobalDataSourceStatus({ isSaving: false, isEditing: false });
          });
      } else {
        this.setState({ isSaving: true, addingDataSource: true });
        service
          .create({
            plugin_id: pluginId,
            name,
            kind,
            options: parsedOptions,
            app_id: appId,
            app_version_id: appVersionId,
            scope,
            environment_id: currentAppEnvironmentId,
          })
          .then((data) => {
            this.setState({ isSaving: false, addingDataSource: false });
            this.props.updateSelectedDatasource && this.props.updateSelectedDatasource(name);

            this.hideModal(selectedDataSource);
            toast.success(
              this.props.t('editor.queryManager.dataSourceManager.toast.success.dataSourceAdded', 'Data Source Added'),
              { position: 'top-center' }
            );

            this.props.dataSourcesChanged(false, data);
            this.props.globalDataSourcesChanged && this.props.globalDataSourcesChanged();
            this.resetDataSourceConfirmModal();
          })
          .catch(({ error }) => {
            this.setState({ isSaving: false, addingDataSource: false });
            this.hideModal();
            error && toast.error(error, { position: 'top-center' });
            this.resetDataSourceConfirmModal();
          });
      }
    } else {
      toast.error(
        this.props.t(
          'editor.queryManager.dataSourceManager.toast.error.noEmptyDsName',
          'The name of datasource should not be empty'
        ),
        { position: 'top-center' }
      );
    }
  };

  handleSearch = (searchQuery, activeDatasourceList) => {
    this.setState({ queryString: searchQuery });

    const arr = [];
    const filteredDatasources = this.datasourcesGroups().filter((group) => group.key === activeDatasourceList)[0].list;

    filteredDatasources.forEach((datasource) => {
      if (datasource.name.toLowerCase().includes(searchQuery.toLowerCase())) {
        arr.push(datasource);
      }
    });
    this.setState({ filteredDatasources: arr });
  };

  handleBackToAllDatasources = () => {
    this.setState({
      queryString: null,
      filteredDatasources: [],
      activeDatasourceList: '#alldatasources',
    });
  };

  updateSuggestedDatasources = () => {
    this.setState({ suggestingDatasources: true, activeDatasourceList: '#' });
  };

  setValidationMessages = (errors, schema, interactedFields) => {
    const errorMap = errors.reduce((acc, error) => {
      // Get property name from either required error or dataPath
      const property =
        error.keyword === 'required'
          ? error.params.missingProperty
          : error.dataPath?.replace(/^[./]/, '') || error.instancePath?.replace(/^[./]/, '');

      if (property) {
        const propertySchema = schema.properties?.[property];
        const propertyTitle = propertySchema?.title;
        acc[property] =
          error.keyword === 'required' ? `${propertyTitle} is required` : `${propertyTitle} ${error.message}`;
      }
      return acc;
    }, {});
    this.setState({ validationMessages: errorMap });
    const filteredValidationBanner = interactedFields
      ? Object.keys(this.state.validationMessages)
          .filter((key) => interactedFields.has(key))
          .reduce((result, key) => {
            result.push(this.state.validationMessages[key]);
            return result;
          }, [])
      : Object.values(this.state.validationMessages);
    this.setState({ validationError: filteredValidationBanner });
  };

  renderSourceComponent = (kind, isPlugin = false) => {
    const { options, isSaving, showValidationErrors } = this.state;

    const sourceComponentName = kind?.charAt(0).toUpperCase() + kind?.slice(1);
    const ComponentToRender = isPlugin ? SourceComponent : SourceComponents[sourceComponentName] || SourceComponent;
    return (
      <ComponentToRender
        key={this.state.selectedDataSource?.id}
        dataSourceSchema={this.state.dataSourceSchema}
        optionsChanged={(options = {}) => this.setState({ options })}
        optionchanged={this.optionchanged}
        createDataSource={this.createDataSource}
        options={options}
        isSaving={isSaving}
        hideModal={this.hideModal}
        selectedDataSource={this.state.selectedDataSource}
        isEditMode={!isEmpty(this.state.selectedDataSource)}
        currentAppEnvironmentId={this.props.currentEnvironment?.id}
        validationMessages={this.state.validationMessages}
        setValidationMessages={this.setValidationMessages}
        clearValidationMessages={() => this.setState({ validationMessages: {} })}
        setDefaultOptions={this.setDefaultOptions}
        showValidationErrors={showValidationErrors}
        clearValidationErrorBanner={() => this.setState({ validationError: [] })}
      />
    );
  };

  setDefaultOptions = (defaults) => {
    this.setState({
      defaultOptions: defaults,
    });
  };

  onConnectionTestFailed = (data) => {
    this.setState({ connectionTestError: data });
  };

  segregateDataSources = (suggestingDatasources, darkMode) => {
    const datasources = this.datasourcesGroups();

    const handleOnSelect = (activekey) => {
      if (suggestingDatasources) {
        this.setState({ suggestingDatasources: false });
      }
      this.setState({ activeDatasourceList: activekey });
    };

    const goBacktoAllDatasources = () => {
      this.setState({ suggestingDatasources: false });
      this.handleBackToAllDatasources();
    };

    const datasourceSuggestionUI = () => {
      return (
        <div className="empty-state-wrapper suggestingDatasourcesWrapper">
          <EmptyStateContainer
            suggestionUI={true}
            queryString={this.state.queryString}
            handleBackToAllDatasources={goBacktoAllDatasources}
            darkMode={this.props.darkMode}
            placeholder={this.props.t(
              'editor.queryManager.dataSourceManager.suggestAnIntegration',
              'Suggest an integration'
            )}
          />
        </div>
      );
    };

    return (
      <Tab.Container
        activeKey={this.state.activeDatasourceList}
        unmountOnExit={true}
        onSelect={(activekey) => handleOnSelect(activekey)}
        id="list-group-tabs-example"
        defaultActiveKey={this.state.activeDatasourceList}
      >
        <Row>
          <Col sm={6} md={4} className={`modal-sidebar ${darkMode ? 'dark' : ''}`}>
            {this.renderSidebarList()}
          </Col>
          <Col style={{ left: '25%' }} className={`modal-body-content ${darkMode ? 'dark' : ''}`}>
            <div className="selected-datasource-list-content">
              <Tab.Content>
                {suggestingDatasources ? (
                  <div className="suggestion-container">
                    <h4 className="justify-content-start">
                      {this.props.t('editor.queryManager.dataSourceManager.suggestDataSource', 'Suggest Datasource')}
                    </h4>
                    {datasourceSuggestionUI()}
                  </div>
                ) : (
                  <>
                    <div className="input-icon modal-searchbar">
                      <SearchBoxContainer
                        dataCy={'datasource-search-input'}
                        onChange={this.handleSearch}
                        onClear={this.handleBackToAllDatasources}
                        queryString={this.state.queryString}
                        activeDatasourceList={this.state.activeDatasourceList}
                        scope={this.state.scope}
                        className="tj-text"
                      />
                    </div>
                    {datasources.map((datasource) => (
                      <Tab.Pane
                        transition={false}
                        active={this.state.activeDatasourceList === datasource.key}
                        bsPrefix={`datasource-modal-${this.state.activeDatasourceList}`}
                        eventKey={datasource.key}
                        key={datasource.key}
                      >
                        {datasource.renderDatasources()}
                      </Tab.Pane>
                    ))}
                  </>
                )}
                {!suggestingDatasources && this.state.queryString && this.state.filteredDatasources.length === 0 && (
                  <div className="empty-state-wrapper row">
                    <EmptyStateContainer
                      queryString={this.state.queryString}
                      handleBackToAllDatasources={this.handleBackToAllDatasources}
                      darkMode={this.props.darkMode}
                      placeholder={this.props.t(
                        'editor.queryManager.dataSourceManager.whatLookingFor',
                        'Tell us what you were looking for?'
                      )}
                    />
                  </div>
                )}
              </Tab.Content>
            </div>
          </Col>
        </Row>
      </Tab.Container>
    );
  };

  datasourcesGroups = () => {
    const allDataSourcesList = {
      databases: DataBaseSources,
      apis: ApiSources,
      cloudStorages: CloudStorageSources,
      plugins: this.state.plugins,
      filteredDatasources: this.state.filteredDatasources,
    };
    const dataSourceList = [
      {
        type: 'All Datasources',
        key: '#alldatasources',
        list: [
          ...allDataSourcesList.databases,
          ...allDataSourcesList.apis,
          ...allDataSourcesList.cloudStorages,
          ...allDataSourcesList.plugins,
        ],
        renderDatasources: () => this.renderCardGroup(allDataSourcesList, 'All Datasources'),
      },
      {
        type: 'Databases',
        key: '#databases',
        list: allDataSourcesList.databases,
        renderDatasources: () => this.renderCardGroup(allDataSourcesList.databases, 'Databases'),
      },
      {
        type: 'APIs',
        key: '#apis',
        list: allDataSourcesList.apis,
        renderDatasources: () => this.renderCardGroup(allDataSourcesList.apis, 'APIs'),
      },
      {
        type: 'Cloud Storage',
        key: '#cloudstorage',
        list: allDataSourcesList.cloudStorages,
        renderDatasources: () => this.renderCardGroup(allDataSourcesList.cloudStorages, 'Cloud Storages'),
      },
      {
        type: 'Plugins',
        key: '#plugins',
        list: allDataSourcesList.plugins,
        renderDatasources: () => this.renderCardGroup(allDataSourcesList.plugins, 'Plugins'),
      },
      {
        type: 'Filtered Datasources',
        key: '#filtereddatasources',
        list: allDataSourcesList.filteredDatasources,
        renderDatasources: () => this.renderCardGroup(this.state.filteredDatasources, this.state.activeDatasourceList),
      },
    ];

    return dataSourceList;
  };

  renderSidebarList = () => {
    const dataSourceList = this.datasourcesGroups().splice(0, 5);

    const updateSuggestionState = () => {
      this.updateSuggestedDatasources();
    };

    return (
      <>
        <ListGroup className="datasource-lists-modal" variant="flush">
          {dataSourceList.map((datasource) => (
            <ListGroup.Item key={datasource.key} eventKey={datasource.key}>
              {`${datasource.type} (${datasource.list.length})`}
            </ListGroup.Item>
          ))}
        </ListGroup>
        <div className="datasource-modal-sidebar-footer">
          <p>
            <span className="footer-text">
              {this.props.t(
                'editor.queryManager.dataSourceManager.noResultFound',
                `Don't see what you were looking for?`
              )}
            </span>
            <br />
            <span className="link-span" onClick={updateSuggestionState}>
              {this.props.t('editor.queryManager.dataSourceManager.suggest', 'Suggest')}
            </span>
          </p>
        </div>
      </>
    );
  };

  createSampleApp = () => {
    let _self = this;
    _self.setState({ creatingApp: true });
    libraryAppService
      .createSampleApp()
      .then((data) => {
        const workspaceId = getWorkspaceId();
        const subpath = getSubpath();
        const path = subpath
          ? `${subpath}/${workspaceId}/apps/${data.app[0].id}`
          : `/${workspaceId}/apps/${data.app[0].id}`;
        window.open(path, '_blank');
        toast.success('App created successfully!');
        _self.setState({ creatingApp: false });
      })
      .catch((errorResponse) => {
        _self.setState({ creatingApp: false });
        const message = errorResponse?.error;
        toast.error(message);
      });
  };

  renderSampleDBModal = () => {
    const { dataSourceMeta, selectedDataSourceIcon, creatingApp } = this.state;
    return (
      <div className="sample-db-modal-body">
        <div className="row sample-db-title" data-cy="sample-db-postgres-title">
          <div className="col-md-1">
            {getSvgIcon(dataSourceMeta?.kind?.toLowerCase(), 35, 35, selectedDataSourceIcon)}
          </div>
          <div className="col-md-1">PostgreSQL</div>
        </div>
        <div className={'sample-db-description'} data-cy="sample-db-description">
          <p className={`p ${this.props.darkMode ? 'dark' : ''}`}>
            This PostgreSQL data source is a shared resource and may show varying data
            <br /> due to real-time updates. It&apos;s reset daily for some consistency, but please note <br />
            it&apos;s designed for user exploration, not production use.
          </p>
        </div>
        <div className="create-btn-cont">
          <ButtonSolid
            className={`create-app-btn`}
            data-cy="create-sample-app-button"
            isLoading={creatingApp}
            // disabled={isSaving || this.props.isVersionReleased || isSaveDisabled}
            variant="primary"
            onClick={this.createSampleApp}
            fill={this.props.darkMode && this.props.isVersionReleased ? '#4c5155' : '#FDFDFE'}
          >
            Create sample application
          </ButtonSolid>
        </div>
        <div className="image-container">
          <img
            src="assets/images/Sample data source.png"
            className="img-sample-db"
            alt="Sample data source"
            data-cy="sample-db-image"
          />
        </div>
      </div>
    );
  };

  renderCardGroup = (source, type) => {
    const openDataSourceConfirmModal = (dataSource) =>
      this.setState({
        dataSourceConfirmModalProps: {
          isOpen: true,
          dataSource,
          category: type,
        },
      });

    if (this.state.queryString && this.state.queryString.length > 0) {
      const filteredDatasources = this.state.filteredDatasources.map((datasource) => {
        const src = datasource?.iconFile?.data
          ? `data:image/svg+xml;base64,${datasource.iconFile?.data}`
          : datasource?.kind?.toLowerCase();

        return {
          ...datasource,
          src,
          title: datasource.name,
        };
      });

      return (
        <>
          <div className="row row-deck mt-4 ">
            <h4 className="mb-2">{type}</h4>
            {filteredDatasources.map((item) => (
              <Card
                key={item.key}
                title={item.title}
                src={item.src}
                handleClick={() => openDataSourceConfirmModal(item)}
                usePluginIcon={isEmpty(item?.iconFile?.data)}
                height="35px"
                width="35px"
              />
            ))}
          </div>
        </>
      );
    }

    if (type === 'All Datasources') {
      const databases = source.databases.map((datasource) => {
        return {
          ...datasource,
          src: datasource?.kind?.toLowerCase(),
          title: datasource.name,
        };
      });
      const apis = source.apis.map((datasource) => {
        return {
          ...datasource,
          src: datasource?.kind?.toLowerCase(),
          title: datasource.name,
        };
      });
      const cloudStorages = source.cloudStorages.map((datasource) => {
        return {
          ...datasource,
          src: datasource?.kind?.toLowerCase(),
          title: datasource.name,
        };
      });

      return (
        <>
          <div>
            <div className="row row-deck mt-4">
              <h4 className="mb-2">{'Databases'}</h4>
              {databases.map((item) => (
                <Card
                  key={item.key}
                  title={item.title}
                  src={item.src}
                  handleClick={() => openDataSourceConfirmModal(item)}
                  usePluginIcon={true}
                  height="35px"
                  width="35px"
                />
              ))}
            </div>
          </div>
          <div>
            <div className="row row-deck mt-4">
              <h4 className="mb-2">{'APIs'}</h4>
              {apis.map((item) => (
                <Card
                  key={item.key}
                  title={item.title}
                  src={item.src}
                  handleClick={() => openDataSourceConfirmModal(item)}
                  usePluginIcon={true}
                  height="35px"
                  width="35px"
                />
              ))}
            </div>
          </div>
          <div>
            <div className="row row-deck mt-4">
              <h4 className="mb-2">{'Cloud Storages'}</h4>
              {cloudStorages.map((item) => (
                <Card
                  key={item.key}
                  title={item.title}
                  src={item.src}
                  handleClick={() => openDataSourceConfirmModal(item)}
                  usePluginIcon={true}
                  height="35px"
                  width="35px"
                />
              ))}
            </div>
          </div>
        </>
      );
    }

    const datasources = source.map((datasource) => {
      const src = datasource?.iconFile?.data
        ? `data:image/svg+xml;base64,${datasource.iconFile?.data}`
        : datasource?.kind?.toLowerCase();

      return {
        ...datasource,
        src,
        title: datasource.name,
      };
    });

    return (
      <>
        <div className="row row-deck mt-4">
          <h4 className="mb-2">{type}</h4>
          {datasources.map((item) => (
            <Card
              key={item.key}
              title={item.title}
              src={item?.src}
              handleClick={() => openDataSourceConfirmModal(item)}
              usePluginIcon={isEmpty(item?.iconFile?.data)}
              height="35px"
              width="35px"
            />
          ))}
        </div>
      </>
    );
  };

  renderEnvironmentsTab = (selectedDataSource) => {
    const multiEnvironmentEnabled = this.props?.featureAccess?.multiEnvironment;
    const isTrial = this.props?.featureAccess?.licenseStatus?.licenseType === 'trial';
    const licenseValid =
      !this.props?.featureAccess?.licenseStatus?.isExpired && this.props?.featureAccess?.licenseStatus?.isLicenseValid;
    return (
      selectedDataSource &&
      this.props.environments?.length > 1 && (
        <nav className="nav nav-tabs mt-3">
          {this.props?.environments.map((env, key) => {
            const Wrapper = ({ children }) =>
              !env?.enabled ? (
                <LicenseTooltip
                  placement="bottom"
                  feature={'multi-environments'}
                  isAvailable={env?.enabled}
                  noTooltipIfValid={true}
                  customMessage={
                    !this.props?.featureAccess?.isLicenseValid || this.props?.featureAccess?.isExpired
                      ? 'Multi-environments are available only in paid plans'
                      : 'Multi-environments are not included in your current plan'
                  }
                >
                  {children}
                </LicenseTooltip>
              ) : (
                <>{children}</>
              );
            return (
              <Wrapper key={key}>
                <a
                  key={env?.id}
                  onClick={() =>
                    this.props.handleActions(() => {
                      if (env?.enabled) {
                        !selectedDataSource?.id && this.resetOptions();
                        this.props.environmentChanged(env, selectedDataSource?.id);
                      }
                    })
                  }
                  disabled={!env?.enabled}
                  className={cx('nav-item nav-link', { active: this.props.currentEnvironment?.name === env.name })}
                  data-cy={`${env.name}-label`}
                >
                  <ToolTip
                    message={'Multi-environments is a paid plan feature'}
                    show={isTrial && licenseValid}
                    placement="bottom"
                  >
                    <div className="d-flex align-items-center">
                      {capitalize(env.name)}
                      {env.priority > 1 && (!multiEnvironmentEnabled || isTrial) && (
                        <SolidIcon className="mx-1" name="enterprisesmall" />
                      )}
                    </div>
                  </ToolTip>
                </a>
              </Wrapper>
            );
          })}
        </nav>
      )
    );
  };

  render() {
    const {
      dataSourceMeta,
      selectedDataSource,
      selectedDataSourceIcon,
      options,
      isSaving,
      connectionTestError,
      isCopied,
      dataSourceSchema,
      pluginsLoaded,
      dataSourceConfirmModalProps,
      addingDataSource,
      datasourceName,
      validationError,
      validationMessages,
    } = this.state;
    const isPlugin = dataSourceSchema ? true : false;
    const createSelectedDataSource = (dataSource, category) => {
      this.selectDataSource(dataSource, category);
    };
    const isSampleDb = selectedDataSource?.type === DATA_SOURCE_TYPE.SAMPLE;
    const sampleDBmodalBodyStyle = isSampleDb ? { paddingBottom: '0px', borderBottom: '1px solid #E6E8EB' } : {};
    const sampleDBmodalFooterStyle = isSampleDb ? { paddingTop: '8px' } : {};
    const isSaveDisabled = selectedDataSource
      ? (deepEqual(options, selectedDataSource?.options, ['encrypted']) &&
          selectedDataSource?.name === datasourceName) ||
        !isEmpty(validationMessages)
      : true;
    this.props.setGlobalDataSourceStatus({ isEditing: !isSaveDisabled });
    const docLink = isSampleDb
      ? 'https://docs.tooljet.ai/docs/data-sources/sample-data-sources'
      : selectedDataSource?.pluginId && selectedDataSource.pluginId.trim() !== ''
      ? `https://docs.tooljet.ai/docs/marketplace/plugins/marketplace-plugin-${selectedDataSource?.kind}/`
      : `https://docs.tooljet.ai/docs/data-sources/${selectedDataSource?.kind}`;
    const OAuthDs = [
      'slack',
      'zendesk',
      'googlesheets',
      'salesforce',
      'googlecalendar',
      'snowflake',
      'microsoft_graph',
<<<<<<< HEAD
      'gmail'];
=======
      'hubspot',
    ];
>>>>>>> 5bdaa845
    return (
      pluginsLoaded && (
        <div>
          <Modal
            show={this.props.showDataSourceManagerModal}
            size={selectedDataSource ? 'lg' : 'xl'}
            onEscapeKeyDown={this.hideModal}
            className={selectedDataSource ? 'animation-fade' : 'select-datasource-list-modal animation-fade'}
            contentClassName={`${this.props.darkMode ? 'dark-theme' : ''}`}
            animation={false}
            onExit={this.onExit}
            container={this.props.container}
            {...this.props.modalProps}
          >
            <Modal.Header className={'d-block'}>
              <div className="d-flex align-items-center justify-content-between">
                <div className="d-flex">
                  {selectedDataSource && this.props.showBackButton && (
                    <div
                      className={`back-btn me-3 mt-3 ${this.props.darkMode ? 'dark' : ''}`}
                      role="button"
                      onClick={() => this.setState({ selectedDataSource: false }, () => this.onExit())}
                    >
                      <img
                        data-cy="button-back-ds-connection-modal"
                        className="m-0"
                        src="assets/images/icons/back.svg"
                        width="30"
                        height="30"
                      />
                    </div>
                  )}
                  <Modal.Title className="mt-3">
                    {selectedDataSource && !isSampleDb ? (
                      <div className="row selected-ds img-container">
                        {getSvgIcon(dataSourceMeta?.kind?.toLowerCase(), 35, 35, selectedDataSourceIcon)}
                        <div className="input-icon" style={{ width: '160px' }}>
                          <input
                            type="text"
                            onChange={(e) => this.onNameChanged(e.target.value)}
                            className="form-control-plaintext form-control-plaintext-sm color-slate12 tw-border-x tw-border-y"
                            value={decodeEntities(selectedDataSource.name)}
                            style={{ width: '160px' }}
                            data-cy="data-source-name-input-field"
                            autoFocus
                            autoComplete="off"
                            disabled={!canUpdateDataSource(selectedDataSource.id)}
                          />
                          {!this.props.isEditing && (
                            <span className="input-icon-addon">
                              <img src="assets/images/icons/edit-source.svg" width="12" height="12" />
                            </span>
                          )}
                        </div>
                      </div>
                    ) : (
                      <div className="row">
                        <div className="col-md-2">
                          <img src="assets/images/tj-logo.svg" />
                        </div>
                        <div className="col-md-10" data-cy="sample-data-source-title">
                          {' '}
                          Sample data source
                        </div>
                      </div>
                    )}
                    {!selectedDataSource && (
                      <span className="" data-cy="title-add-new-datasource">
                        {this.props.t('editor.queryManager.dataSourceManager.addNewDataSource', 'Add new datasource')}
                      </span>
                    )}
                  </Modal.Title>
                  {!this.props.isEditing && (
                    <span
                      data-cy="button-close-ds-connection-modal"
                      className={`close-btn mx-4 mt-3 ${this.props.darkMode ? 'dark' : ''}`}
                      onClick={() => this.hideModal()}
                    >
                      <SolidIcon name="remove" width="20" fill={'var(--slate12)'} />
                    </span>
                  )}
                </div>
                <div className="tw-pt-[15px]">
                  {this.props.tags &&
                    this.props.tags.map((tag) => {
                      if (tag === 'AI') {
                        return (
                          <div key={tag} className="tag-container">
                            <SolidIcon name="AI-tag" />
                            <span>{tag}</span>
                          </div>
                        );
                      }
                    })}
                </div>
              </div>
              {!isSampleDb && (
                <MultiEnvTabs
                  selectedDataSource={selectedDataSource}
                  environments={this.props.environments}
                  featureAccess={this.props.featureAccess}
                  currentEnvironment={this.props.currentEnvironment}
                  handleActions={this.props.handleActions}
                  environmentChanged={this.props.environmentChanged}
                  resetOptions={this.resetOptions}
                />
              )}
            </Modal.Header>
            {this.props.environmentLoading ? (
              <ModalBody>
                <DataSourceLoader />
              </ModalBody>
            ) : (
              <>
                <Modal.Body style={sampleDBmodalBodyStyle}>
                  {selectedDataSource && !isSampleDb ? (
                    <div className="dataSourceWrapper">
                      {this.renderSourceComponent(selectedDataSource.kind, isPlugin)}
                    </div>
                  ) : (
                    selectedDataSource &&
                    isSampleDb && <div className="dataSourceWrapper">{this.renderSampleDBModal()}</div>
                  )}
                  {!selectedDataSource &&
                    this.segregateDataSources(this.state.suggestingDatasources, this.props.darkMode)}
                </Modal.Body>

                {selectedDataSource &&
                  !dataSourceMeta.customTesting &&
                  (!OAuthDs.includes(selectedDataSource?.kind) ||
                    !(
                      options?.auth_type?.value === 'oauth2' &&
                      options?.grant_type?.value === 'authorization_code' &&
                      options?.multiple_auth_enabled?.value !== true
                    )) && (
                    <Modal.Footer style={sampleDBmodalFooterStyle} className="modal-footer-class">
                      {selectedDataSource && !isSampleDb && (
                        <div className="row w-100">
                          <div className="card-body datasource-footer-info">
                            <div className="row">
                              <div className="col-1">
                                <SolidIcon name="information" fill="#3E63DD" />
                              </div>

                              <div className="col" style={{ maxWidth: '480px' }}>
                                <p data-cy="white-list-ip-text" className="tj-text">
                                  {this.props.t(
                                    'editor.queryManager.dataSourceManager.whiteListIP',
                                    'Please white-list our IP address if the data source is not publicly accessible.'
                                  )}
                                </p>
                              </div>

                              <div className="col-auto">
                                {isCopied ? (
                                  <center className="my-2">
                                    <span className="copied" data-cy="label-ip-copied">
                                      {this.props.t('editor.queryManager.dataSourceManager.copied', 'Copied')}
                                    </span>
                                  </center>
                                ) : (
                                  <CopyToClipboard
                                    text={config.SERVER_IP}
                                    onCopy={() => {
                                      this.setState({ isCopied: true });
                                    }}
                                  >
                                    <ButtonSolid
                                      type="button"
                                      className={`datasource-copy-button`}
                                      data-cy="button-copy-ip"
                                      variant="tertiary"
                                      leftIcon="copy"
                                      iconWidth="12"
                                    >
                                      {this.props.t('editor.queryManager.dataSourceManager.copy', 'Copy')}
                                    </ButtonSolid>
                                  </CopyToClipboard>
                                )}
                              </div>
                            </div>
                          </div>
                        </div>
                      )}

                      {connectionTestError && (
                        <div className="row w-100">
                          <div className="alert alert-danger" role="alert">
                            <div className="text-muted" data-cy="connection-alert-text">
                              {connectionTestError.message}
                            </div>
                          </div>
                        </div>
                      )}

                      {validationError && validationError.length > 0 && (
                        <div className="row w-100">
                          <div className="alert alert-danger" role="alert">
                            {validationError.map((error, index) => (
                              <div
                                key={index}
                                className="text-muted"
                                data-cy={`${generateCypressDataCy(error)}-field-alert-text`}
                              >
                                {error}
                              </div>
                            ))}
                          </div>
                        </div>
                      )}

                      <div className="col">
                        <SolidIcon name="logs" fill="#3E63DD" width="20" style={{ marginRight: '8px' }} />
                        <a
                          className="color-primary tj-docs-link tj-text-sm"
                          href={docLink}
                          target="_blank"
                          rel="noreferrer"
                          data-cy="link-read-documentation"
                        >
                          {this.props.t('globals.readDocumentation', 'Read documentation')}
                        </a>
                      </div>
                      <div
                        className={!isSampleDb ? `col-auto` : 'col-auto test-connection-sample-db'}
                        data-cy="button-test-connection"
                      >
                        <TestConnection
                          kind={selectedDataSource?.kind}
                          pluginId={selectedDataSource?.pluginId ?? this.state.selectedDataSourcePluginId}
                          options={options}
                          onConnectionTestFailed={this.onConnectionTestFailed}
                          darkMode={this.props.darkMode}
                          environmentId={this.props.currentEnvironment?.id}
                          dataSourceId={selectedDataSource?.id}
                          dataSourceType={selectedDataSource?.type}
                          appId={this.state.appId}
                        />
                      </div>
                      {!isSampleDb && (
                        <div className="col-auto" data-cy="db-connection-save-button">
                          <ButtonSolid
                            className={`m-2 ${isSaving ? 'btn-loading' : ''}`}
                            isLoading={isSaving}
                            disabled={isSaving || this.props.isVersionReleased || isSaveDisabled}
                            variant="primary"
                            onClick={this.createDataSource}
                            leftIcon="floppydisk"
                            fill={this.props.darkMode && this.props.isVersionReleased ? '#4c5155' : '#FDFDFE'}
                          >
                            {this.props.t('globals.save', 'Save')}
                          </ButtonSolid>
                        </div>
                      )}
                    </Modal.Footer>
                  )}

                {!dataSourceMeta?.hideSave &&
                  selectedDataSource &&
                  dataSourceMeta.customTesting &&
                  (!OAuthDs.includes(selectedDataSource?.kind) ||
                    !(
                      options?.auth_type?.value === 'oauth2' &&
                      options?.grant_type?.value === 'authorization_code' &&
                      options?.multiple_auth_enabled?.value !== true
                    )) && (
                    <Modal.Footer>
                      <div className="col">
                        <SolidIcon name="logs" fill="#3E63DD" width="20" style={{ marginRight: '8px' }} />
                        <a
                          className="color-primary tj-docs-link tj-text-sm"
                          data-cy="link-read-documentation"
                          href={
                            selectedDataSource?.pluginId && selectedDataSource.pluginId.trim() !== ''
                              ? `https://docs.tooljet.ai/docs/marketplace/plugins/marketplace-plugin-${selectedDataSource.kind}/`
                              : `https://docs.tooljet.ai/docs/data-sources/${selectedDataSource.kind}`
                          }
                          target="_blank"
                          rel="noreferrer"
                        >
                          {this.props.t('globals.readDocumentation', 'Read documentation')}
                        </a>
                      </div>
                      <div className="col-auto" data-cy="db-connection-save-button">
                        <ButtonSolid
                          leftIcon="floppydisk"
                          fill={'#FDFDFE'}
                          className="m-2"
                          disabled={isSaving || this.props.isVersionReleased || isSaveDisabled}
                          variant="primary"
                          onClick={this.createDataSource}
                        >
                          {isSaving
                            ? this.props.t('editor.queryManager.dataSourceManager.saving' + '...', 'Saving...')
                            : this.props.t('globals.save', 'Save')}
                        </ButtonSolid>
                      </div>
                    </Modal.Footer>
                  )}
              </>
            )}
          </Modal>
          <ConfirmDialog
            title={'Add datasource'}
            show={dataSourceConfirmModalProps.isOpen}
            message={`Do you want to add ${dataSourceConfirmModalProps?.dataSource?.name}`}
            onConfirm={() =>
              createSelectedDataSource(dataSourceConfirmModalProps.dataSource, dataSourceConfirmModalProps?.category)
            }
            onCancel={this.resetDataSourceConfirmModal}
            confirmButtonText={'Add datasource'}
            confirmButtonType="primary"
            cancelButtonType="tertiary"
            backdropClassName="datasource-selection-confirm-backdrop"
            confirmButtonLoading={addingDataSource}
          />
        </div>
      )
    );
  }
}

const EmptyStateContainer = ({
  suggestionUI = false,
  queryString,
  handleBackToAllDatasources,
  darkMode,
  placeholder,
}) => {
  const { t } = useTranslation();
  const [inputValue, set] = React.useState(() => '');

  const [status, setStatus] = React.useState(false);
  const handleSend = () => {
    if (inputValue) {
      setStatus(true);
      //send value to backend
    }
  };

  React.useEffect(() => {
    setStatus(false);
  }, [queryString]);

  return (
    <div className="empty">
      {queryString && !suggestionUI && (
        <h3>
          {t(
            `editor.queryManager.dataSourceManager.noResultsFor + "${queryString}"`,
            `No results for "${queryString}"`
          )}
        </h3>
      )}
      <center className={`empty-results ${suggestionUI ? 'suggestionUI-results' : ''}`}>
        <img src="assets/images/icons/no-results.svg" width="150" height="150" />
        {status ? (
          <div>
            <p className="text-success mt-2">
              {t('editor.queryManager.dataSourceManager.noteTaken', `Thank you, we've taken a note of that!`)}
            </p>
            <button
              className={`datasource-modal-button ${darkMode && 'dark-button'}`}
              onClick={handleBackToAllDatasources}
            >
              {t('editor.queryManager.dataSourceManager.goToAllDatasources', 'Go to all Datasources')}
            </button>
          </div>
        ) : (
          <div className="row empty-search">
            <div className="col-9 mt-2">
              <div className="input-icon">
                <input
                  type="text"
                  className="form-control mb-2"
                  value={inputValue}
                  placeholder={placeholder}
                  onChange={(e) => set(e.target.value)}
                  onKeyDown={(event) => {
                    if (event.key === 'Enter') {
                      handleSend();
                    }
                  }}
                />
              </div>
            </div>
            <div className="col-auto">
              <Button className="mt-2" disabled={!inputValue.length} variant="primary" onClick={handleSend}>
                {t('editor.queryManager.dataSourceManager.send', 'Send')}
              </Button>
            </div>
          </div>
        )}
      </center>
    </div>
  );
};

const SearchBoxContainer = ({ onChange, onClear, queryString, activeDatasourceList, dataCy, scope }) => {
  const [searchText, setSearchText] = React.useState(queryString ?? '');
  const { t } = useTranslation();
  const handleChange = (e) => {
    setSearchText(e.target.value);
    onChange(e.target.value, activeDatasourceList);
  };

  const clearSearch = () => {
    setSearchText('');
    onClear();
  };

  React.useEffect(() => {
    if (searchText.length > 0) {
      onChange(searchText, activeDatasourceList);
    }

    // eslint-disable-next-line react-hooks/exhaustive-deps
  }, [activeDatasourceList]);

  React.useEffect(() => {
    if (queryString === null) {
      setSearchText('');
    }
    // eslint-disable-next-line react-hooks/exhaustive-deps
  }, [queryString]);
  React.useEffect(() => {
    if (searchText === '') {
      onClear();
    }
    let element = document.querySelector('.input-icon .form-control:not(:first-child)');

    if (scope === 'global') {
      element = document.querySelector('.input-icon .form-control');
    }

    if (searchText && element) {
      element.style.paddingLeft = '0.5rem';
    }

    return () => {
      element && (element.style.paddingLeft = '2.5rem');
    };
    // eslint-disable-next-line react-hooks/exhaustive-deps
  }, [searchText]);

  return (
    <div className="search-box-wrapper">
      <div style={{ height: '36px' }} className="input-icon d-flex">
        {searchText.length === 0 && (
          <span className="search-icon mt-2 mx-2">
            <svg
              xmlns="http://www.w3.org/2000/svg"
              className="icon"
              width="24"
              height="24"
              viewBox="0 0 24 24"
              strokeWidth="2"
              stroke="currentColor"
              fill="none"
              strokeLinecap="round"
              strokeLinejoin="round"
            >
              <path stroke="none" d="M0 0h24v24H0z" fill="none" />
              <circle cx="10" cy="10" r="7" />
              <line x1="21" y1="21" x2="15" y2="15" />
            </svg>
          </span>
        )}
        <input
          type="text"
          value={searchText}
          onChange={handleChange}
          className="form-control"
          placeholder={t('globals.search', 'Search')}
          autoFocus
          data-cy={dataCy}
        />
        {searchText.length > 0 && (
          <span className="clear-icon mt-2" onClick={clearSearch}>
            <svg
              xmlns="http://www.w3.org/2000/svg"
              className="icon icon-tabler icon-tabler-circle-x"
              width="24"
              height="24"
              viewBox="0 0 24 24"
              strokeWidth="2"
              stroke="currentColor"
              fill="none"
              strokeLinecap="round"
              strokeLinejoin="round"
            >
              <path stroke="none" d="M0 0h24v24H0z" fill="none"></path>
              <circle cx="12" cy="12" r="9"></circle>
              <path d="M10 10l4 4m0 -4l-4 4"></path>
            </svg>
          </span>
        )}
      </div>
    </div>
  );
};

const DataSourceLoader = () => {
  const generateLoaders = (max = 7) => {
    const arr = [];
    for (let i = 1; i < max; i++) {
      arr.push(
        <div key={i}>
          <Skeleton className="label-loader" />
          <Skeleton className="input-loader" />
        </div>
      );
    }
    return arr;
  };
  return <div className="data-source-loader-container">{generateLoaders()}</div>;
};

const withStore = (Component) => (props) => {
  const { setGlobalDataSourceStatus } = useDataSourcesStore(
    (state) => ({
      setGlobalDataSourceStatus: state.actions.setGlobalDataSourceStatus,
    }),
    shallow
  );

  const { handleActions } = useGlobalDatasourceUnsavedChanges();

  return <Component {...props} setGlobalDataSourceStatus={setGlobalDataSourceStatus} handleActions={handleActions} />;
};

export const DataSourceManager = withTranslation()(withRouter(withStore(DataSourceManagerComponent)));<|MERGE_RESOLUTION|>--- conflicted
+++ resolved
@@ -253,11 +253,7 @@
       }
     }
 
-<<<<<<< HEAD
-    const OAuthDs = ['slack', 'zendesk', 'googlesheets', 'salesforce', 'googlecalendar', 'microsoft_graph', 'gmail'];
-=======
-    const OAuthDs = ['slack', 'zendesk', 'googlesheets', 'salesforce', 'googlecalendar', 'microsoft_graph', 'hubspot'];
->>>>>>> 5bdaa845
+    const OAuthDs = ['slack', 'zendesk', 'googlesheets', 'salesforce', 'googlecalendar', 'microsoft_graph', 'hubspot', 'gmail'];
     const name = selectedDataSource.name;
     const kind = selectedDataSource?.kind;
     const pluginId = selectedDataSourcePluginId;
@@ -977,12 +973,8 @@
       'googlecalendar',
       'snowflake',
       'microsoft_graph',
-<<<<<<< HEAD
+      'hubspot',
       'gmail'];
-=======
-      'hubspot',
-    ];
->>>>>>> 5bdaa845
     return (
       pluginsLoaded && (
         <div>
