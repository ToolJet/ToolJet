import React from 'react';
import Skeleton from 'react-loading-skeleton';
import { datasourceService, pluginsService, globalDatasourceService, libraryAppService } from '@/_services';
import cx from 'classnames';
import { Modal, Button, Tab, Row, Col, ListGroup, ModalBody } from 'react-bootstrap';
import { toast } from 'react-hot-toast';
import { getSvgIcon } from '@/_helpers/appUtils';
import { TestConnection } from './TestConnection';
import { getWorkspaceId, deepEqual, returnDevelopmentEnv, decodeEntities } from '@/_helpers/utils';
import { getSubpath } from '@/_helpers/routes';
import {
  DataBaseSources,
  ApiSources,
  DataSourceTypes,
  SourceComponent,
  SourceComponents,
  CloudStorageSources,
} from '../../../common/components/DataSourceComponents';
import { CopyToClipboard } from 'react-copy-to-clipboard';
import config from 'config';
import { capitalize, isEmpty } from 'lodash';
import { Card } from '@/_ui/Card';
import { withTranslation, useTranslation } from 'react-i18next';
import { camelizeKeys, decamelizeKeys } from 'humps';
import { ButtonSolid } from '@/_ui/AppButton/AppButton';
import SolidIcon from '@/_ui/Icon/SolidIcons';
import { useAppVersionStore } from '@/_stores/appVersionStore';
import { ConfirmDialog, ToolTip } from '@/_components';
import { shallow } from 'zustand/shallow';
import { useDataSourcesStore } from '@/_stores/dataSourcesStore';
import { withRouter } from '@/_hoc/withRouter';
import useGlobalDatasourceUnsavedChanges from '@/_hooks/useGlobalDatasourceUnsavedChanges';
import { LicenseTooltip } from '@/LicenseTooltip';
import { DATA_SOURCE_TYPE } from '@/_helpers/constants';
import './dataSourceManager.theme.scss';
import { canUpdateDataSource } from '@/_helpers';
import DataSourceSchemaManager from '@/_helpers/dataSourceSchemaManager';
import MultiEnvTabs from './MultiEnvTabs';

class DataSourceManagerComponent extends React.Component {
  constructor(props) {
    super(props);

    let selectedDataSource = null;
    let dataSourceSchema = null;
    let selectedDataSourceIcon = null;
    let options = {};
    let dataSourceMeta = {};
    let datasourceName = '';
    if (props.selectedDataSource) {
      selectedDataSource = props.selectedDataSource;
      options = selectedDataSource.options;
      dataSourceMeta = this.getDataSourceMeta(selectedDataSource);
      dataSourceSchema = props.selectedDataSource?.plugin?.manifestFile?.data;
      selectedDataSourceIcon = props.selectDataSource?.plugin?.iconFile.data;
      datasourceName = props.selectedDataSource?.name;
    }

    this.state = {
      showModal: true,
      appId: props.appId,
      selectedDataSource,
      dataSourceSchema,
      selectedDataSourceIcon,
      options,
      dataSourceMeta,
      isSaving: false,
      isCopied: false,
      queryString: null,
      plugins: [],
      filteredDatasources: [],
      activeDatasourceList: '#alldatasources',
      suggestingDatasources: false,
      scope: props?.scope,
      modalProps: props?.modalProps ?? {},
      showBackButton: props?.showBackButton ?? true,
      defaultOptions: {},
      pluginsLoaded: false,
      dataSourceConfirmModalProps: { isOpen: false, dataSource: null },
      addingDataSource: false,
      createdDataSource: null,
      unsavedChangesModal: false,
      datasourceName,
      creatingApp: false,
      validationError: [],
      validationMessages: {},
      showValidationErrors: false,
    };
  }

  componentDidMount() {
    this.setState({
      appId: this.props.appId,
    });

    pluginsService
      .findAll()
      .then(({ data = [] }) => {
        this.setState({ plugins: data, pluginsLoaded: true });
      })
      .catch((error) => {
        this.setState({ pluginsLoaded: true });
        toast.error(error?.message || 'failed to fetch plugins');
      });
  }

  componentDidUpdate(prevProps) {
    this.props.setGlobalDataSourceStatus({ saveAction: this.createDataSource });
    if (prevProps.selectedDataSource !== this.props.selectedDataSource) {
      let dataSourceMeta = this.getDataSourceMeta(this.props.selectedDataSource);
      this.setState({
        selectedDataSource: this.props.selectedDataSource,
        options: this.props.selectedDataSource?.options,
        dataSourceMeta,
        dataSourceSchema: this.props.selectedDataSource?.plugin?.manifestFile?.data,
        selectedDataSourceIcon: this.props.selectedDataSource?.plugin?.iconFile?.data,
        connectionTestError: null,
        datasourceName: this.props.selectedDataSource?.name,
      });
    }
  }

  getDataSourceMeta = (dataSource) => {
    if (!dataSource) return {};

    if (dataSource?.pluginId) {
      let dataSourceMeta = camelizeKeys(dataSource?.plugin?.manifestFile?.data.source);
      dataSourceMeta.options = decamelizeKeys(dataSourceMeta.options);

      return dataSourceMeta;
    }

    return DataSourceTypes.find((source) => source?.kind === dataSource?.kind);
  };

  selectDataSource = (source) => {
    this.hideModal();
    this.setState(
      {
        dataSourceMeta: source.manifestFile?.data?.source ?? source,
        selectedDataSource: source.manifestFile?.data?.source ?? source,
        options: source?.defaults ?? source?.options,
        selectedDataSourceIcon: source.iconFile?.data,
        name: source.manifestFile?.data?.source?.kind ?? source.kind,
        dataSourceSchema: source.manifestFile?.data,
        selectedDataSourcePluginId: source.id,
        datasourceName: source.name,
      },
      () => this.createDataSource()
    );
  };

  onNameChanged = (newName) => {
    this.setState({
      selectedDataSource: {
        ...this.state.selectedDataSource,
        name: newName,
      },
    });
  };

  onExit = () => {
    !this.state.selectedDataSource?.id && this.props.environmentChanged(returnDevelopmentEnv(this.props.environments));
    this.setState({
      dataSourceMeta: {},
      selectedDataSource: null,
      options: {},
      connectionTestError: null,
      queryString: null,
      filteredDatasources: [],
      activeDatasourceList: '#alldatasources',
    });
  };

  setStateAsync = (state) => {
    return new Promise((resolve) => {
      this.setState(state, resolve);
    });
  };

  optionchanged = (option, value) => {
    const stateToUpdate = {
      connectionTestError: null,
      options: {
        ...this.state.options,
        [option]: { value: value },
      },
    };

    return this.setStateAsync(stateToUpdate);
  };

  resetOptions = () => {
    return this.setStateAsync({
      connectionTestError: null,
      options: this.state.defaultOptions,
    });
  };

  hideModal = (ds = null) => {
    this.onExit();
    this.props.hideModal(ds);
  };

  resetDataSourceConfirmModal = () => {
    this.setState({
      dataSourceConfirmModalProps: {
        isOpen: false,
        dataSource: null,
      },
    });
  };

  createDataSource = () => {
    const {
      appId,
      options,
      selectedDataSource,
      selectedDataSourcePluginId,
      dataSourceMeta,
      dataSourceSchema,
      validationMessages,
      validationError,
    } = this.state;

    if (!isEmpty(validationMessages)) {
      const validationMessageArray = Object.values(validationMessages);
      this.setState({ validationError: validationMessageArray, showValidationErrors: true });

      toast.error(
        this.props.t(
          'editor.queryManager.dataSourceManager.toast.error.validationFailed',
          'Validation failed. Please check your inputs.'
        ),
        { position: 'top-center' }
      );
      if (validationMessageArray.length > 0) {
        return false;
      }
    }

    const OAuthDs = ['slack', 'zendesk', 'googlesheets', 'salesforce'];
    const name = selectedDataSource.name;
    const kind = selectedDataSource?.kind;
    const pluginId = selectedDataSourcePluginId;
    const appVersionId = useAppVersionStore?.getState()?.editingVersion?.id;
    const currentAppEnvironmentId = this.props.currentAppEnvironmentId ?? this.props.currentEnvironment?.id;
    const scope = this.state?.scope || selectedDataSource?.scope;

    const parsedOptions = Object?.keys(options)?.map((key) => {
      const keyMeta = dataSourceMeta.options[key];
      return {
        key: key,
        value: options[key].value,
        encrypted: keyMeta ? keyMeta.encrypted : false,
        ...(!options[key]?.value && { credential_id: options[key]?.credential_id }),
      };
    });
    if (OAuthDs.includes(kind)) {
      const value = localStorage.getItem('OAuthCode');
      parsedOptions.push({ key: 'code', value, encrypted: false });
    }

    if (name.trim() !== '') {
      let service = scope === 'global' ? globalDatasourceService : datasourceService;
      if (selectedDataSource.id) {
        this.setState({ isSaving: true });
        this.props.setGlobalDataSourceStatus({ isSaving: true, isEditing: false });
        service
          .save({
            id: selectedDataSource.id,
            name,
            options: parsedOptions,
            app_id: appId,
            environment_id: currentAppEnvironmentId,
          })
          .then(() => {
            this.props.updateSelectedDatasource && this.props.updateSelectedDatasource(selectedDataSource.name);
            this.setState({ isSaving: false });
            this.hideModal(selectedDataSource);
            toast.success(
              this.props.t('editor.queryManager.dataSourceManager.toast.success.dataSourceSaved', 'Data Source Saved'),
              { position: 'top-center' }
            );
            this.props.dataSourcesChanged(false, selectedDataSource);
            this.props.globalDataSourcesChanged && this.props.globalDataSourcesChanged();
            this.props.setGlobalDataSourceStatus({ isSaving: false, isEditing: false });
            scope === 'local' && this.hideModal();
          })
          .catch(({ error }) => {
            this.setState({ isSaving: false });
            this.hideModal(selectedDataSource);
            error && toast.error(error, { position: 'top-center' });
            this.resetDataSourceConfirmModal();
            this.props.setGlobalDataSourceStatus({ isSaving: false, isEditing: false });
          });
      } else {
        this.setState({ isSaving: true, addingDataSource: true });
        service
          .create({
            plugin_id: pluginId,
            name,
            kind,
            options: parsedOptions,
            app_id: appId,
            app_version_id: appVersionId,
            scope,
            environment_id: currentAppEnvironmentId,
          })
          .then((data) => {
            this.setState({ isSaving: false, addingDataSource: false });
            this.props.updateSelectedDatasource && this.props.updateSelectedDatasource(name);

            this.hideModal(selectedDataSource);
            toast.success(
              this.props.t('editor.queryManager.dataSourceManager.toast.success.dataSourceAdded', 'Data Source Added'),
              { position: 'top-center' }
            );

            this.props.dataSourcesChanged(false, data);
            this.props.globalDataSourcesChanged && this.props.globalDataSourcesChanged();
            this.resetDataSourceConfirmModal();
          })
          .catch(({ error }) => {
            this.setState({ isSaving: false, addingDataSource: false });
            this.hideModal();
            error && toast.error(error, { position: 'top-center' });
            this.resetDataSourceConfirmModal();
          });
      }
    } else {
      toast.error(
        this.props.t(
          'editor.queryManager.dataSourceManager.toast.error.noEmptyDsName',
          'The name of datasource should not be empty'
        ),
        { position: 'top-center' }
      );
    }
  };

  handleSearch = (searchQuery, activeDatasourceList) => {
    this.setState({ queryString: searchQuery });

    const arr = [];
    const filteredDatasources = this.datasourcesGroups().filter((group) => group.key === activeDatasourceList)[0].list;

    filteredDatasources.forEach((datasource) => {
      if (datasource.name.toLowerCase().includes(searchQuery.toLowerCase())) {
        arr.push(datasource);
      }
    });
    this.setState({ filteredDatasources: arr });
  };

  handleBackToAllDatasources = () => {
    this.setState({
      queryString: null,
      filteredDatasources: [],
      activeDatasourceList: '#alldatasources',
    });
  };

  updateSuggestedDatasources = () => {
    this.setState({ suggestingDatasources: true, activeDatasourceList: '#' });
  };

  setValidationMessages = (errors, schema, interactedFields) => {
    const errorMap = errors.reduce((acc, error) => {
      // Get property name from either required error or dataPath
      const property =
        error.keyword === 'required'
          ? error.params.missingProperty
          : error.dataPath?.replace(/^[./]/, '') || error.instancePath?.replace(/^[./]/, '');

      if (property) {
        const propertySchema = schema.properties?.[property];
        const propertyTitle = propertySchema?.title;
        acc[property] =
          error.keyword === 'required' ? `${propertyTitle} is required` : `${propertyTitle} ${error.message}`;
      }
      return acc;
    }, {});
    this.setState({ validationMessages: errorMap });
<<<<<<< HEAD
    const filteredValidationBanner = interactedFields
      ? Object.keys(this.state.validationMessages)
          .filter((key) => interactedFields.has(key))
          .reduce((result, key) => {
            result.push(this.state.validationMessages[key]);
            return result;
          }, [])
      : Object.values(this.state.validationMessages);
    this.setState({ validationError: filteredValidationBanner });
=======
    const validationMessageArray = Object.values(this.state.validationMessages);
    this.setState({ validationError: validationMessageArray });
>>>>>>> 219440a9
  };

  renderSourceComponent = (kind, isPlugin = false) => {
    const { options, isSaving, showValidationErrors } = this.state;

    const sourceComponentName = kind?.charAt(0).toUpperCase() + kind?.slice(1);
    const ComponentToRender = isPlugin ? SourceComponent : SourceComponents[sourceComponentName] || SourceComponent;
    return (
      <ComponentToRender
        dataSourceSchema={this.state.dataSourceSchema}
        optionsChanged={(options = {}) => this.setState({ options })}
        optionchanged={this.optionchanged}
        createDataSource={this.createDataSource}
        options={options}
        isSaving={isSaving}
        hideModal={this.hideModal}
        selectedDataSource={this.state.selectedDataSource}
        isEditMode={!isEmpty(this.state.selectedDataSource)}
        currentAppEnvironmentId={this.props.currentEnvironment?.id}
        validationMessages={this.state.validationMessages}
        setValidationMessages={this.setValidationMessages}
        clearValidationMessages={() => this.setState({ validationMessages: {} })}
        setDefaultOptions={this.setDefaultOptions}
        showValidationErrors={showValidationErrors}
        clearValidationErrorBanner={() => this.setState({ validationError: [] })}
      />
    );
  };

  setDefaultOptions = (defaults) => {
    this.setState({
      defaultOptions: defaults,
    });
  };

  onConnectionTestFailed = (data) => {
    this.setState({ connectionTestError: data });
  };

  segregateDataSources = (suggestingDatasources, darkMode) => {
    const datasources = this.datasourcesGroups();

    const handleOnSelect = (activekey) => {
      if (suggestingDatasources) {
        this.setState({ suggestingDatasources: false });
      }
      this.setState({ activeDatasourceList: activekey });
    };

    const goBacktoAllDatasources = () => {
      this.setState({ suggestingDatasources: false });
      this.handleBackToAllDatasources();
    };

    const datasourceSuggestionUI = () => {
      return (
        <div className="empty-state-wrapper suggestingDatasourcesWrapper">
          <EmptyStateContainer
            suggestionUI={true}
            queryString={this.state.queryString}
            handleBackToAllDatasources={goBacktoAllDatasources}
            darkMode={this.props.darkMode}
            placeholder={this.props.t(
              'editor.queryManager.dataSourceManager.suggestAnIntegration',
              'Suggest an integration'
            )}
          />
        </div>
      );
    };

    return (
      <Tab.Container
        activeKey={this.state.activeDatasourceList}
        unmountOnExit={true}
        onSelect={(activekey) => handleOnSelect(activekey)}
        id="list-group-tabs-example"
        defaultActiveKey={this.state.activeDatasourceList}
      >
        <Row>
          <Col sm={6} md={4} className={`modal-sidebar ${darkMode ? 'dark' : ''}`}>
            {this.renderSidebarList()}
          </Col>
          <Col style={{ left: '25%' }} className={`modal-body-content ${darkMode ? 'dark' : ''}`}>
            <div className="selected-datasource-list-content">
              <Tab.Content>
                {suggestingDatasources ? (
                  <div className="suggestion-container">
                    <h4 className="justify-content-start">
                      {this.props.t('editor.queryManager.dataSourceManager.suggestDataSource', 'Suggest Datasource')}
                    </h4>
                    {datasourceSuggestionUI()}
                  </div>
                ) : (
                  <>
                    <div className="input-icon modal-searchbar">
                      <SearchBoxContainer
                        dataCy={'datasource-search-input'}
                        onChange={this.handleSearch}
                        onClear={this.handleBackToAllDatasources}
                        queryString={this.state.queryString}
                        activeDatasourceList={this.state.activeDatasourceList}
                        scope={this.state.scope}
                        className="tj-text"
                      />
                    </div>
                    {datasources.map((datasource) => (
                      <Tab.Pane
                        transition={false}
                        active={this.state.activeDatasourceList === datasource.key}
                        bsPrefix={`datasource-modal-${this.state.activeDatasourceList}`}
                        eventKey={datasource.key}
                        key={datasource.key}
                      >
                        {datasource.renderDatasources()}
                      </Tab.Pane>
                    ))}
                  </>
                )}
                {!suggestingDatasources && this.state.queryString && this.state.filteredDatasources.length === 0 && (
                  <div className="empty-state-wrapper row">
                    <EmptyStateContainer
                      queryString={this.state.queryString}
                      handleBackToAllDatasources={this.handleBackToAllDatasources}
                      darkMode={this.props.darkMode}
                      placeholder={this.props.t(
                        'editor.queryManager.dataSourceManager.whatLookingFor',
                        'Tell us what you were looking for?'
                      )}
                    />
                  </div>
                )}
              </Tab.Content>
            </div>
          </Col>
        </Row>
      </Tab.Container>
    );
  };

  datasourcesGroups = () => {
    const allDataSourcesList = {
      databases: DataBaseSources,
      apis: ApiSources,
      cloudStorages: CloudStorageSources,
      plugins: this.state.plugins,
      filteredDatasources: this.state.filteredDatasources,
    };
    const dataSourceList = [
      {
        type: 'All Datasources',
        key: '#alldatasources',
        list: [
          ...allDataSourcesList.databases,
          ...allDataSourcesList.apis,
          ...allDataSourcesList.cloudStorages,
          ...allDataSourcesList.plugins,
        ],
        renderDatasources: () => this.renderCardGroup(allDataSourcesList, 'All Datasources'),
      },
      {
        type: 'Databases',
        key: '#databases',
        list: allDataSourcesList.databases,
        renderDatasources: () => this.renderCardGroup(allDataSourcesList.databases, 'Databases'),
      },
      {
        type: 'APIs',
        key: '#apis',
        list: allDataSourcesList.apis,
        renderDatasources: () => this.renderCardGroup(allDataSourcesList.apis, 'APIs'),
      },
      {
        type: 'Cloud Storage',
        key: '#cloudstorage',
        list: allDataSourcesList.cloudStorages,
        renderDatasources: () => this.renderCardGroup(allDataSourcesList.cloudStorages, 'Cloud Storages'),
      },
      {
        type: 'Plugins',
        key: '#plugins',
        list: allDataSourcesList.plugins,
        renderDatasources: () => this.renderCardGroup(allDataSourcesList.plugins, 'Plugins'),
      },
      {
        type: 'Filtered Datasources',
        key: '#filtereddatasources',
        list: allDataSourcesList.filteredDatasources,
        renderDatasources: () => this.renderCardGroup(this.state.filteredDatasources, this.state.activeDatasourceList),
      },
    ];

    return dataSourceList;
  };

  renderSidebarList = () => {
    const dataSourceList = this.datasourcesGroups().splice(0, 5);

    const updateSuggestionState = () => {
      this.updateSuggestedDatasources();
    };

    return (
      <>
        <ListGroup className="datasource-lists-modal" variant="flush">
          {dataSourceList.map((datasource) => (
            <ListGroup.Item key={datasource.key} eventKey={datasource.key}>
              {`${datasource.type} (${datasource.list.length})`}
            </ListGroup.Item>
          ))}
        </ListGroup>
        <div className="datasource-modal-sidebar-footer">
          <p>
            <span className="footer-text">
              {this.props.t(
                'editor.queryManager.dataSourceManager.noResultFound',
                `Don't see what you were looking for?`
              )}
            </span>
            <br />
            <span className="link-span" onClick={updateSuggestionState}>
              {this.props.t('editor.queryManager.dataSourceManager.suggest', 'Suggest')}
            </span>
          </p>
        </div>
      </>
    );
  };

  createSampleApp = () => {
    let _self = this;
    _self.setState({ creatingApp: true });
    libraryAppService
      .createSampleApp()
      .then((data) => {
        const workspaceId = getWorkspaceId();
        const subpath = getSubpath();
        const path = subpath
          ? `${subpath}/${workspaceId}/apps/${data.app[0].id}`
          : `/${workspaceId}/apps/${data.app[0].id}`;
        window.open(path, '_blank');
        toast.success('App created successfully!');
        _self.setState({ creatingApp: false });
      })
      .catch((errorResponse) => {
        _self.setState({ creatingApp: false });
        const message = errorResponse?.error;
        toast.error(message);
      });
  };

  renderSampleDBModal = () => {
    const { dataSourceMeta, selectedDataSourceIcon, creatingApp } = this.state;
    return (
      <div className="sample-db-modal-body">
        <div className="row sample-db-title" data-cy="sample-db-postgres-title">
          <div className="col-md-1">
            {getSvgIcon(dataSourceMeta?.kind?.toLowerCase(), 35, 35, selectedDataSourceIcon)}
          </div>
          <div className="col-md-1">PostgreSQL</div>
        </div>
        <div className={'sample-db-description'} data-cy="sample-db-description">
          <p className={`p ${this.props.darkMode ? 'dark' : ''}`}>
            This PostgreSQL data source is a shared resource and may show varying data
            <br /> due to real-time updates. It&apos;s reset daily for some consistency, but please note <br />
            it&apos;s designed for user exploration, not production use.
          </p>
        </div>
        <div className="create-btn-cont">
          <ButtonSolid
            className={`create-app-btn`}
            data-cy="create-sample-app-button"
            isLoading={creatingApp}
            // disabled={isSaving || this.props.isVersionReleased || isSaveDisabled}
            variant="primary"
            onClick={this.createSampleApp}
            fill={this.props.darkMode && this.props.isVersionReleased ? '#4c5155' : '#FDFDFE'}
          >
            Create sample application
          </ButtonSolid>
        </div>
        <div className="image-container">
          <img
            src="assets/images/Sample data source.png"
            className="img-sample-db"
            alt="Sample data source"
            data-cy="sample-db-image"
          />
        </div>
      </div>
    );
  };

  renderCardGroup = (source, type) => {
    const openDataSourceConfirmModal = (dataSource) =>
      this.setState({
        dataSourceConfirmModalProps: {
          isOpen: true,
          dataSource,
        },
      });

    if (this.state.queryString && this.state.queryString.length > 0) {
      const filteredDatasources = this.state.filteredDatasources.map((datasource) => {
        const src = datasource?.iconFile?.data
          ? `data:image/svg+xml;base64,${datasource.iconFile?.data}`
          : datasource?.kind?.toLowerCase();

        return {
          ...datasource,
          src,
          title: datasource.name,
        };
      });

      return (
        <>
          <div className="row row-deck mt-4 ">
            <h4 className="mb-2">{type}</h4>
            {filteredDatasources.map((item) => (
              <Card
                key={item.key}
                title={item.title}
                src={item.src}
                handleClick={() => openDataSourceConfirmModal(item)}
                usePluginIcon={isEmpty(item?.iconFile?.data)}
                height="35px"
                width="35px"
              />
            ))}
          </div>
        </>
      );
    }

    if (type === 'All Datasources') {
      const databases = source.databases.map((datasource) => {
        return {
          ...datasource,
          src: datasource?.kind?.toLowerCase(),
          title: datasource.name,
        };
      });
      const apis = source.apis.map((datasource) => {
        return {
          ...datasource,
          src: datasource?.kind?.toLowerCase(),
          title: datasource.name,
        };
      });
      const cloudStorages = source.cloudStorages.map((datasource) => {
        return {
          ...datasource,
          src: datasource?.kind?.toLowerCase(),
          title: datasource.name,
        };
      });

      return (
        <>
          <div>
            <div className="row row-deck mt-4">
              <h4 className="mb-2">{'Databases'}</h4>
              {databases.map((item) => (
                <Card
                  key={item.key}
                  title={item.title}
                  src={item.src}
                  handleClick={() => openDataSourceConfirmModal(item)}
                  usePluginIcon={true}
                  height="35px"
                  width="35px"
                />
              ))}
            </div>
          </div>
          <div>
            <div className="row row-deck mt-4">
              <h4 className="mb-2">{'APIs'}</h4>
              {apis.map((item) => (
                <Card
                  key={item.key}
                  title={item.title}
                  src={item.src}
                  handleClick={() => openDataSourceConfirmModal(item)}
                  usePluginIcon={true}
                  height="35px"
                  width="35px"
                />
              ))}
            </div>
          </div>
          <div>
            <div className="row row-deck mt-4">
              <h4 className="mb-2">{'Cloud Storages'}</h4>
              {cloudStorages.map((item) => (
                <Card
                  key={item.key}
                  title={item.title}
                  src={item.src}
                  handleClick={() => openDataSourceConfirmModal(item)}
                  usePluginIcon={true}
                  height="35px"
                  width="35px"
                />
              ))}
            </div>
          </div>
        </>
      );
    }

    const datasources = source.map((datasource) => {
      const src = datasource?.iconFile?.data
        ? `data:image/svg+xml;base64,${datasource.iconFile?.data}`
        : datasource?.kind?.toLowerCase();

      return {
        ...datasource,
        src,
        title: datasource.name,
      };
    });

    return (
      <>
        <div className="row row-deck mt-4">
          <h4 className="mb-2">{type}</h4>
          {datasources.map((item) => (
            <Card
              key={item.key}
              title={item.title}
              src={item?.src}
              handleClick={() => openDataSourceConfirmModal(item)}
              usePluginIcon={isEmpty(item?.iconFile?.data)}
              height="35px"
              width="35px"
            />
          ))}
        </div>
      </>
    );
  };

  renderEnvironmentsTab = (selectedDataSource) => {
    const multiEnvironmentEnabled = this.props?.featureAccess?.multiEnvironment;
    const isTrial = this.props?.featureAccess?.licenseStatus?.licenseType === 'trial';
    const licenseValid =
      !this.props?.featureAccess?.licenseStatus?.isExpired && this.props?.featureAccess?.licenseStatus?.isLicenseValid;
    return (
      selectedDataSource &&
      this.props.environments?.length > 1 && (
        <nav className="nav nav-tabs mt-3">
          {this.props?.environments.map((env, key) => {
            const Wrapper = ({ children }) =>
              !env?.enabled ? (
                <LicenseTooltip
                  placement="bottom"
                  feature={'multi-environments'}
                  isAvailable={env?.enabled}
                  noTooltipIfValid={true}
                  customMessage={
                    !this.props?.featureAccess?.isLicenseValid || this.props?.featureAccess?.isExpired
                      ? 'Multi-environments are available only in paid plans'
                      : 'Multi-environments are not included in your current plan'
                  }
                >
                  {children}
                </LicenseTooltip>
              ) : (
                <>{children}</>
              );
            return (
              <Wrapper key={key}>
                <a
                  key={env?.id}
                  onClick={() =>
                    this.props.handleActions(() => {
                      if (env?.enabled) {
                        !selectedDataSource?.id && this.resetOptions();
                        this.props.environmentChanged(env, selectedDataSource?.id);
                      }
                    })
                  }
                  disabled={!env?.enabled}
                  className={cx('nav-item nav-link', { active: this.props.currentEnvironment?.name === env.name })}
                  data-cy={`${env.name}-label`}
                >
                  <ToolTip
                    message={'Multi-environments is a paid plan feature'}
                    show={isTrial && licenseValid}
                    placement="bottom"
                  >
                    <div className="d-flex align-items-center">
                      {capitalize(env.name)}
                      {env.priority > 1 && (!multiEnvironmentEnabled || isTrial) && (
                        <SolidIcon className="mx-1" name="enterprisesmall" />
                      )}
                    </div>
                  </ToolTip>
                </a>
              </Wrapper>
            );
          })}
        </nav>
      )
    );
  };

  render() {
    const {
      dataSourceMeta,
      selectedDataSource,
      selectedDataSourceIcon,
      options,
      isSaving,
      connectionTestError,
      isCopied,
      dataSourceSchema,
      pluginsLoaded,
      dataSourceConfirmModalProps,
      addingDataSource,
      datasourceName,
      validationError,
      validationMessages,
    } = this.state;
    const isPlugin = dataSourceSchema ? true : false;
    const createSelectedDataSource = (dataSource) => {
      this.selectDataSource(dataSource);
    };
    const isSampleDb = selectedDataSource?.type === DATA_SOURCE_TYPE.SAMPLE;
    const sampleDBmodalBodyStyle = isSampleDb ? { paddingBottom: '0px', borderBottom: '1px solid #E6E8EB' } : {};
    const sampleDBmodalFooterStyle = isSampleDb ? { paddingTop: '8px' } : {};
    const isSaveDisabled = selectedDataSource
      ? (deepEqual(options, selectedDataSource?.options, ['encrypted']) &&
          selectedDataSource?.name === datasourceName) ||
        !isEmpty(validationMessages)
      : true;
    this.props.setGlobalDataSourceStatus({ isEditing: !isSaveDisabled });
    const docLink = isSampleDb
      ? 'https://docs.tooljet.com/docs/data-sources/sample-data-sources'
      : selectedDataSource?.pluginId && selectedDataSource.pluginId.trim() !== ''
      ? `https://docs.tooljet.com/docs/marketplace/plugins/marketplace-plugin-${selectedDataSource?.kind}/`
      : `https://docs.tooljet.com/docs/data-sources/${selectedDataSource?.kind}`;
    return (
      pluginsLoaded && (
        <div>
          <Modal
            show={this.props.showDataSourceManagerModal}
            size={selectedDataSource ? 'lg' : 'xl'}
            onEscapeKeyDown={this.hideModal}
            className={selectedDataSource ? 'animation-fade' : 'select-datasource-list-modal animation-fade'}
            contentClassName={`${this.props.darkMode ? 'dark-theme' : ''}`}
            animation={false}
            onExit={this.onExit}
            container={this.props.container}
            {...this.props.modalProps}
          >
            <Modal.Header className={'d-block'}>
              <div className="d-flex align-items-center justify-content-between">
                <div className="d-flex">
                  {selectedDataSource && this.props.showBackButton && (
                    <div
                      className={`back-btn me-3 mt-3 ${this.props.darkMode ? 'dark' : ''}`}
                      role="button"
                      onClick={() => this.setState({ selectedDataSource: false }, () => this.onExit())}
                    >
                      <img
                        data-cy="button-back-ds-connection-modal"
                        className="m-0"
                        src="assets/images/icons/back.svg"
                        width="30"
                        height="30"
                      />
                    </div>
                  )}
                  <Modal.Title className="mt-3">
                    {selectedDataSource && !isSampleDb ? (
                      <div className="row selected-ds">
                        {getSvgIcon(dataSourceMeta?.kind?.toLowerCase(), 35, 35, selectedDataSourceIcon)}
                        <div className="input-icon" style={{ width: '160px' }}>
                          <input
                            type="text"
                            onChange={(e) => this.onNameChanged(e.target.value)}
                            className="form-control-plaintext form-control-plaintext-sm color-slate12"
                            value={decodeEntities(selectedDataSource.name)}
                            style={{ width: '160px' }}
                            data-cy="data-source-name-input-field"
                            autoFocus
                            autoComplete="off"
                            disabled={!canUpdateDataSource(selectedDataSource.id)}
                          />
                          {!this.props.isEditing && (
                            <span className="input-icon-addon">
                              <img src="assets/images/icons/edit-source.svg" width="12" height="12" />
                            </span>
                          )}
                        </div>
                      </div>
                    ) : (
                      <div className="row">
                        <div className="col-md-2">
                          <SolidIcon name="tooljet" />
                        </div>
                        <div className="col-md-10" data-cy="sample-data-source-title">
                          {' '}
                          Sample data source
                        </div>
                      </div>
                    )}
                    {!selectedDataSource && (
                      <span className="" data-cy="title-add-new-datasource">
                        {this.props.t('editor.queryManager.dataSourceManager.addNewDataSource', 'Add new datasource')}
                      </span>
                    )}
                  </Modal.Title>
                  {!this.props.isEditing && (
                    <span
                      data-cy="button-close-ds-connection-modal"
                      className={`close-btn mx-4 mt-3 ${this.props.darkMode ? 'dark' : ''}`}
                      onClick={() => this.hideModal()}
                    >
                      <SolidIcon name="remove" width="20" fill={'var(--slate12)'} />
                    </span>
                  )}
                </div>
                <div className="tw-pt-[15px]">
                  {this.props.tags &&
                    this.props.tags.map((tag) => {
                      if (tag === 'AI') {
                        return (
                          <div key={tag} className="tag-container">
                            <SolidIcon name="AI-tag" />
                            <span>{tag}</span>
                          </div>
                        );
                      }
                    })}
                </div>
              </div>
              {!isSampleDb && (
                <MultiEnvTabs
                  selectedDataSource={selectedDataSource}
                  environments={this.props.environments}
                  featureAccess={this.props.featureAccess}
                  currentEnvironment={this.props.currentEnvironment}
                  handleActions={this.props.handleActions}
                  environmentChanged={this.props.environmentChanged}
                  resetOptions={this.resetOptions}
                />
              )}
            </Modal.Header>
            {this.props.environmentLoading ? (
              <ModalBody>
                <DataSourceLoader />
              </ModalBody>
            ) : (
              <>
                <Modal.Body style={sampleDBmodalBodyStyle}>
                  {selectedDataSource && !isSampleDb ? (
                    <div className="dataSourceWrapper">
                      {this.renderSourceComponent(selectedDataSource.kind, isPlugin)}
                    </div>
                  ) : (
                    selectedDataSource &&
                    isSampleDb && <div className="dataSourceWrapper">{this.renderSampleDBModal()}</div>
                  )}
                  {!selectedDataSource &&
                    this.segregateDataSources(this.state.suggestingDatasources, this.props.darkMode)}
                </Modal.Body>

                {selectedDataSource && !dataSourceMeta.customTesting && (
                  <Modal.Footer style={sampleDBmodalFooterStyle} className="modal-footer-class">
                    {selectedDataSource && !isSampleDb && (
                      <div className="row w-100">
                        <div className="card-body datasource-footer-info">
                          <div className="row">
                            <div className="col-1">
                              <SolidIcon name="information" fill="#3E63DD" />
                            </div>

                            <div className="col" style={{ maxWidth: '480px' }}>
                              <p data-cy="white-list-ip-text" className="tj-text">
                                {this.props.t(
                                  'editor.queryManager.dataSourceManager.whiteListIP',
                                  'Please white-list our IP address if the data source is not publicly accessible.'
                                )}
                              </p>
                            </div>

                            <div className="col-auto">
                              {isCopied ? (
                                <center className="my-2">
                                  <span className="copied" data-cy="label-ip-copied">
                                    {this.props.t('editor.queryManager.dataSourceManager.copied', 'Copied')}
                                  </span>
                                </center>
                              ) : (
                                <CopyToClipboard
                                  text={config.SERVER_IP}
                                  onCopy={() => {
                                    this.setState({ isCopied: true });
                                  }}
                                >
                                  <ButtonSolid
                                    type="button"
                                    className={`datasource-copy-button`}
                                    data-cy="button-copy-ip"
                                    variant="tertiary"
                                    leftIcon="copy"
                                    iconWidth="12"
                                  >
                                    {this.props.t('editor.queryManager.dataSourceManager.copy', 'Copy')}
                                  </ButtonSolid>
                                </CopyToClipboard>
                              )}
                            </div>
                          </div>
                        </div>
                      </div>
                    )}

                    {connectionTestError && (
                      <div className="row w-100">
                        <div className="alert alert-danger" role="alert">
                          <div className="text-muted" data-cy="connection-alert-text">
                            {connectionTestError.message}
                          </div>
                        </div>
                      </div>
                    )}

                    {validationError && validationError.length > 0 && (
                      <div className="row w-100">
                        <div className="alert alert-danger" role="alert">
                          {validationError.map((error, index) => (
                            <div key={index} className="text-muted" data-cy="connection-alert-text">
                              {error}
                            </div>
                          ))}
                        </div>
                      </div>
                    )}

                    <div className="col">
                      <SolidIcon name="logs" fill="#3E63DD" width="20" style={{ marginRight: '8px' }} />
                      <a
                        className="color-primary tj-docs-link tj-text-sm"
                        href={docLink}
                        target="_blank"
                        rel="noreferrer"
                        data-cy="link-read-documentation"
                      >
                        {this.props.t('globals.readDocumentation', 'Read documentation')}
                      </a>
                    </div>
                    <div
                      className={!isSampleDb ? `col-auto` : 'col-auto test-connection-sample-db'}
                      data-cy="button-test-connection"
                    >
                      <TestConnection
                        kind={selectedDataSource?.kind}
                        pluginId={selectedDataSource?.pluginId ?? this.state.selectedDataSourcePluginId}
                        options={options}
                        onConnectionTestFailed={this.onConnectionTestFailed}
                        darkMode={this.props.darkMode}
                        environmentId={this.props.currentEnvironment?.id}
                        dataSourceId={selectedDataSource?.id}
                        dataSourceType={selectedDataSource?.type}
                      />
                    </div>
                    {!isSampleDb && (
                      <div className="col-auto" data-cy="db-connection-save-button">
                        <ButtonSolid
                          className={`m-2 ${isSaving ? 'btn-loading' : ''}`}
                          isLoading={isSaving}
                          disabled={isSaving || this.props.isVersionReleased || isSaveDisabled}
                          variant="primary"
                          onClick={this.createDataSource}
                          leftIcon="floppydisk"
                          fill={this.props.darkMode && this.props.isVersionReleased ? '#4c5155' : '#FDFDFE'}
                        >
                          {this.props.t('globals.save', 'Save')}
                        </ButtonSolid>
                      </div>
                    )}
                  </Modal.Footer>
                )}

                {!dataSourceMeta?.hideSave && selectedDataSource && dataSourceMeta.customTesting && (
                  <Modal.Footer>
                    <div className="col">
                      <SolidIcon name="logs" fill="#3E63DD" width="20" style={{ marginRight: '8px' }} />
                      <a
                        className="color-primary tj-docs-link tj-text-sm"
                        data-cy="link-read-documentation"
                        href={
                          selectedDataSource?.pluginId && selectedDataSource.pluginId.trim() !== ''
                            ? `https://docs.tooljet.com/docs/marketplace/plugins/marketplace-plugin-${selectedDataSource.kind}/`
                            : `https://docs.tooljet.com/docs/data-sources/${selectedDataSource.kind}`
                        }
                        target="_blank"
                        rel="noreferrer"
                      >
                        {this.props.t('globals.readDocumentation', 'Read documentation')}
                      </a>
                    </div>
                    <div className="col-auto" data-cy="db-connection-save-button">
                      <ButtonSolid
                        leftIcon="floppydisk"
                        fill={'#FDFDFE'}
                        className="m-2"
                        disabled={isSaving || this.props.isVersionReleased || isSaveDisabled}
                        variant="primary"
                        onClick={this.createDataSource}
                      >
                        {isSaving
                          ? this.props.t('editor.queryManager.dataSourceManager.saving' + '...', 'Saving...')
                          : this.props.t('globals.save', 'Save')}
                      </ButtonSolid>
                    </div>
                  </Modal.Footer>
                )}
              </>
            )}
          </Modal>
          <ConfirmDialog
            title={'Add datasource'}
            show={dataSourceConfirmModalProps.isOpen}
            message={`Do you want to add ${dataSourceConfirmModalProps?.dataSource?.name}`}
            onConfirm={() => createSelectedDataSource(dataSourceConfirmModalProps.dataSource)}
            onCancel={this.resetDataSourceConfirmModal}
            confirmButtonText={'Add datasource'}
            confirmButtonType="primary"
            cancelButtonType="tertiary"
            backdropClassName="datasource-selection-confirm-backdrop"
            confirmButtonLoading={addingDataSource}
          />
        </div>
      )
    );
  }
}

const EmptyStateContainer = ({
  suggestionUI = false,
  queryString,
  handleBackToAllDatasources,
  darkMode,
  placeholder,
}) => {
  const { t } = useTranslation();
  const [inputValue, set] = React.useState(() => '');

  const [status, setStatus] = React.useState(false);
  const handleSend = () => {
    if (inputValue) {
      setStatus(true);
      //send value to backend
    }
  };

  React.useEffect(() => {
    setStatus(false);
  }, [queryString]);

  return (
    <div className="empty">
      {queryString && !suggestionUI && (
        <h3>
          {t(
            `editor.queryManager.dataSourceManager.noResultsFor + "${queryString}"`,
            `No results for "${queryString}"`
          )}
        </h3>
      )}
      <center className={`empty-results ${suggestionUI ? 'suggestionUI-results' : ''}`}>
        <img src="assets/images/icons/no-results.svg" width="150" height="150" />
        {status ? (
          <div>
            <p className="text-success mt-2">
              {t('editor.queryManager.dataSourceManager.noteTaken', `Thank you, we've taken a note of that!`)}
            </p>
            <button
              className={`datasource-modal-button ${darkMode && 'dark-button'}`}
              onClick={handleBackToAllDatasources}
            >
              {t('editor.queryManager.dataSourceManager.goToAllDatasources', 'Go to all Datasources')}
            </button>
          </div>
        ) : (
          <div className="row empty-search">
            <div className="col-9 mt-2">
              <div className="input-icon">
                <input
                  type="text"
                  className="form-control mb-2"
                  value={inputValue}
                  placeholder={placeholder}
                  onChange={(e) => set(e.target.value)}
                  onKeyDown={(event) => {
                    if (event.key === 'Enter') {
                      handleSend();
                    }
                  }}
                />
              </div>
            </div>
            <div className="col-auto">
              <Button className="mt-2" disabled={!inputValue.length} variant="primary" onClick={handleSend}>
                {t('editor.queryManager.dataSourceManager.send', 'Send')}
              </Button>
            </div>
          </div>
        )}
      </center>
    </div>
  );
};

const SearchBoxContainer = ({ onChange, onClear, queryString, activeDatasourceList, dataCy, scope }) => {
  const [searchText, setSearchText] = React.useState(queryString ?? '');
  const { t } = useTranslation();
  const handleChange = (e) => {
    setSearchText(e.target.value);
    onChange(e.target.value, activeDatasourceList);
  };

  const clearSearch = () => {
    setSearchText('');
    onClear();
  };

  React.useEffect(() => {
    if (searchText.length > 0) {
      onChange(searchText, activeDatasourceList);
    }

    // eslint-disable-next-line react-hooks/exhaustive-deps
  }, [activeDatasourceList]);

  React.useEffect(() => {
    if (queryString === null) {
      setSearchText('');
    }
    // eslint-disable-next-line react-hooks/exhaustive-deps
  }, [queryString]);
  React.useEffect(() => {
    if (searchText === '') {
      onClear();
    }
    let element = document.querySelector('.input-icon .form-control:not(:first-child)');

    if (scope === 'global') {
      element = document.querySelector('.input-icon .form-control');
    }

    if (searchText && element) {
      element.style.paddingLeft = '0.5rem';
    }

    return () => {
      element && (element.style.paddingLeft = '2.5rem');
    };
    // eslint-disable-next-line react-hooks/exhaustive-deps
  }, [searchText]);

  return (
    <div className="search-box-wrapper">
      <div style={{ height: '36px' }} className="input-icon d-flex">
        {searchText.length === 0 && (
          <span className="search-icon mt-2 mx-2">
            <svg
              xmlns="http://www.w3.org/2000/svg"
              className="icon"
              width="24"
              height="24"
              viewBox="0 0 24 24"
              strokeWidth="2"
              stroke="currentColor"
              fill="none"
              strokeLinecap="round"
              strokeLinejoin="round"
            >
              <path stroke="none" d="M0 0h24v24H0z" fill="none" />
              <circle cx="10" cy="10" r="7" />
              <line x1="21" y1="21" x2="15" y2="15" />
            </svg>
          </span>
        )}
        <input
          type="text"
          value={searchText}
          onChange={handleChange}
          className="form-control"
          placeholder={t('globals.search', 'Search')}
          autoFocus
          data-cy={dataCy}
        />
        {searchText.length > 0 && (
          <span className="clear-icon mt-2" onClick={clearSearch}>
            <svg
              xmlns="http://www.w3.org/2000/svg"
              className="icon icon-tabler icon-tabler-circle-x"
              width="24"
              height="24"
              viewBox="0 0 24 24"
              strokeWidth="2"
              stroke="currentColor"
              fill="none"
              strokeLinecap="round"
              strokeLinejoin="round"
            >
              <path stroke="none" d="M0 0h24v24H0z" fill="none"></path>
              <circle cx="12" cy="12" r="9"></circle>
              <path d="M10 10l4 4m0 -4l-4 4"></path>
            </svg>
          </span>
        )}
      </div>
    </div>
  );
};

const DataSourceLoader = () => {
  const generateLoaders = (max = 7) => {
    const arr = [];
    for (let i = 1; i < max; i++) {
      arr.push(
        <div key={i}>
          <Skeleton className="label-loader" />
          <Skeleton className="input-loader" />
        </div>
      );
    }
    return arr;
  };
  return <div className="data-source-loader-container">{generateLoaders()}</div>;
};

const withStore = (Component) => (props) => {
  const { setGlobalDataSourceStatus } = useDataSourcesStore(
    (state) => ({
      setGlobalDataSourceStatus: state.actions.setGlobalDataSourceStatus,
    }),
    shallow
  );

  const { handleActions } = useGlobalDatasourceUnsavedChanges();

  return <Component {...props} setGlobalDataSourceStatus={setGlobalDataSourceStatus} handleActions={handleActions} />;
};

export const DataSourceManager = withTranslation()(withRouter(withStore(DataSourceManagerComponent)));<|MERGE_RESOLUTION|>--- conflicted
+++ resolved
@@ -382,7 +382,6 @@
       return acc;
     }, {});
     this.setState({ validationMessages: errorMap });
-<<<<<<< HEAD
     const filteredValidationBanner = interactedFields
       ? Object.keys(this.state.validationMessages)
           .filter((key) => interactedFields.has(key))
@@ -392,10 +391,6 @@
           }, [])
       : Object.values(this.state.validationMessages);
     this.setState({ validationError: filteredValidationBanner });
-=======
-    const validationMessageArray = Object.values(this.state.validationMessages);
-    this.setState({ validationError: validationMessageArray });
->>>>>>> 219440a9
   };
 
   renderSourceComponent = (kind, isPlugin = false) => {
