import React from 'react';
import Skeleton from 'react-loading-skeleton';
import { datasourceService, pluginsService, globalDatasourceService, libraryAppService } from '@/_services';
import cx from 'classnames';
import { Modal, Button, Tab, Row, Col, ListGroup, ModalBody } from 'react-bootstrap';
import { toast } from 'react-hot-toast';
import { getSvgIcon } from '@/_helpers/appUtils';
import { TestConnection } from './TestConnection';
import { getWorkspaceId, deepEqual, returnDevelopmentEnv, decodeEntities } from '@/_helpers/utils';
import { getSubpath } from '@/_helpers/routes';
import {
  DataBaseSources,
  ApiSources,
  DataSourceTypes,
  SourceComponent,
  SourceComponents,
  CloudStorageSources,
} from '../../../common/components/DataSourceComponents';
import { CopyToClipboard } from 'react-copy-to-clipboard';
import config from 'config';
import { capitalize, isEmpty } from 'lodash';
import { Card } from '@/_ui/Card';
import { withTranslation, useTranslation } from 'react-i18next';
import { camelizeKeys, decamelizeKeys, decamelize } from 'humps';
import { ButtonSolid } from '@/_ui/AppButton/AppButton';
import SolidIcon from '@/_ui/Icon/SolidIcons';
import { useAppVersionStore } from '@/_stores/appVersionStore';
import { ConfirmDialog, ToolTip } from '@/_components';
import { shallow } from 'zustand/shallow';
import { useDataSourcesStore } from '@/_stores/dataSourcesStore';
import { withRouter } from '@/_hoc/withRouter';
import useGlobalDatasourceUnsavedChanges from '@/_hooks/useGlobalDatasourceUnsavedChanges';
import { LicenseTooltip } from '@/LicenseTooltip';
import { DATA_SOURCE_TYPE } from '@/_helpers/constants';
import './dataSourceManager.theme.scss';
import { canUpdateDataSource } from '@/_helpers';
import DataSourceSchemaManager from '@/_helpers/dataSourceSchemaManager';
import MultiEnvTabs from './MultiEnvTabs';
import { generateCypressDataCy } from '../../../common/helpers/cypressHelpers';
import posthogHelper from '@/modules/common/helpers/posthogHelper';

class DataSourceManagerComponent extends React.Component {
  constructor(props) {
    super(props);

    let selectedDataSource = null;
    let dataSourceSchema = null;
    let selectedDataSourceIcon = null;
    let options = {};
    let dataSourceMeta = {};
    let datasourceName = '';
    if (props.selectedDataSource) {
      selectedDataSource = props.selectedDataSource;
      options = selectedDataSource.options;
      dataSourceMeta = this.getDataSourceMeta(selectedDataSource);
      dataSourceSchema = props.selectedDataSource?.plugin?.manifestFile?.data;
      selectedDataSourceIcon = props.selectDataSource?.plugin?.iconFile.data;
      datasourceName = props.selectedDataSource?.name;
    }

    this.state = {
      showModal: true,
      appId: props.appId,
      selectedDataSource,
      dataSourceSchema,
      selectedDataSourceIcon,
      options,
      dataSourceMeta,
      isSaving: false,
      isCopied: false,
      queryString: null,
      plugins: [],
      filteredDatasources: [],
      activeDatasourceList: '#alldatasources',
      suggestingDatasources: false,
      scope: props?.scope,
      modalProps: props?.modalProps ?? {},
      showBackButton: props?.showBackButton ?? true,
      defaultOptions: {},
      pluginsLoaded: false,
      dataSourceConfirmModalProps: { isOpen: false, dataSource: null, category: null },
      addingDataSource: false,
      createdDataSource: null,
      unsavedChangesModal: false,
      datasourceName,
      creatingApp: false,
      validationError: [],
      validationMessages: {},
      showValidationErrors: false,
    };
  }

  componentDidMount() {
    this.setState({
      appId: this.props.appId,
    });

    pluginsService
      .findAll()
      .then(({ data = [] }) => {
        this.setState({ plugins: data, pluginsLoaded: true });
      })
      .catch((error) => {
        this.setState({ pluginsLoaded: true });
        toast.error(error?.message || 'failed to fetch plugins');
      });
  }

  componentDidUpdate(prevProps) {
    this.props.setGlobalDataSourceStatus({ saveAction: this.createDataSource });
    if (prevProps.selectedDataSource !== this.props.selectedDataSource) {
      let dataSourceMeta = this.getDataSourceMeta(this.props.selectedDataSource);
      this.setState({
        selectedDataSource: this.props.selectedDataSource,
        options: this.props.selectedDataSource?.options,
        dataSourceMeta,
        dataSourceSchema: this.props.selectedDataSource?.plugin?.manifestFile?.data,
        selectedDataSourceIcon: this.props.selectedDataSource?.plugin?.iconFile?.data,
        connectionTestError: null,
        datasourceName: this.props.selectedDataSource?.name,
        validationMessages: {},
        validationError: [],
        showValidationErrors: false,
      });
    }
  }

  getDataSourceMeta = (dataSource) => {
    if (!dataSource) return {};

    if (dataSource?.pluginId) {
      let dataSourceMeta = camelizeKeys(dataSource?.plugin?.manifestFile?.data.source);
      dataSourceMeta.options = decamelizeKeys(dataSourceMeta.options);

      return dataSourceMeta;
    }

    return DataSourceTypes.find((source) => source?.kind === dataSource?.kind);
  };

  selectDataSource = (source, category) => {
    posthogHelper.captureEvent('choose_datasource', {
      dataSource: source?.kind,
      category,
      appId: this.state.appId,
    });
    this.hideModal();
    this.setState(
      {
        dataSourceMeta: source.manifestFile?.data?.source ?? source,
        selectedDataSource: source.manifestFile?.data?.source ?? source,
        options: source?.defaults ?? source?.options,
        selectedDataSourceIcon: source.iconFile?.data,
        name: source.manifestFile?.data?.source?.kind ?? source.kind,
        dataSourceSchema: source.manifestFile?.data,
        selectedDataSourcePluginId: source.id,
        datasourceName: source.name,
        validationMessages: {},
        validationError: [],
        showValidationErrors: false,
      },
      () => this.createDataSource()
    );
  };

  onNameChanged = (newName) => {
    this.setState({
      selectedDataSource: {
        ...this.state.selectedDataSource,
        name: newName,
      },
    });
  };

  onExit = () => {
    !this.state.selectedDataSource?.id && this.props.environmentChanged(returnDevelopmentEnv(this.props.environments));
    this.setState({
      dataSourceMeta: {},
      selectedDataSource: null,
      options: {},
      connectionTestError: null,
      queryString: null,
      filteredDatasources: [],
      activeDatasourceList: '#alldatasources',
    });
  };

  setStateAsync = (state) => {
    return new Promise((resolve) => {
      this.setState(state, resolve);
    });
  };

  optionchanged = (option, value) => {
    const stateToUpdate = {
      connectionTestError: null,
      options: {
        ...this.state.options,
        [option]: { value: value },
      },
    };

    return this.setStateAsync(stateToUpdate);
  };

  resetOptions = () => {
    return this.setStateAsync({
      connectionTestError: null,
      options: this.state.defaultOptions,
    });
  };

  hideModal = (ds = null) => {
    this.onExit();
    this.props.hideModal(ds);
  };

  resetDataSourceConfirmModal = () => {
    this.setState({
      dataSourceConfirmModalProps: {
        isOpen: false,
        dataSource: null,
        category: null,
      },
    });
  };

  createDataSource = () => {
    const {
      appId,
      options,
      selectedDataSource,
      selectedDataSourcePluginId,
      dataSourceMeta,
      dataSourceSchema,
      validationMessages,
      validationError,
    } = this.state;

    if (!isEmpty(validationMessages)) {
      const validationMessageArray = Object.values(validationMessages);
      this.setState({ validationError: validationMessageArray, showValidationErrors: true });

      toast.error(
        this.props.t(
          'editor.queryManager.dataSourceManager.toast.error.validationFailed',
          'Validation failed. Please check your inputs.'
        ),
        { position: 'top-center' }
      );
      if (validationMessageArray.length > 0) {
        return false;
      }
    }

<<<<<<< HEAD
    const OAuthDs = ['slack', 'zendesk', 'googlesheets', 'salesforce', 'googlecalendar','xero'];
=======
    const OAuthDs = ['slack', 'zendesk', 'googlesheets', 'salesforce', 'googlecalendar', 'microsoft_graph'];
>>>>>>> b57ed9ea
    const name = selectedDataSource.name;
    const kind = selectedDataSource?.kind;
    const pluginId = selectedDataSourcePluginId;
    const appVersionId = useAppVersionStore?.getState()?.editingVersion?.id;
    const currentAppEnvironmentId = this.props.currentAppEnvironmentId ?? this.props.currentEnvironment?.id;
    const scope = this.state?.scope || selectedDataSource?.scope;

    posthogHelper.captureEvent('save_connection_datasource', { dataSource: kind, appId }); //posthog event

    const parsedOptions = Object?.keys(options)?.map((key) => {
      let keyMeta = dataSourceMeta.options[key];
      let isEncrypted = false;
      if (keyMeta) {
        isEncrypted = keyMeta.encrypted;
      }

      // to resolve any casing mis-match
      if (decamelize(key) !== key) {
        const newKey = decamelize(key);
        isEncrypted = dataSourceMeta.options[newKey]?.encrypted;
      }

      return {
        key: key,
        value: options[key].value,
        encrypted: isEncrypted,
        ...(!options[key]?.value && { credential_id: options[key]?.credential_id }),
      };
    });

    if (OAuthDs.includes(kind)) {
      const value = localStorage.getItem('OAuthCode');
      parsedOptions.push({ key: 'code', value, encrypted: false });
    }

    if (name.trim() !== '') {
      let service = scope === 'global' ? globalDatasourceService : datasourceService;
      if (selectedDataSource.id) {
        this.setState({ isSaving: true });
        this.props.setGlobalDataSourceStatus({ isSaving: true, isEditing: false });
        service
          .save({
            id: selectedDataSource.id,
            name,
            options: parsedOptions,
            app_id: appId,
            environment_id: currentAppEnvironmentId,
          })
          .then(() => {
            this.props.updateSelectedDatasource && this.props.updateSelectedDatasource(selectedDataSource.name);
            this.setState({ isSaving: false });
            this.hideModal(selectedDataSource);
            toast.success(
              this.props.t('editor.queryManager.dataSourceManager.toast.success.dataSourceSaved', 'Data Source Saved'),
              { position: 'top-center' }
            );
            this.props.dataSourcesChanged(false, selectedDataSource);
            this.props.globalDataSourcesChanged && this.props.globalDataSourcesChanged();
            this.props.setGlobalDataSourceStatus({ isSaving: false, isEditing: false });
            scope === 'local' && this.hideModal();
          })
          .catch(({ error }) => {
            this.setState({ isSaving: false });
            this.hideModal(selectedDataSource);
            error && toast.error(error, { position: 'top-center' });
            this.resetDataSourceConfirmModal();
            this.props.setGlobalDataSourceStatus({ isSaving: false, isEditing: false });
          });
      } else {
        this.setState({ isSaving: true, addingDataSource: true });
        service
          .create({
            plugin_id: pluginId,
            name,
            kind,
            options: parsedOptions,
            app_id: appId,
            app_version_id: appVersionId,
            scope,
            environment_id: currentAppEnvironmentId,
          })
          .then((data) => {
            this.setState({ isSaving: false, addingDataSource: false });
            this.props.updateSelectedDatasource && this.props.updateSelectedDatasource(name);

            this.hideModal(selectedDataSource);
            toast.success(
              this.props.t('editor.queryManager.dataSourceManager.toast.success.dataSourceAdded', 'Data Source Added'),
              { position: 'top-center' }
            );

            this.props.dataSourcesChanged(false, data);
            this.props.globalDataSourcesChanged && this.props.globalDataSourcesChanged();
            this.resetDataSourceConfirmModal();
          })
          .catch(({ error }) => {
            this.setState({ isSaving: false, addingDataSource: false });
            this.hideModal();
            error && toast.error(error, { position: 'top-center' });
            this.resetDataSourceConfirmModal();
          });
      }
    } else {
      toast.error(
        this.props.t(
          'editor.queryManager.dataSourceManager.toast.error.noEmptyDsName',
          'The name of datasource should not be empty'
        ),
        { position: 'top-center' }
      );
    }
  };

  handleSearch = (searchQuery, activeDatasourceList) => {
    this.setState({ queryString: searchQuery });

    const arr = [];
    const filteredDatasources = this.datasourcesGroups().filter((group) => group.key === activeDatasourceList)[0].list;

    filteredDatasources.forEach((datasource) => {
      if (datasource.name.toLowerCase().includes(searchQuery.toLowerCase())) {
        arr.push(datasource);
      }
    });
    this.setState({ filteredDatasources: arr });
  };

  handleBackToAllDatasources = () => {
    this.setState({
      queryString: null,
      filteredDatasources: [],
      activeDatasourceList: '#alldatasources',
    });
  };

  updateSuggestedDatasources = () => {
    this.setState({ suggestingDatasources: true, activeDatasourceList: '#' });
  };

  setValidationMessages = (errors, schema, interactedFields) => {
    const errorMap = errors.reduce((acc, error) => {
      // Get property name from either required error or dataPath
      const property =
        error.keyword === 'required'
          ? error.params.missingProperty
          : error.dataPath?.replace(/^[./]/, '') || error.instancePath?.replace(/^[./]/, '');

      if (property) {
        const propertySchema = schema.properties?.[property];
        const propertyTitle = propertySchema?.title;
        acc[property] =
          error.keyword === 'required' ? `${propertyTitle} is required` : `${propertyTitle} ${error.message}`;
      }
      return acc;
    }, {});
    this.setState({ validationMessages: errorMap });
    const filteredValidationBanner = interactedFields
      ? Object.keys(this.state.validationMessages)
          .filter((key) => interactedFields.has(key))
          .reduce((result, key) => {
            result.push(this.state.validationMessages[key]);
            return result;
          }, [])
      : Object.values(this.state.validationMessages);
    this.setState({ validationError: filteredValidationBanner });
  };

  renderSourceComponent = (kind, isPlugin = false) => {
    const { options, isSaving, showValidationErrors } = this.state;

    const sourceComponentName = kind?.charAt(0).toUpperCase() + kind?.slice(1);
    const ComponentToRender = isPlugin ? SourceComponent : SourceComponents[sourceComponentName] || SourceComponent;
    return (
      <ComponentToRender
        key={this.state.selectedDataSource?.id}
        dataSourceSchema={this.state.dataSourceSchema}
        optionsChanged={(options = {}) => this.setState({ options })}
        optionchanged={this.optionchanged}
        createDataSource={this.createDataSource}
        options={options}
        isSaving={isSaving}
        hideModal={this.hideModal}
        selectedDataSource={this.state.selectedDataSource}
        isEditMode={!isEmpty(this.state.selectedDataSource)}
        currentAppEnvironmentId={this.props.currentEnvironment?.id}
        validationMessages={this.state.validationMessages}
        setValidationMessages={this.setValidationMessages}
        clearValidationMessages={() => this.setState({ validationMessages: {} })}
        setDefaultOptions={this.setDefaultOptions}
        showValidationErrors={showValidationErrors}
        clearValidationErrorBanner={() => this.setState({ validationError: [] })}
      />
    );
  };

  setDefaultOptions = (defaults) => {
    this.setState({
      defaultOptions: defaults,
    });
  };

  onConnectionTestFailed = (data) => {
    this.setState({ connectionTestError: data });
  };

  segregateDataSources = (suggestingDatasources, darkMode) => {
    const datasources = this.datasourcesGroups();

    const handleOnSelect = (activekey) => {
      if (suggestingDatasources) {
        this.setState({ suggestingDatasources: false });
      }
      this.setState({ activeDatasourceList: activekey });
    };

    const goBacktoAllDatasources = () => {
      this.setState({ suggestingDatasources: false });
      this.handleBackToAllDatasources();
    };

    const datasourceSuggestionUI = () => {
      return (
        <div className="empty-state-wrapper suggestingDatasourcesWrapper">
          <EmptyStateContainer
            suggestionUI={true}
            queryString={this.state.queryString}
            handleBackToAllDatasources={goBacktoAllDatasources}
            darkMode={this.props.darkMode}
            placeholder={this.props.t(
              'editor.queryManager.dataSourceManager.suggestAnIntegration',
              'Suggest an integration'
            )}
          />
        </div>
      );
    };

    return (
      <Tab.Container
        activeKey={this.state.activeDatasourceList}
        unmountOnExit={true}
        onSelect={(activekey) => handleOnSelect(activekey)}
        id="list-group-tabs-example"
        defaultActiveKey={this.state.activeDatasourceList}
      >
        <Row>
          <Col sm={6} md={4} className={`modal-sidebar ${darkMode ? 'dark' : ''}`}>
            {this.renderSidebarList()}
          </Col>
          <Col style={{ left: '25%' }} className={`modal-body-content ${darkMode ? 'dark' : ''}`}>
            <div className="selected-datasource-list-content">
              <Tab.Content>
                {suggestingDatasources ? (
                  <div className="suggestion-container">
                    <h4 className="justify-content-start">
                      {this.props.t('editor.queryManager.dataSourceManager.suggestDataSource', 'Suggest Datasource')}
                    </h4>
                    {datasourceSuggestionUI()}
                  </div>
                ) : (
                  <>
                    <div className="input-icon modal-searchbar">
                      <SearchBoxContainer
                        dataCy={'datasource-search-input'}
                        onChange={this.handleSearch}
                        onClear={this.handleBackToAllDatasources}
                        queryString={this.state.queryString}
                        activeDatasourceList={this.state.activeDatasourceList}
                        scope={this.state.scope}
                        className="tj-text"
                      />
                    </div>
                    {datasources.map((datasource) => (
                      <Tab.Pane
                        transition={false}
                        active={this.state.activeDatasourceList === datasource.key}
                        bsPrefix={`datasource-modal-${this.state.activeDatasourceList}`}
                        eventKey={datasource.key}
                        key={datasource.key}
                      >
                        {datasource.renderDatasources()}
                      </Tab.Pane>
                    ))}
                  </>
                )}
                {!suggestingDatasources && this.state.queryString && this.state.filteredDatasources.length === 0 && (
                  <div className="empty-state-wrapper row">
                    <EmptyStateContainer
                      queryString={this.state.queryString}
                      handleBackToAllDatasources={this.handleBackToAllDatasources}
                      darkMode={this.props.darkMode}
                      placeholder={this.props.t(
                        'editor.queryManager.dataSourceManager.whatLookingFor',
                        'Tell us what you were looking for?'
                      )}
                    />
                  </div>
                )}
              </Tab.Content>
            </div>
          </Col>
        </Row>
      </Tab.Container>
    );
  };

  datasourcesGroups = () => {
    const allDataSourcesList = {
      databases: DataBaseSources,
      apis: ApiSources,
      cloudStorages: CloudStorageSources,
      plugins: this.state.plugins,
      filteredDatasources: this.state.filteredDatasources,
    };
    const dataSourceList = [
      {
        type: 'All Datasources',
        key: '#alldatasources',
        list: [
          ...allDataSourcesList.databases,
          ...allDataSourcesList.apis,
          ...allDataSourcesList.cloudStorages,
          ...allDataSourcesList.plugins,
        ],
        renderDatasources: () => this.renderCardGroup(allDataSourcesList, 'All Datasources'),
      },
      {
        type: 'Databases',
        key: '#databases',
        list: allDataSourcesList.databases,
        renderDatasources: () => this.renderCardGroup(allDataSourcesList.databases, 'Databases'),
      },
      {
        type: 'APIs',
        key: '#apis',
        list: allDataSourcesList.apis,
        renderDatasources: () => this.renderCardGroup(allDataSourcesList.apis, 'APIs'),
      },
      {
        type: 'Cloud Storage',
        key: '#cloudstorage',
        list: allDataSourcesList.cloudStorages,
        renderDatasources: () => this.renderCardGroup(allDataSourcesList.cloudStorages, 'Cloud Storages'),
      },
      {
        type: 'Plugins',
        key: '#plugins',
        list: allDataSourcesList.plugins,
        renderDatasources: () => this.renderCardGroup(allDataSourcesList.plugins, 'Plugins'),
      },
      {
        type: 'Filtered Datasources',
        key: '#filtereddatasources',
        list: allDataSourcesList.filteredDatasources,
        renderDatasources: () => this.renderCardGroup(this.state.filteredDatasources, this.state.activeDatasourceList),
      },
    ];

    return dataSourceList;
  };

  renderSidebarList = () => {
    const dataSourceList = this.datasourcesGroups().splice(0, 5);

    const updateSuggestionState = () => {
      this.updateSuggestedDatasources();
    };

    return (
      <>
        <ListGroup className="datasource-lists-modal" variant="flush">
          {dataSourceList.map((datasource) => (
            <ListGroup.Item key={datasource.key} eventKey={datasource.key}>
              {`${datasource.type} (${datasource.list.length})`}
            </ListGroup.Item>
          ))}
        </ListGroup>
        <div className="datasource-modal-sidebar-footer">
          <p>
            <span className="footer-text">
              {this.props.t(
                'editor.queryManager.dataSourceManager.noResultFound',
                `Don't see what you were looking for?`
              )}
            </span>
            <br />
            <span className="link-span" onClick={updateSuggestionState}>
              {this.props.t('editor.queryManager.dataSourceManager.suggest', 'Suggest')}
            </span>
          </p>
        </div>
      </>
    );
  };

  createSampleApp = () => {
    let _self = this;
    _self.setState({ creatingApp: true });
    libraryAppService
      .createSampleApp()
      .then((data) => {
        const workspaceId = getWorkspaceId();
        const subpath = getSubpath();
        const path = subpath
          ? `${subpath}/${workspaceId}/apps/${data.app[0].id}`
          : `/${workspaceId}/apps/${data.app[0].id}`;
        window.open(path, '_blank');
        toast.success('App created successfully!');
        _self.setState({ creatingApp: false });
      })
      .catch((errorResponse) => {
        _self.setState({ creatingApp: false });
        const message = errorResponse?.error;
        toast.error(message);
      });
  };

  renderSampleDBModal = () => {
    const { dataSourceMeta, selectedDataSourceIcon, creatingApp } = this.state;
    return (
      <div className="sample-db-modal-body">
        <div className="row sample-db-title" data-cy="sample-db-postgres-title">
          <div className="col-md-1">
            {getSvgIcon(dataSourceMeta?.kind?.toLowerCase(), 35, 35, selectedDataSourceIcon)}
          </div>
          <div className="col-md-1">PostgreSQL</div>
        </div>
        <div className={'sample-db-description'} data-cy="sample-db-description">
          <p className={`p ${this.props.darkMode ? 'dark' : ''}`}>
            This PostgreSQL data source is a shared resource and may show varying data
            <br /> due to real-time updates. It&apos;s reset daily for some consistency, but please note <br />
            it&apos;s designed for user exploration, not production use.
          </p>
        </div>
        <div className="create-btn-cont">
          <ButtonSolid
            className={`create-app-btn`}
            data-cy="create-sample-app-button"
            isLoading={creatingApp}
            // disabled={isSaving || this.props.isVersionReleased || isSaveDisabled}
            variant="primary"
            onClick={this.createSampleApp}
            fill={this.props.darkMode && this.props.isVersionReleased ? '#4c5155' : '#FDFDFE'}
          >
            Create sample application
          </ButtonSolid>
        </div>
        <div className="image-container">
          <img
            src="assets/images/Sample data source.png"
            className="img-sample-db"
            alt="Sample data source"
            data-cy="sample-db-image"
          />
        </div>
      </div>
    );
  };

  renderCardGroup = (source, type) => {
    const openDataSourceConfirmModal = (dataSource) =>
      this.setState({
        dataSourceConfirmModalProps: {
          isOpen: true,
          dataSource,
          category: type,
        },
      });

    if (this.state.queryString && this.state.queryString.length > 0) {
      const filteredDatasources = this.state.filteredDatasources.map((datasource) => {
        const src = datasource?.iconFile?.data
          ? `data:image/svg+xml;base64,${datasource.iconFile?.data}`
          : datasource?.kind?.toLowerCase();

        return {
          ...datasource,
          src,
          title: datasource.name,
        };
      });

      return (
        <>
          <div className="row row-deck mt-4 ">
            <h4 className="mb-2">{type}</h4>
            {filteredDatasources.map((item) => (
              <Card
                key={item.key}
                title={item.title}
                src={item.src}
                handleClick={() => openDataSourceConfirmModal(item)}
                usePluginIcon={isEmpty(item?.iconFile?.data)}
                height="35px"
                width="35px"
              />
            ))}
          </div>
        </>
      );
    }

    if (type === 'All Datasources') {
      const databases = source.databases.map((datasource) => {
        return {
          ...datasource,
          src: datasource?.kind?.toLowerCase(),
          title: datasource.name,
        };
      });
      const apis = source.apis.map((datasource) => {
        return {
          ...datasource,
          src: datasource?.kind?.toLowerCase(),
          title: datasource.name,
        };
      });
      const cloudStorages = source.cloudStorages.map((datasource) => {
        return {
          ...datasource,
          src: datasource?.kind?.toLowerCase(),
          title: datasource.name,
        };
      });

      return (
        <>
          <div>
            <div className="row row-deck mt-4">
              <h4 className="mb-2">{'Databases'}</h4>
              {databases.map((item) => (
                <Card
                  key={item.key}
                  title={item.title}
                  src={item.src}
                  handleClick={() => openDataSourceConfirmModal(item)}
                  usePluginIcon={true}
                  height="35px"
                  width="35px"
                />
              ))}
            </div>
          </div>
          <div>
            <div className="row row-deck mt-4">
              <h4 className="mb-2">{'APIs'}</h4>
              {apis.map((item) => (
                <Card
                  key={item.key}
                  title={item.title}
                  src={item.src}
                  handleClick={() => openDataSourceConfirmModal(item)}
                  usePluginIcon={true}
                  height="35px"
                  width="35px"
                />
              ))}
            </div>
          </div>
          <div>
            <div className="row row-deck mt-4">
              <h4 className="mb-2">{'Cloud Storages'}</h4>
              {cloudStorages.map((item) => (
                <Card
                  key={item.key}
                  title={item.title}
                  src={item.src}
                  handleClick={() => openDataSourceConfirmModal(item)}
                  usePluginIcon={true}
                  height="35px"
                  width="35px"
                />
              ))}
            </div>
          </div>
        </>
      );
    }

    const datasources = source.map((datasource) => {
      const src = datasource?.iconFile?.data
        ? `data:image/svg+xml;base64,${datasource.iconFile?.data}`
        : datasource?.kind?.toLowerCase();

      return {
        ...datasource,
        src,
        title: datasource.name,
      };
    });

    return (
      <>
        <div className="row row-deck mt-4">
          <h4 className="mb-2">{type}</h4>
          {datasources.map((item) => (
            <Card
              key={item.key}
              title={item.title}
              src={item?.src}
              handleClick={() => openDataSourceConfirmModal(item)}
              usePluginIcon={isEmpty(item?.iconFile?.data)}
              height="35px"
              width="35px"
            />
          ))}
        </div>
      </>
    );
  };

  renderEnvironmentsTab = (selectedDataSource) => {
    const multiEnvironmentEnabled = this.props?.featureAccess?.multiEnvironment;
    const isTrial = this.props?.featureAccess?.licenseStatus?.licenseType === 'trial';
    const licenseValid =
      !this.props?.featureAccess?.licenseStatus?.isExpired && this.props?.featureAccess?.licenseStatus?.isLicenseValid;
    return (
      selectedDataSource &&
      this.props.environments?.length > 1 && (
        <nav className="nav nav-tabs mt-3">
          {this.props?.environments.map((env, key) => {
            const Wrapper = ({ children }) =>
              !env?.enabled ? (
                <LicenseTooltip
                  placement="bottom"
                  feature={'multi-environments'}
                  isAvailable={env?.enabled}
                  noTooltipIfValid={true}
                  customMessage={
                    !this.props?.featureAccess?.isLicenseValid || this.props?.featureAccess?.isExpired
                      ? 'Multi-environments are available only in paid plans'
                      : 'Multi-environments are not included in your current plan'
                  }
                >
                  {children}
                </LicenseTooltip>
              ) : (
                <>{children}</>
              );
            return (
              <Wrapper key={key}>
                <a
                  key={env?.id}
                  onClick={() =>
                    this.props.handleActions(() => {
                      if (env?.enabled) {
                        !selectedDataSource?.id && this.resetOptions();
                        this.props.environmentChanged(env, selectedDataSource?.id);
                      }
                    })
                  }
                  disabled={!env?.enabled}
                  className={cx('nav-item nav-link', { active: this.props.currentEnvironment?.name === env.name })}
                  data-cy={`${env.name}-label`}
                >
                  <ToolTip
                    message={'Multi-environments is a paid plan feature'}
                    show={isTrial && licenseValid}
                    placement="bottom"
                  >
                    <div className="d-flex align-items-center">
                      {capitalize(env.name)}
                      {env.priority > 1 && (!multiEnvironmentEnabled || isTrial) && (
                        <SolidIcon className="mx-1" name="enterprisesmall" />
                      )}
                    </div>
                  </ToolTip>
                </a>
              </Wrapper>
            );
          })}
        </nav>
      )
    );
  };

  render() {
    const {
      dataSourceMeta,
      selectedDataSource,
      selectedDataSourceIcon,
      options,
      isSaving,
      connectionTestError,
      isCopied,
      dataSourceSchema,
      pluginsLoaded,
      dataSourceConfirmModalProps,
      addingDataSource,
      datasourceName,
      validationError,
      validationMessages,
    } = this.state;
    const isPlugin = dataSourceSchema ? true : false;
    const createSelectedDataSource = (dataSource, category) => {
      this.selectDataSource(dataSource, category);
    };
    const isSampleDb = selectedDataSource?.type === DATA_SOURCE_TYPE.SAMPLE;
    const sampleDBmodalBodyStyle = isSampleDb ? { paddingBottom: '0px', borderBottom: '1px solid #E6E8EB' } : {};
    const sampleDBmodalFooterStyle = isSampleDb ? { paddingTop: '8px' } : {};
    const isSaveDisabled = selectedDataSource
      ? (deepEqual(options, selectedDataSource?.options, ['encrypted']) &&
          selectedDataSource?.name === datasourceName) ||
        !isEmpty(validationMessages)
      : true;
    this.props.setGlobalDataSourceStatus({ isEditing: !isSaveDisabled });
    const docLink = isSampleDb
      ? 'https://docs.tooljet.ai/docs/data-sources/sample-data-sources'
      : selectedDataSource?.pluginId && selectedDataSource.pluginId.trim() !== ''
      ? `https://docs.tooljet.ai/docs/marketplace/plugins/marketplace-plugin-${selectedDataSource?.kind}/`
      : `https://docs.tooljet.ai/docs/data-sources/${selectedDataSource?.kind}`;
<<<<<<< HEAD
    const OAuthDs = ['slack', 'zendesk', 'googlesheets', 'salesforce', 'googlecalendar', 'snowflake','xero'];
=======
    const OAuthDs = [
      'slack',
      'zendesk',
      'googlesheets',
      'salesforce',
      'googlecalendar',
      'snowflake',
      'microsoft_graph',
    ];
>>>>>>> b57ed9ea
    return (
      pluginsLoaded && (
        <div>
          <Modal
            show={this.props.showDataSourceManagerModal}
            size={selectedDataSource ? 'lg' : 'xl'}
            onEscapeKeyDown={this.hideModal}
            className={selectedDataSource ? 'animation-fade' : 'select-datasource-list-modal animation-fade'}
            contentClassName={`${this.props.darkMode ? 'dark-theme' : ''}`}
            animation={false}
            onExit={this.onExit}
            container={this.props.container}
            {...this.props.modalProps}
          >
            <Modal.Header className={'d-block'}>
              <div className="d-flex align-items-center justify-content-between">
                <div className="d-flex">
                  {selectedDataSource && this.props.showBackButton && (
                    <div
                      className={`back-btn me-3 mt-3 ${this.props.darkMode ? 'dark' : ''}`}
                      role="button"
                      onClick={() => this.setState({ selectedDataSource: false }, () => this.onExit())}
                    >
                      <img
                        data-cy="button-back-ds-connection-modal"
                        className="m-0"
                        src="assets/images/icons/back.svg"
                        width="30"
                        height="30"
                      />
                    </div>
                  )}
                  <Modal.Title className="mt-3">
                    {selectedDataSource && !isSampleDb ? (
                      <div className="row selected-ds">
                        {getSvgIcon(dataSourceMeta?.kind?.toLowerCase(), 35, 35, selectedDataSourceIcon)}
                        <div className="input-icon" style={{ width: '160px' }}>
                          <input
                            type="text"
                            onChange={(e) => this.onNameChanged(e.target.value)}
                            className="form-control-plaintext form-control-plaintext-sm color-slate12 tw-border-x tw-border-y"
                            value={decodeEntities(selectedDataSource.name)}
                            style={{ width: '160px' }}
                            data-cy="data-source-name-input-field"
                            autoFocus
                            autoComplete="off"
                            disabled={!canUpdateDataSource(selectedDataSource.id)}
                          />
                          {!this.props.isEditing && (
                            <span className="input-icon-addon">
                              <img src="assets/images/icons/edit-source.svg" width="12" height="12" />
                            </span>
                          )}
                        </div>
                      </div>
                    ) : (
                      <div className="row">
                        <div className="col-md-2">
                          <SolidIcon name="tooljet" />
                        </div>
                        <div className="col-md-10" data-cy="sample-data-source-title">
                          {' '}
                          Sample data source
                        </div>
                      </div>
                    )}
                    {!selectedDataSource && (
                      <span className="" data-cy="title-add-new-datasource">
                        {this.props.t('editor.queryManager.dataSourceManager.addNewDataSource', 'Add new datasource')}
                      </span>
                    )}
                  </Modal.Title>
                  {!this.props.isEditing && (
                    <span
                      data-cy="button-close-ds-connection-modal"
                      className={`close-btn mx-4 mt-3 ${this.props.darkMode ? 'dark' : ''}`}
                      onClick={() => this.hideModal()}
                    >
                      <SolidIcon name="remove" width="20" fill={'var(--slate12)'} />
                    </span>
                  )}
                </div>
                <div className="tw-pt-[15px]">
                  {this.props.tags &&
                    this.props.tags.map((tag) => {
                      if (tag === 'AI') {
                        return (
                          <div key={tag} className="tag-container">
                            <SolidIcon name="AI-tag" />
                            <span>{tag}</span>
                          </div>
                        );
                      }
                    })}
                </div>
              </div>
              {!isSampleDb && (
                <MultiEnvTabs
                  selectedDataSource={selectedDataSource}
                  environments={this.props.environments}
                  featureAccess={this.props.featureAccess}
                  currentEnvironment={this.props.currentEnvironment}
                  handleActions={this.props.handleActions}
                  environmentChanged={this.props.environmentChanged}
                  resetOptions={this.resetOptions}
                />
              )}
            </Modal.Header>
            {this.props.environmentLoading ? (
              <ModalBody>
                <DataSourceLoader />
              </ModalBody>
            ) : (
              <>
                <Modal.Body style={sampleDBmodalBodyStyle}>
                  {selectedDataSource && !isSampleDb ? (
                    <div className="dataSourceWrapper">
                      {this.renderSourceComponent(selectedDataSource.kind, isPlugin)}
                    </div>
                  ) : (
                    selectedDataSource &&
                    isSampleDb && <div className="dataSourceWrapper">{this.renderSampleDBModal()}</div>
                  )}
                  {!selectedDataSource &&
                    this.segregateDataSources(this.state.suggestingDatasources, this.props.darkMode)}
                </Modal.Body>

                {selectedDataSource &&
                  !dataSourceMeta.customTesting &&
                  (!OAuthDs.includes(selectedDataSource?.kind) ||
                    !(
                      options?.auth_type?.value === 'oauth2' &&
                      options?.grant_type?.value === 'authorization_code' &&
                      options?.multiple_auth_enabled?.value !== true
                    )) && (
                    <Modal.Footer style={sampleDBmodalFooterStyle} className="modal-footer-class">
                      {selectedDataSource && !isSampleDb && (
                        <div className="row w-100">
                          <div className="card-body datasource-footer-info">
                            <div className="row">
                              <div className="col-1">
                                <SolidIcon name="information" fill="#3E63DD" />
                              </div>

                              <div className="col" style={{ maxWidth: '480px' }}>
                                <p data-cy="white-list-ip-text" className="tj-text">
                                  {this.props.t(
                                    'editor.queryManager.dataSourceManager.whiteListIP',
                                    'Please white-list our IP address if the data source is not publicly accessible.'
                                  )}
                                </p>
                              </div>

                              <div className="col-auto">
                                {isCopied ? (
                                  <center className="my-2">
                                    <span className="copied" data-cy="label-ip-copied">
                                      {this.props.t('editor.queryManager.dataSourceManager.copied', 'Copied')}
                                    </span>
                                  </center>
                                ) : (
                                  <CopyToClipboard
                                    text={config.SERVER_IP}
                                    onCopy={() => {
                                      this.setState({ isCopied: true });
                                    }}
                                  >
                                    <ButtonSolid
                                      type="button"
                                      className={`datasource-copy-button`}
                                      data-cy="button-copy-ip"
                                      variant="tertiary"
                                      leftIcon="copy"
                                      iconWidth="12"
                                    >
                                      {this.props.t('editor.queryManager.dataSourceManager.copy', 'Copy')}
                                    </ButtonSolid>
                                  </CopyToClipboard>
                                )}
                              </div>
                            </div>
                          </div>
                        </div>
                      )}

                      {connectionTestError && (
                        <div className="row w-100">
                          <div className="alert alert-danger" role="alert">
                            <div className="text-muted" data-cy="connection-alert-text">
                              {connectionTestError.message}
                            </div>
                          </div>
                        </div>
                      )}

                      {validationError && validationError.length > 0 && (
                        <div className="row w-100">
                          <div className="alert alert-danger" role="alert">
                            {validationError.map((error, index) => (
                              <div
                                key={index}
                                className="text-muted"
                                data-cy={`${generateCypressDataCy(error)}-field-alert-text`}
                              >
                                {error}
                              </div>
                            ))}
                          </div>
                        </div>
                      )}

                      <div className="col">
                        <SolidIcon name="logs" fill="#3E63DD" width="20" style={{ marginRight: '8px' }} />
                        <a
                          className="color-primary tj-docs-link tj-text-sm"
                          href={docLink}
                          target="_blank"
                          rel="noreferrer"
                          data-cy="link-read-documentation"
                        >
                          {this.props.t('globals.readDocumentation', 'Read documentation')}
                        </a>
                      </div>
                      <div
                        className={!isSampleDb ? `col-auto` : 'col-auto test-connection-sample-db'}
                        data-cy="button-test-connection"
                      >
                        <TestConnection
                          kind={selectedDataSource?.kind}
                          pluginId={selectedDataSource?.pluginId ?? this.state.selectedDataSourcePluginId}
                          options={options}
                          onConnectionTestFailed={this.onConnectionTestFailed}
                          darkMode={this.props.darkMode}
                          environmentId={this.props.currentEnvironment?.id}
                          dataSourceId={selectedDataSource?.id}
                          dataSourceType={selectedDataSource?.type}
                          appId={this.state.appId}
                        />
                      </div>
                      {!isSampleDb && (
                        <div className="col-auto" data-cy="db-connection-save-button">
                          <ButtonSolid
                            className={`m-2 ${isSaving ? 'btn-loading' : ''}`}
                            isLoading={isSaving}
                            disabled={isSaving || this.props.isVersionReleased || isSaveDisabled}
                            variant="primary"
                            onClick={this.createDataSource}
                            leftIcon="floppydisk"
                            fill={this.props.darkMode && this.props.isVersionReleased ? '#4c5155' : '#FDFDFE'}
                          >
                            {this.props.t('globals.save', 'Save')}
                          </ButtonSolid>
                        </div>
                      )}
                    </Modal.Footer>
                  )}

                {!dataSourceMeta?.hideSave &&
                  selectedDataSource &&
                  dataSourceMeta.customTesting &&
                  (!OAuthDs.includes(selectedDataSource?.kind) ||
                    !(
                      options?.auth_type?.value === 'oauth2' &&
                      options?.grant_type?.value === 'authorization_code' &&
                      options?.multiple_auth_enabled?.value !== true
                    )) && (
                    <Modal.Footer>
                      <div className="col">
                        <SolidIcon name="logs" fill="#3E63DD" width="20" style={{ marginRight: '8px' }} />
                        <a
                          className="color-primary tj-docs-link tj-text-sm"
                          data-cy="link-read-documentation"
                          href={
                            selectedDataSource?.pluginId && selectedDataSource.pluginId.trim() !== ''
                              ? `https://docs.tooljet.ai/docs/marketplace/plugins/marketplace-plugin-${selectedDataSource.kind}/`
                              : `https://docs.tooljet.ai/docs/data-sources/${selectedDataSource.kind}`
                          }
                          target="_blank"
                          rel="noreferrer"
                        >
                          {this.props.t('globals.readDocumentation', 'Read documentation')}
                        </a>
                      </div>
                      <div className="col-auto" data-cy="db-connection-save-button">
                        <ButtonSolid
                          leftIcon="floppydisk"
                          fill={'#FDFDFE'}
                          className="m-2"
                          disabled={isSaving || this.props.isVersionReleased || isSaveDisabled}
                          variant="primary"
                          onClick={this.createDataSource}
                        >
                          {isSaving
                            ? this.props.t('editor.queryManager.dataSourceManager.saving' + '...', 'Saving...')
                            : this.props.t('globals.save', 'Save')}
                        </ButtonSolid>
                      </div>
                    </Modal.Footer>
                  )}
              </>
            )}
          </Modal>
          <ConfirmDialog
            title={'Add datasource'}
            show={dataSourceConfirmModalProps.isOpen}
            message={`Do you want to add ${dataSourceConfirmModalProps?.dataSource?.name}`}
            onConfirm={() =>
              createSelectedDataSource(dataSourceConfirmModalProps.dataSource, dataSourceConfirmModalProps?.category)
            }
            onCancel={this.resetDataSourceConfirmModal}
            confirmButtonText={'Add datasource'}
            confirmButtonType="primary"
            cancelButtonType="tertiary"
            backdropClassName="datasource-selection-confirm-backdrop"
            confirmButtonLoading={addingDataSource}
          />
        </div>
      )
    );
  }
}

const EmptyStateContainer = ({
  suggestionUI = false,
  queryString,
  handleBackToAllDatasources,
  darkMode,
  placeholder,
}) => {
  const { t } = useTranslation();
  const [inputValue, set] = React.useState(() => '');

  const [status, setStatus] = React.useState(false);
  const handleSend = () => {
    if (inputValue) {
      setStatus(true);
      //send value to backend
    }
  };

  React.useEffect(() => {
    setStatus(false);
  }, [queryString]);

  return (
    <div className="empty">
      {queryString && !suggestionUI && (
        <h3>
          {t(
            `editor.queryManager.dataSourceManager.noResultsFor + "${queryString}"`,
            `No results for "${queryString}"`
          )}
        </h3>
      )}
      <center className={`empty-results ${suggestionUI ? 'suggestionUI-results' : ''}`}>
        <img src="assets/images/icons/no-results.svg" width="150" height="150" />
        {status ? (
          <div>
            <p className="text-success mt-2">
              {t('editor.queryManager.dataSourceManager.noteTaken', `Thank you, we've taken a note of that!`)}
            </p>
            <button
              className={`datasource-modal-button ${darkMode && 'dark-button'}`}
              onClick={handleBackToAllDatasources}
            >
              {t('editor.queryManager.dataSourceManager.goToAllDatasources', 'Go to all Datasources')}
            </button>
          </div>
        ) : (
          <div className="row empty-search">
            <div className="col-9 mt-2">
              <div className="input-icon">
                <input
                  type="text"
                  className="form-control mb-2"
                  value={inputValue}
                  placeholder={placeholder}
                  onChange={(e) => set(e.target.value)}
                  onKeyDown={(event) => {
                    if (event.key === 'Enter') {
                      handleSend();
                    }
                  }}
                />
              </div>
            </div>
            <div className="col-auto">
              <Button className="mt-2" disabled={!inputValue.length} variant="primary" onClick={handleSend}>
                {t('editor.queryManager.dataSourceManager.send', 'Send')}
              </Button>
            </div>
          </div>
        )}
      </center>
    </div>
  );
};

const SearchBoxContainer = ({ onChange, onClear, queryString, activeDatasourceList, dataCy, scope }) => {
  const [searchText, setSearchText] = React.useState(queryString ?? '');
  const { t } = useTranslation();
  const handleChange = (e) => {
    setSearchText(e.target.value);
    onChange(e.target.value, activeDatasourceList);
  };

  const clearSearch = () => {
    setSearchText('');
    onClear();
  };

  React.useEffect(() => {
    if (searchText.length > 0) {
      onChange(searchText, activeDatasourceList);
    }

    // eslint-disable-next-line react-hooks/exhaustive-deps
  }, [activeDatasourceList]);

  React.useEffect(() => {
    if (queryString === null) {
      setSearchText('');
    }
    // eslint-disable-next-line react-hooks/exhaustive-deps
  }, [queryString]);
  React.useEffect(() => {
    if (searchText === '') {
      onClear();
    }
    let element = document.querySelector('.input-icon .form-control:not(:first-child)');

    if (scope === 'global') {
      element = document.querySelector('.input-icon .form-control');
    }

    if (searchText && element) {
      element.style.paddingLeft = '0.5rem';
    }

    return () => {
      element && (element.style.paddingLeft = '2.5rem');
    };
    // eslint-disable-next-line react-hooks/exhaustive-deps
  }, [searchText]);

  return (
    <div className="search-box-wrapper">
      <div style={{ height: '36px' }} className="input-icon d-flex">
        {searchText.length === 0 && (
          <span className="search-icon mt-2 mx-2">
            <svg
              xmlns="http://www.w3.org/2000/svg"
              className="icon"
              width="24"
              height="24"
              viewBox="0 0 24 24"
              strokeWidth="2"
              stroke="currentColor"
              fill="none"
              strokeLinecap="round"
              strokeLinejoin="round"
            >
              <path stroke="none" d="M0 0h24v24H0z" fill="none" />
              <circle cx="10" cy="10" r="7" />
              <line x1="21" y1="21" x2="15" y2="15" />
            </svg>
          </span>
        )}
        <input
          type="text"
          value={searchText}
          onChange={handleChange}
          className="form-control"
          placeholder={t('globals.search', 'Search')}
          autoFocus
          data-cy={dataCy}
        />
        {searchText.length > 0 && (
          <span className="clear-icon mt-2" onClick={clearSearch}>
            <svg
              xmlns="http://www.w3.org/2000/svg"
              className="icon icon-tabler icon-tabler-circle-x"
              width="24"
              height="24"
              viewBox="0 0 24 24"
              strokeWidth="2"
              stroke="currentColor"
              fill="none"
              strokeLinecap="round"
              strokeLinejoin="round"
            >
              <path stroke="none" d="M0 0h24v24H0z" fill="none"></path>
              <circle cx="12" cy="12" r="9"></circle>
              <path d="M10 10l4 4m0 -4l-4 4"></path>
            </svg>
          </span>
        )}
      </div>
    </div>
  );
};

const DataSourceLoader = () => {
  const generateLoaders = (max = 7) => {
    const arr = [];
    for (let i = 1; i < max; i++) {
      arr.push(
        <div key={i}>
          <Skeleton className="label-loader" />
          <Skeleton className="input-loader" />
        </div>
      );
    }
    return arr;
  };
  return <div className="data-source-loader-container">{generateLoaders()}</div>;
};

const withStore = (Component) => (props) => {
  const { setGlobalDataSourceStatus } = useDataSourcesStore(
    (state) => ({
      setGlobalDataSourceStatus: state.actions.setGlobalDataSourceStatus,
    }),
    shallow
  );

  const { handleActions } = useGlobalDatasourceUnsavedChanges();

  return <Component {...props} setGlobalDataSourceStatus={setGlobalDataSourceStatus} handleActions={handleActions} />;
};

export const DataSourceManager = withTranslation()(withRouter(withStore(DataSourceManagerComponent)));<|MERGE_RESOLUTION|>--- conflicted
+++ resolved
@@ -253,11 +253,7 @@
       }
     }
 
-<<<<<<< HEAD
-    const OAuthDs = ['slack', 'zendesk', 'googlesheets', 'salesforce', 'googlecalendar','xero'];
-=======
-    const OAuthDs = ['slack', 'zendesk', 'googlesheets', 'salesforce', 'googlecalendar', 'microsoft_graph'];
->>>>>>> b57ed9ea
+    const OAuthDs = ['slack', 'zendesk', 'googlesheets', 'salesforce', 'googlecalendar', 'microsoft_graph', 'xero'];
     const name = selectedDataSource.name;
     const kind = selectedDataSource?.kind;
     const pluginId = selectedDataSourcePluginId;
@@ -969,9 +965,6 @@
       : selectedDataSource?.pluginId && selectedDataSource.pluginId.trim() !== ''
       ? `https://docs.tooljet.ai/docs/marketplace/plugins/marketplace-plugin-${selectedDataSource?.kind}/`
       : `https://docs.tooljet.ai/docs/data-sources/${selectedDataSource?.kind}`;
-<<<<<<< HEAD
-    const OAuthDs = ['slack', 'zendesk', 'googlesheets', 'salesforce', 'googlecalendar', 'snowflake','xero'];
-=======
     const OAuthDs = [
       'slack',
       'zendesk',
@@ -980,8 +973,8 @@
       'googlecalendar',
       'snowflake',
       'microsoft_graph',
+      'xero'
     ];
->>>>>>> b57ed9ea
     return (
       pluginsLoaded && (
         <div>
