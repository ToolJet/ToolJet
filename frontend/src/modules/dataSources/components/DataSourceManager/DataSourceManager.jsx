import React from 'react';
import Skeleton from 'react-loading-skeleton';
import { datasourceService, pluginsService, globalDatasourceService, libraryAppService } from '@/_services';
import cx from 'classnames';
import { Modal, Button, Tab, Row, Col, ListGroup, ModalBody } from 'react-bootstrap';
import { toast } from 'react-hot-toast';
import { getSvgIcon } from '@/_helpers/appUtils';
import { TestConnection } from './TestConnection';
import { getWorkspaceId, deepEqual, returnDevelopmentEnv, decodeEntities } from '@/_helpers/utils';
import { getSubpath } from '@/_helpers/routes';
import {
  DataBaseSources,
  ApiSources,
  DataSourceTypes,
  SourceComponent,
  SourceComponents,
  CloudStorageSources,
} from '../../../common/components/DataSourceComponents';
import { CopyToClipboard } from 'react-copy-to-clipboard';
import config from 'config';
import { capitalize, isEmpty } from 'lodash';
import { Card } from '@/_ui/Card';
import { withTranslation, useTranslation } from 'react-i18next';
import { camelizeKeys, decamelizeKeys, decamelize } from 'humps';
import { ButtonSolid } from '@/_ui/AppButton/AppButton';
import SolidIcon from '@/_ui/Icon/SolidIcons';
import { useAppVersionStore } from '@/_stores/appVersionStore';
import { ConfirmDialog, ToolTip } from '@/_components';
import { shallow } from 'zustand/shallow';
import { useDataSourcesStore } from '@/_stores/dataSourcesStore';
import { withRouter } from '@/_hoc/withRouter';
import useGlobalDatasourceUnsavedChanges from '@/_hooks/useGlobalDatasourceUnsavedChanges';
import { LicenseTooltip } from '@/LicenseTooltip';
import { DATA_SOURCE_TYPE } from '@/_helpers/constants';
import './dataSourceManager.theme.scss';
import { canUpdateDataSource } from '@/_helpers';
import DataSourceSchemaManager from '@/_helpers/dataSourceSchemaManager';
import MultiEnvTabs from './MultiEnvTabs';
import { generateCypressDataCy } from '../../../common/helpers/cypressHelpers';
import posthogHelper from '@/modules/common/helpers/posthogHelper';

class DataSourceManagerComponent extends React.Component {
  constructor(props) {
    super(props);

    let selectedDataSource = null;
    let dataSourceSchema = null;
    let selectedDataSourceIcon = null;
    let options = {};
    let dataSourceMeta = {};
    let datasourceName = '';
    if (props.selectedDataSource) {
      selectedDataSource = props.selectedDataSource;
      options = selectedDataSource.options;
      dataSourceMeta = this.getDataSourceMeta(selectedDataSource);
      dataSourceSchema = props.selectedDataSource?.plugin?.manifestFile?.data;
      selectedDataSourceIcon = props.selectDataSource?.plugin?.iconFile.data;
      datasourceName = props.selectedDataSource?.name;
    }

    this.state = {
      showModal: true,
      appId: props.appId,
      selectedDataSource,
      dataSourceSchema,
      selectedDataSourceIcon,
      options,
      dataSourceMeta,
      isSaving: false,
      isCopied: false,
      queryString: null,
      plugins: [],
      filteredDatasources: [],
      activeDatasourceList: '#alldatasources',
      suggestingDatasources: false,
      scope: props?.scope,
      modalProps: props?.modalProps ?? {},
      showBackButton: props?.showBackButton ?? true,
      defaultOptions: {},
      pluginsLoaded: false,
      dataSourceConfirmModalProps: { isOpen: false, dataSource: null, category: null },
      addingDataSource: false,
      createdDataSource: null,
      unsavedChangesModal: false,
      datasourceName,
      creatingApp: false,
      validationError: [],
      validationMessages: {},
      showValidationErrors: false,
    };
  }

  componentDidMount() {
    this.setState({
      appId: this.props.appId,
    });

    pluginsService
      .findAll()
      .then(({ data = [] }) => {
        this.setState({ plugins: data, pluginsLoaded: true });
      })
      .catch((error) => {
        this.setState({ pluginsLoaded: true });
        toast.error(error?.message || 'failed to fetch plugins');
      });
  }

  componentDidUpdate(prevProps) {
    this.props.setGlobalDataSourceStatus({ saveAction: this.createDataSource });
    if (prevProps.selectedDataSource !== this.props.selectedDataSource) {
      let dataSourceMeta = this.getDataSourceMeta(this.props.selectedDataSource);
      this.setState({
        selectedDataSource: this.props.selectedDataSource,
        options: this.props.selectedDataSource?.options,
        dataSourceMeta,
        dataSourceSchema: this.props.selectedDataSource?.plugin?.manifestFile?.data,
        selectedDataSourceIcon: this.props.selectedDataSource?.plugin?.iconFile?.data,
        connectionTestError: null,
        datasourceName: this.props.selectedDataSource?.name,
        validationMessages: {},
        validationError: [],
        showValidationErrors: false,
      });
    }
  }

  getDataSourceMeta = (dataSource) => {
    if (!dataSource) return {};

    if (dataSource?.pluginId) {
      let dataSourceMeta = camelizeKeys(dataSource?.plugin?.manifestFile?.data.source);
      dataSourceMeta.options = decamelizeKeys(dataSourceMeta.options);

      return dataSourceMeta;
    }

    return DataSourceTypes.find((source) => source?.kind === dataSource?.kind);
  };

  selectDataSource = (source, category) => {
    posthogHelper.captureEvent('choose_datasource', {
      dataSource: source?.kind,
      category,
      appId: this.state.appId,
    });
    this.hideModal();
    this.setState(
      {
        dataSourceMeta: source.manifestFile?.data?.source ?? source,
        selectedDataSource: source.manifestFile?.data?.source ?? source,
        options: source?.defaults ?? source?.options,
        selectedDataSourceIcon: source.iconFile?.data,
        name: source.manifestFile?.data?.source?.kind ?? source.kind,
        dataSourceSchema: source.manifestFile?.data,
        selectedDataSourcePluginId: source.id,
        datasourceName: source.name,
        validationMessages: {},
        validationError: [],
        showValidationErrors: false,
      },
      () => this.createDataSource()
    );
  };

  onNameChanged = (newName) => {
    this.setState({
      selectedDataSource: {
        ...this.state.selectedDataSource,
        name: newName,
      },
    });
  };

  onExit = () => {
    !this.state.selectedDataSource?.id && this.props.environmentChanged(returnDevelopmentEnv(this.props.environments));
    this.setState({
      dataSourceMeta: {},
      selectedDataSource: null,
      options: {},
      connectionTestError: null,
      queryString: null,
      filteredDatasources: [],
      activeDatasourceList: '#alldatasources',
    });
  };

  setStateAsync = (state) => {
    return new Promise((resolve) => {
      this.setState(state, resolve);
    });
  };

  optionchanged = (option, value) => {
    const stateToUpdate = {
      connectionTestError: null,
      options: {
        ...this.state.options,
        [option]: { value: value },
      },
    };

    return this.setStateAsync(stateToUpdate);
  };

  resetOptions = () => {
    return this.setStateAsync({
      connectionTestError: null,
      options: this.state.defaultOptions,
    });
  };

  hideModal = (ds = null) => {
    this.onExit();
    this.props.hideModal(ds);
  };

  resetDataSourceConfirmModal = () => {
    this.setState({
      dataSourceConfirmModalProps: {
        isOpen: false,
        dataSource: null,
        category: null,
      },
    });
  };

  createDataSource = () => {
    const {
      appId,
      options,
      selectedDataSource,
      selectedDataSourcePluginId,
      dataSourceMeta,
      dataSourceSchema,
      validationMessages,
      validationError,
    } = this.state;

    if (!isEmpty(validationMessages)) {
      const validationMessageArray = Object.values(validationMessages);
      this.setState({ validationError: validationMessageArray, showValidationErrors: true });

      toast.error(
        this.props.t(
          'editor.queryManager.dataSourceManager.toast.error.validationFailed',
          'Validation failed. Please check your inputs.'
        ),
        { position: 'top-center' }
      );
      if (validationMessageArray.length > 0) {
        return false;
      }
    }

    const OAuthDs = ['slack', 'zendesk', 'googlesheets', 'salesforce', 'googlecalendar'];
    const name = selectedDataSource.name;
    const kind = selectedDataSource?.kind;
    const pluginId = selectedDataSourcePluginId;
    const appVersionId = useAppVersionStore?.getState()?.editingVersion?.id;
    const currentAppEnvironmentId = this.props.currentAppEnvironmentId ?? this.props.currentEnvironment?.id;
    const scope = this.state?.scope || selectedDataSource?.scope;

    posthogHelper.captureEvent('save_connection_datasource', { dataSource: kind, appId }); //posthog event

    const parsedOptions = Object?.keys(options)?.map((key) => {
      let keyMeta = dataSourceMeta.options[key];
      let isEncrypted = false;
      if (keyMeta) {
        isEncrypted = keyMeta.encrypted;
      }

      // to resolve any casing mis-match
      if (decamelize(key) !== key) {
        const newKey = decamelize(key);
        isEncrypted = dataSourceMeta.options[newKey]?.encrypted;
      }

      return {
        key: key,
        value: options[key].value,
        encrypted: isEncrypted,
        ...(!options[key]?.value && { credential_id: options[key]?.credential_id }),
      };
    });

    if (OAuthDs.includes(kind)) {
      const value = localStorage.getItem('OAuthCode');
      parsedOptions.push({ key: 'code', value, encrypted: false });
    }

    if (name.trim() !== '') {
      let service = scope === 'global' ? globalDatasourceService : datasourceService;
      if (selectedDataSource.id) {
        this.setState({ isSaving: true });
        this.props.setGlobalDataSourceStatus({ isSaving: true, isEditing: false });
        service
          .save({
            id: selectedDataSource.id,
            name,
            options: parsedOptions,
            app_id: appId,
            environment_id: currentAppEnvironmentId,
          })
          .then(() => {
            this.props.updateSelectedDatasource && this.props.updateSelectedDatasource(selectedDataSource.name);
            this.setState({ isSaving: false });
            this.hideModal(selectedDataSource);
            toast.success(
              this.props.t('editor.queryManager.dataSourceManager.toast.success.dataSourceSaved', 'Data Source Saved'),
              { position: 'top-center' }
            );
            this.props.dataSourcesChanged(false, selectedDataSource);
            this.props.globalDataSourcesChanged && this.props.globalDataSourcesChanged();
            this.props.setGlobalDataSourceStatus({ isSaving: false, isEditing: false });
            scope === 'local' && this.hideModal();
          })
          .catch(({ error }) => {
            this.setState({ isSaving: false });
            this.hideModal(selectedDataSource);
            error && toast.error(error, { position: 'top-center' });
            this.resetDataSourceConfirmModal();
            this.props.setGlobalDataSourceStatus({ isSaving: false, isEditing: false });
          });
      } else {
        this.setState({ isSaving: true, addingDataSource: true });
        service
          .create({
            plugin_id: pluginId,
            name,
            kind,
            options: parsedOptions,
            app_id: appId,
            app_version_id: appVersionId,
            scope,
            environment_id: currentAppEnvironmentId,
          })
          .then((data) => {
            this.setState({ isSaving: false, addingDataSource: false });
            this.props.updateSelectedDatasource && this.props.updateSelectedDatasource(name);

            this.hideModal(selectedDataSource);
            toast.success(
              this.props.t('editor.queryManager.dataSourceManager.toast.success.dataSourceAdded', 'Data Source Added'),
              { position: 'top-center' }
            );

            this.props.dataSourcesChanged(false, data);
            this.props.globalDataSourcesChanged && this.props.globalDataSourcesChanged();
            this.resetDataSourceConfirmModal();
          })
          .catch(({ error }) => {
            this.setState({ isSaving: false, addingDataSource: false });
            this.hideModal();
            error && toast.error(error, { position: 'top-center' });
            this.resetDataSourceConfirmModal();
          });
      }
    } else {
      toast.error(
        this.props.t(
          'editor.queryManager.dataSourceManager.toast.error.noEmptyDsName',
          'The name of datasource should not be empty'
        ),
        { position: 'top-center' }
      );
    }
  };

  handleSearch = (searchQuery, activeDatasourceList) => {
    this.setState({ queryString: searchQuery });

    const arr = [];
    const filteredDatasources = this.datasourcesGroups().filter((group) => group.key === activeDatasourceList)[0].list;

    filteredDatasources.forEach((datasource) => {
      if (datasource.name.toLowerCase().includes(searchQuery.toLowerCase())) {
        arr.push(datasource);
      }
    });
    this.setState({ filteredDatasources: arr });
  };

  handleBackToAllDatasources = () => {
    this.setState({
      queryString: null,
      filteredDatasources: [],
      activeDatasourceList: '#alldatasources',
    });
  };

  updateSuggestedDatasources = () => {
    this.setState({ suggestingDatasources: true, activeDatasourceList: '#' });
  };

  setValidationMessages = (errors, schema, interactedFields) => {
    const errorMap = errors.reduce((acc, error) => {
      // Get property name from either required error or dataPath
      const property =
        error.keyword === 'required'
          ? error.params.missingProperty
          : error.dataPath?.replace(/^[./]/, '') || error.instancePath?.replace(/^[./]/, '');

      if (property) {
        const propertySchema = schema.properties?.[property];
        const propertyTitle = propertySchema?.title;
        acc[property] =
          error.keyword === 'required' ? `${propertyTitle} is required` : `${propertyTitle} ${error.message}`;
      }
      return acc;
    }, {});
    this.setState({ validationMessages: errorMap });
    const filteredValidationBanner = interactedFields
      ? Object.keys(this.state.validationMessages)
          .filter((key) => interactedFields.has(key))
          .reduce((result, key) => {
            result.push(this.state.validationMessages[key]);
            return result;
          }, [])
      : Object.values(this.state.validationMessages);
    this.setState({ validationError: filteredValidationBanner });
  };

  renderSourceComponent = (kind, isPlugin = false) => {
    const { options, isSaving, showValidationErrors } = this.state;

    const sourceComponentName = kind?.charAt(0).toUpperCase() + kind?.slice(1);
    const ComponentToRender = isPlugin ? SourceComponent : SourceComponents[sourceComponentName] || SourceComponent;
    return (
      <ComponentToRender
        key={this.state.selectedDataSource?.id}
        dataSourceSchema={this.state.dataSourceSchema}
        optionsChanged={(options = {}) => this.setState({ options })}
        optionchanged={this.optionchanged}
        createDataSource={this.createDataSource}
        options={options}
        isSaving={isSaving}
        hideModal={this.hideModal}
        selectedDataSource={this.state.selectedDataSource}
        isEditMode={!isEmpty(this.state.selectedDataSource)}
        currentAppEnvironmentId={this.props.currentEnvironment?.id}
        validationMessages={this.state.validationMessages}
        setValidationMessages={this.setValidationMessages}
        clearValidationMessages={() => this.setState({ validationMessages: {} })}
        setDefaultOptions={this.setDefaultOptions}
        showValidationErrors={showValidationErrors}
        clearValidationErrorBanner={() => this.setState({ validationError: [] })}
      />
    );
  };

  setDefaultOptions = (defaults) => {
    this.setState({
      defaultOptions: defaults,
    });
  };

  onConnectionTestFailed = (data) => {
    this.setState({ connectionTestError: data });
  };

  segregateDataSources = (suggestingDatasources, darkMode) => {
    const datasources = this.datasourcesGroups();

    const handleOnSelect = (activekey) => {
      if (suggestingDatasources) {
        this.setState({ suggestingDatasources: false });
      }
      this.setState({ activeDatasourceList: activekey });
    };

    const goBacktoAllDatasources = () => {
      this.setState({ suggestingDatasources: false });
      this.handleBackToAllDatasources();
    };

    const datasourceSuggestionUI = () => {
      return (
        <div className="empty-state-wrapper suggestingDatasourcesWrapper">
          <EmptyStateContainer
            suggestionUI={true}
            queryString={this.state.queryString}
            handleBackToAllDatasources={goBacktoAllDatasources}
            darkMode={this.props.darkMode}
            placeholder={this.props.t(
              'editor.queryManager.dataSourceManager.suggestAnIntegration',
              'Suggest an integration'
            )}
          />
        </div>
      );
    };

    return (
      <Tab.Container
        activeKey={this.state.activeDatasourceList}
        unmountOnExit={true}
        onSelect={(activekey) => handleOnSelect(activekey)}
        id="list-group-tabs-example"
        defaultActiveKey={this.state.activeDatasourceList}
      >
        <Row>
          <Col sm={6} md={4} className={`modal-sidebar ${darkMode ? 'dark' : ''}`}>
            {this.renderSidebarList()}
          </Col>
          <Col style={{ left: '25%' }} className={`modal-body-content ${darkMode ? 'dark' : ''}`}>
            <div className="selected-datasource-list-content">
              <Tab.Content>
                {suggestingDatasources ? (
                  <div className="suggestion-container">
                    <h4 className="justify-content-start">
                      {this.props.t('editor.queryManager.dataSourceManager.suggestDataSource', 'Suggest Datasource')}
                    </h4>
                    {datasourceSuggestionUI()}
                  </div>
                ) : (
                  <>
                    <div className="input-icon modal-searchbar">
                      <SearchBoxContainer
                        dataCy={'datasource-search-input'}
                        onChange={this.handleSearch}
                        onClear={this.handleBackToAllDatasources}
                        queryString={this.state.queryString}
                        activeDatasourceList={this.state.activeDatasourceList}
                        scope={this.state.scope}
                        className="tj-text"
                      />
                    </div>
                    {datasources.map((datasource) => (
                      <Tab.Pane
                        transition={false}
                        active={this.state.activeDatasourceList === datasource.key}
                        bsPrefix={`datasource-modal-${this.state.activeDatasourceList}`}
                        eventKey={datasource.key}
                        key={datasource.key}
                      >
                        {datasource.renderDatasources()}
                      </Tab.Pane>
                    ))}
                  </>
                )}
                {!suggestingDatasources && this.state.queryString && this.state.filteredDatasources.length === 0 && (
                  <div className="empty-state-wrapper row">
                    <EmptyStateContainer
                      queryString={this.state.queryString}
                      handleBackToAllDatasources={this.handleBackToAllDatasources}
                      darkMode={this.props.darkMode}
                      placeholder={this.props.t(
                        'editor.queryManager.dataSourceManager.whatLookingFor',
                        'Tell us what you were looking for?'
                      )}
                    />
                  </div>
                )}
              </Tab.Content>
            </div>
          </Col>
        </Row>
      </Tab.Container>
    );
  };

  datasourcesGroups = () => {
    const allDataSourcesList = {
      databases: DataBaseSources,
      apis: ApiSources,
      cloudStorages: CloudStorageSources,
      plugins: this.state.plugins,
      filteredDatasources: this.state.filteredDatasources,
    };
    const dataSourceList = [
      {
        type: 'All Datasources',
        key: '#alldatasources',
        list: [
          ...allDataSourcesList.databases,
          ...allDataSourcesList.apis,
          ...allDataSourcesList.cloudStorages,
          ...allDataSourcesList.plugins,
        ],
        renderDatasources: () => this.renderCardGroup(allDataSourcesList, 'All Datasources'),
      },
      {
        type: 'Databases',
        key: '#databases',
        list: allDataSourcesList.databases,
        renderDatasources: () => this.renderCardGroup(allDataSourcesList.databases, 'Databases'),
      },
      {
        type: 'APIs',
        key: '#apis',
        list: allDataSourcesList.apis,
        renderDatasources: () => this.renderCardGroup(allDataSourcesList.apis, 'APIs'),
      },
      {
        type: 'Cloud Storage',
        key: '#cloudstorage',
        list: allDataSourcesList.cloudStorages,
        renderDatasources: () => this.renderCardGroup(allDataSourcesList.cloudStorages, 'Cloud Storages'),
      },
      {
        type: 'Plugins',
        key: '#plugins',
        list: allDataSourcesList.plugins,
        renderDatasources: () => this.renderCardGroup(allDataSourcesList.plugins, 'Plugins'),
      },
      {
        type: 'Filtered Datasources',
        key: '#filtereddatasources',
        list: allDataSourcesList.filteredDatasources,
        renderDatasources: () => this.renderCardGroup(this.state.filteredDatasources, this.state.activeDatasourceList),
      },
    ];

    return dataSourceList;
  };

  renderSidebarList = () => {
    const dataSourceList = this.datasourcesGroups().splice(0, 5);

    const updateSuggestionState = () => {
      this.updateSuggestedDatasources();
    };

    return (
      <>
        <ListGroup className="datasource-lists-modal" variant="flush">
          {dataSourceList.map((datasource) => (
            <ListGroup.Item key={datasource.key} eventKey={datasource.key}>
              {`${datasource.type} (${datasource.list.length})`}
            </ListGroup.Item>
          ))}
        </ListGroup>
        <div className="datasource-modal-sidebar-footer">
          <p>
            <span className="footer-text">
              {this.props.t(
                'editor.queryManager.dataSourceManager.noResultFound',
                `Don't see what you were looking for?`
              )}
            </span>
            <br />
            <span className="link-span" onClick={updateSuggestionState}>
              {this.props.t('editor.queryManager.dataSourceManager.suggest', 'Suggest')}
            </span>
          </p>
        </div>
      </>
    );
  };

  createSampleApp = () => {
    let _self = this;
    _self.setState({ creatingApp: true });
    libraryAppService
      .createSampleApp()
      .then((data) => {
        const workspaceId = getWorkspaceId();
        const subpath = getSubpath();
        const path = subpath
          ? `${subpath}/${workspaceId}/apps/${data.app[0].id}`
          : `/${workspaceId}/apps/${data.app[0].id}`;
        window.open(path, '_blank');
        toast.success('App created successfully!');
        _self.setState({ creatingApp: false });
      })
      .catch((errorResponse) => {
        _self.setState({ creatingApp: false });
        const message = errorResponse?.error;
        toast.error(message);
      });
  };

  renderSampleDBModal = () => {
    const { dataSourceMeta, selectedDataSourceIcon, creatingApp } = this.state;
    return (
      <div className="sample-db-modal-body">
        <div className="row sample-db-title" data-cy="sample-db-postgres-title">
          <div className="col-md-1">
            {getSvgIcon(dataSourceMeta?.kind?.toLowerCase(), 35, 35, selectedDataSourceIcon)}
          </div>
          <div className="col-md-1">PostgreSQL</div>
        </div>
        <div className={'sample-db-description'} data-cy="sample-db-description">
          <p className={`p ${this.props.darkMode ? 'dark' : ''}`}>
            This PostgreSQL data source is a shared resource and may show varying data
            <br /> due to real-time updates. It&apos;s reset daily for some consistency, but please note <br />
            it&apos;s designed for user exploration, not production use.
          </p>
        </div>
        <div className="create-btn-cont">
          <ButtonSolid
            className={`create-app-btn`}
            data-cy="create-sample-app-button"
            isLoading={creatingApp}
            // disabled={isSaving || this.props.isVersionReleased || isSaveDisabled}
            variant="primary"
            onClick={this.createSampleApp}
            fill={this.props.darkMode && this.props.isVersionReleased ? '#4c5155' : '#FDFDFE'}
          >
            Create sample application
          </ButtonSolid>
        </div>
        <div className="image-container">
          <img
            src="assets/images/Sample data source.png"
            className="img-sample-db"
            alt="Sample data source"
            data-cy="sample-db-image"
          />
        </div>
      </div>
    );
  };

  renderCardGroup = (source, type) => {
    const openDataSourceConfirmModal = (dataSource) =>
      this.setState({
        dataSourceConfirmModalProps: {
          isOpen: true,
          dataSource,
          category: type,
        },
      });

    if (this.state.queryString && this.state.queryString.length > 0) {
      const filteredDatasources = this.state.filteredDatasources.map((datasource) => {
        const src = datasource?.iconFile?.data
          ? `data:image/svg+xml;base64,${datasource.iconFile?.data}`
          : datasource?.kind?.toLowerCase();

        return {
          ...datasource,
          src,
          title: datasource.name,
        };
      });

      return (
        <>
          <div className="row row-deck mt-4 ">
            <h4 className="mb-2">{type}</h4>
            {filteredDatasources.map((item) => (
              <Card
                key={item.key}
                title={item.title}
                src={item.src}
                handleClick={() => openDataSourceConfirmModal(item)}
                usePluginIcon={isEmpty(item?.iconFile?.data)}
                height="35px"
                width="35px"
              />
            ))}
          </div>
        </>
      );
    }

    if (type === 'All Datasources') {
      const databases = source.databases.map((datasource) => {
        return {
          ...datasource,
          src: datasource?.kind?.toLowerCase(),
          title: datasource.name,
        };
      });
      const apis = source.apis.map((datasource) => {
        return {
          ...datasource,
          src: datasource?.kind?.toLowerCase(),
          title: datasource.name,
        };
      });
      const cloudStorages = source.cloudStorages.map((datasource) => {
        return {
          ...datasource,
          src: datasource?.kind?.toLowerCase(),
          title: datasource.name,
        };
      });

      return (
        <>
          <div>
            <div className="row row-deck mt-4">
              <h4 className="mb-2">{'Databases'}</h4>
              {databases.map((item) => (
                <Card
                  key={item.key}
                  title={item.title}
                  src={item.src}
                  handleClick={() => openDataSourceConfirmModal(item)}
                  usePluginIcon={true}
                  height="35px"
                  width="35px"
                />
              ))}
            </div>
          </div>
          <div>
            <div className="row row-deck mt-4">
              <h4 className="mb-2">{'APIs'}</h4>
              {apis.map((item) => (
                <Card
                  key={item.key}
                  title={item.title}
                  src={item.src}
                  handleClick={() => openDataSourceConfirmModal(item)}
                  usePluginIcon={true}
                  height="35px"
                  width="35px"
                />
              ))}
            </div>
          </div>
          <div>
            <div className="row row-deck mt-4">
              <h4 className="mb-2">{'Cloud Storages'}</h4>
              {cloudStorages.map((item) => (
                <Card
                  key={item.key}
                  title={item.title}
                  src={item.src}
                  handleClick={() => openDataSourceConfirmModal(item)}
                  usePluginIcon={true}
                  height="35px"
                  width="35px"
                />
              ))}
            </div>
          </div>
        </>
      );
    }

    const datasources = source.map((datasource) => {
      const src = datasource?.iconFile?.data
        ? `data:image/svg+xml;base64,${datasource.iconFile?.data}`
        : datasource?.kind?.toLowerCase();

      return {
        ...datasource,
        src,
        title: datasource.name,
      };
    });

    return (
      <>
        <div className="row row-deck mt-4">
          <h4 className="mb-2">{type}</h4>
          {datasources.map((item) => (
            <Card
              key={item.key}
              title={item.title}
              src={item?.src}
              handleClick={() => openDataSourceConfirmModal(item)}
              usePluginIcon={isEmpty(item?.iconFile?.data)}
              height="35px"
              width="35px"
            />
          ))}
        </div>
      </>
    );
  };

  renderEnvironmentsTab = (selectedDataSource) => {
    const multiEnvironmentEnabled = this.props?.featureAccess?.multiEnvironment;
    const isTrial = this.props?.featureAccess?.licenseStatus?.licenseType === 'trial';
    const licenseValid =
      !this.props?.featureAccess?.licenseStatus?.isExpired && this.props?.featureAccess?.licenseStatus?.isLicenseValid;
    return (
      selectedDataSource &&
      this.props.environments?.length > 1 && (
        <nav className="nav nav-tabs mt-3">
          {this.props?.environments.map((env, key) => {
            const Wrapper = ({ children }) =>
              !env?.enabled ? (
                <LicenseTooltip
                  placement="bottom"
                  feature={'multi-environments'}
                  isAvailable={env?.enabled}
                  noTooltipIfValid={true}
                  customMessage={
                    !this.props?.featureAccess?.isLicenseValid || this.props?.featureAccess?.isExpired
                      ? 'Multi-environments are available only in paid plans'
                      : 'Multi-environments are not included in your current plan'
                  }
                >
                  {children}
                </LicenseTooltip>
              ) : (
                <>{children}</>
              );
            return (
              <Wrapper key={key}>
                <a
                  key={env?.id}
                  onClick={() =>
                    this.props.handleActions(() => {
                      if (env?.enabled) {
                        !selectedDataSource?.id && this.resetOptions();
                        this.props.environmentChanged(env, selectedDataSource?.id);
                      }
                    })
                  }
                  disabled={!env?.enabled}
                  className={cx('nav-item nav-link', { active: this.props.currentEnvironment?.name === env.name })}
                  data-cy={`${env.name}-label`}
                >
                  <ToolTip
                    message={'Multi-environments is a paid plan feature'}
                    show={isTrial && licenseValid}
                    placement="bottom"
                  >
                    <div className="d-flex align-items-center">
                      {capitalize(env.name)}
                      {env.priority > 1 && (!multiEnvironmentEnabled || isTrial) && (
                        <SolidIcon className="mx-1" name="enterprisesmall" />
                      )}
                    </div>
                  </ToolTip>
                </a>
              </Wrapper>
            );
          })}
        </nav>
      )
    );
  };

  render() {
    const {
      dataSourceMeta,
      selectedDataSource,
      selectedDataSourceIcon,
      options,
      isSaving,
      connectionTestError,
      isCopied,
      dataSourceSchema,
      pluginsLoaded,
      dataSourceConfirmModalProps,
      addingDataSource,
      datasourceName,
      validationError,
      validationMessages,
    } = this.state;
    const isPlugin = dataSourceSchema ? true : false;
    const createSelectedDataSource = (dataSource, category) => {
      this.selectDataSource(dataSource, category);
    };
    const isSampleDb = selectedDataSource?.type === DATA_SOURCE_TYPE.SAMPLE;
    const sampleDBmodalBodyStyle = isSampleDb ? { paddingBottom: '0px', borderBottom: '1px solid #E6E8EB' } : {};
    const sampleDBmodalFooterStyle = isSampleDb ? { paddingTop: '8px' } : {};
    const isSaveDisabled = selectedDataSource
      ? (deepEqual(options, selectedDataSource?.options, ['encrypted']) &&
          selectedDataSource?.name === datasourceName) ||
        !isEmpty(validationMessages)
      : true;
    this.props.setGlobalDataSourceStatus({ isEditing: !isSaveDisabled });
    const docLink = isSampleDb
      ? 'https://docs.tooljet.ai/docs/data-sources/sample-data-sources'
      : selectedDataSource?.pluginId && selectedDataSource.pluginId.trim() !== ''
      ? `https://docs.tooljet.ai/docs/marketplace/plugins/marketplace-plugin-${selectedDataSource?.kind}/`
      : `https://docs.tooljet.ai/docs/data-sources/${selectedDataSource?.kind}`;
    const OAuthDs = ['slack', 'zendesk', 'googlesheets', 'salesforce', 'googlecalendar'];
    return (
      pluginsLoaded && (
        <div>
          <Modal
            show={this.props.showDataSourceManagerModal}
            size={selectedDataSource ? 'lg' : 'xl'}
            onEscapeKeyDown={this.hideModal}
            className={selectedDataSource ? 'animation-fade' : 'select-datasource-list-modal animation-fade'}
            contentClassName={`${this.props.darkMode ? 'dark-theme' : ''}`}
            animation={false}
            onExit={this.onExit}
            container={this.props.container}
            {...this.props.modalProps}
          >
            <Modal.Header className={'d-block'}>
              <div className="d-flex align-items-center justify-content-between">
                <div className="d-flex">
                  {selectedDataSource && this.props.showBackButton && (
                    <div
                      className={`back-btn me-3 mt-3 ${this.props.darkMode ? 'dark' : ''}`}
                      role="button"
                      onClick={() => this.setState({ selectedDataSource: false }, () => this.onExit())}
                    >
                      <img
                        data-cy="button-back-ds-connection-modal"
                        className="m-0"
                        src="assets/images/icons/back.svg"
                        width="30"
                        height="30"
                      />
                    </div>
                  )}
                  <Modal.Title className="mt-3">
                    {selectedDataSource && !isSampleDb ? (
                      <div className="row selected-ds">
                        {getSvgIcon(dataSourceMeta?.kind?.toLowerCase(), 35, 35, selectedDataSourceIcon)}
                        <div className="input-icon" style={{ width: '160px' }}>
                          <input
                            type="text"
                            onChange={(e) => this.onNameChanged(e.target.value)}
                            className="form-control-plaintext form-control-plaintext-sm color-slate12 tw-border-x tw-border-y"
                            value={decodeEntities(selectedDataSource.name)}
                            style={{ width: '160px' }}
                            data-cy="data-source-name-input-field"
                            autoFocus
                            autoComplete="off"
                            disabled={!canUpdateDataSource(selectedDataSource.id)}
                          />
                          {!this.props.isEditing && (
                            <span className="input-icon-addon">
                              <img src="assets/images/icons/edit-source.svg" width="12" height="12" />
                            </span>
                          )}
                        </div>
                      </div>
                    ) : (
                      <div className="row">
                        <div className="col-md-2">
                          <SolidIcon name="tooljet" />
                        </div>
                        <div className="col-md-10" data-cy="sample-data-source-title">
                          {' '}
                          Sample data source
                        </div>
                      </div>
                    )}
                    {!selectedDataSource && (
                      <span className="" data-cy="title-add-new-datasource">
                        {this.props.t('editor.queryManager.dataSourceManager.addNewDataSource', 'Add new datasource')}
                      </span>
                    )}
                  </Modal.Title>
                  {!this.props.isEditing && (
                    <span
                      data-cy="button-close-ds-connection-modal"
                      className={`close-btn mx-4 mt-3 ${this.props.darkMode ? 'dark' : ''}`}
                      onClick={() => this.hideModal()}
                    >
                      <SolidIcon name="remove" width="20" fill={'var(--slate12)'} />
                    </span>
                  )}
                </div>
                <div className="tw-pt-[15px]">
                  {this.props.tags &&
                    this.props.tags.map((tag) => {
                      if (tag === 'AI') {
                        return (
                          <div key={tag} className="tag-container">
                            <SolidIcon name="AI-tag" />
                            <span>{tag}</span>
                          </div>
                        );
                      }
                    })}
                </div>
              </div>
              {!isSampleDb && (
                <MultiEnvTabs
                  selectedDataSource={selectedDataSource}
                  environments={this.props.environments}
                  featureAccess={this.props.featureAccess}
                  currentEnvironment={this.props.currentEnvironment}
                  handleActions={this.props.handleActions}
                  environmentChanged={this.props.environmentChanged}
                  resetOptions={this.resetOptions}
                />
              )}
            </Modal.Header>
            {this.props.environmentLoading ? (
              <ModalBody>
                <DataSourceLoader />
              </ModalBody>
            ) : (
              <>
                <Modal.Body style={sampleDBmodalBodyStyle}>
                  {selectedDataSource && !isSampleDb ? (
                    <div className="dataSourceWrapper">
                      {this.renderSourceComponent(selectedDataSource.kind, isPlugin)}
                    </div>
                  ) : (
                    selectedDataSource &&
                    isSampleDb && <div className="dataSourceWrapper">{this.renderSampleDBModal()}</div>
                  )}
                  {!selectedDataSource &&
                    this.segregateDataSources(this.state.suggestingDatasources, this.props.darkMode)}
                </Modal.Body>

                {selectedDataSource &&
                  !dataSourceMeta.customTesting &&
                  (!OAuthDs.includes(selectedDataSource?.kind) ||
                    (OAuthDs.includes(selectedDataSource?.kind) &&
                      (options?.grant_type?.value !== 'authorization_code' ||
                        options?.multiple_auth_enabled?.value === true))) && (
                    <Modal.Footer style={sampleDBmodalFooterStyle} className="modal-footer-class">
                      {selectedDataSource && !isSampleDb && (
                        <div className="row w-100">
                          <div className="card-body datasource-footer-info">
                            <div className="row">
                              <div className="col-1">
                                <SolidIcon name="information" fill="#3E63DD" />
                              </div>

                              <div className="col" style={{ maxWidth: '480px' }}>
                                <p data-cy="white-list-ip-text" className="tj-text">
                                  {this.props.t(
                                    'editor.queryManager.dataSourceManager.whiteListIP',
                                    'Please white-list our IP address if the data source is not publicly accessible.'
                                  )}
                                </p>
                              </div>

                              <div className="col-auto">
                                {isCopied ? (
                                  <center className="my-2">
                                    <span className="copied" data-cy="label-ip-copied">
                                      {this.props.t('editor.queryManager.dataSourceManager.copied', 'Copied')}
                                    </span>
                                  </center>
                                ) : (
                                  <CopyToClipboard
                                    text={config.SERVER_IP}
                                    onCopy={() => {
                                      this.setState({ isCopied: true });
                                    }}
                                  >
                                    <ButtonSolid
                                      type="button"
                                      className={`datasource-copy-button`}
                                      data-cy="button-copy-ip"
                                      variant="tertiary"
                                      leftIcon="copy"
                                      iconWidth="12"
                                    >
                                      {this.props.t('editor.queryManager.dataSourceManager.copy', 'Copy')}
                                    </ButtonSolid>
                                  </CopyToClipboard>
                                )}
                              </div>
                            </div>
                          </div>
                        </div>
                      )}

                      {connectionTestError && (
                        <div className="row w-100">
                          <div className="alert alert-danger" role="alert">
                            <div className="text-muted" data-cy="connection-alert-text">
                              {connectionTestError.message}
                            </div>
                          </div>
                        </div>
                      )}

                      {validationError && validationError.length > 0 && (
                        <div className="row w-100">
                          <div className="alert alert-danger" role="alert">
                            {validationError.map((error, index) => (
                              <div
                                key={index}
                                className="text-muted"
                                data-cy={`${generateCypressDataCy(error)}-field-alert-text`}
                              >
                                {error}
                              </div>
                            ))}
                          </div>
                        </div>
                      )}

                      <div className="col">
                        <SolidIcon name="logs" fill="#3E63DD" width="20" style={{ marginRight: '8px' }} />
                        <a
                          className="color-primary tj-docs-link tj-text-sm"
                          href={docLink}
                          target="_blank"
                          rel="noreferrer"
                          data-cy="link-read-documentation"
                        >
                          {this.props.t('globals.readDocumentation', 'Read documentation')}
                        </a>
                      </div>
                      <div
                        className={!isSampleDb ? `col-auto` : 'col-auto test-connection-sample-db'}
                        data-cy="button-test-connection"
                      >
<<<<<<< HEAD
                        {this.props.t('globals.readDocumentation', 'Read documentation')}
                      </a>
                    </div>
                    <div
                      className={!isSampleDb ? `col-auto` : 'col-auto test-connection-sample-db'}
                      data-cy="button-test-connection"
                    >
                      <TestConnection
                        kind={selectedDataSource?.kind}
                        pluginId={selectedDataSource?.pluginId ?? this.state.selectedDataSourcePluginId}
                        options={options}
                        onConnectionTestFailed={this.onConnectionTestFailed}
                        darkMode={this.props.darkMode}
                        environmentId={this.props.currentEnvironment?.id}
                        dataSourceId={selectedDataSource?.id}
                        dataSourceType={selectedDataSource?.type}
                        appId={this.state.appId}
                      />
                    </div>
                    {!isSampleDb && (
=======
                        <TestConnection
                          kind={selectedDataSource?.kind}
                          pluginId={selectedDataSource?.pluginId ?? this.state.selectedDataSourcePluginId}
                          options={options}
                          onConnectionTestFailed={this.onConnectionTestFailed}
                          darkMode={this.props.darkMode}
                          environmentId={this.props.currentEnvironment?.id}
                          dataSourceId={selectedDataSource?.id}
                          dataSourceType={selectedDataSource?.type}
                        />
                      </div>
                      {!isSampleDb && (
                        <div className="col-auto" data-cy="db-connection-save-button">
                          <ButtonSolid
                            className={`m-2 ${isSaving ? 'btn-loading' : ''}`}
                            isLoading={isSaving}
                            disabled={isSaving || this.props.isVersionReleased || isSaveDisabled}
                            variant="primary"
                            onClick={this.createDataSource}
                            leftIcon="floppydisk"
                            fill={this.props.darkMode && this.props.isVersionReleased ? '#4c5155' : '#FDFDFE'}
                          >
                            {this.props.t('globals.save', 'Save')}
                          </ButtonSolid>
                        </div>
                      )}
                    </Modal.Footer>
                  )}

                {!dataSourceMeta?.hideSave &&
                  selectedDataSource &&
                  dataSourceMeta.customTesting &&
                  (!OAuthDs.includes(selectedDataSource?.kind) ||
                    options?.grant_type?.value !== 'authorization_code' ||
                    options?.multiple_auth_enabled?.value === true) && (
                    <Modal.Footer>
                      <div className="col">
                        <SolidIcon name="logs" fill="#3E63DD" width="20" style={{ marginRight: '8px' }} />
                        <a
                          className="color-primary tj-docs-link tj-text-sm"
                          data-cy="link-read-documentation"
                          href={
                            selectedDataSource?.pluginId && selectedDataSource.pluginId.trim() !== ''
                              ? `https://docs.tooljet.ai/docs/marketplace/plugins/marketplace-plugin-${selectedDataSource.kind}/`
                              : `https://docs.tooljet.ai/docs/data-sources/${selectedDataSource.kind}`
                          }
                          target="_blank"
                          rel="noreferrer"
                        >
                          {this.props.t('globals.readDocumentation', 'Read documentation')}
                        </a>
                      </div>
>>>>>>> 9756760e
                      <div className="col-auto" data-cy="db-connection-save-button">
                        <ButtonSolid
                          leftIcon="floppydisk"
                          fill={'#FDFDFE'}
                          className="m-2"
                          disabled={isSaving || this.props.isVersionReleased || isSaveDisabled}
                          variant="primary"
                          onClick={this.createDataSource}
                        >
                          {isSaving
                            ? this.props.t('editor.queryManager.dataSourceManager.saving' + '...', 'Saving...')
                            : this.props.t('globals.save', 'Save')}
                        </ButtonSolid>
                      </div>
                    </Modal.Footer>
                  )}
              </>
            )}
          </Modal>
          <ConfirmDialog
            title={'Add datasource'}
            show={dataSourceConfirmModalProps.isOpen}
            message={`Do you want to add ${dataSourceConfirmModalProps?.dataSource?.name}`}
            onConfirm={() =>
              createSelectedDataSource(dataSourceConfirmModalProps.dataSource, dataSourceConfirmModalProps?.category)
            }
            onCancel={this.resetDataSourceConfirmModal}
            confirmButtonText={'Add datasource'}
            confirmButtonType="primary"
            cancelButtonType="tertiary"
            backdropClassName="datasource-selection-confirm-backdrop"
            confirmButtonLoading={addingDataSource}
          />
        </div>
      )
    );
  }
}

const EmptyStateContainer = ({
  suggestionUI = false,
  queryString,
  handleBackToAllDatasources,
  darkMode,
  placeholder,
}) => {
  const { t } = useTranslation();
  const [inputValue, set] = React.useState(() => '');

  const [status, setStatus] = React.useState(false);
  const handleSend = () => {
    if (inputValue) {
      setStatus(true);
      //send value to backend
    }
  };

  React.useEffect(() => {
    setStatus(false);
  }, [queryString]);

  return (
    <div className="empty">
      {queryString && !suggestionUI && (
        <h3>
          {t(
            `editor.queryManager.dataSourceManager.noResultsFor + "${queryString}"`,
            `No results for "${queryString}"`
          )}
        </h3>
      )}
      <center className={`empty-results ${suggestionUI ? 'suggestionUI-results' : ''}`}>
        <img src="assets/images/icons/no-results.svg" width="150" height="150" />
        {status ? (
          <div>
            <p className="text-success mt-2">
              {t('editor.queryManager.dataSourceManager.noteTaken', `Thank you, we've taken a note of that!`)}
            </p>
            <button
              className={`datasource-modal-button ${darkMode && 'dark-button'}`}
              onClick={handleBackToAllDatasources}
            >
              {t('editor.queryManager.dataSourceManager.goToAllDatasources', 'Go to all Datasources')}
            </button>
          </div>
        ) : (
          <div className="row empty-search">
            <div className="col-9 mt-2">
              <div className="input-icon">
                <input
                  type="text"
                  className="form-control mb-2"
                  value={inputValue}
                  placeholder={placeholder}
                  onChange={(e) => set(e.target.value)}
                  onKeyDown={(event) => {
                    if (event.key === 'Enter') {
                      handleSend();
                    }
                  }}
                />
              </div>
            </div>
            <div className="col-auto">
              <Button className="mt-2" disabled={!inputValue.length} variant="primary" onClick={handleSend}>
                {t('editor.queryManager.dataSourceManager.send', 'Send')}
              </Button>
            </div>
          </div>
        )}
      </center>
    </div>
  );
};

const SearchBoxContainer = ({ onChange, onClear, queryString, activeDatasourceList, dataCy, scope }) => {
  const [searchText, setSearchText] = React.useState(queryString ?? '');
  const { t } = useTranslation();
  const handleChange = (e) => {
    setSearchText(e.target.value);
    onChange(e.target.value, activeDatasourceList);
  };

  const clearSearch = () => {
    setSearchText('');
    onClear();
  };

  React.useEffect(() => {
    if (searchText.length > 0) {
      onChange(searchText, activeDatasourceList);
    }

    // eslint-disable-next-line react-hooks/exhaustive-deps
  }, [activeDatasourceList]);

  React.useEffect(() => {
    if (queryString === null) {
      setSearchText('');
    }
    // eslint-disable-next-line react-hooks/exhaustive-deps
  }, [queryString]);
  React.useEffect(() => {
    if (searchText === '') {
      onClear();
    }
    let element = document.querySelector('.input-icon .form-control:not(:first-child)');

    if (scope === 'global') {
      element = document.querySelector('.input-icon .form-control');
    }

    if (searchText && element) {
      element.style.paddingLeft = '0.5rem';
    }

    return () => {
      element && (element.style.paddingLeft = '2.5rem');
    };
    // eslint-disable-next-line react-hooks/exhaustive-deps
  }, [searchText]);

  return (
    <div className="search-box-wrapper">
      <div style={{ height: '36px' }} className="input-icon d-flex">
        {searchText.length === 0 && (
          <span className="search-icon mt-2 mx-2">
            <svg
              xmlns="http://www.w3.org/2000/svg"
              className="icon"
              width="24"
              height="24"
              viewBox="0 0 24 24"
              strokeWidth="2"
              stroke="currentColor"
              fill="none"
              strokeLinecap="round"
              strokeLinejoin="round"
            >
              <path stroke="none" d="M0 0h24v24H0z" fill="none" />
              <circle cx="10" cy="10" r="7" />
              <line x1="21" y1="21" x2="15" y2="15" />
            </svg>
          </span>
        )}
        <input
          type="text"
          value={searchText}
          onChange={handleChange}
          className="form-control"
          placeholder={t('globals.search', 'Search')}
          autoFocus
          data-cy={dataCy}
        />
        {searchText.length > 0 && (
          <span className="clear-icon mt-2" onClick={clearSearch}>
            <svg
              xmlns="http://www.w3.org/2000/svg"
              className="icon icon-tabler icon-tabler-circle-x"
              width="24"
              height="24"
              viewBox="0 0 24 24"
              strokeWidth="2"
              stroke="currentColor"
              fill="none"
              strokeLinecap="round"
              strokeLinejoin="round"
            >
              <path stroke="none" d="M0 0h24v24H0z" fill="none"></path>
              <circle cx="12" cy="12" r="9"></circle>
              <path d="M10 10l4 4m0 -4l-4 4"></path>
            </svg>
          </span>
        )}
      </div>
    </div>
  );
};

const DataSourceLoader = () => {
  const generateLoaders = (max = 7) => {
    const arr = [];
    for (let i = 1; i < max; i++) {
      arr.push(
        <div key={i}>
          <Skeleton className="label-loader" />
          <Skeleton className="input-loader" />
        </div>
      );
    }
    return arr;
  };
  return <div className="data-source-loader-container">{generateLoaders()}</div>;
};

const withStore = (Component) => (props) => {
  const { setGlobalDataSourceStatus } = useDataSourcesStore(
    (state) => ({
      setGlobalDataSourceStatus: state.actions.setGlobalDataSourceStatus,
    }),
    shallow
  );

  const { handleActions } = useGlobalDatasourceUnsavedChanges();

  return <Component {...props} setGlobalDataSourceStatus={setGlobalDataSourceStatus} handleActions={handleActions} />;
};

export const DataSourceManager = withTranslation()(withRouter(withStore(DataSourceManagerComponent)));<|MERGE_RESOLUTION|>--- conflicted
+++ resolved
@@ -1191,28 +1191,6 @@
                         className={!isSampleDb ? `col-auto` : 'col-auto test-connection-sample-db'}
                         data-cy="button-test-connection"
                       >
-<<<<<<< HEAD
-                        {this.props.t('globals.readDocumentation', 'Read documentation')}
-                      </a>
-                    </div>
-                    <div
-                      className={!isSampleDb ? `col-auto` : 'col-auto test-connection-sample-db'}
-                      data-cy="button-test-connection"
-                    >
-                      <TestConnection
-                        kind={selectedDataSource?.kind}
-                        pluginId={selectedDataSource?.pluginId ?? this.state.selectedDataSourcePluginId}
-                        options={options}
-                        onConnectionTestFailed={this.onConnectionTestFailed}
-                        darkMode={this.props.darkMode}
-                        environmentId={this.props.currentEnvironment?.id}
-                        dataSourceId={selectedDataSource?.id}
-                        dataSourceType={selectedDataSource?.type}
-                        appId={this.state.appId}
-                      />
-                    </div>
-                    {!isSampleDb && (
-=======
                         <TestConnection
                           kind={selectedDataSource?.kind}
                           pluginId={selectedDataSource?.pluginId ?? this.state.selectedDataSourcePluginId}
@@ -1222,6 +1200,7 @@
                           environmentId={this.props.currentEnvironment?.id}
                           dataSourceId={selectedDataSource?.id}
                           dataSourceType={selectedDataSource?.type}
+                          appId={this.state.appId}
                         />
                       </div>
                       {!isSampleDb && (
@@ -1265,7 +1244,6 @@
                           {this.props.t('globals.readDocumentation', 'Read documentation')}
                         </a>
                       </div>
->>>>>>> 9756760e
                       <div className="col-auto" data-cy="db-connection-save-button">
                         <ButtonSolid
                           leftIcon="floppydisk"
