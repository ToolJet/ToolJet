--- conflicted
+++ resolved
@@ -38,11 +38,8 @@
 import DataSourceSchemaManager from '@/_helpers/dataSourceSchemaManager';
 import MultiEnvTabs from './MultiEnvTabs';
 import { generateCypressDataCy } from '../../../common/helpers/cypressHelpers';
-<<<<<<< HEAD
+import posthogHelper from '@/modules/common/helpers/posthogHelper';
 import SampleDataSourceBody from './SampleDataSourceBody';
-=======
-import posthogHelper from '@/modules/common/helpers/posthogHelper';
->>>>>>> ef52acfb
 
 class DataSourceManagerComponent extends React.Component {
   constructor(props) {
@@ -418,11 +415,11 @@
     this.setState({ validationMessages: errorMap });
     const filteredValidationBanner = interactedFields
       ? Object.keys(this.state.validationMessages)
-          .filter((key) => interactedFields.has(key))
-          .reduce((result, key) => {
-            result.push(this.state.validationMessages[key]);
-            return result;
-          }, [])
+        .filter((key) => interactedFields.has(key))
+        .reduce((result, key) => {
+          result.push(this.state.validationMessages[key]);
+          return result;
+        }, [])
       : Object.values(this.state.validationMessages);
     this.setState({ validationError: filteredValidationBanner });
   };
@@ -939,15 +936,15 @@
     const sampleDBmodalFooterStyle = isSampleDb ? { paddingTop: '8px' } : {};
     const isSaveDisabled = selectedDataSource
       ? (deepEqual(options, selectedDataSource?.options, ['encrypted']) &&
-          selectedDataSource?.name === datasourceName) ||
-        !isEmpty(validationMessages)
+        selectedDataSource?.name === datasourceName) ||
+      !isEmpty(validationMessages)
       : true;
     this.props.setGlobalDataSourceStatus({ isEditing: !isSaveDisabled });
     const docLink = isSampleDb
       ? 'https://docs.tooljet.ai/docs/data-sources/sample-data-sources'
       : selectedDataSource?.pluginId && selectedDataSource.pluginId.trim() !== ''
-      ? `https://docs.tooljet.ai/docs/marketplace/plugins/marketplace-plugin-${selectedDataSource?.kind}/`
-      : `https://docs.tooljet.ai/docs/data-sources/${selectedDataSource?.kind}`;
+        ? `https://docs.tooljet.ai/docs/marketplace/plugins/marketplace-plugin-${selectedDataSource?.kind}/`
+        : `https://docs.tooljet.ai/docs/data-sources/${selectedDataSource?.kind}`;
     const OAuthDs = ['slack', 'zendesk', 'googlesheets', 'salesforce', 'googlecalendar', 'snowflake'];
     return (
       pluginsLoaded && (
@@ -1178,24 +1175,6 @@
                         className={!isSampleDb ? `col-auto` : 'col-auto test-connection-sample-db'}
                         data-cy="button-test-connection"
                       >
-<<<<<<< HEAD
-                        {this.props.t('globals.readDocumentation', 'Read documentation')}
-                      </a>
-                    </div>
-                    <div className="col-auto" data-cy="button-test-connection">
-                      <TestConnection
-                        kind={selectedDataSource?.kind}
-                        pluginId={selectedDataSource?.pluginId ?? this.state.selectedDataSourcePluginId}
-                        options={options}
-                        onConnectionTestFailed={this.onConnectionTestFailed}
-                        darkMode={this.props.darkMode}
-                        environmentId={this.props.currentEnvironment?.id}
-                        dataSourceId={selectedDataSource?.id}
-                        dataSourceType={selectedDataSource?.type}
-                      />
-                    </div>
-                    {!isSampleDb && (
-=======
                         <TestConnection
                           kind={selectedDataSource?.kind}
                           pluginId={selectedDataSource?.pluginId ?? this.state.selectedDataSourcePluginId}
@@ -1252,7 +1231,6 @@
                           {this.props.t('globals.readDocumentation', 'Read documentation')}
                         </a>
                       </div>
->>>>>>> ef52acfb
                       <div className="col-auto" data-cy="db-connection-save-button">
                         <ButtonSolid
                           leftIcon="floppydisk"
