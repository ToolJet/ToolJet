--- conflicted
+++ resolved
@@ -253,11 +253,7 @@
       }
     }
 
-<<<<<<< HEAD
-    const OAuthDs = ['slack', 'zendesk', 'googlesheets', 'salesforce', 'googlecalendar', 'hubspot'];
-=======
-    const OAuthDs = ['slack', 'zendesk', 'googlesheets', 'salesforce', 'googlecalendar', 'microsoft_graph'];
->>>>>>> a8aa5ffd
+    const OAuthDs = ['slack', 'zendesk', 'googlesheets', 'salesforce', 'googlecalendar', 'microsoft_graph', 'hubspot'];
     const name = selectedDataSource.name;
     const kind = selectedDataSource?.kind;
     const pluginId = selectedDataSourcePluginId;
@@ -969,9 +965,6 @@
       : selectedDataSource?.pluginId && selectedDataSource.pluginId.trim() !== ''
       ? `https://docs.tooljet.ai/docs/marketplace/plugins/marketplace-plugin-${selectedDataSource?.kind}/`
       : `https://docs.tooljet.ai/docs/data-sources/${selectedDataSource?.kind}`;
-<<<<<<< HEAD
-    const OAuthDs = ['slack', 'zendesk', 'googlesheets', 'salesforce', 'googlecalendar', 'snowflake', 'hubspot'];
-=======
     const OAuthDs = [
       'slack',
       'zendesk',
@@ -980,8 +973,7 @@
       'googlecalendar',
       'snowflake',
       'microsoft_graph',
-    ];
->>>>>>> a8aa5ffd
+    , 'hubspot'];
     return (
       pluginsLoaded && (
         <div>
