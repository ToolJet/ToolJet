--- conflicted
+++ resolved
@@ -253,11 +253,7 @@
       }
     }
 
-<<<<<<< HEAD
-    const OAuthDs = ['slack', 'zendesk', 'googlesheets', 'salesforce', 'googlecalendar', 'gmail'];
-=======
-    const OAuthDs = ['slack', 'zendesk', 'googlesheets', 'salesforce', 'googlecalendar', 'microsoft_graph'];
->>>>>>> ea26db8a
+    const OAuthDs = ['slack', 'zendesk', 'googlesheets', 'salesforce', 'googlecalendar', 'microsoft_graph', 'gmail'];
     const name = selectedDataSource.name;
     const kind = selectedDataSource?.kind;
     const pluginId = selectedDataSourcePluginId;
@@ -969,9 +965,6 @@
       : selectedDataSource?.pluginId && selectedDataSource.pluginId.trim() !== ''
       ? `https://docs.tooljet.ai/docs/marketplace/plugins/marketplace-plugin-${selectedDataSource?.kind}/`
       : `https://docs.tooljet.ai/docs/data-sources/${selectedDataSource?.kind}`;
-<<<<<<< HEAD
-    const OAuthDs = ['slack', 'zendesk', 'googlesheets', 'salesforce', 'googlecalendar', 'snowflake', 'gmail'];
-=======
     const OAuthDs = [
       'slack',
       'zendesk',
@@ -980,8 +973,7 @@
       'googlecalendar',
       'snowflake',
       'microsoft_graph',
-    ];
->>>>>>> ea26db8a
+      'gmail'];
     return (
       pluginsLoaded && (
         <div>
