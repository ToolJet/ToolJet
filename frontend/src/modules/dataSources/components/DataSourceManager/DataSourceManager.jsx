import React from 'react';
import Skeleton from 'react-loading-skeleton';
import { datasourceService, pluginsService, globalDatasourceService, libraryAppService } from '@/_services';
import cx from 'classnames';
import { Modal, Button, Tab, Row, Col, ListGroup, ModalBody } from 'react-bootstrap';
import { toast } from 'react-hot-toast';
import { getSvgIcon } from '@/_helpers/appUtils';
import { TestConnection } from './TestConnection';
import { getWorkspaceId, deepEqual, returnDevelopmentEnv, decodeEntities } from '@/_helpers/utils';
import { getSubpath } from '@/_helpers/routes';
import {
  DataBaseSources,
  ApiSources,
  DataSourceTypes,
  SourceComponent,
  SourceComponents,
  CloudStorageSources,
} from '../../../common/components/DataSourceComponents';
import { CopyToClipboard } from 'react-copy-to-clipboard';
import config from 'config';
import { capitalize, isEmpty } from 'lodash';
import { Card } from '@/_ui/Card';
import { withTranslation, useTranslation } from 'react-i18next';
import { camelizeKeys, decamelizeKeys, decamelize } from 'humps';
import { ButtonSolid } from '@/_ui/AppButton/AppButton';
import SolidIcon from '@/_ui/Icon/SolidIcons';
import { useAppVersionStore } from '@/_stores/appVersionStore';
import { ConfirmDialog, ToolTip } from '@/_components';
import { shallow } from 'zustand/shallow';
import { useDataSourcesStore } from '@/_stores/dataSourcesStore';
import { withRouter } from '@/_hoc/withRouter';
import useGlobalDatasourceUnsavedChanges from '@/_hooks/useGlobalDatasourceUnsavedChanges';
import { LicenseTooltip } from '@/LicenseTooltip';
import { DATA_SOURCE_TYPE } from '@/_helpers/constants';
import './dataSourceManager.theme.scss';
import { canUpdateDataSource } from '@/_helpers';
import DataSourceSchemaManager from '@/_helpers/dataSourceSchemaManager';
import MultiEnvTabs from './MultiEnvTabs';
import { generateCypressDataCy } from '../../../common/helpers/cypressHelpers';
import posthogHelper from '@/modules/common/helpers/posthogHelper';

class DataSourceManagerComponent extends React.Component {
  constructor(props) {
    super(props);

    let selectedDataSource = null;
    let dataSourceSchema = null;
    let selectedDataSourceIcon = null;
    let options = {};
    let dataSourceMeta = {};
    let datasourceName = '';
    if (props.selectedDataSource) {
      selectedDataSource = props.selectedDataSource;
      options = selectedDataSource.options;
      dataSourceMeta = this.getDataSourceMeta(selectedDataSource);
      dataSourceSchema = props.selectedDataSource?.plugin?.manifestFile?.data;
      selectedDataSourceIcon = props.selectDataSource?.plugin?.iconFile.data;
      datasourceName = props.selectedDataSource?.name;
    }

    this.state = {
      showModal: true,
      appId: props.appId,
      selectedDataSource,
      dataSourceSchema,
      selectedDataSourceIcon,
      options,
      dataSourceMeta,
      isSaving: false,
      isCopied: false,
      queryString: null,
      plugins: [],
      filteredDatasources: [],
      activeDatasourceList: '#alldatasources',
      suggestingDatasources: false,
      scope: props?.scope,
      modalProps: props?.modalProps ?? {},
      showBackButton: props?.showBackButton ?? true,
      defaultOptions: {},
      pluginsLoaded: false,
      dataSourceConfirmModalProps: { isOpen: false, dataSource: null, category: null },
      addingDataSource: false,
      createdDataSource: null,
      unsavedChangesModal: false,
      datasourceName,
      creatingApp: false,
      validationError: [],
      validationMessages: {},
      showValidationErrors: false,
    };
  }

  componentDidMount() {
    this.setState({
      appId: this.props.appId,
    });

    pluginsService
      .findAll()
      .then(({ data = [] }) => {
        this.setState({ plugins: data, pluginsLoaded: true });
      })
      .catch((error) => {
        this.setState({ pluginsLoaded: true });
        toast.error(error?.message || 'failed to fetch plugins');
      });
  }

  componentDidUpdate(prevProps) {
    this.props.setGlobalDataSourceStatus({ saveAction: this.createDataSource });
    if (prevProps.selectedDataSource !== this.props.selectedDataSource) {
      let dataSourceMeta = this.getDataSourceMeta(this.props.selectedDataSource);
      this.setState({
        selectedDataSource: this.props.selectedDataSource,
        options: this.props.selectedDataSource?.options,
        dataSourceMeta,
        dataSourceSchema: this.props.selectedDataSource?.plugin?.manifestFile?.data,
        selectedDataSourceIcon: this.props.selectedDataSource?.plugin?.iconFile?.data,
        connectionTestError: null,
        datasourceName: this.props.selectedDataSource?.name,
        validationMessages: {},
        validationError: [],
        showValidationErrors: false,
      });
    }
  }

  getDataSourceMeta = (dataSource) => {
    if (!dataSource) return {};

    if (dataSource?.pluginId) {
      let dataSourceMeta = camelizeKeys(dataSource?.plugin?.manifestFile?.data.source);
      dataSourceMeta.options = decamelizeKeys(dataSourceMeta.options);

      return dataSourceMeta;
    }

    return DataSourceTypes.find((source) => source?.kind === dataSource?.kind);
  };

  selectDataSource = (source, category) => {
    posthogHelper.captureEvent('choose_datasource', {
      dataSource: source?.kind,
      category,
      appId: this.state.appId,
    });
    this.hideModal();
    this.setState(
      {
        dataSourceMeta: source.manifestFile?.data?.source ?? source,
        selectedDataSource: source.manifestFile?.data?.source ?? source,
        options: source?.defaults ?? source?.options,
        selectedDataSourceIcon: source.iconFile?.data,
        name: source.manifestFile?.data?.source?.kind ?? source.kind,
        dataSourceSchema: source.manifestFile?.data,
        selectedDataSourcePluginId: source.id,
        datasourceName: source.name,
        validationMessages: {},
        validationError: [],
        showValidationErrors: false,
      },
      () => this.createDataSource()
    );
  };

  onNameChanged = (newName) => {
    this.setState({
      selectedDataSource: {
        ...this.state.selectedDataSource,
        name: newName,
      },
    });
  };

  onExit = () => {
    !this.state.selectedDataSource?.id && this.props.environmentChanged(returnDevelopmentEnv(this.props.environments));
    this.setState({
      dataSourceMeta: {},
      selectedDataSource: null,
      options: {},
      connectionTestError: null,
      queryString: null,
      filteredDatasources: [],
      activeDatasourceList: '#alldatasources',
    });
  };

  setStateAsync = (state) => {
    return new Promise((resolve) => {
      this.setState(state, resolve);
    });
  };

  optionchanged = (option, value) => {
    const stateToUpdate = {
      connectionTestError: null,
      options: {
        ...this.state.options,
        [option]: { value: value },
      },
    };

    return this.setStateAsync(stateToUpdate);
  };

  resetOptions = () => {
    return this.setStateAsync({
      connectionTestError: null,
      options: this.state.defaultOptions,
    });
  };

  hideModal = (ds = null) => {
    this.onExit();
    this.props.hideModal(ds);
  };

  resetDataSourceConfirmModal = () => {
    this.setState({
      dataSourceConfirmModalProps: {
        isOpen: false,
        dataSource: null,
        category: null,
      },
    });
  };

  createDataSource = () => {
    const {
      appId,
      options,
      selectedDataSource,
      selectedDataSourcePluginId,
      dataSourceMeta,
      dataSourceSchema,
      validationMessages,
      validationError,
    } = this.state;

    if (!isEmpty(validationMessages)) {
      const validationMessageArray = Object.values(validationMessages);
      this.setState({ validationError: validationMessageArray, showValidationErrors: true });

      toast.error(
        this.props.t(
          'editor.queryManager.dataSourceManager.toast.error.validationFailed',
          'Validation failed. Please check your inputs.'
        ),
        { position: 'top-center' }
      );
      if (validationMessageArray.length > 0) {
        return false;
      }
    }

    const OAuthDs = ['slack', 'zendesk', 'googlesheets', 'salesforce', 'googlecalendar','xero'];
    const name = selectedDataSource.name;
    const kind = selectedDataSource?.kind;
    const pluginId = selectedDataSourcePluginId;
    const appVersionId = useAppVersionStore?.getState()?.editingVersion?.id;
    const currentAppEnvironmentId = this.props.currentAppEnvironmentId ?? this.props.currentEnvironment?.id;
    const scope = this.state?.scope || selectedDataSource?.scope;

    posthogHelper.captureEvent('save_connection_datasource', { dataSource: kind, appId }); //posthog event

    const parsedOptions = Object?.keys(options)?.map((key) => {
      let keyMeta = dataSourceMeta.options[key];
      let isEncrypted = false;
      if (keyMeta) {
        isEncrypted = keyMeta.encrypted;
      }

      // to resolve any casing mis-match
      if (decamelize(key) !== key) {
        const newKey = decamelize(key);
        isEncrypted = dataSourceMeta.options[newKey]?.encrypted;
      }

      return {
        key: key,
        value: options[key].value,
        encrypted: isEncrypted,
        ...(!options[key]?.value && { credential_id: options[key]?.credential_id }),
      };
    });

    if (OAuthDs.includes(kind)) {
      const value = localStorage.getItem('OAuthCode');
      parsedOptions.push({ key: 'code', value, encrypted: false });
    }

    if (name.trim() !== '') {
      let service = scope === 'global' ? globalDatasourceService : datasourceService;
      if (selectedDataSource.id) {
        this.setState({ isSaving: true });
        this.props.setGlobalDataSourceStatus({ isSaving: true, isEditing: false });
        service
          .save({
            id: selectedDataSource.id,
            name,
            options: parsedOptions,
            app_id: appId,
            environment_id: currentAppEnvironmentId,
          })
          .then(() => {
            this.props.updateSelectedDatasource && this.props.updateSelectedDatasource(selectedDataSource.name);
            this.setState({ isSaving: false });
            this.hideModal(selectedDataSource);
            toast.success(
              this.props.t('editor.queryManager.dataSourceManager.toast.success.dataSourceSaved', 'Data Source Saved'),
              { position: 'top-center' }
            );
            this.props.dataSourcesChanged(false, selectedDataSource);
            this.props.globalDataSourcesChanged && this.props.globalDataSourcesChanged();
            this.props.setGlobalDataSourceStatus({ isSaving: false, isEditing: false });
            scope === 'local' && this.hideModal();
          })
          .catch(({ error }) => {
            this.setState({ isSaving: false });
            this.hideModal(selectedDataSource);
            error && toast.error(error, { position: 'top-center' });
            this.resetDataSourceConfirmModal();
            this.props.setGlobalDataSourceStatus({ isSaving: false, isEditing: false });
          });
      } else {
        this.setState({ isSaving: true, addingDataSource: true });
        service
          .create({
            plugin_id: pluginId,
            name,
            kind,
            options: parsedOptions,
            app_id: appId,
            app_version_id: appVersionId,
            scope,
            environment_id: currentAppEnvironmentId,
          })
          .then((data) => {
            this.setState({ isSaving: false, addingDataSource: false });
            this.props.updateSelectedDatasource && this.props.updateSelectedDatasource(name);

            this.hideModal(selectedDataSource);
            toast.success(
              this.props.t('editor.queryManager.dataSourceManager.toast.success.dataSourceAdded', 'Data Source Added'),
              { position: 'top-center' }
            );

            this.props.dataSourcesChanged(false, data);
            this.props.globalDataSourcesChanged && this.props.globalDataSourcesChanged();
            this.resetDataSourceConfirmModal();
          })
          .catch(({ error }) => {
            this.setState({ isSaving: false, addingDataSource: false });
            this.hideModal();
            error && toast.error(error, { position: 'top-center' });
            this.resetDataSourceConfirmModal();
          });
      }
    } else {
      toast.error(
        this.props.t(
          'editor.queryManager.dataSourceManager.toast.error.noEmptyDsName',
          'The name of datasource should not be empty'
        ),
        { position: 'top-center' }
      );
    }
  };

  handleSearch = (searchQuery, activeDatasourceList) => {
    this.setState({ queryString: searchQuery });

    const arr = [];
    const filteredDatasources = this.datasourcesGroups().filter((group) => group.key === activeDatasourceList)[0].list;

    filteredDatasources.forEach((datasource) => {
      if (datasource.name.toLowerCase().includes(searchQuery.toLowerCase())) {
        arr.push(datasource);
      }
    });
    this.setState({ filteredDatasources: arr });
  };

  handleBackToAllDatasources = () => {
    this.setState({
      queryString: null,
      filteredDatasources: [],
      activeDatasourceList: '#alldatasources',
    });
  };

  updateSuggestedDatasources = () => {
    this.setState({ suggestingDatasources: true, activeDatasourceList: '#' });
  };

  setValidationMessages = (errors, schema, interactedFields) => {
    const errorMap = errors.reduce((acc, error) => {
      // Get property name from either required error or dataPath
      const property =
        error.keyword === 'required'
          ? error.params.missingProperty
          : error.dataPath?.replace(/^[./]/, '') || error.instancePath?.replace(/^[./]/, '');

      if (property) {
        const propertySchema = schema.properties?.[property];
        const propertyTitle = propertySchema?.title;
        acc[property] =
          error.keyword === 'required' ? `${propertyTitle} is required` : `${propertyTitle} ${error.message}`;
      }
      return acc;
    }, {});
    this.setState({ validationMessages: errorMap });
    const filteredValidationBanner = interactedFields
      ? Object.keys(this.state.validationMessages)
          .filter((key) => interactedFields.has(key))
          .reduce((result, key) => {
            result.push(this.state.validationMessages[key]);
            return result;
          }, [])
      : Object.values(this.state.validationMessages);
    this.setState({ validationError: filteredValidationBanner });
  };

  renderSourceComponent = (kind, isPlugin = false) => {
    const { options, isSaving, showValidationErrors } = this.state;

    const sourceComponentName = kind?.charAt(0).toUpperCase() + kind?.slice(1);
    const ComponentToRender = isPlugin ? SourceComponent : SourceComponents[sourceComponentName] || SourceComponent;
    return (
      <ComponentToRender
        key={this.state.selectedDataSource?.id}
        dataSourceSchema={this.state.dataSourceSchema}
        optionsChanged={(options = {}) => this.setState({ options })}
        optionchanged={this.optionchanged}
        createDataSource={this.createDataSource}
        options={options}
        isSaving={isSaving}
        hideModal={this.hideModal}
        selectedDataSource={this.state.selectedDataSource}
        isEditMode={!isEmpty(this.state.selectedDataSource)}
        currentAppEnvironmentId={this.props.currentEnvironment?.id}
        validationMessages={this.state.validationMessages}
        setValidationMessages={this.setValidationMessages}
        clearValidationMessages={() => this.setState({ validationMessages: {} })}
        setDefaultOptions={this.setDefaultOptions}
        showValidationErrors={showValidationErrors}
        clearValidationErrorBanner={() => this.setState({ validationError: [] })}
      />
    );
  };

  setDefaultOptions = (defaults) => {
    this.setState({
      defaultOptions: defaults,
    });
  };

  onConnectionTestFailed = (data) => {
    this.setState({ connectionTestError: data });
  };

  segregateDataSources = (suggestingDatasources, darkMode) => {
    const datasources = this.datasourcesGroups();

    const handleOnSelect = (activekey) => {
      if (suggestingDatasources) {
        this.setState({ suggestingDatasources: false });
      }
      this.setState({ activeDatasourceList: activekey });
    };

    const goBacktoAllDatasources = () => {
      this.setState({ suggestingDatasources: false });
      this.handleBackToAllDatasources();
    };

    const datasourceSuggestionUI = () => {
      return (
        <div className="empty-state-wrapper suggestingDatasourcesWrapper">
          <EmptyStateContainer
            suggestionUI={true}
            queryString={this.state.queryString}
            handleBackToAllDatasources={goBacktoAllDatasources}
            darkMode={this.props.darkMode}
            placeholder={this.props.t(
              'editor.queryManager.dataSourceManager.suggestAnIntegration',
              'Suggest an integration'
            )}
          />
        </div>
      );
    };

    return (
      <Tab.Container
        activeKey={this.state.activeDatasourceList}
        unmountOnExit={true}
        onSelect={(activekey) => handleOnSelect(activekey)}
        id="list-group-tabs-example"
        defaultActiveKey={this.state.activeDatasourceList}
      >
        <Row>
          <Col sm={6} md={4} className={`modal-sidebar ${darkMode ? 'dark' : ''}`}>
            {this.renderSidebarList()}
          </Col>
          <Col style={{ left: '25%' }} className={`modal-body-content ${darkMode ? 'dark' : ''}`}>
            <div className="selected-datasource-list-content">
              <Tab.Content>
                {suggestingDatasources ? (
                  <div className="suggestion-container">
                    <h4 className="justify-content-start">
                      {this.props.t('editor.queryManager.dataSourceManager.suggestDataSource', 'Suggest Datasource')}
                    </h4>
                    {datasourceSuggestionUI()}
                  </div>
                ) : (
                  <>
                    <div className="input-icon modal-searchbar">
                      <SearchBoxContainer
                        dataCy={'datasource-search-input'}
                        onChange={this.handleSearch}
                        onClear={this.handleBackToAllDatasources}
                        queryString={this.state.queryString}
                        activeDatasourceList={this.state.activeDatasourceList}
                        scope={this.state.scope}
                        className="tj-text"
                      />
                    </div>
                    {datasources.map((datasource) => (
                      <Tab.Pane
                        transition={false}
                        active={this.state.activeDatasourceList === datasource.key}
                        bsPrefix={`datasource-modal-${this.state.activeDatasourceList}`}
                        eventKey={datasource.key}
                        key={datasource.key}
                      >
                        {datasource.renderDatasources()}
                      </Tab.Pane>
                    ))}
                  </>
                )}
                {!suggestingDatasources && this.state.queryString && this.state.filteredDatasources.length === 0 && (
                  <div className="empty-state-wrapper row">
                    <EmptyStateContainer
                      queryString={this.state.queryString}
                      handleBackToAllDatasources={this.handleBackToAllDatasources}
                      darkMode={this.props.darkMode}
                      placeholder={this.props.t(
                        'editor.queryManager.dataSourceManager.whatLookingFor',
                        'Tell us what you were looking for?'
                      )}
                    />
                  </div>
                )}
              </Tab.Content>
            </div>
          </Col>
        </Row>
      </Tab.Container>
    );
  };

  datasourcesGroups = () => {
    const allDataSourcesList = {
      databases: DataBaseSources,
      apis: ApiSources,
      cloudStorages: CloudStorageSources,
      plugins: this.state.plugins,
      filteredDatasources: this.state.filteredDatasources,
    };
    const dataSourceList = [
      {
        type: 'All Datasources',
        key: '#alldatasources',
        list: [
          ...allDataSourcesList.databases,
          ...allDataSourcesList.apis,
          ...allDataSourcesList.cloudStorages,
          ...allDataSourcesList.plugins,
        ],
        renderDatasources: () => this.renderCardGroup(allDataSourcesList, 'All Datasources'),
      },
      {
        type: 'Databases',
        key: '#databases',
        list: allDataSourcesList.databases,
        renderDatasources: () => this.renderCardGroup(allDataSourcesList.databases, 'Databases'),
      },
      {
        type: 'APIs',
        key: '#apis',
        list: allDataSourcesList.apis,
        renderDatasources: () => this.renderCardGroup(allDataSourcesList.apis, 'APIs'),
      },
      {
        type: 'Cloud Storage',
        key: '#cloudstorage',
        list: allDataSourcesList.cloudStorages,
        renderDatasources: () => this.renderCardGroup(allDataSourcesList.cloudStorages, 'Cloud Storages'),
      },
      {
        type: 'Plugins',
        key: '#plugins',
        list: allDataSourcesList.plugins,
        renderDatasources: () => this.renderCardGroup(allDataSourcesList.plugins, 'Plugins'),
      },
      {
        type: 'Filtered Datasources',
        key: '#filtereddatasources',
        list: allDataSourcesList.filteredDatasources,
        renderDatasources: () => this.renderCardGroup(this.state.filteredDatasources, this.state.activeDatasourceList),
      },
    ];

    return dataSourceList;
  };

  renderSidebarList = () => {
    const dataSourceList = this.datasourcesGroups().splice(0, 5);

    const updateSuggestionState = () => {
      this.updateSuggestedDatasources();
    };

    return (
      <>
        <ListGroup className="datasource-lists-modal" variant="flush">
          {dataSourceList.map((datasource) => (
            <ListGroup.Item key={datasource.key} eventKey={datasource.key}>
              {`${datasource.type} (${datasource.list.length})`}
            </ListGroup.Item>
          ))}
        </ListGroup>
        <div className="datasource-modal-sidebar-footer">
          <p>
            <span className="footer-text">
              {this.props.t(
                'editor.queryManager.dataSourceManager.noResultFound',
                `Don't see what you were looking for?`
              )}
            </span>
            <br />
            <span className="link-span" onClick={updateSuggestionState}>
              {this.props.t('editor.queryManager.dataSourceManager.suggest', 'Suggest')}
            </span>
          </p>
        </div>
      </>
    );
  };

  createSampleApp = () => {
    let _self = this;
    _self.setState({ creatingApp: true });
    libraryAppService
      .createSampleApp()
      .then((data) => {
        const workspaceId = getWorkspaceId();
        const subpath = getSubpath();
        const path = subpath
          ? `${subpath}/${workspaceId}/apps/${data.app[0].id}`
          : `/${workspaceId}/apps/${data.app[0].id}`;
        window.open(path, '_blank');
        toast.success('App created successfully!');
        _self.setState({ creatingApp: false });
      })
      .catch((errorResponse) => {
        _self.setState({ creatingApp: false });
        const message = errorResponse?.error;
        toast.error(message);
      });
  };

  renderSampleDBModal = () => {
    const { dataSourceMeta, selectedDataSourceIcon, creatingApp } = this.state;
    return (
      <div className="sample-db-modal-body">
        <div className="row sample-db-title" data-cy="sample-db-postgres-title">
          <div className="col-md-1">
            {getSvgIcon(dataSourceMeta?.kind?.toLowerCase(), 35, 35, selectedDataSourceIcon)}
          </div>
          <div className="col-md-1">PostgreSQL</div>
        </div>
        <div className={'sample-db-description'} data-cy="sample-db-description">
          <p className={`p ${this.props.darkMode ? 'dark' : ''}`}>
            This PostgreSQL data source is a shared resource and may show varying data
            <br /> due to real-time updates. It&apos;s reset daily for some consistency, but please note <br />
            it&apos;s designed for user exploration, not production use.
          </p>
        </div>
        <div className="create-btn-cont">
          <ButtonSolid
            className={`create-app-btn`}
            data-cy="create-sample-app-button"
            isLoading={creatingApp}
            // disabled={isSaving || this.props.isVersionReleased || isSaveDisabled}
            variant="primary"
            onClick={this.createSampleApp}
            fill={this.props.darkMode && this.props.isVersionReleased ? '#4c5155' : '#FDFDFE'}
          >
            Create sample application
          </ButtonSolid>
        </div>
        <div className="image-container">
          <img
            src="assets/images/Sample data source.png"
            className="img-sample-db"
            alt="Sample data source"
            data-cy="sample-db-image"
          />
        </div>
      </div>
    );
  };

  renderCardGroup = (source, type) => {
    const openDataSourceConfirmModal = (dataSource) =>
      this.setState({
        dataSourceConfirmModalProps: {
          isOpen: true,
          dataSource,
          category: type,
        },
      });

    if (this.state.queryString && this.state.queryString.length > 0) {
      const filteredDatasources = this.state.filteredDatasources.map((datasource) => {
        const src = datasource?.iconFile?.data
          ? `data:image/svg+xml;base64,${datasource.iconFile?.data}`
          : datasource?.kind?.toLowerCase();

        return {
          ...datasource,
          src,
          title: datasource.name,
        };
      });

      return (
        <>
          <div className="row row-deck mt-4 ">
            <h4 className="mb-2">{type}</h4>
            {filteredDatasources.map((item) => (
              <Card
                key={item.key}
                title={item.title}
                src={item.src}
                handleClick={() => openDataSourceConfirmModal(item)}
                usePluginIcon={isEmpty(item?.iconFile?.data)}
                height="35px"
                width="35px"
              />
            ))}
          </div>
        </>
      );
    }

    if (type === 'All Datasources') {
      const databases = source.databases.map((datasource) => {
        return {
          ...datasource,
          src: datasource?.kind?.toLowerCase(),
          title: datasource.name,
        };
      });
      const apis = source.apis.map((datasource) => {
        return {
          ...datasource,
          src: datasource?.kind?.toLowerCase(),
          title: datasource.name,
        };
      });
      const cloudStorages = source.cloudStorages.map((datasource) => {
        return {
          ...datasource,
          src: datasource?.kind?.toLowerCase(),
          title: datasource.name,
        };
      });

      return (
        <>
          <div>
            <div className="row row-deck mt-4">
              <h4 className="mb-2">{'Databases'}</h4>
              {databases.map((item) => (
                <Card
                  key={item.key}
                  title={item.title}
                  src={item.src}
                  handleClick={() => openDataSourceConfirmModal(item)}
                  usePluginIcon={true}
                  height="35px"
                  width="35px"
                />
              ))}
            </div>
          </div>
          <div>
            <div className="row row-deck mt-4">
              <h4 className="mb-2">{'APIs'}</h4>
              {apis.map((item) => (
                <Card
                  key={item.key}
                  title={item.title}
                  src={item.src}
                  handleClick={() => openDataSourceConfirmModal(item)}
                  usePluginIcon={true}
                  height="35px"
                  width="35px"
                />
              ))}
            </div>
          </div>
          <div>
            <div className="row row-deck mt-4">
              <h4 className="mb-2">{'Cloud Storages'}</h4>
              {cloudStorages.map((item) => (
                <Card
                  key={item.key}
                  title={item.title}
                  src={item.src}
                  handleClick={() => openDataSourceConfirmModal(item)}
                  usePluginIcon={true}
                  height="35px"
                  width="35px"
                />
              ))}
            </div>
          </div>
        </>
      );
    }

    const datasources = source.map((datasource) => {
      const src = datasource?.iconFile?.data
        ? `data:image/svg+xml;base64,${datasource.iconFile?.data}`
        : datasource?.kind?.toLowerCase();

      return {
        ...datasource,
        src,
        title: datasource.name,
      };
    });

    return (
      <>
        <div className="row row-deck mt-4">
          <h4 className="mb-2">{type}</h4>
          {datasources.map((item) => (
            <Card
              key={item.key}
              title={item.title}
              src={item?.src}
              handleClick={() => openDataSourceConfirmModal(item)}
              usePluginIcon={isEmpty(item?.iconFile?.data)}
              height="35px"
              width="35px"
            />
          ))}
        </div>
      </>
    );
  };

  renderEnvironmentsTab = (selectedDataSource) => {
    const multiEnvironmentEnabled = this.props?.featureAccess?.multiEnvironment;
    const isTrial = this.props?.featureAccess?.licenseStatus?.licenseType === 'trial';
    const licenseValid =
      !this.props?.featureAccess?.licenseStatus?.isExpired && this.props?.featureAccess?.licenseStatus?.isLicenseValid;
    return (
      selectedDataSource &&
      this.props.environments?.length > 1 && (
        <nav className="nav nav-tabs mt-3">
          {this.props?.environments.map((env, key) => {
            const Wrapper = ({ children }) =>
              !env?.enabled ? (
                <LicenseTooltip
                  placement="bottom"
                  feature={'multi-environments'}
                  isAvailable={env?.enabled}
                  noTooltipIfValid={true}
                  customMessage={
                    !this.props?.featureAccess?.isLicenseValid || this.props?.featureAccess?.isExpired
                      ? 'Multi-environments are available only in paid plans'
                      : 'Multi-environments are not included in your current plan'
                  }
                >
                  {children}
                </LicenseTooltip>
              ) : (
                <>{children}</>
              );
            return (
              <Wrapper key={key}>
                <a
                  key={env?.id}
                  onClick={() =>
                    this.props.handleActions(() => {
                      if (env?.enabled) {
                        !selectedDataSource?.id && this.resetOptions();
                        this.props.environmentChanged(env, selectedDataSource?.id);
                      }
                    })
                  }
                  disabled={!env?.enabled}
                  className={cx('nav-item nav-link', { active: this.props.currentEnvironment?.name === env.name })}
                  data-cy={`${env.name}-label`}
                >
                  <ToolTip
                    message={'Multi-environments is a paid plan feature'}
                    show={isTrial && licenseValid}
                    placement="bottom"
                  >
                    <div className="d-flex align-items-center">
                      {capitalize(env.name)}
                      {env.priority > 1 && (!multiEnvironmentEnabled || isTrial) && (
                        <SolidIcon className="mx-1" name="enterprisesmall" />
                      )}
                    </div>
                  </ToolTip>
                </a>
              </Wrapper>
            );
          })}
        </nav>
      )
    );
  };

  render() {
    const {
      dataSourceMeta,
      selectedDataSource,
      selectedDataSourceIcon,
      options,
      isSaving,
      connectionTestError,
      isCopied,
      dataSourceSchema,
      pluginsLoaded,
      dataSourceConfirmModalProps,
      addingDataSource,
      datasourceName,
      validationError,
      validationMessages,
    } = this.state;
    const isPlugin = dataSourceSchema ? true : false;
    const createSelectedDataSource = (dataSource, category) => {
      this.selectDataSource(dataSource, category);
    };
    const isSampleDb = selectedDataSource?.type === DATA_SOURCE_TYPE.SAMPLE;
    const sampleDBmodalBodyStyle = isSampleDb ? { paddingBottom: '0px', borderBottom: '1px solid #E6E8EB' } : {};
    const sampleDBmodalFooterStyle = isSampleDb ? { paddingTop: '8px' } : {};
    const isSaveDisabled = selectedDataSource
      ? (deepEqual(options, selectedDataSource?.options, ['encrypted']) &&
          selectedDataSource?.name === datasourceName) ||
        !isEmpty(validationMessages)
      : true;
    this.props.setGlobalDataSourceStatus({ isEditing: !isSaveDisabled });
    const docLink = isSampleDb
      ? 'https://docs.tooljet.ai/docs/data-sources/sample-data-sources'
      : selectedDataSource?.pluginId && selectedDataSource.pluginId.trim() !== ''
      ? `https://docs.tooljet.ai/docs/marketplace/plugins/marketplace-plugin-${selectedDataSource?.kind}/`
      : `https://docs.tooljet.ai/docs/data-sources/${selectedDataSource?.kind}`;
<<<<<<< HEAD
    const OAuthDs = ['slack', 'zendesk', 'googlesheets', 'salesforce', 'googlecalendar','xero'];
=======
    const OAuthDs = ['slack', 'zendesk', 'googlesheets', 'salesforce', 'googlecalendar', 'snowflake'];
>>>>>>> c419921f
    return (
      pluginsLoaded && (
        <div>
          <Modal
            show={this.props.showDataSourceManagerModal}
            size={selectedDataSource ? 'lg' : 'xl'}
            onEscapeKeyDown={this.hideModal}
            className={selectedDataSource ? 'animation-fade' : 'select-datasource-list-modal animation-fade'}
            contentClassName={`${this.props.darkMode ? 'dark-theme' : ''}`}
            animation={false}
            onExit={this.onExit}
            container={this.props.container}
            {...this.props.modalProps}
          >
            <Modal.Header className={'d-block'}>
              <div className="d-flex align-items-center justify-content-between">
                <div className="d-flex">
                  {selectedDataSource && this.props.showBackButton && (
                    <div
                      className={`back-btn me-3 mt-3 ${this.props.darkMode ? 'dark' : ''}`}
                      role="button"
                      onClick={() => this.setState({ selectedDataSource: false }, () => this.onExit())}
                    >
                      <img
                        data-cy="button-back-ds-connection-modal"
                        className="m-0"
                        src="assets/images/icons/back.svg"
                        width="30"
                        height="30"
                      />
                    </div>
                  )}
                  <Modal.Title className="mt-3">
                    {selectedDataSource && !isSampleDb ? (
                      <div className="row selected-ds">
                        {getSvgIcon(dataSourceMeta?.kind?.toLowerCase(), 35, 35, selectedDataSourceIcon)}
                        <div className="input-icon" style={{ width: '160px' }}>
                          <input
                            type="text"
                            onChange={(e) => this.onNameChanged(e.target.value)}
                            className="form-control-plaintext form-control-plaintext-sm color-slate12 tw-border-x tw-border-y"
                            value={decodeEntities(selectedDataSource.name)}
                            style={{ width: '160px' }}
                            data-cy="data-source-name-input-field"
                            autoFocus
                            autoComplete="off"
                            disabled={!canUpdateDataSource(selectedDataSource.id)}
                          />
                          {!this.props.isEditing && (
                            <span className="input-icon-addon">
                              <img src="assets/images/icons/edit-source.svg" width="12" height="12" />
                            </span>
                          )}
                        </div>
                      </div>
                    ) : (
                      <div className="row">
                        <div className="col-md-2">
                          <SolidIcon name="tooljet" />
                        </div>
                        <div className="col-md-10" data-cy="sample-data-source-title">
                          {' '}
                          Sample data source
                        </div>
                      </div>
                    )}
                    {!selectedDataSource && (
                      <span className="" data-cy="title-add-new-datasource">
                        {this.props.t('editor.queryManager.dataSourceManager.addNewDataSource', 'Add new datasource')}
                      </span>
                    )}
                  </Modal.Title>
                  {!this.props.isEditing && (
                    <span
                      data-cy="button-close-ds-connection-modal"
                      className={`close-btn mx-4 mt-3 ${this.props.darkMode ? 'dark' : ''}`}
                      onClick={() => this.hideModal()}
                    >
                      <SolidIcon name="remove" width="20" fill={'var(--slate12)'} />
                    </span>
                  )}
                </div>
                <div className="tw-pt-[15px]">
                  {this.props.tags &&
                    this.props.tags.map((tag) => {
                      if (tag === 'AI') {
                        return (
                          <div key={tag} className="tag-container">
                            <SolidIcon name="AI-tag" />
                            <span>{tag}</span>
                          </div>
                        );
                      }
                    })}
                </div>
              </div>
              {!isSampleDb && (
                <MultiEnvTabs
                  selectedDataSource={selectedDataSource}
                  environments={this.props.environments}
                  featureAccess={this.props.featureAccess}
                  currentEnvironment={this.props.currentEnvironment}
                  handleActions={this.props.handleActions}
                  environmentChanged={this.props.environmentChanged}
                  resetOptions={this.resetOptions}
                />
              )}
            </Modal.Header>
            {this.props.environmentLoading ? (
              <ModalBody>
                <DataSourceLoader />
              </ModalBody>
            ) : (
              <>
                <Modal.Body style={sampleDBmodalBodyStyle}>
                  {selectedDataSource && !isSampleDb ? (
                    <div className="dataSourceWrapper">
                      {this.renderSourceComponent(selectedDataSource.kind, isPlugin)}
                    </div>
                  ) : (
                    selectedDataSource &&
                    isSampleDb && <div className="dataSourceWrapper">{this.renderSampleDBModal()}</div>
                  )}
                  {!selectedDataSource &&
                    this.segregateDataSources(this.state.suggestingDatasources, this.props.darkMode)}
                </Modal.Body>

                {selectedDataSource &&
                  !dataSourceMeta.customTesting &&
                  (!OAuthDs.includes(selectedDataSource?.kind) ||
                    !(
                      options?.auth_type?.value === 'oauth2' &&
                      options?.grant_type?.value === 'authorization_code' &&
                      options?.multiple_auth_enabled?.value !== true
                    )) && (
                    <Modal.Footer style={sampleDBmodalFooterStyle} className="modal-footer-class">
                      {selectedDataSource && !isSampleDb && (
                        <div className="row w-100">
                          <div className="card-body datasource-footer-info">
                            <div className="row">
                              <div className="col-1">
                                <SolidIcon name="information" fill="#3E63DD" />
                              </div>

                              <div className="col" style={{ maxWidth: '480px' }}>
                                <p data-cy="white-list-ip-text" className="tj-text">
                                  {this.props.t(
                                    'editor.queryManager.dataSourceManager.whiteListIP',
                                    'Please white-list our IP address if the data source is not publicly accessible.'
                                  )}
                                </p>
                              </div>

                              <div className="col-auto">
                                {isCopied ? (
                                  <center className="my-2">
                                    <span className="copied" data-cy="label-ip-copied">
                                      {this.props.t('editor.queryManager.dataSourceManager.copied', 'Copied')}
                                    </span>
                                  </center>
                                ) : (
                                  <CopyToClipboard
                                    text={config.SERVER_IP}
                                    onCopy={() => {
                                      this.setState({ isCopied: true });
                                    }}
                                  >
                                    <ButtonSolid
                                      type="button"
                                      className={`datasource-copy-button`}
                                      data-cy="button-copy-ip"
                                      variant="tertiary"
                                      leftIcon="copy"
                                      iconWidth="12"
                                    >
                                      {this.props.t('editor.queryManager.dataSourceManager.copy', 'Copy')}
                                    </ButtonSolid>
                                  </CopyToClipboard>
                                )}
                              </div>
                            </div>
                          </div>
                        </div>
                      )}

                      {connectionTestError && (
                        <div className="row w-100">
                          <div className="alert alert-danger" role="alert">
                            <div className="text-muted" data-cy="connection-alert-text">
                              {connectionTestError.message}
                            </div>
                          </div>
                        </div>
                      )}

                      {validationError && validationError.length > 0 && (
                        <div className="row w-100">
                          <div className="alert alert-danger" role="alert">
                            {validationError.map((error, index) => (
                              <div
                                key={index}
                                className="text-muted"
                                data-cy={`${generateCypressDataCy(error)}-field-alert-text`}
                              >
                                {error}
                              </div>
                            ))}
                          </div>
                        </div>
                      )}

                      <div className="col">
                        <SolidIcon name="logs" fill="#3E63DD" width="20" style={{ marginRight: '8px' }} />
                        <a
                          className="color-primary tj-docs-link tj-text-sm"
                          href={docLink}
                          target="_blank"
                          rel="noreferrer"
                          data-cy="link-read-documentation"
                        >
                          {this.props.t('globals.readDocumentation', 'Read documentation')}
                        </a>
                      </div>
                      <div
                        className={!isSampleDb ? `col-auto` : 'col-auto test-connection-sample-db'}
                        data-cy="button-test-connection"
                      >
                        <TestConnection
                          kind={selectedDataSource?.kind}
                          pluginId={selectedDataSource?.pluginId ?? this.state.selectedDataSourcePluginId}
                          options={options}
                          onConnectionTestFailed={this.onConnectionTestFailed}
                          darkMode={this.props.darkMode}
                          environmentId={this.props.currentEnvironment?.id}
                          dataSourceId={selectedDataSource?.id}
                          dataSourceType={selectedDataSource?.type}
                          appId={this.state.appId}
                        />
                      </div>
                      {!isSampleDb && (
                        <div className="col-auto" data-cy="db-connection-save-button">
                          <ButtonSolid
                            className={`m-2 ${isSaving ? 'btn-loading' : ''}`}
                            isLoading={isSaving}
                            disabled={isSaving || this.props.isVersionReleased || isSaveDisabled}
                            variant="primary"
                            onClick={this.createDataSource}
                            leftIcon="floppydisk"
                            fill={this.props.darkMode && this.props.isVersionReleased ? '#4c5155' : '#FDFDFE'}
                          >
                            {this.props.t('globals.save', 'Save')}
                          </ButtonSolid>
                        </div>
                      )}
                    </Modal.Footer>
                  )}

                {!dataSourceMeta?.hideSave &&
                  selectedDataSource &&
                  dataSourceMeta.customTesting &&
                  (!OAuthDs.includes(selectedDataSource?.kind) ||
                    !(
                      options?.auth_type?.value === 'oauth2' &&
                      options?.grant_type?.value === 'authorization_code' &&
                      options?.multiple_auth_enabled?.value !== true
                    )) && (
                    <Modal.Footer>
                      <div className="col">
                        <SolidIcon name="logs" fill="#3E63DD" width="20" style={{ marginRight: '8px' }} />
                        <a
                          className="color-primary tj-docs-link tj-text-sm"
                          data-cy="link-read-documentation"
                          href={
                            selectedDataSource?.pluginId && selectedDataSource.pluginId.trim() !== ''
                              ? `https://docs.tooljet.ai/docs/marketplace/plugins/marketplace-plugin-${selectedDataSource.kind}/`
                              : `https://docs.tooljet.ai/docs/data-sources/${selectedDataSource.kind}`
                          }
                          target="_blank"
                          rel="noreferrer"
                        >
                          {this.props.t('globals.readDocumentation', 'Read documentation')}
                        </a>
                      </div>
                      <div className="col-auto" data-cy="db-connection-save-button">
                        <ButtonSolid
                          leftIcon="floppydisk"
                          fill={'#FDFDFE'}
                          className="m-2"
                          disabled={isSaving || this.props.isVersionReleased || isSaveDisabled}
                          variant="primary"
                          onClick={this.createDataSource}
                        >
                          {isSaving
                            ? this.props.t('editor.queryManager.dataSourceManager.saving' + '...', 'Saving...')
                            : this.props.t('globals.save', 'Save')}
                        </ButtonSolid>
                      </div>
                    </Modal.Footer>
                  )}
              </>
            )}
          </Modal>
          <ConfirmDialog
            title={'Add datasource'}
            show={dataSourceConfirmModalProps.isOpen}
            message={`Do you want to add ${dataSourceConfirmModalProps?.dataSource?.name}`}
            onConfirm={() =>
              createSelectedDataSource(dataSourceConfirmModalProps.dataSource, dataSourceConfirmModalProps?.category)
            }
            onCancel={this.resetDataSourceConfirmModal}
            confirmButtonText={'Add datasource'}
            confirmButtonType="primary"
            cancelButtonType="tertiary"
            backdropClassName="datasource-selection-confirm-backdrop"
            confirmButtonLoading={addingDataSource}
          />
        </div>
      )
    );
  }
}

const EmptyStateContainer = ({
  suggestionUI = false,
  queryString,
  handleBackToAllDatasources,
  darkMode,
  placeholder,
}) => {
  const { t } = useTranslation();
  const [inputValue, set] = React.useState(() => '');

  const [status, setStatus] = React.useState(false);
  const handleSend = () => {
    if (inputValue) {
      setStatus(true);
      //send value to backend
    }
  };

  React.useEffect(() => {
    setStatus(false);
  }, [queryString]);

  return (
    <div className="empty">
      {queryString && !suggestionUI && (
        <h3>
          {t(
            `editor.queryManager.dataSourceManager.noResultsFor + "${queryString}"`,
            `No results for "${queryString}"`
          )}
        </h3>
      )}
      <center className={`empty-results ${suggestionUI ? 'suggestionUI-results' : ''}`}>
        <img src="assets/images/icons/no-results.svg" width="150" height="150" />
        {status ? (
          <div>
            <p className="text-success mt-2">
              {t('editor.queryManager.dataSourceManager.noteTaken', `Thank you, we've taken a note of that!`)}
            </p>
            <button
              className={`datasource-modal-button ${darkMode && 'dark-button'}`}
              onClick={handleBackToAllDatasources}
            >
              {t('editor.queryManager.dataSourceManager.goToAllDatasources', 'Go to all Datasources')}
            </button>
          </div>
        ) : (
          <div className="row empty-search">
            <div className="col-9 mt-2">
              <div className="input-icon">
                <input
                  type="text"
                  className="form-control mb-2"
                  value={inputValue}
                  placeholder={placeholder}
                  onChange={(e) => set(e.target.value)}
                  onKeyDown={(event) => {
                    if (event.key === 'Enter') {
                      handleSend();
                    }
                  }}
                />
              </div>
            </div>
            <div className="col-auto">
              <Button className="mt-2" disabled={!inputValue.length} variant="primary" onClick={handleSend}>
                {t('editor.queryManager.dataSourceManager.send', 'Send')}
              </Button>
            </div>
          </div>
        )}
      </center>
    </div>
  );
};

const SearchBoxContainer = ({ onChange, onClear, queryString, activeDatasourceList, dataCy, scope }) => {
  const [searchText, setSearchText] = React.useState(queryString ?? '');
  const { t } = useTranslation();
  const handleChange = (e) => {
    setSearchText(e.target.value);
    onChange(e.target.value, activeDatasourceList);
  };

  const clearSearch = () => {
    setSearchText('');
    onClear();
  };

  React.useEffect(() => {
    if (searchText.length > 0) {
      onChange(searchText, activeDatasourceList);
    }

    // eslint-disable-next-line react-hooks/exhaustive-deps
  }, [activeDatasourceList]);

  React.useEffect(() => {
    if (queryString === null) {
      setSearchText('');
    }
    // eslint-disable-next-line react-hooks/exhaustive-deps
  }, [queryString]);
  React.useEffect(() => {
    if (searchText === '') {
      onClear();
    }
    let element = document.querySelector('.input-icon .form-control:not(:first-child)');

    if (scope === 'global') {
      element = document.querySelector('.input-icon .form-control');
    }

    if (searchText && element) {
      element.style.paddingLeft = '0.5rem';
    }

    return () => {
      element && (element.style.paddingLeft = '2.5rem');
    };
    // eslint-disable-next-line react-hooks/exhaustive-deps
  }, [searchText]);

  return (
    <div className="search-box-wrapper">
      <div style={{ height: '36px' }} className="input-icon d-flex">
        {searchText.length === 0 && (
          <span className="search-icon mt-2 mx-2">
            <svg
              xmlns="http://www.w3.org/2000/svg"
              className="icon"
              width="24"
              height="24"
              viewBox="0 0 24 24"
              strokeWidth="2"
              stroke="currentColor"
              fill="none"
              strokeLinecap="round"
              strokeLinejoin="round"
            >
              <path stroke="none" d="M0 0h24v24H0z" fill="none" />
              <circle cx="10" cy="10" r="7" />
              <line x1="21" y1="21" x2="15" y2="15" />
            </svg>
          </span>
        )}
        <input
          type="text"
          value={searchText}
          onChange={handleChange}
          className="form-control"
          placeholder={t('globals.search', 'Search')}
          autoFocus
          data-cy={dataCy}
        />
        {searchText.length > 0 && (
          <span className="clear-icon mt-2" onClick={clearSearch}>
            <svg
              xmlns="http://www.w3.org/2000/svg"
              className="icon icon-tabler icon-tabler-circle-x"
              width="24"
              height="24"
              viewBox="0 0 24 24"
              strokeWidth="2"
              stroke="currentColor"
              fill="none"
              strokeLinecap="round"
              strokeLinejoin="round"
            >
              <path stroke="none" d="M0 0h24v24H0z" fill="none"></path>
              <circle cx="12" cy="12" r="9"></circle>
              <path d="M10 10l4 4m0 -4l-4 4"></path>
            </svg>
          </span>
        )}
      </div>
    </div>
  );
};

const DataSourceLoader = () => {
  const generateLoaders = (max = 7) => {
    const arr = [];
    for (let i = 1; i < max; i++) {
      arr.push(
        <div key={i}>
          <Skeleton className="label-loader" />
          <Skeleton className="input-loader" />
        </div>
      );
    }
    return arr;
  };
  return <div className="data-source-loader-container">{generateLoaders()}</div>;
};

const withStore = (Component) => (props) => {
  const { setGlobalDataSourceStatus } = useDataSourcesStore(
    (state) => ({
      setGlobalDataSourceStatus: state.actions.setGlobalDataSourceStatus,
    }),
    shallow
  );

  const { handleActions } = useGlobalDatasourceUnsavedChanges();

  return <Component {...props} setGlobalDataSourceStatus={setGlobalDataSourceStatus} handleActions={handleActions} />;
};

export const DataSourceManager = withTranslation()(withRouter(withStore(DataSourceManagerComponent)));<|MERGE_RESOLUTION|>--- conflicted
+++ resolved
@@ -965,11 +965,7 @@
       : selectedDataSource?.pluginId && selectedDataSource.pluginId.trim() !== ''
       ? `https://docs.tooljet.ai/docs/marketplace/plugins/marketplace-plugin-${selectedDataSource?.kind}/`
       : `https://docs.tooljet.ai/docs/data-sources/${selectedDataSource?.kind}`;
-<<<<<<< HEAD
-    const OAuthDs = ['slack', 'zendesk', 'googlesheets', 'salesforce', 'googlecalendar','xero'];
-=======
     const OAuthDs = ['slack', 'zendesk', 'googlesheets', 'salesforce', 'googlecalendar', 'snowflake'];
->>>>>>> c419921f
     return (
       pluginsLoaded && (
         <div>
