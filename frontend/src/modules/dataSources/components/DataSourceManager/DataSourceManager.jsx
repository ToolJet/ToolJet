import React from 'react';
import Skeleton from 'react-loading-skeleton';
import { datasourceService, pluginsService, globalDatasourceService, libraryAppService } from '@/_services';
import cx from 'classnames';
import { Modal, Button, Tab, Row, Col, ListGroup, ModalBody } from 'react-bootstrap';
import { toast } from 'react-hot-toast';
import { getSvgIcon } from '@/_helpers/appUtils';
import { TestConnection } from './TestConnection';
import { getWorkspaceId, deepEqual, returnDevelopmentEnv, decodeEntities } from '@/_helpers/utils';
import { getSubpath } from '@/_helpers/routes';
import {
  DataBaseSources,
  ApiSources,
  DataSourceTypes,
  SourceComponent,
  SourceComponents,
  CloudStorageSources,
} from '../../../common/components/DataSourceComponents';
import { CopyToClipboard } from 'react-copy-to-clipboard';
import config from 'config';
import { capitalize, isEmpty } from 'lodash';
import { Card } from '@/_ui/Card';
import { withTranslation, useTranslation } from 'react-i18next';
import { camelizeKeys, decamelizeKeys, decamelize } from 'humps';
import { ButtonSolid } from '@/_ui/AppButton/AppButton';
import SolidIcon from '@/_ui/Icon/SolidIcons';
import { useAppVersionStore } from '@/_stores/appVersionStore';
import { ConfirmDialog, ToolTip } from '@/_components';
import { shallow } from 'zustand/shallow';
import { useDataSourcesStore } from '@/_stores/dataSourcesStore';
import { withRouter } from '@/_hoc/withRouter';
import useGlobalDatasourceUnsavedChanges from '@/_hooks/useGlobalDatasourceUnsavedChanges';
import { LicenseTooltip } from '@/LicenseTooltip';
import { DATA_SOURCE_TYPE } from '@/_helpers/constants';
import './dataSourceManager.theme.scss';
import { canUpdateDataSource } from '@/_helpers';
import DataSourceSchemaManager from '@/_helpers/dataSourceSchemaManager';
import MultiEnvTabs from './MultiEnvTabs';
import { generateCypressDataCy } from '../../../common/helpers/cypressHelpers';
import posthogHelper from '@/modules/common/helpers/posthogHelper';

class DataSourceManagerComponent extends React.Component {
  constructor(props) {
    super(props);

    let selectedDataSource = null;
    let dataSourceSchema = null;
    let selectedDataSourceIcon = null;
    let options = {};
    let dataSourceMeta = {};
    let datasourceName = '';
    if (props.selectedDataSource) {
      selectedDataSource = props.selectedDataSource;
      options = selectedDataSource.options;
      dataSourceMeta = this.getDataSourceMeta(selectedDataSource);
      dataSourceSchema = props.selectedDataSource?.plugin?.manifestFile?.data;
      selectedDataSourceIcon = props.selectDataSource?.plugin?.iconFile.data;
      datasourceName = props.selectedDataSource?.name;
    }

    this.state = {
      showModal: true,
      appId: props.appId,
      selectedDataSource,
      dataSourceSchema,
      selectedDataSourceIcon,
      options,
      dataSourceMeta,
      isSaving: false,
      isCopied: false,
      queryString: null,
      plugins: [],
      filteredDatasources: [],
      activeDatasourceList: '#alldatasources',
      suggestingDatasources: false,
      scope: props?.scope,
      modalProps: props?.modalProps ?? {},
      showBackButton: props?.showBackButton ?? true,
      defaultOptions: {},
      pluginsLoaded: false,
      dataSourceConfirmModalProps: { isOpen: false, dataSource: null, category: null },
      addingDataSource: false,
      createdDataSource: null,
      unsavedChangesModal: false,
      datasourceName,
      creatingApp: false,
      validationError: [],
      validationMessages: {},
      showValidationErrors: false,
    };
  }

  componentDidMount() {
    this.setState({
      appId: this.props.appId,
    });

    pluginsService
      .findAll()
      .then(({ data = [] }) => {
        this.setState({ plugins: data, pluginsLoaded: true });
      })
      .catch((error) => {
        this.setState({ pluginsLoaded: true });
        toast.error(error?.message || 'failed to fetch plugins');
      });
  }

  componentDidUpdate(prevProps) {
    this.props.setGlobalDataSourceStatus({ saveAction: this.createDataSource });
    if (prevProps.selectedDataSource !== this.props.selectedDataSource) {
      let dataSourceMeta = this.getDataSourceMeta(this.props.selectedDataSource);
      this.setState({
        selectedDataSource: this.props.selectedDataSource,
        options: this.props.selectedDataSource?.options,
        dataSourceMeta,
        dataSourceSchema: this.props.selectedDataSource?.plugin?.manifestFile?.data,
        selectedDataSourceIcon: this.props.selectedDataSource?.plugin?.iconFile?.data,
        connectionTestError: null,
        datasourceName: this.props.selectedDataSource?.name,
        validationMessages: {},
        validationError: [],
        showValidationErrors: false,
      });
    }
  }

  getDataSourceMeta = (dataSource) => {
    if (!dataSource) return {};

    if (dataSource?.pluginId) {
      let dataSourceMeta = camelizeKeys(dataSource?.plugin?.manifestFile?.data.source);
      dataSourceMeta.options = decamelizeKeys(dataSourceMeta.options);

      return dataSourceMeta;
    }

    return DataSourceTypes.find((source) => source?.kind === dataSource?.kind);
  };

  selectDataSource = (source, category) => {
    posthogHelper.captureEvent('choose_datasource', {
      dataSource: source?.kind,
      category,
      appId: this.state.appId,
    });
    this.hideModal();
    this.setState(
      {
        dataSourceMeta: source.manifestFile?.data?.source ?? source,
        selectedDataSource: source.manifestFile?.data?.source ?? source,
        options: source?.defaults ?? source?.options,
        selectedDataSourceIcon: source.iconFile?.data,
        name: source.manifestFile?.data?.source?.kind ?? source.kind,
        dataSourceSchema: source.manifestFile?.data,
        selectedDataSourcePluginId: source.id,
        datasourceName: source.name,
        validationMessages: {},
        validationError: [],
        showValidationErrors: false,
      },
      () => this.createDataSource()
    );
  };

  onNameChanged = (newName) => {
    this.setState({
      selectedDataSource: {
        ...this.state.selectedDataSource,
        name: newName,
      },
    });
  };

  onExit = () => {
    !this.state.selectedDataSource?.id && this.props.environmentChanged(returnDevelopmentEnv(this.props.environments));
    this.setState({
      dataSourceMeta: {},
      selectedDataSource: null,
      options: {},
      connectionTestError: null,
      queryString: null,
      filteredDatasources: [],
      activeDatasourceList: '#alldatasources',
    });
  };

  setStateAsync = (state) => {
    return new Promise((resolve) => {
      this.setState(state, resolve);
    });
  };

  optionchanged = (option, value) => {
    const stateToUpdate = {
      connectionTestError: null,
      options: {
        ...this.state.options,
        [option]: { value: value },
      },
    };

    return this.setStateAsync(stateToUpdate);
  };

  resetOptions = () => {
    return this.setStateAsync({
      connectionTestError: null,
      options: this.state.defaultOptions,
    });
  };

  hideModal = (ds = null) => {
    this.onExit();
    this.props.hideModal(ds);
  };

  resetDataSourceConfirmModal = () => {
    this.setState({
      dataSourceConfirmModalProps: {
        isOpen: false,
        dataSource: null,
        category: null,
      },
    });
  };

  createDataSource = () => {
    const {
      appId,
      options,
      selectedDataSource,
      selectedDataSourcePluginId,
      dataSourceMeta,
      dataSourceSchema,
      validationMessages,
      validationError,
    } = this.state;

    if (!isEmpty(validationMessages)) {
      const validationMessageArray = Object.values(validationMessages);
      this.setState({ validationError: validationMessageArray, showValidationErrors: true });

      toast.error(
        this.props.t(
          'editor.queryManager.dataSourceManager.toast.error.validationFailed',
          'Validation failed. Please check your inputs.'
        ),
        { position: 'top-center' }
      );
      if (validationMessageArray.length > 0) {
        return false;
      }
    }

<<<<<<< HEAD
    const OAuthDs = ['slack', 'zendesk', 'googlesheets', 'salesforce', 'googlecalendar', 'microsoft_graph', 'xero'];
=======
    const OAuthDs = ['slack', 'zendesk', 'googlesheets', 'salesforce', 'googlecalendar', 'microsoft_graph', 'hubspot'];
>>>>>>> b69d7e36
    const name = selectedDataSource.name;
    const kind = selectedDataSource?.kind;
    const pluginId = selectedDataSourcePluginId;
    const appVersionId = useAppVersionStore?.getState()?.editingVersion?.id;
    const currentAppEnvironmentId = this.props.currentAppEnvironmentId ?? this.props.currentEnvironment?.id;
    const scope = this.state?.scope || selectedDataSource?.scope;

    posthogHelper.captureEvent('save_connection_datasource', { dataSource: kind, appId }); //posthog event

    const parsedOptions = Object?.keys(options)?.map((key) => {
      let keyMeta = dataSourceMeta.options[key];
      let isEncrypted = false;
      if (keyMeta) {
        isEncrypted = keyMeta.encrypted;
      }

      // to resolve any casing mis-match
      if (decamelize(key) !== key) {
        const newKey = decamelize(key);
        isEncrypted = dataSourceMeta.options[newKey]?.encrypted;
      }

      return {
        key: key,
        value: options[key].value,
        encrypted: isEncrypted,
        ...(!options[key]?.value && { credential_id: options[key]?.credential_id }),
      };
    });

    if (OAuthDs.includes(kind)) {
      const value = localStorage.getItem('OAuthCode');
      parsedOptions.push({ key: 'code', value, encrypted: false });
    }

    if (name.trim() !== '') {
      let service = scope === 'global' ? globalDatasourceService : datasourceService;
      if (selectedDataSource.id) {
        this.setState({ isSaving: true });
        this.props.setGlobalDataSourceStatus({ isSaving: true, isEditing: false });
        service
          .save({
            id: selectedDataSource.id,
            name,
            options: parsedOptions,
            app_id: appId,
            environment_id: currentAppEnvironmentId,
          })
          .then(() => {
            this.props.updateSelectedDatasource && this.props.updateSelectedDatasource(selectedDataSource.name);
            this.setState({ isSaving: false });
            this.hideModal(selectedDataSource);
            toast.success(
              this.props.t('editor.queryManager.dataSourceManager.toast.success.dataSourceSaved', 'Data Source Saved'),
              { position: 'top-center' }
            );
            this.props.dataSourcesChanged(false, selectedDataSource);
            this.props.globalDataSourcesChanged && this.props.globalDataSourcesChanged();
            this.props.setGlobalDataSourceStatus({ isSaving: false, isEditing: false });
            scope === 'local' && this.hideModal();
          })
          .catch(({ error }) => {
            this.setState({ isSaving: false });
            this.hideModal(selectedDataSource);
            error && toast.error(error, { position: 'top-center' });
            this.resetDataSourceConfirmModal();
            this.props.setGlobalDataSourceStatus({ isSaving: false, isEditing: false });
          });
      } else {
        this.setState({ isSaving: true, addingDataSource: true });
        service
          .create({
            plugin_id: pluginId,
            name,
            kind,
            options: parsedOptions,
            app_id: appId,
            app_version_id: appVersionId,
            scope,
            environment_id: currentAppEnvironmentId,
          })
          .then((data) => {
            this.setState({ isSaving: false, addingDataSource: false });
            this.props.updateSelectedDatasource && this.props.updateSelectedDatasource(name);

            this.hideModal(selectedDataSource);
            toast.success(
              this.props.t('editor.queryManager.dataSourceManager.toast.success.dataSourceAdded', 'Data Source Added'),
              { position: 'top-center' }
            );

            this.props.dataSourcesChanged(false, data);
            this.props.globalDataSourcesChanged && this.props.globalDataSourcesChanged();
            this.resetDataSourceConfirmModal();
          })
          .catch(({ error }) => {
            this.setState({ isSaving: false, addingDataSource: false });
            this.hideModal();
            error && toast.error(error, { position: 'top-center' });
            this.resetDataSourceConfirmModal();
          });
      }
    } else {
      toast.error(
        this.props.t(
          'editor.queryManager.dataSourceManager.toast.error.noEmptyDsName',
          'The name of datasource should not be empty'
        ),
        { position: 'top-center' }
      );
    }
  };

  handleSearch = (searchQuery, activeDatasourceList) => {
    this.setState({ queryString: searchQuery });

    const arr = [];
    const filteredDatasources = this.datasourcesGroups().filter((group) => group.key === activeDatasourceList)[0].list;

    filteredDatasources.forEach((datasource) => {
      if (datasource.name.toLowerCase().includes(searchQuery.toLowerCase())) {
        arr.push(datasource);
      }
    });
    this.setState({ filteredDatasources: arr });
  };

  handleBackToAllDatasources = () => {
    this.setState({
      queryString: null,
      filteredDatasources: [],
      activeDatasourceList: '#alldatasources',
    });
  };

  updateSuggestedDatasources = () => {
    this.setState({ suggestingDatasources: true, activeDatasourceList: '#' });
  };

  setValidationMessages = (errors, schema, interactedFields) => {
    const errorMap = errors.reduce((acc, error) => {
      // Get property name from either required error or dataPath
      const property =
        error.keyword === 'required'
          ? error.params.missingProperty
          : error.dataPath?.replace(/^[./]/, '') || error.instancePath?.replace(/^[./]/, '');

      if (property) {
        const propertySchema = schema.properties?.[property];
        const propertyTitle = propertySchema?.title;
        acc[property] =
          error.keyword === 'required' ? `${propertyTitle} is required` : `${propertyTitle} ${error.message}`;
      }
      return acc;
    }, {});
    this.setState({ validationMessages: errorMap });
    const filteredValidationBanner = interactedFields
      ? Object.keys(this.state.validationMessages)
          .filter((key) => interactedFields.has(key))
          .reduce((result, key) => {
            result.push(this.state.validationMessages[key]);
            return result;
          }, [])
      : Object.values(this.state.validationMessages);
    this.setState({ validationError: filteredValidationBanner });
  };

  renderSourceComponent = (kind, isPlugin = false) => {
    const { options, isSaving, showValidationErrors } = this.state;

    const sourceComponentName = kind?.charAt(0).toUpperCase() + kind?.slice(1);
    const ComponentToRender = isPlugin ? SourceComponent : SourceComponents[sourceComponentName] || SourceComponent;
    return (
      <ComponentToRender
        key={this.state.selectedDataSource?.id}
        dataSourceSchema={this.state.dataSourceSchema}
        optionsChanged={(options = {}) => this.setState({ options })}
        optionchanged={this.optionchanged}
        createDataSource={this.createDataSource}
        options={options}
        isSaving={isSaving}
        hideModal={this.hideModal}
        selectedDataSource={this.state.selectedDataSource}
        isEditMode={!isEmpty(this.state.selectedDataSource)}
        currentAppEnvironmentId={this.props.currentEnvironment?.id}
        validationMessages={this.state.validationMessages}
        setValidationMessages={this.setValidationMessages}
        clearValidationMessages={() => this.setState({ validationMessages: {} })}
        setDefaultOptions={this.setDefaultOptions}
        showValidationErrors={showValidationErrors}
        clearValidationErrorBanner={() => this.setState({ validationError: [] })}
      />
    );
  };

  setDefaultOptions = (defaults) => {
    this.setState({
      defaultOptions: defaults,
    });
  };

  onConnectionTestFailed = (data) => {
    this.setState({ connectionTestError: data });
  };

  segregateDataSources = (suggestingDatasources, darkMode) => {
    const datasources = this.datasourcesGroups();

    const handleOnSelect = (activekey) => {
      if (suggestingDatasources) {
        this.setState({ suggestingDatasources: false });
      }
      this.setState({ activeDatasourceList: activekey });
    };

    const goBacktoAllDatasources = () => {
      this.setState({ suggestingDatasources: false });
      this.handleBackToAllDatasources();
    };

    const datasourceSuggestionUI = () => {
      return (
        <div className="empty-state-wrapper suggestingDatasourcesWrapper">
          <EmptyStateContainer
            suggestionUI={true}
            queryString={this.state.queryString}
            handleBackToAllDatasources={goBacktoAllDatasources}
            darkMode={this.props.darkMode}
            placeholder={this.props.t(
              'editor.queryManager.dataSourceManager.suggestAnIntegration',
              'Suggest an integration'
            )}
          />
        </div>
      );
    };

    return (
      <Tab.Container
        activeKey={this.state.activeDatasourceList}
        unmountOnExit={true}
        onSelect={(activekey) => handleOnSelect(activekey)}
        id="list-group-tabs-example"
        defaultActiveKey={this.state.activeDatasourceList}
      >
        <Row>
          <Col sm={6} md={4} className={`modal-sidebar ${darkMode ? 'dark' : ''}`}>
            {this.renderSidebarList()}
          </Col>
          <Col style={{ left: '25%' }} className={`modal-body-content ${darkMode ? 'dark' : ''}`}>
            <div className="selected-datasource-list-content">
              <Tab.Content>
                {suggestingDatasources ? (
                  <div className="suggestion-container">
                    <h4 className="justify-content-start">
                      {this.props.t('editor.queryManager.dataSourceManager.suggestDataSource', 'Suggest Datasource')}
                    </h4>
                    {datasourceSuggestionUI()}
                  </div>
                ) : (
                  <>
                    <div className="input-icon modal-searchbar">
                      <SearchBoxContainer
                        dataCy={'datasource-search-input'}
                        onChange={this.handleSearch}
                        onClear={this.handleBackToAllDatasources}
                        queryString={this.state.queryString}
                        activeDatasourceList={this.state.activeDatasourceList}
                        scope={this.state.scope}
                        className="tj-text"
                      />
                    </div>
                    {datasources.map((datasource) => (
                      <Tab.Pane
                        transition={false}
                        active={this.state.activeDatasourceList === datasource.key}
                        bsPrefix={`datasource-modal-${this.state.activeDatasourceList}`}
                        eventKey={datasource.key}
                        key={datasource.key}
                      >
                        {datasource.renderDatasources()}
                      </Tab.Pane>
                    ))}
                  </>
                )}
                {!suggestingDatasources && this.state.queryString && this.state.filteredDatasources.length === 0 && (
                  <div className="empty-state-wrapper row">
                    <EmptyStateContainer
                      queryString={this.state.queryString}
                      handleBackToAllDatasources={this.handleBackToAllDatasources}
                      darkMode={this.props.darkMode}
                      placeholder={this.props.t(
                        'editor.queryManager.dataSourceManager.whatLookingFor',
                        'Tell us what you were looking for?'
                      )}
                    />
                  </div>
                )}
              </Tab.Content>
            </div>
          </Col>
        </Row>
      </Tab.Container>
    );
  };

  datasourcesGroups = () => {
    const allDataSourcesList = {
      databases: DataBaseSources,
      apis: ApiSources,
      cloudStorages: CloudStorageSources,
      plugins: this.state.plugins,
      filteredDatasources: this.state.filteredDatasources,
    };
    const dataSourceList = [
      {
        type: 'All Datasources',
        key: '#alldatasources',
        list: [
          ...allDataSourcesList.databases,
          ...allDataSourcesList.apis,
          ...allDataSourcesList.cloudStorages,
          ...allDataSourcesList.plugins,
        ],
        renderDatasources: () => this.renderCardGroup(allDataSourcesList, 'All Datasources'),
      },
      {
        type: 'Databases',
        key: '#databases',
        list: allDataSourcesList.databases,
        renderDatasources: () => this.renderCardGroup(allDataSourcesList.databases, 'Databases'),
      },
      {
        type: 'APIs',
        key: '#apis',
        list: allDataSourcesList.apis,
        renderDatasources: () => this.renderCardGroup(allDataSourcesList.apis, 'APIs'),
      },
      {
        type: 'Cloud Storage',
        key: '#cloudstorage',
        list: allDataSourcesList.cloudStorages,
        renderDatasources: () => this.renderCardGroup(allDataSourcesList.cloudStorages, 'Cloud Storages'),
      },
      {
        type: 'Plugins',
        key: '#plugins',
        list: allDataSourcesList.plugins,
        renderDatasources: () => this.renderCardGroup(allDataSourcesList.plugins, 'Plugins'),
      },
      {
        type: 'Filtered Datasources',
        key: '#filtereddatasources',
        list: allDataSourcesList.filteredDatasources,
        renderDatasources: () => this.renderCardGroup(this.state.filteredDatasources, this.state.activeDatasourceList),
      },
    ];

    return dataSourceList;
  };

  renderSidebarList = () => {
    const dataSourceList = this.datasourcesGroups().splice(0, 5);

    const updateSuggestionState = () => {
      this.updateSuggestedDatasources();
    };

    return (
      <>
        <ListGroup className="datasource-lists-modal" variant="flush">
          {dataSourceList.map((datasource) => (
            <ListGroup.Item key={datasource.key} eventKey={datasource.key}>
              {`${datasource.type} (${datasource.list.length})`}
            </ListGroup.Item>
          ))}
        </ListGroup>
        <div className="datasource-modal-sidebar-footer">
          <p>
            <span className="footer-text">
              {this.props.t(
                'editor.queryManager.dataSourceManager.noResultFound',
                `Don't see what you were looking for?`
              )}
            </span>
            <br />
            <span className="link-span" onClick={updateSuggestionState}>
              {this.props.t('editor.queryManager.dataSourceManager.suggest', 'Suggest')}
            </span>
          </p>
        </div>
      </>
    );
  };

  createSampleApp = () => {
    let _self = this;
    _self.setState({ creatingApp: true });
    libraryAppService
      .createSampleApp()
      .then((data) => {
        const workspaceId = getWorkspaceId();
        const subpath = getSubpath();
        const path = subpath
          ? `${subpath}/${workspaceId}/apps/${data.app[0].id}`
          : `/${workspaceId}/apps/${data.app[0].id}`;
        window.open(path, '_blank');
        toast.success('App created successfully!');
        _self.setState({ creatingApp: false });
      })
      .catch((errorResponse) => {
        _self.setState({ creatingApp: false });
        const message = errorResponse?.error;
        toast.error(message);
      });
  };

  renderSampleDBModal = () => {
    const { dataSourceMeta, selectedDataSourceIcon, creatingApp } = this.state;
    return (
      <div className="sample-db-modal-body">
        <div className="row sample-db-title" data-cy="sample-db-postgres-title">
          <div className="col-md-1">
            {getSvgIcon(dataSourceMeta?.kind?.toLowerCase(), 35, 35, selectedDataSourceIcon)}
          </div>
          <div className="col-md-1">PostgreSQL</div>
        </div>
        <div className={'sample-db-description'} data-cy="sample-db-description">
          <p className={`p ${this.props.darkMode ? 'dark' : ''}`}>
            This PostgreSQL data source is a shared resource and may show varying data
            <br /> due to real-time updates. It&apos;s reset daily for some consistency, but please note <br />
            it&apos;s designed for user exploration, not production use.
          </p>
        </div>
        <div className="create-btn-cont">
          <ButtonSolid
            className={`create-app-btn`}
            data-cy="create-sample-app-button"
            isLoading={creatingApp}
            // disabled={isSaving || this.props.isVersionReleased || isSaveDisabled}
            variant="primary"
            onClick={this.createSampleApp}
            fill={this.props.darkMode && this.props.isVersionReleased ? '#4c5155' : '#FDFDFE'}
          >
            Create sample application
          </ButtonSolid>
        </div>
        <div className="image-container">
          <img
            src="assets/images/Sample data source.png"
            className="img-sample-db"
            alt="Sample data source"
            data-cy="sample-db-image"
          />
        </div>
      </div>
    );
  };

  renderCardGroup = (source, type) => {
    const openDataSourceConfirmModal = (dataSource) =>
      this.setState({
        dataSourceConfirmModalProps: {
          isOpen: true,
          dataSource,
          category: type,
        },
      });

    if (this.state.queryString && this.state.queryString.length > 0) {
      const filteredDatasources = this.state.filteredDatasources.map((datasource) => {
        const src = datasource?.iconFile?.data
          ? `data:image/svg+xml;base64,${datasource.iconFile?.data}`
          : datasource?.kind?.toLowerCase();

        return {
          ...datasource,
          src,
          title: datasource.name,
        };
      });

      return (
        <>
          <div className="row row-deck mt-4 ">
            <h4 className="mb-2">{type}</h4>
            {filteredDatasources.map((item) => (
              <Card
                key={item.key}
                title={item.title}
                src={item.src}
                handleClick={() => openDataSourceConfirmModal(item)}
                usePluginIcon={isEmpty(item?.iconFile?.data)}
                height="35px"
                width="35px"
              />
            ))}
          </div>
        </>
      );
    }

    if (type === 'All Datasources') {
      const databases = source.databases.map((datasource) => {
        return {
          ...datasource,
          src: datasource?.kind?.toLowerCase(),
          title: datasource.name,
        };
      });
      const apis = source.apis.map((datasource) => {
        return {
          ...datasource,
          src: datasource?.kind?.toLowerCase(),
          title: datasource.name,
        };
      });
      const cloudStorages = source.cloudStorages.map((datasource) => {
        return {
          ...datasource,
          src: datasource?.kind?.toLowerCase(),
          title: datasource.name,
        };
      });

      return (
        <>
          <div>
            <div className="row row-deck mt-4">
              <h4 className="mb-2">{'Databases'}</h4>
              {databases.map((item) => (
                <Card
                  key={item.key}
                  title={item.title}
                  src={item.src}
                  handleClick={() => openDataSourceConfirmModal(item)}
                  usePluginIcon={true}
                  height="35px"
                  width="35px"
                />
              ))}
            </div>
          </div>
          <div>
            <div className="row row-deck mt-4">
              <h4 className="mb-2">{'APIs'}</h4>
              {apis.map((item) => (
                <Card
                  key={item.key}
                  title={item.title}
                  src={item.src}
                  handleClick={() => openDataSourceConfirmModal(item)}
                  usePluginIcon={true}
                  height="35px"
                  width="35px"
                />
              ))}
            </div>
          </div>
          <div>
            <div className="row row-deck mt-4">
              <h4 className="mb-2">{'Cloud Storages'}</h4>
              {cloudStorages.map((item) => (
                <Card
                  key={item.key}
                  title={item.title}
                  src={item.src}
                  handleClick={() => openDataSourceConfirmModal(item)}
                  usePluginIcon={true}
                  height="35px"
                  width="35px"
                />
              ))}
            </div>
          </div>
        </>
      );
    }

    const datasources = source.map((datasource) => {
      const src = datasource?.iconFile?.data
        ? `data:image/svg+xml;base64,${datasource.iconFile?.data}`
        : datasource?.kind?.toLowerCase();

      return {
        ...datasource,
        src,
        title: datasource.name,
      };
    });

    return (
      <>
        <div className="row row-deck mt-4">
          <h4 className="mb-2">{type}</h4>
          {datasources.map((item) => (
            <Card
              key={item.key}
              title={item.title}
              src={item?.src}
              handleClick={() => openDataSourceConfirmModal(item)}
              usePluginIcon={isEmpty(item?.iconFile?.data)}
              height="35px"
              width="35px"
            />
          ))}
        </div>
      </>
    );
  };

  renderEnvironmentsTab = (selectedDataSource) => {
    const multiEnvironmentEnabled = this.props?.featureAccess?.multiEnvironment;
    const isTrial = this.props?.featureAccess?.licenseStatus?.licenseType === 'trial';
    const licenseValid =
      !this.props?.featureAccess?.licenseStatus?.isExpired && this.props?.featureAccess?.licenseStatus?.isLicenseValid;
    return (
      selectedDataSource &&
      this.props.environments?.length > 1 && (
        <nav className="nav nav-tabs mt-3">
          {this.props?.environments.map((env, key) => {
            const Wrapper = ({ children }) =>
              !env?.enabled ? (
                <LicenseTooltip
                  placement="bottom"
                  feature={'multi-environments'}
                  isAvailable={env?.enabled}
                  noTooltipIfValid={true}
                  customMessage={
                    !this.props?.featureAccess?.isLicenseValid || this.props?.featureAccess?.isExpired
                      ? 'Multi-environments are available only in paid plans'
                      : 'Multi-environments are not included in your current plan'
                  }
                >
                  {children}
                </LicenseTooltip>
              ) : (
                <>{children}</>
              );
            return (
              <Wrapper key={key}>
                <a
                  key={env?.id}
                  onClick={() =>
                    this.props.handleActions(() => {
                      if (env?.enabled) {
                        !selectedDataSource?.id && this.resetOptions();
                        this.props.environmentChanged(env, selectedDataSource?.id);
                      }
                    })
                  }
                  disabled={!env?.enabled}
                  className={cx('nav-item nav-link', { active: this.props.currentEnvironment?.name === env.name })}
                  data-cy={`${env.name}-label`}
                >
                  <ToolTip
                    message={'Multi-environments is a paid plan feature'}
                    show={isTrial && licenseValid}
                    placement="bottom"
                  >
                    <div className="d-flex align-items-center">
                      {capitalize(env.name)}
                      {env.priority > 1 && (!multiEnvironmentEnabled || isTrial) && (
                        <SolidIcon className="mx-1" name="enterprisesmall" />
                      )}
                    </div>
                  </ToolTip>
                </a>
              </Wrapper>
            );
          })}
        </nav>
      )
    );
  };

  render() {
    const {
      dataSourceMeta,
      selectedDataSource,
      selectedDataSourceIcon,
      options,
      isSaving,
      connectionTestError,
      isCopied,
      dataSourceSchema,
      pluginsLoaded,
      dataSourceConfirmModalProps,
      addingDataSource,
      datasourceName,
      validationError,
      validationMessages,
    } = this.state;
    const isPlugin = dataSourceSchema ? true : false;
    const createSelectedDataSource = (dataSource, category) => {
      this.selectDataSource(dataSource, category);
    };
    const isSampleDb = selectedDataSource?.type === DATA_SOURCE_TYPE.SAMPLE;
    const sampleDBmodalBodyStyle = isSampleDb ? { paddingBottom: '0px', borderBottom: '1px solid #E6E8EB' } : {};
    const sampleDBmodalFooterStyle = isSampleDb ? { paddingTop: '8px' } : {};
    const isSaveDisabled = selectedDataSource
      ? (deepEqual(options, selectedDataSource?.options, ['encrypted']) &&
          selectedDataSource?.name === datasourceName) ||
        !isEmpty(validationMessages)
      : true;
    this.props.setGlobalDataSourceStatus({ isEditing: !isSaveDisabled });
    const docLink = isSampleDb
      ? 'https://docs.tooljet.ai/docs/data-sources/sample-data-sources'
      : selectedDataSource?.pluginId && selectedDataSource.pluginId.trim() !== ''
      ? `https://docs.tooljet.ai/docs/marketplace/plugins/marketplace-plugin-${selectedDataSource?.kind}/`
      : `https://docs.tooljet.ai/docs/data-sources/${selectedDataSource?.kind}`;
    const OAuthDs = [
      'slack',
      'zendesk',
      'googlesheets',
      'salesforce',
      'googlecalendar',
      'snowflake',
      'microsoft_graph',
<<<<<<< HEAD
      'xero'
=======
      'hubspot',
>>>>>>> b69d7e36
    ];
    return (
      pluginsLoaded && (
        <div>
          <Modal
            show={this.props.showDataSourceManagerModal}
            size={selectedDataSource ? 'lg' : 'xl'}
            onEscapeKeyDown={this.hideModal}
            className={selectedDataSource ? 'animation-fade' : 'select-datasource-list-modal animation-fade'}
            contentClassName={`${this.props.darkMode ? 'dark-theme' : ''}`}
            animation={false}
            onExit={this.onExit}
            container={this.props.container}
            {...this.props.modalProps}
          >
            <Modal.Header className={'d-block'}>
              <div className="d-flex align-items-center justify-content-between">
                <div className="d-flex">
                  {selectedDataSource && this.props.showBackButton && (
                    <div
                      className={`back-btn me-3 mt-3 ${this.props.darkMode ? 'dark' : ''}`}
                      role="button"
                      onClick={() => this.setState({ selectedDataSource: false }, () => this.onExit())}
                    >
                      <img
                        data-cy="button-back-ds-connection-modal"
                        className="m-0"
                        src="assets/images/icons/back.svg"
                        width="30"
                        height="30"
                      />
                    </div>
                  )}
                  <Modal.Title className="mt-3">
                    {selectedDataSource && !isSampleDb ? (
                      <div className="row selected-ds img-container">
                        {getSvgIcon(dataSourceMeta?.kind?.toLowerCase(), 35, 35, selectedDataSourceIcon)}
                        <div className="input-icon" style={{ width: '160px' }}>
                          <input
                            type="text"
                            onChange={(e) => this.onNameChanged(e.target.value)}
                            className="form-control-plaintext form-control-plaintext-sm color-slate12 tw-border-x tw-border-y"
                            value={decodeEntities(selectedDataSource.name)}
                            style={{ width: '160px' }}
                            data-cy="data-source-name-input-field"
                            autoFocus
                            autoComplete="off"
                            disabled={!canUpdateDataSource(selectedDataSource.id)}
                          />
                          {!this.props.isEditing && (
                            <span className="input-icon-addon">
                              <img src="assets/images/icons/edit-source.svg" width="12" height="12" />
                            </span>
                          )}
                        </div>
                      </div>
                    ) : (
                      <div className="row">
                        <div className="col-md-2">
                          <img src="assets/images/tj-logo.svg" />
                        </div>
                        <div className="col-md-10" data-cy="sample-data-source-title">
                          {' '}
                          Sample data source
                        </div>
                      </div>
                    )}
                    {!selectedDataSource && (
                      <span className="" data-cy="title-add-new-datasource">
                        {this.props.t('editor.queryManager.dataSourceManager.addNewDataSource', 'Add new datasource')}
                      </span>
                    )}
                  </Modal.Title>
                  {!this.props.isEditing && (
                    <span
                      data-cy="button-close-ds-connection-modal"
                      className={`close-btn mx-4 mt-3 ${this.props.darkMode ? 'dark' : ''}`}
                      onClick={() => this.hideModal()}
                    >
                      <SolidIcon name="remove" width="20" fill={'var(--slate12)'} />
                    </span>
                  )}
                </div>
                <div className="tw-pt-[15px]">
                  {this.props.tags &&
                    this.props.tags.map((tag) => {
                      if (tag === 'AI') {
                        return (
                          <div key={tag} className="tag-container">
                            <SolidIcon name="AI-tag" />
                            <span>{tag}</span>
                          </div>
                        );
                      }
                    })}
                </div>
              </div>
              {!isSampleDb && (
                <MultiEnvTabs
                  selectedDataSource={selectedDataSource}
                  environments={this.props.environments}
                  featureAccess={this.props.featureAccess}
                  currentEnvironment={this.props.currentEnvironment}
                  handleActions={this.props.handleActions}
                  environmentChanged={this.props.environmentChanged}
                  resetOptions={this.resetOptions}
                />
              )}
            </Modal.Header>
            {this.props.environmentLoading ? (
              <ModalBody>
                <DataSourceLoader />
              </ModalBody>
            ) : (
              <>
                <Modal.Body style={sampleDBmodalBodyStyle}>
                  {selectedDataSource && !isSampleDb ? (
                    <div className="dataSourceWrapper">
                      {this.renderSourceComponent(selectedDataSource.kind, isPlugin)}
                    </div>
                  ) : (
                    selectedDataSource &&
                    isSampleDb && <div className="dataSourceWrapper">{this.renderSampleDBModal()}</div>
                  )}
                  {!selectedDataSource &&
                    this.segregateDataSources(this.state.suggestingDatasources, this.props.darkMode)}
                </Modal.Body>

                {selectedDataSource &&
                  !dataSourceMeta.customTesting &&
                  (!OAuthDs.includes(selectedDataSource?.kind) ||
                    !(
                      options?.auth_type?.value === 'oauth2' &&
                      options?.grant_type?.value === 'authorization_code' &&
                      options?.multiple_auth_enabled?.value !== true
                    )) && (
                    <Modal.Footer style={sampleDBmodalFooterStyle} className="modal-footer-class">
                      {selectedDataSource && !isSampleDb && (
                        <div className="row w-100">
                          <div className="card-body datasource-footer-info">
                            <div className="row">
                              <div className="col-1">
                                <SolidIcon name="information" fill="#3E63DD" />
                              </div>

                              <div className="col" style={{ maxWidth: '480px' }}>
                                <p data-cy="white-list-ip-text" className="tj-text">
                                  {this.props.t(
                                    'editor.queryManager.dataSourceManager.whiteListIP',
                                    'Please white-list our IP address if the data source is not publicly accessible.'
                                  )}
                                </p>
                              </div>

                              <div className="col-auto">
                                {isCopied ? (
                                  <center className="my-2">
                                    <span className="copied" data-cy="label-ip-copied">
                                      {this.props.t('editor.queryManager.dataSourceManager.copied', 'Copied')}
                                    </span>
                                  </center>
                                ) : (
                                  <CopyToClipboard
                                    text={config.SERVER_IP}
                                    onCopy={() => {
                                      this.setState({ isCopied: true });
                                    }}
                                  >
                                    <ButtonSolid
                                      type="button"
                                      className={`datasource-copy-button`}
                                      data-cy="button-copy-ip"
                                      variant="tertiary"
                                      leftIcon="copy"
                                      iconWidth="12"
                                    >
                                      {this.props.t('editor.queryManager.dataSourceManager.copy', 'Copy')}
                                    </ButtonSolid>
                                  </CopyToClipboard>
                                )}
                              </div>
                            </div>
                          </div>
                        </div>
                      )}

                      {connectionTestError && (
                        <div className="row w-100">
                          <div className="alert alert-danger" role="alert">
                            <div className="text-muted" data-cy="connection-alert-text">
                              {connectionTestError.message}
                            </div>
                          </div>
                        </div>
                      )}

                      {validationError && validationError.length > 0 && (
                        <div className="row w-100">
                          <div className="alert alert-danger" role="alert">
                            {validationError.map((error, index) => (
                              <div
                                key={index}
                                className="text-muted"
                                data-cy={`${generateCypressDataCy(error)}-field-alert-text`}
                              >
                                {error}
                              </div>
                            ))}
                          </div>
                        </div>
                      )}

                      <div className="col">
                        <SolidIcon name="logs" fill="#3E63DD" width="20" style={{ marginRight: '8px' }} />
                        <a
                          className="color-primary tj-docs-link tj-text-sm"
                          href={docLink}
                          target="_blank"
                          rel="noreferrer"
                          data-cy="link-read-documentation"
                        >
                          {this.props.t('globals.readDocumentation', 'Read documentation')}
                        </a>
                      </div>
                      <div
                        className={!isSampleDb ? `col-auto` : 'col-auto test-connection-sample-db'}
                        data-cy="button-test-connection"
                      >
                        <TestConnection
                          kind={selectedDataSource?.kind}
                          pluginId={selectedDataSource?.pluginId ?? this.state.selectedDataSourcePluginId}
                          options={options}
                          onConnectionTestFailed={this.onConnectionTestFailed}
                          darkMode={this.props.darkMode}
                          environmentId={this.props.currentEnvironment?.id}
                          dataSourceId={selectedDataSource?.id}
                          dataSourceType={selectedDataSource?.type}
                          appId={this.state.appId}
                        />
                      </div>
                      {!isSampleDb && (
                        <div className="col-auto" data-cy="db-connection-save-button">
                          <ButtonSolid
                            className={`m-2 ${isSaving ? 'btn-loading' : ''}`}
                            isLoading={isSaving}
                            disabled={isSaving || this.props.isVersionReleased || isSaveDisabled}
                            variant="primary"
                            onClick={this.createDataSource}
                            leftIcon="floppydisk"
                            fill={this.props.darkMode && this.props.isVersionReleased ? '#4c5155' : '#FDFDFE'}
                          >
                            {this.props.t('globals.save', 'Save')}
                          </ButtonSolid>
                        </div>
                      )}
                    </Modal.Footer>
                  )}

                {!dataSourceMeta?.hideSave &&
                  selectedDataSource &&
                  dataSourceMeta.customTesting &&
                  (!OAuthDs.includes(selectedDataSource?.kind) ||
                    !(
                      options?.auth_type?.value === 'oauth2' &&
                      options?.grant_type?.value === 'authorization_code' &&
                      options?.multiple_auth_enabled?.value !== true
                    )) && (
                    <Modal.Footer>
                      <div className="col">
                        <SolidIcon name="logs" fill="#3E63DD" width="20" style={{ marginRight: '8px' }} />
                        <a
                          className="color-primary tj-docs-link tj-text-sm"
                          data-cy="link-read-documentation"
                          href={
                            selectedDataSource?.pluginId && selectedDataSource.pluginId.trim() !== ''
                              ? `https://docs.tooljet.ai/docs/marketplace/plugins/marketplace-plugin-${selectedDataSource.kind}/`
                              : `https://docs.tooljet.ai/docs/data-sources/${selectedDataSource.kind}`
                          }
                          target="_blank"
                          rel="noreferrer"
                        >
                          {this.props.t('globals.readDocumentation', 'Read documentation')}
                        </a>
                      </div>
                      <div className="col-auto" data-cy="db-connection-save-button">
                        <ButtonSolid
                          leftIcon="floppydisk"
                          fill={'#FDFDFE'}
                          className="m-2"
                          disabled={isSaving || this.props.isVersionReleased || isSaveDisabled}
                          variant="primary"
                          onClick={this.createDataSource}
                        >
                          {isSaving
                            ? this.props.t('editor.queryManager.dataSourceManager.saving' + '...', 'Saving...')
                            : this.props.t('globals.save', 'Save')}
                        </ButtonSolid>
                      </div>
                    </Modal.Footer>
                  )}
              </>
            )}
          </Modal>
          <ConfirmDialog
            title={'Add datasource'}
            show={dataSourceConfirmModalProps.isOpen}
            message={`Do you want to add ${dataSourceConfirmModalProps?.dataSource?.name}`}
            onConfirm={() =>
              createSelectedDataSource(dataSourceConfirmModalProps.dataSource, dataSourceConfirmModalProps?.category)
            }
            onCancel={this.resetDataSourceConfirmModal}
            confirmButtonText={'Add datasource'}
            confirmButtonType="primary"
            cancelButtonType="tertiary"
            backdropClassName="datasource-selection-confirm-backdrop"
            confirmButtonLoading={addingDataSource}
          />
        </div>
      )
    );
  }
}

const EmptyStateContainer = ({
  suggestionUI = false,
  queryString,
  handleBackToAllDatasources,
  darkMode,
  placeholder,
}) => {
  const { t } = useTranslation();
  const [inputValue, set] = React.useState(() => '');

  const [status, setStatus] = React.useState(false);
  const handleSend = () => {
    if (inputValue) {
      setStatus(true);
      //send value to backend
    }
  };

  React.useEffect(() => {
    setStatus(false);
  }, [queryString]);

  return (
    <div className="empty">
      {queryString && !suggestionUI && (
        <h3>
          {t(
            `editor.queryManager.dataSourceManager.noResultsFor + "${queryString}"`,
            `No results for "${queryString}"`
          )}
        </h3>
      )}
      <center className={`empty-results ${suggestionUI ? 'suggestionUI-results' : ''}`}>
        <img src="assets/images/icons/no-results.svg" width="150" height="150" />
        {status ? (
          <div>
            <p className="text-success mt-2">
              {t('editor.queryManager.dataSourceManager.noteTaken', `Thank you, we've taken a note of that!`)}
            </p>
            <button
              className={`datasource-modal-button ${darkMode && 'dark-button'}`}
              onClick={handleBackToAllDatasources}
            >
              {t('editor.queryManager.dataSourceManager.goToAllDatasources', 'Go to all Datasources')}
            </button>
          </div>
        ) : (
          <div className="row empty-search">
            <div className="col-9 mt-2">
              <div className="input-icon">
                <input
                  type="text"
                  className="form-control mb-2"
                  value={inputValue}
                  placeholder={placeholder}
                  onChange={(e) => set(e.target.value)}
                  onKeyDown={(event) => {
                    if (event.key === 'Enter') {
                      handleSend();
                    }
                  }}
                />
              </div>
            </div>
            <div className="col-auto">
              <Button className="mt-2" disabled={!inputValue.length} variant="primary" onClick={handleSend}>
                {t('editor.queryManager.dataSourceManager.send', 'Send')}
              </Button>
            </div>
          </div>
        )}
      </center>
    </div>
  );
};

const SearchBoxContainer = ({ onChange, onClear, queryString, activeDatasourceList, dataCy, scope }) => {
  const [searchText, setSearchText] = React.useState(queryString ?? '');
  const { t } = useTranslation();
  const handleChange = (e) => {
    setSearchText(e.target.value);
    onChange(e.target.value, activeDatasourceList);
  };

  const clearSearch = () => {
    setSearchText('');
    onClear();
  };

  React.useEffect(() => {
    if (searchText.length > 0) {
      onChange(searchText, activeDatasourceList);
    }

    // eslint-disable-next-line react-hooks/exhaustive-deps
  }, [activeDatasourceList]);

  React.useEffect(() => {
    if (queryString === null) {
      setSearchText('');
    }
    // eslint-disable-next-line react-hooks/exhaustive-deps
  }, [queryString]);
  React.useEffect(() => {
    if (searchText === '') {
      onClear();
    }
    let element = document.querySelector('.input-icon .form-control:not(:first-child)');

    if (scope === 'global') {
      element = document.querySelector('.input-icon .form-control');
    }

    if (searchText && element) {
      element.style.paddingLeft = '0.5rem';
    }

    return () => {
      element && (element.style.paddingLeft = '2.5rem');
    };
    // eslint-disable-next-line react-hooks/exhaustive-deps
  }, [searchText]);

  return (
    <div className="search-box-wrapper">
      <div style={{ height: '36px' }} className="input-icon d-flex">
        {searchText.length === 0 && (
          <span className="search-icon mt-2 mx-2">
            <svg
              xmlns="http://www.w3.org/2000/svg"
              className="icon"
              width="24"
              height="24"
              viewBox="0 0 24 24"
              strokeWidth="2"
              stroke="currentColor"
              fill="none"
              strokeLinecap="round"
              strokeLinejoin="round"
            >
              <path stroke="none" d="M0 0h24v24H0z" fill="none" />
              <circle cx="10" cy="10" r="7" />
              <line x1="21" y1="21" x2="15" y2="15" />
            </svg>
          </span>
        )}
        <input
          type="text"
          value={searchText}
          onChange={handleChange}
          className="form-control"
          placeholder={t('globals.search', 'Search')}
          autoFocus
          data-cy={dataCy}
        />
        {searchText.length > 0 && (
          <span className="clear-icon mt-2" onClick={clearSearch}>
            <svg
              xmlns="http://www.w3.org/2000/svg"
              className="icon icon-tabler icon-tabler-circle-x"
              width="24"
              height="24"
              viewBox="0 0 24 24"
              strokeWidth="2"
              stroke="currentColor"
              fill="none"
              strokeLinecap="round"
              strokeLinejoin="round"
            >
              <path stroke="none" d="M0 0h24v24H0z" fill="none"></path>
              <circle cx="12" cy="12" r="9"></circle>
              <path d="M10 10l4 4m0 -4l-4 4"></path>
            </svg>
          </span>
        )}
      </div>
    </div>
  );
};

const DataSourceLoader = () => {
  const generateLoaders = (max = 7) => {
    const arr = [];
    for (let i = 1; i < max; i++) {
      arr.push(
        <div key={i}>
          <Skeleton className="label-loader" />
          <Skeleton className="input-loader" />
        </div>
      );
    }
    return arr;
  };
  return <div className="data-source-loader-container">{generateLoaders()}</div>;
};

const withStore = (Component) => (props) => {
  const { setGlobalDataSourceStatus } = useDataSourcesStore(
    (state) => ({
      setGlobalDataSourceStatus: state.actions.setGlobalDataSourceStatus,
    }),
    shallow
  );

  const { handleActions } = useGlobalDatasourceUnsavedChanges();

  return <Component {...props} setGlobalDataSourceStatus={setGlobalDataSourceStatus} handleActions={handleActions} />;
};

export const DataSourceManager = withTranslation()(withRouter(withStore(DataSourceManagerComponent)));<|MERGE_RESOLUTION|>--- conflicted
+++ resolved
@@ -253,11 +253,7 @@
       }
     }
 
-<<<<<<< HEAD
-    const OAuthDs = ['slack', 'zendesk', 'googlesheets', 'salesforce', 'googlecalendar', 'microsoft_graph', 'xero'];
-=======
-    const OAuthDs = ['slack', 'zendesk', 'googlesheets', 'salesforce', 'googlecalendar', 'microsoft_graph', 'hubspot'];
->>>>>>> b69d7e36
+    const OAuthDs = ['slack', 'zendesk', 'googlesheets', 'salesforce', 'googlecalendar', 'microsoft_graph', 'hubspot' ,`xero`];
     const name = selectedDataSource.name;
     const kind = selectedDataSource?.kind;
     const pluginId = selectedDataSourcePluginId;
@@ -977,11 +973,8 @@
       'googlecalendar',
       'snowflake',
       'microsoft_graph',
-<<<<<<< HEAD
-      'xero'
-=======
+      'xero',
       'hubspot',
->>>>>>> b69d7e36
     ];
     return (
       pluginsLoaded && (
