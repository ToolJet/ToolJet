import React, { useState } from 'react';
import { SketchPicker } from 'react-color';
import OverlayTrigger from 'react-bootstrap/OverlayTrigger';
import Popover from 'react-bootstrap/Popover';
import classNames from 'classnames';
import { computeColor } from '@/_helpers/utils';

const BaseColorSwatches = ({
  value,
  onChange,
  pickerStyle = {},
  colorMap = {},
  cyLabel,
  asBoxShadowPopover = true,
  meta,
  outerWidth = '142px',
  component,
  styleDefinition,
  componentType = 'color',
  CustomOptionList = () => {},
  SwatchesToggle = () => {},
}) => {
  value = component == 'Button' ? computeColor(styleDefinition, value, meta) : value;
  const [showPicker, setShowPicker] = useState(false);
  const darkMode = localStorage.getItem('darkMode') === 'true';
  const colorPickerPosition = meta?.colorPickerPosition ?? '';
  const coverStyles = {
    position: 'fixed',
    top: '0px',
    right: '0px',
    bottom: '0px',
    left: '0px',
  };
  const outerStyles = {
    width: outerWidth,
    height: '32px',
    borderRadius: ' 6px',
    border: 'none',
    display: 'flex',
    paddingLeft: '4px',
    alignItems: 'center',
    gap: '4px',
    background: showPicker && 'var(--indigo2)',
    outline: showPicker && '1px solid var(--indigo9)',
    boxShadow: showPicker && '0px 0px 0px 1px #C6D4F9',
  };

  const decimalToHex = (alpha) => {
    let aHex = Math.round(255 * alpha).toString(16);
    return alpha === 0 ? '00' : aHex.length < 2 ? `0${aHex}` : aHex;
  };
  const handleColorChange = (color) => {
    const hexCode = `${color.hex}${decimalToHex(color?.rgb?.a ?? 1.0)}`;
    onChange(hexCode);
  };
  const eventPopover = () => {
    return (
      <Popover
        className={classNames(
          { 'dark-theme': darkMode },
          { 'inspector-color-input-popover': colorPickerPosition === 'top' }
        )}
<<<<<<< HEAD
        style={{
          zIndex: 10000,
          marginLeft: '-16px',
        }}
=======
        style={{ zIndex: 999999 }}
>>>>>>> 6914b1fd
      >
        <Popover.Body
          className={!asBoxShadowPopover && 'boxshadow-picker'}
          style={{
            padding: '0px',
            marginLeft: '-16px',
          }}
        >
          <>{ColorPicker()}</>
        </Popover.Body>
      </Popover>
    );
  };

  const ColorPicker = () => {
    return (
      <div className="codebuilder-color-picker">
        {SwatchesToggle()}
        {showPicker && componentType === 'swatches' && (
          <div
            style={{
              maxHeight: '200px',
              overflowY: 'auto',
              padding: '8px',
              paddingTop: '0px',
              '&::-webkit-scrollbar': {
                display: 'none',
              },
              msOverflowStyle: 'none',
              scrollbarWidth: 'none',
            }}
          >
            {CustomOptionList()}
          </div>
        )}
        {showPicker && componentType === 'color' && (
          <div>
            {/* <div style={coverStyles} onClick={() => setShowPicker(false)} /> */}
            <div style={pickerStyle}>
              <SketchPicker
                onFocus={() => setShowPicker(true)}
                color={value}
                onChangeComplete={handleColorChange}
                style={{ bottom: 0 }}
              />
            </div>
          </div>
        )}
      </div>
    );
  };
  const ColorPickerInputBox = () => {
    return (
      <div
        className="row mx-0 color-picker-input d-flex"
        onClick={() => setShowPicker(true)}
        data-cy={`${String(cyLabel)}-picker`}
        style={outerStyles}
      >
        <div className="color-icon" style={{ backgroundColor: value, marginLeft: '8px' }} />

        <div
          className="col tj-text-xsm p-0 color-slate12"
          data-cy={`${String(cyLabel)}-value`}
          style={{
            overflow: 'hidden',
            textOverflow: 'ellipsis',
            whiteSpace: 'nowrap',
          }}
        >
          {colorMap?.[value]
            ? colorMap[value]
                .split('/')
                .map((part) => part.charAt(0).toUpperCase() + part.slice(1))
                .join('/')
            : value}
        </div>
      </div>
    );
  };

  return (
    <div className="row fx-container" data-cy="color-picker-parent">
      <div className="col">
        <div className="field">
          {!asBoxShadowPopover ? (
            <>
              {ColorPicker()}
              {ColorPickerInputBox()}
            </>
          ) : (
            <OverlayTrigger
              onToggle={(showPicker) => {
                setShowPicker(showPicker);
              }}
              show={showPicker}
              trigger="click"
              placement={!colorPickerPosition ? 'bottom' : colorPickerPosition}
              flip={true}
              fallbackPlacements={['top', 'left']}
              rootClose={true}
              overlay={eventPopover()}
            >
              {ColorPickerInputBox()}
            </OverlayTrigger>
          )}
        </div>
      </div>
    </div>
  );
};

export default BaseColorSwatches;<|MERGE_RESOLUTION|>--- conflicted
+++ resolved
@@ -60,14 +60,7 @@
           { 'dark-theme': darkMode },
           { 'inspector-color-input-popover': colorPickerPosition === 'top' }
         )}
-<<<<<<< HEAD
-        style={{
-          zIndex: 10000,
-          marginLeft: '-16px',
-        }}
-=======
         style={{ zIndex: 999999 }}
->>>>>>> 6914b1fd
       >
         <Popover.Body
           className={!asBoxShadowPopover && 'boxshadow-picker'}
