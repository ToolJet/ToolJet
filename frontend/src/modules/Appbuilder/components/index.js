import CreateVersionModal from './CreateVersionModal';
import PromoteReleaseButton from './PromoteReleaseButton';
import LogoNavDropdown from './LogoNavDropdown';
import AppEnvironments from './AppEnvironments';
import ThemeSelect from './ThemeSelect';
import ColorSwatches from './ColorSwatches';
<<<<<<< HEAD
import AppPermissionsModal from './AppPermissionsModal';
=======
import ComponentModuleTab from './ComponentModuleTab';
>>>>>>> fa51318d

export {
  CreateVersionModal,
  PromoteReleaseButton,
  LogoNavDropdown,
  AppEnvironments,
  ThemeSelect,
  ColorSwatches,
<<<<<<< HEAD
  AppPermissionsModal,
=======
  ComponentModuleTab,
>>>>>>> fa51318d
};<|MERGE_RESOLUTION|>--- conflicted
+++ resolved
@@ -4,11 +4,8 @@
 import AppEnvironments from './AppEnvironments';
 import ThemeSelect from './ThemeSelect';
 import ColorSwatches from './ColorSwatches';
-<<<<<<< HEAD
 import AppPermissionsModal from './AppPermissionsModal';
-=======
 import ComponentModuleTab from './ComponentModuleTab';
->>>>>>> fa51318d
 
 export {
   CreateVersionModal,
@@ -17,9 +14,6 @@
   AppEnvironments,
   ThemeSelect,
   ColorSwatches,
-<<<<<<< HEAD
   AppPermissionsModal,
-=======
   ComponentModuleTab,
->>>>>>> fa51318d
 };