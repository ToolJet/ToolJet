--- conflicted
+++ resolved
@@ -4,10 +4,7 @@
 import AppEnvironments from './AppEnvironments';
 import ThemeSelect from './ThemeSelect';
 import ColorSwatches from './ColorSwatches';
-<<<<<<< HEAD
-=======
 import AppPermissionsModal from './AppPermissionsModal';
->>>>>>> 253425d4
 import ComponentModuleTab from './ComponentModuleTab';
 
 export {
@@ -17,9 +14,6 @@
   AppEnvironments,
   ThemeSelect,
   ColorSwatches,
-<<<<<<< HEAD
-=======
   AppPermissionsModal,
->>>>>>> 253425d4
   ComponentModuleTab,
 };