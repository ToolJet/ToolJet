# frozen_string_literal: true

require "test_helper"

class OrganizationUsersControllerTest < ActionDispatch::IntegrationTest
  def setup
    @org = Organization.create({ name: "ToolJet Test" })
    @admin = User.create({ first_name: "Admin", email: "admin@example.com", password: "password",
                           organization: @org })
    @developer = User.create({ first_name: "Dev", email: "dev@example.com", password: "password",
                               organization: @org })
    @viewer = User.create({ first_name: "Viewer", email: "viewer@example.com", password: "password",
                            organization: @org })
    @org_user_admin = OrganizationUser.create(organization: @org, user: @admin, role: "admin", status: "active")
    @org_user_developer = OrganizationUser.create(organization: @org, user: @developer, role: "developer", status: "active")
    @org_user_viewer = OrganizationUser.create(organization: @org, user: @viewer, role: "viewer", status: "active")

    @another_org = Organization.create({ name: "Another ToolJet Test" })
    @another_org_admin = User.create({ first_name: "Admin", email: "admin@domain.com", password: "password",
                                       organization: @another_org })
    @org_another_org_admin = OrganizationUser.create(organization: @another_org, user: @another_org_admin,
                                                     role: "admin", status: "active")
  end

  # POST /create tests

  test "org admins can create org users" do
    assert_difference "OrganizationUser.count", 1 do
      post "/organization_users", params: org_user_params, as: :json, headers: auth_header(@admin)
    end
  end

<<<<<<< HEAD
  test "cannot create org users if not admin" do
    assert_no_difference "OrganizationUser.count" do
      post "/organization_users", params: org_user_params, as: :json, headers: auth_header(@developer)
=======
  test 'org admins cannot create org users if email already exists' do
    post '/organization_users', params: org_user_params, as: :json, headers: auth_header(@admin)
    post '/organization_users', params: org_user_params, as: :json, headers: auth_header(@admin)

    assert_response 422
    assert_equal "Email address is already taken", JSON.parse(response.body)['message']
  end

  test 'OrganizationUser should be unique per organization and user' do
    assert_raises(ActiveRecord::RecordNotUnique) do
      org_user = OrganizationUser.new(organization: @org, user: @admin, role: 'admin', status: 'active')
      org_user.save
    end
  end

  test 'cannot create org users if not admin' do
    assert_no_difference 'OrganizationUser.count' do
      post '/organization_users', params: org_user_params, as: :json, headers: auth_header(@developer)
>>>>>>> 4aa0397f
    end

    assert_no_difference "OrganizationUser.count" do
      post "/organization_users", params: org_user_params, as: :json, headers: auth_header(@viewer)
    end
  end

  # POST /change_role tests

  test "org admins can change role of org users" do
    assert_equal "developer", @org_user_developer.role
    post organization_user_change_role_url(@org_user_developer.id), params: { role: "viewer" }, as: :json,
                                                                    headers: auth_header(@admin)
    assert_response 204
    assert_equal "viewer", @org_user_developer.reload.role
  end

  test "cannot change role of org users if not org admin" do
    assert_equal "developer", @org_user_developer.role
    post organization_user_change_role_url(@org_user_developer.id), params: { role: "viewer" }, as: :json,
                                                                    headers: auth_header(@viewer)
    assert_response 403
    assert_equal "developer", @org_user_developer.reload.role

    assert_equal "viewer", @org_user_viewer.role
    post organization_user_change_role_url(@org_user_viewer.id), params: { role: "viewer" }, as: :json,
                                                                 headers: auth_header(@developer)
    assert_response 403
    assert_equal "viewer", @org_user_viewer.reload.role
  end

  test "org users of one org cannot change role of users of another org" do
    assert_equal "admin", @org_another_org_admin.role
    post organization_user_change_role_url(@org_another_org_admin.id), params: { role: "viewer" }, as: :json,
                                                                       headers: auth_header(@admin)
    assert_response 403
    assert_equal "admin", @org_another_org_admin.reload.role
  end

  ## POST /archive tests

  test "org admins can archive org users" do
    assert_equal "active", @org_user_developer.status
    post organization_user_archive_url(@org_user_developer.id), as: :json, headers: auth_header(@admin)

    assert_response 204
    assert_equal "archived", @org_user_developer.reload.status
  end

  test "cannot archive user if not org admin" do
    assert_equal "active", @org_user_developer.status
    post organization_user_archive_url(@org_user_developer.id), as: :json, headers: auth_header(@viewer)
    assert_response 403
    assert_equal "active", @org_user_developer.reload.status

    assert_equal "active", @org_user_viewer.status
    post organization_user_archive_url(@org_user_viewer.id), as: :json, headers: auth_header(@developer)
    assert_response 403
    assert_equal "active", @org_user_viewer.reload.status
  end

  test "cannot archive user of another org" do
    assert_equal "active", @org_another_org_admin.status
    post organization_user_change_role_url(@org_another_org_admin.id), as: :json, headers: auth_header(@admin)
    assert_response 403
    assert_equal "active", @org_another_org_admin.reload.status
  end

  private

    def org_user_params
      {
        first_name: "test",
        last_name: "user",
        email: "user@example.com",
        role: "admin"
      }
    end
end<|MERGE_RESOLUTION|>--- conflicted
+++ resolved
@@ -30,30 +30,24 @@
     end
   end
 
-<<<<<<< HEAD
-  test "cannot create org users if not admin" do
-    assert_no_difference "OrganizationUser.count" do
-      post "/organization_users", params: org_user_params, as: :json, headers: auth_header(@developer)
-=======
-  test 'org admins cannot create org users if email already exists' do
-    post '/organization_users', params: org_user_params, as: :json, headers: auth_header(@admin)
-    post '/organization_users', params: org_user_params, as: :json, headers: auth_header(@admin)
+  test "org admins cannot create org users if email already exists" do
+    post "/organization_users", params: org_user_params, as: :json, headers: auth_header(@admin)
+    post "/organization_users", params: org_user_params, as: :json, headers: auth_header(@admin)
 
     assert_response 422
-    assert_equal "Email address is already taken", JSON.parse(response.body)['message']
+    assert_equal "Email address is already taken", JSON.parse(response.body)["message"]
   end
 
-  test 'OrganizationUser should be unique per organization and user' do
+  test "OrganizationUser should be unique per organization and user" do
     assert_raises(ActiveRecord::RecordNotUnique) do
-      org_user = OrganizationUser.new(organization: @org, user: @admin, role: 'admin', status: 'active')
+      org_user = OrganizationUser.new(organization: @org, user: @admin, role: "admin", status: "active")
       org_user.save
     end
   end
 
-  test 'cannot create org users if not admin' do
-    assert_no_difference 'OrganizationUser.count' do
-      post '/organization_users', params: org_user_params, as: :json, headers: auth_header(@developer)
->>>>>>> 4aa0397f
+  test "cannot create org users if not admin" do
+    assert_no_difference "OrganizationUser.count" do
+      post "/organization_users", params: org_user_params, as: :json, headers: auth_header(@developer)
     end
 
     assert_no_difference "OrganizationUser.count" do
