apiVersion: apps/v1
kind: Deployment
metadata:
  name: tooljet-server-deployment
spec:
<<<<<<< HEAD
  replicas: 4
=======
  replicas: 2
>>>>>>> f69fd652
  strategy:
    type: RollingUpdate
    rollingUpdate:
      maxUnavailable: 1
      maxSurge: 1
  selector:
    matchLabels:
      component: tooljet-server
  template:
    metadata:
      labels:
        component: tooljet-server
    spec:
      containers:
        - name: server-container
          image: tooljet/saas:latest
          imagePullPolicy: Always
          command: ["bundle", "exec", "rails", "s", "-p", "3000", "-b", "0.0.0.0"]
          resources:
            limits:
<<<<<<< HEAD
              memory: "3002Mi"
=======
              memory: "2000Mi"
>>>>>>> f69fd652
              cpu: "500m"
            requests:
              memory: "1000Mi"
              cpu: "500m"
          ports:
            - containerPort: 3000
          readinessProbe:
            httpGet:
              port: 3000
              path: /health
            successThreshold: 1
            initialDelaySeconds: 10
            periodSeconds: 5
            failureThreshold: 6
          env:
            - name: RAILS_ENV
              value: "production"
            - name: PG_HOST
              valueFrom:
                secretKeyRef:
                  name: server
                  key: pg_host  
            - name: PG_USER
              valueFrom:
                secretKeyRef:
                  name: server
                  key: pg_user
            - name: PG_PASS
              valueFrom:
                secretKeyRef:
                  name: server
                  key: pg_password
            - name: PG_DB
              valueFrom:
                secretKeyRef:
                  name: server
<<<<<<< HEAD
                  key: db
            - name: SECRET_KEY_BASE
              valueFrom:
                secretKeyRef:
                  name: server
                  key: secret_key_base
=======
                  key: pg_db
>>>>>>> f69fd652
            - name: LOCKBOX_MASTER_KEY
              valueFrom:
                secretKeyRef:
                  name: server
                  key: lockbox_key                  
            - name: ENCRYPTION_SERVICE_SALT
              valueFrom:
                secretKeyRef:
                  name: server
                  key: secret_key_base
            - name: TOOLJET_HOST
              valueFrom:
                secretKeyRef:
                  name: server
<<<<<<< HEAD
                  key: tj_host      
            - name: SMTP_USERNAME
              valueFrom:
                secretKeyRef:
                  name: smtp
                  key: username
            - name: SMTP_ADDRESS
              valueFrom:
                secretKeyRef:
                  name: smtp
                  key: address   
            - name: SMTP_DOMAIN
              valueFrom:
                secretKeyRef:
                  name: smtp
                  key: domain    
            - name: SMTP_PASSWORD
              valueFrom:
                secretKeyRef:
                  name: smtp
                  key: password      
            - name: GOOGLE_CLIENT_ID
              valueFrom:
                secretKeyRef:
                  name: sources
                  key: google_client_id
            - name: GOOGLE_CLIENT_SECRET
              valueFrom:
                secretKeyRef:
                  name: sources
                  key: google_client_secret
            - name: SLACK_CLIENT_ID
              valueFrom:
                secretKeyRef:
                  name: sources
                  key: slack_client_id
            - name: SLACK_CLIENT_SECRET
              valueFrom:
                secretKeyRef:
                  name: sources
                  key: slack_client_secret                        

      imagePullSecrets:
        - name: docker-secret
=======
                  key: tj_host
>>>>>>> f69fd652
<|MERGE_RESOLUTION|>--- conflicted
+++ resolved
@@ -3,11 +3,7 @@
 metadata:
   name: tooljet-server-deployment
 spec:
-<<<<<<< HEAD
   replicas: 4
-=======
-  replicas: 2
->>>>>>> f69fd652
   strategy:
     type: RollingUpdate
     rollingUpdate:
@@ -28,14 +24,10 @@
           command: ["bundle", "exec", "rails", "s", "-p", "3000", "-b", "0.0.0.0"]
           resources:
             limits:
-<<<<<<< HEAD
               memory: "3002Mi"
-=======
-              memory: "2000Mi"
->>>>>>> f69fd652
               cpu: "500m"
             requests:
-              memory: "1000Mi"
+              memory: "3000Mi"
               cpu: "500m"
           ports:
             - containerPort: 3000
@@ -54,31 +46,27 @@
               valueFrom:
                 secretKeyRef:
                   name: server
-                  key: pg_host  
+                  key: host  
             - name: PG_USER
               valueFrom:
                 secretKeyRef:
                   name: server
-                  key: pg_user
+                  key: user
             - name: PG_PASS
               valueFrom:
                 secretKeyRef:
                   name: server
-                  key: pg_password
+                  key: password
             - name: PG_DB
               valueFrom:
                 secretKeyRef:
                   name: server
-<<<<<<< HEAD
                   key: db
             - name: SECRET_KEY_BASE
               valueFrom:
                 secretKeyRef:
                   name: server
                   key: secret_key_base
-=======
-                  key: pg_db
->>>>>>> f69fd652
             - name: LOCKBOX_MASTER_KEY
               valueFrom:
                 secretKeyRef:
@@ -93,7 +81,6 @@
               valueFrom:
                 secretKeyRef:
                   name: server
-<<<<<<< HEAD
                   key: tj_host      
             - name: SMTP_USERNAME
               valueFrom:
@@ -137,7 +124,4 @@
                   key: slack_client_secret                        
 
       imagePullSecrets:
-        - name: docker-secret
-=======
-                  key: tj_host
->>>>>>> f69fd652
+        - name: docker-secret