apiVersion: apps/v1
kind: Deployment
metadata:
  name: tooljet-deployment
spec:
  replicas: 1
  strategy:
    type: RollingUpdate
    rollingUpdate:
      maxUnavailable: 1
      maxSurge: 1
  selector:
    matchLabels:
      component: tooljet
  template:
    metadata:
      labels:
        component: tooljet
    spec:
      imagePullSecrets:
        - name: docker-secret
      containers:
        - name: container
          image: tooljet/saas:latest
          imagePullPolicy: Always
          command: ["npm", "run", '--prefix', 'server', 'start:prod']
          resources:
            limits:
              memory: "3001Mi"
              cpu: "500m"
            requests:
              memory: "3000Mi"
              cpu: "500m"
          ports:
            - containerPort: 3000
          readinessProbe:
            httpGet:
              port: 3000
              path: /api/health
            successThreshold: 1
            initialDelaySeconds: 10
            periodSeconds: 5
            failureThreshold: 6
          env:
            - name: PG_HOST
              valueFrom:
                secretKeyRef:
                  name: server
<<<<<<< HEAD
                  key: host
=======
                  key: pg_host
>>>>>>> ab375398
            - name: PG_USER
              valueFrom:
                secretKeyRef:
                  name: server
                  key: user
            - name: PG_PASS
              valueFrom:
                secretKeyRef:
                  name: server
                  key: password
            - name: PG_DB
              valueFrom:
                secretKeyRef:
                  name: server
                  key: db
            - name: SECRET_KEY_BASE
              valueFrom:
                secretKeyRef:
                  name: server
                  key: secret_key_base
            - name: LOCKBOX_MASTER_KEY
              valueFrom:
                secretKeyRef:
                  name: server
                  key: lockbox_key
<<<<<<< HEAD
            - name: ENCRYPTION_SERVICE_SALT
=======
            - name: SECRET_KEY_BASE
>>>>>>> ab375398
              valueFrom:
                secretKeyRef:
                  name: server
                  key: secret_key_base
            - name: TOOLJET_HOST
              valueFrom:
                secretKeyRef:
                  name: server
                  key: tj_host
            - name: SMTP_USERNAME
              valueFrom:
                secretKeyRef:
                  name: smtp
                  key: username
            - name: SMTP_ADDRESS
              valueFrom:
                secretKeyRef:
                  name: smtp
                  key: address
            - name: SMTP_DOMAIN
              value: "smtp.sendgrid.net"
            - name: SMTP_PORT
              value: "465"
            - name: SMTP_PASSWORD
              valueFrom:
                secretKeyRef:
                  name: smtp
                  key: password
            - name: GOOGLE_CLIENT_ID
              valueFrom:
                secretKeyRef:
                  name: sources
                  key: google_client_id
            - name: GOOGLE_CLIENT_SECRET
              valueFrom:
                secretKeyRef:
                  name: sources
                  key: google_client_secret
            - name: SLACK_CLIENT_ID
              valueFrom:
                secretKeyRef:
                  name: sources
                  key: slack_client_id
            - name: SLACK_CLIENT_SECRET
              valueFrom:
                secretKeyRef:
                  name: sources
                  key: slack_client_secret<|MERGE_RESOLUTION|>--- conflicted
+++ resolved
@@ -46,11 +46,7 @@
               valueFrom:
                 secretKeyRef:
                   name: server
-<<<<<<< HEAD
                   key: host
-=======
-                  key: pg_host
->>>>>>> ab375398
             - name: PG_USER
               valueFrom:
                 secretKeyRef:
@@ -76,11 +72,7 @@
                 secretKeyRef:
                   name: server
                   key: lockbox_key
-<<<<<<< HEAD
             - name: ENCRYPTION_SERVICE_SALT
-=======
-            - name: SECRET_KEY_BASE
->>>>>>> ab375398
               valueFrom:
                 secretKeyRef:
                   name: server
