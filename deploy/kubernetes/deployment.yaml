--- conflicted
+++ resolved
@@ -154,10 +154,8 @@
               value: "tooljet-production-elasticache.nfupg8.ng.0001.use2.cache.amazonaws.com"
             - name: DEPLOYMENT_PLATFORM
               value: "k8s"
-<<<<<<< HEAD
             - name: HIDE_ACCOUNT_SETUP_LINK
               value: true
-=======
             # Set the env values below for Tooljet Database
             # - name: ENABLE_TOOLJET_DB
             #   value: "true"
@@ -166,5 +164,4 @@
             # - name: PGRST_HOST
             #   value: ""replace_with_postgrest_host"
             # - name: PGRST_JWT_SECRET
-            #   value: "replace_jwt_secret_here"
->>>>>>> 6eef6b2f
+            #   value: "replace_jwt_secret_here"