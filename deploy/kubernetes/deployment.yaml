--- conflicted
+++ resolved
@@ -21,11 +21,7 @@
         - name: docker-secret
       containers:
         - name: container
-<<<<<<< HEAD
           image: tooljet/saas:latest
-=======
-          image: tooljet/tooljet-ce:latest
->>>>>>> 0e78b9db
           imagePullPolicy: Always
           command: ["npm", "run", '--prefix', 'server', 'start:prod']
           resources:
@@ -126,4 +122,4 @@
               valueFrom:
                 secretKeyRef:
                   name: sources
-                  key: slack_client_secret                        +                  key: slack_client_secret