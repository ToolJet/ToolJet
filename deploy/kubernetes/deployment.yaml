--- conflicted
+++ resolved
@@ -77,10 +77,7 @@
                 secretKeyRef:
                   name: server
                   key: tj_host
-<<<<<<< HEAD
             - name: REDIS_HOST
               value: tooljet-redis-service.default.svc.cluster.local
-=======
             - name: DEPLOYMENT_PLATFORM
-              value: "k8s"
->>>>>>> 5d076bc5
+              value: "k8s"