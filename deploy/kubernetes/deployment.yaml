--- conflicted
+++ resolved
@@ -21,8 +21,8 @@
         - name: docker-secret
       containers:
         - name: container
-          image: tooljet/saas:latest
-          imagepullpolicy: Always
+          image: tooljet/tooljet-te-ce:latest
+          imagePullPolicy: Always
           command: ["npm", "run", '--prefix', 'server', 'start:prod']
           resources:
             limits:
@@ -48,11 +48,7 @@
               valueFrom:
                 secretKeyRef:
                   name: server
-<<<<<<< HEAD
-                  key: host  
-=======
                   key: host
->>>>>>> b23a6a44
             - name: PG_USER
               valueFrom:
                 secretKeyRef:
@@ -77,11 +73,7 @@
               valueFrom:
                 secretKeyRef:
                   name: server
-<<<<<<< HEAD
-                  key: lockbox_key                  
-=======
                   key: lockbox_key
->>>>>>> b23a6a44
             - name: ENCRYPTION_SERVICE_SALT
               valueFrom:
                 secretKeyRef:
@@ -91,11 +83,7 @@
               valueFrom:
                 secretKeyRef:
                   name: server
-<<<<<<< HEAD
-                  key: tj_host      
-=======
                   key: tj_host
->>>>>>> b23a6a44
             - name: SMTP_USERNAME
               valueFrom:
                 secretKeyRef:
@@ -105,29 +93,17 @@
               valueFrom:
                 secretKeyRef:
                   name: smtp
-<<<<<<< HEAD
-                  key: address   
-=======
                   key: address
->>>>>>> b23a6a44
             - name: SMTP_DOMAIN
               valueFrom:
                 secretKeyRef:
                   name: smtp
-<<<<<<< HEAD
-                  key: domain    
-=======
                   key: domain
->>>>>>> b23a6a44
             - name: SMTP_PASSWORD
               valueFrom:
                 secretKeyRef:
                   name: smtp
-<<<<<<< HEAD
-                  key: password      
-=======
                   key: password
->>>>>>> b23a6a44
             - name: GOOGLE_CLIENT_ID
               valueFrom:
                 secretKeyRef:
@@ -147,11 +123,4 @@
               valueFrom:
                 secretKeyRef:
                   name: sources
-<<<<<<< HEAD
-                  key: slack_client_secret                        
-=======
-                  key: slack_client_secret
-
-      imagePullSecrets:
-        - name: docker-secret
->>>>>>> b23a6a44
+                  key: slack_client_secret                        