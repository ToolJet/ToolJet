#!/bin/bash

set -e

# Setup prerequisite dependencies
sudo apt-get -y install --no-install-recommends wget gnupg ca-certificates apt-utils git curl postgresql-client
curl https://raw.githubusercontent.com/creationix/nvm/master/install.sh | bash
export NVM_DIR="$HOME/.nvm"
[ -s "$NVM_DIR/nvm.sh" ] && \. "$NVM_DIR/nvm.sh"
nvm install 18.3.0
sudo ln -s "$(which node)" /usr/bin/node
sudo ln -s "$(which npm)" /usr/bin/npm

# Setup openresty
wget -O - https://openresty.org/package/pubkey.gpg | sudo apt-key add -
echo "deb http://openresty.org/package/ubuntu bionic main" > openresty.list
sudo mv openresty.list /etc/apt/sources.list.d/
sudo apt-get update
sudo apt-get -y install --no-install-recommends openresty
sudo apt-get install -y curl g++ gcc autoconf automake bison libc6-dev \
     libffi-dev libgdbm-dev libncurses5-dev libsqlite3-dev libtool \
     libyaml-dev make pkg-config sqlite3 zlib1g-dev libgmp-dev \
     libreadline-dev libssl-dev libmysqlclient-dev build-essential \
     freetds-dev libpq-dev
sudo apt-get install -y luarocks
sudo luarocks install lua-resty-auto-ssl
sudo mkdir /etc/resty-auto-ssl /var/log/openresty /etc/fallback-certs
sudo chown -R www-data:www-data /etc/resty-auto-ssl

# Oracle db client library setup
sudo apt install -y libaio1 
curl -o instantclient-basiclite.zip https://download.oracle.com/otn_software/linux/instantclient/instantclient-basiclite-linuxx64.zip -SL && \
curl -o instantclient-basiclite-11.zip https://tooljet-plugins-production.s3.us-east-2.amazonaws.com/marketplace-assets/oracledb/instantclients/instantclient-basiclite-linux.x64-11.2.0.4.0.zip -SL && \
    unzip instantclient-basiclite.zip && \
    unzip instantclient-basiclite-11.zip && \
    sudo mkdir -p /usr/lib/instantclient && sudo mv instantclient*/ /usr/lib/instantclient && \
    rm instantclient-basiclite.zip && \
    rm instantclient-basiclite-11.zip && \
    echo /usr/lib/instantclient/* | sudo tee /etc/ld.so.conf.d/oracle-instantclient.conf > /dev/null && sudo ldconfig
# Set the Instant Client library paths
export LD_LIBRARY_PATH="/usr/lib/instantclient/instantclient_11_2:/usr/lib/instantclient/instantclient_21_10${LD_LIBRARY_PATH}" 

# Gen fallback certs
sudo openssl rand -out /home/ubuntu/.rnd -hex 256
sudo chown www-data:www-data /home/ubuntu/.rnd
sudo openssl req -new -newkey rsa:2048 -days 3650 -nodes -x509 \
     -subj '/CN=sni-support-required-for-valid-ssl' \
     -keyout /etc/fallback-certs/resty-auto-ssl-fallback.key \
     -out /etc/fallback-certs/resty-auto-ssl-fallback.crt

# Setup nginx config
export SERVER_HOST="${SERVER_HOST:=localhost}"
export SERVER_USER="${SERVER_USER:=www-data}"
VARS_TO_SUBSTITUTE='$SERVER_HOST:$SERVER_USER'
envsubst "${VARS_TO_SUBSTITUTE}" < /tmp/nginx.conf > /tmp/nginx-substituted.conf
sudo cp /tmp/nginx-substituted.conf /usr/local/openresty/nginx/conf/nginx.conf

# Download and setup postgrest binary
curl -OL https://github.com/PostgREST/postgrest/releases/download/v10.1.1/postgrest-v10.1.1-linux-static-x64.tar.xz
tar xJf postgrest-v10.1.1-linux-static-x64.tar.xz
sudo mv ./postgrest /bin/postgrest
sudo rm postgrest-v10.1.1-linux-static-x64.tar.xz

# Setup app and postgrest as systemd service
sudo cp /tmp/nest.service /lib/systemd/system/nest.service
sudo cp /tmp/postgrest.service /lib/systemd/system/postgrest.service

# Setup app directory
mkdir -p ~/app
# Add private key to clone repo
sudo echo -n $SSH_PRIVATE_KEY | base64 -d  >> ~/.ssh/id_rsa
sudo chmod 400 ~/.ssh/id_rsa
ssh-keyscan github.com >> .ssh/known_hosts
git clone -b develop git@github.com:ToolJet/tj-ee.git ~/app && cd ~/app
<<<<<<< HEAD


=======
>>>>>>> 32ea1367

mv /tmp/.env ~/app/.env
mv /tmp/setup_app ~/app/setup_app
sudo chmod +x ~/app/setup_app

npm install -g npm@8.11.0

# Building ToolJet app
npm install -g @nestjs/cli
npm run build<|MERGE_RESOLUTION|>--- conflicted
+++ resolved
@@ -72,11 +72,6 @@
 sudo chmod 400 ~/.ssh/id_rsa
 ssh-keyscan github.com >> .ssh/known_hosts
 git clone -b develop git@github.com:ToolJet/tj-ee.git ~/app && cd ~/app
-<<<<<<< HEAD
-
-
-=======
->>>>>>> 32ea1367
 
 mv /tmp/.env ~/app/.env
 mv /tmp/setup_app ~/app/setup_app
