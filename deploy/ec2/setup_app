#!/bin/bash

if grep __required__ .env
then
  echo "Please set the required values within the .env file"
  exit 1
fi

export $(grep -v '^#' .env | xargs)

if psql -d postgresql://$PG_USER:$PG_PASS@$PG_HOST/postgres -c 'select now()' > /dev/null 2>&1
then
  echo "Successfully pinged the database!";
else
  echo "Can't connect to the database. Kindly check the credenials provided in the .env file!"
  exit 1
fi

if sudo -E systemctl start openresty
then
  echo "Successfully started reverse proxy!"
else
  echo "Failed to start reverse proxy"
  exit 1
fi

<<<<<<< HEAD
sudo -E npm --prefix server run db:setup:prod
sudo -E npm --prefix server run db:seed:prod
=======
if $ENABLE_TOOLJET_DB == "true"
then
    if sudo systemctl start postgrest
    then
        echo "Successfully started PostgREST server!"
    else
        echo "Failed to start PostgREST server"
        exit 1
    fi
fi

sudo npm --prefix server run db:setup:prod
sudo npm --prefix server run db:seed:prod
>>>>>>> d3df7c31

if sudo -E systemctl start nest
then
  echo "The app will be served at ${TOOLJET_HOST}"
else
  echo "Failed to start the server!"
  exit 1
fi<|MERGE_RESOLUTION|>--- conflicted
+++ resolved
@@ -24,10 +24,6 @@
   exit 1
 fi
 
-<<<<<<< HEAD
-sudo -E npm --prefix server run db:setup:prod
-sudo -E npm --prefix server run db:seed:prod
-=======
 if $ENABLE_TOOLJET_DB == "true"
 then
     if sudo systemctl start postgrest
@@ -41,7 +37,6 @@
 
 sudo npm --prefix server run db:setup:prod
 sudo npm --prefix server run db:seed:prod
->>>>>>> d3df7c31
 
 if sudo -E systemctl start nest
 then
