name: Render review deploy
on:
  pull_request_target:
    types: [labeled, unlabeled, closed]
env:
  PR_NUMBER: ${{ github.event.number }}
  BRANCH_NAME: ${{ github.head_ref || github.ref_name }}

permissions:
  pull-requests: write
  issues: write

jobs:
  create-review-app:
    if: ${{ github.event.action == 'labeled' && github.event.label.name == 'create-review-app' }}
    runs-on: ubuntu-latest

    steps:
      - name: Create deployment
        id: create-deployment
        run: |
          export RESPONSE=$(curl --request POST \
          --url https://api.render.com/v1/services \
          --header 'accept: application/json' \
          --header 'content-type: application/json' \
          --header 'Authorization: Bearer ${{ secrets.RENDER_API_KEY }}' \
          --data '
          {
            "autoDeploy": "yes",
            "branch": "${{ env.BRANCH_NAME }}",
            "name": "ToolJet PR #${{ env.PR_NUMBER }}",
            "notifyOnFail": "default",
            "ownerId": "tea-caeo4bj19n072h3dddc0",
            "repo": "https://${{ secrets.RENDER_GITHUB_PAT }}@github.com/ToolJet/tj-ee",
            "slug": "tooljet-pr-${{ env.PR_NUMBER }}",
            "suspended": "not_suspended",
            "suspenders": [],
            "type": "web_service",
            "envVars": [
              {
                "key": "PG_HOST",
                "value": "${{ secrets.RENDER_PG_HOST }}"
              },
              {
                "key": "PG_PORT",
                "value": "5432"
              },
              {
                "key": "PG_USER",
                "value": "${{ secrets.RENDER_PG_USER }}"
              },
              {
                "key": "PG_PASS",
                "value": "${{ secrets.RENDER_PG_PASS }}"
              },
              {
                "key": "PG_DB",
                "value": "${{ env.PR_NUMBER }}"
              },
              {
                "key": "ENABLE_TOOLJET_DB",
                "value": "true"
              },
              {
                "key": "TOOLJET_DB",
                "value": "${{ env.PR_NUMBER }}"
              },
              {
                "key": "TOOLJET_DB_HOST",
                "value": "${{ secrets.RENDER_PG_HOST }}"
              },
              {
                "key": "TOOLJET_DB_USER",
                "value": "${{ secrets.RENDER_PG_USER }}"
              },              
              {
                "key": "TOOLJET_DB_PASS",
                "value": "${{ secrets.RENDER_PG_PASS }}"
              },
              {
                "key": "TOOLJET_DB_PORT",
                "value": "5432"
              },              
              {
                "key": "PGRST_DB_URI",
                "value": "postgres://${{ secrets.RENDER_PG_USER }}:${{ secrets.RENDER_PG_PASS }}@${{ secrets.RENDER_PG_HOST }}/${{ env.PR_NUMBER }}"
              },
              {
                "key": "PGRST_HOST",
                "value": "127.0.0.1:3000"
              },
              {
                "key": "PGRST_JWT_SECRET",
                "value": "r9iMKoe5CRMgvJBBtp4HrqN7QiPpUToj"
              },
              {
                "key": "PGRST_LOG_LEVEL",
                "value": "info"
              },
              {
                "key": "PORT",
                "value": "80"
              },
              {
                "key": "TOOLJET_HOST",
                "value": "https://tooljet-pr-${{ env.PR_NUMBER }}.onrender.com"
              },
              {
                "key": "DISABLE_TOOLJET_TELEMETRY",
                "value": "true"
              },
              {
                "key": "SMTP_ADDRESS",
                "value": "smtp.mailtrap.io"
              },
              {
                "key": "SMTP_DOMAIN",
                "value": "smtp.mailtrap.io"
              },
              {
                "key": "SMTP_PORT",
                "value": "2525"
              },
              {
                "key": "SMTP_USERNAME",
                "value": "${{ secrets.RENDER_SMTP_USERNAME }}"
              },
              {
                "key": "SMTP_PASSWORD",
                "value": "${{ secrets.RENDER_SMTP_PASSWORD }}"
              },
              {
<<<<<<< HEAD
                "key": "REDIS_HOST",
                "value": "${{ secrets.RENDER_REDIS_HOST }}"
              },
              {
                "key": "REDIS_PORT",
                "value": "${{ secrets.RENDER_REDIS_PORT }}"
              },
              {
                "key": "LICENSE_KEY",
                "value": "${{ secrets.RENDER_LICENSE_KEY }}"
=======
                "key": "ENABLE_MARKETPLACE_FEATURE",
                "value": "true"
>>>>>>> e4a0a33f
              }
            ],
            "serviceDetails": {
              "disk": null,
              "env": "docker",
              "envSpecificDetails": {
                "dockerCommand": "",
                "dockerContext": "./",
                "dockerfilePath": "./docker/preview.Dockerfile"
                },
                "healthCheckPath": "/api/health",
                "numInstances": 1,
                "openPorts": [{
                "port": 80,
                "protocol": "TCP"
                }],
                "plan": "pro",
                "pullRequestPreviewsEnabled": "no",
                "region": "oregon",
                "url": "https://tooljet-pr-${{ env.PR_NUMBER }}.onrender.com"
            }
          }')

          echo "response: $RESPONSE"
          export SERVICE_ID=$(echo $RESPONSE | jq -r '.service.id')
          echo "SERVICE_ID=$SERVICE_ID" >> $GITHUB_ENV

      - name: Comment deployment URL
        uses: actions/github-script@v5
        with:
          github-token: ${{secrets.GITHUB_TOKEN}}
          script: |
            github.rest.issues.createComment({
              issue_number: context.issue.number,
              owner: context.repo.owner,
              repo: context.repo.repo,
              body: 'Deployment: https://tooljet-pr-${{ env.PR_NUMBER }}.onrender.com \n Dashboard: https://dashboard.render.com/web/${{ env.SERVICE_ID }}'
            })

      - uses: actions/github-script@v6
        with:
          script: |
            try {
              await github.rest.issues.removeLabel({
                issue_number: context.issue.number,
                owner: context.repo.owner,
                repo: context.repo.repo,
                name: 'create-review-app'
              })
            } catch (e) {
              console.log(e)
            }

            await github.rest.issues.addLabels({
              issue_number: context.issue.number,
              owner: context.repo.owner,
              repo: context.repo.repo,
              labels: ['active-review-app']
            })

  destroy-review-app:
    if: ${{ (github.event.action == 'labeled' && github.event.label.name == 'destroy-review-app') || github.event.action == 'closed' }}
    runs-on: ubuntu-latest

    steps:
      - name: Delete service
        run: |
          export SERVICE_ID=$(curl --request GET \
          --url 'https://api.render.com/v1/services?name=ToolJet%20PR%20%23${{ env.PR_NUMBER }}&limit=1' \
          --header 'accept: application/json' \
          --header 'authorization: Bearer ${{ secrets.RENDER_API_KEY }}' | \
           jq -r '.[0].service.id')

          curl --request DELETE \
          --url https://api.render.com/v1/services/$SERVICE_ID \
          --header 'accept: application/json' \
          --header 'authorization: Bearer ${{ secrets.RENDER_API_KEY }}'

      - uses: actions/github-script@v6
        with:
          script: |
            try {
              await github.rest.issues.removeLabel({
                issue_number: context.issue.number,
                owner: context.repo.owner,
                repo: context.repo.repo,
                name: 'destroy-review-app'
              })
            } catch (e) {
              console.log(e)
            }

            try {
              await github.rest.issues.removeLabel({
                issue_number: context.issue.number,
                owner: context.repo.owner,
                repo: context.repo.repo,
                name: 'suspend-review-app'
              })
            } catch (e) {
              console.log(e)
            }

            try {
              await github.rest.issues.removeLabel({
                issue_number: context.issue.number,
                owner: context.repo.owner,
                repo: context.repo.repo,
                name: 'active-review-app'
              })
            } catch (e) {
              console.log(e)
            }

      - name: Install PostgreSQL client
        run: |
          sudo apt update
          sudo apt install postgresql-client -y

      - name: Drop PostgreSQL PR database
        env:
          PGHOST: ${{ secrets.RENDER_DS_PG_HOST }}
          PGPORT: 5432
          PGUSER: ${{ secrets.RENDER_DS_PG_USER }}
          PGDATABASE: ${{ env.PR_NUMBER }}
        run: |
          PGPASSWORD=${{ secrets.RENDER_DS_PG_PASS }} psql -h $PGHOST -p $PGPORT -U $PGUSER -d postgres -c "drop database \"$PGDATABASE\" ;"

  suspend-review-app:
    if: ${{ github.event.action == 'labeled' && github.event.label.name == 'suspend-review-app' }}
    runs-on: ubuntu-latest

    steps:
      - name: Suspend service
        run: |
          export SERVICE_ID=$(curl --request GET \
          --url 'https://api.render.com/v1/services?name=ToolJet%20PR%20%23${{ env.PR_NUMBER }}&limit=1' \
          --header 'accept: application/json' \
          --header 'authorization: Bearer ${{ secrets.RENDER_API_KEY }}' | \
           jq -r '.[0].service.id')

          curl --request POST \
          --url https://api.render.com/v1/services/$SERVICE_ID/suspend \
          --header 'accept: application/json' \
          --header 'authorization: Bearer ${{ secrets.RENDER_API_KEY }}'

      - uses: actions/github-script@v6
        with:
          script: |
            try {
              await github.rest.issues.removeLabel({
                issue_number: context.issue.number,
                owner: context.repo.owner,
                repo: context.repo.repo,
                name: 'active-review-app'
              })
            } catch (e) {
              console.log(e)
            }

  resume-review-app:
    if: ${{ github.event.action == 'unlabeled' && github.event.label.name == 'suspend-review-app' }}
    runs-on: ubuntu-latest

    steps:
      - name: Resume service
        run: |
          export SERVICE_ID=$(curl --request GET \
          --url 'https://api.render.com/v1/services?name=ToolJet%20PR%20%23${{ env.PR_NUMBER }}&limit=1' \
          --header 'accept: application/json' \
          --header 'authorization: Bearer ${{ secrets.RENDER_API_KEY }}' | \
           jq -r '.[0].service.id')

          curl --request POST \
          --url https://api.render.com/v1/services/$SERVICE_ID/resume \
          --header 'accept: application/json' \
          --header 'authorization: Bearer ${{ secrets.RENDER_API_KEY }}'

      - uses: actions/github-script@v6
        with:
          script: |
            await github.rest.issues.addLabels({
              issue_number: context.issue.number,
              owner: context.repo.owner,
              repo: context.repo.repo,
              labels: ['active-review-app']
            })

            try {
              await github.rest.issues.removeLabel({
                issue_number: context.issue.number,
                owner: context.repo.owner,
                repo: context.repo.repo,
                name: 'suspend-review-app'
              })
            } catch (e) {
              console.log(e)
            }<|MERGE_RESOLUTION|>--- conflicted
+++ resolved
@@ -130,7 +130,6 @@
                 "value": "${{ secrets.RENDER_SMTP_PASSWORD }}"
               },
               {
-<<<<<<< HEAD
                 "key": "REDIS_HOST",
                 "value": "${{ secrets.RENDER_REDIS_HOST }}"
               },
@@ -141,10 +140,10 @@
               {
                 "key": "LICENSE_KEY",
                 "value": "${{ secrets.RENDER_LICENSE_KEY }}"
-=======
+              },
+              {
                 "key": "ENABLE_MARKETPLACE_FEATURE",
                 "value": "true"
->>>>>>> e4a0a33f
               }
             ],
             "serviceDetails": {
