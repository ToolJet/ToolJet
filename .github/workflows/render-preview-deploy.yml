name: Render review deploy
on:
  pull_request_target:
    types: [labeled, unlabeled, closed]
env:
  PR_NUMBER: ${{ github.event.number }}
  BRANCH_NAME: ${{ github.head_ref || github.ref_name }}
permissions:
  pull-requests: write
  issues: write

jobs:
  create-review-app:
    if: ${{ github.event.action == 'labeled' && github.event.label.name == 'create-review-app' }}
    runs-on: ubuntu-latest

    steps:
      - name: Create deployment
        id: create-deployment
        run: |
          export RESPONSE=$(curl --request POST \
          --url https://api.render.com/v1/services \
          --header 'accept: application/json' \
          --header 'content-type: application/json' \
          --header 'Authorization: Bearer ${{ secrets.RENDER_API_KEY }}' \
          --data '
          {
            "autoDeploy": "yes",
            "branch": "${{ env.BRANCH_NAME }}",
            "name": "ToolJet PR #${{ env.PR_NUMBER }}",
            "notifyOnFail": "default",
            "ownerId": "tea-caeo4bj19n072h3dddc0",
            "repo": "https://github.com/ToolJet/ToolJet",
            "slug": "tooljet-pr-${{ env.PR_NUMBER }}",
            "suspended": "not_suspended",
            "suspenders": [],
            "type": "web_service",
            "envVars": [
              {
                "key": "PG_HOST",
                "value": "${{ secrets.RENDER_PG_HOST }}"
              },
              {
                "key": "PG_PORT",
                "value": "5432"
              },
              {
                "key": "PG_USER",
                "value": "${{ secrets.RENDER_PG_USER }}"
              },
              {
                "key": "PG_PASS",
                "value": "${{ secrets.RENDER_PG_PASS }}"
              },
              {
                "key": "PG_DB",
                "value": "${{ env.PR_NUMBER }}"
              },
              {
                "key": "PORT",
                "value": "80"
              },
              {
                "key": "TOOLJET_HOST",
                "value": "https://tooljet-pr-${{ env.PR_NUMBER }}.onrender.com"
              },
              {
                "key": "DISABLE_TOOLJET_TELEMETRY",
                "value": "true"
              },
              {
                "key": "SMTP_ADDRESS",
                "value": "smtp.mailtrap.io"
              },
              {
                "key": "SMTP_DOMAIN",
                "value": "smtp.mailtrap.io"
              },
              {
                "key": "SMTP_PORT",
                "value": "2525"
              },
              {
                "key": "SMTP_USERNAME",
                "value": "${{ secrets.RENDER_SMTP_USERNAME }}"
              },
              {
                "key": "SMTP_PASSWORD",
                "value": "${{ secrets.RENDER_SMTP_PASSWORD }}"
              }
            ],
            "serviceDetails": {
              "disk": null,
              "env": "docker",
              "envSpecificDetails": {
                "dockerCommand": "",
                "dockerContext": "./",
                "dockerfilePath": "./docker/preview.Dockerfile"
                },
                "healthCheckPath": "/api/health",
                "numInstances": 1,
                "openPorts": [{
                "port": 80,
                "protocol": "TCP"
                }],
                "plan": "starter",
                "pullRequestPreviewsEnabled": "no",
                "region": "oregon",
                "url": "https://tooljet-pr-${{ env.PR_NUMBER }}.onrender.com"
            }
          }')

<<<<<<< HEAD
          echo $RESPONSE
          export SERVICE_ID=($RESPONSE | jq -r '.service.id')
=======
          echo "response: $RESPONSE"
          export SERVICE_ID=$(echo $RESPONSE | jq -r '.service.id')
>>>>>>> f2845929
          echo "SERVICE_ID=$SERVICE_ID" >> $GITHUB_ENV

      - name: Comment deployment URL
        uses: actions/github-script@v5
        with:
          github-token: ${{secrets.GITHUB_TOKEN}}
          script: |
            github.rest.issues.createComment({
              issue_number: context.issue.number,
              owner: context.repo.owner,
              repo: context.repo.repo,
              body: 'Deployment: https://tooljet-pr-${{ env.PR_NUMBER }}.onrender.com \n Dashboard: https://dashboard.render.com/web/${{ env.SERVICE_ID }}'
            })

      - uses: actions/github-script@v6
        with:
          script: |
            try {
              await github.rest.issues.removeLabel({
                issue_number: context.issue.number,
                owner: context.repo.owner,
                repo: context.repo.repo,
                name: 'create-review-app'
              })
            } catch (e) {
              console.log(e)
            }

            await github.rest.issues.addLabels({
              issue_number: context.issue.number,
              owner: context.repo.owner,
              repo: context.repo.repo,
              labels: ['active-review-app']
            })

  destroy-review-app:
    if: ${{ (github.event.action == 'labeled' && github.event.label.name == 'destroy-review-app') || github.event.action == 'closed' }}
    runs-on: ubuntu-latest

    steps:
      - name: Delete service
        run: |
          export SERVICE_ID=$(curl --request GET \
          --url 'https://api.render.com/v1/services?name=ToolJet%20PR%20%23${{ env.PR_NUMBER }}&limit=1' \
          --header 'accept: application/json' \
          --header 'authorization: Bearer ${{ secrets.RENDER_API_KEY }}' | \
           jq -r '.[0].service.id')

          curl --request DELETE \
          --url https://api.render.com/v1/services/$SERVICE_ID \
          --header 'accept: application/json' \
          --header 'authorization: Bearer ${{ secrets.RENDER_API_KEY }}'

      - uses: actions/github-script@v6
        with:
          script: |
            try {
              await github.rest.issues.removeLabel({
                issue_number: context.issue.number,
                owner: context.repo.owner,
                repo: context.repo.repo,
                name: 'destroy-review-app'
              })
            } catch (e) {
              console.log(e)
            }

            try {
              await github.rest.issues.removeLabel({
                issue_number: context.issue.number,
                owner: context.repo.owner,
                repo: context.repo.repo,
                name: 'suspend-review-app'
              })
            } catch (e) {
              console.log(e)
            }

            try {
              await github.rest.issues.removeLabel({
                issue_number: context.issue.number,
                owner: context.repo.owner,
                repo: context.repo.repo,
                name: 'active-review-app'
              })
            } catch (e) {
              console.log(e)
            }

  suspend-review-app:
    if: ${{ github.event.action == 'labeled' && github.event.label.name == 'suspend-review-app' }}
    runs-on: ubuntu-latest

    steps:
      - name: Suspend service
        run: |
          export SERVICE_ID=$(curl --request GET \
          --url 'https://api.render.com/v1/services?name=ToolJet%20PR%20%23${{ env.PR_NUMBER }}&limit=1' \
          --header 'accept: application/json' \
          --header 'authorization: Bearer ${{ secrets.RENDER_API_KEY }}' | \
           jq -r '.[0].service.id')

          curl --request POST \
          --url https://api.render.com/v1/services/$SERVICE_ID/suspend \
          --header 'accept: application/json' \
          --header 'authorization: Bearer ${{ secrets.RENDER_API_KEY }}'

      - uses: actions/github-script@v6
        with:
          script: |
            try {
              await github.rest.issues.removeLabel({
                issue_number: context.issue.number,
                owner: context.repo.owner,
                repo: context.repo.repo,
                name: 'active-review-app'
              })
            } catch (e) {
              console.log(e)
            }

  resume-review-app:
    if: ${{ github.event.action == 'unlabeled' && github.event.label.name == 'suspend-review-app' }}
    runs-on: ubuntu-latest

    steps:
      - name: Resume service
        run: |
          export SERVICE_ID=$(curl --request GET \
          --url 'https://api.render.com/v1/services?name=ToolJet%20PR%20%23${{ env.PR_NUMBER }}&limit=1' \
          --header 'accept: application/json' \
          --header 'authorization: Bearer ${{ secrets.RENDER_API_KEY }}' | \
           jq -r '.[0].service.id')

          curl --request POST \
          --url https://api.render.com/v1/services/$SERVICE_ID/resume \
          --header 'accept: application/json' \
          --header 'authorization: Bearer ${{ secrets.RENDER_API_KEY }}'

      - uses: actions/github-script@v6
        with:
          script: |
            await github.rest.issues.addLabels({
              issue_number: context.issue.number,
              owner: context.repo.owner,
              repo: context.repo.repo,
              labels: ['active-review-app']
            })

            try {
              await github.rest.issues.removeLabel({
                issue_number: context.issue.number,
                owner: context.repo.owner,
                repo: context.repo.repo,
                name: 'suspend-review-app'
              })
            } catch (e) {
              console.log(e)
            }<|MERGE_RESOLUTION|>--- conflicted
+++ resolved
@@ -110,13 +110,8 @@
             }
           }')
 
-<<<<<<< HEAD
-          echo $RESPONSE
-          export SERVICE_ID=($RESPONSE | jq -r '.service.id')
-=======
           echo "response: $RESPONSE"
           export SERVICE_ID=$(echo $RESPONSE | jq -r '.service.id')
->>>>>>> f2845929
           echo "SERVICE_ID=$SERVICE_ID" >> $GITHUB_ENV
 
       - name: Comment deployment URL
