name: Render review deploy
on:
  pull_request_target:
    types: [labeled, unlabeled, closed]
env:
  PR_NUMBER: ${{ github.event.number }}
  BRANCH_NAME: ${{ github.head_ref || github.ref_name }}

permissions:
  pull-requests: write
  issues: write

jobs:

# Community Edition

  create-ce-review-app:
    if: ${{ github.event.action == 'labeled' && (github.event.label.name == 'create-ce-review-app' || github.event.label.name == 'review-app') }}
    runs-on: ubuntu-latest

    steps:
      - name: Creating deployment for CE
        id: create-ce-deployment
        run: |
          export RESPONSE=$(curl --request POST \
          --url https://api.render.com/v1/services \
          --header 'accept: application/json' \
          --header 'content-type: application/json' \
          --header 'Authorization: Bearer ${{ secrets.RENDER_API_KEY }}' \
          --data '
          {
            "autoDeploy": "yes",
            "branch": "${{ env.BRANCH_NAME }}",
            "name": "ToolJet CE PR #${{ env.PR_NUMBER }}",
            "notifyOnFail": "default",
            "ownerId": "tea-caeo4bj19n072h3dddc0",
            "repo": "https://github.com/ToolJet/ToolJet",
            "slug": "tooljet-ce-pr-${{ env.PR_NUMBER }}",
            "suspended": "not_suspended",
            "suspenders": [],
            "type": "web_service",
            "envVars": [
              {
                "key": "PG_HOST",
                "value": "${{ secrets.RENDER_PG_HOST }}"
              },
              {
                "key": "PG_PORT",
                "value": "5432"
              },
              {
                "key": "PG_USER",
                "value": "${{ secrets.RENDER_PG_USER }}"
              },
              {
                "key": "PG_PASS",
                "value": "${{ secrets.RENDER_PG_PASS }}"
              },
              {
                "key": "PG_DB",
                "value": "${{ env.PR_NUMBER }}-ce"
              },
              {
                "key": "TOOLJET_DB",
                "value": "${{ env.PR_NUMBER }}-ce-tjdb"
              },
              {
                "key": "TOOLJET_DB_HOST",
                "value": "${{ secrets.RENDER_PG_HOST }}"
              },
              {
                "key": "TOOLJET_DB_USER",
                "value": "${{ secrets.RENDER_PG_USER }}"
              },
              {
                "key": "TOOLJET_DB_PASS",
                "value": "${{ secrets.RENDER_PG_PASS }}"
              },
              {
                "key": "TOOLJET_DB_PORT",
                "value": "5432"
              },
              {
                "key": "PGRST_DB_PRE_CONFIG",
                "value": "postgrest.pre_config"
              },
              {
                "key": "PGRST_DB_URI",
                "value": "postgres://${{ secrets.RENDER_PG_USER }}:${{ secrets.RENDER_PG_PASS }}@${{ secrets.RENDER_PG_HOST }}/${{ env.PR_NUMBER }}-ce-tjdb"
              },
              {
                "key": "PGRST_HOST",
                "value": "127.0.0.1:3000"
              },
              {
                "key": "PGRST_JWT_SECRET",
                "value": "r9iMKoe5CRMgvJBBtp4HrqN7QiPpUToj"
              },
              {
                "key": "PGRST_LOG_LEVEL",
                "value": "info"
              },
              {
                "key": "PORT",
                "value": "80"
              },
              {
                "key": "TOOLJET_HOST",
                "value": "https://tooljet-ce-pr-${{ env.PR_NUMBER }}.onrender.com"
              },
              {
<<<<<<< HEAD
                "key": "TOOLJET_DB",
                "value": "${{ env.PR_NUMBER }}-tjdb"
=======
                "key": "DISABLE_TOOLJET_TELEMETRY",
                "value": "true"
              },
              {
                "key": "SMTP_ADDRESS",
                "value": "smtp.mailtrap.io"
              },
              {
                "key": "SMTP_DOMAIN",
                "value": "smtp.mailtrap.io"
              },
              {
                "key": "SMTP_PORT",
                "value": "2525"
              },
              {
                "key": "SMTP_USERNAME",
                "value": "${{ secrets.RENDER_SMTP_USERNAME }}"
              },
              {
                "key": "SMTP_PASSWORD",
                "value": "${{ secrets.RENDER_SMTP_PASSWORD }}"
              },
              {
                "key": "TEMPORAL_SERVER_ADDRESS",
                "value": "https://auto-setup-1-25-1.onrender.com"
              },
              {
                "key": "TEMPORAL_TASK_QUEUE_NAME_FOR_WORKFLOWS",
                "value": "tooljet-ce-pr-${{ env.PR_NUMBER }}"
              },
              {
                "key": "TOOLJET_WORKFLOWS_TEMPORAL_NAMESPACE",
                "value": "default"
              },
              {
                "key": "TOOLJET_MARKETPLACE_URL",
                "value": "${{ secrets.MARKETPLACE_BUCKET }}"
              }
            ],
            "serviceDetails": {
              "disk": null,
              "env": "docker",
              "envSpecificDetails": {
                "dockerCommand": "",
                "dockerContext": "./",
                "dockerfilePath": "./docker/ce-preview.Dockerfile"
                },
                "healthCheckPath": "/api/health",
                "numInstances": 1,
                "openPorts": [{
                "port": 80,
                "protocol": "TCP"
                }],
                "plan": "starter",
                "pullRequestPreviewsEnabled": "no",
                "region": "oregon",
                "url": "https://tooljet-ce-pr-${{ env.PR_NUMBER }}.onrender.com"
            }
          }')

          echo "response: $RESPONSE"
          export SERVICE_ID=$(echo $RESPONSE | jq -r '.service.id')
          echo "SERVICE_ID=$SERVICE_ID" >> $GITHUB_ENV

      - name: Comment deployment URL
        uses: actions/github-script@v5
        with:
          github-token: ${{secrets.GITHUB_TOKEN}}
          script: |
            github.rest.issues.createComment({
              issue_number: context.issue.number,
              owner: context.repo.owner,
              repo: context.repo.repo,
              body: 'Community Edition:- \n Deployment: https://tooljet-ce-pr-${{ env.PR_NUMBER }}.onrender.com \n Dashboard: https://dashboard.render.com/web/${{ env.SERVICE_ID }}'
            })

      - uses: actions/github-script@v6
        with:
          script: |
            try {
              await github.rest.issues.removeLabel({
                issue_number: context.issue.number,
                owner: context.repo.owner,
                repo: context.repo.repo,
                name: 'create-ce-review-app'
              })
            } catch (e) {
              console.log(e)
            }

            await github.rest.issues.addLabels({
              issue_number: context.issue.number,
              owner: context.repo.owner,
              repo: context.repo.repo,
              labels: ['active-ce-review-app']
            })

  destroy-ce-review-app:
    if: ${{ (github.event.action == 'labeled' && github.event.label.name == 'destroy-ce-review-app') || github.event.action == 'closed' }}
    runs-on: ubuntu-latest

    steps:
      - name: Delete service
        run: |
          export SERVICE_ID=$(curl --request GET \
          --url 'https://api.render.com/v1/services?name=ToolJet%20CE%20PR%20%23${{ env.PR_NUMBER }}&limit=1' \
          --header 'accept: application/json' \
          --header 'authorization: Bearer ${{ secrets.RENDER_API_KEY }}' | \
           jq -r '.[0].service.id')

          curl --request DELETE \
          --url https://api.render.com/v1/services/$SERVICE_ID \
          --header 'accept: application/json' \
          --header 'authorization: Bearer ${{ secrets.RENDER_API_KEY }}'

      - uses: actions/github-script@v6
        with:
          script: |
            try {
              await github.rest.issues.removeLabel({
                issue_number: context.issue.number,
                owner: context.repo.owner,
                repo: context.repo.repo,
                name: 'destroy-ce-review-app'
              })
            } catch (e) {
              console.log(e)
            }

            try {
              await github.rest.issues.removeLabel({
                issue_number: context.issue.number,
                owner: context.repo.owner,
                repo: context.repo.repo,
                name: 'suspend-ce-review-app'
              })
            } catch (e) {
              console.log(e)
            }

            try {
              await github.rest.issues.removeLabel({
                issue_number: context.issue.number,
                owner: context.repo.owner,
                repo: context.repo.repo,
                name: 'active-ce-review-app'
              })
            } catch (e) {
              console.log(e)
            }

      - name: Install PostgreSQL client
        run: |
          sudo apt update
          sudo apt install postgresql-client -y

      - name: Wait after installing PostgreSQL
        run: sleep 25

      - name: Drop PostgreSQL PR databases
        env:
          PGHOST: ${{ secrets.RENDER_DS_PG_HOST }}
          PGPORT: 5432
          PGUSER: ${{ secrets.RENDER_DS_PG_USER }}
          PGDATABASE: ${{ env.PR_NUMBER }}-ce
          PGTJBDATABASE: ${{ env.PR_NUMBER }}-ce-tjdb
        run: |
          if PGPASSWORD=${{ secrets.RENDER_DS_PG_PASS }} psql -h $PGHOST -p $PGPORT -U $PGUSER -lqt | cut -d \| -f 1 | grep -qw $PGDATABASE; then
            echo "Database $PGDATABASE exists, deleting..."
            PGPASSWORD=${{ secrets.RENDER_DS_PG_PASS }} psql -h $PGHOST -p $PGPORT -U $PGUSER -d postgres -c "drop database \"$PGDATABASE\" ;"
          else
            echo "Database $PGDATABASE does not exist."
          fi

          if PGPASSWORD=${{ secrets.RENDER_DS_PG_PASS }} psql -h $PGHOST -p $PGPORT -U $PGUSER -lqt | cut -d \| -f 1 | grep -qw $PGTJBDATABASE; then
            echo "Database $PGTJBDATABASE exists, deleting..."
            PGPASSWORD=${{ secrets.RENDER_DS_PG_PASS }} psql -h $PGHOST -p $PGPORT -U $PGUSER -d postgres -c "drop database \"$PGTJBDATABASE\" ;"
          else
            echo "Database $PGTJBDATABASE does not exist."
          fi

  suspend-ce-review-app:
    if: ${{ github.event.action == 'labeled' && github.event.label.name == 'suspend-ce-review-app' }}
    runs-on: ubuntu-latest

    steps:
      - name: Suspend service
        run: |
          export SERVICE_ID=$(curl --request GET \
          --url 'https://api.render.com/v1/services?name=ToolJet%20PR%20%23${{ env.PR_NUMBER }}&limit=1' \
          --header 'accept: application/json' \
          --header 'authorization: Bearer ${{ secrets.RENDER_API_KEY }}' | \
           jq -r '.[0].service.id')

          curl --request POST \
          --url https://api.render.com/v1/services/$SERVICE_ID/suspend \
          --header 'accept: application/json' \
          --header 'authorization: Bearer ${{ secrets.RENDER_API_KEY }}'

      - uses: actions/github-script@v6
        with:
          script: |
            try {
              await github.rest.issues.removeLabel({
                issue_number: context.issue.number,
                owner: context.repo.owner,
                repo: context.repo.repo,
                name: 'active-ce-review-app'
              })
            } catch (e) {
              console.log(e)
            }

  resume-ce-review-app:
    if: ${{ github.event.action == 'unlabeled' && github.event.label.name == 'suspend-ce-review-app' }}
    runs-on: ubuntu-latest

    steps:
      - name: Resume service
        run: |
          export SERVICE_ID=$(curl --request GET \
          --url 'https://api.render.com/v1/services?name=ToolJet%20PR%20%23${{ env.PR_NUMBER }}&limit=1' \
          --header 'accept: application/json' \
          --header 'authorization: Bearer ${{ secrets.RENDER_API_KEY }}' | \
           jq -r '.[0].service.id')

          curl --request POST \
          --url https://api.render.com/v1/services/$SERVICE_ID/resume \
          --header 'accept: application/json' \
          --header 'authorization: Bearer ${{ secrets.RENDER_API_KEY }}'

      - uses: actions/github-script@v6
        with:
          script: |
            await github.rest.issues.addLabels({
              issue_number: context.issue.number,
              owner: context.repo.owner,
              repo: context.repo.repo,
              labels: ['active-ce-review-app']
            })

            try {
              await github.rest.issues.removeLabel({
                issue_number: context.issue.number,
                owner: context.repo.owner,
                repo: context.repo.repo,
                name: 'suspend-ce-review-app'
              })
            } catch (e) {
              console.log(e)
            }



# Enterprise Edition

  create-ee-review-app:
    if: ${{ github.event.action == 'labeled' && (github.event.label.name == 'create-ee-review-app' || github.event.label.name == 'review-app') }}
    runs-on: ubuntu-latest

    steps:
      - name: Creating deployment for Enterprise Edition
        id: create-ee-deployment
        run: |
          export RESPONSE=$(curl --request POST \
          --url https://api.render.com/v1/services \
          --header 'accept: application/json' \
          --header 'content-type: application/json' \
          --header 'Authorization: Bearer ${{ secrets.RENDER_API_KEY }}' \
          --data '
          {
            "autoDeploy": "yes",
            "branch": "${{ env.BRANCH_NAME }}",
            "name": "ToolJet EE PR #${{ env.PR_NUMBER }}",
            "notifyOnFail": "default",
            "ownerId": "tea-caeo4bj19n072h3dddc0",
            "repo": "https://github.com/ToolJet/ToolJet",
            "slug": "tooljet-ee-pr-${{ env.PR_NUMBER }}",
            "suspended": "not_suspended",
            "suspenders": [],
            "type": "web_service",
            "envVars": [
              {
                "key": "PG_HOST",
                "value": "${{ secrets.RENDER_PG_HOST }}"
              },
              {
                "key": "PG_PORT",
                "value": "5432"
              },
              {
                "key": "PG_USER",
                "value": "${{ secrets.RENDER_PG_USER }}"
              },
              {
                "key": "PG_PASS",
                "value": "${{ secrets.RENDER_PG_PASS }}"
              },
              {
                "key": "PG_DB",
                "value": "${{ env.PR_NUMBER }}-ee"
              },
              {
                "key": "TOOLJET_DB",
                "value": "${{ env.PR_NUMBER }}-ee-tjdb"
>>>>>>> cadb639f
              },
              {
                "key": "TOOLJET_DB_HOST",
                "value": "${{ secrets.RENDER_PG_HOST }}"
              },
              {
                "key": "TOOLJET_DB_USER",
                "value": "${{ secrets.RENDER_PG_USER }}"
              },
              {
                "key": "TOOLJET_DB_PASS",
                "value": "${{ secrets.RENDER_PG_PASS }}"
              },
              {
                "key": "TOOLJET_DB_PORT",
                "value": "5432"
              },
              {
                "key": "PGRST_DB_PRE_CONFIG",
                "value": "postgrest.pre_config"
              },
              {
                "key": "PGRST_DB_URI",
<<<<<<< HEAD
                "value": "postgres://${{ secrets.RENDER_PG_USER }}:${{ secrets.RENDER_PG_PASS }}@${{ secrets.RENDER_PG_HOST }}/${{ env.PR_NUMBER }}-tjdb"
=======
                "value": "postgres://${{ secrets.RENDER_PG_USER }}:${{ secrets.RENDER_PG_PASS }}@${{ secrets.RENDER_PG_HOST }}/${{ env.PR_NUMBER }}-ee-tjdb"
>>>>>>> cadb639f
              },
              {
                "key": "PGRST_HOST",
                "value": "127.0.0.1:3000"
              },
              {
                "key": "PGRST_JWT_SECRET",
                "value": "r9iMKoe5CRMgvJBBtp4HrqN7QiPpUToj"
              },
              {
                "key": "PGRST_LOG_LEVEL",
                "value": "info"
              },
              {
                "key": "PORT",
                "value": "80"
              },
              {
                "key": "TOOLJET_HOST",
                "value": "https://tooljet-ee-pr-${{ env.PR_NUMBER }}.onrender.com"
              },
              {
                "key": "DISABLE_TOOLJET_TELEMETRY",
                "value": "true"
              },
              {
                "key": "SMTP_ADDRESS",
                "value": "smtp.mailtrap.io"
              },
              {
                "key": "SMTP_DOMAIN",
                "value": "smtp.mailtrap.io"
              },
              {
                "key": "SMTP_PORT",
                "value": "2525"
              },
              {
                "key": "SMTP_USERNAME",
                "value": "${{ secrets.RENDER_SMTP_USERNAME }}"
              },
              {
                "key": "SMTP_PASSWORD",
                "value": "${{ secrets.RENDER_SMTP_PASSWORD }}"
              },
              {
<<<<<<< HEAD
=======
                "key": "REDIS_HOST",
                "value": "${{ secrets.RENDER_REDIS_HOST }}"
              },
              {
                "key": "REDIS_PORT",
                "value": "${{ secrets.RENDER_REDIS_PORT }}"
              },
              {
                "key": "TEMPORAL_SERVER_ADDRESS",
                "value": "https://auto-setup-1-25-1.onrender.com"
              },
              {
                "key": "TEMPORAL_TASK_QUEUE_NAME_FOR_WORKFLOWS",
                "value": "tooljet-ee-pr-${{ env.PR_NUMBER }}"
              },
              {
                "key": "TOOLJET_WORKFLOWS_TEMPORAL_NAMESPACE",
                "value": "default"
              },
              {
>>>>>>> cadb639f
                "key": "TOOLJET_MARKETPLACE_URL",
                "value": "${{ secrets.MARKETPLACE_BUCKET }}"
              },
              {
                "key": "BRANCH_NAME",
                "value": "${{ env.BRANCH_NAME }}"
              },
              {
                "key": "CUSTOM_GITHUB_TOKEN",
                "value": "${{ secrets.CUSTOM_GITHUB_TOKEN }}"
              }
            ],
            "serviceDetails": {
              "disk": null,
              "env": "docker",
              "envSpecificDetails": {
                "dockerCommand": "",
                "dockerContext": "./",
                "dockerfilePath": "./docker/ee/ee-preview.Dockerfile"
                },
                "healthCheckPath": "/api/health",
                "numInstances": 1,
                "openPorts": [{
                "port": 80,
                "protocol": "TCP"
                }],
                "plan": "starter",
                "pullRequestPreviewsEnabled": "no",
                "region": "oregon",
                "url": "https://tooljet-ee-pr-${{ env.PR_NUMBER }}.onrender.com"
            }
          }')

          echo "response: $RESPONSE"
          export SERVICE_ID=$(echo $RESPONSE | jq -r '.service.id')
          echo "SERVICE_ID=$SERVICE_ID" >> $GITHUB_ENV

      - name: Comment deployment URL
        uses: actions/github-script@v5
        with:
          github-token: ${{secrets.GITHUB_TOKEN}}
          script: |
            github.rest.issues.createComment({
              issue_number: context.issue.number,
              owner: context.repo.owner,
              repo: context.repo.repo,
              body: 'Enterpise Edition: \n Deployment: https://tooljet-ee-pr-${{ env.PR_NUMBER }}.onrender.com \n Dashboard: https://dashboard.render.com/web/${{ env.SERVICE_ID }}'
            })

      - uses: actions/github-script@v6
        with:
          script: |
            try {
              await github.rest.issues.removeLabel({
                issue_number: context.issue.number,
                owner: context.repo.owner,
                repo: context.repo.repo,
                name: 'create-ee-review-app'
              })
            } catch (e) {
              console.log(e)
            }

            await github.rest.issues.addLabels({
              issue_number: context.issue.number,
              owner: context.repo.owner,
              repo: context.repo.repo,
              labels: ['active-ee-review-app']
            })

  destroy-ee-review-app:
    if: ${{ (github.event.action == 'labeled' && github.event.label.name == 'destroy-ee-review-app') || github.event.action == 'closed' }}
    runs-on: ubuntu-latest

    steps:
      - name: Delete service
        run: |
          export SERVICE_ID=$(curl --request GET \
          --url 'https://api.render.com/v1/services?name=ToolJet%20EE%20PR%20%23${{ env.PR_NUMBER }}&limit=1' \
          --header 'accept: application/json' \
          --header 'authorization: Bearer ${{ secrets.RENDER_API_KEY }}' | \
           jq -r '.[0].service.id')

          curl --request DELETE \
          --url https://api.render.com/v1/services/$SERVICE_ID \
          --header 'accept: application/json' \
          --header 'authorization: Bearer ${{ secrets.RENDER_API_KEY }}'

      - uses: actions/github-script@v6
        with:
          script: |
            try {
              await github.rest.issues.removeLabel({
                issue_number: context.issue.number,
                owner: context.repo.owner,
                repo: context.repo.repo,
                name: 'destroy-ee-review-app'
              })
            } catch (e) {
              console.log(e)
            }

            try {
              await github.rest.issues.removeLabel({
                issue_number: context.issue.number,
                owner: context.repo.owner,
                repo: context.repo.repo,
                name: 'suspend-ee-review-app'
              })
            } catch (e) {
              console.log(e)
            }

            try {
              await github.rest.issues.removeLabel({
                issue_number: context.issue.number,
                owner: context.repo.owner,
                repo: context.repo.repo,
                name: 'active-ee-review-app'
              })
            } catch (e) {
              console.log(e)
            }

      - name: Install PostgreSQL client
        run: |
          sudo apt update
          sudo apt install postgresql-client -y

      - name: Wait after installing PostgreSQL
        run: sleep 25

      - name: Drop PostgreSQL PR databases
        env:
          PGHOST: ${{ secrets.RENDER_DS_PG_HOST }}
          PGPORT: 5432
          PGUSER: ${{ secrets.RENDER_DS_PG_USER }}
<<<<<<< HEAD
          PGDATABASE: ${{ env.PR_NUMBER }}
          PGTJBDATABASE: ${{ env.PR_NUMBER }}-tjdb
=======
          PGDATABASE: ${{ env.PR_NUMBER }}-ee
          PGTJBDATABASE: ${{ env.PR_NUMBER }}-ee-tjdb
>>>>>>> cadb639f
        run: |
          if PGPASSWORD=${{ secrets.RENDER_DS_PG_PASS }} psql -h $PGHOST -p $PGPORT -U $PGUSER -lqt | cut -d \| -f 1 | grep -qw $PGDATABASE; then
            echo "Database $PGDATABASE exists, deleting..."
            PGPASSWORD=${{ secrets.RENDER_DS_PG_PASS }} psql -h $PGHOST -p $PGPORT -U $PGUSER -d postgres -c "drop database \"$PGDATABASE\" ;"
          else
            echo "Database $PGDATABASE does not exist."
          fi

          if PGPASSWORD=${{ secrets.RENDER_DS_PG_PASS }} psql -h $PGHOST -p $PGPORT -U $PGUSER -lqt | cut -d \| -f 1 | grep -qw $PGTJBDATABASE; then
            echo "Database $PGTJBDATABASE exists, deleting..."
            PGPASSWORD=${{ secrets.RENDER_DS_PG_PASS }} psql -h $PGHOST -p $PGPORT -U $PGUSER -d postgres -c "drop database \"$PGTJBDATABASE\" ;"
          else
            echo "Database $PGTJBDATABASE does not exist."
          fi

<<<<<<< HEAD
  suspend-review-app:
    if: ${{ github.event.action == 'labeled' && github.event.label.name == 'suspend-review-app' }}
=======
  suspend-ee-review-app:
    if: ${{ github.event.action == 'labeled' && github.event.label.name == 'suspend-ee-review-app' }}
>>>>>>> cadb639f
    runs-on: ubuntu-latest

    steps:
      - name: Suspend service
        run: |
          export SERVICE_ID=$(curl --request GET \
          --url 'https://api.render.com/v1/services?name=ToolJet%20PR%20%23${{ env.PR_NUMBER }}&limit=1' \
          --header 'accept: application/json' \
          --header 'authorization: Bearer ${{ secrets.RENDER_API_KEY }}' | \
           jq -r '.[0].service.id')

          curl --request POST \
          --url https://api.render.com/v1/services/$SERVICE_ID/suspend \
          --header 'accept: application/json' \
          --header 'authorization: Bearer ${{ secrets.RENDER_API_KEY }}'

      - uses: actions/github-script@v6
        with:
          script: |
            try {
              await github.rest.issues.removeLabel({
                issue_number: context.issue.number,
                owner: context.repo.owner,
                repo: context.repo.repo,
                name: 'active-ee-review-app'
              })
            } catch (e) {
              console.log(e)
            }

  resume-ee-review-app:
    if: ${{ github.event.action == 'unlabeled' && github.event.label.name == 'suspend-ee-review-app' }}
    runs-on: ubuntu-latest

    steps:
      - name: Resume service
        run: |
          export SERVICE_ID=$(curl --request GET \
          --url 'https://api.render.com/v1/services?name=ToolJet%20PR%20%23${{ env.PR_NUMBER }}&limit=1' \
          --header 'accept: application/json' \
          --header 'authorization: Bearer ${{ secrets.RENDER_API_KEY }}' | \
           jq -r '.[0].service.id')

          curl --request POST \
          --url https://api.render.com/v1/services/$SERVICE_ID/resume \
          --header 'accept: application/json' \
          --header 'authorization: Bearer ${{ secrets.RENDER_API_KEY }}'

      - uses: actions/github-script@v6
        with:
          script: |
            await github.rest.issues.addLabels({
              issue_number: context.issue.number,
              owner: context.repo.owner,
              repo: context.repo.repo,
              labels: ['active-ee-review-app']
            })

            try {
              await github.rest.issues.removeLabel({
                issue_number: context.issue.number,
                owner: context.repo.owner,
                repo: context.repo.repo,
                name: 'suspend-ee-review-app'
              })
            } catch (e) {
              console.log(e)
            }

<<<<<<< HEAD
  recreate-review-app:
    if: ${{ github.event.action == 'labeled' && github.event.label.name == 'recreate-review-app' }}
    runs-on: ubuntu-latest

    steps:
      - name: Delete service
        run: |
          export SERVICE_ID=$(curl --request GET \
          --url 'https://api.render.com/v1/services?name=ToolJet%20PR%20%23${{ env.PR_NUMBER }}&limit=1' \
          --header 'accept: application/json' \
          --header 'authorization: Bearer ${{ secrets.RENDER_API_KEY }}' | \
           jq -r '.[0].service.id')

          curl --request DELETE \
          --url https://api.render.com/v1/services/$SERVICE_ID \
          --header 'accept: application/json' \
          --header 'authorization: Bearer ${{ secrets.RENDER_API_KEY }}'

      - uses: actions/github-script@v6
        with:
          script: |
            try {
              await github.rest.issues.removeLabel({
                issue_number: context.issue.number,
                owner: context.repo.owner,
                repo: context.repo.repo,
                name: 'destroy-review-app'
              })
            } catch (e) {
              console.log(e)
            }

            try {
              await github.rest.issues.removeLabel({
                issue_number: context.issue.number,
                owner: context.repo.owner,
                repo: context.repo.repo,
                name: 'suspend-review-app'
              })
            } catch (e) {
              console.log(e)
            }

            try {
              await github.rest.issues.removeLabel({
                issue_number: context.issue.number,
                owner: context.repo.owner,
                repo: context.repo.repo,
                name: 'active-review-app'
              })
            } catch (e) {
              console.log(e)
            }

      - name: Install PostgreSQL client
        run: |
          sudo apt update
          sudo apt install postgresql-client -y

      - name: Wait after installing PostgreSQL
        run: sleep 25

      - name: Drop PostgreSQL PR databases
        env:
          PGHOST: ${{ secrets.RENDER_DS_PG_HOST }}
          PGPORT: 5432
          PGUSER: ${{ secrets.RENDER_DS_PG_USER }}
          PGDATABASE: ${{ env.PR_NUMBER }}
          PGTJBDATABASE: ${{ env.PR_NUMBER }}-tjdb
        run: |
          if PGPASSWORD=${{ secrets.RENDER_DS_PG_PASS }} psql -h $PGHOST -p $PGPORT -U $PGUSER -lqt | cut -d \| -f 1 | grep -qw $PGDATABASE; then
            echo "Database $PGDATABASE exists, deleting..."
            PGPASSWORD=${{ secrets.RENDER_DS_PG_PASS }} psql -h $PGHOST -p $PGPORT -U $PGUSER -d postgres -c "drop database \"$PGDATABASE\" ;"
          else
            echo "Database $PGDATABASE does not exist."
          fi

          if PGPASSWORD=${{ secrets.RENDER_DS_PG_PASS }} psql -h $PGHOST -p $PGPORT -U $PGUSER -lqt | cut -d \| -f 1 | grep -qw $PGTJBDATABASE; then
            echo "Database $PGTJBDATABASE exists, deleting..."
            PGPASSWORD=${{ secrets.RENDER_DS_PG_PASS }} psql -h $PGHOST -p $PGPORT -U $PGUSER -d postgres -c "drop database \"$PGTJBDATABASE\" ;"
          else
            echo "Database $PGTJBDATABASE does not exist."
          fi

      - name: Create deployment
        id: create-deployment
        run: |
          export RESPONSE=$(curl --request POST \
          --url https://api.render.com/v1/services \
          --header 'accept: application/json' \
          --header 'content-type: application/json' \
          --header 'Authorization: Bearer ${{ secrets.RENDER_API_KEY }}' \
          --data '
          {
            "autoDeploy": "yes",
            "branch": "${{ env.BRANCH_NAME }}",
            "name": "ToolJet PR #${{ env.PR_NUMBER }}",
            "notifyOnFail": "default",
            "ownerId": "tea-caeo4bj19n072h3dddc0",
            "repo": "https://${{ secrets.RENDER_GITHUB_PAT }}@github.com/ToolJet/tj-ee",
            "slug": "tooljet-pr-${{ env.PR_NUMBER }}",
            "suspended": "not_suspended",
            "suspenders": [],
            "type": "web_service",
            "envVars": [
              {
                "key": "PG_HOST",
                "value": "${{ secrets.RENDER_PG_HOST }}"
              },
              {
                "key": "PG_PORT",
                "value": "5432"
              },
              {
                "key": "PG_USER",
                "value": "${{ secrets.RENDER_PG_USER }}"
              },
              {
                "key": "PG_PASS",
                "value": "${{ secrets.RENDER_PG_PASS }}"
              },
              {
                "key": "PG_DB",
                "value": "${{ env.PR_NUMBER }}"
              },
              {
                "key": "TOOLJET_DB",
                "value": "${{ env.PR_NUMBER }}-tjdb"
              },
              {
                "key": "TOOLJET_DB_HOST",
                "value": "${{ secrets.RENDER_PG_HOST }}"
              },
              {
                "key": "TOOLJET_DB_USER",
                "value": "${{ secrets.RENDER_PG_USER }}"
              },
              {
                "key": "TOOLJET_DB_PASS",
                "value": "${{ secrets.RENDER_PG_PASS }}"
              },
              {
                "key": "TOOLJET_DB_PORT",
                "value": "5432"
              },
              {
                "key": "PGRST_DB_PRE_CONFIG",
                "value": "postgrest.pre_config"
              },
              {
                "key": "PGRST_DB_URI",
                "value": "postgres://${{ secrets.RENDER_PG_USER }}:${{ secrets.RENDER_PG_PASS }}@${{ secrets.RENDER_PG_HOST }}/${{ env.PR_NUMBER }}-tjdb"
              },
              {
                "key": "PGRST_HOST",
                "value": "127.0.0.1:3000"
              },
              {
                "key": "PGRST_JWT_SECRET",
                "value": "r9iMKoe5CRMgvJBBtp4HrqN7QiPpUToj"
              },
              {
                "key": "PGRST_LOG_LEVEL",
                "value": "info"
              },
              {
                "key": "PORT",
                "value": "80"
              },
              {
                "key": "TOOLJET_HOST",
                "value": "https://tooljet-pr-${{ env.PR_NUMBER }}.onrender.com"
              },
              {
                "key": "DISABLE_TOOLJET_TELEMETRY",
                "value": "true"
              },
              {
                "key": "SMTP_ADDRESS",
                "value": "smtp.mailtrap.io"
              },
              {
                "key": "SMTP_DOMAIN",
                "value": "smtp.mailtrap.io"
              },
              {
                "key": "SMTP_PORT",
                "value": "2525"
              },
              {
                "key": "SMTP_USERNAME",
                "value": "${{ secrets.RENDER_SMTP_USERNAME }}"
              },
              {
                "key": "SMTP_PASSWORD",
                "value": "${{ secrets.RENDER_SMTP_PASSWORD }}"
              },
              {
                "key": "REDIS_HOST",
                "value": "${{ secrets.RENDER_REDIS_HOST }}"
              },
              {
                "key": "REDIS_PORT",
                "value": "${{ secrets.RENDER_REDIS_PORT }}"
              },
              {
                "key": "LICENSE_KEY",
                "value": "${{ secrets.RENDER_LICENSE_KEY }}"
              },
              {
                "key": "TOOLJET_MARKETPLACE_URL",
                "value": "${{ secrets.MARKETPLACE_BUCKET }}"
              }
            ],
            "serviceDetails": {
              "disk": null,
              "env": "docker",
              "envSpecificDetails": {
                "dockerCommand": "",
                "dockerContext": "./",
                "dockerfilePath": "./docker/preview.Dockerfile"
                },
                "healthCheckPath": "/api/health",
                "numInstances": 1,
                "openPorts": [{
                "port": 80,
                "protocol": "TCP"
                }],
                "plan": "starter",
                "pullRequestPreviewsEnabled": "no",
                "region": "oregon",
                "url": "https://tooljet-pr-${{ env.PR_NUMBER }}.onrender.com"
            }
          }')

          echo "response: $RESPONSE"
          export SERVICE_ID=$(echo $RESPONSE | jq -r '.service.id')
          echo "SERVICE_ID=$SERVICE_ID" >> $GITHUB_ENV

      - name: Comment deployment URL
        uses: actions/github-script@v5
        with:
          github-token: ${{secrets.GITHUB_TOKEN}}
          script: |
            github.rest.issues.createComment({
              issue_number: context.issue.number,
              owner: context.repo.owner,
              repo: context.repo.repo,
              body: 'Deployment: https://tooljet-pr-${{ env.PR_NUMBER }}.onrender.com \n Dashboard: https://dashboard.render.com/web/${{ env.SERVICE_ID }}'
            })

      - uses: actions/github-script@v6
        with:
          script: |
            try {
              await github.rest.issues.removeLabel({
                issue_number: context.issue.number,
                owner: context.repo.owner,
                repo: context.repo.repo,
                name: 'create-review-app'
              })
            } catch (e) {
              console.log(e)
            }

            await github.rest.issues.addLabels({
              issue_number: context.issue.number,
              owner: context.repo.owner,
              repo: context.repo.repo,
              labels: ['active-review-app']
            })
=======



# Cloud Edition

  # create-cloud-review-app:
  #   if: ${{ github.event.action == 'labeled' && (github.event.label.name == 'create-cloud-review-app' || github.event.label.name == 'review-app') }}
  #   runs-on: ubuntu-latest

  #   steps:
  #     - name: Creating deployment for Cloud Edition
  #       id: create-cloud-deployment
  #       run: |
  #         export RESPONSE=$(curl --request POST \
  #         --url https://api.render.com/v1/services \
  #         --header 'accept: application/json' \
  #         --header 'content-type: application/json' \
  #         --header 'Authorization: Bearer ${{ secrets.RENDER_API_KEY }}' \
  #         --data '
  #         {
  #           "autoDeploy": "yes",
  #           "branch": "${{ env.BRANCH_NAME }}",
  #           "name": "ToolJet Cloud PR #${{ env.PR_NUMBER }}",
  #           "notifyOnFail": "default",
  #           "ownerId": "tea-caeo4bj19n072h3dddc0",
  #           "repo": "https://github.com/ToolJet/ToolJet",
  #           "slug": "tooljet-cloud-pr-${{ env.PR_NUMBER }}",
  #           "suspended": "not_suspended",
  #           "suspenders": [],
  #           "type": "web_service",
  #           "envVars": [
  #             {
  #               "key": "PG_HOST",
  #               "value": "${{ secrets.RENDER_PG_HOST }}"
  #             },
  #             {
  #               "key": "PG_PORT",
  #               "value": "5432"
  #             },
  #             {
  #               "key": "PG_USER",
  #               "value": "${{ secrets.RENDER_PG_USER }}"
  #             },
  #             {
  #               "key": "PG_PASS",
  #               "value": "${{ secrets.RENDER_PG_PASS }}"
  #             },
  #             {
  #               "key": "PG_DB",
  #               "value": "${{ env.PR_NUMBER }}-cloud"
  #             },
  #             {
  #               "key": "TOOLJET_DB",
  #               "value": "${{ env.PR_NUMBER }}-cloud-tjdb"
  #             },
  #             {
  #               "key": "TOOLJET_DB_HOST",
  #               "value": "${{ secrets.RENDER_PG_HOST }}"
  #             },
  #             {
  #               "key": "TOOLJET_DB_USER",
  #               "value": "${{ secrets.RENDER_PG_USER }}"
  #             },
  #             {
  #               "key": "TOOLJET_DB_PASS",
  #               "value": "${{ secrets.RENDER_PG_PASS }}"
  #             },
  #             {
  #               "key": "TOOLJET_DB_PORT",
  #               "value": "5432"
  #             },
  #             {
  #               "key": "PGRST_DB_PRE_CONFIG",
  #               "value": "postgrest.pre_config"
  #             },
  #             {
  #               "key": "PGRST_DB_URI",
  #               "value": "postgres://${{ secrets.RENDER_PG_USER }}:${{ secrets.RENDER_PG_PASS }}@${{ secrets.RENDER_PG_HOST }}/${{ env.PR_NUMBER }}-cloud-tjdb"
  #             },
  #             {
  #               "key": "PGRST_HOST",
  #               "value": "127.0.0.1:3000"
  #             },
  #             {
  #               "key": "PGRST_JWT_SECRET",
  #               "value": "r9iMKoe5CRMgvJBBtp4HrqN7QiPpUToj"
  #             },
  #             {
  #               "key": "PGRST_LOG_LEVEL",
  #               "value": "info"
  #             },
  #             {
  #               "key": "PORT",
  #               "value": "80"
  #             },
  #             {
  #               "key": "TOOLJET_HOST",
  #               "value": "https://tooljet-cloud-pr-${{ env.PR_NUMBER }}.onrender.com"
  #             },
  #             {
  #               "key": "DISABLE_TOOLJET_TELEMETRY",
  #               "value": "true"
  #             },
  #             {
  #               "key": "SMTP_ADDRESS",
  #               "value": "smtp.mailtrap.io"
  #             },
  #             {
  #               "key": "SMTP_DOMAIN",
  #               "value": "smtp.mailtrap.io"
  #             },
  #             {
  #               "key": "SMTP_PORT",
  #               "value": "2525"
  #             },
  #             {
  #               "key": "SMTP_USERNAME",
  #               "value": "${{ secrets.RENDER_SMTP_USERNAME }}"
  #             },
  #             {
  #               "key": "SMTP_PASSWORD",
  #               "value": "${{ secrets.RENDER_SMTP_PASSWORD }}"
  #             },
  #             {
  #               "key": "REDIS_HOST",
  #               "value": "${{ secrets.RENDER_REDIS_HOST }}"
  #             },
  #             {
  #               "key": "REDIS_PORT",
  #               "value": "${{ secrets.RENDER_REDIS_PORT }}"
  #             },
  #             {
  #               "key": "TEMPORAL_SERVER_ADDRESS",
  #               "value": "https://auto-setup-1-25-1.onrender.com"
  #             },
  #             {
  #               "key": "TEMPORAL_TASK_QUEUE_NAME_FOR_WORKFLOWS",
  #               "value": "tooljet-cloud-pr-${{ env.PR_NUMBER }}"
  #             },
  #             {
  #               "key": "TOOLJET_WORKFLOWS_TEMPORAL_NAMESPACE",
  #               "value": "default"
  #             },
  #             {
  #               "key": "TOOLJET_MARKETPLACE_URL",
  #               "value": "${{ secrets.MARKETPLACE_BUCKET }}"
  #             },
  #             {
  #               "key": "CUSTOM_GITHUB_TOKEN",
  #               "value": "${{ secrets.CUSTOM_GITHUB_TOKEN }}"
  #             }
  #           ],
  #           "serviceDetails": {
  #             "disk": null,
  #             "env": "docker",
  #             "envSpecificDetails": {
  #               "dockerCommand": "",
  #               "dockerContext": "./",
  #               "dockerfilePath": "./docker/cloud/cloud-preview.Dockerfile"
  #               },
  #               "healthCheckPath": "/api/health",
  #               "numInstances": 1,
  #               "openPorts": [{
  #               "port": 80,
  #               "protocol": "TCP"
  #               }],
  #               "plan": "starter",
  #               "pullRequestPreviewsEnabled": "no",
  #               "region": "oregon",
  #               "url": "https://tooljet-cloud-pr-${{ env.PR_NUMBER }}.onrender.com"
  #           }
  #         }')

  #         echo "response: $RESPONSE"
  #         export SERVICE_ID=$(echo $RESPONSE | jq -r '.service.id')
  #         echo "SERVICE_ID=$SERVICE_ID" >> $GITHUB_ENV

  #     - name: Comment deployment URL
  #       uses: actions/github-script@v5
  #       with:
  #         github-token: ${{secrets.GITHUB_TOKEN}}
  #         script: |
  #           github.rest.issues.createComment({
  #             issue_number: context.issue.number,
  #             owner: context.repo.owner,
  #             repo: context.repo.repo,
  #             body: 'Cloud Edition: \n Deployment: https://tooljet-cloud-pr-${{ env.PR_NUMBER }}.onrender.com \n Dashboard: https://dashboard.render.com/web/${{ env.SERVICE_ID }}'
  #           })

  #     - uses: actions/github-script@v6
  #       with:
  #         script: |
  #           try {
  #             await github.rest.issues.removeLabel({
  #               issue_number: context.issue.number,
  #               owner: context.repo.owner,
  #               repo: context.repo.repo,
  #               name: 'create-cloud-review-app'
  #             })
  #           } catch (e) {
  #             console.log(e)
  #           }

  #           await github.rest.issues.addLabels({
  #             issue_number: context.issue.number,
  #             owner: context.repo.owner,
  #             repo: context.repo.repo,
  #             labels: ['active-cloud-review-app']
  #           })

  # destroy-cloud-review-app:
  #   if: ${{ (github.event.action == 'labeled' && github.event.label.name == 'destroy-cloud-review-app') || github.event.action == 'closed' }}
  #   runs-on: ubuntu-latest

  #   steps:
  #     - name: Delete service
  #       run: |
  #         export SERVICE_ID=$(curl --request GET \
  #         --url 'https://api.render.com/v1/services?name=ToolJet%20PR%20%23${{ env.PR_NUMBER }}&limit=1' \
  #         --header 'accept: application/json' \
  #         --header 'authorization: Bearer ${{ secrets.RENDER_API_KEY }}' | \
  #          jq -r '.[0].service.id')

  #         curl --request DELETE \
  #         --url https://api.render.com/v1/services/$SERVICE_ID \
  #         --header 'accept: application/json' \
  #         --header 'authorization: Bearer ${{ secrets.RENDER_API_KEY }}'

  #     - uses: actions/github-script@v6
  #       with:
  #         script: |
  #           try {
  #             await github.rest.issues.removeLabel({
  #               issue_number: context.issue.number,
  #               owner: context.repo.owner,
  #               repo: context.repo.repo,
  #               name: 'destroy-cloud-review-app'
  #             })
  #           } catch (e) {
  #             console.log(e)
  #           }

  #           try {
  #             await github.rest.issues.removeLabel({
  #               issue_number: context.issue.number,
  #               owner: context.repo.owner,
  #               repo: context.repo.repo,
  #               name: 'suspend-cloud-review-app'
  #             })
  #           } catch (e) {
  #             console.log(e)
  #           }

  #           try {
  #             await github.rest.issues.removeLabel({
  #               issue_number: context.issue.number,
  #               owner: context.repo.owner,
  #               repo: context.repo.repo,
  #               name: 'active-cloud-review-app'
  #             })
  #           } catch (e) {
  #             console.log(e)
  #           }

  #     - name: Install PostgreSQL client
  #       run: |
  #         sudo apt update
  #         sudo apt install postgresql-client -y

  #     - name: Wait after installing PostgreSQL
  #       run: sleep 25

  #     - name: Drop PostgreSQL PR databases
  #       env:
  #         PGHOST: ${{ secrets.RENDER_DS_PG_HOST }}
  #         PGPORT: 5432
  #         PGUSER: ${{ secrets.RENDER_DS_PG_USER }}
  #         PGDATABASE: ${{ env.PR_NUMBER }}-cloud
  #         PGTJBDATABASE: ${{ env.PR_NUMBER }}-cloud-tjdb
  #       run: |
  #         if PGPASSWORD=${{ secrets.RENDER_DS_PG_PASS }} psql -h $PGHOST -p $PGPORT -U $PGUSER -lqt | cut -d \| -f 1 | grep -qw $PGDATABASE; then
  #           echo "Database $PGDATABASE exists, deleting..."
  #           PGPASSWORD=${{ secrets.RENDER_DS_PG_PASS }} psql -h $PGHOST -p $PGPORT -U $PGUSER -d postgres -c "drop database \"$PGDATABASE\" ;"
  #         else
  #           echo "Database $PGDATABASE does not exist."
  #         fi

  #         if PGPASSWORD=${{ secrets.RENDER_DS_PG_PASS }} psql -h $PGHOST -p $PGPORT -U $PGUSER -lqt | cut -d \| -f 1 | grep -qw $PGTJBDATABASE; then
  #           echo "Database $PGTJBDATABASE exists, deleting..."
  #           PGPASSWORD=${{ secrets.RENDER_DS_PG_PASS }} psql -h $PGHOST -p $PGPORT -U $PGUSER -d postgres -c "drop database \"$PGTJBDATABASE\" ;"
  #         else
  #           echo "Database $PGTJBDATABASE does not exist."
  #         fi

  # suspend-cloud-review-app:
  #   if: ${{ github.event.action == 'labeled' && github.event.label.name == 'suspend-cloud-review-app' }}
  #   runs-on: ubuntu-latest

  #   steps:
  #     - name: Suspend service
  #       run: |
  #         export SERVICE_ID=$(curl --request GET \
  #         --url 'https://api.render.com/v1/services?name=ToolJet%20PR%20%23${{ env.PR_NUMBER }}&limit=1' \
  #         --header 'accept: application/json' \
  #         --header 'authorization: Bearer ${{ secrets.RENDER_API_KEY }}' | \
  #          jq -r '.[0].service.id')

  #         curl --request POST \
  #         --url https://api.render.com/v1/services/$SERVICE_ID/suspend \
  #         --header 'accept: application/json' \
  #         --header 'authorization: Bearer ${{ secrets.RENDER_API_KEY }}'

  #     - uses: actions/github-script@v6
  #       with:
  #         script: |
  #           try {
  #             await github.rest.issues.removeLabel({
  #               issue_number: context.issue.number,
  #               owner: context.repo.owner,
  #               repo: context.repo.repo,
  #               name: 'active-cloud-review-app'
  #             })
  #           } catch (e) {
  #             console.log(e)
  #           }

  # resume-cloud-review-app:
  #   if: ${{ github.event.action == 'unlabeled' && github.event.label.name == 'suspend-cloud-review-app' }}
  #   runs-on: ubuntu-latest

  #   steps:
  #     - name: Resume service
  #       run: |
  #         export SERVICE_ID=$(curl --request GET \
  #         --url 'https://api.render.com/v1/services?name=ToolJet%20PR%20%23${{ env.PR_NUMBER }}&limit=1' \
  #         --header 'accept: application/json' \
  #         --header 'authorization: Bearer ${{ secrets.RENDER_API_KEY }}' | \
  #          jq -r '.[0].service.id')

  #         curl --request POST \
  #         --url https://api.render.com/v1/services/$SERVICE_ID/resume \
  #         --header 'accept: application/json' \
  #         --header 'authorization: Bearer ${{ secrets.RENDER_API_KEY }}'

  #     - uses: actions/github-script@v6
  #       with:
  #         script: |
  #           await github.rest.issues.addLabels({
  #             issue_number: context.issue.number,
  #             owner: context.repo.owner,
  #             repo: context.repo.repo,
  #             labels: ['active-cloud-review-app']
  #           })

  #           try {
  #             await github.rest.issues.removeLabel({
  #               issue_number: context.issue.number,
  #               owner: context.repo.owner,
  #               repo: context.repo.repo,
  #               name: 'suspend-cloud-review-app'
  #             })
  #           } catch (e) {
  #             console.log(e)
  #           }
>>>>>>> cadb639f
<|MERGE_RESOLUTION|>--- conflicted
+++ resolved
@@ -109,10 +109,6 @@
                 "value": "https://tooljet-ce-pr-${{ env.PR_NUMBER }}.onrender.com"
               },
               {
-<<<<<<< HEAD
-                "key": "TOOLJET_DB",
-                "value": "${{ env.PR_NUMBER }}-tjdb"
-=======
                 "key": "DISABLE_TOOLJET_TELEMETRY",
                 "value": "true"
               },
@@ -419,7 +415,6 @@
               {
                 "key": "TOOLJET_DB",
                 "value": "${{ env.PR_NUMBER }}-ee-tjdb"
->>>>>>> cadb639f
               },
               {
                 "key": "TOOLJET_DB_HOST",
@@ -443,11 +438,7 @@
               },
               {
                 "key": "PGRST_DB_URI",
-<<<<<<< HEAD
-                "value": "postgres://${{ secrets.RENDER_PG_USER }}:${{ secrets.RENDER_PG_PASS }}@${{ secrets.RENDER_PG_HOST }}/${{ env.PR_NUMBER }}-tjdb"
-=======
                 "value": "postgres://${{ secrets.RENDER_PG_USER }}:${{ secrets.RENDER_PG_PASS }}@${{ secrets.RENDER_PG_HOST }}/${{ env.PR_NUMBER }}-ee-tjdb"
->>>>>>> cadb639f
               },
               {
                 "key": "PGRST_HOST",
@@ -494,8 +485,6 @@
                 "value": "${{ secrets.RENDER_SMTP_PASSWORD }}"
               },
               {
-<<<<<<< HEAD
-=======
                 "key": "REDIS_HOST",
                 "value": "${{ secrets.RENDER_REDIS_HOST }}"
               },
@@ -516,7 +505,6 @@
                 "value": "default"
               },
               {
->>>>>>> cadb639f
                 "key": "TOOLJET_MARKETPLACE_URL",
                 "value": "${{ secrets.MARKETPLACE_BUCKET }}"
               },
@@ -654,13 +642,8 @@
           PGHOST: ${{ secrets.RENDER_DS_PG_HOST }}
           PGPORT: 5432
           PGUSER: ${{ secrets.RENDER_DS_PG_USER }}
-<<<<<<< HEAD
-          PGDATABASE: ${{ env.PR_NUMBER }}
-          PGTJBDATABASE: ${{ env.PR_NUMBER }}-tjdb
-=======
           PGDATABASE: ${{ env.PR_NUMBER }}-ee
           PGTJBDATABASE: ${{ env.PR_NUMBER }}-ee-tjdb
->>>>>>> cadb639f
         run: |
           if PGPASSWORD=${{ secrets.RENDER_DS_PG_PASS }} psql -h $PGHOST -p $PGPORT -U $PGUSER -lqt | cut -d \| -f 1 | grep -qw $PGDATABASE; then
             echo "Database $PGDATABASE exists, deleting..."
@@ -676,13 +659,8 @@
             echo "Database $PGTJBDATABASE does not exist."
           fi
 
-<<<<<<< HEAD
-  suspend-review-app:
-    if: ${{ github.event.action == 'labeled' && github.event.label.name == 'suspend-review-app' }}
-=======
   suspend-ee-review-app:
     if: ${{ github.event.action == 'labeled' && github.event.label.name == 'suspend-ee-review-app' }}
->>>>>>> cadb639f
     runs-on: ubuntu-latest
 
     steps:
@@ -752,279 +730,6 @@
               console.log(e)
             }
 
-<<<<<<< HEAD
-  recreate-review-app:
-    if: ${{ github.event.action == 'labeled' && github.event.label.name == 'recreate-review-app' }}
-    runs-on: ubuntu-latest
-
-    steps:
-      - name: Delete service
-        run: |
-          export SERVICE_ID=$(curl --request GET \
-          --url 'https://api.render.com/v1/services?name=ToolJet%20PR%20%23${{ env.PR_NUMBER }}&limit=1' \
-          --header 'accept: application/json' \
-          --header 'authorization: Bearer ${{ secrets.RENDER_API_KEY }}' | \
-           jq -r '.[0].service.id')
-
-          curl --request DELETE \
-          --url https://api.render.com/v1/services/$SERVICE_ID \
-          --header 'accept: application/json' \
-          --header 'authorization: Bearer ${{ secrets.RENDER_API_KEY }}'
-
-      - uses: actions/github-script@v6
-        with:
-          script: |
-            try {
-              await github.rest.issues.removeLabel({
-                issue_number: context.issue.number,
-                owner: context.repo.owner,
-                repo: context.repo.repo,
-                name: 'destroy-review-app'
-              })
-            } catch (e) {
-              console.log(e)
-            }
-
-            try {
-              await github.rest.issues.removeLabel({
-                issue_number: context.issue.number,
-                owner: context.repo.owner,
-                repo: context.repo.repo,
-                name: 'suspend-review-app'
-              })
-            } catch (e) {
-              console.log(e)
-            }
-
-            try {
-              await github.rest.issues.removeLabel({
-                issue_number: context.issue.number,
-                owner: context.repo.owner,
-                repo: context.repo.repo,
-                name: 'active-review-app'
-              })
-            } catch (e) {
-              console.log(e)
-            }
-
-      - name: Install PostgreSQL client
-        run: |
-          sudo apt update
-          sudo apt install postgresql-client -y
-
-      - name: Wait after installing PostgreSQL
-        run: sleep 25
-
-      - name: Drop PostgreSQL PR databases
-        env:
-          PGHOST: ${{ secrets.RENDER_DS_PG_HOST }}
-          PGPORT: 5432
-          PGUSER: ${{ secrets.RENDER_DS_PG_USER }}
-          PGDATABASE: ${{ env.PR_NUMBER }}
-          PGTJBDATABASE: ${{ env.PR_NUMBER }}-tjdb
-        run: |
-          if PGPASSWORD=${{ secrets.RENDER_DS_PG_PASS }} psql -h $PGHOST -p $PGPORT -U $PGUSER -lqt | cut -d \| -f 1 | grep -qw $PGDATABASE; then
-            echo "Database $PGDATABASE exists, deleting..."
-            PGPASSWORD=${{ secrets.RENDER_DS_PG_PASS }} psql -h $PGHOST -p $PGPORT -U $PGUSER -d postgres -c "drop database \"$PGDATABASE\" ;"
-          else
-            echo "Database $PGDATABASE does not exist."
-          fi
-
-          if PGPASSWORD=${{ secrets.RENDER_DS_PG_PASS }} psql -h $PGHOST -p $PGPORT -U $PGUSER -lqt | cut -d \| -f 1 | grep -qw $PGTJBDATABASE; then
-            echo "Database $PGTJBDATABASE exists, deleting..."
-            PGPASSWORD=${{ secrets.RENDER_DS_PG_PASS }} psql -h $PGHOST -p $PGPORT -U $PGUSER -d postgres -c "drop database \"$PGTJBDATABASE\" ;"
-          else
-            echo "Database $PGTJBDATABASE does not exist."
-          fi
-
-      - name: Create deployment
-        id: create-deployment
-        run: |
-          export RESPONSE=$(curl --request POST \
-          --url https://api.render.com/v1/services \
-          --header 'accept: application/json' \
-          --header 'content-type: application/json' \
-          --header 'Authorization: Bearer ${{ secrets.RENDER_API_KEY }}' \
-          --data '
-          {
-            "autoDeploy": "yes",
-            "branch": "${{ env.BRANCH_NAME }}",
-            "name": "ToolJet PR #${{ env.PR_NUMBER }}",
-            "notifyOnFail": "default",
-            "ownerId": "tea-caeo4bj19n072h3dddc0",
-            "repo": "https://${{ secrets.RENDER_GITHUB_PAT }}@github.com/ToolJet/tj-ee",
-            "slug": "tooljet-pr-${{ env.PR_NUMBER }}",
-            "suspended": "not_suspended",
-            "suspenders": [],
-            "type": "web_service",
-            "envVars": [
-              {
-                "key": "PG_HOST",
-                "value": "${{ secrets.RENDER_PG_HOST }}"
-              },
-              {
-                "key": "PG_PORT",
-                "value": "5432"
-              },
-              {
-                "key": "PG_USER",
-                "value": "${{ secrets.RENDER_PG_USER }}"
-              },
-              {
-                "key": "PG_PASS",
-                "value": "${{ secrets.RENDER_PG_PASS }}"
-              },
-              {
-                "key": "PG_DB",
-                "value": "${{ env.PR_NUMBER }}"
-              },
-              {
-                "key": "TOOLJET_DB",
-                "value": "${{ env.PR_NUMBER }}-tjdb"
-              },
-              {
-                "key": "TOOLJET_DB_HOST",
-                "value": "${{ secrets.RENDER_PG_HOST }}"
-              },
-              {
-                "key": "TOOLJET_DB_USER",
-                "value": "${{ secrets.RENDER_PG_USER }}"
-              },
-              {
-                "key": "TOOLJET_DB_PASS",
-                "value": "${{ secrets.RENDER_PG_PASS }}"
-              },
-              {
-                "key": "TOOLJET_DB_PORT",
-                "value": "5432"
-              },
-              {
-                "key": "PGRST_DB_PRE_CONFIG",
-                "value": "postgrest.pre_config"
-              },
-              {
-                "key": "PGRST_DB_URI",
-                "value": "postgres://${{ secrets.RENDER_PG_USER }}:${{ secrets.RENDER_PG_PASS }}@${{ secrets.RENDER_PG_HOST }}/${{ env.PR_NUMBER }}-tjdb"
-              },
-              {
-                "key": "PGRST_HOST",
-                "value": "127.0.0.1:3000"
-              },
-              {
-                "key": "PGRST_JWT_SECRET",
-                "value": "r9iMKoe5CRMgvJBBtp4HrqN7QiPpUToj"
-              },
-              {
-                "key": "PGRST_LOG_LEVEL",
-                "value": "info"
-              },
-              {
-                "key": "PORT",
-                "value": "80"
-              },
-              {
-                "key": "TOOLJET_HOST",
-                "value": "https://tooljet-pr-${{ env.PR_NUMBER }}.onrender.com"
-              },
-              {
-                "key": "DISABLE_TOOLJET_TELEMETRY",
-                "value": "true"
-              },
-              {
-                "key": "SMTP_ADDRESS",
-                "value": "smtp.mailtrap.io"
-              },
-              {
-                "key": "SMTP_DOMAIN",
-                "value": "smtp.mailtrap.io"
-              },
-              {
-                "key": "SMTP_PORT",
-                "value": "2525"
-              },
-              {
-                "key": "SMTP_USERNAME",
-                "value": "${{ secrets.RENDER_SMTP_USERNAME }}"
-              },
-              {
-                "key": "SMTP_PASSWORD",
-                "value": "${{ secrets.RENDER_SMTP_PASSWORD }}"
-              },
-              {
-                "key": "REDIS_HOST",
-                "value": "${{ secrets.RENDER_REDIS_HOST }}"
-              },
-              {
-                "key": "REDIS_PORT",
-                "value": "${{ secrets.RENDER_REDIS_PORT }}"
-              },
-              {
-                "key": "LICENSE_KEY",
-                "value": "${{ secrets.RENDER_LICENSE_KEY }}"
-              },
-              {
-                "key": "TOOLJET_MARKETPLACE_URL",
-                "value": "${{ secrets.MARKETPLACE_BUCKET }}"
-              }
-            ],
-            "serviceDetails": {
-              "disk": null,
-              "env": "docker",
-              "envSpecificDetails": {
-                "dockerCommand": "",
-                "dockerContext": "./",
-                "dockerfilePath": "./docker/preview.Dockerfile"
-                },
-                "healthCheckPath": "/api/health",
-                "numInstances": 1,
-                "openPorts": [{
-                "port": 80,
-                "protocol": "TCP"
-                }],
-                "plan": "starter",
-                "pullRequestPreviewsEnabled": "no",
-                "region": "oregon",
-                "url": "https://tooljet-pr-${{ env.PR_NUMBER }}.onrender.com"
-            }
-          }')
-
-          echo "response: $RESPONSE"
-          export SERVICE_ID=$(echo $RESPONSE | jq -r '.service.id')
-          echo "SERVICE_ID=$SERVICE_ID" >> $GITHUB_ENV
-
-      - name: Comment deployment URL
-        uses: actions/github-script@v5
-        with:
-          github-token: ${{secrets.GITHUB_TOKEN}}
-          script: |
-            github.rest.issues.createComment({
-              issue_number: context.issue.number,
-              owner: context.repo.owner,
-              repo: context.repo.repo,
-              body: 'Deployment: https://tooljet-pr-${{ env.PR_NUMBER }}.onrender.com \n Dashboard: https://dashboard.render.com/web/${{ env.SERVICE_ID }}'
-            })
-
-      - uses: actions/github-script@v6
-        with:
-          script: |
-            try {
-              await github.rest.issues.removeLabel({
-                issue_number: context.issue.number,
-                owner: context.repo.owner,
-                repo: context.repo.repo,
-                name: 'create-review-app'
-              })
-            } catch (e) {
-              console.log(e)
-            }
-
-            await github.rest.issues.addLabels({
-              issue_number: context.issue.number,
-              owner: context.repo.owner,
-              repo: context.repo.repo,
-              labels: ['active-review-app']
-            })
-=======
 
 
 
@@ -1389,4 +1094,3 @@
   #           } catch (e) {
   #             console.log(e)
   #           }
->>>>>>> cadb639f
