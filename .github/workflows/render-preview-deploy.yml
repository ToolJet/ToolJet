--- conflicted
+++ resolved
@@ -170,12 +170,9 @@
             "serviceDetails": {
               "disk": {
                 "name": "tooljet-ce-pr-${{ env.PR_NUMBER }}-postgresql",
-<<<<<<< HEAD
                 "mountPath": "/data",
-=======
-                "mountPath": "/var/lib/postgresql/13/main",
->>>>>>> cd9119b1
-                "sizeGB": 10
+                "mountPath": "/var/lib/postgresql/13/main", 
+                "sizeGB": 104
               },
               "env": "docker",
               "envSpecificDetails": {
@@ -545,7 +542,7 @@
             ],
             "serviceDetails": {
               "disk": {
-                "name": "tooljet-ce-pr-${{ env.PR_NUMBER }}-postgresql",
+                "name": "tooljet-ee-pr-${{ env.PR_NUMBER }}-postgresql",
                 "mountPath": "/data",
                 "sizeGB": 10
               },
