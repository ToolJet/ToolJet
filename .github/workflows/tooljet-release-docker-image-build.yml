--- conflicted
+++ resolved
@@ -7,13 +7,8 @@
   workflow_dispatch:
     inputs:
       job-to-run:
-<<<<<<< HEAD
         description: Enter the job name (tooljet, try-tooljet)
         options: ["tooljet", "try-tooljet"]
-=======
-        description: Enter the job name (tooljet-ce/tooljet-server-ce)
-        options: ["tooljet-ce", "tooljet-server-ce"]
->>>>>>> 93f669ea
         required: true
       image:
         description: "Enter the latest image tag"
