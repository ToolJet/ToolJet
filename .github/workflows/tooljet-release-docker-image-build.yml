--- conflicted
+++ resolved
@@ -60,17 +60,12 @@
       - name: Send Slack Notification
         run: |
           if [[ "${{ job.status }}" == "success" ]]; then
-<<<<<<< HEAD
             message="ToolJet enterprise image published:\n\`tooljet/tooljet-ee:${{ github.event.release.tag_name }}\`\n\`tooljet/tooljet:${{ github.event.release.tag_name }}\`"
-=======
-            message="ToolJet community image published:\n\`tooljet/tooljet-ce:${{ github.event.release.tag_name }}\`"
->>>>>>> 0fae5a09
           else
             message="Job '${{ env.JOB_NAME }}' failed! Image built:\n\`tooljet/tooljet-ee:${{ github.event.release.tag_name }}\`\n\`tooljet/tooljet:${{ github.event.release.tag_name }}\`"
           fi
 
           curl -X POST -H 'Content-type: application/json' --data "{\"text\":\"$message\"}" ${{ secrets.SLACK_WEBHOOK_URL }}
-
 
   try-tooljet-image-build:
     runs-on: ubuntu-latest
@@ -142,7 +137,6 @@
 
           curl -X POST -H 'Content-type: application/json' --data "{\"text\":\"$message\"}" ${{ secrets.SLACK_WEBHOOK_URL }}
 
-
   #Below code helps to trigger the workflow manually
 
   tooljet:
