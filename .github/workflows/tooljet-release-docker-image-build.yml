--- conflicted
+++ resolved
@@ -21,31 +21,19 @@
 
     steps:
       - name: Checkout code to main
-<<<<<<< HEAD
-        if: contains(github.event.release.tag_name, '-ce-beta')
-=======
         if: "!contains(github.event.release.tag_name, 'ce-lts')"
->>>>>>> a16b006e
         uses: actions/checkout@v2
         with:
           ref: refs/heads/main
 
       - name: Checkout code to LTS-2.50
-<<<<<<< HEAD
-        if: contains(github.event.release.tag_name, '2.50')
-=======
         if: "contains(github.event.release.tag_name, '2.50')"
->>>>>>> a16b006e
         uses: actions/checkout@v2
         with:
           ref: refs/heads/lts-2.50
 
       - name: Checkout code to LTS-3.0
-<<<<<<< HEAD
-        if: contains(github.event.release.tag_name, '3.0')
-=======
         if: "contains(github.event.release.tag_name, '-ce-lts')"
->>>>>>> a16b006e
         uses: actions/checkout@v2
         with:
           ref: refs/heads/lts-3.0
@@ -85,11 +73,7 @@
           DOCKER_PASSWORD: ${{ secrets.DOCKER_PASSWORD }}
 
       - name: Build and Push Docker image for LTS 2.50 tag
-<<<<<<< HEAD
-        if:  contains(github.event.release.tag_name, '-ce-lts')
-=======
         if:  "contains(github.event.release.tag_name, '2.50')"
->>>>>>> a16b006e
         uses: docker/build-push-action@v4
         with:
           context: .
@@ -102,11 +86,7 @@
           DOCKER_PASSWORD: ${{ secrets.DOCKER_PASSWORD }}
 
       - name: Build and Push Docker image for LTS 3.0 tag
-<<<<<<< HEAD
-        if: contains(github.event.release.tag_name, '3.0')
-=======
         if: "contains(github.event.release.tag_name, '-ce-lts')"
->>>>>>> a16b006e
         uses: docker/build-push-action@v4
         with:
           context: .
