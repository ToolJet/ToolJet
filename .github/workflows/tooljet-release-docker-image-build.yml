name: Tooljet release docker images build

on:
  release:
    types: [published]

  workflow_dispatch:
    inputs:
      job-to-run:
<<<<<<< HEAD
        description: Enter the job name (tooljet, try-tooljet)
        options: ["tooljet", "try-tooljet"]
=======
        description: Enter the job name (tooljet-ce)
        options: ["tooljet-ce"]
>>>>>>> fc967dba
        required: true
      image:
        description: "Enter the latest image tag"
        required: true

jobs:
  build-tooljet-image:
    runs-on: ubuntu-latest
    if: "${{ github.event.release }}"

    steps:
      - name: Checkout code
        if: "!contains(github.event.release.tag_name, 'EE-LTS')"
        uses: actions/checkout@v2
        with:
          ref: refs/heads/develop

      - name: Checkout code
        if: "contains(github.event.release.tag_name, 'EE-LTS')"
        uses: actions/checkout@v2
        with:
          ref: refs/heads/lts-2.50

      - name: Checkout code
        if: "contains(github.event.release.tag_name, 'EE-LTS')"
        uses: actions/checkout@v2
        with:
          ref: refs/heads/lts-2.50

      # Create Docker Buildx builder with platform configuration
      - name: Set up Docker Buildx
        run: |
          mkdir -p ~/.docker/cli-plugins
          curl -SL https://github.com/docker/buildx/releases/download/v0.11.0/buildx-v0.11.0.linux-amd64 -o ~/.docker/cli-plugins/docker-buildx
          chmod a+x ~/.docker/cli-plugins/docker-buildx
          docker buildx create --name mybuilder --platform linux/arm64,linux/amd64,linux/amd64/v2,linux/riscv64,linux/ppc64le,linux/s390x,linux/386,linux/mips64le,linux/mips64,linux/arm/v7,linux/arm/v6
          docker buildx use mybuilder

      - name: Set DOCKER_CLI_EXPERIMENTAL
        run: echo "DOCKER_CLI_EXPERIMENTAL=enabled" >> $GITHUB_ENV
      - name: use mybuilder buildx
        run: docker buildx use mybuilder

      - name: Docker Login
        uses: docker/login-action@v2
        with:
          username: ${{ secrets.DOCKER_USERNAME }}
          password: ${{ secrets.DOCKER_PASSWORD }}

<<<<<<< HEAD
      - name: Build and Push Docker image for EE-LTS
        if: contains(github.event.release.tag_name, 'EE-LTS')
        uses: docker/build-push-action@v4
        with:
          context: .
          file: docker/production.Dockerfile
          push: true
          tags: tooljet/tooljet-ee:${{ github.event.release.tag_name }},tooljet/tooljet-ee:EE-LTS-latest,tooljet/tooljet:${{ github.event.release.tag_name }},tooljet/tooljet:EE-LTS-latest
          platforms: linux/amd64
        env:
          DOCKER_USERNAME: ${{ secrets.DOCKER_USERNAME }}
          DOCKER_PASSWORD: ${{ secrets.DOCKER_PASSWORD }}

      - name: Build and Push Docker image for non-EE-LTS
        if: "!contains(github.event.release.tag_name, 'EE-LTS')"
        uses: docker/build-push-action@v4
        with:
          context: .
          file: docker/production.Dockerfile
          push: true
          tags: tooljet/tooljet-ee:${{ github.event.release.tag_name }},tooljet/tooljet-ee:latest,tooljet/tooljet:${{ github.event.release.tag_name }},tooljet/tooljet:latest
          platforms: linux/amd64
        env:
          DOCKER_USERNAME: ${{ secrets.DOCKER_USERNAME }}
          DOCKER_PASSWORD: ${{ secrets.DOCKER_PASSWORD }}

      - name: Build and Push Docker image for LTS tag
        if: "contains(github.event.release.tag_name, 'CE-LTS')"
=======
      - name: Build and Push Docker image for non-LTS tag
        if: "!contains(github.event.release.tag_name, 'CE-LTS')"
>>>>>>> fc967dba
        uses: docker/build-push-action@v4
        with:
          context: .
          file: docker/production.Dockerfile
          push: true
          tags: tooljet/tooljet-ce:${{ github.event.release.tag_name }},tooljet/tooljet-ce:CE-LTS-latest
          platforms: linux/amd64
        env:
          DOCKER_USERNAME: ${{ secrets.DOCKER_USERNAME }}
          DOCKER_PASSWORD: ${{ secrets.DOCKER_PASSWORD }}

      - name: Build and Push Docker image for LTS tag
        if: "contains(github.event.release.tag_name, 'CE-LTS')"
        uses: docker/build-push-action@v4
        with:
          context: .
          file: docker/production.Dockerfile
          push: true
          tags: tooljet/tooljet-ce:${{ github.event.release.tag_name }},tooljet/tooljet-ce:CE-LTS-latest
          platforms: linux/amd64
        env:
          DOCKER_USERNAME: ${{ secrets.DOCKER_USERNAME }}
          DOCKER_PASSWORD: ${{ secrets.DOCKER_PASSWORD }}

      - name: Send Slack Notification
        run: |
          if [[ "${{ job.status }}" == "success" ]]; then
            message="ToolJet enterprise image published:\n\`tooljet/tooljet-ee:${{ github.event.release.tag_name }}\`\n\`tooljet/tooljet:${{ github.event.release.tag_name }}\`"
          else
            message="Job '${{ env.JOB_NAME }}' failed! Image built:\n\`tooljet/tooljet-ee:${{ github.event.release.tag_name }}\`\n\`tooljet/tooljet:${{ github.event.release.tag_name }}\`"
          fi

          curl -X POST -H 'Content-type: application/json' --data "{\"text\":\"$message\"}" ${{ secrets.SLACK_WEBHOOK_URL }}


  try-tooljet-image-build:
    runs-on: ubuntu-latest
    needs: build-tooljet-image
    if: ${{ needs.build-tooljet-image.result == 'success' }}

    steps:
      - name: Checkout code
        if: "!contains(github.event.release.tag_name, 'EE-LTS')"
        uses: actions/checkout@v2
        with:
          ref: refs/heads/develop

      - name: Checkout code
        if: "contains(github.event.release.tag_name, 'EE-LTS')"
        uses: actions/checkout@v2
        with:
          ref: refs/heads/lts-2.50

      # Create Docker Buildx builder with platform configuration
      - name: Set up Docker Buildx
        run: |
          mkdir -p ~/.docker/cli-plugins
          curl -SL https://github.com/docker/buildx/releases/download/v0.11.0/buildx-v0.11.0.linux-amd64 -o ~/.docker/cli-plugins/docker-buildx
          chmod a+x ~/.docker/cli-plugins/docker-buildx
          docker buildx create --name mybuilder --platform linux/arm64,linux/amd64,linux/amd64/v2,linux/riscv64,linux/ppc64le,linux/s390x,linux/386,linux/mips64le,linux/mips64,linux/arm/v7,linux/arm/v6
          docker buildx use mybuilder

      - name: Set DOCKER_CLI_EXPERIMENTAL
        run: echo "DOCKER_CLI_EXPERIMENTAL=enabled" >> $GITHUB_ENV

      - name: use mybuilder buildx
        run: docker buildx use mybuilder

      - name: Docker Login
        uses: docker/login-action@v1
        with:
          username: ${{ secrets.DOCKER_USERNAME }}
          password: ${{ secrets.DOCKER_PASSWORD }}

      - name: Check if Docker image is present
        id: check-image-presence
        run: |
          response=$(curl -s "https://hub.docker.com/v2/repositories/tooljet/tooljet/tags/${{ github.event.release.tag_name }}")
          if [[ $? -ne 0 ]]; then
            echo "Failed to fetch JSON response. Stopping workflow execution."
            exit 1
          fi

          if [[ $response == *"tag '${{ github.event.release.tag_name }}' not found"* ]]; then
            echo "Docker image tag '${{ github.event.release.tag_name }}' not present."
            exit 1
          else
            echo "Docker image tag '${{ github.event.release.tag_name }}' is present."
          fi

      - name: Build and Push Docker image for EE-LTS
        if: contains(github.event.release.tag_name, 'EE-LTS')
        uses: docker/build-push-action@v4
        with:
          context: .
          file: docker/try-tooljet-lts.Dockerfile
          push: true
          tags: tooljet/try:${{ github.event.release.tag_name }},tooljet/try:EE-LTS-latest
          platforms: linux/amd64
        env:
          DOCKER_USERNAME: ${{ secrets.DOCKER_USERNAME }}
          DOCKER_PASSWORD: ${{ secrets.DOCKER_PASSWORD }}

      - name: Build and Push Docker image for non-EE-LTS
        if: "!contains(github.event.release.tag_name, 'EE-LTS')"
        uses: docker/build-push-action@v4
        with:
          context: .
          file: docker/try-tooljet.Dockerfile
          push: true
          tags: tooljet/try:${{ github.event.release.tag_name }},tooljet/try:latest
          platforms: linux/amd64
        env:
          DOCKER_USERNAME: ${{ secrets.DOCKER_USERNAME }}
          DOCKER_PASSWORD: ${{ secrets.DOCKER_PASSWORD }}

      - name: Build and Push Docker image
<<<<<<< HEAD
        if: "contains(github.event.release.tag_name, 'CE-LTS')"
        uses: docker/build-push-action@v4
        with:
          context: .
          file: docker/production.Dockerfile
          push: true
          tags: tooljet/tooljet-ce:${{ github.event.inputs.image }},tooljet/tooljet-ce:CE-LTS-latest
          platforms: linux/amd64
        env:
          DOCKER_USERNAME: ${{ secrets.DOCKER_USERNAME }}
          DOCKER_PASSWORD: ${{ secrets.DOCKER_PASSWORD }}

      - name: Send Slack Notification
        run: |
          if [[ "${{ job.status }}" == "success" ]]; then
            message="Try-ToolJet image published:\\n\`tooljet/try:${{ github.event.release.tag_name }}\`"
          else
            message="Job '${{ env.JOB_NAME }}' failed! tooljet/try:${{ github.event.release.tag_name }}"
          fi

          curl -X POST -H 'Content-type: application/json' --data "{\"text\":\"$message\"}" ${{ secrets.SLACK_WEBHOOK_URL }}


  #Below code helps to trigger the workflow manually

  tooljet:
    runs-on: ubuntu-latest
    if: ${{ github.event_name == 'workflow_dispatch' && github.event.inputs.job-to-run == 'tooljet' }}
    steps:
      - name: Checkout code
        uses: actions/checkout@v2
        with:
          ref: refs/heads/develop

      # Create Docker Buildx builder with platform configuration
      - name: Set up Docker Buildx
        run: |
          mkdir -p ~/.docker/cli-plugins
          curl -SL https://github.com/docker/buildx/releases/download/v0.11.0/buildx-v0.11.0.linux-amd64 -o ~/.docker/cli-plugins/docker-buildx
          chmod a+x ~/.docker/cli-plugins/docker-buildx
          docker buildx create --name mybuilder --platform linux/arm64,linux/amd64,linux/amd64/v2,linux/riscv64,linux/ppc64le,linux/s390x,linux/386,linux/mips64le,linux/mips64,linux/arm/v7,linux/arm/v6
          docker buildx use mybuilder

      - name: Set DOCKER_CLI_EXPERIMENTAL
        run: echo "DOCKER_CLI_EXPERIMENTAL=enabled" >> $GITHUB_ENV
      - name: use mybuilder buildx
        run: docker buildx use mybuilder

      - name: Docker Login
        uses: docker/login-action@v2
        with:
          username: ${{ secrets.DOCKER_USERNAME }}
          password: ${{ secrets.DOCKER_PASSWORD }}

      - name: Build and Push Docker image LTS tag
        if: "contains(github.event.inputs.image, 'EE-LTS')"
        uses: docker/build-push-action@v4
        with:
          context: .
          file: docker/production.Dockerfile
          push: true
          tags: tooljet/tooljet-ee:${{ github.event.inputs.image }},tooljet/tooljet-ee:EE-LTS-latest,tooljet/tooljet:${{ github.event.inputs.image }},tooljet/tooljet:EE-LTS-latest
          platforms: linux/amd64
        env:
          DOCKER_USERNAME: ${{ secrets.DOCKER_USERNAME }}
          DOCKER_PASSWORD: ${{ secrets.DOCKER_PASSWORD }}

      - name: Build and Push Docker image non-LTS tag
        if: "!contains(github.event.inputs.image, 'EE-LTS')"
=======
        if: "!contains(github.event.release.tag_name, 'CE-LTS')"
>>>>>>> fc967dba
        uses: docker/build-push-action@v4
        with:
          context: .
          file: docker/production.Dockerfile
          push: true
          tags: tooljet/tooljet-ee:${{ github.event.inputs.image }},tooljet/tooljet-ee:latest,tooljet/tooljet:${{ github.event.inputs.image }},tooljet/tooljet:latest
          platforms: linux/amd64
        env:
          DOCKER_USERNAME: ${{ secrets.DOCKER_USERNAME }}
          DOCKER_PASSWORD: ${{ secrets.DOCKER_PASSWORD }}

      - name: Build and Push Docker image
        if: "contains(github.event.release.tag_name, 'CE-LTS')"
        uses: docker/build-push-action@v4
        with:
          context: .
          file: docker/production.Dockerfile
          push: true
          tags: tooljet/tooljet-ce:${{ github.event.inputs.image }},tooljet/tooljet-ce:CE-LTS-latest
          platforms: linux/amd64
        env:
          DOCKER_USERNAME: ${{ secrets.DOCKER_USERNAME }}
          DOCKER_PASSWORD: ${{ secrets.DOCKER_PASSWORD }}

      - name: Send Slack Notification
        run: |
          if [[ "${{ job.status }}" == "success" ]]; then
            message="Job '${{ env.JOB_NAME }}' succeeded! docker image tooljet/tooljet-ee:${{ github.event.inputs.image }} & tooljet/tooljet:${{ github.event.inputs.image }}"
          else
            message="Job '${{ env.JOB_NAME }}' failed! docker image tooljet/tooljet-ee:${{ github.event.inputs.image }} & tooljet/tooljet:${{ github.event.inputs.image }}"
          fi

          curl -X POST -H 'Content-type: application/json' --data "{\"text\":\"$message\"}" ${{ secrets.SLACK_WEBHOOK_URL }}

  try-tooljet:
    runs-on: ubuntu-latest
    if: ${{ github.event_name == 'workflow_dispatch' && github.event.inputs.job-to-run == 'try-tooljet' }}

    steps:
      - name: Checkout code
        uses: actions/checkout@v2
        with:
          ref: develop

      # Create Docker Buildx builder with platform configuration
      - name: Set up Docker Buildx
        run: |
          mkdir -p ~/.docker/cli-plugins
          curl -SL https://github.com/docker/buildx/releases/download/v0.11.0/buildx-v0.11.0.linux-amd64 -o ~/.docker/cli-plugins/docker-buildx
          chmod a+x ~/.docker/cli-plugins/docker-buildx
          docker buildx create --name mybuilder --platform linux/arm64,linux/amd64,linux/amd64/v2,linux/riscv64,linux/ppc64le,linux/s390x,linux/386,linux/mips64le,linux/mips64,linux/arm/v7,linux/arm/v6
          docker buildx use mybuilder

      - name: Set DOCKER_CLI_EXPERIMENTAL
        run: echo "DOCKER_CLI_EXPERIMENTAL=enabled" >> $GITHUB_ENV

      - name: use mybuilder buildx
        run: docker buildx use mybuilder

      - name: Docker Login
        uses: docker/login-action@v1
        with:
          username: ${{ secrets.DOCKER_USERNAME }}
          password: ${{ secrets.DOCKER_PASSWORD }}

      - name: Build and Push Docker image LTS tag
        if: "contains(github.event.inputs.image, 'EE-LTS')"
        uses: docker/build-push-action@v4
        with:
          context: .
          file: docker/try-tooljet-lts.Dockerfile
          push: true
          tags: tooljet/try:${{ github.event.inputs.image }},tooljet/try:EE-LTS-latest
          platforms: linux/amd64
        env:
          DOCKER_USERNAME: ${{ secrets.DOCKER_USERNAME }}
          DOCKER_PASSWORD: ${{ secrets.DOCKER_PASSWORD }}

      - name: Build and Push Docker image non LTS tag
        if: "!contains(github.event.inputs.image, 'EE-LTS')"
        uses: docker/build-push-action@v4
        with:
          context: .
          file: docker/try-tooljet.Dockerfile
          push: true
          tags: tooljet/try:${{ github.event.inputs.image }},tooljet/try:latest
          platforms: linux/amd64
        env:
          DOCKER_USERNAME: ${{ secrets.DOCKER_USERNAME }}
          DOCKER_PASSWORD: ${{ secrets.DOCKER_PASSWORD }}

      - name: Send Slack Notification
        run: |
          if [[ "${{ job.status }}" == "success" ]]; then
            message="Job '${{ env.JOB_NAME }}' succeeded! tooljet/try:${{ github.event.inputs.image }}"
          else
            message="Job '${{ env.JOB_NAME }}' failed! tooljet/try:${{ github.event.inputs.image }}"
          fi

          curl -X POST -H 'Content-type: application/json' --data "{\"text\":\"$message\"}" ${{ secrets.SLACK_WEBHOOK_URL }}
          <|MERGE_RESOLUTION|>--- conflicted
+++ resolved
@@ -7,13 +7,8 @@
   workflow_dispatch:
     inputs:
       job-to-run:
-<<<<<<< HEAD
         description: Enter the job name (tooljet, try-tooljet)
         options: ["tooljet", "try-tooljet"]
-=======
-        description: Enter the job name (tooljet-ce)
-        options: ["tooljet-ce"]
->>>>>>> fc967dba
         required: true
       image:
         description: "Enter the latest image tag"
@@ -30,12 +25,6 @@
         uses: actions/checkout@v2
         with:
           ref: refs/heads/develop
-
-      - name: Checkout code
-        if: "contains(github.event.release.tag_name, 'EE-LTS')"
-        uses: actions/checkout@v2
-        with:
-          ref: refs/heads/lts-2.50
 
       - name: Checkout code
         if: "contains(github.event.release.tag_name, 'EE-LTS')"
@@ -63,7 +52,6 @@
           username: ${{ secrets.DOCKER_USERNAME }}
           password: ${{ secrets.DOCKER_PASSWORD }}
 
-<<<<<<< HEAD
       - name: Build and Push Docker image for EE-LTS
         if: contains(github.event.release.tag_name, 'EE-LTS')
         uses: docker/build-push-action@v4
@@ -85,23 +73,6 @@
           file: docker/production.Dockerfile
           push: true
           tags: tooljet/tooljet-ee:${{ github.event.release.tag_name }},tooljet/tooljet-ee:latest,tooljet/tooljet:${{ github.event.release.tag_name }},tooljet/tooljet:latest
-          platforms: linux/amd64
-        env:
-          DOCKER_USERNAME: ${{ secrets.DOCKER_USERNAME }}
-          DOCKER_PASSWORD: ${{ secrets.DOCKER_PASSWORD }}
-
-      - name: Build and Push Docker image for LTS tag
-        if: "contains(github.event.release.tag_name, 'CE-LTS')"
-=======
-      - name: Build and Push Docker image for non-LTS tag
-        if: "!contains(github.event.release.tag_name, 'CE-LTS')"
->>>>>>> fc967dba
-        uses: docker/build-push-action@v4
-        with:
-          context: .
-          file: docker/production.Dockerfile
-          push: true
-          tags: tooljet/tooljet-ce:${{ github.event.release.tag_name }},tooljet/tooljet-ce:CE-LTS-latest
           platforms: linux/amd64
         env:
           DOCKER_USERNAME: ${{ secrets.DOCKER_USERNAME }}
@@ -142,6 +113,12 @@
         uses: actions/checkout@v2
         with:
           ref: refs/heads/develop
+
+      - name: Checkout code
+        if: "contains(github.event.release.tag_name, 'EE-LTS')"
+        uses: actions/checkout@v2
+        with:
+          ref: refs/heads/lts-2.50
 
       - name: Checkout code
         if: "contains(github.event.release.tag_name, 'EE-LTS')"
@@ -213,7 +190,6 @@
           DOCKER_PASSWORD: ${{ secrets.DOCKER_PASSWORD }}
 
       - name: Build and Push Docker image
-<<<<<<< HEAD
         if: "contains(github.event.release.tag_name, 'CE-LTS')"
         uses: docker/build-push-action@v4
         with:
@@ -221,6 +197,19 @@
           file: docker/production.Dockerfile
           push: true
           tags: tooljet/tooljet-ce:${{ github.event.inputs.image }},tooljet/tooljet-ce:CE-LTS-latest
+          platforms: linux/amd64
+        env:
+          DOCKER_USERNAME: ${{ secrets.DOCKER_USERNAME }}
+          DOCKER_PASSWORD: ${{ secrets.DOCKER_PASSWORD }}
+
+      - name: Build and Push Docker image for LTS tag
+        if: "contains(github.event.release.tag_name, 'CE-LTS')"
+        uses: docker/build-push-action@v4
+        with:
+          context: .
+          file: docker/production.Dockerfile
+          push: true
+          tags: tooljet/tooljet-ce:${{ github.event.release.tag_name }},tooljet/tooljet-ce:CE-LTS-latest
           platforms: linux/amd64
         env:
           DOCKER_USERNAME: ${{ secrets.DOCKER_USERNAME }}
@@ -283,28 +272,12 @@
 
       - name: Build and Push Docker image non-LTS tag
         if: "!contains(github.event.inputs.image, 'EE-LTS')"
-=======
-        if: "!contains(github.event.release.tag_name, 'CE-LTS')"
->>>>>>> fc967dba
         uses: docker/build-push-action@v4
         with:
           context: .
           file: docker/production.Dockerfile
           push: true
           tags: tooljet/tooljet-ee:${{ github.event.inputs.image }},tooljet/tooljet-ee:latest,tooljet/tooljet:${{ github.event.inputs.image }},tooljet/tooljet:latest
-          platforms: linux/amd64
-        env:
-          DOCKER_USERNAME: ${{ secrets.DOCKER_USERNAME }}
-          DOCKER_PASSWORD: ${{ secrets.DOCKER_PASSWORD }}
-
-      - name: Build and Push Docker image
-        if: "contains(github.event.release.tag_name, 'CE-LTS')"
-        uses: docker/build-push-action@v4
-        with:
-          context: .
-          file: docker/production.Dockerfile
-          push: true
-          tags: tooljet/tooljet-ce:${{ github.event.inputs.image }},tooljet/tooljet-ce:CE-LTS-latest
           platforms: linux/amd64
         env:
           DOCKER_USERNAME: ${{ secrets.DOCKER_USERNAME }}
@@ -377,6 +350,19 @@
           DOCKER_USERNAME: ${{ secrets.DOCKER_USERNAME }}
           DOCKER_PASSWORD: ${{ secrets.DOCKER_PASSWORD }}
 
+      - name: Build and Push Docker image
+        if: "contains(github.event.release.tag_name, 'CE-LTS')"
+        uses: docker/build-push-action@v4
+        with:
+          context: .
+          file: docker/production.Dockerfile
+          push: true
+          tags: tooljet/tooljet-ce:${{ github.event.inputs.image }},tooljet/tooljet-ce:CE-LTS-latest
+          platforms: linux/amd64
+        env:
+          DOCKER_USERNAME: ${{ secrets.DOCKER_USERNAME }}
+          DOCKER_PASSWORD: ${{ secrets.DOCKER_PASSWORD }}
+
       - name: Send Slack Notification
         run: |
           if [[ "${{ job.status }}" == "success" ]]; then
