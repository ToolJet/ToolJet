--- conflicted
+++ resolved
@@ -116,24 +116,7 @@
       - name: docker logs
         run: sudo docker logs postgrest
 
-<<<<<<< HEAD
-      - name: Update "database" value in cypress.env.json
-        run: |
-          # Set the new value for the "database" field
-          new_database_value="${{ env.PR_NUMBER }}_cypress"
-
-          # Read the content of cypress.env.json and update the "database" field using jq
-          cat ./cypress-tests/cypress.env.json | jq --arg new_value "$new_database_value" '.app_db.database = $new_value' > tmp_cypress.env.json
-
-          # Move the updated file back to the original location
-          mv tmp_cypress.env.json ./cypress-tests/cypress.env.json
-
-
-      - name: Cypress Integration Test
-        if: ${{ github.event.label.name == 'run-cypress' }}
-=======
       - name: App builder
->>>>>>> d90c76ee
         uses: cypress-io/github-action@v5
         with:
           working-directory: ./cypress-tests
@@ -312,9 +295,4 @@
         if: always()
         with:
           name: screenshots
-<<<<<<< HEAD
-          path: cypress-tests/cypress/screenshots
-
-=======
-          path: cypress-tests/cypress/screenshots
->>>>>>> d90c76ee
+          path: cypress-tests/cypress/screenshots