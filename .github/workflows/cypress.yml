--- conflicted
+++ resolved
@@ -34,11 +34,7 @@
       - name: Checking the PR URL
         run: |
           timeout 1500 bash -c '
-<<<<<<< HEAD
-          until curl --silent --fail https://tooljet-pr-${{ env.PR_NUMBER }}.onrender.com; do
-=======
           until curl --silent --fail https://tooljet-pr-cypress-${{ env.PR_NUMBER }}.onrender.com; do
->>>>>>> 78232b1d
             sleep 100
           done'
 
@@ -63,11 +59,7 @@
         uses: cypress-io/github-action@v5
         with:
           working-directory: ./cypress-tests
-<<<<<<< HEAD
-          config: "baseUrl=https://tooljet-pr-${{ env.PR_NUMBER }}.onrender.com"
-=======
           config: "baseUrl=https://tooljet-pr-cypress-${{ env.PR_NUMBER }}.onrender.com"
->>>>>>> 78232b1d
           config-file: cypress-app-builder.config.js
 
       - name: Cypress Integration Test (Workspace)
@@ -75,11 +67,7 @@
         uses: cypress-io/github-action@v5
         with:
           working-directory: ./cypress-tests
-<<<<<<< HEAD
-          config: "baseUrl=https://tooljet-pr-${{ env.PR_NUMBER }}.onrender.com"
-=======
           config: "baseUrl=https://tooljet-pr-cypress-${{ env.PR_NUMBER }}.onrender.com"
->>>>>>> 78232b1d
           config-file: cypress-workspace.config.js
 
       - name: Capture Screenshots
