--- conflicted
+++ resolved
@@ -76,13 +76,8 @@
 
       - name: Install Node Dependencies
         run: |
-<<<<<<< HEAD
-          npm install --unsafe-perm     
-
-=======
           npm install --unsafe-perm
  
->>>>>>> a7f04436
       - run: npm run build
 
   lint:
@@ -129,15 +124,11 @@
           sudo apt-get install -y build-essential
 
       - name: Install Krb5
-<<<<<<< HEAD
-        run: sudo apt-get install libkrb5-dev -y            
-=======
         run: sudo apt-get install libkrb5-dev -y
 
       - name: Install Node Dependencies
         run: |
           npm install --unsafe-perm
->>>>>>> a7f04436
 
       - run: npm run build:plugins
       - run: npm --prefix frontend ci && npm --prefix server ci && npm --prefix plugins ci
