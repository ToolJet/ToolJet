--- conflicted
+++ resolved
@@ -66,21 +66,6 @@
           python -m pip install --upgrade pip
           pip install setuptools
 
-<<<<<<< HEAD
-      - name: Install Build Essentials
-        run: |
-          sudo apt-get update
-          sudo apt-get install -y build-essential
-
-      - name: Install Krb5
-        run: sudo apt-get install libkrb5-dev -y
-
-      - name: Install Node Dependencies
-        run: |
-          npm install --unsafe-perm
- 
-=======
->>>>>>> f80fc5f2
       - run: npm run build
 
   lint:
@@ -121,21 +106,6 @@
           python -m pip install --upgrade pip
           pip install setuptools
 
-<<<<<<< HEAD
-      - name: Install Build Essentials
-        run: |
-          sudo apt-get update
-          sudo apt-get install -y build-essential
-
-      - name: Install Krb5
-        run: sudo apt-get install libkrb5-dev -y
-
-      - name: Install Node Dependencies
-        run: |
-          npm install --unsafe-perm
-
-=======
->>>>>>> f80fc5f2
       - run: npm run build:plugins
       - run: npm --prefix frontend ci && npm --prefix server ci && npm --prefix plugins ci
       - run: npm --prefix server run lint && npm --prefix frontend run lint && npm --prefix plugins run lint
