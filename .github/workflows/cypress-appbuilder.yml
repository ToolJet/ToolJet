name: Cypress App-Builder

on:
  pull_request_target:
    types: [labeled, unlabeled, closed]

  workflow_dispatch:

env:
  PR_NUMBER: ${{ github.event.number }}
  BRANCH_NAME: ${{ github.head_ref || github.ref_name }}

jobs:
  Cypress-App-Builder:
    runs-on: ubuntu-22.04

<<<<<<< HEAD
    if: ${{ github.event.action == 'labeled' && (github.event.label.name == 'run-cypress-app-builder' || github.event.label.name == 'run-cypress' }}
=======
    if: ${{ github.event.action == 'labeled' && (github.event.label.name == 'run-cypress-app-builder' || github.event.label.name == 'run-cypress') }}
>>>>>>> 93cc29dd

    steps:
      - name: Setup Node.js
        uses: actions/setup-node@v2
        with:
          node-version: 18.3.0

      - name: Redis service
        run: |
          sudo apt update
          sudo apt install redis-server
          sudo service redis-server start
          sudo service redis-server status

      - name: Set up Docker
        uses: docker-practice/actions-setup-docker@master

      - name: Run PosgtreSQL Database Docker Container
        run: |
          sudo docker network create tooljet
          sudo docker run -d --name postgres --network tooljet -p 5432:5432 -e POSTGRES_PASSWORD=postgres -e POSTGRES_USER=postgres -e POSTGRES_PORT=5432 -d postgres:13

      - name: Checkout
        uses: actions/checkout@v3
        with:
          ref: ${{ github.event.pull_request.head.ref }}

      - name: Install and build dependencies
        run: |
          npm cache clean --force
          npm install
          npm install --prefix server
          npm install --prefix frontend
          npm run build:plugins

      - name: Set up environment variables
        run: |
          echo "TOOLJET_HOST=http://localhost:8082" >> .env
          echo "LOCKBOX_MASTER_KEY=cd97331a419c09387bef49787f7da8d2a81d30733f0de6bed23ad8356d2068b2" >> .env
          echo "SECRET_KEY_BASE=7073b9a35a15dd20914ae17e36a693093f25b74b96517a5fec461fc901c51e011cd142c731bee48c5081ec8bac321c1f259ef097ef2a16f25df17a3798c03426" >> .env
          echo "PG_DB=tooljet_development" >> .env
          echo "PG_USER=postgres" >> .env
          echo "PG_HOST=localhost" >> .env
          echo "PG_PASS=postgres" >> .env
          echo "PG_PORT=5432" >> .env
          echo "ENABLE_TOOLJET_DB=true" >> .env
          echo "TOOLJET_DB=tooljet" >> .env
          echo "TOOLJET_DB_USER=postgres" >> .env
          echo "TOOLJET_DB_HOST=localhost" >> .env
          echo "TOOLJET_DB_PASS=postgres" >> .env
          echo "PGRST_JWT_SECRET=r9iMKoe5CRMgvJBBtp4HrqN7QiPpUToj" >> .env
          echo "PGRST_HOST=localhost:3001" >> .env
          echo "LICENSE_KEY=${{ secrets.RENDER_LICENSE_KEY }}" >> .env

      - name: Set up database
        run: |
          npm run --prefix server db:create
          npm run --prefix server db:reset
          npm run --prefix server db:seed

      - name: sleep 5
        run: sleep 5

      - name: Run PostgREST Docker Container
        run: |
          sudo docker run -d --name postgrest --network tooljet -p 3001:3000 \
          -e PGRST_DB_URI="postgres://postgres:postgres@postgres:5432/tooljet" -e PGRST_DB_ANON_ROLE="postgres" -e PGRST_JWT_SECRET="r9iMKoe5CRMgvJBBtp4HrqN7QiPpUToj" \
          postgrest/postgrest:v10.1.1.20221215

      - name: Run plugins compilation in watch mode
        run: cd plugins && npm start &

      - name: Run the server
        run: cd server && npm run start:dev &

      - name: Run the client
        run: cd frontend && npm start &

      - name: Wait for the server to be ready
        run: |
          timeout 1500 bash -c '
          until curl --silent --fail http://localhost:8082; do
            sleep 5
          done'

      - name: docker logs
        run: sudo docker logs postgrest

      - name: Create Cypress environment file
        id: create-json
        uses: jsdaniell/create-json@1.1.2
        with:
          name: "cypress.env.json"
          json: ${{ secrets.CYPRESS_SECRETS }}
          dir: "./cypress-tests"

      - name: docker logs
        run: sudo docker logs postgrest

      - name: App builder
        uses: cypress-io/github-action@v5
        with:
          working-directory: ./cypress-tests
          config: "baseUrl=http://localhost:8082"
          config-file: cypress-app-builder.config.js

      - name: Capture Screenshots
        uses: actions/upload-artifact@v3
        if: always()
        with:
          name: screenshots
          path: cypress-tests/cypress/screenshots

  Cypress-App-builder-Subpath:
    runs-on: ubuntu-22.04

    if: ${{ github.event.action == 'labeled' && github.event.label.name == 'run-cypress-app-builder-subpath' }}

    steps:
      - name: Checkout
        uses: actions/checkout@v3
        with:
          ref: ${{ github.event.pull_request.head.ref }}

      # Create Docker Buildx builder with platform configuration
      - name: Set up Docker Buildx
        run: |
          mkdir -p ~/.docker/cli-plugins
          curl -SL https://github.com/docker/buildx/releases/download/v0.11.0/buildx-v0.11.0.linux-amd64 -o ~/.docker/cli-plugins/docker-buildx
          chmod a+x ~/.docker/cli-plugins/docker-buildx
          docker buildx create --name mybuilder --platform linux/arm64,linux/amd64,linux/amd64/v2,linux/riscv64,linux/ppc64le,linux/s390x,linux/386,linux/mips64le,linux/mips64,linux/arm/v7,linux/arm/v6
          docker buildx use mybuilder

      - name: Set DOCKER_CLI_EXPERIMENTAL
        run: echo "DOCKER_CLI_EXPERIMENTAL=enabled" >> $GITHUB_ENV

      - name: use mybuilder buildx
        run: docker buildx use mybuilder

      - name: Build docker image
        run: docker buildx build --platform=linux/amd64 -f docker/production.Dockerfile  . -t tooljet/tj-osv:cypressplaform

      - name: Set up environment variables
        run: |
          echo "TOOLJET_HOST=http://localhost:3000" >> .env
          echo "LOCKBOX_MASTER_KEY=cd97331a419c09387bef49787f7da8d2a81d30733f0de6bed23ad8356d2068b2" >> .env
          echo "SECRET_KEY_BASE=7073b9a35a15dd20914ae17e36a693093f25b74b96517a5fec461fc901c51e011cd142c731bee48c5081ec8bac321c1f259ef097ef2a16f25df17a3798c03426" >> .env
          echo "PG_DB=tooljet_development" >> .env
          echo "PG_USER=postgres" >> .env
          echo "PG_HOST=postgres" >> .env
          echo "PG_PASS=postgres" >> .env
          echo "PG_PORT=5432" >> .env
          echo "ENABLE_TOOLJET_DB=true" >> .env
          echo "TOOLJET_DB=tooljet_db" >> .env
          echo "TOOLJET_DB_USER=postgres" >> .env
          echo "TOOLJET_DB_HOST=postgres" >> .env
          echo "TOOLJET_DB_PASS=postgres" >> .env
          echo "PGRST_JWT_SECRET=r9iMKoe5CRMgvJBBtp4HrqN7QiPpUToj" >> .env
          echo "PGRST_HOST=postgrest" >> .env
          echo "PGRST_DB_URI=postgres://postgres:postgres@postgres/tooljet_db" >> .env
          echo "SSO_GIT_OAUTH2_CLIENT_ID=dummy" >> .env
          echo "SSO_GIT_OAUTH2_CLIENT_SECRET=dummy" >> .env
          echo "SSO_GIT_OAUTH2_HOST=dummy" >> .env
          echo "SSO_GOOGLE_OAUTH2_CLIENT_ID=dummy" >> .env
          echo "SUB_PATH=/apps/tooljet/" >> .env
          echo "NODE_ENV=production" >> .env
          echo "SERVE_CLIENT=true" >> .env
          echo "REDIS_HOST=redis" >> .env
          echo "REDIS_PORT=6379" >> .env
          echo "REDIS_USER=default" >> .env
          echo "REDIS_PASSWORD=" >> .env
          echo "LICENSE_KEY=${{ secrets.RENDER_LICENSE_KEY }}" >> .env

      - name: Pulling the docker-compose file
        run: curl -LO https://tooljet-test.s3.us-west-1.amazonaws.com/docker-compose.yml

      - name: Folder creation
        run: mkdir postgres_data && mkdir redis_data

      - name: Run docker-compose file
        run: docker-compose up -d

      - name: Checking containers
        run: docker ps -a

      - name: docker logs
        run: sudo docker logs Tooljet-app

      - name: Wait for the server to be ready
        run: |
          timeout 1500 bash -c '
          until curl --silent --fail http://localhost:80/apps/tooljet/; do
            sleep 5
          done'

      - name: Seeding
        run: docker exec Tooljet-app npm run db:seed:prod

      - name: Create Cypress environment file
        id: create-json
        uses: jsdaniell/create-json@1.1.2
        with:
          name: "cypress.env.json"
          json: ${{ secrets.CYPRESS_SECRETS }}
          dir: "./cypress-tests"

      - name: App Builder subpath
        uses: cypress-io/github-action@v5
        with:
          working-directory: ./cypress-tests
          config: "baseUrl=http://localhost:80/apps/tooljet/"
          config-file: cypress-app-builder.config.js

      - name: Capture Screenshots
        uses: actions/upload-artifact@v3
        if: always()
        with:
          name: screenshots
          path: cypress-tests/cypress/screenshots<|MERGE_RESOLUTION|>--- conflicted
+++ resolved
@@ -14,11 +14,7 @@
   Cypress-App-Builder:
     runs-on: ubuntu-22.04
 
-<<<<<<< HEAD
-    if: ${{ github.event.action == 'labeled' && (github.event.label.name == 'run-cypress-app-builder' || github.event.label.name == 'run-cypress' }}
-=======
     if: ${{ github.event.action == 'labeled' && (github.event.label.name == 'run-cypress-app-builder' || github.event.label.name == 'run-cypress') }}
->>>>>>> 93cc29dd
 
     steps:
       - name: Setup Node.js
