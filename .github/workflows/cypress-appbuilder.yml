name: Cypress App-Builder

on:
  pull_request_target:
    types: [labeled, unlabeled, closed]

  workflow_dispatch:

env:
  PR_NUMBER: ${{ github.event.number }}
  BRANCH_NAME: ${{ github.head_ref || github.ref_name }}

jobs:
  Cypress-App-Builder:
    runs-on: ubuntu-22.04

    if: ${{ github.event.action == 'labeled' && (github.event.label.name == 'run-cypress-app-builder' || github.event.label.name == 'run-cypress') }}

    steps:
      - name: Setup Node.js
        uses: actions/setup-node@v2
        with:
          node-version: 18.18.2

      - name: Setup Python 3
        uses: actions/setup-python@v2
        with:
          python-version: 3.x

      - name: Install Dependencies
        run: |
          python -m pip install --upgrade pip
          pip install setuptools

      - name: Install Build Essentials
        run: |
          sudo apt-get update
          sudo apt-get install -y build-essential

      - name: Install Krb5
        run: sudo apt-get install libkrb5-dev -y

      - name: Redis service
        run: |
          sudo apt update
          sudo apt install redis-server
          sudo service redis-server start
          sudo service redis-server status

      - name: Set up Docker
        uses: docker-practice/actions-setup-docker@master

      - name: Run PosgtreSQL Database Docker Container
        run: |
          sudo docker network create tooljet
          sudo docker run -d --name postgres --network tooljet -p 5432:5432 -e POSTGRES_PASSWORD=postgres -e POSTGRES_USER=postgres -e POSTGRES_PORT=5432 -d postgres:13

      - name: Checkout
        uses: actions/checkout@v3
        with:
          ref: ${{ github.event.pull_request.head.ref }}

      - name: Install and build dependencies
        run: |
          npm cache clean --force
          npm install
          npm install --prefix server
          npm install --prefix frontend
          npm run build:plugins

      - name: Set up environment variables
        run: |
          echo "TOOLJET_HOST=http://localhost:8082" >> .env
          echo "LOCKBOX_MASTER_KEY=cd97331a419c09387bef49787f7da8d2a81d30733f0de6bed23ad8356d2068b2" >> .env
          echo "SECRET_KEY_BASE=7073b9a35a15dd20914ae17e36a693093f25b74b96517a5fec461fc901c51e011cd142c731bee48c5081ec8bac321c1f259ef097ef2a16f25df17a3798c03426" >> .env
          echo "PG_DB=tooljet_development" >> .env
          echo "PG_USER=postgres" >> .env
          echo "PG_HOST=localhost" >> .env
          echo "PG_PASS=postgres" >> .env
          echo "PG_PORT=5432" >> .env
          echo "ENABLE_TOOLJET_DB=true" >> .env
          echo "TOOLJET_DB=tooljet" >> .env
          echo "TOOLJET_DB_USER=postgres" >> .env
          echo "TOOLJET_DB_HOST=localhost" >> .env
          echo "TOOLJET_DB_PASS=postgres" >> .env
          echo "PGRST_JWT_SECRET=r9iMKoe5CRMgvJBBtp4HrqN7QiPpUToj" >> .env
          echo "PGRST_HOST=localhost:3001" >> .env
          echo "LICENSE_KEY=${{ secrets.RENDER_LICENSE_KEY }}" >> .env
          echo "ENABLE_PRIVATE_APP_EMBED=true" >> .env

      - name: Set up database
        run: |
          npm run --prefix server db:create
          npm run --prefix server db:reset
          npm run --prefix server db:seed

      - name: sleep 5
        run: sleep 5

      - name: Run PostgREST Docker Container
        run: |
          sudo docker run -d --name postgrest --network tooljet -p 3001:3000 \
          -e PGRST_DB_URI="postgres://postgres:postgres@postgres:5432/tooljet" -e PGRST_DB_ANON_ROLE="postgres" -e PGRST_JWT_SECRET="r9iMKoe5CRMgvJBBtp4HrqN7QiPpUToj" \
          postgrest/postgrest:v10.1.1.20221215

      - name: Run plugins compilation in watch mode
        run: cd plugins && npm start &

      - name: Run the server
        run: cd server && npm run start:dev &

      - name: Run the client
        run: cd frontend && npm start &

      - name: Wait for the server to be ready
        run: |
          timeout 1500 bash -c '
          until curl --silent --fail http://localhost:8082; do
            sleep 5
          done'

      - name: docker logs
        run: sudo docker logs postgrest

      - name: Create Cypress environment file
        id: create-json
        uses: jsdaniell/create-json@1.1.2
        with:
          name: "cypress.env.json"
          json: ${{ secrets.CYPRESS_SECRETS }}
          dir: "./cypress-tests"

      - name: docker logs
        run: sudo docker logs postgrest

      - name: App builder
        uses: cypress-io/github-action@v5
        with:
          working-directory: ./cypress-tests
          config: "baseUrl=http://localhost:8082"
          config-file: cypress-app-builder.config.js

      - name: Capture Screenshots
        uses: actions/upload-artifact@v3
        if: always()
        with:
          name: screenshots
          path: cypress-tests/cypress/screenshots

  Cypress-App-builder-Subpath:
    runs-on: ubuntu-22.04

    if: ${{ github.event.action == 'labeled' && github.event.label.name == 'run-cypress-app-builder-subpath' }}

    steps:
      - name: Checkout
        uses: actions/checkout@v3
        with:
          ref: ${{ github.event.pull_request.head.ref }}

      # Create Docker Buildx builder with platform configuration
      - name: Set up Docker Buildx
        run: |
          mkdir -p ~/.docker/cli-plugins
          curl -SL https://github.com/docker/buildx/releases/download/v0.11.0/buildx-v0.11.0.linux-amd64 -o ~/.docker/cli-plugins/docker-buildx
          chmod a+x ~/.docker/cli-plugins/docker-buildx
          docker buildx create --name mybuilder --platform linux/arm64,linux/amd64,linux/amd64/v2,linux/riscv64,linux/ppc64le,linux/s390x,linux/386,linux/mips64le,linux/mips64,linux/arm/v7,linux/arm/v6
          docker buildx use mybuilder

      - name: Set DOCKER_CLI_EXPERIMENTAL
        run: echo "DOCKER_CLI_EXPERIMENTAL=enabled" >> $GITHUB_ENV

      - name: use mybuilder buildx
        run: docker buildx use mybuilder

      - name: Build docker image
        run: docker buildx build --platform=linux/amd64 -f docker/production.Dockerfile  . -t tooljet/tj-osv:cypressplaform

      - name: Set up environment variables
        run: |
          echo "TOOLJET_HOST=http://localhost:3000" >> .env
          echo "LOCKBOX_MASTER_KEY=cd97331a419c09387bef49787f7da8d2a81d30733f0de6bed23ad8356d2068b2" >> .env
          echo "SECRET_KEY_BASE=7073b9a35a15dd20914ae17e36a693093f25b74b96517a5fec461fc901c51e011cd142c731bee48c5081ec8bac321c1f259ef097ef2a16f25df17a3798c03426" >> .env
          echo "PG_DB=tooljet_development" >> .env
          echo "PG_USER=postgres" >> .env
          echo "PG_HOST=postgres" >> .env
          echo "PG_PASS=postgres" >> .env
          echo "PG_PORT=5432" >> .env
          echo "ENABLE_TOOLJET_DB=true" >> .env
          echo "TOOLJET_DB=tooljet_db" >> .env
          echo "TOOLJET_DB_USER=postgres" >> .env
          echo "TOOLJET_DB_HOST=postgres" >> .env
          echo "TOOLJET_DB_PASS=postgres" >> .env
          echo "PGRST_JWT_SECRET=r9iMKoe5CRMgvJBBtp4HrqN7QiPpUToj" >> .env
          echo "PGRST_HOST=postgrest" >> .env
          echo "PGRST_DB_URI=postgres://postgres:postgres@postgres/tooljet_db" >> .env
          echo "SSO_GIT_OAUTH2_CLIENT_ID=dummy" >> .env
          echo "SSO_GIT_OAUTH2_CLIENT_SECRET=dummy" >> .env
          echo "SSO_GIT_OAUTH2_HOST=dummy" >> .env
          echo "SSO_GOOGLE_OAUTH2_CLIENT_ID=dummy" >> .env
          echo "SUB_PATH=/apps/tooljet/" >> .env
          echo "NODE_ENV=production" >> .env
          echo "SERVE_CLIENT=true" >> .env
<<<<<<< HEAD
          echo "REDIS_HOST=redis" >> .env
          echo "REDIS_PORT=6379" >> .env
          echo "REDIS_USER=default" >> .env
          echo "REDIS_PASSWORD=" >> .env
          echo "LICENSE_KEY=${{ secrets.RENDER_LICENSE_KEY }}" >> .env
=======
          echo "ENABLE_PRIVATE_APP_EMBED=true" >> .env
>>>>>>> 1a869446

      - name: Pulling the docker-compose file
        run: curl -LO https://tooljet-test.s3.us-west-1.amazonaws.com/docker-compose.yml

      - name: Folder creation
        run: mkdir postgres_data && mkdir redis_data

      - name: Run docker-compose file
        run: docker-compose up -d

      - name: Checking containers
        run: docker ps -a

      - name: docker logs
        run: sudo docker logs Tooljet-app

      - name: Wait for the server to be ready
        run: |
          timeout 1500 bash -c '
          until curl --silent --fail http://localhost:80/apps/tooljet/; do
            sleep 5
          done'

      - name: Seeding
        run: docker exec Tooljet-app npm run db:seed:prod

      - name: Create Cypress environment file
        id: create-json
        uses: jsdaniell/create-json@1.1.2
        with:
          name: "cypress.env.json"
          json: ${{ secrets.CYPRESS_SECRETS }}
          dir: "./cypress-tests"

      - name: App Builder subpath
        uses: cypress-io/github-action@v5
        with:
          working-directory: ./cypress-tests
          config: "baseUrl=http://localhost:80/apps/tooljet/"
          config-file: cypress-app-builder.config.js

      - name: Capture Screenshots
        uses: actions/upload-artifact@v3
        if: always()
        with:
          name: screenshots
          path: cypress-tests/cypress/screenshots<|MERGE_RESOLUTION|>--- conflicted
+++ resolved
@@ -201,15 +201,12 @@
           echo "SUB_PATH=/apps/tooljet/" >> .env
           echo "NODE_ENV=production" >> .env
           echo "SERVE_CLIENT=true" >> .env
-<<<<<<< HEAD
           echo "REDIS_HOST=redis" >> .env
           echo "REDIS_PORT=6379" >> .env
           echo "REDIS_USER=default" >> .env
           echo "REDIS_PASSWORD=" >> .env
           echo "LICENSE_KEY=${{ secrets.RENDER_LICENSE_KEY }}" >> .env
-=======
           echo "ENABLE_PRIVATE_APP_EMBED=true" >> .env
->>>>>>> 1a869446
 
       - name: Pulling the docker-compose file
         run: curl -LO https://tooljet-test.s3.us-west-1.amazonaws.com/docker-compose.yml
