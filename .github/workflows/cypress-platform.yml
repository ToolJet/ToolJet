name: Cypress Platform

on:
  pull_request_target:
    types: [labeled]
  workflow_dispatch:

env:
  PR_NUMBER: ${{ github.event.number }}
  BRANCH_NAME: ${{ github.head_ref || github.ref_name }}

jobs:
  Cypress-Platform:
    runs-on: ubuntu-22.04
    if: contains(github.event.pull_request.labels.*.name, 'run-cypress') || 
        contains(github.event.pull_request.labels.*.name, 'run-cypress-platform-ce') || 
        contains(github.event.pull_request.labels.*.name, 'run-cypress-platform-ee') ||
        contains(github.event.pull_request.labels.*.name, 'run-cypress-ce')

    strategy:
      matrix:
        edition: >-
          ${{ 
            contains(github.event.pull_request.labels.*.name, 'run-cypress') && fromJson('["ce", "ee"]') ||
            contains(github.event.pull_request.labels.*.name, 'run-cypress-ce') && fromJson('["ce"]') ||
            contains(github.event.pull_request.labels.*.name, 'run-cypress-platform-ce') && fromJson('["ce"]') ||
            contains(github.event.pull_request.labels.*.name, 'run-cypress-platform-ee') && fromJson('["ee"]') ||
            fromJson('[]')
          }}

    steps:
      - name: Checkout
        uses: actions/checkout@v3
        with:
          ref: ${{ github.event.pull_request.head.ref }}

      # Create Docker Buildx builder with platform configuration
      - name: Set up Docker Buildx
        run: |
          mkdir -p ~/.docker/cli-plugins
          curl -SL https://github.com/docker/buildx/releases/download/v0.11.0/buildx-v0.11.0.linux-amd64 -o ~/.docker/cli-plugins/docker-buildx
          chmod a+x ~/.docker/cli-plugins/docker-buildx
          docker buildx create --name mybuilder --platform linux/arm64,linux/amd64
          docker buildx use mybuilder

      - name: Set DOCKER_CLI_EXPERIMENTAL
        run: echo "DOCKER_CLI_EXPERIMENTAL=enabled" >> $GITHUB_ENV

      - name: use mybuilder buildx
        run: docker buildx use mybuilder

      - name: Docker Login
        uses: docker/login-action@v2
        with:
          username: ${{ secrets.DOCKER_USERNAME }}
          password: ${{ secrets.DOCKER_PASSWORD }}

      - name: Set SAFE_BRANCH_NAME
        run: echo "SAFE_BRANCH_NAME=$(echo ${{ env.BRANCH_NAME }} | tr '/' '-')" >> $GITHUB_ENV

      - name: Build CE Docker image
        uses: docker/build-push-action@v4
        with:
          context: .
          file: docker/ce-production.Dockerfile
          push: true
          tags: tooljet/tj-osv:${{ env.SAFE_BRANCH_NAME }}-ce
          platforms: linux/amd64
        env:
          DOCKER_USERNAME: ${{ secrets.DOCKER_USERNAME }}
          DOCKER_PASSWORD: ${{ secrets.DOCKER_PASSWORD }}

      - name: Build EE Docker image
        if: matrix.edition == 'ee'
        uses: docker/build-push-action@v4
        with:
          context: .
          file: docker/ee/ee-production.Dockerfile
          push: true
          tags: tooljet/tj-osv:${{ env.SAFE_BRANCH_NAME }}-ee
          platforms: linux/amd64
        env:
          DOCKER_USERNAME: ${{ secrets.DOCKER_USERNAME }}
          DOCKER_PASSWORD: ${{ secrets.DOCKER_PASSWORD }}

      - name: Set up environment variables
        run: |
          echo "TOOLJET_EDITION=${{ matrix.edition == 'ee' && 'ee' || 'ce' }}" >> .env
          echo "TOOLJET_HOST=http://localhost:8082" >> .env
          echo "LOCKBOX_MASTER_KEY=cd97331a419c09387bef49787f7da8d2a81d30733f0de6bed23ad8356d2068b2" >> .env
          echo "SECRET_KEY_BASE=7073b9a35a15dd20914ae17e36a693093f25b74b96517a5fec461fc901c51e011cd142c731bee48c5081ec8bac321c1f259ef097ef2a16f25df17a3798c03426" >> .env          
          echo "PG_DB=tooljet_development" >> .env
          echo "PG_USER=postgres" >> .env
          echo "PG_HOST=localhost" >> .env
          echo "PG_PASS=postgres" >> .env
          echo "PG_PORT=5432" >> .env
          echo "ENABLE_TOOLJET_DB=true" >> .env
          echo "TOOLJET_DB=tooljet_db" >> .env
          echo "TOOLJET_DB_USER=postgres" >> .env
          echo "TOOLJET_DB_HOST=localhost" >> .env
          echo "TOOLJET_DB_PASS=postgres" >> .env
          echo "TOOLJET_DB_STATEMENT_TIMEOUT=60000" >> .env
          echo "TOOLJET_DB_RECONFIG=true" >> .env
          echo "PGRST_JWT_SECRET=r9iMKoe5CRMgvJBBtp4HrqN7QiPpUToj" >> .env
          echo "PGRST_HOST=postgrest" >> .env
          echo "PGRST_DB_PRE_CONFIG=postgrest.pre_config" >> .env
          echo "PGRST_DB_URI=postgres://postgres:postgres@postgres/tooljet_db" >> .env
          echo "ENABLE_MARKETPLACE_FEATURE=true" >> .env
          echo "ENABLE_MARKETPLACE_DEV_MODE=true" >> .env
          echo "ENABLE_PRIVATE_APP_EMBED=true" >> .env
          echo "SSO_GOOGLE_OAUTH2_CLIENT_ID=123456789.apps.googleusercontent.com" >> .env
          echo "SSO_GOOGLE_OAUTH2_CLIENT_SECRET=ABCGFDNF-FHSDVFY-bskfh6234" >> .env
          echo "SSO_GIT_OAUTH2_CLIENT_ID=1234567890" >> .env
          echo "SSO_GIT_OAUTH2_CLIENT_SECRET=3346shfvkdjjsfkvxce32854e026a4531ed" >> .env
          echo "REDIS_HOST=${{ matrix.edition == 'ee' && 'redis'}}" >> .env
          echo "REDIS_USER= ${{ matrix.edition == 'ee' && 'default'}}" >> .env
          echo "REDIS_PASSWORD=${{ matrix.edition == 'ee' && ''}}" >> .env
          echo "SSO_OPENID_NAME=${{ matrix.edition == 'ee' && 'tj-oidc-'simulator'}}" >> .env
          echo "SSO_OPENID_CLIENT_ID=${{ matrix.edition == 'ee' && 'secrets.SSO_OPENID_CLIENT_ID' }}" >> .env
          echo "SSO_OPENID_CLIENT_SECRET=${{ matrix.edition == 'ee' && 'secrets.SSO_OPENID_CLIENT_SECRET' }}" >> .env
          echo "SSO_OPENID_WELL_KNOWN_URL=${{ matrix.edition == 'ee' && 'http://34.66.166.236:8080/.well-known/openid-configuration'}}" >> .env
          echo "LICENSE_KEY=${{ matrix.edition == 'ee' && 'secrets.RENDER_LICENSE_KEY' }}" >> .env

      - name: Pulling the docker-compose file
        run: curl -LO https://tooljet-test.s3.us-west-1.amazonaws.com/docker-compose.yaml && mkdir postgres_data

      - name: Update docker-compose file for CE
        run: |
          # Update docker-compose.yaml with the new image
          sed -i '/^[[:space:]]*tooljet:/,/^$/ s|^\([[:space:]]*image:[[:space:]]*\).*|\1tooljet/tj-osv:${{ env.SAFE_BRANCH_NAME }}-ce|' docker-compose.yaml

      - name: Update docker-compose file for CE
        if: matrix.edition == 'ee'
        run: |
          # Update docker-compose.yaml with the new image
          sed -i '/^[[:space:]]*tooljet:/,/^$/ s|^\([[:space:]]*image:[[:space:]]*\).*|\1tooljet/tj-osv:${{ env.SAFE_BRANCH_NAME }}-ee|' docker-compose.yaml

      - name: Install Docker Compose
        run: |
          curl -L "https://github.com/docker/compose/releases/download/v2.10.2/docker-compose-$(uname -s)-$(uname -m)" -o /usr/local/bin/docker-compose
          chmod +x /usr/local/bin/docker-compose

      - name: Run docker-compose file
        run: docker-compose up -d

      - name: Checking containers
        run: docker ps -a

      - name: Checking containers
        run: docker ps -a

      - name: docker logs
        run: sudo docker logs Tooljet-app

      - name: Wait for the server to be ready
        run: |
          timeout 1500 bash -c '
          until curl --silent --fail http://localhost:8082; do
            sleep 5
          done'

      - name: Create Cypress environment file
        id: create-json
        uses: jsdaniell/create-json@1.1.2
        with:
          name: "cypress.env.json"
          json: ${{ secrets.CYPRESS_SECRETS }}
          dir: "./cypress-tests"

      - name: Run Cypress tests
        uses: cypress-io/github-action@v6
        with:
          working-directory: ./cypress-tests
          config: "baseUrl=http://localhost:8082"
          config-file: cypress-platform.config.js

      - name: Capture Screenshots
        uses: actions/upload-artifact@v4
        if: always()
        with:
          name: screenshots-${{ matrix.edition }}
          path: cypress-tests/cypress/screenshots

  Cypress-Platform-Subpath:
    runs-on: ubuntu-22.04
    if: |
      github.event.action == 'labeled' &&
      (
        github.event.label.name == 'run-cypress-platform-subpath' || 
        github.event.label.name == 'run-proxy-platform' ||
        github.event.label.name == 'run-ce-cypress-platform-subpath' ||
        github.event.label.name == 'run-ee-cypress-platform-subpath'
      )

    strategy:
      matrix:
        edition: >-
          ${{ 
            contains(github.event.pull_request.labels.*.name, 'run-cypress-platform-subpath') && fromJson('["ce", "ee"]') ||
            contains(github.event.pull_request.labels.*.name, 'run-proxy-platform') && fromJson('["ce", "ee"]') ||
            contains(github.event.pull_request.labels.*.name, 'run-ce-cypress-platform-subpath') && fromJson('["ce"]') ||
            contains(github.event.pull_request.labels.*.name, 'run-ee-cypress-platform-subpath') && fromJson('["ee"]') ||
            fromJson('[]')
          }}

    steps:
      - name: Checkout
        uses: actions/checkout@v3
        with:
          ref: ${{ github.event.pull_request.head.ref }}

      # Create Docker Buildx builder with platform configuration
      - name: Set up Docker Buildx
        run: |
          mkdir -p ~/.docker/cli-plugins
          curl -SL https://github.com/docker/buildx/releases/download/v0.11.0/buildx-v0.11.0.linux-amd64 -o ~/.docker/cli-plugins/docker-buildx
          chmod a+x ~/.docker/cli-plugins/docker-buildx
          docker buildx create --name mybuilder --platform linux/arm64,linux/amd64
          docker buildx use mybuilder

      - name: Set DOCKER_CLI_EXPERIMENTAL
        run: echo "DOCKER_CLI_EXPERIMENTAL=enabled" >> $GITHUB_ENV

      - name: use mybuilder buildx
        run: docker buildx use mybuilder

      - name: Docker Login
        uses: docker/login-action@v2
        with:
          username: ${{ secrets.DOCKER_USERNAME }}
          password: ${{ secrets.DOCKER_PASSWORD }}

      - name: Set SAFE_BRANCH_NAME
        run: echo "SAFE_BRANCH_NAME=$(echo ${{ env.BRANCH_NAME }} | tr '/' '-')" >> $GITHUB_ENV

      - name: Build CE Docker image
        uses: docker/build-push-action@v4
        with:
          context: .
          file: docker/ce-production.Dockerfile
          push: true
          tags: tooljet/tj-osv:${{ env.SAFE_BRANCH_NAME }}-ce
          platforms: linux/amd64
        env:
          DOCKER_USERNAME: ${{ secrets.DOCKER_USERNAME }}
          DOCKER_PASSWORD: ${{ secrets.DOCKER_PASSWORD }}

      - name: Build EE Docker image
        if: matrix.edition == 'ee'
        uses: docker/build-push-action@v4
        with:
          context: .
          file: docker/ee/ee-production.Dockerfile
          push: true
          tags: tooljet/tj-osv:${{ env.SAFE_BRANCH_NAME }}-ee
          platforms: linux/amd64
        env:
          DOCKER_USERNAME: ${{ secrets.DOCKER_USERNAME }}
          DOCKER_PASSWORD: ${{ secrets.DOCKER_PASSWORD }}
        uses: docker/build-push-action@v4
        with:
          context: .
          file: ${{ matrix.edition == 'ee' && 'docker/ee/ee-production.Dockerfile' || 'docker/ce-production.Dockerfile' }}
          push: true
          tags: tooljet/tj-osv:${{ env.SAFE_BRANCH_NAME }}
          platforms: linux/amd64

      - name: Set up environment variables
        run: |
          echo "TOOLJET_EDITION=${{ matrix.edition == 'ee' && 'ee' || 'ce' }}" >> .env
          echo "TOOLJET_HOST=http://localhost:3000" >> .env
          echo "LOCKBOX_MASTER_KEY=cd97331a419c09387bef49787f7da8d2a81d30733f0de6bed23ad8356d2068b2" >> .env
          echo "SECRET_KEY_BASE=7073b9a35a15dd20914ae17e36a693093f25b74b96517a5fec461fc901c51e011cd142c731bee48c5081ec8bac321c1f259ef097ef2a16f25df17a3798c03426" >> .env
          echo "PG_DB=tooljet_development" >> .env
          echo "PG_USER=postgres" >> .env
          echo "PG_HOST=postgres" >> .env
          echo "PG_PASS=postgres" >> .env
          echo "PG_PORT=5432" >> .env
          echo "ENABLE_TOOLJET_DB=true" >> .env
          echo "TOOLJET_DB=tooljet_db" >> .env
          echo "TOOLJET_DB_USER=postgres" >> .env
          echo "TOOLJET_DB_HOST=postgres" >> .env
          echo "TOOLJET_DB_PASS=postgres" >> .env
          echo "PGRST_JWT_SECRET=r9iMKoe5CRMgvJBBtp4HrqN7QiPpUToj" >> .env
          echo "PGRST_HOST=postgrest" >> .env
          echo "NODE_ENV=production" >> .env
          echo "SERVE_CLIENT=true" >> .env
          echo "SUB_PATH=/apps/" >> .env
          echo "ENABLE_MARKETPLACE_FEATURE=true" >> .env
          echo "ENABLE_MARKETPLACE_DEV_MODE=true" >> .env
          echo "ENABLE_PRIVATE_APP_EMBED=true" >> .env
          echo "TOOLJET_DB_STATEMENT_TIMEOUT=60000" >> .env
          echo "TOOLJET_DB_RECONFIG=true" >> .env
          echo "SSO_GOOGLE_OAUTH2_CLIENT_ID=123456789.apps.googleusercontent.com" >> .env
          echo "SSO_GOOGLE_OAUTH2_CLIENT_SECRET=ABCGFDNF-FHSDVFY-bskfh6234" >> .env
          echo "SSO_GIT_OAUTH2_CLIENT_ID=1234567890" >> .env
          echo "SSO_GIT_OAUTH2_CLIENT_SECRET=3346shfvkdjjsfkvxce32854e026a4531ed" >> .env
          echo "PGRST_DB_PRE_CONFIG=postgrest.pre_config" >> .env
          echo "REDIS_HOST=${{ matrix.edition == 'ee' && 'redis'}}" >> .env
          echo "REDIS_USER= ${{ matrix.edition == 'ee' && 'default'}}" >> .env
          echo "REDIS_PASSWORD=${{ matrix.edition == 'ee' && ''}}" >> .env
<<<<<<< HEAD
          echo "SSO_OPENID_NAME=${{ matrix.edition == 'ee' && tj-oidc-simulator}}" >> .env
          echo "SSO_OPENID_CLIENT_ID=${{ matrix.edition == 'ee' && secrets.SSO_OPENID_CLIENT_ID }}" >> .env
          echo "SSO_OPENID_CLIENT_SECRET=${{ matrix.edition == 'ee' && secrets.SSO_OPENID_CLIENT_SECRET }}" >> .env
          echo "SSO_OPENID_WELL_KNOWN_URL=${{ matrix.edition == 'ee' && http://34.66.166.236:8080/.well-known/openid-configuration}}" >> .env
          echo "LICENSE_KEY=${{ matrix.edition == 'ee' &&  secrets.RENDER_LICENSE_KEY }}" >> .env
=======
          echo "SSO_OPENID_NAME=${{ matrix.edition == 'ee' && 'tj-oidc-simulator'}}" >> .env
          echo "SSO_OPENID_CLIENT_ID=${{ matrix.edition == 'ee' && 'secrets.SSO_OPENID_CLIENT_ID' }}" >> .env
          echo "SSO_OPENID_CLIENT_SECRET=${{ matrix.edition == 'ee' && 'secrets.SSO_OPENID_CLIENT_SECRET' }}" >> .env
          echo "SSO_OPENID_WELL_KNOWN_URL=${{ matrix.edition == 'ee' && 'http://34.66.166.236:8080/.well-known/openid-configuration'}}" >> .env
          echo "LICENSE_KEY=${{ matrix.edition == 'ee' &&  'secrets.RENDER_LICENSE_KEY' }}" >> .env
>>>>>>> df7a5776


      - name: Deploy with Docker Compose
        run: |
          curl -LO https://tooljet-test.s3.us-west-1.amazonaws.com/docker-compose.yaml
          mkdir postgres_data
          sed -i '/^[[:space:]]*tooljet:/,/^$/ s|^\([[:space:]]*image:[[:space:]]*\).*|\1tooljet/tj-osv:${{ env.SAFE_BRANCH_NAME }}|' docker-compose.yaml
          curl -L "https://github.com/docker/compose/releases/download/v2.10.2/docker-compose-$(uname -s)-$(uname -m)" -o /usr/local/bin/docker-compose
          chmod +x /usr/local/bin/docker-compose
          docker-compose up -d

      - name: Wait for server
        run: |
          timeout 300 bash -c 'until curl --silent --fail http://localhost:3000/apps/; do sleep 5; done'

      - name: Create Cypress environment file
        id: create-json
        uses: jsdaniell/create-json@1.1.2
        with:
          name: "cypress.env.json"
          json: ${{ secrets.CYPRESS_SECRETS_SUBPATH }}
          dir: "./cypress-tests"

      - name: Run Cypress tests
        uses: cypress-io/github-action@v6
        with:
          working-directory: ./cypress-tests
          config: "baseUrl=http://localhost:3000/apps"
          config-file: cypress-platform.config.js

      - name: Capture Screenshots
        uses: actions/upload-artifact@v4
        if: always()
        with:
          name: screenshots-${{ matrix.edition }}
          path: cypress-tests/cypress/screenshots

  Cypress-Platform-Proxy:
    runs-on: ubuntu-22.04
    if: |
      github.event.action == 'labeled' &&
      (
        github.event.label.name == 'run-cypress-platform-proxy' || 
        github.event.label.name == 'run-proxy-platform' ||
        github.event.label.name == 'run-ce-cypress-platform-proxy' ||
        github.event.label.name == 'run-ee-cypress-platform-proxy'
      )

    strategy:
      matrix:
        edition: >-
          ${{ 
            contains(github.event.pull_request.labels.*.name, 'run-cypress-platform-proxy') && fromJson('["ce", "ee"]') ||
            contains(github.event.pull_request.labels.*.name, 'run-proxy-platform') && fromJson('["ce", "ee"]') ||
            contains(github.event.pull_request.labels.*.name, 'run-ce-cypress-platform-proxy') && fromJson('["ce"]') ||
            contains(github.event.pull_request.labels.*.name, 'run-ee-cypress-platform-proxy') && fromJson('["ee"]') ||
            fromJson('[]')
          }}

    steps:
      - name: Checkout
        uses: actions/checkout@v3
        with:
          ref: ${{ github.event.pull_request.head.ref }}

      # Create Docker Buildx builder with platform configuration
      - name: Set up Docker Buildx
        run: |
          mkdir -p ~/.docker/cli-plugins
          curl -SL https://github.com/docker/buildx/releases/download/v0.11.0/buildx-v0.11.0.linux-amd64 -o ~/.docker/cli-plugins/docker-buildx
          chmod a+x ~/.docker/cli-plugins/docker-buildx
          docker buildx create --name mybuilder --platform linux/arm64,linux/amd64
          docker buildx use mybuilder

      - name: Set DOCKER_CLI_EXPERIMENTAL
        run: echo "DOCKER_CLI_EXPERIMENTAL=enabled" >> $GITHUB_ENV

      - name: use mybuilder buildx
        run: docker buildx use mybuilder

      - name: Docker Login
        uses: docker/login-action@v2
        with:
          username: ${{ secrets.DOCKER_USERNAME }}
          password: ${{ secrets.DOCKER_PASSWORD }}

      - name: Set SAFE_BRANCH_NAME
        run: echo "SAFE_BRANCH_NAME=$(echo ${{ env.BRANCH_NAME }} | tr '/' '-')" >> $GITHUB_ENV

      - name: Build CE Docker image
        uses: docker/build-push-action@v4
        with:
          context: .
          file: docker/ce-production.Dockerfile
          push: true
          tags: tooljet/tj-osv:${{ env.SAFE_BRANCH_NAME }}-ce
          platforms: linux/amd64
        env:
          DOCKER_USERNAME: ${{ secrets.DOCKER_USERNAME }}
          DOCKER_PASSWORD: ${{ secrets.DOCKER_PASSWORD }}

      - name: Build EE Docker image
        if: matrix.edition == 'ee'
        uses: docker/build-push-action@v4
        with:
          context: .
          file: docker/ee/ee-production.Dockerfile
          push: true
          tags: tooljet/tj-osv:${{ env.SAFE_BRANCH_NAME }}-ee
          platforms: linux/amd64
        env:
          DOCKER_USERNAME: ${{ secrets.DOCKER_USERNAME }}
          DOCKER_PASSWORD: ${{ secrets.DOCKER_PASSWORD }}
      - name: Set up environment variables
        run: |
          echo "TOOLJET_EDITION=${{ matrix.edition == 'ee' && 'ee' || 'ce' }}" >> .env
          echo "TOOLJET_HOST=http://localhost:3000" >> .env
          echo "LOCKBOX_MASTER_KEY=cd97331a419c09387bef49787f7da8d2a81d30733f0de6bed23ad8356d2068b2" >> .env
          echo "SECRET_KEY_BASE=7073b9a35a15dd20914ae17e36a693093f25b74b96517a5fec461fc901c51e011cd142c731bee48c5081ec8bac321c1f259ef097ef2a16f25df17a3798c03426" >> .env
          echo "PG_DB=tooljet_development" >> .env
          echo "PG_USER=postgres" >> .env
          echo "PG_HOST=postgres" >> .env
          echo "PG_PASS=postgres" >> .env
          echo "PG_PORT=5432" >> .env
          echo "ENABLE_TOOLJET_DB=true" >> .env
          echo "TOOLJET_DB=tooljet_db" >> .env
          echo "TOOLJET_DB_USER=postgres" >> .env
          echo "TOOLJET_DB_HOST=postgres" >> .env
          echo "TOOLJET_DB_PASS=postgres" >> .env
          echo "PGRST_JWT_SECRET=r9iMKoe5CRMgvJBBtp4HrqN7QiPpUToj" >> .env
          echo "PGRST_HOST=postgrest" >> .env
          echo "NODE_ENV=production" >> .env
          echo "SERVE_CLIENT=true" >> .env
          echo "ENABLE_MARKETPLACE_FEATURE=true" >> .env
          echo "ENABLE_MARKETPLACE_DEV_MODE=true" >> .env
          echo "ENABLE_PRIVATE_APP_EMBED=true" >> .env
          echo "TOOLJET_DB_STATEMENT_TIMEOUT=60000" >> .env
          echo "TOOLJET_DB_RECONFIG=true" >> .env
          echo "SSO_GOOGLE_OAUTH2_CLIENT_ID=123456789.apps.googleusercontent.com" >> .env
          echo "SSO_GOOGLE_OAUTH2_CLIENT_SECRET=ABCGFDNF-FHSDVFY-bskfh6234" >> .env
          echo "SSO_GIT_OAUTH2_CLIENT_ID=1234567890" >> .env
          echo "SSO_GIT_OAUTH2_CLIENT_SECRET=3346shfvkdjjsfkvxce32854e026a4531ed" >> .env
          echo "PGRST_DB_PRE_CONFIG=postgrest.pre_config" >> .env
          echo "REDIS_HOST=${{ matrix.edition == 'ee' && 'redis'}}" >> .env
          echo "REDIS_USER= ${{ matrix.edition == 'ee' && 'default'}}" >> .env
          echo "REDIS_PASSWORD=${{ matrix.edition == 'ee' && ''}}" >> .env
<<<<<<< HEAD
          echo "SSO_OPENID_NAME=${{ matrix.edition == 'ee' && tj-oidc-simulator}}" >> .env
          echo "SSO_OPENID_CLIENT_ID=${{ matrix.edition == 'ee' && secrets.SSO_OPENID_CLIENT_ID }}" >> .env
          echo "SSO_OPENID_CLIENT_SECRET=${{ matrix.edition == 'ee' && secrets.SSO_OPENID_CLIENT_SECRET }}" >> .env
          echo "SSO_OPENID_WELL_KNOWN_URL=${{ matrix.edition == 'ee' && http://34.66.166.236:8080/.well-known/openid-configuration}}" >> .env
          echo "LICENSE_KEY=${{ matrix.edition == 'ee' &&  secrets.RENDER_LICENSE_KEY }}" >> .env
=======
          echo "SSO_OPENID_NAME=${{ matrix.edition == 'ee' && 'tj-oidc-simulator'}}" >> .env
          echo "SSO_OPENID_CLIENT_ID=${{ matrix.edition == 'ee' && 'secrets.SSO_OPENID_CLIENT_ID' }}" >> .env
          echo "SSO_OPENID_CLIENT_SECRET=${{ matrix.edition == 'ee' && 'secrets.SSO_OPENID_CLIENT_SECRET' }}" >> .env
          echo "SSO_OPENID_WELL_KNOWN_URL=${{ matrix.edition == 'ee' && 'http://34.66.166.236:8080/.well-known/openid-configuration'}}" >> .env
          echo "LICENSE_KEY=${{ matrix.edition == 'ee' &&  'secrets.RENDER_LICENSE_KEY' }}" >> .env
>>>>>>> df7a5776


      - name: Deploy with Docker Compose
        run: |
          curl -LO https://tooljet-test.s3.us-west-1.amazonaws.com/docker-compose.yaml
          mkdir postgres_data
          sed -i '/^[[:space:]]*tooljet:/,/^$/ s|^\([[:space:]]*image:[[:space:]]*\).*|\1tooljet/tj-osv:${{ env.SAFE_BRANCH_NAME }}|' docker-compose.yaml
          curl -L "https://github.com/docker/compose/releases/download/v2.10.2/docker-compose-$(uname -s)-$(uname -m)" -o /usr/local/bin/docker-compose
          chmod +x /usr/local/bin/docker-compose
          docker-compose up -d

      - name: Setup Nginx
        run: |
          sudo apt update
          sudo apt install -y nginx
          sudo systemctl stop apache2 || true
          sudo apt remove apache2 -y || true
          sudo cp cypress-tests/proxy.nginx /etc/nginx/sites-available/nginx-config
          sudo ln -sf /etc/nginx/sites-available/nginx-config /etc/nginx/sites-enabled/nginx-config
          sudo nginx -t
          sudo systemctl start nginx
          sudo systemctl reload nginx
          sudo netstat -tulpn | grep 4001

      - name: Wait for server
        run: |
          timeout 300 bash -c 'until curl --silent --fail http://localhost:4001/; do sleep 5; done'

      - name: Create Cypress environment file
        id: create-json
        uses: jsdaniell/create-json@1.1.2
        with:
          name: "cypress.env.json"
          json: ${{ secrets.CYPRESS_SECRETS_PROXY }}
          dir: "./cypress-tests"

      - name: Run Cypress tests
        uses: cypress-io/github-action@v6
        with:
          working-directory: ./cypress-tests
          config: "baseUrl=http://localhost:4001"
          config-file: cypress-platform.config.js

      - name: Capture Screenshots
        uses: actions/upload-artifact@v4
        if: always()
        with:
          name: screenshots-${{ matrix.edition }}
          path: cypress-tests/cypress/screenshots

  Cypress-Platform-Proxy-Subpath:
    runs-on: ubuntu-22.04
    if: |
      github.event.action == 'labeled' &&
      (
        github.event.label.name == 'run-cypress-platform-proxy-subpath' || 
        github.event.label.name == 'run-proxy-platform' ||
        github.event.label.name == 'run-ce-cypress-platform-proxy-subpath' ||
        github.event.label.name == 'run-ee-cypress-platform-proxy-subpath'
      )

    strategy:
      matrix:
        edition: >-
          ${{ 
            contains(github.event.pull_request.labels.*.name, 'run-cypress-platform-proxy-subpath') && fromJson('["ce", "ee"]') ||
            contains(github.event.pull_request.labels.*.name, 'run-proxy-platform') && fromJson('["ce", "ee"]') ||
            contains(github.event.pull_request.labels.*.name, 'run-ce-cypress-platform-proxy-subpath') && fromJson('["ce"]') ||
            contains(github.event.pull_request.labels.*.name, 'run-ee-cypress-platform-proxy-subpath') && fromJson('["ee"]') ||
            fromJson('[]')
          }}

    steps:
      - name: Checkout
        uses: actions/checkout@v3
        with:
          ref: ${{ github.event.pull_request.head.ref }}

      # Create Docker Buildx builder with platform configuration
      - name: Set up Docker Buildx
        run: |
          mkdir -p ~/.docker/cli-plugins
          curl -SL https://github.com/docker/buildx/releases/download/v0.11.0/buildx-v0.11.0.linux-amd64 -o ~/.docker/cli-plugins/docker-buildx
          chmod a+x ~/.docker/cli-plugins/docker-buildx
          docker buildx create --name mybuilder --platform linux/arm64,linux/amd64
          docker buildx use mybuilder

      - name: Set DOCKER_CLI_EXPERIMENTAL
        run: echo "DOCKER_CLI_EXPERIMENTAL=enabled" >> $GITHUB_ENV

      - name: use mybuilder buildx
        run: docker buildx use mybuilder

      - name: Docker Login
        uses: docker/login-action@v2
        with:
          username: ${{ secrets.DOCKER_USERNAME }}
          password: ${{ secrets.DOCKER_PASSWORD }}

      - name: Set SAFE_BRANCH_NAME
        run: echo "SAFE_BRANCH_NAME=$(echo ${{ env.BRANCH_NAME }} | tr '/' '-')" >> $GITHUB_ENV

      - name: Build CE Docker image
        uses: docker/build-push-action@v4
        with:
          context: .
          file: docker/ce-production.Dockerfile
          push: true
          tags: tooljet/tj-osv:${{ env.SAFE_BRANCH_NAME }}-ce
          platforms: linux/amd64
        env:
          DOCKER_USERNAME: ${{ secrets.DOCKER_USERNAME }}
          DOCKER_PASSWORD: ${{ secrets.DOCKER_PASSWORD }}

      - name: Build EE Docker image
        if: matrix.edition == 'ee'
        uses: docker/build-push-action@v4
        with:
          context: .
          file: docker/ee/ee-production.Dockerfile
          push: true
          tags: tooljet/tj-osv:${{ env.SAFE_BRANCH_NAME }}-ee
          platforms: linux/amd64
        env:
          DOCKER_USERNAME: ${{ secrets.DOCKER_USERNAME }}
          DOCKER_PASSWORD: ${{ secrets.DOCKER_PASSWORD }}
      - name: Set up environment variables
        run: |
          echo "TOOLJET_EDITION=${{ matrix.edition == 'ee' && 'ee' || 'ce' }}" >> .env
          echo "TOOLJET_HOST=http://localhost:3000" >> .env
          echo "LOCKBOX_MASTER_KEY=cd97331a419c09387bef49787f7da8d2a81d30733f0de6bed23ad8356d2068b2" >> .env
          echo "SECRET_KEY_BASE=7073b9a35a15dd20914ae17e36a693093f25b74b96517a5fec461fc901c51e011cd142c731bee48c5081ec8bac321c1f259ef097ef2a16f25df17a3798c03426" >> .env
          echo "PG_DB=tooljet_development" >> .env
          echo "PG_USER=postgres" >> .env
          echo "PG_HOST=postgres" >> .env
          echo "PG_PASS=postgres" >> .env
          echo "PG_PORT=5432" >> .env
          echo "ENABLE_TOOLJET_DB=true" >> .env
          echo "TOOLJET_DB=tooljet_db" >> .env
          echo "TOOLJET_DB_USER=postgres" >> .env
          echo "TOOLJET_DB_HOST=postgres" >> .env
          echo "TOOLJET_DB_PASS=postgres" >> .env
          echo "PGRST_JWT_SECRET=r9iMKoe5CRMgvJBBtp4HrqN7QiPpUToj" >> .env
          echo "PGRST_HOST=postgrest" >> .env
          echo "NODE_ENV=production" >> .env
          echo "SERVE_CLIENT=true" >> .env
          echo "SUB_PATH=/apps/" >> .env
          echo "ENABLE_MARKETPLACE_FEATURE=true" >> .env
          echo "ENABLE_MARKETPLACE_DEV_MODE=true" >> .env
          echo "ENABLE_PRIVATE_APP_EMBED=true" >> .env
          echo "TOOLJET_DB_STATEMENT_TIMEOUT=60000" >> .env
          echo "TOOLJET_DB_RECONFIG=true" >> .env
          echo "SSO_GOOGLE_OAUTH2_CLIENT_ID=123456789.apps.googleusercontent.com" >> .env
          echo "SSO_GOOGLE_OAUTH2_CLIENT_SECRET=ABCGFDNF-FHSDVFY-bskfh6234" >> .env
          echo "SSO_GIT_OAUTH2_CLIENT_ID=1234567890" >> .env
          echo "SSO_GIT_OAUTH2_CLIENT_SECRET=3346shfvkdjjsfkvxce32854e026a4531ed" >> .env
          echo "PGRST_DB_PRE_CONFIG=postgrest.pre_config" >> .env
          echo "REDIS_HOST=${{ matrix.edition == 'ee' && 'redis'}}" >> .env
          echo "REDIS_USER= ${{ matrix.edition == 'ee' && 'default'}}" >> .env
          echo "REDIS_PASSWORD=${{ matrix.edition == 'ee' && ''}}" >> .env
<<<<<<< HEAD
          echo "SSO_OPENID_NAME=${{ matrix.edition == 'ee' && tj-oidc-simulator}}" >> .env
          echo "SSO_OPENID_CLIENT_ID=${{ matrix.edition == 'ee' && secrets.SSO_OPENID_CLIENT_ID }}" >> .env
          echo "SSO_OPENID_CLIENT_SECRET=${{ matrix.edition == 'ee' && secrets.SSO_OPENID_CLIENT_SECRET }}" >> .env
          echo "SSO_OPENID_WELL_KNOWN_URL=${{ matrix.edition == 'ee' && http://34.66.166.236:8080/.well-known/openid-configuration}}" >> .env
          echo "LICENSE_KEY=${{ matrix.edition == 'ee' &&  secrets.RENDER_LICENSE_KEY }}" >> .env
=======
          echo "SSO_OPENID_NAME=${{ matrix.edition == 'ee' && 'tj-oidc-simulator'}}" >> .env
          echo "SSO_OPENID_CLIENT_ID=${{ matrix.edition == 'ee' && 'secrets.SSO_OPENID_CLIENT_ID' }}" >> .env
          echo "SSO_OPENID_CLIENT_SECRET=${{ matrix.edition == 'ee' && 'secrets.SSO_OPENID_CLIENT_SECRET' }}" >> .env
          echo "SSO_OPENID_WELL_KNOWN_URL=${{ matrix.edition == 'ee' && 'http://34.66.166.236:8080/.well-known/openid-configuration'}}" >> .env
          echo "LICENSE_KEY=${{ matrix.edition == 'ee' &&  'secrets.RENDER_LICENSE_KEY' }}" >> .env
>>>>>>> df7a5776

      - name: Deploy with Docker Compose
        run: |
          curl -LO https://tooljet-test.s3.us-west-1.amazonaws.com/docker-compose.yaml
          mkdir postgres_data
          sed -i '/^[[:space:]]*tooljet:/,/^$/ s|^\([[:space:]]*image:[[:space:]]*\).*|\1tooljet/tj-osv:${{ env.SAFE_BRANCH_NAME }}|' docker-compose.yaml
          curl -L "https://github.com/docker/compose/releases/download/v2.10.2/docker-compose-$(uname -s)-$(uname -m)" -o /usr/local/bin/docker-compose
          chmod +x /usr/local/bin/docker-compose
          docker-compose up -d

      - name: Setup Nginx
        run: |
          sudo apt update
          sudo apt install -y nginx
          sudo systemctl stop apache2 || true
          sudo apt remove apache2 -y || true
          sudo cp cypress-tests/subpath.nginx /etc/nginx/sites-available/nginx-config
          sudo ln -sf /etc/nginx/sites-available/nginx-config /etc/nginx/sites-enabled/nginx-config
          sudo nginx -t
          sudo systemctl start nginx
          sudo systemctl reload nginx
          sudo netstat -tulpn | grep 4001

      - name: Wait for server
        run: |
          timeout 300 bash -c 'until curl --silent --fail http://localhost:4001/apps/; do sleep 5; done'

      - name: Create Cypress environment file
        id: create-json
        uses: jsdaniell/create-json@1.1.2
        with:
          name: "cypress.env.json"
          json: ${{ secrets.CYPRESS_SECRETS_PROXY_SUBPATH }}
          dir: "./cypress-tests"

      - name: Run Cypress tests
        uses: cypress-io/github-action@v6
        with:
          working-directory: ./cypress-tests
          config: "baseUrl=http://localhost:4001/apps"
          config-file: cypress-platform.config.js

      - name: Capture Screenshots
        uses: actions/upload-artifact@v4
        if: always()
        with:
          name: screenshots-${{ matrix.edition }}
          path: cypress-tests/cypress/screenshots<|MERGE_RESOLUTION|>--- conflicted
+++ resolved
@@ -299,19 +299,11 @@
           echo "REDIS_HOST=${{ matrix.edition == 'ee' && 'redis'}}" >> .env
           echo "REDIS_USER= ${{ matrix.edition == 'ee' && 'default'}}" >> .env
           echo "REDIS_PASSWORD=${{ matrix.edition == 'ee' && ''}}" >> .env
-<<<<<<< HEAD
-          echo "SSO_OPENID_NAME=${{ matrix.edition == 'ee' && tj-oidc-simulator}}" >> .env
-          echo "SSO_OPENID_CLIENT_ID=${{ matrix.edition == 'ee' && secrets.SSO_OPENID_CLIENT_ID }}" >> .env
-          echo "SSO_OPENID_CLIENT_SECRET=${{ matrix.edition == 'ee' && secrets.SSO_OPENID_CLIENT_SECRET }}" >> .env
-          echo "SSO_OPENID_WELL_KNOWN_URL=${{ matrix.edition == 'ee' && http://34.66.166.236:8080/.well-known/openid-configuration}}" >> .env
-          echo "LICENSE_KEY=${{ matrix.edition == 'ee' &&  secrets.RENDER_LICENSE_KEY }}" >> .env
-=======
           echo "SSO_OPENID_NAME=${{ matrix.edition == 'ee' && 'tj-oidc-simulator'}}" >> .env
           echo "SSO_OPENID_CLIENT_ID=${{ matrix.edition == 'ee' && 'secrets.SSO_OPENID_CLIENT_ID' }}" >> .env
           echo "SSO_OPENID_CLIENT_SECRET=${{ matrix.edition == 'ee' && 'secrets.SSO_OPENID_CLIENT_SECRET' }}" >> .env
           echo "SSO_OPENID_WELL_KNOWN_URL=${{ matrix.edition == 'ee' && 'http://34.66.166.236:8080/.well-known/openid-configuration'}}" >> .env
           echo "LICENSE_KEY=${{ matrix.edition == 'ee' &&  'secrets.RENDER_LICENSE_KEY' }}" >> .env
->>>>>>> df7a5776
 
 
       - name: Deploy with Docker Compose
@@ -458,19 +450,11 @@
           echo "REDIS_HOST=${{ matrix.edition == 'ee' && 'redis'}}" >> .env
           echo "REDIS_USER= ${{ matrix.edition == 'ee' && 'default'}}" >> .env
           echo "REDIS_PASSWORD=${{ matrix.edition == 'ee' && ''}}" >> .env
-<<<<<<< HEAD
-          echo "SSO_OPENID_NAME=${{ matrix.edition == 'ee' && tj-oidc-simulator}}" >> .env
-          echo "SSO_OPENID_CLIENT_ID=${{ matrix.edition == 'ee' && secrets.SSO_OPENID_CLIENT_ID }}" >> .env
-          echo "SSO_OPENID_CLIENT_SECRET=${{ matrix.edition == 'ee' && secrets.SSO_OPENID_CLIENT_SECRET }}" >> .env
-          echo "SSO_OPENID_WELL_KNOWN_URL=${{ matrix.edition == 'ee' && http://34.66.166.236:8080/.well-known/openid-configuration}}" >> .env
-          echo "LICENSE_KEY=${{ matrix.edition == 'ee' &&  secrets.RENDER_LICENSE_KEY }}" >> .env
-=======
           echo "SSO_OPENID_NAME=${{ matrix.edition == 'ee' && 'tj-oidc-simulator'}}" >> .env
           echo "SSO_OPENID_CLIENT_ID=${{ matrix.edition == 'ee' && 'secrets.SSO_OPENID_CLIENT_ID' }}" >> .env
           echo "SSO_OPENID_CLIENT_SECRET=${{ matrix.edition == 'ee' && 'secrets.SSO_OPENID_CLIENT_SECRET' }}" >> .env
           echo "SSO_OPENID_WELL_KNOWN_URL=${{ matrix.edition == 'ee' && 'http://34.66.166.236:8080/.well-known/openid-configuration'}}" >> .env
           echo "LICENSE_KEY=${{ matrix.edition == 'ee' &&  'secrets.RENDER_LICENSE_KEY' }}" >> .env
->>>>>>> df7a5776
 
 
       - name: Deploy with Docker Compose
@@ -631,19 +615,11 @@
           echo "REDIS_HOST=${{ matrix.edition == 'ee' && 'redis'}}" >> .env
           echo "REDIS_USER= ${{ matrix.edition == 'ee' && 'default'}}" >> .env
           echo "REDIS_PASSWORD=${{ matrix.edition == 'ee' && ''}}" >> .env
-<<<<<<< HEAD
-          echo "SSO_OPENID_NAME=${{ matrix.edition == 'ee' && tj-oidc-simulator}}" >> .env
-          echo "SSO_OPENID_CLIENT_ID=${{ matrix.edition == 'ee' && secrets.SSO_OPENID_CLIENT_ID }}" >> .env
-          echo "SSO_OPENID_CLIENT_SECRET=${{ matrix.edition == 'ee' && secrets.SSO_OPENID_CLIENT_SECRET }}" >> .env
-          echo "SSO_OPENID_WELL_KNOWN_URL=${{ matrix.edition == 'ee' && http://34.66.166.236:8080/.well-known/openid-configuration}}" >> .env
-          echo "LICENSE_KEY=${{ matrix.edition == 'ee' &&  secrets.RENDER_LICENSE_KEY }}" >> .env
-=======
           echo "SSO_OPENID_NAME=${{ matrix.edition == 'ee' && 'tj-oidc-simulator'}}" >> .env
           echo "SSO_OPENID_CLIENT_ID=${{ matrix.edition == 'ee' && 'secrets.SSO_OPENID_CLIENT_ID' }}" >> .env
           echo "SSO_OPENID_CLIENT_SECRET=${{ matrix.edition == 'ee' && 'secrets.SSO_OPENID_CLIENT_SECRET' }}" >> .env
           echo "SSO_OPENID_WELL_KNOWN_URL=${{ matrix.edition == 'ee' && 'http://34.66.166.236:8080/.well-known/openid-configuration'}}" >> .env
           echo "LICENSE_KEY=${{ matrix.edition == 'ee' &&  'secrets.RENDER_LICENSE_KEY' }}" >> .env
->>>>>>> df7a5776
 
       - name: Deploy with Docker Compose
         run: |
