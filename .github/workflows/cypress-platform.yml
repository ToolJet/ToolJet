name: Cypress Platform

on:
  pull_request_target:
    types: [labeled, unlabeled, closed]

  workflow_dispatch:

env:
  PR_NUMBER: ${{ github.event.number }}
  BRANCH_NAME: ${{ github.head_ref || github.ref_name }}

jobs:
  Cypress-Platform:
    runs-on: ubuntu-22.04

    if: ${{ github.event.action == 'labeled' && (github.event.label.name == 'run-cypress-workspace' || github.event.label.name == 'run-cypress') }}

    steps:
      - name: Setup Node.js
        uses: actions/setup-node@v2
        with:
          node-version: 18.18.2

      - name: Set up Docker
        uses: docker-practice/actions-setup-docker@master

      - name: Run PosgtreSQL Database Docker Container
        run: |
          sudo docker network create tooljet
          sudo docker run -d --name postgres -p 5432:5432 -e POSTGRES_PASSWORD=postgres -e POSTGRES_USER=postgres -e POSTGRES_PORT=5432 -d postgres:13

      - name: Checkout
        uses: actions/checkout@v3
        with:
          ref: ${{ github.event.pull_request.head.ref }}

      - name: Install and build dependencies
        run: |
          npm cache clean --force
          npm install
          npm install --prefix server
          npm install --prefix frontend
          npm run build:plugins

      - name: Set up environment variables
        run: |
          echo "TOOLJET_HOST=http://localhost:8082" >> .env
          echo "LOCKBOX_MASTER_KEY=cd97331a419c09387bef49787f7da8d2a81d30733f0de6bed23ad8356d2068b2" >> .env
          echo "SECRET_KEY_BASE=7073b9a35a15dd20914ae17e36a693093f25b74b96517a5fec461fc901c51e011cd142c731bee48c5081ec8bac321c1f259ef097ef2a16f25df17a3798c03426" >> .env
          echo "PG_DB=tooljet_development" >> .env
          echo "PG_USER=postgres" >> .env
          echo "PG_HOST=localhost" >> .env
          echo "PG_PASS=postgres" >> .env
          echo "PG_PORT=5432" >> .env
          echo "ENABLE_TOOLJET_DB=true" >> .env
          echo "TOOLJET_DB=tooljet" >> .env
          echo "TOOLJET_DB_USER=postgres" >> .env
          echo "TOOLJET_DB_HOST=localhost" >> .env
          echo "TOOLJET_DB_PASS=postgres" >> .env
          echo "PGRST_JWT_SECRET=r9iMKoe5CRMgvJBBtp4HrqN7QiPpUToj" >> .env
          echo "ENABLE_ONBOARDING_QUESTIONS_FOR_ALL_SIGN_UPS=false" >> .env
          echo "PGRST_HOST=localhost:3001" >> .env
          echo "SSO_GIT_OAUTH2_CLIENT_ID=dummy" >> .env
          echo "SSO_GIT_OAUTH2_CLIENT_SECRET=dummy" >> .env
          echo "SSO_GIT_OAUTH2_HOST=dummy" >> .env
          echo "SSO_GOOGLE_OAUTH2_CLIENT_ID=dummy" >> .env
          echo "ENABLE_PRIVATE_APP_EMBED=true" >> .env
          echo "ENABLE_MARKETPLACE_FEATURE=true" >> .env
          echo "ENABLE_MARKETPLACE_DEV_MODE=true" >> .env
          echo "TOOLJET_DB_STATEMENT_TIMEOUT=60000" >> .env
          echo "TOOLJET_DB_RECONFIG=true" >> .env

      - name: Set up database
        run: |
          npm run --prefix server db:create
          npm run --prefix server db:reset
          npm run --prefix server db:seed

      - name: sleep 5
        run: sleep 5

      - name: Run PostgREST Docker Container
        run: |
          sudo docker run -d --name postgrest --network tooljet -p 3001:3000 \
          -e PGRST_DB_URI="postgres://postgres:postgres@postgres:5432/tooljet" -e PGRST_DB_ANON_ROLE="postgres" -e PGRST_JWT_SECRET="r9iMKoe5CRMgvJBBtp4HrqN7QiPpUToj" -e PGRST_DB_PRE_CONFIG=postgrest.pre_config \
          postgrest/postgrest:v12.2.0

      - name: Run plugins compilation in watch mode
        run: cd plugins && npm start &

      - name: Run the server
        run: cd server && npm run start:dev &

      - name: Run the client
        run: cd frontend && npm start &

      - name: Wait for the server to be ready
        run: |
          timeout 1500 bash -c '
          until curl --silent --fail http://localhost:8082; do
            sleep 5
          done'

      - name: docker logs
        run: sudo docker logs postgrest

      - name: Create Cypress environment file
        id: create-json
        uses: jsdaniell/create-json@1.1.2
        with:
          name: "cypress.env.json"
          json: ${{ secrets.CYPRESS_SECRETS }}
          dir: "./cypress-tests"

      - name: Platform
        uses: cypress-io/github-action@v5
        with:
          working-directory: ./cypress-tests
          config: "baseUrl=http://localhost:8082"
          config-file: cypress-workspace.config.js
<<<<<<< HEAD
          install: false
        env:
          CYPRESS_BASE_URL: "http://localhost:8082"
=======
>>>>>>> b73c80ac

      - name: Capture Screenshots
        uses: actions/upload-artifact@v3
        if: always()
        with:
          name: screenshots
          path: cypress-tests/cypress/screenshots

  Cypress-Platform-subpath:
    runs-on: ubuntu-22.04

    if: ${{ github.event.action == 'labeled' && github.event.label.name == 'run-cypress-workspace-subpath' }}

    steps:
      - name: Checkout
        uses: actions/checkout@v3
        with:
          ref: ${{ github.event.pull_request.head.ref }}

      # Create Docker Buildx builder with platform configuration
      - name: Set up Docker Buildx
        run: |
          mkdir -p ~/.docker/cli-plugins
          curl -SL https://github.com/docker/buildx/releases/download/v0.11.0/buildx-v0.11.0.linux-amd64 -o ~/.docker/cli-plugins/docker-buildx
          chmod a+x ~/.docker/cli-plugins/docker-buildx
          docker buildx create --name mybuilder --platform linux/arm64,linux/amd64,linux/amd64/v2,linux/riscv64,linux/ppc64le,linux/s390x,linux/386,linux/mips64le,linux/mips64,linux/arm/v7,linux/arm/v6
          docker buildx use mybuilder

      - name: Set DOCKER_CLI_EXPERIMENTAL
        run: echo "DOCKER_CLI_EXPERIMENTAL=enabled" >> $GITHUB_ENV

      - name: use mybuilder buildx
        run: docker buildx use mybuilder

      - name: Docker Login
        uses: docker/login-action@v2
        with:
          username: ${{ secrets.DOCKER_USERNAME }}
          password: ${{ secrets.DOCKER_PASSWORD }}        

      - name: Set SAFE_BRANCH_NAME
        run: echo "SAFE_BRANCH_NAME=$(echo ${{ env.BRANCH_NAME }} | tr '/' '-')" >> $GITHUB_ENV

      - name: Build and Push Docker image
        uses: docker/build-push-action@v4
        with:
          context: .
          file: docker/production.Dockerfile
          push: true
          tags: tooljet/tj-osv:${{ env.SAFE_BRANCH_NAME }}
          platforms: linux/amd64
        env:
          DOCKER_USERNAME: ${{ secrets.DOCKER_USERNAME }}
          DOCKER_PASSWORD: ${{ secrets.DOCKER_PASSWORD }}

      - name: Set up environment variables
        run: |
          echo "TOOLJET_HOST=http://localhost:3000" >> .env
          echo "LOCKBOX_MASTER_KEY=cd97331a419c09387bef49787f7da8d2a81d30733f0de6bed23ad8356d2068b2" >> .env
          echo "SECRET_KEY_BASE=7073b9a35a15dd20914ae17e36a693093f25b74b96517a5fec461fc901c51e011cd142c731bee48c5081ec8bac321c1f259ef097ef2a16f25df17a3798c03426" >> .env
          echo "PG_DB=tooljet_development" >> .env
          echo "PG_USER=postgres" >> .env
          echo "PG_HOST=postgres" >> .env
          echo "PG_PASS=postgres" >> .env
          echo "PG_PORT=5432" >> .env
          echo "ENABLE_TOOLJET_DB=true" >> .env
          echo "TOOLJET_DB=tooljet_db" >> .env
          echo "TOOLJET_DB_USER=postgres" >> .env
          echo "TOOLJET_DB_HOST=postgres" >> .env
          echo "TOOLJET_DB_PASS=postgres" >> .env
          echo "PGRST_JWT_SECRET=r9iMKoe5CRMgvJBBtp4HrqN7QiPpUToj" >> .env
          echo "PGRST_HOST=postgrest" >> .env
          echo "PGRST_DB_URI=postgres://postgres:postgres@postgres/tooljet_db" >> .env
          echo "ENABLE_ONBOARDING_QUESTIONS_FOR_ALL_SIGN_UPS=false" >> .env
          echo "SSO_GIT_OAUTH2_CLIENT_ID=dummy" >> .env
          echo "SSO_GIT_OAUTH2_CLIENT_SECRET=dummy" >> .env
          echo "SSO_GIT_OAUTH2_HOST=dummy" >> .env
          echo "SSO_GOOGLE_OAUTH2_CLIENT_ID=dummy" >> .env
          echo "SUB_PATH=/apps/" >> .env
          echo "NODE_ENV=production" >> .env
          echo "SERVE_CLIENT=true" >> .env
          echo "ENABLE_MARKETPLACE_FEATURE=true" >> .env
          echo "ENABLE_MARKETPLACE_DEV_MODE=true" >> .env

      - name: Pulling the docker-compose file
        run: curl -LO https://tooljet-test.s3.us-west-1.amazonaws.com/docker-compose.yaml && mkdir postgres_data

      - name: Update docker-compose file
        run: |
            # Update docker-compose.yaml with the new image
            sed -i '/^[[:space:]]*tooljet:/,/^$/ s|^\([[:space:]]*image:[[:space:]]*\).*|\1tooljet/tj-osv:${{ env.SAFE_BRANCH_NAME }}|' docker-compose.yaml

      - name: Install Docker Compose
        run: |
          curl -L "https://github.com/docker/compose/releases/download/v2.10.2/docker-compose-$(uname -s)-$(uname -m)" -o /usr/local/bin/docker-compose
          chmod +x /usr/local/bin/docker-compose

      - name: Run docker-compose file
        run: docker-compose up -d

      - name: Checking containers
        run: docker ps -a

      - name: docker logs
        run: sudo docker logs Tooljet-app

      - name: Wait for the server to be ready
        run: |
          timeout 1500 bash -c '
          until curl --silent --fail http://localhost:3000/apps/; do
            sleep 5
          done'

      - name: Seeding
        run: docker exec Tooljet-app npm run db:seed:prod

      - name: Create Cypress environment file
        id: create-json
        uses: jsdaniell/create-json@1.1.2
        with:
          name: "cypress.env.json"
          json: ${{ secrets.CYPRESS_SECRETS_SUBPATH }}
          dir: "./cypress-tests"

      - name: Platform-subpath
        uses: cypress-io/github-action@v5
        with:
          working-directory: ./cypress-tests
<<<<<<< HEAD
          config-file: cypress-workspace.config.js
          install: false
        env:
          CYPRESS_BASE_URL: "http://localhost:3000/apps"
=======
          config: "baseUrl=http://localhost:3000/apps"
          config-file: cypress-platform-subpath.js
>>>>>>> b73c80ac

      - name: Capture Screenshots
        uses: actions/upload-artifact@v3
        if: always()
        with:
          name: screenshots
          path: cypress-tests/cypress/screenshots<|MERGE_RESOLUTION|>--- conflicted
+++ resolved
@@ -119,12 +119,6 @@
           working-directory: ./cypress-tests
           config: "baseUrl=http://localhost:8082"
           config-file: cypress-workspace.config.js
-<<<<<<< HEAD
-          install: false
-        env:
-          CYPRESS_BASE_URL: "http://localhost:8082"
-=======
->>>>>>> b73c80ac
 
       - name: Capture Screenshots
         uses: actions/upload-artifact@v3
@@ -253,15 +247,8 @@
         uses: cypress-io/github-action@v5
         with:
           working-directory: ./cypress-tests
-<<<<<<< HEAD
-          config-file: cypress-workspace.config.js
-          install: false
-        env:
-          CYPRESS_BASE_URL: "http://localhost:3000/apps"
-=======
           config: "baseUrl=http://localhost:3000/apps"
           config-file: cypress-platform-subpath.js
->>>>>>> b73c80ac
 
       - name: Capture Screenshots
         uses: actions/upload-artifact@v3
