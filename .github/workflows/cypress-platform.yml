name: Cypress Platform

on:
  pull_request_target:
    types: [labeled, unlabeled, closed]

  workflow_dispatch:

env:
  PR_NUMBER: ${{ github.event.number }}
  BRANCH_NAME: ${{ github.head_ref || github.ref_name }}

jobs:
  Cypress-Platform:
    runs-on: ubuntu-22.04

    if: ${{ github.event.action == 'labeled' && github.event.label.name == 'run-cypress-platform' }}

    steps:
      - name: Setup Node.js
        uses: actions/setup-node@v2
        with:
          node-version: 18.3.0

      - name: Redis service
        run: |
          sudo apt update
          sudo apt install redis-server
          sudo service redis-server start
          sudo service redis-server status

      - name: Set up Docker
        run: |
          sudo apt-get update
          sudo apt-get install -y apt-transport-https ca-certificates curl software-properties-common
          curl -fsSL https://download.docker.com/linux/ubuntu/gpg | sudo gpg --dearmor -o /usr/share/keyrings/docker-archive-keyring.gpg
          echo "deb [arch=amd64 signed-by=/usr/share/keyrings/docker-archive-keyring.gpg] https://download.docker.com/linux/ubuntu $(lsb_release -cs) stable" | sudo tee /etc/apt/sources.list.d/docker.list > /dev/null
          sudo apt-get update
          sudo apt-get install -y --allow-downgrades docker-ce=5:20.10.24~3-0~ubuntu-jammy docker-ce-cli=5:20.10.24~3-0~ubuntu-jammy

      - name: Run PosgtreSQL Database Docker Container
        run: |
          sudo docker network create tooljet
          sudo docker run -d --name postgres --network tooljet -p 5432:5432 -e POSTGRES_PASSWORD=postgres -e POSTGRES_USER=postgres -e POSTGRES_PORT=5432 -d postgres:13

      - name: Checkout
        uses: actions/checkout@v3
        with:
          ref: ${{ github.event.pull_request.head.ref }}

      - name: Install and build dependencies
        run: |
          npm cache clean --force
          npm install
          npm install --prefix server
          npm install --prefix frontend
          npm run build:plugins

      - name: Set up environment variables
        run: |
          echo "TOOLJET_HOST=http://localhost:8082" >> .env
          echo "LOCKBOX_MASTER_KEY=cd97331a419c09387bef49787f7da8d2a81d30733f0de6bed23ad8356d2068b2" >> .env
          echo "SECRET_KEY_BASE=7073b9a35a15dd20914ae17e36a693093f25b74b96517a5fec461fc901c51e011cd142c731bee48c5081ec8bac321c1f259ef097ef2a16f25df17a3798c03426" >> .env
          echo "PG_DB=tooljet_development" >> .env
          echo "PG_USER=postgres" >> .env
          echo "PG_HOST=localhost" >> .env
          echo "PG_PASS=postgres" >> .env
          echo "PG_PORT=5432" >> .env
          echo "ENABLE_TOOLJET_DB=true" >> .env
          echo "TOOLJET_DB=tooljet" >> .env
          echo "TOOLJET_DB_USER=postgres" >> .env
          echo "TOOLJET_DB_HOST=localhost" >> .env
          echo "TOOLJET_DB_PASS=postgres" >> .env
          echo "PGRST_JWT_SECRET=r9iMKoe5CRMgvJBBtp4HrqN7QiPpUToj" >> .env
          echo "PGRST_HOST=localhost:3001" >> .env
          echo "SSO_OPENID_NAME=tj-oidc-simulator" >> .env
          echo "SSO_OPENID_CLIENT_ID=${{ secrets.SSO_OPENID_CLIENT_ID }}" >> .env
          echo "SSO_OPENID_CLIENT_SECRET=${{ secrets.SSO_OPENID_CLIENT_SECRET }}" >> .env
          echo "SSO_OPENID_WELL_KNOWN_URL=http://ec2-54-193-40-51.us-west-1.compute.amazonaws.com:8080/.well-known/openid-configuration" >> .env
          echo "LICENSE_KEY=${{ secrets.RENDER_LICENSE_KEY }}" >> .env
          echo "SSO_GIT_OAUTH2_CLIENT_ID=dummy" >> .env
          echo "SSO_GIT_OAUTH2_CLIENT_SECRET=dummy" >> .env
          echo "SSO_GIT_OAUTH2_HOST=dummy" >> .env
          echo "SSO_GOOGLE_OAUTH2_CLIENT_ID=dummy" >> .env

      - name: Set up database
        run: |
          npm run --prefix server db:create
          npm run --prefix server db:reset
          npm run --prefix server db:seed

      - name: sleep 5
        run: sleep 5

      - name: Run PostgREST Docker Container
        run: |
          sudo docker run -d --name postgrest --network tooljet -p 3001:3000 \
          -e PGRST_DB_URI="postgres://postgres:postgres@postgres:5432/tooljet" -e PGRST_DB_ANON_ROLE="postgres" -e PGRST_JWT_SECRET="r9iMKoe5CRMgvJBBtp4HrqN7QiPpUToj" \
          postgrest/postgrest:v10.1.1.20221215

      - name: Run plugins compilation in watch mode
        run: cd plugins && npm start &

      - name: Run the server
        run: cd server && npm run start:dev &

      - name: Run the client
        run: cd frontend && npm start &

      - name: Wait for the server to be ready
        run: |
          timeout 1500 bash -c '
          until curl --silent --fail http://localhost:8082; do
            sleep 5
          done'

      - name: docker logs
        run: sudo docker logs postgrest

      - name: Create Cypress environment file
        id: create-json
        uses: jsdaniell/create-json@1.1.2
        with:
          name: "cypress.env.json"
          json: ${{ secrets.CYPRESS_SECRETS }}
          dir: "./cypress-tests"

      - name: Platform
        uses: cypress-io/github-action@v5
        with:
          working-directory: ./cypress-tests
          config: "baseUrl=http://localhost:8082"
          config-file: cypress-eeworkspace.config.js

      - name: Capture Screenshots
        uses: actions/upload-artifact@v3
        if: always()
        with:
          name: screenshots
          path: cypress-tests/cypress/screenshots

  Cypress-Platform-subpath:
    runs-on: ubuntu-22.04

    if: ${{ github.event.action == 'labeled' && github.event.label.name == 'run-cypress-workspace-subpath' }}

    steps:
      - name: Checkout
        uses: actions/checkout@v3
        with:
          ref: ${{ github.event.pull_request.head.ref }}

      # Create Docker Buildx builder with platform configuration
      - name: Set up Docker Buildx
        run: |
          mkdir -p ~/.docker/cli-plugins
          curl -SL https://github.com/docker/buildx/releases/download/v0.11.0/buildx-v0.11.0.linux-amd64 -o ~/.docker/cli-plugins/docker-buildx
          chmod a+x ~/.docker/cli-plugins/docker-buildx
          docker buildx create --name mybuilder --platform linux/arm64,linux/amd64,linux/amd64/v2,linux/riscv64,linux/ppc64le,linux/s390x,linux/386,linux/mips64le,linux/mips64,linux/arm/v7,linux/arm/v6
          docker buildx use mybuilder

      - name: Set DOCKER_CLI_EXPERIMENTAL
        run: echo "DOCKER_CLI_EXPERIMENTAL=enabled" >> $GITHUB_ENV

      - name: use mybuilder buildx
        run: docker buildx use mybuilder

      - name: Build docker image
        run: docker buildx build --platform=linux/amd64 -f docker/production.Dockerfile  . -t tooljet/tj-osv:cypressplaform

      - name: Set up environment variables
        run: |
          echo "TOOLJET_HOST=http://localhost:3000" >> .env
          echo "LOCKBOX_MASTER_KEY=cd97331a419c09387bef49787f7da8d2a81d30733f0de6bed23ad8356d2068b2" >> .env
          echo "SECRET_KEY_BASE=7073b9a35a15dd20914ae17e36a693093f25b74b96517a5fec461fc901c51e011cd142c731bee48c5081ec8bac321c1f259ef097ef2a16f25df17a3798c03426" >> .env
          echo "PG_DB=tooljet_development" >> .env
          echo "PG_USER=postgres" >> .env
          echo "PG_HOST=postgres" >> .env
          echo "PG_PASS=postgres" >> .env
          echo "PG_PORT=5432" >> .env
          echo "ENABLE_TOOLJET_DB=true" >> .env
          echo "TOOLJET_DB=tooljet_db" >> .env
          echo "TOOLJET_DB_USER=postgres" >> .env
          echo "TOOLJET_DB_HOST=postgres" >> .env
          echo "TOOLJET_DB_PASS=postgres" >> .env
          echo "PGRST_JWT_SECRET=r9iMKoe5CRMgvJBBtp4HrqN7QiPpUToj" >> .env
          echo "PGRST_HOST=postgrest" >> .env
          echo "PGRST_DB_URI=postgres://postgres:postgres@postgres/tooljet_db" >> .env
          echo "SSO_GIT_OAUTH2_CLIENT_ID=dummy" >> .env
          echo "SSO_GIT_OAUTH2_CLIENT_SECRET=dummy" >> .env
          echo "SSO_GIT_OAUTH2_HOST=dummy" >> .env
          echo "SSO_GOOGLE_OAUTH2_CLIENT_ID=dummy" >> .env
          echo "SUB_PATH=/apps/tooljet/" >> .env
          echo "NODE_ENV=production" >> .env
          echo "SERVE_CLIENT=true" >> .env
          echo "REDIS_HOST=redis" >> .env
          echo "REDIS_PORT=6379" >> .env
          echo "REDIS_USER=default" >> .env
          echo "REDIS_PASSWORD=" >> .env
          echo "LICENSE_KEY=${{ secrets.RENDER_LICENSE_KEY }}" >> .env
<<<<<<< HEAD
=======
          echo "SSO_OPENID_NAME=tj-oidc-simulator" >> .env
          echo "SSO_OPENID_CLIENT_ID=${{ secrets.SSO_OPENID_CLIENT_ID }}" >> .env
          echo "SSO_OPENID_CLIENT_SECRET=${{ secrets.SSO_OPENID_CLIENT_SECRET }}" >> .env
          echo "SSO_OPENID_WELL_KNOWN_URL=http://ec2-54-193-40-51.us-west-1.compute.amazonaws.com:8080/.well-known/openid-configuration" >> .env
>>>>>>> f5891798

      - name: Pulling the docker-compose file
        run: curl -LO https://tooljet-test.s3.us-west-1.amazonaws.com/docker-compose.yml

      - name: Folder creation
        run: mkdir postgres_data && mkdir redis_data

      - name: Run docker-compose file
        run: docker-compose up -d

      - name: Checking containers
        run: docker ps -a

      - name: docker logs
        run: sudo docker logs Tooljet-app

      - name: Wait for the server to be ready
        run: |
          timeout 1500 bash -c '
          until curl --silent --fail http://localhost:80/apps/tooljet/; do
            sleep 5
          done'

      - name: Seeding
        run: docker exec Tooljet-app npm run db:seed:prod

      - name: Create Cypress environment file
        id: create-json
        uses: jsdaniell/create-json@1.1.2
        with:
          name: "cypress.env.json"
          json: ${{ secrets.CYPRESS_SECRETS }}
          dir: "./cypress-tests"

      - name: Platform-subpath
        uses: cypress-io/github-action@v5
        with:
          working-directory: ./cypress-tests
          config: "baseUrl=http://localhost:80/apps/tooljet/"
          config-file: cypress-eeworkspace.config.js

      - name: Capture Screenshots
        uses: actions/upload-artifact@v3
        if: always()
        with:
          name: screenshots
          path: cypress-tests/cypress/screenshots<|MERGE_RESOLUTION|>--- conflicted
+++ resolved
@@ -198,13 +198,10 @@
           echo "REDIS_USER=default" >> .env
           echo "REDIS_PASSWORD=" >> .env
           echo "LICENSE_KEY=${{ secrets.RENDER_LICENSE_KEY }}" >> .env
-<<<<<<< HEAD
-=======
           echo "SSO_OPENID_NAME=tj-oidc-simulator" >> .env
           echo "SSO_OPENID_CLIENT_ID=${{ secrets.SSO_OPENID_CLIENT_ID }}" >> .env
           echo "SSO_OPENID_CLIENT_SECRET=${{ secrets.SSO_OPENID_CLIENT_SECRET }}" >> .env
           echo "SSO_OPENID_WELL_KNOWN_URL=http://ec2-54-193-40-51.us-west-1.compute.amazonaws.com:8080/.well-known/openid-configuration" >> .env
->>>>>>> f5891798
 
       - name: Pulling the docker-compose file
         run: curl -LO https://tooljet-test.s3.us-west-1.amazonaws.com/docker-compose.yml
