--- conflicted
+++ resolved
@@ -128,7 +128,6 @@
             echo "SSO_OPENID_WELL_KNOWN_URL=http://34.66.166.236:8080/.well-known/openid-configuration" >> .env
             echo "LICENSE_KEY=${{ secrets.RENDER_LICENSE_KEY }}" >> .env
           fi
-<<<<<<< HEAD
 
       - name: Pulling the docker-compose file
         run: curl -LO https://tooljet-test.s3.us-west-1.amazonaws.com/docker-compose.yaml && mkdir postgres_data
@@ -144,23 +143,6 @@
 
       - name: Install Docker Compose
         run: |
-=======
-
-      - name: Pulling the docker-compose file
-        run: curl -LO https://tooljet-test.s3.us-west-1.amazonaws.com/docker-compose.yaml && mkdir postgres_data
-
-      - name: Update docker-compose file
-        run: |
-          # Update docker-compose.yaml with the appropriate image based on edition
-          if [ "${{ matrix.edition }}" = "ce" ]; then
-            sed -i '/^[[:space:]]*tooljet:/,/^$/ s|^\([[:space:]]*image:[[:space:]]*\).*|\1tooljet/tj-osv:${{ env.SAFE_BRANCH_NAME }}-ce|' docker-compose.yaml
-          elif [ "${{ matrix.edition }}" = "ee" ]; then
-            sed -i '/^[[:space:]]*tooljet:/,/^$/ s|^\([[:space:]]*image:[[:space:]]*\).*|\1tooljet/tj-osv:${{ env.SAFE_BRANCH_NAME }}-ee|' docker-compose.yaml
-          fi
-
-      - name: Install Docker Compose
-        run: |
->>>>>>> ea5e6beb
           curl -L "https://github.com/docker/compose/releases/download/v2.10.2/docker-compose-$(uname -s)-$(uname -m)" -o /usr/local/bin/docker-compose
           chmod +x /usr/local/bin/docker-compose
 
@@ -170,18 +152,6 @@
       - name: Checking containers
         run: docker ps -a
 
-<<<<<<< HEAD
-      - name: sleep 2 minutes
-        run: sleep 120
-
-      - name: docker logs
-        run: sudo docker logs Tooljet-app
-
-      - name: docker logs
-        run: sudo docker logs Tooljet-app
-
-=======
->>>>>>> ea5e6beb
       - name: docker logs
         run: sudo docker logs Tooljet-app
 
@@ -192,11 +162,7 @@
             sleep 5
           done'
 
-<<<<<<< HEAD
-      - name: Create Cypress environment file CE
-=======
       - name: Create Cypress environment file for CE
->>>>>>> ea5e6beb
         if: matrix.edition == 'ce'
         id: create-json
         uses: jsdaniell/create-json@1.1.2
@@ -205,11 +171,7 @@
           json: ${{ secrets.CYPRESS_SECRETS }}
           dir: "./cypress-tests"
 
-<<<<<<< HEAD
-      - name: Run Cypress tests CE
-=======
       - name: Run Cypress tests for CE
->>>>>>> ea5e6beb
         if: matrix.edition == 'ce'
         uses: cypress-io/github-action@v6
         with:
