--- conflicted
+++ resolved
@@ -291,16 +291,6 @@
           username: ${{ secrets.DOCKER_USERNAME }}
           password: ${{ secrets.DOCKER_PASSWORD }}
 
-<<<<<<< HEAD
-      - name: Docker Login
-        uses: docker/login-action@v2
-        with:
-          username: ${{ secrets.DOCKER_USERNAME }}
-          password: ${{ secrets.DOCKER_PASSWORD }}        
-
-      - name: Build docker image
-        run: docker buildx build --platform=linux/amd64 -f docker/production.Dockerfile  . -t tooljet/tj-osv:cypressplaform
-=======
       - name: Build and Push Docker image
         uses: docker/build-push-action@v4
         with:
@@ -309,7 +299,6 @@
           push: true
           tags: tooljet/tj-osv:${{ env.SAFE_BRANCH_NAME }}
           platforms: linux/amd64
->>>>>>> cadb639f
 
       - name: Set up environment variables
         run: |
