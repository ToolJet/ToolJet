name: Test system deploy

on:
  pull_request_target:
    types: [labeled, unlabeled, closed]

  workflow_dispatch:


env:
  PR_NUMBER: ${{ github.event.number }}
  BRANCH_NAME: ${{ github.head_ref || github.ref_name }}

jobs:
  Build-and-update-image:
    runs-on: ubuntu-22.04

    if: ${{ github.event.action == 'labeled' && github.event.label.name == 'test-system-deploy' }}

    steps:

      - name: Check authorization
        run: |
          allowed_user1=${{ secrets.ALLOWED_USER1_USERNAME }}
          allowed_user2=${{ secrets.ALLOWED_USER2_USERNAME }}
          allowed_user3=${{ secrets.ALLOWED_USER3_USERNAME }}
          allowed_user4=${{ secrets.ALLOWED_USER4_USERNAME }}
          allowed_user5=${{ secrets.ALLOWED_USER5_USERNAME }}
          allowed_user6=${{ secrets.ALLOWED_USER6_USERNAME }}
          allowed_user6=${{ secrets.ALLOWED_USER7_USERNAME }}
          
          if [[ "${{ github.actor }}" != "$allowed_user1" && \
                "${{ github.actor }}" != "$allowed_user2" && \
                "${{ github.actor }}" != "$allowed_user3" && \
                "${{ github.actor }}" != "$allowed_user4" && \
                "${{ github.actor }}" != "$allowed_user5" && \
                "${{ github.actor }}" != "$allowed_user6" && \
                "${{ github.actor }}" != "$allowed_user7" ]]; then
            echo "User not authorized to trigger this workflow"
            exit 1
          fi


      - name: Checkout
        uses: actions/checkout@v3
        with:
          ref: ${{ github.event.pull_request.head.ref }}

      # Create Docker Buildx builder with platform configuration
      - name: Set up Docker Buildx
        run: |
          mkdir -p ~/.docker/cli-plugins
          curl -SL https://github.com/docker/buildx/releases/download/v0.11.0/buildx-v0.11.0.linux-amd64 -o ~/.docker/cli-plugins/docker-buildx
          chmod a+x ~/.docker/cli-plugins/docker-buildx
          docker buildx create --name mybuilder --platform linux/arm64,linux/amd64,linux/amd64/v2,linux/riscv64,linux/ppc64le,linux/s390x,linux/386,linux/mips64le,linux/mips64,linux/arm/v7,linux/arm/v6
          docker buildx use mybuilder

      - name: Set DOCKER_CLI_EXPERIMENTAL
        run: echo "DOCKER_CLI_EXPERIMENTAL=enabled" >> $GITHUB_ENV

      - name: use mybuilder buildx
        run: docker buildx use mybuilder

      - name: Docker Login
        uses: docker/login-action@v2
        with:
          username: ${{ secrets.DOCKER_USERNAME }}
          password: ${{ secrets.DOCKER_PASSWORD }}

      - name: Set SAFE_BRANCH_NAME
        run: echo "SAFE_BRANCH_NAME=$(echo ${{ env.BRANCH_NAME }} | tr '/' '-')" >> $GITHUB_ENV

      - name: Build and Push Docker image
        uses: docker/build-push-action@v4
        with:
          context: .
          file: docker/production.Dockerfile
          push: true
          tags: tooljet/tj-osv:${{ env.SAFE_BRANCH_NAME }}
          platforms: linux/amd64
        env:
          DOCKER_USERNAME: ${{ secrets.DOCKER_USERNAME }}
          DOCKER_PASSWORD: ${{ secrets.DOCKER_PASSWORD }}

      - name: SSH into GCP VM instance
        uses: appleboy/ssh-action@master
        with:
          host: ${{ secrets.EC2_INSTANCE_IP }}
          username: ${{ secrets.GCP_USERNAME }}
          key: ${{ secrets.EC2_INSTANCE_SSH_KEY }}
          script: |
            ls -lah

            # Stop the Docker containers
            sudo docker-compose down

            # Remove the existing tooljet/* images
            sudo docker images -a | grep 'tooljet/' | awk '{print $3}' | xargs sudo docker rmi -f

            # Check remaining images
            sudo docker images

            # Update docker-compose.yml with the new image for tooljet service
<<<<<<< HEAD
            sed -i '/^[[:space:]]*tooljet:/,/^[[:space:]]*[^:]*$/ { /^[[:space:]]*image:[[:space:]]*tooljet\/tj-osv/s|\(image:[[:space:]]*\).*|\1tooljet/tj-osv:'"${{ env.SAFE_BRANCH_NAME }}"'| }' docker-compose.yml
=======
            sed -i '/^[[:space:]]*tooljet:/,/^[[:space:]]*[^:]*$/ { /^[[:space:]]*image:[[:space:]]*tooljet\/tj-osv/s|\(image:[[:space:]]*\).*|\1tooljet/tj-osv:'"${{ env.SAFE_BRANCH_NAME }}"'| }' docker-compose.yaml
>>>>>>> 210c39ba

            # Start the Docker containers
            cat docker-compose.yaml
            sudo docker-compose up -d

            #View containers
            sudo docker ps

      - uses: actions/github-script@v6
        with:
          script: |
            try {
              await github.rest.issues.removeLabel({
                issue_number: context.issue.number,
                owner: context.repo.owner,
                repo: context.repo.repo,
                name: 'test-system-deploy'
              })
            } catch (e) {
              console.log(e)
            }

            await github.rest.issues.addLabels({
              issue_number: context.issue.number,
              owner: context.repo.owner,
              repo: context.repo.repo,
              labels: ['test-system-deployed']
            })            <|MERGE_RESOLUTION|>--- conflicted
+++ resolved
@@ -101,11 +101,7 @@
             sudo docker images
 
             # Update docker-compose.yml with the new image for tooljet service
-<<<<<<< HEAD
-            sed -i '/^[[:space:]]*tooljet:/,/^[[:space:]]*[^:]*$/ { /^[[:space:]]*image:[[:space:]]*tooljet\/tj-osv/s|\(image:[[:space:]]*\).*|\1tooljet/tj-osv:'"${{ env.SAFE_BRANCH_NAME }}"'| }' docker-compose.yml
-=======
             sed -i '/^[[:space:]]*tooljet:/,/^[[:space:]]*[^:]*$/ { /^[[:space:]]*image:[[:space:]]*tooljet\/tj-osv/s|\(image:[[:space:]]*\).*|\1tooljet/tj-osv:'"${{ env.SAFE_BRANCH_NAME }}"'| }' docker-compose.yaml
->>>>>>> 210c39ba
 
             # Start the Docker containers
             cat docker-compose.yaml
