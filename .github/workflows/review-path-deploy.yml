name: Render review deploy
on:
  pull_request_target:
    types: [labeled, unlabeled, closed]
env:
  PR_NUMBER: ${{ github.event.number }}
  BRANCH_NAME: ${{ github.head_ref || github.ref_name }}

permissions:
  pull-requests: write
  issues: write

jobs:
  create-review-app:
    if: ${{ github.event.action == 'labeled' && github.event.label.name == 'path-review-app' }}
    runs-on: ubuntu-latest

    steps:
      - name: Create deployment
        id: create-deployment
        run: |
          export RESPONSE=$(curl --request POST \
          --url https://api.render.com/v1/services \
          --header 'accept: application/json' \
          --header 'content-type: application/json' \
          --header 'Authorization: Bearer ${{ secrets.RENDER_API_KEY }}' \
          --data '
          {
            "autoDeploy": "yes",
            "branch": "${{ env.BRANCH_NAME }}",
            "name": "ToolJet PR #${{ env.PR_NUMBER }}",
            "notifyOnFail": "default",
            "ownerId": "tea-caeo4bj19n072h3dddc0",
           "repo": "${{ github.event.pull_request.head.repo.git_url }}",
            "slug": "tooljet-pr-${{ env.PR_NUMBER }}",
            "suspended": "not_suspended",
            "suspenders": [],
            "type": "web_service",
            "envVars": [
              {
                "key": "PG_HOST",
                "value": "${{ secrets.RENDER_PG_HOST }}"
              },
              {
                "key": "PG_PORT",
                "value": "5432"
              },
              {
                "key": "PG_USER",
                "value": "${{ secrets.RENDER_PG_USER }}"
              },
              {
                "key": "PG_PASS",
                "value": "${{ secrets.RENDER_PG_PASS }}"
              },
              {
                "key": "PG_DB",
                "value": "${{ env.PR_NUMBER }}"
              },
              {
                "key": "TOOLJET_DB",
                "value": "${{ env.PR_NUMBER }}-tjdb"
              },
              {
                "key": "TOOLJET_DB_HOST",
                "value": "${{ secrets.RENDER_PG_HOST }}"
              },
              {
                "key": "TOOLJET_DB_USER",
                "value": "${{ secrets.RENDER_PG_USER }}"
              },
              {
                "key": "TOOLJET_DB_PASS",
                "value": "${{ secrets.RENDER_PG_PASS }}"
              },
              {
                "key": "TOOLJET_DB_PORT",
                "value": "5432"
              },
              {
<<<<<<< HEAD
=======
                "key": "TOOLJET_DB_STATEMENT_TIMEOUT",
                "value": "60000"
              },
              {
>>>>>>> cadb639f
                "key": "PGRST_DB_PRE_CONFIG",
                "value": "postgrest.pre_config"
              },
              {
                "key": "PGRST_DB_URI",
                "value": "postgres://${{ secrets.RENDER_PG_USER }}:${{ secrets.RENDER_PG_PASS }}@${{ secrets.RENDER_PG_HOST }}/${{ env.PR_NUMBER }}-tjdb"
              },
              {
                "key": "PGRST_HOST",
                "value": "127.0.0.1:3000"
              },
              {
                "key": "PGRST_JWT_SECRET",
                "value": "r9iMKoe5CRMgvJBBtp4HrqN7QiPpUToj"
              },
              {
                "key": "PGRST_LOG_LEVEL",
                "value": "info"
              },
              {
                "key": "PORT",
                "value": "80"
              },
              {
                "key": "TOOLJET_HOST",
                "value": "https://tooljet-pr-${{ env.PR_NUMBER }}.onrender.com"
              },
              {
                "key": "DISABLE_TOOLJET_TELEMETRY",
                "value": "true"
              },
              {
                "key": "SMTP_ADDRESS",
                "value": "smtp.mailtrap.io"
              },
              {
                "key": "SMTP_DOMAIN",
                "value": "smtp.mailtrap.io"
              },
              {
                "key": "SMTP_PORT",
                "value": "2525"
              },
              {
                "key": "SMTP_USERNAME",
                "value": "${{ secrets.RENDER_SMTP_USERNAME }}"
              },
              {
                "key": "SMTP_PASSWORD",
                "value": "${{ secrets.RENDER_SMTP_PASSWORD }}"
              },
              {
                "key": "REDIS_HOST",
                "value": "${{ secrets.RENDER_REDIS_HOST }}"
              },
              {
                "key": "REDIS_PORT",
                "value": "${{ secrets.RENDER_REDIS_PORT }}"
              },
              {
                "key": "LICENSE_KEY",
                "value": "${{ secrets.RENDER_LICENSE_KEY }}"
              },
              {
                "key": "SUB_PATH",
                "value": "/apps/tooljet/"
              },
              {
                "key": "NODE_ENV",
                "value": "production"
              },
              {
                "key": "SERVE_CLIENT",
                "value": "true"
              }
            ],
            "serviceDetails": {
              "disk": null,
              "env": "docker",
              "envSpecificDetails": {
                "dockerCommand": "",
                "dockerContext": "./",
                "dockerfilePath": "./docker/preview.Dockerfile"
                },
                "healthCheckPath": "/api/health",
                "numInstances": 1,
                "openPorts": [{
                "port": 80,
                "protocol": "TCP"
                }],
                "plan": "starter",
                "pullRequestPreviewsEnabled": "no",
                "region": "oregon",
                "url": "https://tooljet-pr-${{ env.PR_NUMBER }}.onrender.com/apps/tooljet/"
            }
          }')

          echo "response: $RESPONSE"
          export SERVICE_ID=$(echo $RESPONSE | jq -r '.service.id')
          echo "SERVICE_ID=$SERVICE_ID" >> $GITHUB_ENV

      - name: Comment deployment URL
        uses: actions/github-script@v5
        with:
          github-token: ${{secrets.GITHUB_TOKEN}}
          script: |
            github.rest.issues.createComment({
              issue_number: context.issue.number,
              owner: context.repo.owner,
              repo: context.repo.repo,
              body: 'Deployment: https://tooljet-pr-${{ env.PR_NUMBER }}.onrender.com/apps/tooljet/ \n Dashboard: https://dashboard.render.com/web/${{ env.SERVICE_ID }}'
            })

      - uses: actions/github-script@v6
        with:
          script: |
            try {
              await github.rest.issues.removeLabel({
                issue_number: context.issue.number,
                owner: context.repo.owner,
                repo: context.repo.repo,
                name: 'path-review-app'
              })
            } catch (e) {
              console.log(e)
            }

            await github.rest.issues.addLabels({
              issue_number: context.issue.number,
              owner: context.repo.owner,
              repo: context.repo.repo,
              labels: ['active-path-review-app']
            })

  destroy-review-app:
    if: ${{ (github.event.action == 'labeled' && github.event.label.name == 'destroy-path-review-app') || github.event.action == 'closed' }}
    runs-on: ubuntu-latest

    steps:
      - name: Delete service
        run: |
          export SERVICE_ID=$(curl --request GET \
          --url 'https://api.render.com/v1/services?name=ToolJet%20PR%20%23${{ env.PR_NUMBER }}&limit=1' \
          --header 'accept: application/json' \
          --header 'authorization: Bearer ${{ secrets.RENDER_API_KEY }}' | \
           jq -r '.[0].service.id')

          curl --request DELETE \
          --url https://api.render.com/v1/services/$SERVICE_ID \
          --header 'accept: application/json' \
          --header 'authorization: Bearer ${{ secrets.RENDER_API_KEY }}'

      - uses: actions/github-script@v6
        with:
          script: |
            try {
              await github.rest.issues.removeLabel({
                issue_number: context.issue.number,
                owner: context.repo.owner,
                repo: context.repo.repo,
                name: 'destroy-path-review-app'
              })
            } catch (e) {
              console.log(e)
            }

            try {
              await github.rest.issues.removeLabel({
                issue_number: context.issue.number,
                owner: context.repo.owner,
                repo: context.repo.repo,
                name: 'suspend-path-review-app'
              })
            } catch (e) {
              console.log(e)
            }

            try {
              await github.rest.issues.removeLabel({
                issue_number: context.issue.number,
                owner: context.repo.owner,
                repo: context.repo.repo,
                name: 'active-path-review-app'
              })
            } catch (e) {
              console.log(e)
            }

      - name: Install PostgreSQL client
        run: |
          sudo apt update
          sudo apt install postgresql-client -y

      - name: Wait after installing PostgreSQL
        run: sleep 25

      - name: Drop PostgreSQL PR database
        env:
          PGHOST: ${{ secrets.RENDER_DS_PG_HOST }}
          PGPORT: 5432
          PGUSER: ${{ secrets.RENDER_DS_PG_USER }}
          PGDATABASE: ${{ env.PR_NUMBER }}
        run: |
          if PGPASSWORD=${{ secrets.RENDER_DS_PG_PASS }} psql -h $PGHOST -p $PGPORT -U $PGUSER -lqt | cut -d \| -f 1 | grep -qw $PGDATABASE; then
            echo "Database $PGDATABASE exists, deleting..."
            PGPASSWORD=${{ secrets.RENDER_DS_PG_PASS }} psql -h $PGHOST -p $PGPORT -U $PGUSER -d postgres -c "drop database \"$PGDATABASE\" ;"
          else
            echo "Database $PGDATABASE does not exist."
          fi

  suspend-review-app:
    if: ${{ github.event.action == 'labeled' && github.event.label.name == 'suspend-path-review-app' }}
    runs-on: ubuntu-latest

    steps:
      - name: Suspend service
        run: |
          export SERVICE_ID=$(curl --request GET \
          --url 'https://api.render.com/v1/services?name=ToolJet%20PR%20%23${{ env.PR_NUMBER }}&limit=1' \
          --header 'accept: application/json' \
          --header 'authorization: Bearer ${{ secrets.RENDER_API_KEY }}' | \
           jq -r '.[0].service.id')

          curl --request POST \
          --url https://api.render.com/v1/services/$SERVICE_ID/suspend \
          --header 'accept: application/json' \
          --header 'authorization: Bearer ${{ secrets.RENDER_API_KEY }}'

      - uses: actions/github-script@v6
        with:
          script: |
            try {
              await github.rest.issues.removeLabel({
                issue_number: context.issue.number,
                owner: context.repo.owner,
                repo: context.repo.repo,
                name: 'active-review-app'
              })
            } catch (e) {
              console.log(e)
            }

  resume-review-app:
    if: ${{ github.event.action == 'unlabeled' && github.event.label.name == 'suspend-path-review-app' }}
    runs-on: ubuntu-latest

    steps:
      - name: Resume service
        run: |
          export SERVICE_ID=$(curl --request GET \
          --url 'https://api.render.com/v1/services?name=ToolJet%20PR%20%23${{ env.PR_NUMBER }}&limit=1' \
          --header 'accept: application/json' \
          --header 'authorization: Bearer ${{ secrets.RENDER_API_KEY }}' | \
           jq -r '.[0].service.id')

          curl --request POST \
          --url https://api.render.com/v1/services/$SERVICE_ID/resume \
          --header 'accept: application/json' \
          --header 'authorization: Bearer ${{ secrets.RENDER_API_KEY }}'

      - uses: actions/github-script@v6
        with:
          script: |
            await github.rest.issues.addLabels({
              issue_number: context.issue.number,
              owner: context.repo.owner,
              repo: context.repo.repo,
              labels: ['active-path-review-app']
            })

            try {
              await github.rest.issues.removeLabel({
                issue_number: context.issue.number,
                owner: context.repo.owner,
                repo: context.repo.repo,
                name: 'suspend-path-review-app'
              })
            } catch (e) {
              console.log(e)
            }<|MERGE_RESOLUTION|>--- conflicted
+++ resolved
@@ -78,13 +78,10 @@
                 "value": "5432"
               },
               {
-<<<<<<< HEAD
-=======
                 "key": "TOOLJET_DB_STATEMENT_TIMEOUT",
                 "value": "60000"
               },
               {
->>>>>>> cadb639f
                 "key": "PGRST_DB_PRE_CONFIG",
                 "value": "postgrest.pre_config"
               },
