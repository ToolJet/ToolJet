name: AWS AMI build using Packer config

on:
  release:
    types: [published]

  # Allows you to run this workflow manually from the Actions tab
  workflow_dispatch:
    inputs:
      version:
        description: "RELEASE_VERSION"

jobs:
  packer:
    runs-on: ubuntu-latest
    name: packer

    steps:
      - name: Checkout Repository
        uses: actions/checkout@v3

      - name: Setting tag
        if: "${{ github.event.inputs.version != '' }}"
        run: echo "RELEASE_VERSION=${{ github.event.inputs.version }}" >> $GITHUB_ENV

      - name: Set evn
        if: "${{ github.event.release }}"
        run: echo "RELEASE_VERSION=${GITHUB_REF#refs/*/}" >> $GITHUB_ENV

      - name: Configure AWS Credentials
        uses: aws-actions/configure-aws-credentials@v1-node16
        with:
          aws-access-key-id: ${{ secrets.AWS_ACCESS_KEY_ID }}
          aws-secret-access-key: ${{ secrets.AWS_SECRET_ACCESS_KEY }}
          aws-region: us-west-1

      # Initialize Packer templates
      - name: Initialize Packer Template
        uses: hashicorp/packer-github-actions@master
        with:
          command: init
          target: .
          working_directory: deploy/ec2

      # validate templates
      - name: Validate Template
        uses: hashicorp/packer-github-actions@master
        with:
          command: validate
          arguments: -syntax-only
          target: .
          working_directory: deploy/ec2

      # build artifact
      - name: Build Artifact
        uses: hashicorp/packer-github-actions@master
        with:
          command: build
<<<<<<< HEAD
          arguments: -color=false -on-error=abort -var ami_name=tooljet_${{ env.RELEASE_VERSION }}.ubuntu_bionic -var ssh_private_key=${{ secrets.SSH_PRIVATE_KEY }}
=======
          arguments: -color=false -on-error=abort -var ami_name=tooljet_${{ env.RELEASE_VERSION }}.ubuntu_focal
>>>>>>> f7efba06
          target: .
          working_directory: deploy/ec2
        env:
          PACKER_LOG: 1<|MERGE_RESOLUTION|>--- conflicted
+++ resolved
@@ -56,11 +56,7 @@
         uses: hashicorp/packer-github-actions@master
         with:
           command: build
-<<<<<<< HEAD
-          arguments: -color=false -on-error=abort -var ami_name=tooljet_${{ env.RELEASE_VERSION }}.ubuntu_bionic -var ssh_private_key=${{ secrets.SSH_PRIVATE_KEY }}
-=======
           arguments: -color=false -on-error=abort -var ami_name=tooljet_${{ env.RELEASE_VERSION }}.ubuntu_focal
->>>>>>> f7efba06
           target: .
           working_directory: deploy/ec2
         env:
