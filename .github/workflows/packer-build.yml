name: AWS AMI build using Packer config

on:
  # release:
  #   types: [published]

  # Allows you to run this workflow manually from the Actions tab
  workflow_dispatch:
    inputs:
      version:
        description: "RELEASE_VERSION"

jobs:
  packer-ee:
    runs-on: ubuntu-latest
    name: packer-ee

    steps:
<<<<<<< HEAD
      - name: Checkout code to lts-4.0
        if: contains(github.event.release.tag_name, '-ee-lts')
        uses: actions/checkout@v2
        with:
          ref: refs/heads/lts-4.0
=======
      - name: Checkout code to lts-3.16 branch
        if: contains(github.event.release.tag_name, '-ee-lts')
        uses: actions/checkout@v2
        with:
          ref: refs/heads/lts-3.16
>>>>>>> 8133199d

      - name: Setting tag
        if: "${{ github.event.inputs.version != '' }}"
        run: echo "RELEASE_VERSION=${{ github.event.inputs.version }}" >> $GITHUB_ENV

      - name: Set evn
        if: "${{ github.event.release }}"
        run: echo "RELEASE_VERSION=${GITHUB_REF#refs/*/}" >> $GITHUB_ENV

      - name: Configure AWS Credentials
        uses: aws-actions/configure-aws-credentials@v1-node16
        with:
          aws-access-key-id: ${{ secrets.AWS_ACCESS_KEY_ID }}
          aws-secret-access-key: ${{ secrets.AWS_SECRET_ACCESS_KEY }}
          aws-region: us-west-1

      # Initialize Packer templates
      - name: Initialize Packer Template
        uses: hashicorp/packer-github-actions@master
        with:
          command: init
          target: .
          working_directory: deploy/ec2/ee

      # validate templates
      - name: Validate Template
        uses: hashicorp/packer-github-actions@master
        with:
          command: validate
          arguments: -syntax-only
          target: .
          working_directory: deploy/ec2/ee

      # Echo RENDER_GITHUB_PAT
      - name: Set PACKER_GITHUB_PAT
        run: echo "PACKER_GITHUB_PAT=${{ secrets.PACKER_GITHUB_PAT}}" >> $GITHUB_ENV

      # Dynamically update setup_machine.sh with PAT
      - name: Validate PAT
        run: |
          sed -i "s|git config --global url."https://x-access-token:CUSTOM_GITHUB_TOKEN@github.com/".insteadOf "https://github.com/"|git config --global url."https://x-access-token:${ secrets.CUSTOM_GITHUB_TOKEN }@github.com/".insteadOf "https://github.com/"|g" ./deploy/ec2/ee/setup_machine.sh

      # build artifact
      - name: Build Artifact
        uses: hashicorp/packer-github-actions@master
        with:
          command: build
          #The the below argument is specific for building EE AMI image
          arguments: -color=false -on-error=abort -var ami_name=tooljet_${{ env.RELEASE_VERSION }}.ubuntu_focal
          target: .
          working_directory: deploy/ec2/ee
        env:
          PACKER_LOG: 1

      - name: Send Slack Notification
        run: |
          if [[ "${{ job.status }}" == "success" ]]; then
            message="ToolJet enterprise AWS AMI published:\\n\`tooljet_${{ env.RELEASE_VERSION }}.ubuntu_focal\`"
          else
            message="ToolJet enterprise AWS AMI release failed! \\n\`tooljet_${{ env.RELEASE_VERSION }}.ubuntu_focal\`"
          fi

          curl -X POST -H 'Content-type: application/json' --data "{\"text\":\"$message\"}" ${{ secrets.SLACK_WEBHOOK_URL }}<|MERGE_RESOLUTION|>--- conflicted
+++ resolved
@@ -16,19 +16,11 @@
     name: packer-ee
 
     steps:
-<<<<<<< HEAD
-      - name: Checkout code to lts-4.0
-        if: contains(github.event.release.tag_name, '-ee-lts')
-        uses: actions/checkout@v2
-        with:
-          ref: refs/heads/lts-4.0
-=======
       - name: Checkout code to lts-3.16 branch
         if: contains(github.event.release.tag_name, '-ee-lts')
         uses: actions/checkout@v2
         with:
           ref: refs/heads/lts-3.16
->>>>>>> 8133199d
 
       - name: Setting tag
         if: "${{ github.event.inputs.version != '' }}"
