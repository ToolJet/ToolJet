--- conflicted
+++ resolved
@@ -39,11 +39,8 @@
 gem 'aws-sdk', '~> 3'
 gem 'kaminari'
 gem 'lockbox'
-<<<<<<< HEAD
 gem 'graphql-client'
-=======
 gem 'tiny_tds'
->>>>>>> 72564904
 
 group :development, :test do
   # Call 'byebug' anywhere in the code to stop execution and get a debugger console
