--- conflicted
+++ resolved
@@ -1,13 +1,9 @@
 {
   "lint-staged": {
-<<<<<<< HEAD
     "./frontend/src/**/*.{js,jsx,json}": [
       "eslint --fix"
     ],
     "./server/{src,libs,test,plugins,scripts}/**/*.ts": [
-=======
-    "./frontend/src/**/*.jsx": [
->>>>>>> 2ffbfccd
       "eslint --fix"
     ]
   },
@@ -40,12 +36,9 @@
     "heroku-prebuild": "npm --prefix frontend install && npm --prefix server install ",
     "cy:run": "cypress run --env db.name=$TEST_PG_DB,db.user=$TEST_PG_USERNAME,db.password=$TEST_PG_PASSWORD",
     "cy:open": "cypress open --env db.name=$TEST_PG_DB,db.user=$TEST_PG_USERNAME,db.password=$TEST_PG_PASSWORD"
-<<<<<<< HEAD
-=======
   },
   "engines": {
     "node": "14.17.3",
     "npm": "7.20.x"
->>>>>>> 2ffbfccd
   }
 }