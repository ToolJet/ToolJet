{
  "name": "@tooljet/plugins",
  "version": "0.0.1",
  "source": "server.ts",
  "types": "dist/server.d.ts",
  "main": "dist/server.js",
  "scripts": {
    "create:client": "node create-client-entry",
    "create:server": "node create-server-entry",
<<<<<<< HEAD
    "build:server": "rimraf dist/ && tsc -b",
    "start": "tsc -b --watch",
    "build": "npm run create:client && npm run create:server && npm run build:packages && npm run build:server",
    "prebuild:packages": "npm run clean:packages",
    "build:packages": "lerna run build --stream",
    "clean:packages": "lerna run clean --parallel"
=======
    "prebuild:server": "npm run clean",
    "build:server": "tsc -b",
    "prebuild:packages": "npm run clean:packages && npm run create:client && npm run create:server",
    "build:packages": "npx lerna run build --stream",
    "clean:packages": "npx lerna run clean --parallel"
>>>>>>> 1bbc02cf
  },
  "dependencies": {
    "@tooljet-plugins/airtable": "file:packages/airtable",
    "@tooljet-plugins/common": "file:packages/common",
    "@tooljet-plugins/dynamodb": "file:packages/dynamodb",
    "@tooljet-plugins/elasticsearch": "file:packages/elasticsearch",
    "@tooljet-plugins/firestore": "file:packages/firestore",
    "@tooljet-plugins/gcs": "file:packages/gcs",
    "@tooljet-plugins/googlesheets": "file:packages/googlesheets",
    "@tooljet-plugins/graphql": "file:packages/graphql",
    "@tooljet-plugins/minioapi": "file:packages/minioapi",
    "@tooljet-plugins/mongo": "file:packages/mongo",
    "@tooljet-plugins/mssql": "file:packages/mssql",
    "@tooljet-plugins/mysql": "file:packages/mysql",
    "@tooljet-plugins/postgresql": "file:packages/postgresql",
    "@tooljet-plugins/redis": "file:packages/redis",
    "@tooljet-plugins/restapi": "file:packages/restapi",
    "@tooljet-plugins/s3": "file:packages/s3",
    "@tooljet-plugins/sendgrid": "file:packages/sendgrid",
    "@tooljet-plugins/slack": "file:packages/slack",
    "@tooljet-plugins/stripe": "file:packages/stripe",
    "@tooljet-plugins/twilioapi": "file:packages/twilioapi",
    "@tooljet-plugins/typesenseapi": "file:packages/typesenseapi"
  },
  "devDependencies": {
    "jest": "^27.4.5",
    "lerna": "^4.0.0",
    "rimraf": "^3.0.2",
    "ts-jest": "^27.1.2",
    "typescript": "^4.5.4"
  }
}<|MERGE_RESOLUTION|>--- conflicted
+++ resolved
@@ -7,20 +7,12 @@
   "scripts": {
     "create:client": "node create-client-entry",
     "create:server": "node create-server-entry",
-<<<<<<< HEAD
     "build:server": "rimraf dist/ && tsc -b",
     "start": "tsc -b --watch",
     "build": "npm run create:client && npm run create:server && npm run build:packages && npm run build:server",
     "prebuild:packages": "npm run clean:packages",
-    "build:packages": "lerna run build --stream",
-    "clean:packages": "lerna run clean --parallel"
-=======
-    "prebuild:server": "npm run clean",
-    "build:server": "tsc -b",
-    "prebuild:packages": "npm run clean:packages && npm run create:client && npm run create:server",
     "build:packages": "npx lerna run build --stream",
     "clean:packages": "npx lerna run clean --parallel"
->>>>>>> 1bbc02cf
   },
   "dependencies": {
     "@tooljet-plugins/airtable": "file:packages/airtable",
