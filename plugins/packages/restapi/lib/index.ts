--- conflicted
+++ resolved
@@ -1,11 +1,7 @@
 const urrl = require('url');
 import { readFileSync } from 'fs';
 import * as tls from 'tls';
-<<<<<<< HEAD
-import { QueryError, QueryResult,  QueryService } from 'common';
-=======
 import { QueryError, QueryResult,  QueryService} from '@tooljet-plugins/common'
->>>>>>> 0c682d99
 import got, { Headers, HTTPError } from 'got'
 
 function isEmpty(value: number | null | undefined | string) {
