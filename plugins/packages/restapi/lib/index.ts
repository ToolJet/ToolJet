const urrl = require('url');
import { readFileSync } from 'fs';
import * as tls from 'tls';
import {
  QueryError,
  QueryResult,
  QueryService,
  cleanSensitiveData,
  User,
  App,
  OAuthUnauthorizedClientError,
  getRefreshedToken,
  checkIfContentTypeIsURLenc,
  isEmpty,
  validateAndSetRequestOptionsBasedOnAuthType,
  sanitizeHeaders,
  sanitizeSearchParams,
  getAuthUrl,
} from '@tooljet-plugins/common';
const FormData = require('form-data');
const JSON5 = require('json5');
import got, { HTTPError, OptionsOfTextResponseBody } from 'got';
import { SourceOptions } from './types';

<<<<<<< HEAD
function isEmpty(value: number | null | undefined | string) {
  return (
    value === undefined ||
    value === null ||
    !isNaN(value as number) ||
    (typeof value === 'object' && Object.keys(value).length === 0) ||
    (typeof value === 'string' && value.trim().length === 0)
  );
}

function isFileObject(value) {
  const keys = Object.keys(value);

  return (
    typeof value === 'object' &&
    keys.length > 0 &&
    keys.includes('name') && // example.zip
    keys.includes('type') && // application/zip
    keys.includes('content') && // raw'ish bytes (contains new lines - \n)
    keys.includes('dataURL') && // data url representation
    keys.includes('base64Data') && // data in base64
    keys.includes('filePath')
  );
}

function sanitizeCustomParams(customArray: any) {
  const params = Object.fromEntries(customArray ?? []);
  Object.keys(params).forEach((key) => (params[key] === '' ? delete params[key] : {}));
  return params;
}

=======
>>>>>>> 972d55d2
interface RestAPIResult extends QueryResult {
  request?: Array<object> | object;
  response?: Array<object> | object;
  responseHeaders?: Array<object> | object;
}

export default class RestapiQueryService implements QueryService {
  /* Body params of the source will be overridden by body params of the query */
  body(sourceOptions: any, queryOptions: any, hasDataSource: boolean): object {
    const bodyToggle = queryOptions['body_toggle'];
    if (bodyToggle) {
      const jsonBody = queryOptions['json_body'];
      if (!jsonBody) return undefined;
      if (typeof jsonBody === 'string') return JSON5.parse(jsonBody);
      else return jsonBody;
    } else {
      const _body = (queryOptions.body || []).filter((o) => {
        return o.some((e) => !isEmpty(e));
      });

      if (!hasDataSource) return Object.fromEntries(_body);

      const bodyParams = _body.concat(sourceOptions.body || []);
      return Object.fromEntries(bodyParams);
    }
  }

  isJson(str: string) {
    try {
      JSON.parse(str);
    } catch (e) {
      return false;
    }
    return true;
  }

  async run(
    sourceOptions: any,
    queryOptions: any,
    dataSourceId: string,
    dataSourceUpdatedAt: string,
    context?: { user?: User; app?: App }
  ): Promise<RestAPIResult> {
    /* REST API queries can be adhoc or associated with a REST API datasource */
    const hasDataSource = dataSourceId !== undefined;
    const isUrlEncoded = checkIfContentTypeIsURLenc(queryOptions['headers']);

    /* Prefixing the base url of datasource if datasource exists */
    const url = hasDataSource ? `${sourceOptions.url || ''}${queryOptions.url || ''}` : queryOptions.url;

    const method = queryOptions['method'];
    const json = method !== 'get' ? this.body(sourceOptions, queryOptions, hasDataSource) : undefined;
    const paramsFromUrl = urrl.parse(url, true).query;

    const _requestOptions: OptionsOfTextResponseBody = {
      method,
      ...this.fetchHttpsCertsForCustomCA(sourceOptions),
      headers: sanitizeHeaders(sourceOptions, queryOptions, hasDataSource),
      searchParams: {
        ...paramsFromUrl,
        ...sanitizeSearchParams(sourceOptions, queryOptions, hasDataSource),
      },
    };

<<<<<<< HEAD
    const hasFiles = Object.values(json || {}).some((item) => {
      return isFileObject(item);
    });

    if (isUrlEncoded) {
      requestOptions.form = json;
    } else if (hasFiles) {
      const form = new FormData();
      for (const key in json) {
        const value = json[key];
        if (isFileObject(value)) {
          const fileBuffer = Buffer.from(value?.base64Data || '', 'base64');
          form.append(key, fileBuffer, {
            filename: value?.name || '',
            contentType: value?.type || '',
            knownLength: fileBuffer.length,
          });
        } else if (value !== undefined && value !== null) {
          form.append(key, value);
        }
      }

      requestOptions.body = form;
    } else {
      requestOptions.json = json;
    }

    if (authType === 'basic') {
      requestOptions.username = sourceOptions.username;
      requestOptions.password = sourceOptions.password;
    }
=======
    const authValidatedRequestOptions = validateAndSetRequestOptionsBasedOnAuthType(
      sourceOptions,
      context,
      _requestOptions
    );
    const { status, data } = authValidatedRequestOptions;
    if (status === 'needs_oauth') return authValidatedRequestOptions;

    const requestOptions = data as OptionsOfTextResponseBody;

    let result = {};
    let requestObject = {};
    let responseObject = {};
    let responseHeaders = {};
>>>>>>> 972d55d2

    try {
      const response = await got(url, requestOptions);
      result = this.getResponse(response);
      requestObject = {
        requestUrl: response.request.requestUrl,
        method: response.request.options.method,
        headers: response.request.options.headers,
        params: urrl.parse(response.request.requestUrl, true).query,
      };

      responseObject = {
        body: response.body,
        statusCode: response.statusCode,
      };

      responseHeaders = response.headers;
    } catch (error) {
      console.error(
        `Error while calling REST API end point. status code: ${error?.response?.statusCode} message: ${error?.response?.body}`
      );

      if (error instanceof HTTPError) {
        result = {
          requestObject: {
            requestUrl: sourceOptions.password // Remove password from error object
              ? error.request.requestUrl?.replace(`${sourceOptions.password}@`, '<password>@')
              : error.request.requestUrl,
            requestHeaders: error.request.options.headers,
            requestParams: urrl.parse(error.request.requestUrl, true).query,
          },
          responseObject: {
            statusCode: error.response.statusCode,
            responseBody: error.response.body,
          },
          responseHeaders: error.response.headers,
        };
      }

      if (sourceOptions['auth_type'] === 'oauth2' && error?.response?.statusCode == 401) {
        throw new OAuthUnauthorizedClientError('Unauthorized status from API server', error.message, result);
      }
      throw new QueryError('Query could not be completed', error.message, result);
    }

    requestObject['headers'] = cleanSensitiveData(requestObject['headers'], ['authorization']);

    return {
      status: 'ok',
      data: result,
      request: requestObject,
      response: responseObject,
      responseHeaders,
    };
  }

  fetchHttpsCertsForCustomCA(sourceOptions: any) {
    let httpsParams: any = {};
    switch (sourceOptions.ssl_certificate) {
      case 'ca_certificate':
        httpsParams = {
          https: {
            certificateAuthority: [sourceOptions.ca_cert],
          },
        };
        break;
      case 'client_certificate':
        httpsParams = {
          https: {
            certificateAuthority: [sourceOptions.ca_cert],
            key: [sourceOptions.client_key],
            certificate: [sourceOptions.client_cert],
          },
        };
        break;
      default:
        break;
    }

    if (process.env.NODE_EXTRA_CA_CERTS) {
      'https' in httpsParams
        ? (httpsParams.https.certificateAuthority = httpsParams.https?.certificateAuthority.concat([
            ...tls.rootCertificates,
            readFileSync(process.env.NODE_EXTRA_CA_CERTS),
          ]))
        : (httpsParams = {
            https: {
              certificateAuthority: [...tls.rootCertificates, readFileSync(process.env.NODE_EXTRA_CA_CERTS)].join('\n'),
            },
          });
    }

    return httpsParams;
  }

  private getResponse(response) {
    try {
      if (this.isJson(response.body)) {
        return JSON.parse(response.body);
      }
      if (response.rawBody && response.headers?.['content-type']?.startsWith('image/')) {
        return Buffer.from(response.rawBody, 'binary').toString('base64');
      }
    } catch (error) {
      console.error('Error while parsing response', error);
    }
    return response.body;
  }

  checkIfContentTypeIsURLenc(headers: [] = []) {
    const objectHeaders = Object.fromEntries(headers);
    const contentType = objectHeaders['content-type'] ?? objectHeaders['Content-Type'];
    return contentType === 'application/x-www-form-urlencoded';
  }

  authUrl(sourceOptions: SourceOptions): string {
    return getAuthUrl(sourceOptions);
  }

  async refreshToken(sourceOptions: any, error: any, userId: string, isAppPublic: boolean) {
    return getRefreshedToken(sourceOptions, error, userId, isAppPublic);
  }
}<|MERGE_RESOLUTION|>--- conflicted
+++ resolved
@@ -22,17 +22,6 @@
 import got, { HTTPError, OptionsOfTextResponseBody } from 'got';
 import { SourceOptions } from './types';
 
-<<<<<<< HEAD
-function isEmpty(value: number | null | undefined | string) {
-  return (
-    value === undefined ||
-    value === null ||
-    !isNaN(value as number) ||
-    (typeof value === 'object' && Object.keys(value).length === 0) ||
-    (typeof value === 'string' && value.trim().length === 0)
-  );
-}
-
 function isFileObject(value) {
   const keys = Object.keys(value);
 
@@ -48,14 +37,6 @@
   );
 }
 
-function sanitizeCustomParams(customArray: any) {
-  const params = Object.fromEntries(customArray ?? []);
-  Object.keys(params).forEach((key) => (params[key] === '' ? delete params[key] : {}));
-  return params;
-}
-
-=======
->>>>>>> 972d55d2
 interface RestAPIResult extends QueryResult {
   request?: Array<object> | object;
   response?: Array<object> | object;
@@ -120,7 +101,6 @@
       },
     };
 
-<<<<<<< HEAD
     const hasFiles = Object.values(json || {}).some((item) => {
       return isFileObject(item);
     });
@@ -152,7 +132,6 @@
       requestOptions.username = sourceOptions.username;
       requestOptions.password = sourceOptions.password;
     }
-=======
     const authValidatedRequestOptions = validateAndSetRequestOptionsBasedOnAuthType(
       sourceOptions,
       context,
@@ -167,7 +146,6 @@
     let requestObject = {};
     let responseObject = {};
     let responseHeaders = {};
->>>>>>> 972d55d2
 
     try {
       const response = await got(url, requestOptions);
