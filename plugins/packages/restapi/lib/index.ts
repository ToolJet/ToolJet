const urrl = require('url');
import { readFileSync } from 'fs';
import * as tls from 'tls';
import { QueryError, QueryResult, QueryService } from '@tooljet-plugins/common';
import got, { Headers, HTTPError } from 'got';

function isEmpty(value: number | null | undefined | string) {
  return (
    value === undefined ||
    value === null ||
    !isNaN(value as number) ||
    (typeof value === 'object' && Object.keys(value).length === 0) ||
    (typeof value === 'string' && value.trim().length === 0)
  );
}

function sanitizeCustomParams(customArray: any) {
  const params = Object.fromEntries(customArray);
  Object.keys(params).forEach((key) => (params[key] === '' ? delete params[key] : {}));
  return params;
}

interface RestAPIResult extends QueryResult {
  request?: Array<object> | object;
  response?: Array<object> | object;
  responseHeaders?: Array<object> | object;
}

export default class RestapiQueryService implements QueryService {
  /* Headers of the source will be overridden by headers of the query */
  headers(sourceOptions: any, queryOptions: any, hasDataSource: boolean): Headers {
    const _headers = (queryOptions.headers || []).filter((o) => {
      return o.some((e) => !isEmpty(e));
    });

    if (!hasDataSource) return Object.fromEntries(_headers);

    const headerData = _headers.concat(sourceOptions.headers || []);

    const headers = Object.fromEntries(headerData);
    Object.keys(headers).forEach((key) => (headers[key] === '' ? delete headers[key] : {}));

    return headers;
  }

  /* Body params of the source will be overridden by body params of the query */
  body(sourceOptions: any, queryOptions: any, hasDataSource: boolean): object {
    const _body = (queryOptions.body || []).filter((o) => {
      return o.some((e) => !isEmpty(e));
    });

    if (!hasDataSource) return Object.fromEntries(_body);

    const bodyParams = _body.concat(sourceOptions.body || []);
    return Object.fromEntries(bodyParams);
  }

  /* Search params of the source will be overridden by Search params of the query */
  searchParams(sourceOptions: any, queryOptions: any, hasDataSource: boolean): object {
    const _urlParams = (queryOptions.url_params || []).filter((o) => {
      return o.some((e) => !isEmpty(e));
    });

    if (!hasDataSource) return Object.fromEntries(_urlParams);

    const urlParams = _urlParams.concat(sourceOptions.url_params || []);
    return Object.fromEntries(urlParams);
  }

  customParams(sourceOptions: any) {
    const customParams = Object.fromEntries(sourceOptions['custom_auth_params'] ?? []);
    Object.keys(customParams).forEach((key) => (customParams[key] === '' ? delete customParams[key] : {}));
    return customParams;
  }

  async run(sourceOptions: any, queryOptions: any, dataSourceId: string): Promise<RestAPIResult> {
    /* REST API queries can be adhoc or associated with a REST API datasource */
    const hasDataSource = dataSourceId !== undefined;
    const requiresOauth = sourceOptions['auth_type'] === 'oauth2';

    const headers = this.headers(sourceOptions, queryOptions, hasDataSource);
<<<<<<< HEAD
    const customParams = this.customParams(sourceOptions);
=======
    const customQueryParams = sanitizeCustomParams(sourceOptions['custom_query_params']);
>>>>>>> c974373f

    /* Chceck if OAuth tokens exists for the source if query requires OAuth */
    if (requiresOauth) {
      const tokenData = sourceOptions['tokenData'];

      if (!tokenData) {
        const tooljetHost = process.env.TOOLJET_HOST;
        const authUrl = new URL(
<<<<<<< HEAD
          `${sourceOptions['auth_url']}?response_type=code&client_id=${sourceOptions['client_id']}&redirect_uri=${tooljetHost}/oauth2/authorize&scope=${sourceOptions['scopes']}&access_type=offline`
        );
        Object.entries(customParams).map(([key, value]) => authUrl.searchParams.append(key, value));
=======
          `${sourceOptions['auth_url']}?response_type=code&client_id=${sourceOptions['client_id']}&redirect_uri=${tooljetHost}/oauth2/authorize&scope=${sourceOptions['scopes']}`
        );
        Object.entries(customQueryParams).map(([key, value]) => authUrl.searchParams.append(key, value));
>>>>>>> c974373f

        return {
          status: 'needs_oauth',
          data: { auth_url: authUrl.toString() },
        };
      } else {
        const accessToken = tokenData['access_token'];
        if (sourceOptions['add_token_to'] === 'header') {
          const headerPrefix = sourceOptions['header_prefix'];
          headers['Authorization'] = `${headerPrefix}${accessToken}`;
        }
      }
    }

    let result = {};
    let requestObject = {};
    let responseObject = {};
    let responseHeaders = {};

    /* Prefixing the base url of datasouce if datasource exists */
    const url = hasDataSource ? `${sourceOptions.url}${queryOptions.url || ''}` : queryOptions.url;

    const method = queryOptions['method'];
    const json = method !== 'get' ? this.body(sourceOptions, queryOptions, hasDataSource) : undefined;
    const paramsFromUrl = urrl.parse(url, true).query;
    try {
      const response = await got(url, {
        method,
        headers,
        ...this.fetchHttpsCertsForCustomCA(),
        searchParams: {
          ...paramsFromUrl,
          ...this.searchParams(sourceOptions, queryOptions, hasDataSource),
        },
        json,
      });

      result = JSON.parse(response.body);
      requestObject = {
        requestUrl: response.request.requestUrl,
        method: response.request.options.method,
        headers: response.request.options.headers,
        params: urrl.parse(response.request.requestUrl, true).query,
      };

      responseObject = {
        body: response.body,
        statusCode: response.statusCode,
      };

      responseHeaders = response.headers;
    } catch (error) {
      console.log(error);

      if (error instanceof HTTPError) {
        result = {
          requestObject: {
            requestUrl: error.request.requestUrl,
            requestHeaders: error.request.options.headers,
            requestParams: urrl.parse(error.request.requestUrl, true).query,
          },
          responseObject: {
            statusCode: error.response.statusCode,
            responseBody: error.response.body,
          },
          responseHeaders: error.response.headers,
        };
      }
      throw new QueryError('Query could not be completed', error.message, result);
    }

    return {
      status: 'ok',
      data: result,
      request: requestObject,
      response: responseObject,
      responseHeaders,
    };
  }

  /* This function fetches the access token from the token url set in REST API (oauth) datasource */
  async fetchOAuthToken(sourceOptions: any, code: string): Promise<any> {
    const tooljetHost = process.env.TOOLJET_HOST;
    const accessTokenUrl = sourceOptions['access_token_url'];

<<<<<<< HEAD
    const customParams = this.customParams(sourceOptions);
=======
    const customParams = sanitizeCustomParams(sourceOptions['custom_auth_params']);
>>>>>>> c974373f

    const response = await got(accessTokenUrl, {
      method: 'post',
      json: {
        code,
        client_id: sourceOptions['client_id'],
        client_secret: sourceOptions['client_secret'],
        grant_type: sourceOptions['grant_type'],
        redirect_uri: `${tooljetHost}/oauth2/authorize`,
        ...this.fetchHttpsCertsForCustomCA(),
        ...customParams,
      },
    });

    const result = JSON.parse(response.body);
    return { access_token: result['access_token'] };
  }

  fetchHttpsCertsForCustomCA() {
    if (!process.env.NODE_EXTRA_CA_CERTS) return {};

    return {
      https: {
        certificateAuthority: [...tls.rootCertificates, readFileSync(process.env.NODE_EXTRA_CA_CERTS)].join('\n'),
      },
    };
  }

  checkIfContentTypeIsURLenc(headers: []) {
    const objectHeaders = Object.fromEntries(headers);
    const contentType = objectHeaders['content-type'] ?? objectHeaders['Content-Type'];
    return contentType === 'application/x-www-form-urlencoded';
  }

  async refreshToken(sourceOptions, error) {
    const refreshToken = sourceOptions['tokenData']['refresh_token'];
    if (!refreshToken) {
      throw new QueryError('Refresh token not found', error.response, {});
    }
    const accessTokenUrl = sourceOptions['access_token_url'];
    const clientId = sourceOptions['client_id'];
    const clientSecret = sourceOptions['client_secret'];
    const grantType = 'refresh_token';
    const isUrlEncoded = this.checkIfContentTypeIsURLenc(sourceOptions['headers']);

    const data = {
      client_id: clientId,
      client_secret: clientSecret,
      grant_type: grantType,
      refresh_token: refreshToken,
    };

    const accessTokenDetails = {};

    try {
      const response = await got(accessTokenUrl, {
        method: 'post',
        headers: {
          'Content-Type': isUrlEncoded ? 'application/x-www-form-urlencoded' : 'application/json',
        },
        form: isUrlEncoded ? data : undefined,
        json: !isUrlEncoded ? data : undefined,
      });
      const result = JSON.parse(response.body);

      if (!(response.statusCode >= 200 || response.statusCode < 300)) {
        throw new QueryError('could not connect to Oauth server', error.response, {});
      }

      if (result['access_token']) {
        accessTokenDetails['access_token'] = result['access_token'];
        accessTokenDetails['refresh_token'] = refreshToken;
      }
    } catch (error) {
      console.log(error.response.body);
      throw new QueryError('could not connect to Oauth server', error.response, {});
    }
    return accessTokenDetails;
  }
}<|MERGE_RESOLUTION|>--- conflicted
+++ resolved
@@ -15,7 +15,7 @@
 }
 
 function sanitizeCustomParams(customArray: any) {
-  const params = Object.fromEntries(customArray);
+  const params = Object.fromEntries(customArray ?? []);
   Object.keys(params).forEach((key) => (params[key] === '' ? delete params[key] : {}));
   return params;
 }
@@ -67,23 +67,13 @@
     return Object.fromEntries(urlParams);
   }
 
-  customParams(sourceOptions: any) {
-    const customParams = Object.fromEntries(sourceOptions['custom_auth_params'] ?? []);
-    Object.keys(customParams).forEach((key) => (customParams[key] === '' ? delete customParams[key] : {}));
-    return customParams;
-  }
-
   async run(sourceOptions: any, queryOptions: any, dataSourceId: string): Promise<RestAPIResult> {
     /* REST API queries can be adhoc or associated with a REST API datasource */
     const hasDataSource = dataSourceId !== undefined;
     const requiresOauth = sourceOptions['auth_type'] === 'oauth2';
 
     const headers = this.headers(sourceOptions, queryOptions, hasDataSource);
-<<<<<<< HEAD
-    const customParams = this.customParams(sourceOptions);
-=======
     const customQueryParams = sanitizeCustomParams(sourceOptions['custom_query_params']);
->>>>>>> c974373f
 
     /* Chceck if OAuth tokens exists for the source if query requires OAuth */
     if (requiresOauth) {
@@ -92,19 +82,13 @@
       if (!tokenData) {
         const tooljetHost = process.env.TOOLJET_HOST;
         const authUrl = new URL(
-<<<<<<< HEAD
-          `${sourceOptions['auth_url']}?response_type=code&client_id=${sourceOptions['client_id']}&redirect_uri=${tooljetHost}/oauth2/authorize&scope=${sourceOptions['scopes']}&access_type=offline`
-        );
-        Object.entries(customParams).map(([key, value]) => authUrl.searchParams.append(key, value));
-=======
           `${sourceOptions['auth_url']}?response_type=code&client_id=${sourceOptions['client_id']}&redirect_uri=${tooljetHost}/oauth2/authorize&scope=${sourceOptions['scopes']}`
         );
         Object.entries(customQueryParams).map(([key, value]) => authUrl.searchParams.append(key, value));
->>>>>>> c974373f
 
         return {
           status: 'needs_oauth',
-          data: { auth_url: authUrl.toString() },
+          data: { auth_url: authUrl },
         };
       } else {
         const accessToken = tokenData['access_token'];
@@ -186,11 +170,7 @@
     const tooljetHost = process.env.TOOLJET_HOST;
     const accessTokenUrl = sourceOptions['access_token_url'];
 
-<<<<<<< HEAD
-    const customParams = this.customParams(sourceOptions);
-=======
     const customParams = sanitizeCustomParams(sourceOptions['custom_auth_params']);
->>>>>>> c974373f
 
     const response = await got(accessTokenUrl, {
       method: 'post',
