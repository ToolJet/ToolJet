--- conflicted
+++ resolved
@@ -3,19 +3,12 @@
 import * as tls from 'tls';
 import {
   QueryError,
-<<<<<<< HEAD
-  ForbiddenRequestError,
-  QueryResult,
-  QueryService,
-  cleanSensitiveData,
-=======
   QueryResult,
   QueryService,
   cleanSensitiveData,
   User,
   App,
   getCurrentToken,
->>>>>>> d6896144
 } from '@tooljet-plugins/common';
 const JSON5 = require('json5');
 import got, { Headers, HTTPError, OptionsOfTextResponseBody } from 'got';
@@ -57,19 +50,6 @@
     Object.keys(headers).forEach((key) => (headers[key] === '' ? delete headers[key] : {}));
 
     return headers;
-  }
-
-  // FIXME: Hardcoding link local address of aws metadata service
-  // to prevent SSRF attacks. Making the request first to infer if
-  // from GOT resp.
-  async makeRequest(url, requestOptions) {
-    const response = await got(url, requestOptions);
-    const remoteIp = response?.socket?.remoteAddress;
-    if (!!remoteIp && remoteIp.indexOf('169.254.169.254') != -1) {
-      throw new ForbiddenRequestError('Forbidden', {}, {});
-    }
-
-    return response;
   }
 
   /* Body params of the source will be overridden by body params of the query */
@@ -194,7 +174,7 @@
     }
 
     try {
-      const response = await this.makeRequest(url, requestOptions);
+      const response = await got(url, requestOptions);
       result = this.isJson(response.body) ? JSON.parse(response.body) : response.body;
       requestObject = {
         requestUrl: response.request.requestUrl,
@@ -240,30 +220,6 @@
     };
   }
 
-  /* This function fetches the access token from the token url set in REST API (oauth) datasource */
-  async fetchOAuthToken(sourceOptions: any, code: string): Promise<any> {
-    const tooljetHost = process.env.TOOLJET_HOST;
-    const accessTokenUrl = sourceOptions['access_token_url'];
-
-    const customParams = sanitizeCustomParams(sourceOptions['custom_auth_params']);
-
-    const response = await this.makeRequest(accessTokenUrl, {
-      method: 'post',
-      json: {
-        code,
-        client_id: sourceOptions['client_id'],
-        client_secret: sourceOptions['client_secret'],
-        grant_type: sourceOptions['grant_type'],
-        redirect_uri: `${tooljetHost}/oauth2/authorize`,
-        ...this.fetchHttpsCertsForCustomCA(),
-        ...customParams,
-      },
-    });
-
-    const result = JSON.parse(response.body);
-    return { access_token: result['access_token'] };
-  }
-
   fetchHttpsCertsForCustomCA() {
     if (!process.env.NODE_EXTRA_CA_CERTS) return {};
 
@@ -304,7 +260,7 @@
     const accessTokenDetails = {};
 
     try {
-      const response = await this.makeRequest(accessTokenUrl, {
+      const response = await got(accessTokenUrl, {
         method: 'post',
         headers: {
           'Content-Type': isUrlEncoded ? 'application/x-www-form-urlencoded' : 'application/json',
