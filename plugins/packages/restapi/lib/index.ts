--- conflicted
+++ resolved
@@ -28,32 +28,6 @@
 }
 
 export default class RestapiQueryService implements QueryService {
-<<<<<<< HEAD
-  authUrl(sourceOptions: SourceOptions): string {
-    const customQueryParams = sanitizeCustomParams(sourceOptions['custom_query_params']);
-    const tooljetHost = process.env.TOOLJET_HOST;
-    const authUrl = new URL(
-      `${sourceOptions['auth_url']}?response_type=code&client_id=${sourceOptions['client_id']}&redirect_uri=${tooljetHost}/oauth2/authorize&scope=${sourceOptions['scopes']}`
-    );
-    Object.entries(customQueryParams).map(([key, value]) => authUrl.searchParams.append(key, value));
-    return authUrl.toString();
-  }
-  /* Headers of the source will be overridden by headers of the query */
-  headers(sourceOptions: any, queryOptions: any, hasDataSource: boolean): Headers {
-    const _headers = (queryOptions.headers || []).filter((o) => {
-      return o.some((e) => !isEmpty(e));
-    });
-
-    if (!hasDataSource) return Object.fromEntries(_headers);
-
-    const headerData = _headers.concat(sourceOptions.headers || []);
-
-    const headers = Object.fromEntries(headerData);
-    Object.keys(headers).forEach((key) => (headers[key] === '' ? delete headers[key] : {}));
-
-    return headers;
-  }
-
   // FIXME: Hardcoding link local address of aws metadata service
   // to prevent SSRF attacks. Making the request first to infer if
   // from GOT resp.
@@ -72,8 +46,6 @@
     return response;
   }
 
-=======
->>>>>>> 90427a37
   /* Body params of the source will be overridden by body params of the query */
   body(sourceOptions: any, queryOptions: any, hasDataSource: boolean): object {
     const bodyToggle = queryOptions['body_toggle'];
@@ -224,94 +196,9 @@
     return contentType === 'application/x-www-form-urlencoded';
   }
 
-<<<<<<< HEAD
-  async refreshToken(sourceOptions: any, error: any, userId: string, isAppPublic: boolean) {
-    const isMultiAuthEnabled = sourceOptions['multiple_auth_enabled'];
-    const currentToken = getCurrentToken(isMultiAuthEnabled, sourceOptions['tokenData'], userId, isAppPublic);
-    const refreshToken = currentToken['refresh_token'];
-    if (!refreshToken) {
-      throw new QueryError('Refresh token not found', error.response, {});
-    }
-    const accessTokenUrl = sourceOptions['access_token_url'];
-    const clientId = sourceOptions['client_id'];
-    const clientSecret = sourceOptions['client_secret'];
-    const grantType = 'refresh_token';
-    const isUrlEncoded = this.checkIfContentTypeIsURLenc(sourceOptions['access_token_custom_headers']);
-    const customAccessTokenHeaders = sanitizeCustomParams(sourceOptions['access_token_custom_headers']);
-
-    const data = {
-      client_id: clientId,
-      client_secret: clientSecret,
-      grant_type: grantType,
-      refresh_token: refreshToken,
-    };
-
-    const accessTokenDetails = {};
-    let result, response;
-
-    try {
-      // CAUTION: Make sure all the requests goes through this.makeRequest function
-      // so that AWS SSRF attacks don't happen
-      response = await this.makeRequest(accessTokenUrl, {
-        method: 'post',
-        headers: {
-          'Content-Type': isUrlEncoded ? 'application/x-www-form-urlencoded' : 'application/json',
-          ...customAccessTokenHeaders,
-        },
-        form: isUrlEncoded ? data : undefined,
-        json: !isUrlEncoded ? data : undefined,
-      });
-      result = JSON.parse(response.body);
-    } catch (error) {
-      console.error(
-        `Error while REST API refresh token call. Status code : ${error.response?.statusCode}, Message : ${error.response?.body}`
-      );
-      if (error instanceof HTTPError) {
-        result = {
-          requestObject: {
-            requestUrl: error.request?.requestUrl,
-            requestHeaders: error.request?.options?.headers,
-            requestParams: urrl.parse(error.request?.requestUrl, true).query,
-          },
-          responseObject: {
-            statusCode: error.response?.statusCode,
-            responseBody: error.response?.body,
-          },
-          responseHeaders: error.response?.headers,
-        };
-      }
-      if (error.response?.statusCode >= 400 && error.response?.statusCode < 500) {
-        throw new OAuthUnauthorizedClientError(
-          'Unauthorized status from Oauth server',
-          JSON.stringify({ statusCode: error.response?.statusCode, message: error.response?.body }),
-          result
-        );
-      }
-      throw new QueryError(
-        'could not connect to Oauth server',
-        JSON.stringify({ statusCode: error.response?.statusCode, message: error.response?.body }),
-        result
-      );
-    }
-
-    if (!(response.statusCode >= 200 || response.statusCode < 300)) {
-      throw new QueryError(
-        'could not connect to Oauth server. status code',
-        JSON.stringify({ statusCode: response.statusCode }),
-        {
-          responseObject: {
-            statusCode: response.statusCode,
-            responseBody: response.body,
-          },
-          responseHeaders: response.headers,
-        }
-      );
-    }
-=======
   authUrl(sourceOptions: SourceOptions): string {
     return getAuthUrl(sourceOptions);
   }
->>>>>>> 90427a37
 
   async refreshToken(sourceOptions: any, error: any, userId: string, isAppPublic: boolean) {
     return getRefreshedToken(sourceOptions, error, userId, isAppPublic);
