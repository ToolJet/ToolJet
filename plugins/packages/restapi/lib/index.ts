const urrl = require('url');
import { readFileSync } from 'fs';
import * as tls from 'tls';
import {
  QueryError,
  ForbiddenRequestError,
  QueryResult,
  QueryService,
  cleanSensitiveData,
  User,
  App,
  getCurrentToken,
  OAuthUnauthorizedClientError,
} from '@tooljet-plugins/common';
const JSON5 = require('json5');
import got, { Headers, HTTPError, OptionsOfTextResponseBody } from 'got';
import { SourceOptions } from './types';

function isEmpty(value: number | null | undefined | string) {
  return (
    value === undefined ||
    value === null ||
    !isNaN(value as number) ||
    (typeof value === 'object' && Object.keys(value).length === 0) ||
    (typeof value === 'string' && value.trim().length === 0)
  );
}

function sanitizeCustomParams(customArray: any) {
  const params = Object.fromEntries(customArray ?? []);
  Object.keys(params).forEach((key) => (params[key] === '' ? delete params[key] : {}));
  return params;
}

interface RestAPIResult extends QueryResult {
  request?: Array<object> | object;
  response?: Array<object> | object;
  responseHeaders?: Array<object> | object;
}

export default class RestapiQueryService implements QueryService {
  authUrl(sourceOptions: SourceOptions): string {
    const customQueryParams = sanitizeCustomParams(sourceOptions['custom_query_params']);
    const tooljetHost = process.env.TOOLJET_HOST;
    const authUrl = new URL(
      `${sourceOptions['auth_url']}?response_type=code&client_id=${sourceOptions['client_id']}&redirect_uri=${tooljetHost}/oauth2/authorize&scope=${sourceOptions['scopes']}`
    );
    Object.entries(customQueryParams).map(([key, value]) => authUrl.searchParams.append(key, value));
    return authUrl.toString();
  }
  /* Headers of the source will be overridden by headers of the query */
  headers(sourceOptions: any, queryOptions: any, hasDataSource: boolean): Headers {
    const _headers = (queryOptions.headers || []).filter((o) => {
      return o.some((e) => !isEmpty(e));
    });

    if (!hasDataSource) return Object.fromEntries(_headers);

    const headerData = _headers.concat(sourceOptions.headers || []);

    const headers = Object.fromEntries(headerData);
    Object.keys(headers).forEach((key) => (headers[key] === '' ? delete headers[key] : {}));

    return headers;
  }

  // FIXME: Hardcoding link local address of aws metadata service
  // to prevent SSRF attacks. Making the request first to infer if
  // from GOT resp.
  private async makeRequest(url, requestOptions) {
    const response = await got(url, requestOptions);
    const remoteIp = response?.socket?.remoteAddress;
    if (!!remoteIp && remoteIp.indexOf('169.254.169.254') != -1) {
      throw new ForbiddenRequestError('Forbidden', {}, {});
    }

    return response;
  }

  /* Body params of the source will be overridden by body params of the query */
  body(sourceOptions: any, queryOptions: any, hasDataSource: boolean): object {
    const bodyToggle = queryOptions['body_toggle'];
    if (bodyToggle) {
      const jsonBody = queryOptions['json_body'];
      if (!jsonBody) return undefined;
      if (typeof jsonBody === 'string') return JSON5.parse(jsonBody);
      else return jsonBody;
    } else {
      const _body = (queryOptions.body || []).filter((o) => {
        return o.some((e) => !isEmpty(e));
      });

      if (!hasDataSource) return Object.fromEntries(_body);

      const bodyParams = _body.concat(sourceOptions.body || []);
      return Object.fromEntries(bodyParams);
    }
  }

  /* Search params of the source will be overridden by Search params of the query */
  searchParams(sourceOptions: any, queryOptions: any, hasDataSource: boolean): object {
    const _urlParams = (queryOptions.url_params || []).filter((o) => {
      return o.some((e) => !isEmpty(e));
    });

    if (!hasDataSource) return Object.fromEntries(_urlParams);

    const urlParams = _urlParams.concat(sourceOptions.url_params || []);
    return Object.fromEntries(urlParams);
  }

  isJson(str: string) {
    try {
      JSON.parse(str);
    } catch (e) {
      return false;
    }
    return true;
  }

  async run(
    sourceOptions: any,
    queryOptions: any,
    dataSourceId: string,
    dataSourceUpdatedAt: string,
    context?: { user?: User; app?: App }
  ): Promise<RestAPIResult> {
    /* REST API queries can be adhoc or associated with a REST API datasource */
    const hasDataSource = dataSourceId !== undefined;
    const authType = sourceOptions['auth_type'];
    const requiresOauth = authType === 'oauth2';

    const headers = this.headers(sourceOptions, queryOptions, hasDataSource);
    const isUrlEncoded = this.checkIfContentTypeIsURLenc(queryOptions['headers']);
    const isMultiAuthEnabled = sourceOptions['multiple_auth_enabled'];

    /* Chceck if OAuth tokens exists for the source if query requires OAuth */
    if (requiresOauth) {
      const tokenData = sourceOptions['tokenData'];
      const isAppPublic = context?.app.isPublic;
      const userData = context?.user;
      const currentToken = getCurrentToken(isMultiAuthEnabled, tokenData, userData?.id, isAppPublic);

      if (!currentToken && !userData?.id && isAppPublic) {
        throw new QueryError('Missing access token', {}, {});
      }

      if (!currentToken) {
        return {
          status: 'needs_oauth',
          data: { auth_url: this.authUrl(sourceOptions) },
        };
      } else {
        const accessToken = currentToken['access_token'];
        if (sourceOptions['add_token_to'] === 'header') {
          const headerPrefix = sourceOptions['header_prefix'];
          headers['Authorization'] = `${headerPrefix}${accessToken}`;
        }
      }
    }

    let result = {};
    let requestObject = {};
    let responseObject = {};
    let responseHeaders = {};

    /* Prefixing the base url of datasource if datasource exists */
    const url = hasDataSource ? `${sourceOptions.url || ''}${queryOptions.url || ''}` : queryOptions.url;

    const method = queryOptions['method'];
    const json = method !== 'get' ? this.body(sourceOptions, queryOptions, hasDataSource) : undefined;
    const paramsFromUrl = urrl.parse(url, true).query;

    if (authType === 'bearer') {
      headers['Authorization'] = `Bearer ${sourceOptions.bearer_token}`;
    }

    const requestOptions: OptionsOfTextResponseBody = {
      method,
      headers,
      ...this.fetchHttpsCertsForCustomCA(),
      searchParams: {
        ...paramsFromUrl,
        ...this.searchParams(sourceOptions, queryOptions, hasDataSource),
      },
      ...(isUrlEncoded ? { form: json } : { json }),
    };

    if (authType === 'basic') {
      requestOptions.username = sourceOptions.username;
      requestOptions.password = sourceOptions.password;
    }

    try {
<<<<<<< HEAD
      const response = await this.makeRequest(url, requestOptions);
      result = this.isJson(response.body) ? JSON.parse(response.body) : response.body;
=======
      const response = await got(url, requestOptions);
      result = this.getResponse(response);
>>>>>>> efaaee83
      requestObject = {
        requestUrl: response.request.requestUrl,
        method: response.request.options.method,
        headers: response.request.options.headers,
        params: urrl.parse(response.request.requestUrl, true).query,
      };

      responseObject = {
        body: response.body,
        statusCode: response.statusCode,
      };

      responseHeaders = response.headers;
    } catch (error) {
      console.error(
        `Error while calling REST API end point. status code: ${error?.response?.statusCode} message: ${error?.response?.body}`
      );

      if (error instanceof HTTPError) {
        result = {
          requestObject: {
            requestUrl: sourceOptions.password // Remove password from error object
              ? error.request.requestUrl?.replace(`${sourceOptions.password}@`, '<password>@')
              : error.request.requestUrl,
            requestHeaders: error.request.options.headers,
            requestParams: urrl.parse(error.request.requestUrl, true).query,
          },
          responseObject: {
            statusCode: error.response.statusCode,
            responseBody: error.response.body,
          },
          responseHeaders: error.response.headers,
        };
      }

      if (requiresOauth && error?.response?.statusCode == 401) {
        throw new OAuthUnauthorizedClientError('Unauthorized status from API server', error.message, result);
      }
      throw new QueryError('Query could not be completed', error.message, result);
    }

    requestObject['headers'] = cleanSensitiveData(requestObject['headers'], ['authorization']);

    return {
      status: 'ok',
      data: result,
      request: requestObject,
      response: responseObject,
      responseHeaders,
    };
  }

  fetchHttpsCertsForCustomCA() {
    if (!process.env.NODE_EXTRA_CA_CERTS) return {};

    return {
      https: {
        certificateAuthority: [...tls.rootCertificates, readFileSync(process.env.NODE_EXTRA_CA_CERTS)].join('\n'),
      },
    };
  }

  private getResponse(response) {
    try {
      if (this.isJson(response.body)) {
        return JSON.parse(response.body);
      }
      if (response.rawBody && response.headers?.['content-type']?.startsWith('image/')) {
        return Buffer.from(response.rawBody, 'binary').toString('base64');
      }
    } catch (error) {
      console.error('Error while parsing response', error);
    }
    return response.body;
  }

  checkIfContentTypeIsURLenc(headers: [] = []) {
    const objectHeaders = Object.fromEntries(headers);
    const contentType = objectHeaders['content-type'] ?? objectHeaders['Content-Type'];
    return contentType === 'application/x-www-form-urlencoded';
  }

  async refreshToken(sourceOptions: any, error: any, userId: string, isAppPublic: boolean) {
    const isMultiAuthEnabled = sourceOptions['multiple_auth_enabled'];
    const currentToken = getCurrentToken(isMultiAuthEnabled, sourceOptions['tokenData'], userId, isAppPublic);
    const refreshToken = currentToken['refresh_token'];
    if (!refreshToken) {
      throw new QueryError('Refresh token not found', error.response, {});
    }
    const accessTokenUrl = sourceOptions['access_token_url'];
    const clientId = sourceOptions['client_id'];
    const clientSecret = sourceOptions['client_secret'];
    const grantType = 'refresh_token';
    const isUrlEncoded = this.checkIfContentTypeIsURLenc(sourceOptions['access_token_custom_headers']);
    const customAccessTokenHeaders = sanitizeCustomParams(sourceOptions['access_token_custom_headers']);

    const data = {
      client_id: clientId,
      client_secret: clientSecret,
      grant_type: grantType,
      refresh_token: refreshToken,
    };

    const accessTokenDetails = {};
    let result, response;

    try {
      response = await this.makeRequest(accessTokenUrl, {
        method: 'post',
        headers: {
          'Content-Type': isUrlEncoded ? 'application/x-www-form-urlencoded' : 'application/json',
          ...customAccessTokenHeaders,
        },
        form: isUrlEncoded ? data : undefined,
        json: !isUrlEncoded ? data : undefined,
      });
      result = JSON.parse(response.body);
    } catch (error) {
      console.error(
        `Error while REST API refresh token call. Status code : ${error.response?.statusCode}, Message : ${error.response?.body}`
      );
      if (error instanceof HTTPError) {
        result = {
          requestObject: {
            requestUrl: error.request?.requestUrl,
            requestHeaders: error.request?.options?.headers,
            requestParams: urrl.parse(error.request?.requestUrl, true).query,
          },
          responseObject: {
            statusCode: error.response?.statusCode,
            responseBody: error.response?.body,
          },
          responseHeaders: error.response?.headers,
        };
      }
      if (error.response?.statusCode >= 400 && error.response?.statusCode < 500) {
        throw new OAuthUnauthorizedClientError(
          'Unauthorized status from Oauth server',
          JSON.stringify({ statusCode: error.response?.statusCode, message: error.response?.body }),
          result
        );
      }
      throw new QueryError(
        'could not connect to Oauth server',
        JSON.stringify({ statusCode: error.response?.statusCode, message: error.response?.body }),
        result
      );
    }

    if (!(response.statusCode >= 200 || response.statusCode < 300)) {
      throw new QueryError(
        'could not connect to Oauth server. status code',
        JSON.stringify({ statusCode: response.statusCode }),
        {
          responseObject: {
            statusCode: response.statusCode,
            responseBody: response.body,
          },
          responseHeaders: response.headers,
        }
      );
    }

    if (result['access_token']) {
      accessTokenDetails['access_token'] = result['access_token'];
      accessTokenDetails['refresh_token'] = result['refresh_token'] || refreshToken;
    } else {
      throw new QueryError(
        'access_token not found in the response',
        {},
        {
          responseObject: {
            statusCode: response.statusCode,
            responseBody: response.body,
          },
          responseHeaders: response.headers,
        }
      );
    }
    return accessTokenDetails;
  }
}<|MERGE_RESOLUTION|>--- conflicted
+++ resolved
@@ -192,13 +192,8 @@
     }
 
     try {
-<<<<<<< HEAD
-      const response = await this.makeRequest(url, requestOptions);
-      result = this.isJson(response.body) ? JSON.parse(response.body) : response.body;
-=======
       const response = await got(url, requestOptions);
       result = this.getResponse(response);
->>>>>>> efaaee83
       requestObject = {
         requestUrl: response.request.requestUrl,
         method: response.request.options.method,
