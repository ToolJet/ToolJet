--- conflicted
+++ resolved
@@ -2,12 +2,8 @@
 import { readFileSync } from 'fs';
 import * as tls from 'tls';
 import { QueryError, QueryResult, QueryService } from '@tooljet-plugins/common';
-<<<<<<< HEAD
-import got, { Headers, HTTPError } from 'got';
 const JSON5 = require('json5');
-=======
 import got, { Headers, HTTPError, OptionsOfTextResponseBody } from 'got';
->>>>>>> 7e98d606
 
 function isEmpty(value: number | null | undefined | string) {
   return (
