--- conflicted
+++ resolved
@@ -154,11 +154,7 @@
     "ssl_certificate": {
       "value": "none"
     },
-<<<<<<< HEAD
     "retry_network_errors": {
-=======
-    "retry_toggle": {
->>>>>>> 27c6e710
       "value": true
     }
   },
@@ -195,17 +191,10 @@
           "type": "react-component-headers",
           "description": "key-value pair headers for rest api"
         },
-<<<<<<< HEAD
         "retry_network_errors": {
           "text": "Retry on network errors",
           "subtext": "By default, ToolJet tries to hit API endpoint 3 times before declaring query failed as server did not respond",
           "key": "retry_network_errors",
-=======
-        "retry_toggle": {
-          "text": "Retry on network errors",
-          "subtext": "By default, ToolJet tries to hit API endpoint 3 times before declaring query failed as server did not respond",
-          "key": "retry_toggle",
->>>>>>> 27c6e710
           "type": "rest-api-toggle",
           "description": "key-value pair headers for rest api"
         },
