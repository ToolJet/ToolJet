--- conflicted
+++ resolved
@@ -1,12 +1,8 @@
 import { ConnectionTestResult, QueryService, QueryResult } from '@tooljet-plugins/common'
 import { getDocument, updateDocument } from './operations';
 import { indexDocument, search } from './operations';
-<<<<<<< HEAD
 import { Client } from "@opensearch-project/opensearch";
-=======
-const { Client } = require('@elastic/elasticsearch');
 import { SourceOptions, QueryOptions } from './types'
->>>>>>> e5d7fe40
 
 export default class ElasticsearchService implements QueryService {
   async run(sourceOptions: SourceOptions, queryOptions: QueryOptions): Promise<QueryResult> {
@@ -48,14 +44,10 @@
     };
   }
 
-<<<<<<< HEAD
-  determineProtocol(sourceOptions: { scheme: any; ssl_enabled: any; }) {
+  determineProtocol(sourceOptions: SourceOptions) {
     // Scheme was hardcoded as https earlier
     // Thus checking it to keep things backwards copatible
     // Need a migration to fix the data for existing es datasources otherwise
-=======
-  async getConnection(sourceOptions: SourceOptions): Promise<any> {
->>>>>>> e5d7fe40
     const scheme = sourceOptions.scheme;
     const sslEnabled = sourceOptions.ssl_enabled;
     if (scheme && (sslEnabled === undefined)) {
@@ -64,7 +56,7 @@
     return sslEnabled ? 'https' : 'http'
   }
 
-  async getConnection(sourceOptions: any): Promise<any> {
+  async getConnection(sourceOptions: SourceOptions): Promise<any> {
     const host = sourceOptions.host;
     const port = sourceOptions.port;
     const username = sourceOptions.username;
