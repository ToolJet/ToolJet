--- conflicted
+++ resolved
@@ -82,10 +82,6 @@
         password: sourceOptions.password,
         database: sourceOptions.database,
         multipleStatements: true,
-<<<<<<< HEAD
-        ...(sourceOptions.ssl_enabled && { ssl: { rejectUnauthorized: false } }),
-=======
->>>>>>> 080eb5c0
       },
     };
 
