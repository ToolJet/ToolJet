{
  "$schema": "https://raw.githubusercontent.com/ToolJet/ToolJet/develop/plugins/schemas/operations.schema.json",
  "title": "Oracle DB datasource",
  "description": "A schema defining Oracle DB datasource",
  "type": "database",
  "defaults": {},
  "properties": {
    "mode": {
      "label": "",
      "key": "mode",
      "type": "dropdown-component-flip",
      "description": "Single select dropdown for mode",
      "list": [
        {
          "name": "SQL mode",
          "value": "sql"
        },
        {
          "name": "GUI mode",
          "value": "gui"
        }
      ]
    },
    "sql": {
      "query": {
        "key": "query",
        "type": "codehinter",
        "description": "Enter query",
        "placeholder": "SELECT * FROM customers",
        "height": "150px",
<<<<<<< HEAD
        "editorType": "extendedSingleLine"
=======
        "editorType": "multiline"
>>>>>>> 9519a1a8
      }
    },
    "gui": {
      "operation": {
        "label": "Operation",
        "key": "operation",
        "type": "dropdown-component-flip",
        "description": "Single select dropdown for mode",
        "list": [
          {
            "name": "Bulk update using primary key",
            "value": "bulk_update_pkey"
          }
        ]
      },
      "bulk_update_pkey": {
        "table": {
          "label": "Table",
          "key": "table",
          "type": "codehinter",
          "lineNumbers": false,
          "description": "Enter table",
          "width": "320px",
          "height": "36px",
          "className": "codehinter-plugins",
          "placeholder": "Enter table"
        },
        "primary_key_column": {
          "label": "Primary key column",
          "key": "primary_key_column",
          "type": "codehinter",
          "lineNumbers": false,
          "description": "Enter primary key column",
          "width": "320px",
          "height": "36px",
          "className": "codehinter-plugins",
          "placeholder": "Enter primary key column"
        },
        "records": {
          "label": "Records",
          "key": "records",
          "type": "codehinter",
          "description": "Enter records",
          "height": "150px",
          "editorType": "extendedSingleLine"
        }
      }
    }
  }
}<|MERGE_RESOLUTION|>--- conflicted
+++ resolved
@@ -28,11 +28,7 @@
         "description": "Enter query",
         "placeholder": "SELECT * FROM customers",
         "height": "150px",
-<<<<<<< HEAD
-        "editorType": "extendedSingleLine"
-=======
         "editorType": "multiline"
->>>>>>> 9519a1a8
       }
     },
     "gui": {
