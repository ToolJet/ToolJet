<<<<<<< HEAD
import { QueryError, QueryResult,  QueryService } from 'common';
=======
import { QueryError, QueryResult,  QueryService} from '@tooljet-plugins/common'


>>>>>>> 0c682d99
import { readData, appendData, deleteData, batchUpdateToSheet } from './operations';
import got, { Headers } from 'got'
import { SourceOptions, QueryOptions } from './types'

export default class GooglesheetsQueryService implements QueryService {
  authUrl(): string {
    const clientId = process.env.GOOGLE_CLIENT_ID;
    const tooljetHost = process.env.TOOLJET_HOST;
    return `https://accounts.google.com/o/oauth2/v2/auth?response_type=code&client_id=${clientId}&redirect_uri=${tooljetHost}/oauth2/authorize`;
  }

  async accessDetailsFrom(authCode: string): Promise<object> {
    const accessTokenUrl = 'https://oauth2.googleapis.com/token';
    const clientId = process.env.GOOGLE_CLIENT_ID;
    const clientSecret = process.env.GOOGLE_CLIENT_SECRET;
    const tooljetHost = process.env.TOOLJET_HOST;
    const redirectUri = `${tooljetHost}/oauth2/authorize`;
    const grantType = 'authorization_code';
    const customParams = { prompt: 'consent', access_type: 'offline' };

    const data = {
      code: authCode,
      client_id: clientId,
      client_secret: clientSecret,
      grant_type: grantType,
      redirect_uri: redirectUri,
      ...customParams,
    };

    const authDetails = [];

    try {
      const response = await got(accessTokenUrl, {
        method: 'post',
        json: data,
        headers: { 'Content-Type': 'application/json' },
      });

      const result = JSON.parse(response.body);

      if (response.statusCode !== 200) {
        throw Error('could not connect to Googlesheets');
      }

      if (result['access_token']) {
        authDetails.push(['access_token', result['access_token']]);
      }

      if (result['refresh_token']) {
        authDetails.push(['refresh_token', result['refresh_token']]);
      }
    } catch (error) {
      console.log(error.response.body);
      throw Error('could not connect to Googlesheets');
    }
    return authDetails;
  }

  authHeader(token: string): Headers {
    return { Authorization: `Bearer ${token}`, 'Content-Type': 'application/json' };
  }

  async run(sourceOptions: SourceOptions, queryOptions: QueryOptions, dataSourceId: string): Promise<QueryResult> {
    let result = {};
    let response = null;
    const operation = queryOptions.operation;
    const spreadsheetId = queryOptions.spreadsheet_id;
    const spreadsheetRange = queryOptions.spreadsheet_range ? queryOptions.spreadsheet_range : 'A1:Z500';
    const accessToken = sourceOptions['access_token'];
    const queryOptionFilter = { key: queryOptions.where_field, value: queryOptions.where_value };

    try {
      switch (operation) {
        case 'info':
          response = await got(`https://sheets.googleapis.com/v4/spreadsheets/${spreadsheetId}`, {
            method: 'get',
            headers: this.authHeader(accessToken),
          });

          result = JSON.parse(response.body);
          break;

        case 'read':
          result = await readData(spreadsheetId, spreadsheetRange, queryOptions.sheet, this.authHeader(accessToken));
          break;

        case 'append':
          result = await appendData(
            spreadsheetId,
            queryOptions.sheet,
            queryOptions.rows,
            this.authHeader(accessToken)
          );
          break;

        case 'update':
          result = await batchUpdateToSheet(
            spreadsheetId,
            queryOptions.body,
            queryOptionFilter,
            queryOptions.where_operation,
            this.authHeader(accessToken)
          );
          break;

        case 'delete_row':
          result = await deleteData(
            spreadsheetId,
            queryOptions.sheet,
            queryOptions.row_index,
            this.authHeader(accessToken)
          );
          break;
      }
    } catch (error) {
      console.log(error.response);
      throw new QueryError('Query could not be completed', error.message, {});
    }

    return {
      status: 'ok',
      data: result,
    };
  }
}<|MERGE_RESOLUTION|>--- conflicted
+++ resolved
@@ -1,10 +1,4 @@
-<<<<<<< HEAD
-import { QueryError, QueryResult,  QueryService } from 'common';
-=======
 import { QueryError, QueryResult,  QueryService} from '@tooljet-plugins/common'
-
-
->>>>>>> 0c682d99
 import { readData, appendData, deleteData, batchUpdateToSheet } from './operations';
 import got, { Headers } from 'got'
 import { SourceOptions, QueryOptions } from './types'
