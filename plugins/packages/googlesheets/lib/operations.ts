--- conflicted
+++ resolved
@@ -35,12 +35,8 @@
 
 export async function batchUpdateToSheet(
   spreadSheetId: string,
-<<<<<<< HEAD
+  spreadsheetRange = 'A1:Z500',
   sheet = '',
-=======
-  spreadsheetRange: string='A1:Z500',
-  sheet: string='',
->>>>>>> b83a83df
   requestBody: any,
   filterData: any,
   filterOperator: string,
@@ -50,13 +46,9 @@
     return new Error('filterOperator is required');
   }
 
-<<<<<<< HEAD
-  const lookUpData = await lookUpSheetData(spreadSheetId, sheet, authHeader);
-=======
-  const lookUpData = await lookUpSheetData(spreadSheetId,spreadsheetRange, sheet, authHeader);  
+  const lookUpData = await lookUpSheetData(spreadSheetId, spreadsheetRange, sheet, authHeader);
+
   const body = await makeRequestBodyToBatchUpdate(requestBody, filterData, filterOperator, lookUpData);
->>>>>>> b83a83df
-
 
   const _data = body.map((data) => {
     return {
@@ -65,7 +57,6 @@
       values: [[data.cellValue]],
     };
   });
-
 
   const reqBody = {
     data: _data,
@@ -169,13 +160,8 @@
   return await deleteDataFromSheet(spreadSheetId, sheet, rowIndex, authHeader);
 }
 
-<<<<<<< HEAD
-async function lookUpSheetData(spreadSheetId: string, sheet: string, authHeader: any) {
-  const range = `${sheet}!A1:Z500`;
-=======
-async function lookUpSheetData(spreadSheetId: string, spreadsheetRange:string, sheet:string, authHeader: any) {
+async function lookUpSheetData(spreadSheetId: string, spreadsheetRange: string, sheet: string, authHeader: any) {
   const range = `${sheet}!${spreadsheetRange}`;
->>>>>>> b83a83df
   const responseLookUpCellValues = await makeRequestToLookUpCellValues(spreadSheetId, range, authHeader);
   const data = await responseLookUpCellValues['values'];
 
@@ -190,13 +176,13 @@
     data.forEach((val, index) => {
       if (val[0] === key) {
         let keyIndex = '';
-        if(index >= 26) {
+        if (index >= 26) {
           keyIndex = numberToLetters(index);
         } else {
           keyIndex = `${String.fromCharCode(65 + index)}`;
         }
         arr.push({ col: val[0], colIndex: keyIndex });
-    }
+      }
     })
   );
   return arr;
@@ -234,13 +220,13 @@
 };
 
 function numberToLetters(num) {
-  let letters = ''
+  let letters = '';
   while (num >= 0) {
-      letters = 'ABCDEFGHIJKLMNOPQRSTUVWXYZ'[num % 26] + letters
-      num = Math.floor(num / 26) - 1
-  }
-  return letters
-} 
+    letters = 'ABCDEFGHIJKLMNOPQRSTUVWXYZ'[num % 26] + letters;
+    num = Math.floor(num / 26) - 1;
+  }
+  return letters;
+}
 
 export const makeRequestBodyToBatchUpdate = (requestBody, filterCondition, filterOperator, data) => {
   const rowsIndexes = getRowsIndex(filterCondition, filterOperator, data) as any[];
@@ -265,5 +251,5 @@
     });
   });
 
- return body
+  return body;
 };