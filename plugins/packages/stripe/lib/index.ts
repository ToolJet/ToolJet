<<<<<<< HEAD
import { QueryError, QueryResult,  QueryService } from 'common';
import got, { Headers } from 'got'
import { SourceOptions } from './types'
=======
import { QueryError, QueryResult,  QueryService} from '@tooljet-plugins/common'


import {Headers} from 'got'
import got from 'got'
>>>>>>> 0c682d99

export default class StripeQueryService implements QueryService {
  authHeader(token: string): Headers {
    return { Authorization: `Bearer ${token}` };
  }

  async run(sourceOptions: SourceOptions, queryOptions: any, dataSourceId: string): Promise<QueryResult> {
    let result = {};
    const operation = queryOptions.operation;

    const apiKey = sourceOptions.api_key;
    const baseUrl = 'https://api.stripe.com';
    const path = queryOptions['path'];
    let url = `${baseUrl}${path}`;

    const pathParams = queryOptions['params']['path'];
    const queryParams = queryOptions['params']['query'];
    const bodyParams = queryOptions['params']['request'];

    // Replace path params of url
    for (const param of Object.keys(pathParams)) {
      url = url.replace(`{${param}}`, pathParams[param]);
    }

    let response = null;

    try {
      if (operation === 'get') {
        response = await got(url, {
          method: operation,
          headers: this.authHeader(apiKey),
          searchParams: queryParams,
        });
      } else {
        response = await got(url, {
          method: operation,
          headers: this.authHeader(apiKey),
          json: bodyParams,
          searchParams: queryParams,
        });
      }

      result = JSON.parse(response.body);
    } catch (error) {
      throw new QueryError('Query could not be completed', error.message, {});
    }

    return {
      status: 'ok',
      data: result,
    };
  }
}<|MERGE_RESOLUTION|>--- conflicted
+++ resolved
@@ -1,14 +1,6 @@
-<<<<<<< HEAD
-import { QueryError, QueryResult,  QueryService } from 'common';
+import { QueryError, QueryResult,  QueryService } from '@tooljet-plugins/common';
 import got, { Headers } from 'got'
 import { SourceOptions } from './types'
-=======
-import { QueryError, QueryResult,  QueryService} from '@tooljet-plugins/common'
-
-
-import {Headers} from 'got'
-import got from 'got'
->>>>>>> 0c682d99
 
 export default class StripeQueryService implements QueryService {
   authHeader(token: string): Headers {
