
<<<<<<< HEAD
import { ConnectionTestResult, QueryError, QueryResult,  QueryService} from 'common';
=======
import { ConnectionTestResult, QueryError, QueryResult,  QueryService} from '@tooljet-plugins/common'

>>>>>>> 0c682d99
const Redis = require('ioredis');
import { SourceOptions, QueryOptions } from './types'

export default class RedisQueryService implements QueryService {
  async run(sourceOptions: SourceOptions, queryOptions: QueryOptions, dataSourceId: string): Promise<QueryResult> {
    let result = {};
    const query = queryOptions.query;

    const client = await this.getConnection(sourceOptions);

    try {
      const splitQuery = query.split(' ');
      const command = splitQuery[0];
      const args = splitQuery.length > 0 ? splitQuery.slice(1) : [];
      result = await client.call(command, args);
    } catch (err) {
      client.disconnect();
      throw new QueryError('Query could not be completed', err.message, {});
    }

    return { status: 'ok', data: result };
  }

  async testConnection(sourceOptions: SourceOptions): Promise<ConnectionTestResult> {
    const client = await this.getConnection(sourceOptions);
    await client.ping();

    return {
      status: 'ok',
    };
  }

  async getConnection(sourceOptions: SourceOptions): Promise<any> {
    const username = sourceOptions.username;
    const host = sourceOptions.host;
    const password = sourceOptions.password;
    const port = sourceOptions.port;

    const client = new Redis(port, host, { maxRetriesPerRequest: 1, username, password });
    return client;
  }
}<|MERGE_RESOLUTION|>--- conflicted
+++ resolved
@@ -1,10 +1,4 @@
-
-<<<<<<< HEAD
-import { ConnectionTestResult, QueryError, QueryResult,  QueryService} from 'common';
-=======
 import { ConnectionTestResult, QueryError, QueryResult,  QueryService} from '@tooljet-plugins/common'
-
->>>>>>> 0c682d99
 const Redis = require('ioredis');
 import { SourceOptions, QueryOptions } from './types'
 
