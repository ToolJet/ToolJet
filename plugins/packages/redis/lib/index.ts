import { ConnectionTestResult, QueryError, QueryResult,  QueryService} from '@tooljet-plugins/common'
<<<<<<< HEAD
import Redis from 'ioredis';
=======
const Redis = require('ioredis');
import { SourceOptions, QueryOptions } from './types'
>>>>>>> e5d7fe40

export default class RedisQueryService implements QueryService {
  async run(sourceOptions: SourceOptions, queryOptions: QueryOptions, dataSourceId: string): Promise<QueryResult> {
    let result = {};
    const query = queryOptions.query;

    const client = await this.getConnection(sourceOptions);

    try {
      const splitQuery = query.split(' ');
      const command = splitQuery[0];
      const args = splitQuery.length > 0 ? splitQuery.slice(1) : [];
      result = await client.call(command, args);
    } catch (err) {
      client.disconnect();
      throw new QueryError('Query could not be completed', err.message, {});
    }

    return { status: 'ok', data: result };
  }

  async testConnection(sourceOptions: SourceOptions): Promise<ConnectionTestResult> {
    const client = await this.getConnection(sourceOptions);
    await client.ping();

    return {
      status: 'ok',
    };
  }

  async getConnection(sourceOptions: SourceOptions): Promise<any> {
    const username = sourceOptions.username;
    const host = sourceOptions.host;
    const password = sourceOptions.password;
    const port = sourceOptions.port;

    const client = new Redis(port, host, { maxRetriesPerRequest: 1, username, password });
    return client;
  }
}<|MERGE_RESOLUTION|>--- conflicted
+++ resolved
@@ -1,10 +1,6 @@
 import { ConnectionTestResult, QueryError, QueryResult,  QueryService} from '@tooljet-plugins/common'
-<<<<<<< HEAD
 import Redis from 'ioredis';
-=======
-const Redis = require('ioredis');
 import { SourceOptions, QueryOptions } from './types'
->>>>>>> e5d7fe40
 
 export default class RedisQueryService implements QueryService {
   async run(sourceOptions: SourceOptions, queryOptions: QueryOptions, dataSourceId: string): Promise<QueryResult> {
