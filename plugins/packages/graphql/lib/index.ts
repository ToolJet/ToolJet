import { HTTPError } from 'got';
<<<<<<< HEAD
import { QueryError, QueryResult,  QueryService } from 'common';
=======
import { QueryError, QueryResult,  QueryService} from '@tooljet-plugins/common'


>>>>>>> 0c682d99
import got from 'got'
import { SourceOptions, QueryOptions } from './types'

export default class GraphqlQueryService implements QueryService {
  async run(sourceOptions: SourceOptions, queryOptions: QueryOptions, dataSourceId: string): Promise<QueryResult> {
    let result = {};

    const url = sourceOptions.url;
    const query = queryOptions.query;
    const headers = Object.fromEntries(sourceOptions['headers']);
    const searchParams = Object.fromEntries(sourceOptions['url_params']);

    // Remove invalid headers from the headers object
    Object.keys(headers).forEach((key) => (headers[key] === '' ? delete headers[key] : {}));

    const json = {
      query,
    };

    try {
      const response = await got(url, {
        method: 'post',
        headers,
        searchParams,
        json,
      });
      result = JSON.parse(response.body);
    } catch (error) {
      console.log(error);
      if (error instanceof HTTPError) {
        result = {
          code: error.code,
        };
      }
      throw new QueryError('Query could not be completed', error.message, result);
    }

    return {
      status: 'ok',
      data: result,
    };
  }
}<|MERGE_RESOLUTION|>--- conflicted
+++ resolved
@@ -1,11 +1,5 @@
 import { HTTPError } from 'got';
-<<<<<<< HEAD
-import { QueryError, QueryResult,  QueryService } from 'common';
-=======
 import { QueryError, QueryResult,  QueryService} from '@tooljet-plugins/common'
-
-
->>>>>>> 0c682d99
 import got from 'got'
 import { SourceOptions, QueryOptions } from './types'
 
