import { Storage } from '@google-cloud/storage';
<<<<<<< HEAD
import { ConnectionTestResult, QueryError, QueryResult,  QueryService} from 'common';
=======

import { ConnectionTestResult, QueryError, QueryResult,  QueryService} from '@tooljet-plugins/common'

>>>>>>> 0c682d99
import { listBuckets, signedUrlForGet, signedUrlForPut, listFiles, getFile, uploadFile } from './operations';
import { SourceOptions, QueryOptions } from './types'

export default class GcsQueryService implements QueryService {
  async run(sourceOptions: SourceOptions, queryOptions: QueryOptions): Promise<QueryResult> {
    const operation = queryOptions.operation;
    const client = await this.getConnection(sourceOptions);
    let result = {};

    try {
      switch (operation) {
        case 'list_buckets':
          result = await listBuckets(client, {});
          break;
        case 'list_files':
          result = await listFiles(client, queryOptions);
          break;
        case 'get_file':
          result = await getFile(client, queryOptions);
          break;
        case 'upload_file':
          result = await uploadFile(client, queryOptions);
          break;
        case 'signed_url_for_get':
          result = await signedUrlForGet(client, queryOptions);
          break;
        case 'signed_url_for_put':
          result = await signedUrlForPut(client, queryOptions);
          break;
      }
    } catch (error) {
      throw new QueryError('Query could not be completed', error.message, {});
    }

    return {
      status: 'ok',
      data: result,
    };
  }

  async testConnection(sourceOptions: SourceOptions): Promise<ConnectionTestResult> {
    const client: Storage = await this.getConnection(sourceOptions);
    await listBuckets(client, {});

    return {
      status: 'ok',
    };
  }

  async getConnection(sourceOptions: SourceOptions): Promise<any> {
    const privateKey = JSON.parse(sourceOptions['private_key']);
    const storage = new Storage({
      projectId: privateKey['project_id'],
      credentials: {
        client_email: privateKey['client_email'],
        private_key: privateKey['private_key'],
      },
    });

    return storage;
  }
}<|MERGE_RESOLUTION|>--- conflicted
+++ resolved
@@ -1,11 +1,5 @@
 import { Storage } from '@google-cloud/storage';
-<<<<<<< HEAD
-import { ConnectionTestResult, QueryError, QueryResult,  QueryService} from 'common';
-=======
-
 import { ConnectionTestResult, QueryError, QueryResult,  QueryService} from '@tooljet-plugins/common'
-
->>>>>>> 0c682d99
 import { listBuckets, signedUrlForGet, signedUrlForPut, listFiles, getFile, uploadFile } from './operations';
 import { SourceOptions, QueryOptions } from './types'
 
