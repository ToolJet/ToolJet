import { QueryError, QueryResult, QueryService } from '@tooljet-plugins/common';
import { SourceOptions, QueryOptions } from './types';
import got, { Headers } from 'got';

export default class AirtableQueryService implements QueryService {
  authHeader(token: string): Headers {
    return { Authorization: `Bearer ${token}`, 'Content-Type': 'application/json' };
  }

  async run(sourceOptions: SourceOptions, queryOptions: QueryOptions): Promise<QueryResult> {
    let result = {};
    let apiToken = '';
    let response = null;
    const operation = queryOptions.operation;
    const baseId = queryOptions.base_id;
    const tableName = queryOptions.table_name;

    // Below condition for API Key is kept for Backward compatibility and needs migration to be removed later on.
    if (sourceOptions.api_key) apiToken = sourceOptions.api_key;
    if (sourceOptions.personal_access_token) apiToken = sourceOptions.personal_access_token;

    try {
      switch (operation) {
        case 'list_records': {
          const pageSize = queryOptions.page_size || null;
          const offset = queryOptions.offset || null;
<<<<<<< HEAD
          const filterFormula = queryOptions.filter_by_formula || null;

          const requestBody: any = {};

          if (filterFormula) {
            requestBody.filterByFormula = filterFormula;
=======
          const fields = queryOptions.fields || null;

          const requestBody: any = {};

          if (fields) {
            const parsedFields = JSON.parse(fields);
            requestBody.fields = parsedFields;
>>>>>>> 47d730e9
          }
          if (pageSize) {
            requestBody.pageSize = Number(pageSize);
          }
          if (offset) {
            requestBody.offset = offset;
          }
          response = await got(`https://api.airtable.com/v0/${baseId}/${tableName}/listRecords`, {
            method: 'post',
            headers: this.authHeader(apiToken),
            json: requestBody,
          });
<<<<<<< HEAD
=======

>>>>>>> 47d730e9
          result = JSON.parse(response.body);
          break;
        }

        case 'retrieve_record': {
          const recordId = queryOptions.record_id;

          response = await got(`https://api.airtable.com/v0/${baseId}/${tableName}/${recordId}`, {
            headers: this.authHeader(apiToken),
          });

          result = JSON.parse(response.body);
          break;
        }

        case 'create_record': {
          response = await got(`https://api.airtable.com/v0/${baseId}/${tableName}`, {
            method: 'post',
            headers: this.authHeader(apiToken),
            json: {
              records: JSON.parse(queryOptions.body),
            },
          });

          result = JSON.parse(response.body);

          break;
        }

        case 'update_record': {
          response = await got(`https://api.airtable.com/v0/${baseId}/${tableName}`, {
            method: 'patch',
            headers: this.authHeader(apiToken),
            json: {
              records: [
                {
                  id: queryOptions.record_id,
                  fields: JSON.parse(queryOptions.body),
                },
              ],
            },
          });

          result = JSON.parse(response.body);

          break;
        }

        case 'delete_record': {
          const _recordId = queryOptions.record_id;

          response = await got(`https://api.airtable.com/v0/${baseId}/${tableName}/${_recordId}`, {
            method: 'delete',
            headers: this.authHeader(apiToken),
          });
          result = JSON.parse(response.body);

          break;
        }
      }
    } catch (error) {
      console.log(error);
      throw new QueryError('Query could not be completed', error.message, {});
    }

    return {
      status: 'ok',
      data: result,
    };
  }
}<|MERGE_RESOLUTION|>--- conflicted
+++ resolved
@@ -24,22 +24,17 @@
         case 'list_records': {
           const pageSize = queryOptions.page_size || null;
           const offset = queryOptions.offset || null;
-<<<<<<< HEAD
+          const fields = queryOptions.fields || null;
           const filterFormula = queryOptions.filter_by_formula || null;
-
-          const requestBody: any = {};
-
-          if (filterFormula) {
-            requestBody.filterByFormula = filterFormula;
-=======
-          const fields = queryOptions.fields || null;
 
           const requestBody: any = {};
 
           if (fields) {
             const parsedFields = JSON.parse(fields);
             requestBody.fields = parsedFields;
->>>>>>> 47d730e9
+          }
+          if (filterFormula) {
+            requestBody.filterByFormula = filterFormula;
           }
           if (pageSize) {
             requestBody.pageSize = Number(pageSize);
@@ -52,10 +47,7 @@
             headers: this.authHeader(apiToken),
             json: requestBody,
           });
-<<<<<<< HEAD
-=======
 
->>>>>>> 47d730e9
           result = JSON.parse(response.body);
           break;
         }
