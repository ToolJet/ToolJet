{
  "$schema": "https://raw.githubusercontent.com/ToolJet/ToolJet/develop/plugins/schemas/operations.schema.json",
  "title": "Airtable datasource",
  "description": "A schema defining Airtable datasource",
  "type": "api",
  "defaults": {},
  "properties": {
    "operation": {
      "label": "Operation",
      "key": "operation",
      "type": "dropdown-component-flip",
      "description": "Single select dropdown for operation",
      "list": [
        {
          "value": "list_records",
          "name": "List records"
        },
        {
          "value": "retrieve_record",
          "name": "Retrieve record"
        },
        {
          "value": "create_record",
          "name": "Create record"
        },
        {
          "value": "update_record",
          "name": "Update record"
        },
        {
          "value": "delete_record",
          "name": "Delete record"
        }
      ]
    },
    "list_records": {
      "base_id": {
        "label": "Base ID",
        "key": "base_id",
        "type": "codehinter",
        "lineNumbers": false,
        "description": "Enter base ID",
        "width": "320px",
        "height": "36px",
        "className": "codehinter-plugins",
        "placeholder": "appwKbrBctcQF9pYr"
      },
      "table_name": {
        "label": "Table name",
        "key": "table_name",
        "type": "codehinter",
        "lineNumbers": false,
        "description": "Enter table name",
        "width": "320px",
        "height": "36px",
        "className": "codehinter-plugins",
        "placeholder": "Table name"
      },
      "page_size": {
        "label": "Page size",
        "key": "page_size",
        "type": "codehinter",
        "lineNumbers": false,
        "description": "Enter page size",
        "width": "320px",
        "height": "36px",
        "className": "codehinter-plugins",
        "placeholder": "10"
      },
      "offset": {
        "label": "Offset",
        "key": "offset",
        "type": "codehinter",
        "lineNumbers": false,
        "description": "Enter offset",
        "width": "320px",
        "height": "36px",
        "className": "codehinter-plugins",
        "placeholder": "recAOzdIHaRpvRaGE"
      },
<<<<<<< HEAD
      "filter_by_formula": {
        "label": "Filter By Formula",
        "key": "filter_by_formula",
        "type": "codehinter",
        "lineNumbers": false,
        "description": "Enter formula",
        "width": "320px",
        "height": "36px",
        "className": "codehinter-plugins",
        "placeholder": "column1 * column2 > 100"
=======
      "fields": {
        "label": "Fields",
        "key": "fields",
        "type": "codehinter",
        "lineNumbers": false,
        "description": "Enter fields name",
        "width": "320px",
        "height": "36px",
        "className": "codehinter-plugins",
        "placeholder": "[\"column1\",\"column2\",\"column3\"]"
>>>>>>> 47d730e9
      }
    },
    "retrieve_record": {
      "base_id": {
        "label": "Base ID",
        "key": "base_id",
        "type": "codehinter",
        "lineNumbers": false,
        "description": "Enter base ID",
        "width": "320px",
        "height": "36px",
        "className": "codehinter-plugins",
        "placeholder": "appwKbrBctcQF9pYr"
      },
      "table_name": {
        "label": "Table name",
        "key": "table_name",
        "type": "codehinter",
        "lineNumbers": false,
        "description": "Enter table name",
        "width": "320px",
        "height": "36px",
        "className": "codehinter-plugins",
        "placeholder": "Table_name"
      },
      "record_id": {
        "label": "Record ID",
        "key": "record_id",
        "type": "codehinter",
        "lineNumbers": false,
        "description": "Enter record id",
        "width": "320px",
        "height": "36px",
        "className": "codehinter-plugins",
        "placeholder": "recu9xMnUdr2n2cw8"
      }
    },
    "create_record": {
      "base_id": {
        "label": "Base ID",
        "key": "base_id",
        "type": "codehinter",
        "lineNumbers": false,
        "description": "Enter base ID",
        "width": "320px",
        "height": "36px",
        "className": "codehinter-plugins",
        "placeholder": "appwKbrBctcQF9pYr"
      },
      "table_name": {
        "label": "Table name",
        "key": "table_name",
        "lineNumbers": false,
        "type": "codehinter",
        "description": "Enter table name",
        "width": "320px",
        "height": "36px",
        "className": "codehinter-plugins",
        "placeholder": "Table_name"
      },
      "body": {
        "label": "Records",
        "key": "body",
        "type": "codehinter",
        "description": "Enter list of records",
        "height": "150px",
        "placeholder": "[{ \"fields\": {} }]"
      }
    },
    "update_record": {
      "base_id": {
        "label": "Base ID",
        "key": "base_id",
        "type": "codehinter",
        "lineNumbers": false,
        "description": "Enter base ID",
        "width": "320px",
        "height": "36px",
        "className": "codehinter-plugins",
        "placeholder": "appwKbrBctcQF9pYr"
      },
      "table_name": {
        "label": "Table name",
        "key": "table_name",
        "lineNumbers": false,
        "type": "codehinter",
        "description": "Enter table name",
        "width": "320px",
        "height": "36px",
        "className": "codehinter-plugins",
        "placeholder": "Table_name"
      },
      "record_id": {
        "label": "Record ID",
        "key": "record_id",
        "type": "codehinter",
        "lineNumbers": false,
        "description": "Enter record id",
        "width": "320px",
        "height": "36px",
        "className": "codehinter-plugins",
        "placeholder": "appwKbrBctcQF9pYr"
      },
      "body": {
        "label": "Body",
        "key": "body",
        "type": "codehinter",
        "description": "Enter body",
        "height": "150px"
      }
    },
    "delete_record": {
      "base_id": {
        "label": "Base ID",
        "key": "base_id",
        "type": "codehinter",
        "lineNumbers": false,
        "description": "Enter base ID",
        "width": "320px",
        "height": "36px",
        "className": "codehinter-plugins",
        "placeholder": "appwKbrBctcQF9pYr"
      },
      "table_name": {
        "label": "Table name",
        "key": "table_name",
        "type": "codehinter",
        "lineNumbers": false,
        "description": "Enter table name",
        "width": "320px",
        "height": "36px",
        "className": "codehinter-plugins",
        "placeholder": "Table_name"
      },
      "record_id": {
        "label": "Record ID",
        "key": "record_id",
        "type": "codehinter",
        "lineNumbers": false,
        "description": "Enter record id",
        "width": "320px",
        "height": "36px",
        "className": "codehinter-plugins",
        "placeholder": "appwKbrBctcQF9pYr"
      }
    }
  }
}<|MERGE_RESOLUTION|>--- conflicted
+++ resolved
@@ -78,7 +78,17 @@
         "className": "codehinter-plugins",
         "placeholder": "recAOzdIHaRpvRaGE"
       },
-<<<<<<< HEAD
+      "fields": {
+        "label": "Fields",
+        "key": "fields",
+        "type": "codehinter",
+        "lineNumbers": false,
+        "description": "Enter fields name",
+        "width": "320px",
+        "height": "36px",
+        "className": "codehinter-plugins",
+        "placeholder": "[\"column1\",\"column2\",\"column3\"]"
+      },
       "filter_by_formula": {
         "label": "Filter By Formula",
         "key": "filter_by_formula",
@@ -89,18 +99,6 @@
         "height": "36px",
         "className": "codehinter-plugins",
         "placeholder": "column1 * column2 > 100"
-=======
-      "fields": {
-        "label": "Fields",
-        "key": "fields",
-        "type": "codehinter",
-        "lineNumbers": false,
-        "description": "Enter fields name",
-        "width": "320px",
-        "height": "36px",
-        "className": "codehinter-plugins",
-        "placeholder": "[\"column1\",\"column2\",\"column3\"]"
->>>>>>> 47d730e9
       }
     },
     "retrieve_record": {
