<<<<<<< HEAD
import { ConnectionTestResult, QueryService, QueryResult } from 'common';
=======
import { ConnectionTestResult, QueryService, QueryResult } from '@tooljet-plugins/common'

>>>>>>> 0c682d99
import { createCollection, getDocument, updateDocument, deleteDocument, indexDocument, search } from './operations';
import { Client } from 'typesense';
import { SourceOptions, QueryOptions } from './types'

export default class TypeSenseService implements QueryService {
  async run(sourceOptions: SourceOptions, queryOptions: QueryOptions, dataSourceId: string): Promise<QueryResult> {
    const client = await this.getConnection(sourceOptions);
    let result = {};
    const operation = queryOptions.operation;

    try {
      switch (operation) {
        case 'create_collection':
          result = await createCollection(client, queryOptions.schema);
          break;
        case 'search':
          result = await search(client, queryOptions.collection, queryOptions.searchParams);
          break;
        case 'index_document':
          result = await indexDocument(client, queryOptions.collection, queryOptions.document);
          break;
        case 'get':
          result = await getDocument(client, queryOptions.collection, queryOptions.id);
          break;
        case 'update':
          result = await updateDocument(client, queryOptions.collection, queryOptions.id, queryOptions.document);
          break;
        case 'delete':
          result = await deleteDocument(client, queryOptions.collection, queryOptions.id);
          break;
      }
    } catch (err) {
      console.log(err);
    }

    return {
      status: 'ok',
      data: result,
    };
  }

  async testConnection(sourceOptions: SourceOptions): Promise<ConnectionTestResult> {
    const client = await this.getConnection(sourceOptions);
    const health = await client.health.retrieve();

    return {
      status: health.ok ? 'ok' : 'failed',
    };
  }

  async getConnection(sourceOptions: SourceOptions): Promise<any> {
    const client = new Client({
      nodes: [
        {
          host: sourceOptions.host,
          port: +sourceOptions.port,
          protocol: sourceOptions.protocol,
        },
      ],
      apiKey: sourceOptions.api_key,
      connectionTimeoutSeconds: 2,
    });

    return client;
  }
}<|MERGE_RESOLUTION|>--- conflicted
+++ resolved
@@ -1,9 +1,4 @@
-<<<<<<< HEAD
-import { ConnectionTestResult, QueryService, QueryResult } from 'common';
-=======
-import { ConnectionTestResult, QueryService, QueryResult } from '@tooljet-plugins/common'
-
->>>>>>> 0c682d99
+import { ConnectionTestResult, QueryService, QueryResult } from '@tooljet-plugins/common';
 import { createCollection, getDocument, updateDocument, deleteDocument, indexDocument, search } from './operations';
 import { Client } from 'typesense';
 import { SourceOptions, QueryOptions } from './types'
