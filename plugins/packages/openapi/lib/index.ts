--- conflicted
+++ resolved
@@ -1,6 +1,3 @@
-<<<<<<< HEAD
-import { OAuthUnauthorizedClientError, QueryError, ForbiddenRequestError, QueryService } from '@tooljet-plugins/common';
-=======
 import {
   QueryResult,
   User,
@@ -11,8 +8,8 @@
   getRefreshedToken,
   validateAndSetRequestOptionsBasedOnAuthType,
   getAuthUrl,
+  ForbiddenRequestError,
 } from '@tooljet-plugins/common';
->>>>>>> 90427a37
 import { SourceOptions, QueryOptions, RestAPIResult } from './types';
 import got, { HTTPError, OptionsOfTextResponseBody } from 'got';
 import urrl from 'url';
@@ -29,6 +26,24 @@
   private sanitizeObject(params: any) {
     Object.keys(params).forEach((key) => (params[key] === '' ? delete params[key] : {}));
     return params;
+  }
+
+  // FIXME: Hardcoding link local address of aws metadata service
+  // to prevent SSRF attacks. Making the request first to infer if
+  // from GOT resp.
+  private async makeRequest(url, requestOptions) {
+    const urlContainsForbiddenIp = url.includes('169.254.169.254');
+    if (urlContainsForbiddenIp) {
+      throw new ForbiddenRequestError('Forbidden', {}, {});
+    }
+
+    const response = await got(url, requestOptions);
+    const remoteIp = response?.socket?.remoteAddress;
+    if (!!remoteIp && remoteIp.indexOf('169.254.169.254') != -1) {
+      throw new ForbiddenRequestError('Forbidden', {}, {});
+    }
+
+    return response;
   }
 
   async run(
@@ -52,34 +67,6 @@
       json,
     };
 
-<<<<<<< HEAD
-  // FIXME: Hardcoding link local address of aws metadata service
-  // to prevent SSRF attacks. Making the request first to infer if
-  // from GOT resp.
-  private async makeRequest(url, requestOptions) {
-    const urlContainsForbiddenIp = url.includes('169.254.169.254');
-    if (urlContainsForbiddenIp) {
-      throw new ForbiddenRequestError('Forbidden', {}, {});
-    }
-
-    const response = await got(url, requestOptions);
-    const remoteIp = response?.socket?.remoteAddress;
-    if (!!remoteIp && remoteIp.indexOf('169.254.169.254') != -1) {
-      throw new ForbiddenRequestError('Forbidden', {}, {});
-    }
-
-    return response;
-  }
-
-  async run(sourceOptions: SourceOptions, queryOptions: QueryOptions, dataSourceId: string): Promise<RestAPIResult> {
-    const { host, path, operation, params } = queryOptions;
-    const { request } = params;
-    let { query, header } = params;
-    const pathParams = params.path;
-    const authType = sourceOptions['auth_type'];
-    const requiresOauth = authType === 'oauth2';
-    let cookieJar = new CookieJar();
-=======
     const authValidatedRequestOptions: QueryResult = validateAndSetRequestOptionsBasedOnAuthType(
       sourceOptions,
       context,
@@ -88,7 +75,6 @@
     );
     const { status, data } = authValidatedRequestOptions;
     if (status === 'needs_oauth') return authValidatedRequestOptions;
->>>>>>> 90427a37
 
     const requestOptions = data as OptionsOfTextResponseBody;
 
@@ -98,23 +84,7 @@
     let responseHeaders = {};
 
     try {
-<<<<<<< HEAD
-      // CAUTION: Make sure all the requests goes through this.makeRequest function
-      // so that AWS SSRF attacks don't happen
-      const response = await this.makeRequest(url, {
-        method: operation,
-        headers: header,
-        username: authType === 'basic' ? sourceOptions.username : undefined,
-        password: authType === 'basic' ? sourceOptions.password : undefined,
-        searchParams: {
-          ...query,
-        },
-        json,
-        cookieJar,
-      });
-=======
-      const response = await got(url, requestOptions);
->>>>>>> 90427a37
+      const response = await this.makeRequest(url, requestOptions);
 
       result = JSON.parse(response.body);
       requestObject = {
@@ -166,106 +136,7 @@
     return getAuthUrl(sourceOptions);
   }
 
-<<<<<<< HEAD
-  async refreshToken(sourceOptions) {
-    const refreshToken = sourceOptions['tokenData']['refresh_token'];
-    if (!refreshToken) {
-      throw new QueryError('Refresh token not found', {}, {});
-    }
-    const accessTokenUrl = sourceOptions['access_token_url'];
-    const clientId = sourceOptions['client_id'];
-    const clientSecret = sourceOptions['client_secret'];
-    const grantType = 'refresh_token';
-    const isUrlEncoded = this.checkIfContentTypeIsURLenc(sourceOptions['headers']);
-    let result, response;
-
-    const data = {
-      client_id: clientId,
-      client_secret: clientSecret,
-      grant_type: grantType,
-      refresh_token: refreshToken,
-    };
-
-    const accessTokenDetails = {};
-
-    try {
-      // CAUTION: Make sure all the requests goes through this.makeRequest function
-      // so that AWS SSRF attacks don't happen
-      response = await this.makeRequest(accessTokenUrl, {
-        method: 'post',
-        headers: {
-          'Content-Type': isUrlEncoded ? 'application/x-www-form-urlencoded' : 'application/json',
-        },
-        form: isUrlEncoded ? data : undefined,
-        json: !isUrlEncoded ? data : undefined,
-      });
-      result = JSON.parse(response.body);
-    } catch (error) {
-      console.error(
-        `Error while Open API refresh token call. Status code : ${error.response?.statusCode}, Message : ${error.response?.body}`
-      );
-      if (error instanceof HTTPError) {
-        result = {
-          requestObject: {
-            requestUrl: error.request?.requestUrl,
-            requestHeaders: error.request?.options?.headers,
-            requestParams: urrl.parse(error.request?.requestUrl?.toString(), true).query,
-          },
-          responseObject: {
-            statusCode: error.response?.statusCode,
-            responseBody: error.response?.body,
-          },
-          responseHeaders: error.response?.headers,
-        };
-      }
-      if (error.response?.statusCode >= 400 && error.response?.statusCode < 500) {
-        throw new OAuthUnauthorizedClientError(
-          'Unauthorized status from Open API Oauth server',
-          JSON.stringify({ statusCode: error.response?.statusCode, message: error.response?.body }),
-          result
-        );
-      }
-      throw new QueryError(
-        'could not connect to Open API Oauth server',
-        JSON.stringify({ statusCode: error.response?.statusCode, message: error.response?.body }),
-        result
-      );
-    }
-
-    if (!(response.statusCode >= 200 || response.statusCode < 300)) {
-      throw new QueryError(
-        'could not connect to Open API Oauth server. status code',
-        JSON.stringify({ statusCode: response.statusCode }),
-        {
-          responseObject: {
-            statusCode: response.statusCode,
-            responseBody: response.body,
-          },
-          responseHeaders: response.headers,
-        }
-      );
-    }
-
-    if (result['access_token']) {
-      accessTokenDetails['access_token'] = result['access_token'];
-      accessTokenDetails['refresh_token'] = result['refresh_token'] || refreshToken;
-    } else {
-      throw new QueryError(
-        'access_token not found in the response',
-        {},
-        {
-          responseObject: {
-            statusCode: response.statusCode,
-            responseBody: response.body,
-          },
-          responseHeaders: response.headers,
-        }
-      );
-    }
-    return accessTokenDetails;
-=======
   async refreshToken(sourceOptions: any, error: any, userId: string, isAppPublic: boolean) {
     return getRefreshedToken(sourceOptions, error, userId, isAppPublic);
->>>>>>> 90427a37
   }
 }