import {
  ConnectionTestResult,
  cacheConnection,
  getCachedConnection,
  QueryService,
  QueryResult,
} from '@tooljet-plugins/common';

const { Pool } = require('pg');
import { SourceOptions, QueryOptions } from './types';

export default class PostgresqlQueryService implements QueryService {
  private static _instance: PostgresqlQueryService;

  constructor() {
    if (PostgresqlQueryService._instance) {
      return PostgresqlQueryService._instance;
    }

    PostgresqlQueryService._instance = this;
    return PostgresqlQueryService._instance;
  }

  async run(
    sourceOptions: SourceOptions,
    queryOptions: QueryOptions,
    dataSourceId: string,
    dataSourceUpdatedAt: string
  ): Promise<QueryResult> {
    const pool = await this.getConnection(sourceOptions, {}, true, dataSourceId, dataSourceUpdatedAt);

    let result = {
      rows: [],
    };
    let query = '';

    if (queryOptions.mode === 'gui') {
      if (queryOptions.operation === 'bulk_update_pkey') {
        query = await this.buildBulkUpdateQuery(queryOptions);
      }
    } else {
      query = queryOptions.query;
    }

    result = await pool.query(query);

    return {
      status: 'ok',
      data: result.rows,
    };
  }

  async testConnection(sourceOptions: SourceOptions): Promise<ConnectionTestResult> {
    const pool = await this.getConnection(sourceOptions, {}, false);
    // eslint-disable-next-line @typescript-eslint/no-unused-vars
    const result = await pool.query('SELECT version();');

    return {
      status: 'ok',
    };
  }

  async buildConnection(sourceOptions: SourceOptions) {
    const poolConfig: any = {
      user: sourceOptions.username,
      host: sourceOptions.host,
      database: sourceOptions.database,
      password: sourceOptions.password,
      port: sourceOptions.port,
      statement_timeout: 10000,
      connectionTimeoutMillis: 10000,
    };

<<<<<<< HEAD
    const sslObject = { rejectUnauthorized: sourceOptions.ssl_certificate != 'none' || !sourceOptions.ssl_certificate };
=======
    const sslObject = { rejectUnauthorized: (sourceOptions.ssl_certificate ?? 'none') != 'none' };
>>>>>>> 2737ac89
    if (sourceOptions.ssl_certificate === 'ca_certificate') {
      sslObject['ca'] = sourceOptions.ca_cert;
    }
    if (sourceOptions.ssl_certificate === 'self_signed') {
      sslObject['ca'] = sourceOptions.root_cert;
      sslObject['key'] = sourceOptions.client_key;
      sslObject['cert'] = sourceOptions.client_cert;
    }

    if (sourceOptions.ssl_enabled) poolConfig['ssl'] = sslObject;

    return new Pool(poolConfig);
  }

  async getConnection(
    sourceOptions: SourceOptions,
    options: any,
    checkCache: boolean,
    dataSourceId?: string,
    dataSourceUpdatedAt?: string
  ): Promise<any> {
    if (checkCache) {
      let connection = await getCachedConnection(dataSourceId, dataSourceUpdatedAt);

      if (connection) {
        return connection;
      } else {
        connection = await this.buildConnection(sourceOptions);
        dataSourceId && cacheConnection(dataSourceId, connection);
        return connection;
      }
    } else {
      return await this.buildConnection(sourceOptions);
    }
  }

  async buildBulkUpdateQuery(queryOptions: any): Promise<string> {
    let queryText = '';

    const tableName = queryOptions['table'];
    const primaryKey = queryOptions['primary_key_column'];
    const records = queryOptions['records'];

    for (const record of records) {
      const primaryKeyValue = typeof record[primaryKey] === 'string' ? `'${record[primaryKey]}'` : record[primaryKey];

      queryText = `${queryText} UPDATE ${tableName} SET`;

      for (const key of Object.keys(record)) {
        if (key !== primaryKey) {
          queryText = ` ${queryText} ${key} = '${record[key]}',`;
        }
      }

      queryText = queryText.slice(0, -1);
      queryText = `${queryText} WHERE ${primaryKey} = ${primaryKeyValue};`;
    }

    return queryText.trim();
  }
}<|MERGE_RESOLUTION|>--- conflicted
+++ resolved
@@ -71,11 +71,7 @@
       connectionTimeoutMillis: 10000,
     };
 
-<<<<<<< HEAD
-    const sslObject = { rejectUnauthorized: sourceOptions.ssl_certificate != 'none' || !sourceOptions.ssl_certificate };
-=======
     const sslObject = { rejectUnauthorized: (sourceOptions.ssl_certificate ?? 'none') != 'none' };
->>>>>>> 2737ac89
     if (sourceOptions.ssl_certificate === 'ca_certificate') {
       sslObject['ca'] = sourceOptions.ca_cert;
     }
