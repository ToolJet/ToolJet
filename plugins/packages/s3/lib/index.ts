import { getObject, uploadObject, listBuckets, listObjects, signedUrlForGet, signedUrlForPut } from './operations';
import { S3Client } from '@aws-sdk/client-s3';
<<<<<<< HEAD
import { QueryError, QueryResult,  QueryService, ConnectionTestResult } from 'common';
import { SourceOptions, QueryOptions } from './types'
=======
import { QueryError, QueryResult,  QueryService, ConnectionTestResult } from '@tooljet-plugins/common'
>>>>>>> 0c682d99

export default class S3QueryService implements QueryService {
  async run(sourceOptions: SourceOptions, queryOptions: QueryOptions, dataSourceId: string): Promise<QueryResult> {
    const operation = queryOptions.operation;
    const client = await this.getConnection(sourceOptions, { operation });
    let result = {};

    try {
      switch (operation) {
        case 'list_buckets':
          result = await listBuckets(client, {});
          break;
        case 'list_objects':
          result = await listObjects(client, queryOptions);
          break;
        case 'get_object':
          result = await getObject(client, queryOptions);
          break;
        case 'upload_object':
          result = await uploadObject(client, queryOptions);
          break;
        case 'signed_url_for_get':
          result = await signedUrlForGet(client, queryOptions);
          break;
        case 'signed_url_for_put':
          result = await signedUrlForPut(client, queryOptions);
          break;
      }
    } catch (error) {
      throw new QueryError('Query could not be completed', error.message, {});
    }

    return {
      status: 'ok',
      data: result,
    };
  }

  async testConnection(sourceOptions: SourceOptions): Promise<ConnectionTestResult> {
    const client: S3Client = await this.getConnection(sourceOptions, {
      operation: 'list_objects',
    });
    await listBuckets(client, {});

    return {
      status: 'ok',
    };
  }

  async getConnection(sourceOptions: SourceOptions, options?: object): Promise<any> {
    const credentials = {
      accessKeyId: sourceOptions['access_key'],
      secretAccessKey: sourceOptions['secret_key'],
    };
    return new S3Client({ region: sourceOptions['region'], credentials });
  }
}<|MERGE_RESOLUTION|>--- conflicted
+++ resolved
@@ -1,11 +1,7 @@
 import { getObject, uploadObject, listBuckets, listObjects, signedUrlForGet, signedUrlForPut } from './operations';
 import { S3Client } from '@aws-sdk/client-s3';
-<<<<<<< HEAD
-import { QueryError, QueryResult,  QueryService, ConnectionTestResult } from 'common';
+import { QueryError, QueryResult,  QueryService, ConnectionTestResult } from '@tooljet-plugins/common'
 import { SourceOptions, QueryOptions } from './types'
-=======
-import { QueryError, QueryResult,  QueryService, ConnectionTestResult } from '@tooljet-plugins/common'
->>>>>>> 0c682d99
 
 export default class S3QueryService implements QueryService {
   async run(sourceOptions: SourceOptions, queryOptions: QueryOptions, dataSourceId: string): Promise<QueryResult> {
