
{
  "$schema": "https://raw.githubusercontent.com/ToolJet/ToolJet/develop/plugins/schemas/operations.schema.json",
  "title": "Appwrite datasource",
  "description": "A schema defining Appwrite datasource",
  "type": "api",
  "defaults": {},
  "properties": {
    "operation": {
      "label": "Operation",
      "key": "operation",
      "type": "dropdown-component-flip",
      "description": "Single select dropdown for operation",
      "list": [
        {
          "value": "list_docs",
          "name": "List Documents"
        },
        {
          "value": "get_document",
          "name": "Get Document"
        },
        {
          "value": "add_document",
          "name": "Add Document to Collection"
        },
        {
          "value": "update_document",
          "name": "Update Document"
        },
        {
          "value": "delete_document",
          "name": "Delete Document"
        }
      ]
    },
    "list_docs":{
      "collectionId": {
        "label": "Collection ID",
        "key": "collectionId",
        "type": "codehinter",
        "lineNumbers": false,
        "description": "Enter collection id",
        "width": "320px",
        "height": "36px",
        "className": "codehinter-plugins col-6",
        "placeholder": "Enter collection id"
      },
      "limit": {
        "label": "Limit",
        "key": "limit",
        "type": "codehinter",
        "lineNumbers": false,
        "description": "Enter limit",
        "width": "320px",
        "height": "36px",
        "className": "codehinter-plugins",
        "placeholder": "Enter limit"
      },
      "order_fields": {
        "label": "Order fields",
        "key": "order_fields",
        "type": "codehinter",
        "lineNumbers": false,
        "description": "Enter field names",
        "height": "100px",
        "className": "codehinter-plugins col-6",
        "placeholder": "{{[ 'name','age' ]}}"
      },
      "order_types": {
        "label": "Order types",
        "key": "order_types",
        "type": "codehinter",
        "lineNumbers": false,
        "description": "Enter respsctive order types",
        "height": "100px",
        "className": "codehinter-plugins col-6",
        "placeholder": "{{[ 'DESC','ASC' ]}}"
      },
      "where_field": {
        "label": "Field",
        "key": "where_field",
        "type": "codehinter",
        "lineNumbers": false,
        "description": "Enter field",
        "height": "36px",
        "className": "codehinter-plugins col-4",
        "placeholder": "Enter field"
      },
      "where_operation": {
        "label": "Operator",
        "key": "where_operation",
        "className": "col-4",
        "type": "dropdown",
        "description": "Single select dropdown for where operation",
        "list": [
          {
            "value": "==",
            "name": "=="
          },
          {
            "value": "!=",
            "name": "!="
          },
          {
            "value": "<",
            "name": "<"
          },
          {
            "value": ">",
            "name": ">"
          },
          {
            "value": "<=",
            "name": "<="
          },
          {
            "value": ">=",
            "name": ">="
          },
          {
            "value": "is",
            "name": "Is"
          },
          {
            "value": "startsWith",
            "name": "Starts With"
          },
          {
            "value": "endsWith",
            "name": "Ends With"
          },
          {
            "value": "search",
            "name": "Search"
          },
          {
            "value": "",
            "name": "None"
          }
        ]
      },
      "where_value": {
        "label": "Value",
        "key": "where_value",
        "type": "codehinter",
        "lineNumbers": false,
        "description": "Enter value",
        "height": "36px",
        "className": "codehinter-plugins col-4",
        "placeholder": "Enter value"
      }
    },
    "get_document": {
      "collectionId": {
        "label": "Collection ID",
        "key": "collectionId",
        "type": "codehinter",
        "lineNumbers": false,
        "description": "Enter collection id",
        "height": "36px",
        "className": "codehinter-plugins col-6",
        "placeholder": "Enter collection id"
      },
      "documentId": {
        "label": "Document ID",
        "key": "documentId",
        "type": "codehinter",
        "lineNumbers": false,
        "description": "Enter document id",
        "height": "36px",
        "className": "codehinter-plugins col-6",
        "placeholder": "Enter document id"
      }
    },
    "add_document": {
      "collectionId": {
        "label": "Collection ID",
        "key": "collectionId",
        "type": "codehinter",
        "lineNumbers": false,
        "description": "Enter collection id",
        "height": "36px",
        "className": "codehinter-plugins col-6",
        "placeholder": "Enter collection id"
      },
      "body": {
        "label": "Body",
        "key": "body",
        "type": "codehinter",
        "description": "Enter document body",
<<<<<<< HEAD
        "height": "150px"
=======
        "height": "150px",
        "editorType": "extendedSingleLine",
        "placeholder": "{'name': 'John', 'age': 30}"
>>>>>>> 1311b5ab
      }
    },
    "update_document": {
      "collectionId": {
        "label": "Collection ID",
        "key": "collectionId",
        "type": "codehinter",
        "lineNumbers": false,
        "description": "Enter collection id",
        "height": "36px",
        "className": "codehinter-plugins col-6",
        "placeholder": "Enter collection id"
      },
      "documentId": {
        "label": "Document ID",
        "key": "documentId",
        "type": "codehinter",
        "lineNumbers": false,
        "description": "Enter document id",
        "height": "36px",
        "className": "codehinter-plugins col-6",
        "placeholder": "Enter document id"
      },
      "body": {
        "label": "Body",
        "key": "body",
        "type": "codehinter",
        "description": "Enter document body",
<<<<<<< HEAD
        "height": "150px"
=======
        "height": "150px",
        "editorType": "extendedSingleLine",
        "placeholder": "{'name': 'John', 'age': 30}"
>>>>>>> 1311b5ab
      }
    },
    "delete_document": {
      "collectionId": {
        "label": "Collection ID",
        "key": "collectionId",
        "type": "codehinter",
        "lineNumbers": false,
        "description": "Enter collection id",
        "height": "36px",
        "className": "codehinter-plugins col-6",
        "placeholder": "Enter collection id"
      },
      "documentId": {
        "label": "Document ID",
        "key": "documentId",
        "type": "codehinter",
        "lineNumbers": false,
        "description": "Enter document id",
        "height": "36px",
        "className": "codehinter-plugins col-6",
        "placeholder": "Enter document id"
      }
<<<<<<< HEAD
    },
    "bulk_update": {
      "collectionId": {
        "label": "Collection ID",
        "key": "collectionId",
        "type": "codehinter",
        "lineNumbers": false,
        "description": "Enter collection id",
        "width": "320px",
        "height": "36px",
        "className": "codehinter-plugins",
        "placeholder": "Enter collection id"
      },
      "document_id_key": {
        "label": "Key for document Id",
        "key": "document_id_key",
        "type": "codehinter",
        "lineNumbers": false,
        "description": "Enter key for document Id",
        "width": "320px",
        "height": "36px",
        "className": "codehinter-plugins",
        "placeholder": "Enter key for document Id"
      },
      "records": {
        "label": "Records",
        "key": "records",
        "type": "codehinter",
        "mode": "javascript",
        "description": "Enter records",
        "height": "150px"
      }
=======
>>>>>>> 1311b5ab
    }
  }
}<|MERGE_RESOLUTION|>--- conflicted
+++ resolved
@@ -189,13 +189,9 @@
         "key": "body",
         "type": "codehinter",
         "description": "Enter document body",
-<<<<<<< HEAD
-        "height": "150px"
-=======
         "height": "150px",
         "editorType": "extendedSingleLine",
         "placeholder": "{'name': 'John', 'age': 30}"
->>>>>>> 1311b5ab
       }
     },
     "update_document": {
@@ -224,13 +220,9 @@
         "key": "body",
         "type": "codehinter",
         "description": "Enter document body",
-<<<<<<< HEAD
-        "height": "150px"
-=======
         "height": "150px",
         "editorType": "extendedSingleLine",
         "placeholder": "{'name': 'John', 'age': 30}"
->>>>>>> 1311b5ab
       }
     },
     "delete_document": {
@@ -254,41 +246,6 @@
         "className": "codehinter-plugins col-6",
         "placeholder": "Enter document id"
       }
-<<<<<<< HEAD
-    },
-    "bulk_update": {
-      "collectionId": {
-        "label": "Collection ID",
-        "key": "collectionId",
-        "type": "codehinter",
-        "lineNumbers": false,
-        "description": "Enter collection id",
-        "width": "320px",
-        "height": "36px",
-        "className": "codehinter-plugins",
-        "placeholder": "Enter collection id"
-      },
-      "document_id_key": {
-        "label": "Key for document Id",
-        "key": "document_id_key",
-        "type": "codehinter",
-        "lineNumbers": false,
-        "description": "Enter key for document Id",
-        "width": "320px",
-        "height": "36px",
-        "className": "codehinter-plugins",
-        "placeholder": "Enter key for document Id"
-      },
-      "records": {
-        "label": "Records",
-        "key": "records",
-        "type": "codehinter",
-        "mode": "javascript",
-        "description": "Enter records",
-        "height": "150px"
-      }
-=======
->>>>>>> 1311b5ab
     }
   }
 }