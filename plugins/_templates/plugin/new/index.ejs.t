--- conflicted
+++ resolved
@@ -2,22 +2,14 @@
 to: <%= plugins_path %>/packages/<%= name %>/lib/index.ts
 ---
 
-<<<<<<< HEAD
-import { QueryError, QueryResult,  QueryService } from 'common';
+import { QueryError, QueryResult,  QueryService, ConnectionTestResult } from '@tooljet-plugins/common';
 import { SourceOptions, QueryOptions } from './types'
 
 export default class <%= Name %> implements QueryService {
-  async run(sourceOptions: SourceOptions, queryOptions: QueryOptions, dataSourceId: string): Promise<QueryResult> {}
-=======
-import { QueryError, QueryResult,  QueryService, ConnectionTestResult } from 'common';
-
-
-export default class <%= Name %> implements QueryService {
-  async run(sourceOptions: any, queryOptions: any, dataSourceId: string): Promise<QueryResult> {
+  async run(sourceOptions: SourceOptions, queryOptions: QueryOptions, dataSourceId: string): Promise<QueryResult> {
     return {
       status: 'ok',
       data: {},
     };
   }
->>>>>>> 0c682d99
 }