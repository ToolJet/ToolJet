import { TypeOrmModuleOptions } from '@nestjs/typeorm';
import * as path from 'path';
import * as dotenv from 'dotenv';
import * as fs from 'fs';

function buildConnectionOptions(filePath: string, env: string | undefined): TypeOrmModuleOptions {
  let data: any = process.env;

  if (fs.existsSync(filePath)) {
    data = { ...data, ...dotenv.parse(fs.readFileSync(filePath)) };
  }

  /* use the database connection URL if available ( Heroku postgres addon uses connection URL ) */

<<<<<<< HEAD
  const connectionParams = process.env.DATABASE_URL
    ? {
        url: process.env.DATABASE_URL,
        ssl: { rejectUnauthorized: false },
      }
    : {
        database: data.PG_DB,
        port: +data.PG_PORT || 5432,
        username: data.PG_USER,
        password: data.PG_PASS,
        host: data.PG_HOST,
        connectTimeoutMS: 5000,
        extra: {
          max: 50,
        },
      };
=======
  const connectionParams = process.env.DATABASE_URL ? {
    url: process.env.DATABASE_URL,
    ssl: { rejectUnauthorized: false }
  } : {
    database: data.PG_DB,
    port: +data.PG_PORT || 5432,
    username: data.PG_USER,
    password: data.PG_PASS,
    host: data.PG_HOST,
    connectTimeoutMS: 5000,
    extra: {
      max: 25
    }
  }
>>>>>>> bc193c08

  const entitiesDir =
    process.env.NODE_ENV === 'test' ? [__dirname + '/**/*.entity.ts'] : [__dirname + '/**/*.entity{.js,.ts}'];

  return {
    type: 'postgres',
    ...connectionParams,
    entities: entitiesDir,
    synchronize: false,
    uuidExtension: 'pgcrypto',
    migrationsRun: false,
    logging: data.ORM_LOGGING || false,
    migrations: [__dirname + '/migrations/**/*{.ts,.js}'],
    cli: {
      migrationsDir: 'migrations',
    },
  };
}

function determineFilePathForEnv(env: string | undefined): string {
  if (env === 'test') {
    return path.resolve(process.cwd(), '../.env.test');
  } else {
    return path.resolve(process.cwd(), '../.env');
  }
}

function throwErrorIfFileNotPresent(filePath: string, env: string): void {
  if (!fs.existsSync(filePath)) {
    console.log(
      `Unable to fetch database config from env file for environment: ${env}\n` +
        'Picking up config from the environment'
    );
  }
}

function fetchConnectionOptions(): TypeOrmModuleOptions {
  const env: string | undefined = process.env.NODE_ENV;
  const filePath: string = determineFilePathForEnv(env);
  throwErrorIfFileNotPresent(filePath, env);

  return buildConnectionOptions(filePath, env);
}

const ormconfig: TypeOrmModuleOptions = fetchConnectionOptions();
export default ormconfig;<|MERGE_RESOLUTION|>--- conflicted
+++ resolved
@@ -12,7 +12,6 @@
 
   /* use the database connection URL if available ( Heroku postgres addon uses connection URL ) */
 
-<<<<<<< HEAD
   const connectionParams = process.env.DATABASE_URL
     ? {
         url: process.env.DATABASE_URL,
@@ -26,25 +25,9 @@
         host: data.PG_HOST,
         connectTimeoutMS: 5000,
         extra: {
-          max: 50,
+          max: 25,
         },
       };
-=======
-  const connectionParams = process.env.DATABASE_URL ? {
-    url: process.env.DATABASE_URL,
-    ssl: { rejectUnauthorized: false }
-  } : {
-    database: data.PG_DB,
-    port: +data.PG_PORT || 5432,
-    username: data.PG_USER,
-    password: data.PG_PASS,
-    host: data.PG_HOST,
-    connectTimeoutMS: 5000,
-    extra: {
-      max: 25
-    }
-  }
->>>>>>> bc193c08
 
   const entitiesDir =
     process.env.NODE_ENV === 'test' ? [__dirname + '/**/*.entity.ts'] : [__dirname + '/**/*.entity{.js,.ts}'];
