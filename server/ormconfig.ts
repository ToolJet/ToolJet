--- conflicted
+++ resolved
@@ -1,32 +1,6 @@
 import { TypeOrmModuleOptions } from '@nestjs/typeorm';
 import { getEnvVars } from './scripts/database-config-utils';
 
-<<<<<<< HEAD
-function buildConnectionOptions(filePath: string, env: string | undefined): TypeOrmModuleOptions {
-  let data: any = process.env;
-
-  if (fs.existsSync(filePath)) {
-    data = { ...data, ...dotenv.parse(fs.readFileSync(filePath)) };
-  }
-
-  /* use the database connection URL if available ( Heroku postgres addon uses connection URL ) */
-  const connectionParams = process.env.DATABASE_URL
-    ? {
-        url: process.env.DATABASE_URL,
-        ssl: { rejectUnauthorized: false },
-      }
-    : {
-        database: data.PG_DB,
-        port: +data.PG_PORT || 5432,
-        username: data.PG_USER,
-        password: data.PG_PASS,
-        host: data.PG_HOST,
-        connectTimeoutMS: 5000,
-        extra: {
-          max: 25,
-        },
-      };
-=======
 function buildConnectionOptions(): TypeOrmModuleOptions {
   const data = getEnvVars();
   const connectionParams = {
@@ -43,7 +17,6 @@
       ssl: { rejectUnauthorized: false, ca: process.env.CA_CERT },
     }),
   };
->>>>>>> 7f785f03
 
   const entitiesDir =
     process.env.NODE_ENV === 'test' ? [__dirname + '/**/*.entity.ts'] : [__dirname + '/**/*.entity{.js,.ts}'];
