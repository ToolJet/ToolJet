--- conflicted
+++ resolved
@@ -4,24 +4,14 @@
 import { AppGroupPermission } from '../src/entities/app_group_permission.entity';
 import { UserGroupPermission } from '../src/entities/user_group_permission.entity';
 import { App } from '../src/entities/app.entity';
-<<<<<<< HEAD
-=======
 import { OrganizationUser } from 'src/entities/organization_user.entity';
->>>>>>> fda3028c
 
 export class PopulateUserGroupsFromOrganizationRoles1632468258787 implements MigrationInterface {
   public async up(queryRunner: QueryRunner): Promise<void> {
     const entityManager = queryRunner.manager;
     const OrganizationRepository = entityManager.getRepository(Organization);
 
-<<<<<<< HEAD
-    const organizations = await OrganizationRepository.createQueryBuilder('organization')
-      .leftJoinAndSelect('organization.users', 'user')
-      .select(['organization.id', 'user.id'])
-      .getMany();
-=======
     const organizations = await OrganizationRepository.find();
->>>>>>> fda3028c
 
     for (const organization of organizations) {
       const groupPermissions = await setupInitialGroupPermissions(entityManager, organization);
@@ -32,22 +22,11 @@
   public async down(queryRunner: QueryRunner): Promise<void> {
     const entityManager = queryRunner.manager;
 
-<<<<<<< HEAD
-    // eslint-disable-next-line @typescript-eslint/no-floating-promises
-    entityManager.createQueryBuilder().delete().from(GroupPermission).execute();
-
-    // eslint-disable-next-line @typescript-eslint/no-floating-promises
-    entityManager.createQueryBuilder().delete().from(AppGroupPermission).execute();
-
-    // eslint-disable-next-line @typescript-eslint/no-floating-promises
-    entityManager.createQueryBuilder().delete().from(UserGroupPermission).execute();
-=======
     await entityManager.createQueryBuilder().delete().from(GroupPermission).execute();
 
     await entityManager.createQueryBuilder().delete().from(AppGroupPermission).execute();
 
     await entityManager.createQueryBuilder().delete().from(UserGroupPermission).execute();
->>>>>>> fda3028c
   }
 }
 
@@ -99,17 +78,12 @@
   });
 
   for (const groupPermission of createdGroupPermissions) {
-<<<<<<< HEAD
-    const usersForGroup = organization.users.filter(
-      (u) => u.organizationUsers[0].role == groupPermission.group || groupPermission.group == 'all_users'
-=======
     const orgUsers = await entityManager.find(OrganizationUser, {
       where: { organizationId: organization.id },
       select: ['id', 'role'],
     });
     const usersForGroup = orgUsers.filter(
       (u) => u.role == groupPermission.group || groupPermission.group == 'all_users'
->>>>>>> fda3028c
     );
 
     for (const user of usersForGroup) {
