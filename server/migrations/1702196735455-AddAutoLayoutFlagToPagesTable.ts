--- conflicted
+++ resolved
@@ -23,8 +23,6 @@
         default: 'true',
       })
     );
-<<<<<<< HEAD
-=======
 
     await queryRunner.addColumn(
       'layouts',
@@ -35,7 +33,6 @@
         default: `'count'`,
       })
     );
->>>>>>> 79567173
   }
 
   public async down(queryRunner: QueryRunner): Promise<void> {
