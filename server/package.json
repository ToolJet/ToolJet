--- conflicted
+++ resolved
@@ -55,14 +55,6 @@
     "helmet": "^4.6.0",
     "humps": "^2.0.1",
     "joi": "^17.4.1",
-<<<<<<< HEAD
-    "json5": "^2.2.0",
-    "knex": "^0.95.7",
-    "minio": "^7.0.25",
-    "mongodb": "^4.0.0",
-    "mysql": "^2.18.1",
-=======
->>>>>>> 3ed0dc56
     "nestjs-pino": "^1.4.0",
     "nodemailer": "^6.6.3",
     "passport": "^0.4.1",
