--- conflicted
+++ resolved
@@ -8,12 +8,8 @@
   JoinColumn,
   Unique,
 } from 'typeorm';
-<<<<<<< HEAD
-import { AppVersion } from './app_version.entity';
-=======
 import { Organization } from './organization.entity';
 
->>>>>>> 84c515c9
 @Entity({ name: 'app_environments' })
 @Unique(['name'])
 export class AppEnvironment {
