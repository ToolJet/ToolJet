import { Column, Entity, PrimaryGeneratedColumn } from 'typeorm';

@Entity({ name: 'files' })
export class File {
  @PrimaryGeneratedColumn()
  public id: string;

  @Column()
  filename: string;

  @Column({
    type: 'bytea',
  })
<<<<<<< HEAD
  data: any;
=======
  data: Uint8Array | Buffer | string;
>>>>>>> dadcb4f1
}<|MERGE_RESOLUTION|>--- conflicted
+++ resolved
@@ -11,9 +11,5 @@
   @Column({
     type: 'bytea',
   })
-<<<<<<< HEAD
-  data: any;
-=======
   data: Uint8Array | Buffer | string;
->>>>>>> dadcb4f1
 }