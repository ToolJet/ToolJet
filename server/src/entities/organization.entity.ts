import {
  Entity,
  Column,
  PrimaryGeneratedColumn,
  CreateDateColumn,
  UpdateDateColumn,
  OneToMany,
  JoinColumn,
  BaseEntity,
  OneToOne,
} from 'typeorm';
import { GroupPermission } from './group_permission.entity';
import { SSOConfigs } from './sso_config.entity';
import { OrganizationUser } from './organization_user.entity';
import { InternalTable } from './internal_table.entity';
import { AppEnvironment } from './app_environments.entity';
<<<<<<< HEAD
import { OrganizationsLicense } from './organization_license.entity';
=======
import { OrganizationGitSync } from './organization_git_sync.entity';

>>>>>>> 747278b2
@Entity({ name: 'organizations' })
export class Organization extends BaseEntity {
  @PrimaryGeneratedColumn('uuid')
  id: string;

  @Column({ name: 'name', unique: true })
  name: string;

  @Column({ name: 'slug', unique: true })
  slug: string;

  @Column({ name: 'domain' })
  domain: string;

  @Column({ name: 'enable_sign_up' })
  enableSignUp: boolean;

  @Column({ name: 'inherit_sso' })
  inheritSSO: boolean;

  @Column({ name: 'owner_id' })
  ownerId: string;

  @CreateDateColumn({ default: () => 'now()', name: 'created_at' })
  createdAt: Date;

  @UpdateDateColumn({ default: () => 'now()', name: 'updated_at' })
  updatedAt: Date;

  @OneToMany(() => GroupPermission, (groupPermission) => groupPermission.organization, { onDelete: 'CASCADE' })
  @JoinColumn({ name: 'organization_id' })
  groupPermissions: GroupPermission[];

  @OneToMany(() => SSOConfigs, (ssoConfigs) => ssoConfigs.organization, { cascade: ['insert'] })
  ssoConfigs: SSOConfigs[];

  @OneToOne(() => OrganizationGitSync, (organizationGitSync) => organizationGitSync.organization, {
    onDelete: 'CASCADE',
  })
  organizationGitSync: OrganizationGitSync;

  @OneToMany(() => OrganizationUser, (organizationUser) => organizationUser.organization)
  organizationUsers: OrganizationUser[];

  @OneToMany(() => AppEnvironment, (appEnvironment) => appEnvironment.organization, { onDelete: 'CASCADE' })
  @JoinColumn({ name: 'organization_id' })
  appEnvironments: AppEnvironment[];

  @OneToMany(() => InternalTable, (internalTable) => internalTable.organization)
  internalTable: InternalTable[];

  @OneToOne(() => OrganizationsLicense, (license) => license.organization, { onDelete: 'CASCADE' })
  organizationsLicense: OrganizationsLicense;
}<|MERGE_RESOLUTION|>--- conflicted
+++ resolved
@@ -14,12 +14,9 @@
 import { OrganizationUser } from './organization_user.entity';
 import { InternalTable } from './internal_table.entity';
 import { AppEnvironment } from './app_environments.entity';
-<<<<<<< HEAD
 import { OrganizationsLicense } from './organization_license.entity';
-=======
 import { OrganizationGitSync } from './organization_git_sync.entity';
 
->>>>>>> 747278b2
 @Entity({ name: 'organizations' })
 export class Organization extends BaseEntity {
   @PrimaryGeneratedColumn('uuid')
