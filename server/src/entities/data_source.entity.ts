--- conflicted
+++ resolved
@@ -14,13 +14,9 @@
 } from 'typeorm';
 import { App } from './app.entity';
 import { AppVersion } from './app_version.entity';
-<<<<<<< HEAD
-import { Organization } from './organization.entity';
-=======
 import { DataQuery } from './data_query.entity';
 import { DataSourceOptions } from './data_source_options.entity';
 import { Plugin } from './plugin.entity';
->>>>>>> 8b467026
 
 @Entity({ name: 'data_sources' })
 export class DataSource extends BaseEntity {
@@ -52,14 +48,6 @@
   @JoinColumn({ name: 'app_version_id' })
   appVersion: AppVersion;
 
-<<<<<<< HEAD
-  @ManyToOne(() => Organization, (organization) => organization.id)
-  @JoinColumn({ name: 'organization_id' })
-  organization: Organization;
-
-  @ManyToOne(() => App, (app) => app.id)
-  @JoinColumn({ name: 'app_id' })
-=======
   @ManyToMany(() => App)
   @JoinTable({
     name: 'app_versions',
@@ -74,7 +62,6 @@
   })
   apps: App[];
 
->>>>>>> 8b467026
   app: App;
 
   @ManyToOne(() => Plugin, (plugin) => plugin.id, { onDelete: 'CASCADE' })
