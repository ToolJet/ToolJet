--- conflicted
+++ resolved
@@ -24,7 +24,6 @@
   @Column({ name: 'component_id' })
   componentId: string;
 
-<<<<<<< HEAD
   @Column({
     type: 'enum',
     enumName: 'dimension_unit',
@@ -32,10 +31,8 @@
     enum: ['count', 'percent'],
   })
   dimensionUnit: string;
-=======
   @UpdateDateColumn({ default: () => 'now()', name: 'updated_at' })
   updatedAt: Date;
->>>>>>> 1dfac794
 
   @ManyToOne(() => Component, (component) => component.layouts)
   @JoinColumn({ name: 'component_id' })
