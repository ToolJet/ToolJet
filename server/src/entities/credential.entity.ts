--- conflicted
+++ resolved
@@ -1,18 +1,7 @@
-import {
-  Entity,
-  Column,
-  PrimaryGeneratedColumn,
-  CreateDateColumn,
-  UpdateDateColumn,
-  BaseEntity
-} from 'typeorm';
+import { Entity, Column, PrimaryGeneratedColumn, CreateDateColumn, UpdateDateColumn, BaseEntity } from 'typeorm';
 
 @Entity({ name: 'credentials' })
-<<<<<<< HEAD
-export class Credential {
-=======
 export class Credential extends BaseEntity {
->>>>>>> bc193c08
   @PrimaryGeneratedColumn('uuid')
   id: string;
 
