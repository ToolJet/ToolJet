import {
  Entity,
  Column,
  PrimaryGeneratedColumn,
  CreateDateColumn,
  UpdateDateColumn,
  BeforeInsert,
  BeforeUpdate,
  OneToMany,
  BaseEntity,
  ManyToMany,
  JoinTable,
  OneToOne,
  JoinColumn,
  ManyToOne,
} from 'typeorm';
import { App } from './app.entity';
import { GroupPermission } from './group_permission.entity';
const bcrypt = require('bcrypt');
import { OrganizationUser } from './organization_user.entity';
import { UserGroupPermission } from './user_group_permission.entity';
import { File } from './file.entity';
import { Organization } from './organization.entity';

@Entity({ name: 'users' })
export class User extends BaseEntity {
  @BeforeInsert()
  @BeforeUpdate()
  hashPassword(): void {
    if (this.password) {
      this.password = bcrypt.hashSync(this.password, 10);
    }
  }

  @PrimaryGeneratedColumn('uuid')
  id: string;

  @Column({ name: 'first_name' })
  firstName: string;

  @Column({ name: 'last_name' })
  lastName: string;

  @Column()
  email: string;

  @Column({
    type: 'enum',
<<<<<<< HEAD
    enumName: 'status',
    name: 'status',
    enum: ['invited', 'verified', 'active', 'archived'],
    default: 'invited',
  })
  status: string;

  @Column({
    type: 'enum',
    enumName: 'source',
    name: 'source',
    enum: ['signup', 'invite', 'google', 'git'],
    default: 'invite',
  })
  source: string;
=======
    enumName: 'user_type',
    name: 'user_type',
    enum: ['instance', 'workspace'],
    default: 'workspace',
  })
  userType: string;

  @Column({ type: 'enum', enumName: 'status', name: 'status', enum: ['active', 'archived'], default: 'active' })
  status: string;
>>>>>>> c56b6b4c

  @Column({ name: 'avatar_id', nullable: true, default: null })
  avatarId?: string;

  @Column({ name: 'invitation_token' })
  invitationToken: string;

  @Column({ name: 'forgot_password_token' })
  forgotPasswordToken: string;

  @Column({ name: 'password_digest' })
  password: string;

  @Column({ name: 'organization_id' })
  defaultOrganizationId: string;

  @Column({ name: 'company_name' })
  companyName: string;

  @Column({ name: 'role' })
  role: string;

  @Column({ name: 'company_size' })
  companySize: string;

  @Column({ name: 'password_retry_count' })
  passwordRetryCount: number;

  @CreateDateColumn({ default: () => 'now()', name: 'created_at' })
  createdAt: Date;

  @UpdateDateColumn({ default: () => 'now()', name: 'updated_at' })
  updatedAt: Date;

  @OneToMany(() => OrganizationUser, (organizationUser) => organizationUser.user, { eager: true })
  organizationUsers: OrganizationUser[];

  @ManyToOne(() => Organization, (organization) => organization.id)
  @JoinColumn({ name: 'organization_id' })
  organization: Organization;

  @JoinColumn({ name: 'avatar_id' })
  @OneToOne(() => File, {
    nullable: true,
  })
  avatar?: File;

  @ManyToMany(() => GroupPermission)
  @JoinTable({
    name: 'user_group_permissions',
    joinColumn: {
      name: 'user_id',
    },
    inverseJoinColumn: {
      name: 'group_permission_id',
    },
  })
  groupPermissions: Promise<GroupPermission[]>;

  @OneToMany(() => UserGroupPermission, (userGroupPermission) => userGroupPermission.user, { onDelete: 'CASCADE' })
  userGroupPermissions: UserGroupPermission[];

  @OneToMany(() => App, (app) => app.user)
  apps: App[];

  organizationId: string;
  isPasswordLogin: boolean;
  isSSOLogin: boolean;
}<|MERGE_RESOLUTION|>--- conflicted
+++ resolved
@@ -46,7 +46,6 @@
 
   @Column({
     type: 'enum',
-<<<<<<< HEAD
     enumName: 'status',
     name: 'status',
     enum: ['invited', 'verified', 'active', 'archived'],
@@ -62,17 +61,15 @@
     default: 'invite',
   })
   source: string;
-=======
+
+  @Column({
+    type: 'enum',
     enumName: 'user_type',
     name: 'user_type',
     enum: ['instance', 'workspace'],
     default: 'workspace',
   })
   userType: string;
-
-  @Column({ type: 'enum', enumName: 'status', name: 'status', enum: ['active', 'archived'], default: 'active' })
-  status: string;
->>>>>>> c56b6b4c
 
   @Column({ name: 'avatar_id', nullable: true, default: null })
   avatarId?: string;
