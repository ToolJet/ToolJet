--- conflicted
+++ resolved
@@ -20,13 +20,10 @@
 import { DataSource } from '@entities/data_source.entity';
 import { PluginsServiceSelector } from './services/plugin-selector.service';
 import { IDataSourcesService } from './interfaces/IService';
-<<<<<<< HEAD
-import { FEATURE_KEY } from './constants';
+// import { FEATURE_KEY } from './constants';
 import { OrganizationsService } from '@modules/organizations/service';
-=======
 import { RequestContext } from '@modules/request-context/service';
 import { AUDIT_LOGS_REQUEST_CONTEXT_KEY } from '@modules/app/constants';
->>>>>>> 5e53d6dd
 
 @Injectable()
 export class DataSourcesService implements IDataSourcesService {
@@ -35,13 +32,8 @@
     protected readonly dataSourcesUtilService: DataSourcesUtilService,
     protected readonly abilityService: AbilityService,
     protected readonly appEnvironmentsUtilService: AppEnvironmentUtilService,
-<<<<<<< HEAD
-    protected readonly eventEmitter: EventEmitter2,
     protected readonly pluginsServiceSelector: PluginsServiceSelector,
     protected readonly organizationsService: OrganizationsService
-=======
-    protected readonly pluginsServiceSelector: PluginsServiceSelector
->>>>>>> 5e53d6dd
   ) {}
 
   async getForApp(query: GetQueryVariables, user: User): Promise<{ data_sources: object[] }> {
@@ -53,7 +45,6 @@
 
     const dataSources = await this.dataSourcesRepository.allGlobalDS(userPermissions, user.organizationId, query ?? {});
     let staticDataSources = await this.dataSourcesRepository.getAllStaticDataSources(query.appVersionId);
-
 
     if (!shouldIncludeWorkflows) {
       // remove workflowsdefault data source from static data sources
