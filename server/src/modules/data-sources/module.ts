import { DynamicModule } from '@nestjs/common';
import { AppEnvironmentsModule } from '@modules/app-environments/module';
import { EncryptionModule } from '@modules/encryption/module';
import { DataSourcesRepository } from './repository';
import { PluginsRepository } from '@modules/plugins/repository';
import { OrganizationConstantModule } from '@modules/organization-constants/module';
import { FeatureAbilityFactory } from './ability';
import { InstanceSettingsModule } from '@modules/instance-settings/module';
import { VersionRepository } from '@modules/versions/repository';
import { AppsRepository } from '@modules/apps/repository';
import { TooljetDbModule } from '@modules/tooljet-db/module';
import { OrganizationRepository } from '@modules/organizations/repository';
import { SessionModule } from '@modules/session/module';
<<<<<<< HEAD
import { SampleDBScheduler } from './schedulers/sample-db.scheduler';
import { InMemoryCacheService } from '@helpers/in_memory_cache.service';
=======
import { SubModule } from '@modules/app/sub-module';
>>>>>>> c61cc8a6

export class DataSourcesModule extends SubModule {
  static async register(configs?: { IS_GET_CONTEXT: boolean }): Promise<DynamicModule> {
    const {
      DataSourcesService,
      DataSourcesController,
      DataSourcesUtilService,
      PluginsServiceSelector,
      SampleDataSourceService,
    } = await this.getProviders(configs, 'data-sources', [
      'service',
      'controller',
      'util.service',
      'services/plugin-selector.service',
      'services/sample-ds.service',
    ]);

    const { OrganizationsService } = await this.getProviders(configs, 'organizations', ['service']);

    return {
      module: DataSourcesModule,
      imports: [
        await AppEnvironmentsModule.register(configs),
        await EncryptionModule.register(configs),
        await OrganizationConstantModule.register(configs),
        await InstanceSettingsModule.register(configs),
        await TooljetDbModule.register(configs),
        await SessionModule.register(configs),
      ],
      providers: [
        DataSourcesService,
        DataSourcesRepository,
        VersionRepository,
        AppsRepository,
        DataSourcesUtilService,
        PluginsServiceSelector,
        PluginsRepository,
        SampleDataSourceService,
        FeatureAbilityFactory,
        OrganizationsService,
        OrganizationRepository,
<<<<<<< HEAD
        SampleDBScheduler,
        InMemoryCacheService,
=======
>>>>>>> c61cc8a6
      ],
      controllers: [DataSourcesController],
      exports: [DataSourcesUtilService, SampleDataSourceService, PluginsServiceSelector],
    };
  }
}<|MERGE_RESOLUTION|>--- conflicted
+++ resolved
@@ -11,12 +11,8 @@
 import { TooljetDbModule } from '@modules/tooljet-db/module';
 import { OrganizationRepository } from '@modules/organizations/repository';
 import { SessionModule } from '@modules/session/module';
-<<<<<<< HEAD
-import { SampleDBScheduler } from './schedulers/sample-db.scheduler';
 import { InMemoryCacheService } from '@helpers/in_memory_cache.service';
-=======
 import { SubModule } from '@modules/app/sub-module';
->>>>>>> c61cc8a6
 
 export class DataSourcesModule extends SubModule {
   static async register(configs?: { IS_GET_CONTEXT: boolean }): Promise<DynamicModule> {
@@ -58,11 +54,7 @@
         FeatureAbilityFactory,
         OrganizationsService,
         OrganizationRepository,
-<<<<<<< HEAD
-        SampleDBScheduler,
         InMemoryCacheService,
-=======
->>>>>>> c61cc8a6
       ],
       controllers: [DataSourcesController],
       exports: [DataSourcesUtilService, SampleDataSourceService, PluginsServiceSelector],
