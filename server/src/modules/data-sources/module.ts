import { DynamicModule } from '@nestjs/common';
import { getImportPath } from '@modules/app/constants';
import { AppEnvironmentsModule } from '@modules/app-environments/module';
import { EncryptionModule } from '@modules/encryption/module';
import { DataSourcesRepository } from './repository';
import { PluginsRepository } from '@modules/plugins/repository';
import { OrganizationConstantModule } from '@modules/organization-constants/module';
import { FeatureAbilityFactory } from './ability';
import { InstanceSettingsModule } from '@modules/instance-settings/module';
import { VersionRepository } from '@modules/versions/repository';
import { AppsRepository } from '@modules/apps/repository';
import { TooljetDbModule } from '@modules/tooljet-db/module';
<<<<<<< HEAD
import { SessionModule } from '@modules/session/module';
=======
import { SampleDBScheduler } from './schedulers/sample-db.scheduler';
>>>>>>> 29cf38b9

export class DataSourcesModule {
  static async register(configs?: { IS_GET_CONTEXT: boolean }): Promise<DynamicModule> {
    const importPath = await getImportPath(configs?.IS_GET_CONTEXT);
    const { DataSourcesService } = await import(`${importPath}/data-sources/service`);
    const { DataSourcesController } = await import(`${importPath}/data-sources/controller`);
    const { DataSourcesUtilService } = await import(`${importPath}/data-sources/util.service`);
    const { PluginsServiceSelector } = await import(`${importPath}/data-sources/services/plugin-selector.service`);
    const { SampleDataSourceService } = await import(`${importPath}/data-sources/services/sample-ds.service`);

    return {
      module: DataSourcesModule,
      imports: [
        await AppEnvironmentsModule.register(configs),
        await EncryptionModule.register(configs),
        await OrganizationConstantModule.register(configs),
        await InstanceSettingsModule.register(configs),
        await TooljetDbModule.register(configs),
        await SessionModule.register(configs),
      ],
      providers: [
        DataSourcesService,
        DataSourcesRepository,
        VersionRepository,
        AppsRepository,
        DataSourcesUtilService,
        PluginsServiceSelector,
        PluginsRepository,
        SampleDataSourceService,
        FeatureAbilityFactory,
        SampleDBScheduler,
      ],
      controllers: [DataSourcesController],
      exports: [DataSourcesUtilService, SampleDataSourceService, PluginsServiceSelector],
    };
  }
}<|MERGE_RESOLUTION|>--- conflicted
+++ resolved
@@ -10,11 +10,8 @@
 import { VersionRepository } from '@modules/versions/repository';
 import { AppsRepository } from '@modules/apps/repository';
 import { TooljetDbModule } from '@modules/tooljet-db/module';
-<<<<<<< HEAD
 import { SessionModule } from '@modules/session/module';
-=======
 import { SampleDBScheduler } from './schedulers/sample-db.scheduler';
->>>>>>> 29cf38b9
 
 export class DataSourcesModule {
   static async register(configs?: { IS_GET_CONTEXT: boolean }): Promise<DynamicModule> {
