import { DataSource } from '@entities/data_source.entity';
import { BadRequestException, Injectable, NotAcceptableException, NotImplementedException } from '@nestjs/common';
import * as protobuf from 'protobufjs';
import got from 'got';
import { CreateArgumentsDto, GetDataSourceOauthUrlDto, TestDataSourceDto } from './dto';
import { dbTransactionWrap } from '@helpers/database.helper';
import { EntityManager } from 'typeorm';
import { User } from '@entities/user.entity';
import { DataSourceScopes, DataSourceTypes } from './constants';
import { AppEnvironmentUtilService } from '@modules/app-environments/util.service';
import { CredentialsService } from '@modules/encryption/services/credentials.service';
import { DataSourcesRepository } from './repository';
import { LICENSE_FIELD } from '@modules/licensing/constants';
import { LicenseTermsService } from '@modules/licensing/interfaces/IService';
import { cleanObject } from '@helpers/utils.helper';
import { decode } from 'js-base64';
import allPlugins from '@tooljet/plugins/dist/server';
import { EncryptionService } from '@modules/encryption/service';
import { OrganizationConstantType } from '@modules/organization-constants/constants';
import { PluginsServiceSelector } from './services/plugin-selector.service';
import { OrganizationConstantsUtilService } from '@modules/organization-constants/util.service';
import { DataSourceOptions } from '@entities/data_source_options.entity';
import { IDataSourcesUtilService } from './interfaces/IUtilService';
import { InMemoryCacheService } from '@helpers/in_memory_cache.service';

@Injectable()
export class DataSourcesUtilService implements IDataSourcesUtilService {
  constructor(
    protected readonly appEnvironmentUtilService: AppEnvironmentUtilService,
    protected readonly credentialService: CredentialsService,
    protected readonly dataSourceRepository: DataSourcesRepository,
    protected readonly licenseTermsService: LicenseTermsService,
    protected readonly encryptionService: EncryptionService,
    protected readonly pluginsServiceSelector: PluginsServiceSelector,
    protected readonly organizationConstantsUtilService: OrganizationConstantsUtilService,
    protected readonly inMemoryCacheService: InMemoryCacheService
  ) {}
  async create(createArgumentsDto: CreateArgumentsDto, user: User): Promise<DataSource> {
    return await dbTransactionWrap(async (manager: EntityManager) => {
      const newDataSource = manager.create(DataSource, {
        name: createArgumentsDto.name,
        kind: createArgumentsDto.kind,
        pluginId: createArgumentsDto.pluginId,
        organizationId: user.organizationId,
        scope: DataSourceScopes.GLOBAL,
        createdAt: new Date(),
        updatedAt: new Date(),
      });
      const dataSource = await manager.save(newDataSource);

      // Creating empty options mapping
      await this.createDataSourceInAllEnvironments(user.organizationId, dataSource.id, manager);

      // Find the environment to be updated
      const envToUpdate = await this.appEnvironmentUtilService.get(
        user.organizationId,
        createArgumentsDto.environmentId,
        false,
        manager
      );
      await this.appEnvironmentUtilService.updateOptions(
        await this.parseOptionsForCreate(createArgumentsDto.options, false, manager),
        envToUpdate.id,
        dataSource.id,
        manager
      );
      // Find other environments to be updated
      const allEnvs = await this.appEnvironmentUtilService.getAll(user.organizationId, null, manager);

      if (allEnvs?.length) {
        const envsToUpdate = allEnvs.filter((env) => env.id !== envToUpdate.id);
        await Promise.all(
          envsToUpdate?.map(async (env) => {
            await this.appEnvironmentUtilService.updateOptions(
              await this.parseOptionsForCreate(createArgumentsDto.options, true, manager),
              env.id,
              dataSource.id,
              manager
            );
          })
        );
      }
      return dataSource;
    });
  }

  getServiceAndRpcNames(protoDefinition) {
    const root = protobuf.parse(protoDefinition).root;
    const serviceNamesAndMethods = root.nestedArray
      .filter((item): item is protobuf.Service => item instanceof protobuf.Service)
      .reduce((acc, service) => {
        const rpcMethods = service.methodsArray.map((method) => method.name);
        acc[service.name] = rpcMethods;
        return acc;
      }, {});
    return serviceNamesAndMethods;
  }

  // IMPORTANT: Should not do any changes on this function. Its used in migrations
  async parseOptionsForCreate(options: Array<object>, resetSecureData = false, manager?: EntityManager) {
    if (!options) return {};
    return await dbTransactionWrap(async (entityManager: EntityManager) => {
      const optionsWithOauth = await this.parseOptionsForOauthDataSource(options, resetSecureData);
      const parsedOptions = {};

      for (const option of optionsWithOauth) {
        if (option['encrypted']) {
          if (option['workspace_constant']) {
            const credential = await this.credentialService.create(option['workspace_constant'], entityManager);

            parsedOptions[option['key']] = {
              credential_id: credential.id,
              workspace_constant: option['workspace_constant'],
              encrypted: option['encrypted'],
            };
          } else {
            const credential = await this.credentialService.create(
              resetSecureData ? '' : option['value'] || '',
              entityManager
            );

            parsedOptions[option['key']] = {
              credential_id: credential.id,
              encrypted: option['encrypted'],
            };
          }
        } else {
          parsedOptions[option['key']] = {
            value: option['value'],
            encrypted: false,
          };
        }
      }

      return parsedOptions;
    }, manager);
  }

  async parseOptionsForOauthDataSource(options: Array<object>, resetSecureData = false) {
    const findOption = (opts: any[], key: string) => opts.find((opt) => opt['key'] === key);

    if (findOption(options, 'oauth2') && findOption(options, 'code')) {
      const provider = findOption(options, 'provider')['value'];
      const authCode = findOption(options, 'code')['value'];
      const pluginIdOption = findOption(options, 'plugin_id');
      const plugin_id = pluginIdOption ? pluginIdOption['value'] : null;
      const queryService = await this.pluginsServiceSelector.getService(plugin_id, provider);

      // const queryService = new allPlugins[provider]();
      let accessDetailsPromise: Promise<any>;

      const cacheKey = `${provider}_${authCode}`;

      if (this.inMemoryCacheService.has(cacheKey)) {
        accessDetailsPromise = this.inMemoryCacheService.get(cacheKey);
      } else {
        accessDetailsPromise = queryService.accessDetailsFrom(authCode, options, resetSecureData);
        this.inMemoryCacheService.set(cacheKey, accessDetailsPromise);
      }
      const accessDetails = await accessDetailsPromise;

      for (const row of accessDetails) {
        const option = {};
        option['key'] = row[0];
        option['value'] = row[1];
        option['encrypted'] = true;

        options.push(option);
      }

      options = options.filter((option) => !['provider', 'code', 'oauth2'].includes(option['key']));
    }

    return options;
  }

  async update(
    dataSourceId: string,
    organizationId: string,
    name: string,
    options: Array<object>,
    environmentId?: string
  ): Promise<void> {
    const dataSource = await this.dataSourceRepository.findById(dataSourceId);

    if (dataSource.type === DataSourceTypes.SAMPLE) {
      throw new BadRequestException('Cannot update configuration of sample data source');
    }

<<<<<<< HEAD
    try {
      await dbTransactionWrap(async (manager: EntityManager) => {
        const isMultiEnvEnabled = await this.licenseTermsService.getLicenseTerms(LICENSE_FIELD.MULTI_ENVIRONMENT);
        const envToUpdate = await this.appEnvironmentUtilService.get(organizationId, environmentId, false, manager);

        // if datasource is restapi then reset the token data
        if (dataSource.kind === 'restapi')
          options.push({
            key: 'tokenData',
            value: undefined,
            encrypted: false,
          });
=======
    await dbTransactionWrap(async (manager: EntityManager) => {
      const isMultiEnvEnabled = await this.licenseTermsService.getLicenseTerms(LICENSE_FIELD.MULTI_ENVIRONMENT, organizationId);
      const envToUpdate = await this.appEnvironmentUtilService.get(organizationId, environmentId, false, manager);

      // if datasource is restapi then reset the token data
      if (dataSource.kind === 'restapi')
        options.push({
          key: 'tokenData',
          value: undefined,
          encrypted: false,
        });

      if (isMultiEnvEnabled) {
        dataSource.options = (
          await this.appEnvironmentUtilService.getOptions(dataSourceId, organizationId, envToUpdate.id)
        ).options;

        const newOptions = await this.parseOptionsForUpdate(dataSource, options, manager);
        await this.appEnvironmentUtilService.updateOptions(newOptions, envToUpdate.id, dataSource.id, manager);
      } else {
        const allEnvs = await this.appEnvironmentUtilService.getAll(organizationId);
        /* 
          Basic plan customer. lets update all environment options. 
          this will help us to run the queries successfully when the user buys enterprise plan 
          */
>>>>>>> c61cc8a6

        if (isMultiEnvEnabled) {
          dataSource.options = (
            await this.appEnvironmentUtilService.getOptions(dataSourceId, organizationId, envToUpdate.id)
          ).options;

          const newOptions = await this.parseOptionsForUpdate(dataSource, options, manager);
          await this.appEnvironmentUtilService.updateOptions(newOptions, envToUpdate.id, dataSource.id, manager);
        } else {
          const allEnvs = await this.appEnvironmentUtilService.getAll(organizationId);
          /* 
            Basic plan customer. lets update all environment options. 
            this will help us to run the queries successfully when the user buys enterprise plan 
            */

          for (const env of allEnvs) {
            dataSource.options = (
              await this.appEnvironmentUtilService.getOptions(dataSourceId, organizationId, env.id)
            ).options;
            const newOptions = await this.parseOptionsForUpdate(dataSource, options, manager);

            await this.appEnvironmentUtilService.updateOptions(newOptions, env.id, dataSource.id, manager);
          }
        }
        const updatableParams = {
          id: dataSourceId,
          name,
          updatedAt: new Date(),
        };

        // Remove keys with undefined values
        cleanObject(updatableParams);

        await manager.save(DataSource, updatableParams);
      });
    } finally {
      this.inMemoryCacheService.clear();
    }
  }

  async decrypt(options: Record<string, any>) {
    const decryptedOptions = { ...options };

    for (const [key, value] of Object.entries(options)) {
      if (value?.credential_id) {
        decryptedOptions[key] = {
          ...value,
          value: await this.credentialService.getValue(value.credential_id),
        };
      }
    }

    return decryptedOptions;
  }

  async parseOptionsForUpdate(dataSource: DataSource, options: Array<object>, manager: EntityManager) {
    if (!options) return {};

    const optionsWithOauth = await this.parseOptionsForOauthDataSource(options);
    const parsedOptions = {};

    if (dataSource?.options) {
      for (const key in dataSource.options) {
        if (dataSource.options[key]?.workspace_constant) {
          parsedOptions[key] = {
            workspace_constant: dataSource.options[key].workspace_constant,
            credential_id: dataSource.options[key].credential_id,
            encrypted: dataSource.options[key].encrypted,
          };
        }
      }
    }

    return await dbTransactionWrap(async (entityManager: EntityManager) => {
      for (const option of optionsWithOauth) {
        const key = option['key'];
        const credentialValue = option['value'];

        if (option['encrypted']) {
          if (credentialValue && (credentialValue.includes('{{constants') || credentialValue.includes('{{secrets'))) {
            if (!parsedOptions[key]) {
              parsedOptions[key] = {};
            }
            parsedOptions[key].workspace_constant = credentialValue;
          }

          const existingCredentialId =
            dataSource?.options && dataSource.options[key] && dataSource.options[key]['credential_id'];

          if (existingCredentialId) {
            if (credentialValue !== undefined) {
              await this.credentialService.update(existingCredentialId, credentialValue || '');
            }

            if (!parsedOptions[key]) {
              parsedOptions[key] = {};
            }
            parsedOptions[key].credential_id = existingCredentialId;
            parsedOptions[key].encrypted = option['encrypted'];
          } else {
            const credential = await this.credentialService.create(credentialValue || '', entityManager);

            if (!parsedOptions[key]) {
              parsedOptions[key] = {};
            }
            parsedOptions[key].credential_id = credential.id;
            parsedOptions[key].encrypted = option['encrypted'];
          }
        } else {
          parsedOptions[key] = {
            value: credentialValue,
            encrypted: false,
          };
        }
      }

      return parsedOptions;
    }, manager);
  }

  async findOneByEnvironment(
    dataSourceId: string,
    organizationId: string,
    environmentId?: string
  ): Promise<DataSource> {
    const dataSource = await this.dataSourceRepository.findOneOrFail({
      where: { id: dataSourceId, organizationId },
      relations: [
        'apps',
        'dataSourceOptions',
        'appVersion',
        'appVersion.app',
        'plugin',
        'plugin.iconFile',
        'plugin.manifestFile',
        'plugin.operationsFile',
      ],
    });

    if (!environmentId && dataSource.dataSourceOptions?.length > 1) {
      //fix for env id issue when importing cloud/enterprise apps to CE
      if (dataSource.dataSourceOptions?.length > 1) {
        const env = await this.appEnvironmentUtilService.get(organizationId, null);
        environmentId = env?.id;
      } else {
        throw new NotAcceptableException('Environment id should not be empty');
      }
    }

    if (dataSource.pluginId) {
      dataSource.plugin.iconFile.data = dataSource.plugin.iconFile.data.toString('utf8');
      dataSource.plugin.manifestFile.data = JSON.parse(decode(dataSource.plugin.manifestFile.data.toString('utf8')));
      dataSource.plugin.operationsFile.data = JSON.parse(
        decode(dataSource.plugin.operationsFile.data.toString('utf8'))
      );
    }

    if (environmentId) {
      dataSource.options = (
        await this.appEnvironmentUtilService.getOptions(dataSourceId, organizationId, environmentId)
      ).options;
    } else {
      dataSource.options = dataSource.dataSourceOptions?.[0]?.options || {};
    }
    return dataSource;
  }

  async resolveConstants(str: string, organizationId: string, environmentId: string, user?: User): Promise<string> {
    const regex = /\{\{(constants|secrets)\.(.*?)\}\}/g;

    const matches = Array.from(str.matchAll(regex));

    if (matches.length === 0) return str;

    const replacements = await Promise.all(
      matches.map(async ([fullMatch, prefix, key]) => {
        if (prefix !== 'constants' && prefix !== 'secrets') return fullMatch;

        const type = prefix === 'constants' ? OrganizationConstantType.GLOBAL : OrganizationConstantType.SECRET;

        try {
          const constant = await this.organizationConstantsUtilService.getOrgEnvironmentConstant(
            key,
            organizationId,
            environmentId,
            type
          );

          if (!constant) return fullMatch;

          return await this.encryptionService.decryptColumnValue(
            'org_environment_constant_values',
            organizationId,
            constant.value
          );
        } catch (error) {
          console.error(`Error resolving constant ${key}:`, error);
          return fullMatch;
        }
      })
    );

    let result = str;
    for (let i = 0; i < matches.length; i++) {
      result = result.replace(matches[i][0], replacements[i]);
    }

    return result;
  }

  async resolveKeyValuePair(arr, organization_id, environment_id) {
    const resolvedArray = await Promise.all(
      arr.map((item) => this.resolveValue(item, organization_id, environment_id))
    );

    return resolvedArray;
  }

  async resolveValue(value, organization_id, environment_id) {
    const constantMatcher = /{{constants|secrets|globals.server\..+?}}/g;

    if (typeof value === 'string' && constantMatcher.test(value)) {
      return await this.resolveConstants(value, organization_id, environment_id);
    }

    // Return the value as is if no match is found or if it's not a string
    return value;
  }

  async testConnection(testDataSourceDto: TestDataSourceDto, organization_id: string): Promise<object> {
    const { kind, options, plugin_id, environment_id } = testDataSourceDto;

    let result = {};

    const parsedOptions = JSON.parse(JSON.stringify(options));

    // need to match if currentOption is a contant, {{constants.psql_db}
    const constantMatcher = /{{constants|secrets|globals.server\..+?}}/g;

    for (const key of Object.keys(parsedOptions)) {
      let currentOption = parsedOptions[key]?.['value'];

      if (Array.isArray(currentOption)) {
        // Resolve each element in the array
        currentOption = await Promise.all(
          currentOption.map((element) => this.resolveKeyValuePair(element, organization_id, environment_id))
        );
      } else {
        // Resolve single value
        currentOption = await this.resolveValue(currentOption, organization_id, environment_id);
      }

      // Update the parsedOptions with the resolved value(s)
      parsedOptions[key]['value'] = currentOption;
    }

    try {
      const sourceOptions = {};

      for (const key of Object.keys(parsedOptions)) {
        const credentialId = parsedOptions[key]?.['credential_id'];
        if (credentialId) {
          const encryptedKeyValue = await this.credentialService.getValue(credentialId);
          constantMatcher.lastIndex = 0;

          //check if encrypted key value is a constant
          if (constantMatcher.test(encryptedKeyValue)) {
            const resolved = await this.resolveConstants(encryptedKeyValue, organization_id, environment_id);
            sourceOptions[key] = resolved;
          } else {
            sourceOptions[key] = encryptedKeyValue;
          }
        } else {
          sourceOptions[key] = parsedOptions[key]['value'];
        }
      }

      const service = await this.pluginsServiceSelector.getService(plugin_id, kind);
      if (!service?.testConnection) {
        throw new NotImplementedException('testConnection method not implemented');
      }
      result = await service.testConnection(sourceOptions);
    } catch (error) {
      result = {
        status: 'failed',
        message: error.message,
      };
    }

    return result;
  }

  async authorizeOauth2(
    dataSource: DataSource,
    code: string,
    userId: string,
    environmentId?: string,
    organizationId?: string
  ): Promise<void> {
    const sourceOptions = await this.parseSourceOptions(dataSource.options, organizationId, environmentId);
    let tokenOptions: any;
    if (['googlesheets', 'slack', 'zendesk', 'salesforce'].includes(dataSource.kind)) {
      tokenOptions = await this.fetchAPITokenFromPlugins(dataSource, code, sourceOptions);
    } else {
      const isMultiAuthEnabled = dataSource.options['multiple_auth_enabled']?.value;
      const newToken = await this.fetchOAuthToken(sourceOptions, code, userId, isMultiAuthEnabled);
      const tokenData = this.getCurrentToken(
        isMultiAuthEnabled,
        dataSource.options['tokenData']?.value,
        newToken,
        userId
      );

      tokenOptions = [
        {
          key: 'tokenData',
          value: tokenData,
          encrypted: false,
        },
      ];
    }
    await this.updateOptions(dataSource.id, tokenOptions, organizationId, environmentId);
    return;
  }

  protected async updateOptions(
    dataSourceId: string,
    optionsToMerge: any,
    organizationId: string,
    environmentId?: string
  ): Promise<void> {
    await dbTransactionWrap(async (manager: EntityManager) => {
      const dataSource = await this.findOneByEnvironment(dataSourceId, environmentId);
      const parsedOptions = await this.parseOptionsForUpdate(dataSource, optionsToMerge, manager);
      const envToUpdate = await this.appEnvironmentUtilService.get(organizationId, environmentId, false, manager);
      const oldOptions = dataSource.options || {};
      const updatedOptions = { ...oldOptions, ...parsedOptions };
      const isMultiEnvEnabled = await this.licenseTermsService.getLicenseTerms(LICENSE_FIELD.MULTI_ENVIRONMENT,organizationId);

      if (isMultiEnvEnabled) {
        await this.appEnvironmentUtilService.updateOptions(updatedOptions, envToUpdate.id, dataSourceId, manager);
      } else {
        const allEnvs = await this.appEnvironmentUtilService.getAll(organizationId);
        await Promise.all(
          allEnvs.map(async (envToUpdate) => {
            await this.appEnvironmentUtilService.updateOptions(updatedOptions, envToUpdate.id, dataSourceId, manager);
          })
        );
      }
    });
  }

  protected getCurrentToken(isMultiAuthEnabled: boolean, tokenData: any, newToken: any, userId: string) {
    if (isMultiAuthEnabled) {
      let tokensArray = [];
      if (tokenData && Array.isArray(tokenData)) {
        let isExisted = false;
        const newTokenData = tokenData.map((token) => {
          if (token.user_id === userId) {
            isExisted = true;
            return { ...token, ...newToken };
          }
          return token;
        });
        if (isExisted) {
          tokensArray = newTokenData;
        } else {
          tokensArray = [...tokenData, newToken];
        }
      } else {
        tokensArray.push(newToken);
      }
      return tokensArray;
    } else {
      return newToken;
    }
  }

  protected checkIfContentTypeIsURLenc(headers: [] = []) {
    const objectHeaders = Object.fromEntries(headers);
    const contentType = objectHeaders['content-type'] ?? objectHeaders['Content-Type'];
    return contentType === 'application/x-www-form-urlencoded';
  }

  protected sanitizeCustomParams(customArray: any) {
    const params = Object.fromEntries(customArray ?? []);
    Object.keys(params).forEach((key) => (params[key] === '' ? delete params[key] : {}));
    return params;
  }

  /* This function fetches the access token from the token url set in REST API (oauth) datasource */
  async fetchOAuthToken(sourceOptions: any, code: string, userId: any, isMultiAuthEnabled: boolean): Promise<any> {
    const tooljetHost = process.env.TOOLJET_HOST;
    const isUrlEncoded = this.checkIfContentTypeIsURLenc(sourceOptions['access_token_custom_headers']);
    const accessTokenUrl = sourceOptions['access_token_url'];

    const customParams = this.sanitizeCustomParams(sourceOptions['custom_auth_params']);
    const customAccessTokenHeaders = this.sanitizeCustomParams(sourceOptions['access_token_custom_headers']);

    const bodyData = {
      code,
      client_id: sourceOptions['client_id'],
      client_secret: sourceOptions['client_secret'],
      grant_type: sourceOptions['grant_type'],
      redirect_uri: `${tooljetHost}/oauth2/authorize`,
      ...customParams,
    };
    try {
      const response = await got(accessTokenUrl, {
        method: 'post',
        headers: {
          'Content-Type': isUrlEncoded ? 'application/x-www-form-urlencoded' : 'application/json',
          ...customAccessTokenHeaders,
        },
        form: isUrlEncoded ? bodyData : undefined,
        json: !isUrlEncoded ? bodyData : undefined,
      });

      const result = JSON.parse(response.body);
      return {
        ...(isMultiAuthEnabled ? { user_id: userId } : {}),
        access_token: result['access_token'],
        refresh_token: result['refresh_token'],
      };
    } catch (err) {
      throw new BadRequestException(this.parseErrorResponse(err?.response?.body, err?.response?.statusCode));
    }
  }

  protected parseErrorResponse(error = 'unknown error', statusCode?: number): any {
    let errorObj = {};
    try {
      errorObj = JSON.parse(error);
    } catch (err) {
      errorObj['error_details'] = error;
    }

    errorObj['status_code'] = statusCode;
    return JSON.stringify(errorObj);
  }

  /* this function only for getting auth token for googlesheets and related plugins*/
  async fetchAPITokenFromPlugins(dataSource: DataSource, code: string, sourceOptions: any) {
    const queryService = new allPlugins[dataSource.kind]();
    const accessDetails = await queryService.accessDetailsFrom(code, sourceOptions);
    const options = [];
    for (const row of accessDetails) {
      const option = {};
      option['key'] = row[0];
      option['value'] = row[1];
      option['encrypted'] = true;

      options.push(option);
    }
    return options;
  }

  async parseSourceOptions(options: any, organizationId: string, environmentId: string, user?: User): Promise<object> {
    // For adhoc queries such as REST API queries, source options will be null
    if (!options) return {};
    const constantMatcher = /\{\{(constants|secrets|globals.server)\..*?\}\}/g;

    for (const key of Object.keys(options)) {
      const currentOption = options[key]?.['value'];
      constantMatcher.lastIndex = 0;

      //! request options are nested arrays with constants and variables
      if (Array.isArray(currentOption)) {
        for (let i = 0; i < currentOption.length; i++) {
          const curr = currentOption[i];

          if (Array.isArray(curr)) {
            for (let j = 0; j < curr.length; j++) {
              const inner = curr[j];
              constantMatcher.lastIndex = 0;

              if (constantMatcher.test(inner)) {
                const resolved = await this.resolveConstants(inner, organizationId, environmentId, user);
                curr[j] = resolved;
              }
            }
          }
        }
      }

      if (constantMatcher.test(currentOption)) {
        const resolved = await this.resolveConstants(currentOption, organizationId, environmentId, user);
        options[key]['value'] = resolved;
      }
    }

    const parsedOptions = {};

    for (const key of Object.keys(options)) {
      const option = options[key];
      const encrypted = option['encrypted'];
      if (encrypted) {
        const credentialId = option['credential_id'];
        const value = await this.credentialService.getValue(credentialId);

        if (value.includes('{{constants') || value.includes('{{secrets')) {
          const resolved = await this.resolveConstants(value, organizationId, environmentId, user);
          parsedOptions[key] = resolved;
          continue;
        } else {
          parsedOptions[key] = value;
        }
      } else {
        parsedOptions[key] = option['value'];
      }
    }

    return parsedOptions;
  }

  protected changeCurrentToken(tokenData: any, userId: string, accessTokenDetails: any, isMultiAuthEnabled: boolean) {
    if (isMultiAuthEnabled) {
      return tokenData?.value.map((token: any) => {
        if (token.user_id === userId) {
          return { ...token, ...accessTokenDetails };
        }
        return token;
      });
    } else {
      return accessTokenDetails;
    }
  }

  async updateOAuthAccessToken(
    accessTokenDetails: object,
    dataSourceOptions: object,
    dataSourceId: string,
    userId: string,
    organizationId: string,
    environmentId?: string
  ) {
    const existingAccessTokenCredentialId =
      dataSourceOptions['access_token'] && dataSourceOptions['access_token']['credential_id'];
    const existingRefreshTokenCredentialId =
      dataSourceOptions['refresh_token'] && dataSourceOptions['refresh_token']['credential_id'];
    if (existingAccessTokenCredentialId) {
      await this.credentialService.update(existingAccessTokenCredentialId, accessTokenDetails['access_token']);

      existingRefreshTokenCredentialId &&
        accessTokenDetails['refresh_token'] &&
        (await this.credentialService.update(existingRefreshTokenCredentialId, accessTokenDetails['refresh_token']));
    } else if (dataSourceId) {
      const isMultiAuthEnabled = dataSourceOptions['multiple_auth_enabled']?.value;
      const updatedTokenData = this.changeCurrentToken(
        dataSourceOptions['tokenData'],
        userId,
        accessTokenDetails,
        isMultiAuthEnabled
      );
      const tokenOptions = [
        {
          key: 'tokenData',
          value: updatedTokenData,
          encrypted: false,
        },
      ];
      await this.updateOptions(dataSourceId, tokenOptions, organizationId, environmentId);
    }
  }

  async getAuthUrl(getDataSourceOauthUrlDto: GetDataSourceOauthUrlDto): Promise<{ url: string }> {
    const { provider, source_options = {}, plugin_id = null } = getDataSourceOauthUrlDto;
    const service = await this.pluginsServiceSelector.getService(plugin_id, provider);
    return { url: service.authUrl(source_options) };
  }

  async createDataSourceInAllEnvironments(
    organizationId: string,
    dataSourceId: string,
    manager?: EntityManager
  ): Promise<void> {
    await dbTransactionWrap(async (manager: EntityManager) => {
      const allEnvs = await this.appEnvironmentUtilService.getAllEnvironments(organizationId, manager);
      await Promise.all(
        allEnvs.map((env) => {
          const options = manager.create(DataSourceOptions, {
            environmentId: env.id,
            dataSourceId,
            createdAt: new Date(),
            updatedAt: new Date(),
          });
          return manager.save(options);
        })
      );
    }, manager);
  }
}<|MERGE_RESOLUTION|>--- conflicted
+++ resolved
@@ -187,12 +187,13 @@
       throw new BadRequestException('Cannot update configuration of sample data source');
     }
 
-<<<<<<< HEAD
     try {
       await dbTransactionWrap(async (manager: EntityManager) => {
-        const isMultiEnvEnabled = await this.licenseTermsService.getLicenseTerms(LICENSE_FIELD.MULTI_ENVIRONMENT);
+        const isMultiEnvEnabled = await this.licenseTermsService.getLicenseTerms(
+          LICENSE_FIELD.MULTI_ENVIRONMENT,
+          organizationId
+        );
         const envToUpdate = await this.appEnvironmentUtilService.get(organizationId, environmentId, false, manager);
-
         // if datasource is restapi then reset the token data
         if (dataSource.kind === 'restapi')
           options.push({
@@ -200,33 +201,6 @@
             value: undefined,
             encrypted: false,
           });
-=======
-    await dbTransactionWrap(async (manager: EntityManager) => {
-      const isMultiEnvEnabled = await this.licenseTermsService.getLicenseTerms(LICENSE_FIELD.MULTI_ENVIRONMENT, organizationId);
-      const envToUpdate = await this.appEnvironmentUtilService.get(organizationId, environmentId, false, manager);
-
-      // if datasource is restapi then reset the token data
-      if (dataSource.kind === 'restapi')
-        options.push({
-          key: 'tokenData',
-          value: undefined,
-          encrypted: false,
-        });
-
-      if (isMultiEnvEnabled) {
-        dataSource.options = (
-          await this.appEnvironmentUtilService.getOptions(dataSourceId, organizationId, envToUpdate.id)
-        ).options;
-
-        const newOptions = await this.parseOptionsForUpdate(dataSource, options, manager);
-        await this.appEnvironmentUtilService.updateOptions(newOptions, envToUpdate.id, dataSource.id, manager);
-      } else {
-        const allEnvs = await this.appEnvironmentUtilService.getAll(organizationId);
-        /* 
-          Basic plan customer. lets update all environment options. 
-          this will help us to run the queries successfully when the user buys enterprise plan 
-          */
->>>>>>> c61cc8a6
 
         if (isMultiEnvEnabled) {
           dataSource.options = (
@@ -564,7 +538,10 @@
       const envToUpdate = await this.appEnvironmentUtilService.get(organizationId, environmentId, false, manager);
       const oldOptions = dataSource.options || {};
       const updatedOptions = { ...oldOptions, ...parsedOptions };
-      const isMultiEnvEnabled = await this.licenseTermsService.getLicenseTerms(LICENSE_FIELD.MULTI_ENVIRONMENT,organizationId);
+      const isMultiEnvEnabled = await this.licenseTermsService.getLicenseTerms(
+        LICENSE_FIELD.MULTI_ENVIRONMENT,
+        organizationId
+      );
 
       if (isMultiEnvEnabled) {
         await this.appEnvironmentUtilService.updateOptions(updatedOptions, envToUpdate.id, dataSourceId, manager);
@@ -660,7 +637,7 @@
     let errorObj = {};
     try {
       errorObj = JSON.parse(error);
-    } catch (err) {
+    } catch (error) {
       errorObj['error_details'] = error;
     }
 
@@ -770,9 +747,9 @@
     if (existingAccessTokenCredentialId) {
       await this.credentialService.update(existingAccessTokenCredentialId, accessTokenDetails['access_token']);
 
-      existingRefreshTokenCredentialId &&
-        accessTokenDetails['refresh_token'] &&
-        (await this.credentialService.update(existingRefreshTokenCredentialId, accessTokenDetails['refresh_token']));
+      if (existingRefreshTokenCredentialId && accessTokenDetails['refresh_token']) {
+        await this.credentialService.update(existingRefreshTokenCredentialId, accessTokenDetails['refresh_token']);
+      }
     } else if (dataSourceId) {
       const isMultiAuthEnabled = dataSourceOptions['multiple_auth_enabled']?.value;
       const updatedTokenData = this.changeCurrentToken(
