--- conflicted
+++ resolved
@@ -40,11 +40,8 @@
   private _workspaceId: string;
   private _isAi: boolean;
   private _ai: object;
-<<<<<<< HEAD
+  private _isExternalApis: boolean;
   private _isAppWhiteLabelling: boolean;
-=======
-  private _isExternalApis: boolean;
->>>>>>> 64a4eb3f
 
   constructor(licenseData?: Partial<Terms>, updatedDate?: Date, startDate?: Date, expiryDate?: Date) {
     if (process.env.NODE_ENV === 'test') {
@@ -62,11 +59,8 @@
       this._isLicenseValid = true;
       this._isMultiEnvironment = true;
       this._isAi = true;
-<<<<<<< HEAD
+      this._isExternalApis = true;
       this._isAppWhiteLabelling = true;
-=======
-      this._isExternalApis = true;
->>>>>>> 64a4eb3f
       return;
     }
     if (!licenseData) {
