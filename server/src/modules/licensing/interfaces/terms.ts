--- conflicted
+++ resolved
@@ -28,11 +28,8 @@
     comments?: boolean;
     customThemes?: boolean;
     ai?: boolean;
-<<<<<<< HEAD
+    externalApi?: boolean;
     appWhiteLabelling?: boolean;
-=======
-    externalApi?: boolean;
->>>>>>> 64a4eb3f
   };
   type?: LICENSE_TYPE;
   plan?: {
