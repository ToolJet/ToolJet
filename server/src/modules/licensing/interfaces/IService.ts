--- conflicted
+++ resolved
@@ -1,10 +1,7 @@
 import { EntityManager } from 'typeorm';
 import { LIMIT_TYPE } from '@modules/users/constants/lifecycle';
-<<<<<<< HEAD
 import LicenseBase from '../configs/LicenseBase';
-=======
 import { User } from '@entities/user.entity';
->>>>>>> 9e470a50
 
 export interface ILicenseWorkflowsService {
   getWorkflowLimit(params: { limitFor: string; workspaceId?: string }): Promise<any>;
@@ -57,16 +54,9 @@
 
 export interface ILicenseService {
   getLicense(): Promise<any>;
-<<<<<<< HEAD
   getFeatureAccess(organizationId: string): Promise<any>;
   getDomains(organizationId: string): Promise<{ domains: any; licenseStatus: any }>;
   getLicenseTerms(organizationId: string): Promise<{ terms: any }>;
-  updateLicense(dto: any): Promise<void>;
-=======
-  getFeatureAccess(): Promise<any>;
-  getDomains(): Promise<{ domains: any; licenseStatus: any }>;
-  getLicenseTerms(): Promise<{ terms: any }>;
   updateLicense(dto: any, user: User): Promise<void>;
->>>>>>> 9e470a50
   plans(): Promise<{ plans: any }>;
 }