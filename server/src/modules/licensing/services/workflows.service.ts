--- conflicted
+++ resolved
@@ -22,10 +22,7 @@
       LICENSE_FIELD.WORKFLOWS,
       LICENSE_FIELD.STATUS,
     ], params.workspaceId);
-<<<<<<< HEAD
-=======
     console.log(licenseTerms,'terms');
->>>>>>> 5370a0cc
     const totalCount =
       params.limitFor === 'workspace'
         ? licenseTerms[LICENSE_FIELD.WORKFLOWS].workspace?.total
