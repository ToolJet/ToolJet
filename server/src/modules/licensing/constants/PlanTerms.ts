import { LICENSE_LIMIT, LICENSE_FIELD } from '@modules/licensing/constants';
import { Terms } from '@modules/licensing/interfaces/terms';

export const BASIC_PLAN_TERMS: Partial<Terms> = {
  apps: LICENSE_LIMIT.UNLIMITED,
  workspaces: LICENSE_LIMIT.UNLIMITED,
  users: {
    total: LICENSE_LIMIT.UNLIMITED,
    editor: LICENSE_LIMIT.UNLIMITED,
    viewer: LICENSE_LIMIT.UNLIMITED,
    superadmin: 1,
  },
  database: {
    table: LICENSE_LIMIT.UNLIMITED,
  },
  features: {
    auditLogs: false,
    oidc: false,
    saml: false,
    customStyling: false,
    ldap: false,
    whiteLabelling: false,
    multiEnvironment: false,
    multiPlayerEdit: false,
    gitSync: false,
    comments: false,
    customThemes: false,
<<<<<<< HEAD
    serverSideGlobal: false,
    ai: true,
=======
>>>>>>> 29cf38b9
  },
  domains: [],
  workflows: {
    execution_timeout: 60,
    workspace: {
      total: 200,
      daily_executions: 500,
      monthly_executions: 10000,
    },
    instance: {
      total: 1000,
      daily_executions: 25000,
      monthly_executions: 50000,
    },
  },
  auditLogs: {
    maximumDays: 0,
  },
};

export const BASIC_PLAN_SETTINGS = {
  ALLOW_PERSONAL_WORKSPACE: {
    value: 'false',
  },
  WHITE_LABEL_LOGO: {
    value: '',
    feature: LICENSE_FIELD.WHITE_LABEL,
  },
  WHITE_LABEL_TEXT: {
    value: '',
    feature: LICENSE_FIELD.WHITE_LABEL,
  },
  WHITE_LABEL_FAVICON: {
    value: '',
    feature: LICENSE_FIELD.WHITE_LABEL,
  },
  ENABLE_MULTIPLAYER_EDITING: {
    value: 'false',
  },
  ENABLE_COMMENTS: {
    value: 'false',
  },
};

export const BUSINESS_PLAN_TERMS = {
  auditLogs: {
    maximumDays: 14,
  },
};

export const ENTERPRISE_PLAN_TERMS = {
  auditLogs: {
    maximumDays: 30,
  },
};

export const WORKFLOW_TEAM_PLAN_TERMS: Partial<Terms> = {
  workflows: {
    execution_timeout: 60,
    instance: {
      total: LICENSE_LIMIT.UNLIMITED,
      daily_executions: LICENSE_LIMIT.UNLIMITED,
      monthly_executions: LICENSE_LIMIT.UNLIMITED,
    },
    //Only sending instance not workspace
  },
};<|MERGE_RESOLUTION|>--- conflicted
+++ resolved
@@ -25,11 +25,7 @@
     gitSync: false,
     comments: false,
     customThemes: false,
-<<<<<<< HEAD
     serverSideGlobal: false,
-    ai: true,
-=======
->>>>>>> 29cf38b9
   },
   domains: [],
   workflows: {
