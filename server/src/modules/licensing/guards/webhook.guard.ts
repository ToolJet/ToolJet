import { CanActivate, ExecutionContext, Injectable, UnauthorizedException, HttpException } from '@nestjs/common';
import { EntityManager } from 'typeorm';
import { ConfigService } from '@nestjs/config';
import { LicenseTermsService } from '../interfaces/IService';
import { LICENSE_FIELD, LICENSE_LIMIT } from '../constants';
import { AppsRepository } from '@modules/apps/repository';
import { APP_TYPES } from '@modules/apps/constants';
import { isUUID } from 'class-validator';

@Injectable()
export class WebhookGuard implements CanActivate {
  constructor(
    protected manager: EntityManager,
    protected readonly appsRepository: AppsRepository,
    protected licenseTermsService: LicenseTermsService,
    protected configService: ConfigService
  ) {}

  async canActivate(context: ExecutionContext): Promise<boolean> {
<<<<<<< HEAD
 const request = context.switchToHttp().getRequest();
    const workflowsLimit = await this.licenseTermsService.getLicenseTerms(LICENSE_FIELD.WORKFLOWS);
=======
    const request = context.switchToHttp().getRequest();
    const organizationId =
      typeof request.headers['tj-workspace-id'] === 'object'
        ? request.headers['tj-workspace-id'][0]
        : request.headers['tj-workspace-id'];
    const workflowsLimit = await this.licenseTermsService.getLicenseTerms(LICENSE_FIELD.WORKFLOWS, organizationId);
>>>>>>> ed571caf

    const isUuid = isUUID(request?.params?.idOrName);
    const workflowApp = await this.appsRepository.findOne({
      where: {
        [isUuid ? 'id' : 'name']: request?.params?.idOrName,
        type: APP_TYPES.WORKFLOW,
      },
    });

    if (!workflowApp) throw new HttpException(`Workflow doesn't exists`, 404);
    request.tj_app = workflowApp;

    // Webhook API token validation
    if (request.headers.authorization.split(' ')[1] !== workflowApp.workflowApiToken) throw new UnauthorizedException();

    // WebHook endpoint must be enabled inorder to use it
    if (!workflowApp.workflowEnabled) throw new HttpException(`Webhook endpoint disabled or doesn't exists`, 404);

    // Workspace Level -
    if (workflowsLimit.workspace) {
      // Daily Limit
      const workspaceDailyExecutionsQuery = `
        SELECT COUNT(*)
        FROM apps a
        INNER JOIN app_versions av on av.app_id = a.id
        INNER JOIN workflow_executions we on we.app_version_id = av.id
        WHERE a.organization_id = $1
        AND DATE(we.created_at) = current_date
      `;

      if (
        workflowsLimit.workspace.daily_executions !== LICENSE_LIMIT.UNLIMITED &&
        (await this.manager.query(workspaceDailyExecutionsQuery, [workflowApp.organizationId]))[0].count >=
          workflowsLimit.workspace.daily_executions
      ) {
        throw new HttpException('Maximum daily limit for workflow execution has reached for this workspace', 451);
      }

      // Monthly Limit
      const workspaceMonthlyExecutionsQuery = `
        SELECT COUNT(*)
        FROM apps a
        INNER JOIN app_versions av on av.app_id = a.id
        INNER JOIN workflow_executions we on we.app_version_id = av.id
        WHERE a.organization_id = $1
        AND extract (year from we.created_at) = extract (year from current_date)
        AND extract (month from we.created_at) = extract (month from current_date)
      `;

      if (
        workflowsLimit.workspace.monthly_executions !== LICENSE_LIMIT.UNLIMITED &&
        (await this.manager.query(workspaceMonthlyExecutionsQuery, [workflowApp.organizationId]))[0].count >=
          workflowsLimit.workspace.monthly_executions
      ) {
        throw new HttpException('Maximum monthly limit for workflow execution has reached for this workspace', 451);
      }
    }

    // Instance Level -
    if (workflowsLimit.instance) {
      // Daily Limit
      const instanceDailyExecutionsQuery = `
        SELECT COUNT(*)
        FROM apps a
        INNER JOIN app_versions av on av.app_id = a.id
        INNER JOIN workflow_executions we on we.app_version_id = av.id
        WHERE DATE(we.created_at) = current_date
      `;

      if (
        workflowsLimit.instance.daily_executions !== LICENSE_LIMIT.UNLIMITED &&
        (await this.manager.query(instanceDailyExecutionsQuery))[0].count >= workflowsLimit.instance.daily_executions
      ) {
        throw new HttpException('Maximum daily limit for workflow execution has been reached', 451);
      }

      // Monthly Limit
      const instanceMonthlyExecutionsQuery = `
        SELECT COUNT(*)
        FROM apps a
        INNER JOIN app_versions av on av.app_id = a.id
        INNER JOIN workflow_executions we on we.app_version_id = av.id
        WHERE extract (year from we.created_at) = extract (year from current_date)
        AND extract (month from we.created_at) = extract (month from current_date)
      `;

      if (
        workflowsLimit.instance.monthly_executions !== LICENSE_LIMIT.UNLIMITED &&
        (await this.manager.query(instanceMonthlyExecutionsQuery))[0].count >=
          workflowsLimit.instance.monthly_executions
      ) {
        throw new HttpException('Maximum monthly limit for workflow execution has been reached', 451);
      }
    }

    return true;
  }
}<|MERGE_RESOLUTION|>--- conflicted
+++ resolved
@@ -17,17 +17,12 @@
   ) {}
 
   async canActivate(context: ExecutionContext): Promise<boolean> {
-<<<<<<< HEAD
- const request = context.switchToHttp().getRequest();
-    const workflowsLimit = await this.licenseTermsService.getLicenseTerms(LICENSE_FIELD.WORKFLOWS);
-=======
     const request = context.switchToHttp().getRequest();
     const organizationId =
       typeof request.headers['tj-workspace-id'] === 'object'
         ? request.headers['tj-workspace-id'][0]
         : request.headers['tj-workspace-id'];
     const workflowsLimit = await this.licenseTermsService.getLicenseTerms(LICENSE_FIELD.WORKFLOWS, organizationId);
->>>>>>> ed571caf
 
     const isUuid = isUUID(request?.params?.idOrName);
     const workflowApp = await this.appsRepository.findOne({
