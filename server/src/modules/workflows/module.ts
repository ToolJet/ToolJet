import { DynamicModule } from '@nestjs/common';
import { ConfigModule, ConfigService } from '@nestjs/config';
import { ThrottlerModule } from '@nestjs/throttler';
import { TypeOrmModule } from '@nestjs/typeorm';
import { TooljetDbModule } from '@modules/tooljet-db/module';
import { UserRepository } from '@modules/users/repositories/repository';
import { User } from '@entities/user.entity';
import { WorkflowExecutionNode } from '@entities/workflow_execution_node.entity';
import { WorkflowExecutionEdge } from '@entities/workflow_execution_edge.entity';
import { WorkflowExecution } from '@entities/workflow_execution.entity';
import { AppVersion } from '@entities/app_version.entity';
import { AppsRepository } from '@modules/apps/repository';
import { DataQueriesModule } from '@modules/data-queries/module';
import { EncryptionModule } from '@modules/encryption/module';
import { DataSourcesModule } from '@modules/data-sources/module';
import { AppEnvironmentsModule } from '@modules/app-environments/module';
import { OrganizationConstantModule } from '@modules/organization-constants/module';
import { DataQuery } from '@entities/data_query.entity';
import { DataQueryRepository } from '@modules/data-queries/repository';
import { OrganizationConstantRepository } from '@modules/organization-constants/repository';
import { AppsModule } from '@modules/apps/module';
import { VersionRepository } from '@modules/versions/repository';
import { FoldersModule } from '@modules/folders/module';
import { FolderAppsModule } from '@modules/folder-apps/module';
import { ThemesModule } from '@modules/organization-themes/module';
import { AppsAbilityFactory } from '@modules/casl/abilities/apps-ability.factory';
import { WorkflowSchedule } from '@entities/workflow_schedule.entity';
import { App } from '@entities/app.entity';
import { AiModule } from '@modules/ai/module';
import { DataSourcesRepository } from '@modules/data-sources/repository';
import { AppPermissionsModule } from '@modules/app-permissions/module';
import { RolesRepository } from '@modules/roles/repository';
import { AppGitRepository } from '@modules/app-git/repository';
import { SubModule } from '@modules/app/sub-module';
export class WorkflowsModule extends SubModule {
  static async register(configs?: { IS_GET_CONTEXT: boolean }): Promise<DynamicModule> {
    const {
      WorkflowExecutionsService,
      WorkflowExecutionsController,
      WorkflowSchedulesController,
      WorkflowWebhooksController,
      WorkflowWebhooksService,
      WorkflowsController,
      WorkflowSchedulesService,
      TemporalService,
      WorkflowWebhooksListener,
      FeatureAbilityFactory,
    } = await this.getProviders(configs, 'workflows', [
      'services/workflow-executions.service',
      'controllers/workflow-executions.controller',
      'controllers/workflow-schedules.controller',
      'controllers/workflow-webhooks.controller',
      'services/workflow-webhooks.service',
      'controllers/workflows.controller',
      'services/workflow-schedules.service',
      'services/temporal.service',
      'listeners/workflow-webhooks.listener',
      'ability/app',
    ]);

    // Get apps related providers
    const { AppsService, PageService, EventsService, ComponentsService, PageHelperService } = await this.getProviders(
      configs,
      'apps',
      [
        'service',
        'services/page.service',
        'services/event.service',
        'services/component.service',
        'services/page.util.service',
      ]
    );
<<<<<<< HEAD
    const { WorkflowWebhooksService } = await import(`${importPath}/workflows/services/workflow-webhooks.service`);
    const { WorkflowsController } = await import(`${importPath}/workflows/controllers/workflows.controller`);
    const { OrganizationConstantsService } = await import(`${importPath}/organization-constants/service`);
    const { AppsService } = await import(`${importPath}/apps/service`);
    const { PageService } = await import(`${importPath}/apps/services/page.service`);
    const { EventsService } = await import(`${importPath}/apps/services/event.service`);
    const { ComponentsService } = await import(`${importPath}/apps/services/component.service`);
    const { PageHelperService } = await import(`${importPath}/apps/services/page.util.service`);
    const { WorkflowSchedulesService } = await import(`${importPath}/workflows/services/workflow-schedules.service`);
    const { TemporalService } = await import(`${importPath}/workflows/services/temporal.service`);
    const { WorkflowStreamService } = await import(`${importPath}/workflows/services/workflow-stream.service`);
    const { WorkflowTriggersListener } = await import(`${importPath}/workflows/listeners/workflow-triggers.listener`);
    const { FeatureAbilityFactory } = await import(`${importPath}/workflows/ability/app`);
=======

    // Get organization constants provider
    const { OrganizationConstantsService } = await this.getProviders(configs, 'organization-constants', ['service']);
>>>>>>> ed571caf

    return {
      module: WorkflowsModule,
      imports: [
        TypeOrmModule.forFeature([
          App,
          User,
          DataQuery,
          AppVersion,
          WorkflowSchedule,
          WorkflowExecution,
          WorkflowExecutionEdge,
          WorkflowExecutionNode,
          WorkflowExecutionNode,
          WorkflowExecutionEdge,
        ]),
        ThrottlerModule.forRootAsync({
          imports: [ConfigModule],
          inject: [ConfigService],
          useFactory: (config: ConfigService) => [
            {
              ttl: config.get('WEBHOOK_THROTTLE_TTL') || 60000,
              limit: config.get('WEBHOOK_THROTTLE_LIMIT') || 100,
            },
          ],
        }),
        await AppsModule.register(configs),
        await TooljetDbModule.register(configs),
        await DataQueriesModule.register(configs),
        await EncryptionModule.register(configs),
        await DataSourcesModule.register(configs),
        await AppEnvironmentsModule.register(configs),
        await OrganizationConstantModule.register(configs),
        await FoldersModule.register(configs),
        await FolderAppsModule.register(configs),
        await ThemesModule.register(configs),
        await AiModule.register(configs),
        await AppPermissionsModule.register(configs),
      ],
      providers: [
        AppsAbilityFactory,
        AppsRepository,
        UserRepository,
        DataSourcesRepository,
        DataQueryRepository,
        DataSourcesRepository,
        OrganizationConstantRepository,
        VersionRepository,
        AppGitRepository,
        AppsService,
        PageService,
        EventsService,
        WorkflowExecutionsService,
        WorkflowStreamService,
        WorkflowTriggersListener,
        WorkflowWebhooksService,
        OrganizationConstantsService,
        ComponentsService,
        PageHelperService,
        WorkflowSchedulesService,
        TemporalService,
        FeatureAbilityFactory,
        RolesRepository,
      ],
      controllers: [
        WorkflowsController,
        WorkflowExecutionsController,
        WorkflowWebhooksController,
        WorkflowSchedulesController,
      ],
    };
  }
}<|MERGE_RESOLUTION|>--- conflicted
+++ resolved
@@ -44,7 +44,9 @@
       WorkflowSchedulesService,
       TemporalService,
       WorkflowWebhooksListener,
+      WorkflowTriggersListener,
       FeatureAbilityFactory,
+      WorkflowStreamService,
     } = await this.getProviders(configs, 'workflows', [
       'services/workflow-executions.service',
       'controllers/workflow-executions.controller',
@@ -55,7 +57,9 @@
       'services/workflow-schedules.service',
       'services/temporal.service',
       'listeners/workflow-webhooks.listener',
+      'listeners/workflow-triggers.listener',
       'ability/app',
+      'services/workflow-stream.service',
     ]);
 
     // Get apps related providers
@@ -70,25 +74,9 @@
         'services/page.util.service',
       ]
     );
-<<<<<<< HEAD
-    const { WorkflowWebhooksService } = await import(`${importPath}/workflows/services/workflow-webhooks.service`);
-    const { WorkflowsController } = await import(`${importPath}/workflows/controllers/workflows.controller`);
-    const { OrganizationConstantsService } = await import(`${importPath}/organization-constants/service`);
-    const { AppsService } = await import(`${importPath}/apps/service`);
-    const { PageService } = await import(`${importPath}/apps/services/page.service`);
-    const { EventsService } = await import(`${importPath}/apps/services/event.service`);
-    const { ComponentsService } = await import(`${importPath}/apps/services/component.service`);
-    const { PageHelperService } = await import(`${importPath}/apps/services/page.util.service`);
-    const { WorkflowSchedulesService } = await import(`${importPath}/workflows/services/workflow-schedules.service`);
-    const { TemporalService } = await import(`${importPath}/workflows/services/temporal.service`);
-    const { WorkflowStreamService } = await import(`${importPath}/workflows/services/workflow-stream.service`);
-    const { WorkflowTriggersListener } = await import(`${importPath}/workflows/listeners/workflow-triggers.listener`);
-    const { FeatureAbilityFactory } = await import(`${importPath}/workflows/ability/app`);
-=======
 
     // Get organization constants provider
     const { OrganizationConstantsService } = await this.getProviders(configs, 'organization-constants', ['service']);
->>>>>>> ed571caf
 
     return {
       module: WorkflowsModule,
@@ -144,6 +132,7 @@
         WorkflowExecutionsService,
         WorkflowStreamService,
         WorkflowTriggersListener,
+        WorkflowWebhooksListener,
         WorkflowWebhooksService,
         OrganizationConstantsService,
         ComponentsService,
