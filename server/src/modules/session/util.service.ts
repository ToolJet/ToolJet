import { BadRequestException, Injectable, UnauthorizedException } from '@nestjs/common';
import { DeepPartial, EntityManager, MoreThanOrEqual, Not } from 'typeorm';
import { dbTransactionWrap } from '@helpers/database.helper';
import { UserSessions } from '@entities/user_sessions.entity';
import { ConfigService } from '@nestjs/config';
import * as requestIp from 'request-ip';
import { User } from '@entities/user.entity';
import { GroupPermissions } from '@entities/group_permissions.entity';
import { Organization } from '@entities/organization.entity';
import { WORKSPACE_STATUS, USER_STATUS, WORKSPACE_USER_STATUS, USER_TYPE } from '@modules/users/constants/lifecycle';
import { isHttpsEnabled, isSuperAdmin } from '@helpers/utils.helper';
import { CookieOptions } from 'express';
import { decamelizeKeys } from 'humps';
import { JWTPayload } from '@modules/session/interfaces/IService';
import { Response } from 'express';
import { UserRepository } from '@modules/users/repository';
import * as _ from 'lodash';
import { OrganizationRepository } from '@modules/organizations/repository';
import { GroupPermissionsRepository } from '@modules/group-permissions/repository';
import { OrganizationUsersRepository } from '@modules/organization-users/repository';
import { SSOConfigs } from '@entities/sso_config.entity';
import { GROUP_PERMISSIONS_TYPE } from '@modules/group-permissions/constants';
import { MetadataUtilService } from '@modules/meta/util.service';
import { AbilityService } from '@modules/ability/interfaces/IService';
import { MODULES } from '@modules/app/constants/modules';
import { UserAppsPermissions, UserDataSourcePermissions, UserPermissions } from '@modules/ability/types';
import { JwtService } from '@nestjs/jwt';
import { RolesRepository } from '@modules/roles/repository';
import { EncryptionService } from '@modules/encryption/service';
import { OnboardingStatus } from '@modules/onboarding/constants';
import { RequestContext } from '@modules/request-context/service';
import { AUDIT_LOGS_REQUEST_CONTEXT_KEY } from '@modules/app/constants';

@Injectable()
export class SessionUtilService {
  constructor(
    protected readonly configService: ConfigService,
    protected readonly userRepository: UserRepository,
    protected readonly organizationRepository: OrganizationRepository,
    protected readonly groupPermissionsRepository: GroupPermissionsRepository,
    protected readonly organizationUsersRepository: OrganizationUsersRepository,
    protected readonly abilityService: AbilityService,
    protected readonly metadataUtilService: MetadataUtilService,
    protected readonly rolesRepository: RolesRepository,
    protected readonly encryptionService: EncryptionService,
    protected readonly jwtService: JwtService
  ) {}

<<<<<<< HEAD
  async setAuditLogForUser(userId: string, manager: EntityManager): Promise<void> {
    const user = await manager.findOneOrFail(User, {
      where: { id: userId },
    });

    const auditLogEntry = {
      userId: user.id,
      organizationId: user.defaultOrganizationId,
      resourceId: user.id,
      resourceName: user.email,
    };
    RequestContext.setLocals(AUDIT_LOGS_REQUEST_CONTEXT_KEY, auditLogEntry);
  }

=======
>>>>>>> ed234aa5
  async terminateAllSessions(userId: string): Promise<void> {
    await dbTransactionWrap(async (manager: EntityManager) => {
      await manager.delete(UserSessions, { userId });
    });
  }

  sign(JWTPayload: any): string {
    return this.jwtService.sign(JWTPayload);
  }

  async generateLoginResultPayload(
    response: Response,
    user: User,
    organization: DeepPartial<Organization>,
    isInstanceSSO: boolean,
    isPasswordLogin: boolean,
    loggedInUser?: User,
    manager?: EntityManager,
    invitedOrganizationId?: string,
    extraData?: any
  ): Promise<any> {
    return await dbTransactionWrap(async (manager: EntityManager) => {
      const request = RequestContext?.currentContext?.req;
      const organizationIds = new Set([
        ...(loggedInUser?.id === user.id ? loggedInUser?.organizationIds || [] : []),
        ...(organization ? [organization.id] : []),
      ]);
      let sessionId = loggedInUser?.sessionId; // logged in user and new user are different -> creating session
      if (loggedInUser?.id !== user.id) {
        const clientIp = (request as any)?.clientIp;
        const session: UserSessions = await this.createSession(
          user.id,
          `IP: ${clientIp || (request && requestIp.getClientIp(request)) || 'unknown'} UA: ${
            request?.headers['user-agent'] || 'unknown'
          }`,
          manager
        );
        sessionId = session.id;
      }

      const JWTPayload: JWTPayload = {
        sessionId: sessionId,
        username: user.id,
        sub: user.email,
        organizationIds: [...organizationIds],
        isSSOLogin: loggedInUser?.isSSOLogin || isInstanceSSO,
        isPasswordLogin: loggedInUser?.isPasswordLogin || isPasswordLogin,
        ...(invitedOrganizationId ? { invitedOrganizationId } : {}),
      };

      if (organization) user.organizationId = organization.id;

      const cookieOptions: CookieOptions = {
        secure: isHttpsEnabled(),
        httpOnly: true,
        sameSite: 'strict',
        maxAge: 2 * 365 * 24 * 60 * 60 * 1000, // maximum expiry 2 years
      };

      if (this.configService.get<string>('ENABLE_PRIVATE_APP_EMBED') === 'true') {
        // disable cookie security
        cookieOptions.sameSite = 'none';
        cookieOptions.secure = true;
      }
      response.cookie('tj_auth_token', this.sign(JWTPayload), cookieOptions);

      const isCurrentOrganizationArchived = organization?.status === WORKSPACE_STATUS.ARCHIVE;

      const permissionData = await this.getPermissionDataToAuthorize(user, manager);
      const noActiveWorkspaces = await this.checkUserWorkspaceStatus(user.id);

      const responsePayload = {
        organizationId: organization?.id,
        organization: organization?.name,
        isCurrentOrganizationArchived,
        ...(organization
          ? { currentOrganizationId: organization.id, currentOrganizationSlug: organization.slug }
          : { noWorkspaceAttachedInTheSession: true }),
        ...permissionData,
        noActiveWorkspaces,
        ...(extraData ? extraData : {}),
      };

      return decamelizeKeys(responsePayload);
    }, manager);
  }

  async getPermissionDataToAuthorize(
    user: User,
    manager: EntityManager
  ): Promise<{
    id: string;
    email: string;
    firstName: string;
    lastName: string;
    avatar_id: string;
    admin: boolean;
    superAdmin: boolean;
    metadata: any;
    ssoUserInfo: any;
    appGroupPermissions: UserAppsPermissions;
    dataSourceGroupPermissions: UserDataSourcePermissions;
    role: GroupPermissions;
    groupPermissions: GroupPermissions[];
    userPermissions: UserPermissions;
  }> {
    const groupPermissions = await this.getAllGroupsOfUser(user, manager);
    const userPermissions = await this.abilityService.resourceActionsPermission(
      user,
      {
        organizationId: user.organizationId,
        resources: [{ resource: MODULES.APP }, { resource: MODULES.GLOBAL_DATA_SOURCE }],
      },
      manager
    );

    const role = await this.rolesRepository.getUserRole(user.id, user.organizationId, manager);
    const isAdmin = userPermissions.isAdmin;
    const superAdmin = userPermissions.isSuperAdmin;
    const appGroupPermissions = userPermissions?.[MODULES.APP];
    const dataSourceGroupPermissions = userPermissions?.[MODULES.GLOBAL_DATA_SOURCE];
    const userDetails = await this.userRepository.getUserDetails(user.id, user.organizationId, manager);

    const metadata = userDetails?.userMetadata || '';
    const ssoUserInfo = userDetails?.ssoUserInfo || {};
    // Decrypt metadata values
    const decryptedMetadata = await this.decryptUserMetadata(metadata);

    return {
      id: user.id,
      email: user.email,
      firstName: user.firstName,
      lastName: user.lastName,
      avatar_id: user.avatarId,
      admin: isAdmin,
      superAdmin,
      appGroupPermissions,
      dataSourceGroupPermissions,
      ssoUserInfo,
      metadata: decryptedMetadata,
      role,
      groupPermissions,
      userPermissions,
    };
  }

  async decryptUserMetadata(metadata: string) {
    try {
      if (!metadata || metadata === '') {
        return {};
      }

      const decryptedMetadata = await this.encryptionService.decryptColumnValue(
        'user_details',
        'userMetadata',
        metadata
      );

      return JSON.parse(decryptedMetadata);
    } catch (error) {
      return {};
    }
  }

  async getAllGroupsOfUser(user: User, manager: EntityManager) {
    const allGroups = await this.groupPermissionsRepository.getAllUserGroups(user.id, user.organizationId, manager);

    if (isSuperAdmin(user)) {
      const adminRole = await this.rolesRepository.getAdminRoleOfOrganization(user.organizationId, manager);
      if (allGroups && allGroups.length) {
        return [...allGroups.filter((group) => group.type === GROUP_PERMISSIONS_TYPE.CUSTOM_GROUP), adminRole];
      }
      return [adminRole];
    }
    return allGroups;
  }

  async checkUserWorkspaceStatus(userId: string): Promise<boolean> {
    // Return true if user has no active workspaces
    return _.isEmpty(
      await this.userRepository.getUser(
        {
          id: userId,
          organizationUsers: {
            status: WORKSPACE_USER_STATUS.ACTIVE,
            organization: {
              status: WORKSPACE_STATUS.ACTIVE,
            },
          },
        },
        null,
        ['organizationUsers', 'organizationUsers.organization'],
        { id: true }
      )
    );
  }

  async createSession(userId: string, device: string, manager?: EntityManager): Promise<UserSessions> {
    return await dbTransactionWrap(async (manager: EntityManager) => {
      return await manager.save(
        manager.create(UserSessions, {
          userId,
          device,
          createdAt: new Date(),
          expiry: this.getSessionExpiry(),
          lastLoggedIn: new Date(),
        })
      );
    }, manager);
  }

  getSessionExpiry(): Date {
    // default expiry 10 days (14400 minutes)
    const now = new Date();
    return new Date(
      now.getTime() +
        (this.configService.get<string>('USER_SESSION_EXPIRY')
          ? this.configService.get<number>('USER_SESSION_EXPIRY')
          : 14400) *
          60000
    );
  }

  async generateInviteSignupPayload(
    response: Response,
    user: User,
    source: string,
    manager?: EntityManager
  ): Promise<any> {
    const request = RequestContext?.currentContext?.req;
    const clientIp = (request as any)?.clientIp;
    const { id, email, firstName, lastName } = user;

    const session: UserSessions = await this.createSession(
      user.id,
      `IP: ${clientIp || requestIp.getClientIp(request) || 'unknown'} UA: ${
        request?.headers['user-agent'] || 'unknown'
      }`,
      manager
    );
    const sessionId = session.id;

    const JWTPayload: JWTPayload = {
      sessionId,
      username: id,
      sub: email,
      organizationIds: [],
      isSSOLogin: source === 'sso',
      isPasswordLogin: source === 'signup',
    };

    const cookieOptions: CookieOptions = {
      httpOnly: true,
      secure: isHttpsEnabled(),
      sameSite: 'strict',
      maxAge: 2 * 365 * 24 * 60 * 60 * 1000, // maximum expiry 2 years
    };

    if (this.configService.get<string>('ENABLE_PRIVATE_APP_EMBED') === 'true') {
      // disable cookie security
      cookieOptions.sameSite = 'none';
      cookieOptions.secure = true;
    }
    response.cookie('tj_auth_token', this.sign(JWTPayload), cookieOptions);

    return decamelizeKeys({
      id,
      email,
      firstName,
      lastName,
    });
  }

  async generateSessionPayload(user: User, currentOrganization: Organization, appData?: any) {
    return dbTransactionWrap(async (manager: EntityManager) => {
      const currentOrganizationId = currentOrganization?.id
        ? currentOrganization?.id
        : user?.organizationIds?.includes(user?.defaultOrganizationId)
        ? user.defaultOrganizationId
        : user?.organizationIds?.[0];
      const organizationDetails = currentOrganizationId
        ? currentOrganization
          ? currentOrganization
          : await manager.findOneOrFail(Organization, {
              where: { id: currentOrganizationId },
              select: ['slug', 'name', 'id'],
            })
        : null;

      const noWorkspaceAttachedInTheSession = (await this.checkUserWorkspaceStatus(user.id)) && !isSuperAdmin(user);
      const isAllWorkspacesArchived = await this.#isAllWorkspacesArchivedBySuperAdmin(user.id);
      const onboardingFlags = await this.#onboardingFlags(user);
      const metadata = await this.metadataUtilService.fetchMetadata();
      return decamelizeKeys({
        id: user.id,
        email: user.email,
        firstName: user.firstName,
        lastName: user.lastName,
        noWorkspaceAttachedInTheSession,
        isAllWorkspacesArchived,
        currentOrganizationId,
        currentOrganizationSlug: organizationDetails?.slug,
        currentOrganizationName: organizationDetails?.name,
        consulationBannerDate: metadata?.createdAt,
        ...onboardingFlags,
        ...(appData && { appData }),
      });
    });
  }

  async #isAllWorkspacesArchivedBySuperAdmin(userId: string) {
    // return true if all users workspaces are archived
    const activeWorkspaces = await this.organizationUsersRepository.count({
      where: {
        userId,
        status: Not(WORKSPACE_USER_STATUS.ARCHIVED),
      },
    });
    return activeWorkspaces === 0;
  }

  async #onboardingFlags(user: User) {
    let isFirstUserOnboardingCompleted = true;
    const isOnboardingCompleted = true;
    // const isOnboardingQuestionsEnabled =
    //   this.configService.get<string>('ENABLE_ONBOARDING_QUESTIONS_FOR_ALL_SIGN_UPS') === 'true';

    const instanceUsersCount = await this.userRepository.count({
      where: { status: USER_STATUS.ACTIVE },
    });

    /* Superadmin / First user check */
    const metadata = await this.metadataUtilService.fetchMetadata();
    if (instanceUsersCount === 1 && user.userType === USER_TYPE.INSTANCE && !metadata?.onboarded) {
      /* User is only one super admin in the instance & first user */
      isFirstUserOnboardingCompleted = user.onboardingStatus === OnboardingStatus.ONBOARDING_COMPLETED;
    }

    /* Signed up user check */
    // if (
    //   instanceUsersCount > 1 &&
    //   isOnboardingQuestionsEnabled &&
    //   user.onboardingStatus !== OnboardingStatus.ONBOARDING_COMPLETED
    // ) {
    //   /* Signed up user went through onboarding flow, didn't complete */
    //   isOnboardingCompleted = false;
    // }

    return { isFirstUserOnboardingCompleted, isOnboardingCompleted };
  }

  async switchOrganization(response: Response, newOrganizationId: string, user: User, isNewOrganization?: boolean) {
    if (!(isNewOrganization || user.isPasswordLogin || user.isSSOLogin)) {
      throw new UnauthorizedException();
    }
    const newUser = await this.userRepository.findByEmail(user.email, newOrganizationId, WORKSPACE_USER_STATUS.ACTIVE);

    /* User doesn't have access to this workspace */
    if (!newUser && !isSuperAdmin(newUser)) {
      throw new UnauthorizedException("User doesn't have access to this workspace");
    }
    newUser.organizationId = newOrganizationId;

    const organization: Organization = await this.organizationRepository.get(newUser.organizationId);

    const formConfigs: SSOConfigs = organization?.ssoConfigs?.find((sso) => sso.sso === 'form');

    if (
      !isSuperAdmin(newUser) && // bypassing login mode checks for super admin
      ((user.isPasswordLogin && !formConfigs?.enabled) || (user.isSSOLogin && !organization.inheritSSO))
    ) {
      // no configurations in organization side or Form login disabled for the organization
      throw new UnauthorizedException('Please log in to continue');
    }

    return await dbTransactionWrap(async (manager: EntityManager) => {
      // Updating default organization Id
      await this.userRepository.updateOne(newUser.id, { defaultOrganizationId: newUser.organizationId }, manager);

      return await this.generateLoginResultPayload(
        response,
        user,
        organization,
        user.isSSOLogin,
        user.isPasswordLogin,
        user
      );
    });
  }

  verifyToken(payload: string): any {
    return this.jwtService.verify(payload);
  }

  findActiveUser(email: string): Promise<User> {
    return this.userRepository.getUser({ email, status: USER_STATUS.ACTIVE });
  }

  async validateUserSession(userId: string, sessionId: string): Promise<void> {
    await dbTransactionWrap(async (manager: EntityManager) => {
      const session: UserSessions = await manager.findOne(UserSessions, {
        where: {
          id: sessionId,
          expiry: MoreThanOrEqual(new Date()),
          user: {
            id: userId,
            status: USER_STATUS.ACTIVE,
          },
        },
        relations: ['user'],
      });

      if (!session) {
        throw new UnauthorizedException();
      }

      // extending expiry asynchronously
      session.expiry = this.getSessionExpiry();
      //Updating last_logged_in
      session.lastLoggedIn = new Date();
      manager.save(session).catch((err) => console.error('error while extending user session expiry', err));
    });
  }

  findOrganization(slug: string, manager?: EntityManager): Promise<Organization> {
    return dbTransactionWrap(async (manager: EntityManager) => {
      const organization = await manager.findOneOrFail(Organization, {
        where: { id: slug },
        select: ['id', 'slug', 'name', 'status'],
      });
      if (organization && organization.status !== WORKSPACE_STATUS.ACTIVE)
        throw new BadRequestException('Organization is Archived');
      return organization;
    }, manager);
  }

  protected fetchJWTErrorType(options: { userStatusInOrganization: string }): string {
    switch (true) {
      case options.userStatusInOrganization === 'NOT_EXISTED':
        return 'USER_NOT_EXISTED';
      case options.userStatusInOrganization === WORKSPACE_USER_STATUS.ARCHIVED:
        return 'USER_ARCHIVED_IN_ORGANIZATION';
      case options.userStatusInOrganization === WORKSPACE_USER_STATUS.INVITED:
        return 'USER_INVITED_IN_ORGANIZATION';
      default:
        return 'SOMETHING_WENT_WRONG';
    }
  }

  async handleUnauthorizedUser(payload: any, organizationId: string): Promise<any> {
    /* Can create a seperate repository function later */
    const archivedUser = await this.userRepository.findByEmail(payload.sub, organizationId, [
      WORKSPACE_USER_STATUS.ARCHIVED,
      WORKSPACE_USER_STATUS.INVITED,
    ]);
    const status = archivedUser?.organizationUsers?.[0]?.status;
    throw new UnauthorizedException(
      JSON.stringify({
        organizationId,
        errorType: this.fetchJWTErrorType({
          userStatusInOrganization: status,
        }),
      })
    );
  }
}<|MERGE_RESOLUTION|>--- conflicted
+++ resolved
@@ -46,23 +46,6 @@
     protected readonly jwtService: JwtService
   ) {}
 
-<<<<<<< HEAD
-  async setAuditLogForUser(userId: string, manager: EntityManager): Promise<void> {
-    const user = await manager.findOneOrFail(User, {
-      where: { id: userId },
-    });
-
-    const auditLogEntry = {
-      userId: user.id,
-      organizationId: user.defaultOrganizationId,
-      resourceId: user.id,
-      resourceName: user.email,
-    };
-    RequestContext.setLocals(AUDIT_LOGS_REQUEST_CONTEXT_KEY, auditLogEntry);
-  }
-
-=======
->>>>>>> ed234aa5
   async terminateAllSessions(userId: string): Promise<void> {
     await dbTransactionWrap(async (manager: EntityManager) => {
       await manager.delete(UserSessions, { userId });
