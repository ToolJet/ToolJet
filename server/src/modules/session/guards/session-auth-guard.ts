--- conflicted
+++ resolved
@@ -15,21 +15,12 @@
     }
 
     request.isGetUserSession = true;
-<<<<<<< HEAD
     this.handleAICookie(request);
-    if (request?.cookies['tj_auth_token']) {
-      try {
-        user = await super.canActivate(context);
-      } catch (err) {
-        return false;
-      }
-      return user;
-=======
+
     try {
       user = await super.canActivate(context);
     } catch (err) {
       return false;
->>>>>>> 9e470a50
     }
     return user;
   }
