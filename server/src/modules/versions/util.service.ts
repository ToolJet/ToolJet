import { AppVersion } from '@entities/app_version.entity';
import { VersionRepository } from './repository';
import { AppVersionUpdateDto } from '@dto/app-version-update.dto';
import { BadRequestException, ForbiddenException, Injectable } from '@nestjs/common';
import { IVersionUtilService } from './interfaces/IUtilService';
import { dbTransactionWrap } from '@helpers/database.helper';
import { EntityManager } from 'typeorm';
import { App } from '@entities/app.entity';
import { User } from '@entities/user.entity';
import { RenameAppOrVersionDto } from '@modules/app-git/dto';
import { RequestContext } from '@modules/request-context/service';
import got from 'got';

@Injectable()
export class VersionUtilService implements IVersionUtilService {
  constructor(protected readonly versionRepository: VersionRepository) {}
  protected mergeDeep(target, source, seen = new WeakMap()) {
    if (!this.isObject(target)) {
      target = {};
    }

    if (!this.isObject(source)) {
      return target;
    }

    if (seen.has(source)) {
      return seen.get(source);
    }
    seen.set(source, target);

    for (const key in source) {
      if (this.isObject(source[key])) {
        if (!target[key]) {
          Object.assign(target, { [key]: {} });
        }
        this.mergeDeep(target[key], source[key], seen);
      } else {
        Object.assign(target, { [key]: source[key] });
      }
    }

    return target;
  }

  protected isObject(obj) {
    return obj && typeof obj === 'object';
  }

  async updateVersion(appVersion: AppVersion, appVersionUpdateDto: AppVersionUpdateDto) {
    const editableParams = {};

    const { globalSettings, homePageId, pageSettings, name } = appVersion;

    if (appVersionUpdateDto?.homePageId && homePageId !== appVersionUpdateDto.homePageId) {
      editableParams['homePageId'] = appVersionUpdateDto.homePageId;
    }

    if (appVersionUpdateDto?.globalSettings) {
      editableParams['globalSettings'] = {
        ...globalSettings,
        ...appVersionUpdateDto.globalSettings,
      };
    }

    if (appVersionUpdateDto?.pageSettings) {
      editableParams['pageSettings'] = {
        ...this.mergeDeep(pageSettings, appVersionUpdateDto.pageSettings),
      };
    }

    if (typeof appVersionUpdateDto?.showViewerNavigation === 'boolean') {
      editableParams['showViewerNavigation'] = appVersionUpdateDto.showViewerNavigation;
    }

    if (appVersionUpdateDto?.name && name !== appVersionUpdateDto.name) {
      editableParams['name'] = appVersionUpdateDto.name;
    }

    await this.versionRepository.update(appVersion.id, editableParams);
    return;
  }

  async fetchVersions(appId: string): Promise<AppVersion[]> {
    return await this.versionRepository.find({
      where: { appId },
      order: {
        createdAt: 'DESC',
      },
    });
  }

  async deleteVersion(app: App, user: User, manager?: EntityManager): Promise<void> {
    return await dbTransactionWrap(async (manager: EntityManager) => {
      const numVersions = await this.versionRepository.getCount(app.id);

      if (numVersions <= 1) {
        throw new ForbiddenException('Cannot delete only version of app');
      }

      if (app.currentVersionId === app.appVersions[0].id) {
        throw new BadRequestException('You cannot delete a released version');
      }

      await this.versionRepository.deleteById(app.appVersions[0].id, manager);

      // TODO: Add audit logs
      return;
    }, manager);
  }
  async deleteVersionGit(app: App, user: User, manager?: EntityManager): Promise<void> {
    return await dbTransactionWrap(async (manager: EntityManager) => {
      if (app.currentVersionId && app.currentVersionId === app.appVersions[0].id) {
        throw new BadRequestException('You cannot delete a released version');
      }

      await this.versionRepository.deleteById(app.appVersions[0].id, manager);

      // TODO: Add audit logs
      return;
    }, manager);
  }
<<<<<<< HEAD
  async handleVersionRenameCommit(appId: string, appVersion: AppVersion, appVersionUpdateDto: AppVersionUpdateDto) {
    const prevName = appVersion.name;
    const renameAppDto = new RenameAppOrVersionDto();
    renameAppDto.prevName = appVersion.name;
    renameAppDto.updatedName = appVersionUpdateDto.name;
    const request = RequestContext.getRequest();
    const { name } = appVersionUpdateDto;
    if (name && name != prevName) {
      const headers = {
        'Content-Type': 'application/json',
        Cookie: request.headers['cookie'],
        'tj-workspace-id': request.headers['tj-workspace-id'],
      };
      const host = process.env.NODE_ENV === 'development' ? 'http://localhost:3000' : process.env.TOOLJET_HOST;
      const renameAppDto = new RenameAppOrVersionDto();
      renameAppDto.prevName = prevName;
      renameAppDto.updatedName = name;
      renameAppDto.renameVersionFlag = true;
      // TO DO : Review if we can make it asynchronous
      try {
        await got.put(`${host}/api/app-git/app/${appId}/rename`, {
          json: renameAppDto,
          headers,
          responseType: 'json',
        });
      } catch (err) {
        console.log('Version rename commit failed with error', err);
        // Don't throw the error here as this failure is related to the commit, but the version rename itself has been successful.
        // This ensures the rest of the process continues, even though the commit may have failed
      }
    }
  }
=======
>>>>>>> 3bb1fbd2
}<|MERGE_RESOLUTION|>--- conflicted
+++ resolved
@@ -119,39 +119,4 @@
       return;
     }, manager);
   }
-<<<<<<< HEAD
-  async handleVersionRenameCommit(appId: string, appVersion: AppVersion, appVersionUpdateDto: AppVersionUpdateDto) {
-    const prevName = appVersion.name;
-    const renameAppDto = new RenameAppOrVersionDto();
-    renameAppDto.prevName = appVersion.name;
-    renameAppDto.updatedName = appVersionUpdateDto.name;
-    const request = RequestContext.getRequest();
-    const { name } = appVersionUpdateDto;
-    if (name && name != prevName) {
-      const headers = {
-        'Content-Type': 'application/json',
-        Cookie: request.headers['cookie'],
-        'tj-workspace-id': request.headers['tj-workspace-id'],
-      };
-      const host = process.env.NODE_ENV === 'development' ? 'http://localhost:3000' : process.env.TOOLJET_HOST;
-      const renameAppDto = new RenameAppOrVersionDto();
-      renameAppDto.prevName = prevName;
-      renameAppDto.updatedName = name;
-      renameAppDto.renameVersionFlag = true;
-      // TO DO : Review if we can make it asynchronous
-      try {
-        await got.put(`${host}/api/app-git/app/${appId}/rename`, {
-          json: renameAppDto,
-          headers,
-          responseType: 'json',
-        });
-      } catch (err) {
-        console.log('Version rename commit failed with error', err);
-        // Don't throw the error here as this failure is related to the commit, but the version rename itself has been successful.
-        // This ensures the rest of the process continues, even though the commit may have failed
-      }
-    }
-  }
-=======
->>>>>>> 3bb1fbd2
 }