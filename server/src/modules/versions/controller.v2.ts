--- conflicted
+++ resolved
@@ -1,8 +1,4 @@
-<<<<<<< HEAD
-import { Body, Controller, Get, Param, Put, UseGuards } from '@nestjs/common';
-=======
-import { Body, Controller, Get, Put, Query, UseGuards } from '@nestjs/common';
->>>>>>> 73f2b096
+import { Body, Controller, Get, Put, Param, Query, UseGuards } from '@nestjs/common';
 import { VersionService } from './service';
 import { InitModule } from '@modules/app/decorators/init-module';
 import { MODULES } from '@modules/app/constants/modules';
@@ -25,7 +21,7 @@
   version: '2',
 })
 export class VersionControllerV2 implements IVersionControllerV2 {
-  constructor(protected readonly versionService: VersionService) {}
+  constructor(protected readonly versionService: VersionService) { }
 
   @InitFeature(FEATURE_KEY.GET_ONE)
   @UseGuards(JwtAuthGuard, ValidAppGuard, FeatureAbilityGuard)
@@ -40,7 +36,7 @@
   updateVersion(@User() user, @App() app: AppEntity, @Body() appVersionUpdateDto: AppVersionUpdateDto) {
     return this.versionService.update(app, user, appVersionUpdateDto);
   }
- 
+
   // If we want to update app mode in public app, we use this endpoint
   @InitFeature(FEATURE_KEY.UPDATE_SETTINGS)
   @Put(':id/versions/:versionId/global_settings/app_mode')
@@ -59,7 +55,7 @@
     return this.versionService.updateSettings(app, user, appVersionUpdateDto);
   }
 
- 
+
 
   @InitFeature(FEATURE_KEY.PROMOTE)
   @UseGuards(JwtAuthGuard, ValidAppGuard, FeatureAbilityGuard)
