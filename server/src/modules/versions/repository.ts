import { AppEnvironment } from '@entities/app_environments.entity';
import { AppVersion } from '@entities/app_version.entity';
import { DataQuery } from '@entities/data_query.entity';
import { dbTransactionWrap } from '@helpers/database.helper';
import { DataBaseConstraints } from '@helpers/db_constraints.constants';
import { catchDbException } from '@helpers/utils.helper';
import { BadRequestException, Injectable } from '@nestjs/common';
import { DataSource, EntityManager, Repository } from 'typeorm';
import { decode } from 'js-base64';
import { App } from '@entities/app.entity';

@Injectable()
export class VersionRepository extends Repository<AppVersion> {
  constructor(private dataSource: DataSource) {
    super(AppVersion, dataSource.createEntityManager());
  }

  async createOne(
    name: string,
    appId: string,
    firstPriorityEnvId: string,
    definition?: any,
    manager?: EntityManager
  ): Promise<AppVersion> {
    return dbTransactionWrap(async (manager: EntityManager) => {
      return catchDbException(() => {
        return manager.save(
          AppVersion,
          manager.create(AppVersion, {
            name: name,
            appId: appId,
            definition: definition,
            currentEnvironmentId: firstPriorityEnvId,
            createdAt: new Date(),
            updatedAt: new Date(),
          })
        );
      }, [{ dbConstraint: DataBaseConstraints.APP_VERSION_NAME_UNIQUE, message: 'Version name already exists.' }]);
    }, manager || this.manager);
  }

  findById(id: string, appId: string, relations?: string[], manager?: EntityManager): Promise<AppVersion> {
    return dbTransactionWrap(async (manager: EntityManager) => {
      return await manager.findOneOrFail(AppVersion, {
        where: { id, appId },
        ...(relations?.length ? { relations } : {}),
      });
    }, manager || this.manager);
  }

  findByName(name: string, appId: string, relations?: string[], manager?: EntityManager): Promise<AppVersion> {
    return dbTransactionWrap(async (manager: EntityManager) => {
      return await manager.findOneOrFail(AppVersion, {
        where: { name, appId },
        ...(relations?.length ? { relations } : {}),
      });
    }, manager || this.manager);
  }

  async findLatestVersionForEnvironment(
    appId: string,
    environmentId: string | null,
    environmentName: string | null,
    organizationId: string,
    manager?: EntityManager
  ): Promise<AppVersion | undefined> {
    return await dbTransactionWrap(async (manager: EntityManager) => {
      // Subquery to determine the priority of the given environment
      const prioritySubquery = manager
        .createQueryBuilder()
        .subQuery()
        .select('priority')
        .from(AppEnvironment, 'env')
        .where('env.organizationId = :organizationId', { organizationId })
        .andWhere(environmentId ? 'env.id = :environmentId' : 'env.name = :environmentName')
        .getQuery();

      const query = manager
        .createQueryBuilder(AppVersion, 'appVersion')
        .innerJoin(AppEnvironment, 'environment', 'appVersion.currentEnvironmentId = environment.id')
        .where('appVersion.appId = :appId', { appId })
        .andWhere('environment.organizationId = :organizationId', { organizationId })
        .andWhere(`environment.priority >= (${prioritySubquery})`)
        .orderBy('appVersion.createdAt', 'DESC')
        .setParameters({
          appId,
          organizationId,
          environmentId: environmentId || undefined,
          environmentName: environmentName || undefined,
        });

      return await query.getOne();
    }, manager || this.manager);
  }

  async findDataQueriesForVersion(appVersionId: string, manager?: EntityManager): Promise<DataQuery[]> {
    return dbTransactionWrap((manager: EntityManager) => {
      return manager.find(DataQuery, {
        where: { appVersionId },
        relations: ['dataSource'],
        select: {
          dataSource: {
            kind: true,
          },
        },
      });
    }, manager || this.manager);
  }

  async findVersion(id: string, manager?: EntityManager): Promise<AppVersion> {
    return await dbTransactionWrap(async (manager: EntityManager) => {
      const appVersion = await manager.findOneOrFail(AppVersion, {
        where: { id },
        relations: [
          'app',
          'dataQueries',
          'dataQueries.dataSource',
          'dataQueries.plugins',
          'dataQueries.plugins.manifestFile',
        ],
      });

      if (appVersion?.dataQueries) {
        for (const query of appVersion?.dataQueries) {
          if (query?.plugin) {
            query.plugin.manifestFile.data = JSON.parse(decode(query.plugin.manifestFile.data.toString('utf8')));
          }
        }
      }

      return appVersion;
    }, manager || this.manager);
  }

  getVersionsInApp(appId: string, manager?: EntityManager): Promise<AppVersion[]> {
    return dbTransactionWrap((manager: EntityManager) => {
      return manager.find(AppVersion, {
        where: { appId },
        order: {
          createdAt: 'DESC',
        },
      });
    }, manager || this.manager);
  }

  getCount(appId: string): Promise<number> {
    return this.manager.count(AppVersion, {
      where: { appId },
    });
  }

  deleteById(versionId: string, manager?: EntityManager): Promise<any> {
    return dbTransactionWrap((manager: EntityManager) => {
      return manager.delete(AppVersion, { id: versionId });
    }, manager || this.manager);
  }

  async findAppFromVersion(id: string, organizationId: string, manager?: EntityManager): Promise<App> {
    return dbTransactionWrap(async (manager: EntityManager) => {
      const appVersion = await manager.findOneOrFail(AppVersion, {
        where: { id, app: { organizationId } },
        relations: ['app'],
      });
      return appVersion.app;
    }, manager || this.manager);
  }

  async findVersionsFromApp(app: App, manager?: EntityManager): Promise<AppVersion[]> {
    return dbTransactionWrap(async (manager: EntityManager) => {
      const appVersions = await manager.find(AppVersion, {
        where: { appId: app.id },
        relations: [
          'app',
          'dataQueries',
          'dataQueries.dataSource',
          'dataQueries.plugins',
          'dataQueries.plugins.manifestFile',
        ],
      });
      return appVersions;
    }, manager || this.manager);
  }
<<<<<<< HEAD
 
=======

>>>>>>> 7eb1446a
  async getAppVersionById(versionId: string) {
    return await dbTransactionWrap(async (manager: EntityManager) => {
      const version = await manager.findOneOrFail(AppVersion, {
        where: { id: versionId },
        relations: ['app'],
      });
      if (!version) throw new BadRequestException('Wrong version Id');
      return version;
    });
  }
}<|MERGE_RESOLUTION|>--- conflicted
+++ resolved
@@ -180,11 +180,6 @@
       return appVersions;
     }, manager || this.manager);
   }
-<<<<<<< HEAD
- 
-=======
-
->>>>>>> 7eb1446a
   async getAppVersionById(versionId: string) {
     return await dbTransactionWrap(async (manager: EntityManager) => {
       const version = await manager.findOneOrFail(AppVersion, {
