import { AppEnvironment } from '@entities/app_environments.entity';
import { AppVersion } from '@entities/app_version.entity';
import { DataQuery } from '@entities/data_query.entity';
import { dbTransactionWrap } from '@helpers/database.helper';
import { DataBaseConstraints } from '@helpers/db_constraints.constants';
import { catchDbException } from '@helpers/utils.helper';
import { BadRequestException, Injectable } from '@nestjs/common';
import { DataSource, EntityManager, Repository } from 'typeorm';
import { decode } from 'js-base64';
import { App } from '@entities/app.entity';

@Injectable()
export class VersionRepository extends Repository<AppVersion> {
  constructor(private dataSource: DataSource) {
    super(AppVersion, dataSource.createEntityManager());
  }

  async createOne(
    name: string,
    appId: string,
    firstPriorityEnvId: string,
    definition?: any,
    manager?: EntityManager
  ): Promise<AppVersion> {
    return dbTransactionWrap(async (manager: EntityManager) => {
      return catchDbException(() => {
        return manager.save(
          AppVersion,
          manager.create(AppVersion, {
            name: name,
            appId: appId,
            definition: definition,
            currentEnvironmentId: firstPriorityEnvId,
            createdAt: new Date(),
            updatedAt: new Date(),
          })
        );
      }, [{ dbConstraint: DataBaseConstraints.APP_VERSION_NAME_UNIQUE, message: 'Version name already exists.' }]);
    }, manager || this.manager);
  }

  findById(id: string, appId: string, relations?: string[], manager?: EntityManager): Promise<AppVersion> {
    return dbTransactionWrap(async (manager: EntityManager) => {
      return await manager.findOneOrFail(AppVersion, {
        where: { id, appId },
        ...(relations?.length ? { relations } : {}),
      });
    }, manager || this.manager);
  }

  findByName(name: string, appId: string, relations?: string[], manager?: EntityManager): Promise<AppVersion> {
    return dbTransactionWrap(async (manager: EntityManager) => {
      return await manager.findOneOrFail(AppVersion, {
        where: { name, appId },
        ...(relations?.length ? { relations } : {}),
      });
    }, manager || this.manager);
  }

  async findLatestVersionForEnvironment(
    appId: string,
    environmentId: string | null,
    environmentName: string | null,
    organizationId: string,
    manager?: EntityManager
  ): Promise<AppVersion | undefined> {
    return await dbTransactionWrap(async (manager: EntityManager) => {
      // Subquery to determine the priority of the given environment
      const prioritySubquery = manager
        .createQueryBuilder()
        .subQuery()
        .select('priority')
        .from(AppEnvironment, 'env')
        .where('env.organizationId = :organizationId', { organizationId })
        .andWhere(environmentId ? 'env.id = :environmentId' : 'env.name = :environmentName')
        .getQuery();

      const query = manager
        .createQueryBuilder(AppVersion, 'appVersion')
        .innerJoin(AppEnvironment, 'environment', 'appVersion.currentEnvironmentId = environment.id')
        .where('appVersion.appId = :appId', { appId })
        .andWhere('environment.organizationId = :organizationId', { organizationId })
        .andWhere(`environment.priority >= (${prioritySubquery})`)
        .orderBy('appVersion.createdAt', 'DESC')
        .setParameters({
          appId,
          organizationId,
          environmentId: environmentId || undefined,
          environmentName: environmentName || undefined,
        });

      return await query.getOne();
    }, manager || this.manager);
  }

  async findDataQueriesForVersion(appVersionId: string, manager?: EntityManager): Promise<DataQuery[]> {
    return dbTransactionWrap((manager: EntityManager) => {
      return manager.find(DataQuery, {
        where: { appVersionId },
        relations: ['dataSource'],
        select: {
          dataSource: {
            kind: true,
          },
        },
      });
    }, manager || this.manager);
  }

  async findVersion(id: string, manager?: EntityManager): Promise<AppVersion> {
    return await dbTransactionWrap(async (manager: EntityManager) => {
      const appVersion = await manager.findOneOrFail(AppVersion, {
        where: { id },
        relations: [
          'app',
          'dataQueries',
          'dataQueries.dataSource',
          'dataQueries.plugins',
          'dataQueries.plugins.manifestFile',
        ],
      });

      if (appVersion?.dataQueries) {
        for (const query of appVersion?.dataQueries) {
          if (query?.plugin) {
            query.plugin.manifestFile.data = JSON.parse(decode(query.plugin.manifestFile.data.toString('utf8')));
          }
        }
      }

      return appVersion;
    }, manager || this.manager);
  }

  getVersionsInApp(appId: string, manager?: EntityManager): Promise<AppVersion[]> {
    return dbTransactionWrap((manager: EntityManager) => {
      return manager.find(AppVersion, {
        where: { appId },
        order: {
          createdAt: 'DESC',
        },
      });
    }, manager || this.manager);
  }

  getCount(appId: string): Promise<number> {
    return this.manager.count(AppVersion, {
      where: { appId },
    });
  }

  deleteById(versionId: string, manager?: EntityManager): Promise<any> {
    return dbTransactionWrap((manager: EntityManager) => {
      return manager.delete(AppVersion, { id: versionId });
    }, manager || this.manager);
  }

  async findAppFromVersion(id: string, organizationId: string, manager?: EntityManager): Promise<App> {
    return dbTransactionWrap(async (manager: EntityManager) => {
      const appVersion = await manager.findOneOrFail(AppVersion, {
        where: { id, app: { organizationId } },
        relations: ['app'],
      });
      return appVersion.app;
    }, manager || this.manager);
  }
<<<<<<< HEAD

  async findVersionsFromApp(app: App, manager?: EntityManager): Promise<AppVersion[]> {
    return dbTransactionWrap(async (manager: EntityManager) => {
      const appVersions = await manager.find(AppVersion, {
        where: { appId: app.id },
        relations: [
          'app',
          'dataQueries',
          'dataQueries.dataSource',
          'dataQueries.plugins',
          'dataQueries.plugins.manifestFile',
        ],
      });
      return appVersions;
    }, manager || this.manager);
=======
  async getAppVersionById(versionId: string) {
    return await dbTransactionWrap(async (manager: EntityManager) => {
      const version = await manager.findOneOrFail(AppVersion, {
        where: { id: versionId },
        relations: ['app'],
      });
      if (!version) throw new BadRequestException('Wrong version Id');
      return version;
    });
>>>>>>> b4269932
  }
}<|MERGE_RESOLUTION|>--- conflicted
+++ resolved
@@ -164,7 +164,6 @@
       return appVersion.app;
     }, manager || this.manager);
   }
-<<<<<<< HEAD
 
   async findVersionsFromApp(app: App, manager?: EntityManager): Promise<AppVersion[]> {
     return dbTransactionWrap(async (manager: EntityManager) => {
@@ -180,7 +179,8 @@
       });
       return appVersions;
     }, manager || this.manager);
-=======
+  }
+ 
   async getAppVersionById(versionId: string) {
     return await dbTransactionWrap(async (manager: EntityManager) => {
       const version = await manager.findOneOrFail(AppVersion, {
@@ -190,6 +190,5 @@
       if (!version) throw new BadRequestException('Wrong version Id');
       return version;
     });
->>>>>>> b4269932
   }
 }