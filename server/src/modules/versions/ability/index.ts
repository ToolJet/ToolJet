import { Injectable } from '@nestjs/common';
import { Ability, AbilityBuilder, InferSubjects } from '@casl/ability';
import { AbilityFactory } from '@modules/app/ability-factory';
import { UserAllPermissions } from '@modules/app/types';
import { FEATURE_KEY } from '../constants';
import { App } from '@entities/app.entity';
import { createVersionAbility } from './utility';

type Subjects = InferSubjects<typeof App> | 'all';
export type FeatureAbility = Ability<[FEATURE_KEY, Subjects]>;

@Injectable()
export class FeatureAbilityFactory extends AbilityFactory<FEATURE_KEY, Subjects> {
  protected getSubjectType() {
    return App;
  }

  protected defineAbilityFor(
    can: AbilityBuilder<FeatureAbility>['can'],
    UserAllPermissions: UserAllPermissions,
    extractedMetadata: { moduleName: string; features: string[] },
    request?: any
  ): void {
<<<<<<< HEAD
    const appId = request?.tj_resource_id;
    const { superAdmin, isAdmin, userPermission } = UserAllPermissions;

    const userAppPermissions = userPermission?.[MODULES.APP];
    const isAllAppsEditable = !!userAppPermissions?.isAllEditable;
    const isAllAppsViewable = !!userAppPermissions?.isAllViewable;

    if (isAdmin || superAdmin || isAllAppsEditable) {
      // Admin or super admin and do all operations
      can(
        [
          FEATURE_KEY.GET,
          FEATURE_KEY.DELETE,
          FEATURE_KEY.CREATE,
          FEATURE_KEY.GET_ONE,
          FEATURE_KEY.UPDATE,
          FEATURE_KEY.UPDATE_SETTINGS,
          FEATURE_KEY.PROMOTE,
          FEATURE_KEY.CREATE_COMPONENTS,
          FEATURE_KEY.UPDATE_COMPONENTS,
          FEATURE_KEY.UPDATE_COMPONENT_LAYOUT,
          FEATURE_KEY.DELETE_COMPONENTS,
          FEATURE_KEY.CREATE_PAGES,
          FEATURE_KEY.CLONE_PAGES,
          FEATURE_KEY.CLONE_GROUP,
          FEATURE_KEY.UPDATE_PAGES,
          FEATURE_KEY.DELETE_PAGE,
          FEATURE_KEY.REORDER_PAGES,
          FEATURE_KEY.GET_EVENTS,
          FEATURE_KEY.CREATE_EVENT,
          FEATURE_KEY.UPDATE_EVENT,
          FEATURE_KEY.DELETE_EVENT,
        ],
        App
      );
      return;
    }

    if (userAppPermissions?.editableAppsId?.length && appId && userAppPermissions.editableAppsId.includes(appId)) {
      can(
        [
          FEATURE_KEY.GET,
          FEATURE_KEY.DELETE,
          FEATURE_KEY.CREATE,
          FEATURE_KEY.GET_ONE,
          FEATURE_KEY.UPDATE,
          FEATURE_KEY.UPDATE_SETTINGS,
          FEATURE_KEY.PROMOTE,
          FEATURE_KEY.CREATE_COMPONENTS,
          FEATURE_KEY.UPDATE_COMPONENTS,
          FEATURE_KEY.UPDATE_COMPONENT_LAYOUT,
          FEATURE_KEY.DELETE_COMPONENTS,
          FEATURE_KEY.CREATE_PAGES,
          FEATURE_KEY.CLONE_PAGES,
          FEATURE_KEY.CLONE_GROUP,
          FEATURE_KEY.UPDATE_PAGES,
          FEATURE_KEY.DELETE_PAGE,
          FEATURE_KEY.REORDER_PAGES,
          FEATURE_KEY.GET_EVENTS,
          FEATURE_KEY.CREATE_EVENT,
          FEATURE_KEY.UPDATE_EVENT,
          FEATURE_KEY.DELETE_EVENT,
        ],
        App
      );
    }

    if (isAllAppsViewable) {
      // add view permissions for all apps
      can([FEATURE_KEY.GET_EVENTS], App);
    } else if (
      userAppPermissions?.viewableAppsId?.length &&
      appId &&
      userAppPermissions.viewableAppsId.includes(appId)
    ) {
      can([FEATURE_KEY.GET_EVENTS], App);
    }
=======
    const resourceId = request?.tj_resource_id;
    createVersionAbility(can, UserAllPermissions, resourceId);
>>>>>>> 9a0ef1ab
  }
}<|MERGE_RESOLUTION|>--- conflicted
+++ resolved
@@ -21,87 +21,7 @@
     extractedMetadata: { moduleName: string; features: string[] },
     request?: any
   ): void {
-<<<<<<< HEAD
-    const appId = request?.tj_resource_id;
-    const { superAdmin, isAdmin, userPermission } = UserAllPermissions;
-
-    const userAppPermissions = userPermission?.[MODULES.APP];
-    const isAllAppsEditable = !!userAppPermissions?.isAllEditable;
-    const isAllAppsViewable = !!userAppPermissions?.isAllViewable;
-
-    if (isAdmin || superAdmin || isAllAppsEditable) {
-      // Admin or super admin and do all operations
-      can(
-        [
-          FEATURE_KEY.GET,
-          FEATURE_KEY.DELETE,
-          FEATURE_KEY.CREATE,
-          FEATURE_KEY.GET_ONE,
-          FEATURE_KEY.UPDATE,
-          FEATURE_KEY.UPDATE_SETTINGS,
-          FEATURE_KEY.PROMOTE,
-          FEATURE_KEY.CREATE_COMPONENTS,
-          FEATURE_KEY.UPDATE_COMPONENTS,
-          FEATURE_KEY.UPDATE_COMPONENT_LAYOUT,
-          FEATURE_KEY.DELETE_COMPONENTS,
-          FEATURE_KEY.CREATE_PAGES,
-          FEATURE_KEY.CLONE_PAGES,
-          FEATURE_KEY.CLONE_GROUP,
-          FEATURE_KEY.UPDATE_PAGES,
-          FEATURE_KEY.DELETE_PAGE,
-          FEATURE_KEY.REORDER_PAGES,
-          FEATURE_KEY.GET_EVENTS,
-          FEATURE_KEY.CREATE_EVENT,
-          FEATURE_KEY.UPDATE_EVENT,
-          FEATURE_KEY.DELETE_EVENT,
-        ],
-        App
-      );
-      return;
-    }
-
-    if (userAppPermissions?.editableAppsId?.length && appId && userAppPermissions.editableAppsId.includes(appId)) {
-      can(
-        [
-          FEATURE_KEY.GET,
-          FEATURE_KEY.DELETE,
-          FEATURE_KEY.CREATE,
-          FEATURE_KEY.GET_ONE,
-          FEATURE_KEY.UPDATE,
-          FEATURE_KEY.UPDATE_SETTINGS,
-          FEATURE_KEY.PROMOTE,
-          FEATURE_KEY.CREATE_COMPONENTS,
-          FEATURE_KEY.UPDATE_COMPONENTS,
-          FEATURE_KEY.UPDATE_COMPONENT_LAYOUT,
-          FEATURE_KEY.DELETE_COMPONENTS,
-          FEATURE_KEY.CREATE_PAGES,
-          FEATURE_KEY.CLONE_PAGES,
-          FEATURE_KEY.CLONE_GROUP,
-          FEATURE_KEY.UPDATE_PAGES,
-          FEATURE_KEY.DELETE_PAGE,
-          FEATURE_KEY.REORDER_PAGES,
-          FEATURE_KEY.GET_EVENTS,
-          FEATURE_KEY.CREATE_EVENT,
-          FEATURE_KEY.UPDATE_EVENT,
-          FEATURE_KEY.DELETE_EVENT,
-        ],
-        App
-      );
-    }
-
-    if (isAllAppsViewable) {
-      // add view permissions for all apps
-      can([FEATURE_KEY.GET_EVENTS], App);
-    } else if (
-      userAppPermissions?.viewableAppsId?.length &&
-      appId &&
-      userAppPermissions.viewableAppsId.includes(appId)
-    ) {
-      can([FEATURE_KEY.GET_EVENTS], App);
-    }
-=======
     const resourceId = request?.tj_resource_id;
     createVersionAbility(can, UserAllPermissions, resourceId);
->>>>>>> 9a0ef1ab
   }
 }