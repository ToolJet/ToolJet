--- conflicted
+++ resolved
@@ -92,32 +92,7 @@
   }
 
   async deleteVersion(app: App, user: User, manager?: EntityManager): Promise<void> {
-<<<<<<< HEAD
     return await this.versionsUtilService.deleteVersion(app, user, manager);
-=======
-    return await dbTransactionWrap(async (manager: EntityManager) => {
-      const numVersions = await this.versionRepository.getCount(app.id);
-
-      if (numVersions <= 1) {
-        throw new ForbiddenException('Cannot delete only version of app');
-      }
-
-      if (app.currentVersionId === app.appVersions[0].id) {
-        throw new BadRequestException('You cannot delete a released version');
-      }
-
-      await this.versionRepository.deleteById(app.appVersions[0].id, manager);
-
-      //APP_VERSION_DELETE audit
-      RequestContext.setLocals(AUDIT_LOGS_REQUEST_CONTEXT_KEY, {
-        userId: user.id,
-        organizationId: user.organizationId,
-        resourceId: app.id,
-        resourceName: app.name,
-      });
-      return;
-    }, manager);
->>>>>>> dac38208
   }
 
   async getVersion(app: App, user: User): Promise<any> {
