import { App } from '@entities/app.entity';
import { BadRequestException, Injectable, NotAcceptableException } from '@nestjs/common';
import { VersionRepository } from './repository';
import { AppVersion } from '@entities/app_version.entity';
import { PromoteVersionDto, VersionCreateDto } from './dto';
import { User } from '@entities/user.entity';
import { AppEnvironmentUtilService } from '@modules/app-environments/util.service';
import { EntityManager, MoreThan } from 'typeorm';
import { dbTransactionWrap } from '@helpers/database.helper';
import { VersionsCreateService } from './services/create.service';
import { camelizeKeys, decamelizeKeys } from 'humps';
import { PageService } from '@modules/apps/services/page.service';
import { EventsService } from '@modules/apps/services/event.service';
import { AppsUtilService } from '@modules/apps/util.service';
import { LicenseTermsService } from '@modules/licensing/interfaces/IService';
import { LICENSE_FIELD } from '@modules/licensing/constants';
import { OrganizationThemesUtilService } from '@modules/organization-themes/util.service';
import { AppVersionUpdateDto } from '@dto/app-version-update.dto';
import { VersionUtilService } from './util.service';
import { AppEnvironment } from '@entities/app_environments.entity';
import { IVersionService } from './interfaces/IService';
import { RequestContext } from '@modules/request-context/service';
import { AUDIT_LOGS_REQUEST_CONTEXT_KEY } from '@modules/app/constants';
import { EventEmitter2 } from '@nestjs/event-emitter';
import { AppGitRepository } from '@modules/app-git/repository';

@Injectable()
export class VersionService implements IVersionService {
  constructor(
    protected readonly versionRepository: VersionRepository,
    protected readonly appEnvironmentUtilService: AppEnvironmentUtilService,
    protected readonly createVersionService: VersionsCreateService,
    protected readonly pageService: PageService,
    protected readonly eventsService: EventsService,
    protected readonly appUtilService: AppsUtilService,
    protected readonly licenseTermsService: LicenseTermsService,
    protected readonly organizationThemesUtilService: OrganizationThemesUtilService,
    protected readonly versionsUtilService: VersionUtilService,
    protected readonly eventEmitter: EventEmitter2,
    protected readonly appGitRepository: AppGitRepository
  ) {}
  async getAllVersions(app: App): Promise<{ versions: Array<AppVersion> }> {
    const result = await this.versionRepository.getVersionsInApp(app.id);

    if (result?.length) {
      result[0].isCurrentEditingVersion = true;
    }
    return { versions: result };
  }

  async createVersion(app: App, user: User, versionCreateDto: VersionCreateDto) {
    const { versionName, versionFromId } = versionCreateDto;
    const { organizationId } = user;

    return await dbTransactionWrap(async (manager: EntityManager) => {
      const versionFrom = await manager.findOneOrFail(AppVersion, {
        where: { id: versionFromId, appId: app.id },
        relations: ['dataSources', 'dataSources.dataQueries', 'dataSources.dataSourceOptions'],
      });

      const firstPriorityEnv = await this.appEnvironmentUtilService.get(organizationId, null, true, manager);

      const appVersion = await manager.save(
        AppVersion,
        manager.create(AppVersion, {
          name: versionName,
          appId: app.id,
          definition: versionFrom?.definition,
          currentEnvironmentId: firstPriorityEnv?.id,
          createdAt: new Date(),
          updatedAt: new Date(),
        })
      );

      await this.createVersionService.setupNewVersion(appVersion, versionFrom, organizationId, manager);

      RequestContext.setLocals(AUDIT_LOGS_REQUEST_CONTEXT_KEY, {
        userId: user.id,
        organizationId: user.organizationId,
        resourceId: app.id,
        resourceName: app.name,
        metadata: {
          data: {
            updatedAppVersionName: versionCreateDto.versionName,
            updatedAppVersionFrom: versionCreateDto.versionFromId,
            updatedAppVersionEnvironment: versionCreateDto.environmentId,
          },
        },
      });

      return decamelizeKeys(appVersion);
    });
  }

  async deleteVersion(app: App, user: User, manager?: EntityManager): Promise<void> {
    return await this.versionsUtilService.deleteVersion(app, user, manager);
  }

  async getVersion(app: App, user: User): Promise<any> {
    const prepareResponse = async (app: App, versionId: string) => {
      let appVersion,
        updatedVersionId = versionId;
      if (updatedVersionId) {
        appVersion = await this.versionRepository.findVersion(updatedVersionId);
      } else {
        appVersion = await this.versionRepository.findVersionsFromApp(app);
        appVersion = appVersion[0];
        updatedVersionId = appVersion.id;
      }

      const pagesForVersion = await this.pageService.findPagesForVersion(updatedVersionId);
      const eventsForVersion = await this.eventsService.findEventsForVersion(updatedVersionId);

      const appCurrentEditingVersion = JSON.parse(JSON.stringify(appVersion));

      if (
        appCurrentEditingVersion &&
        !(await this.licenseTermsService.getLicenseTerms(LICENSE_FIELD.MULTI_ENVIRONMENT))
      ) {
        const developmentEnv = await this.appEnvironmentUtilService.getByPriority(user.organizationId);
        appCurrentEditingVersion['currentEnvironmentId'] = developmentEnv.id;
      }

      let shouldFreezeEditor = false;
      if (appCurrentEditingVersion) {
        const hasMultiEnvLicense = await this.licenseTermsService.getLicenseTerms(LICENSE_FIELD.MULTI_ENVIRONMENT);
        if (hasMultiEnvLicense) {
          const currentEnvironment = await this.appEnvironmentUtilService.get(
            user.organizationId,
            appCurrentEditingVersion['currentEnvironmentId']
          );
          shouldFreezeEditor = currentEnvironment.priority > 1;
        } else {
          const developmentEnv = await this.appEnvironmentUtilService.getByPriority(user.organizationId);
          appCurrentEditingVersion['currentEnvironmentId'] = developmentEnv.id;
        }
      }

      delete appCurrentEditingVersion['app'];

      const appData = {
        ...app,
      };

      delete appData['editingVersion'];

      const editingVersion = camelizeKeys(appCurrentEditingVersion);

<<<<<<< HEAD
    // Inject app theme
    const appTheme = await this.organizationThemesUtilService.getTheme(
      user.organizationId,
      editingVersion?.globalSettings?.theme?.id
    );
    const appGit = await this.appGitRepository.findAppGitByAppId(app.id);
    if (appGit) {
      shouldFreezeEditor = !appGit.allowEditing || shouldFreezeEditor;
    }
    editingVersion['globalSettings']['theme'] = appTheme;
    return {
      ...appData,
      editing_version: editingVersion,
      pages: this.appUtilService.mergeDefaultComponentData(pagesForVersion),
      events: eventsForVersion,
      should_freeze_editor: shouldFreezeEditor,
=======
      // Inject app theme
      const appTheme = await this.organizationThemesUtilService.getTheme(
        user.organizationId,
        editingVersion?.globalSettings?.theme?.id
      );

      editingVersion['globalSettings']['theme'] = appTheme;

      return {
        ...appData,
        editing_version: editingVersion,
        pages: this.appUtilService.mergeDefaultComponentData(pagesForVersion),
        events: eventsForVersion,
        should_freeze_editor: app.creationMode === 'GIT' || shouldFreezeEditor,
      };
>>>>>>> 3bb1fbd2
    };

    const response = await prepareResponse(app, app.appVersions?.[0]?.id);
    const modules = await this.appUtilService.fetchModules(app, false, undefined);

    response['modules'] = await Promise.all(modules.map((module) => prepareResponse(module, undefined)));

    return response;
  }

  async update(app: App, user: User, appVersionUpdateDto: AppVersionUpdateDto) {
    const appVersion = await this.versionRepository.findById(app.appVersions[0].id, app.id);

    await this.versionsUtilService.updateVersion(appVersion, appVersionUpdateDto);
    if (app.type === 'workflow') {
      await this.appUtilService.updateWorflowVersion(appVersion, appVersionUpdateDto, app);
    } else if (appVersion.name !== appVersionUpdateDto.name) {
      const versionRenameDto = {
        user: user,
        appVersion: appVersion,
        appId: app.id,
        appVersionUpdateDto: appVersionUpdateDto,
        organizationId: user?.organizationId,
      };
      await this.eventEmitter.emit('version-rename-commit', versionRenameDto);
    }

    RequestContext.setLocals(AUDIT_LOGS_REQUEST_CONTEXT_KEY, {
      userId: user.id,
      organizationId: user.organizationId,
      resourceId: app.id,
      resourceName: app.name,
      metadata: { data: { updatedAppVersionName: appVersionUpdateDto.name, version: app.appVersions[0] } },
    });
    return;
  }

  async updateSettings(app: App, user: User, appVersionUpdateDto: AppVersionUpdateDto) {
    const appVersion = await this.versionRepository.findById(app.appVersions[0].id, app.id);

    await this.versionsUtilService.updateVersion(appVersion, appVersionUpdateDto);

    RequestContext.setLocals(AUDIT_LOGS_REQUEST_CONTEXT_KEY, {
      userId: user.id,
      organizationId: user.organizationId,
      resourceId: app.id,
      resourceName: app.name,
      metadata: { data: { updatedGlobalSettings: appVersion } },
    });
    return;
  }

  promoteVersion(app: App, user: User, promoteVersionDto: PromoteVersionDto) {
    return dbTransactionWrap(async (manager: EntityManager) => {
      const { currentEnvironmentId } = promoteVersionDto;
      const editableParams = {};
      //check if the user is trying to promote the environment & raise an error if the currentEnvironmentId is not correct
      if (currentEnvironmentId) {
        const version = app.appVersions[0];
        let currentEnvironment: AppEnvironment;

        if (currentEnvironmentId) {
          currentEnvironment = await AppEnvironment.findOne({
            where: { id: version.currentEnvironmentId },
          });
        }

        if (!(await this.licenseTermsService.getLicenseTerms(LICENSE_FIELD.MULTI_ENVIRONMENT))) {
          throw new BadRequestException('You do not have permissions to perform this action');
        }

        if (version.currentEnvironmentId !== currentEnvironmentId) {
          throw new NotAcceptableException();
        }

        const nextEnvironment = await AppEnvironment.findOneOrFail({
          where: {
            priority: MoreThan(currentEnvironment.priority),
            organizationId: user.organizationId,
          },
          order: { priority: 'ASC' },
        });
        editableParams['currentEnvironmentId'] = nextEnvironment.id;

        if (version.promotedFrom) {
          /* 
        should make this field null. 
        otherwise unreleased versions will demote back to promoted_from when the user go back to base plan again. 
        (this query will only run one time after the user buys a paid plan)
        */
          editableParams['promotedFrom'] = null;
        }

        editableParams['updatedAt'] = new Date();
        await this.versionRepository.update(version.id, editableParams);
        const environments = await this.appEnvironmentUtilService.getAll(user.organizationId, app.id, manager);

        RequestContext.setLocals(AUDIT_LOGS_REQUEST_CONTEXT_KEY, {
          userId: user.id,
          organizationId: user.organizationId,
          resourceId: app.id,
          resourceName: app.name,
          metadata: {
            data: {
              name: 'Version Promoted',
              versionId: version.id,
              currentEnvironmentId: promoteVersionDto.currentEnvironmentId,
            },
          },
        });
        return { editorEnvironment: nextEnvironment, environments };
      }
    });
  }
}<|MERGE_RESOLUTION|>--- conflicted
+++ resolved
@@ -146,40 +146,23 @@
 
       const editingVersion = camelizeKeys(appCurrentEditingVersion);
 
-<<<<<<< HEAD
-    // Inject app theme
-    const appTheme = await this.organizationThemesUtilService.getTheme(
-      user.organizationId,
-      editingVersion?.globalSettings?.theme?.id
-    );
-    const appGit = await this.appGitRepository.findAppGitByAppId(app.id);
-    if (appGit) {
-      shouldFreezeEditor = !appGit.allowEditing || shouldFreezeEditor;
-    }
-    editingVersion['globalSettings']['theme'] = appTheme;
-    return {
-      ...appData,
-      editing_version: editingVersion,
-      pages: this.appUtilService.mergeDefaultComponentData(pagesForVersion),
-      events: eventsForVersion,
-      should_freeze_editor: shouldFreezeEditor,
-=======
       // Inject app theme
       const appTheme = await this.organizationThemesUtilService.getTheme(
         user.organizationId,
         editingVersion?.globalSettings?.theme?.id
       );
-
+      const appGit = await this.appGitRepository.findAppGitByAppId(app.id);
+      if (appGit) {
+        shouldFreezeEditor = !appGit.allowEditing || shouldFreezeEditor;
+      }
       editingVersion['globalSettings']['theme'] = appTheme;
-
       return {
         ...appData,
         editing_version: editingVersion,
         pages: this.appUtilService.mergeDefaultComponentData(pagesForVersion),
         events: eventsForVersion,
-        should_freeze_editor: app.creationMode === 'GIT' || shouldFreezeEditor,
+        should_freeze_editor: shouldFreezeEditor,
       };
->>>>>>> 3bb1fbd2
     };
 
     const response = await prepareResponse(app, app.appVersions?.[0]?.id);
