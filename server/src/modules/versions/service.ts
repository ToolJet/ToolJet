--- conflicted
+++ resolved
@@ -175,11 +175,8 @@
     await this.versionsUtilService.updateVersion(appVersion, appVersionUpdateDto);
     if (app.type === 'workflow') {
       await this.appUtilService.updateWorflowVersion(appVersion, appVersionUpdateDto, app);
-<<<<<<< HEAD
-    } else {
+    } else if (appVersion.name !== appVersionUpdateDto.name) {
       await this.versionsUtilService.handleVersionRenameCommit(app.id, appVersion, appVersionUpdateDto);
-=======
-    } else if (appVersion.name !== appVersionUpdateDto.name) {
       const versionRenameDto = {
         user: user,
         appVersion: appVersion,
@@ -188,7 +185,6 @@
         organizationId: user?.organizationId,
       };
       await this.eventEmitter.emit('version-rename-commit', versionRenameDto);
->>>>>>> 3bb1fbd2
     }
 
     RequestContext.setLocals(AUDIT_LOGS_REQUEST_CONTEXT_KEY, {
