--- conflicted
+++ resolved
@@ -9,11 +9,8 @@
 import { InternalTableRepository } from '@modules/tooljet-db/repository';
 import { RequestContext } from '@modules/request-context/service';
 import { AUDIT_LOGS_REQUEST_CONTEXT_KEY } from '@modules/app/constants';
-<<<<<<< HEAD
 import { AppsRepository } from '@modules/apps/repository';
-=======
 import { dbTransactionWrap } from '@helpers/database.helper';
->>>>>>> 7123fc27
 
 @Injectable()
 export class ImportExportResourcesService {
@@ -97,16 +94,6 @@
       }
     }
 
-<<<<<<< HEAD
-        imports.app.push({ id: createdApp.id, name: createdApp.name });
-        //APP_IMPORT audit
-        RequestContext.setLocals(AUDIT_LOGS_REQUEST_CONTEXT_KEY, {
-          userId: user.id,
-          organizationId: user.organizationId,
-          resourceId: createdApp.id,
-          resourceName: createdApp.name,
-        });
-=======
     return await dbTransactionWrap(async (manager) => {
       if (!isEmpty(importResourcesDto.tooljet_database)) {
         const res = await this.tooljetDbImportExportService.bulkImport(importResourcesDto, importingVersion, cloning);
@@ -140,7 +127,6 @@
             resourceName: createdApp.name,
           });
         }
->>>>>>> 7123fc27
       }
 
       return imports;
