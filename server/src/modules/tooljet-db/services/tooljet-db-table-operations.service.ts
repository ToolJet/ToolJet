--- conflicted
+++ resolved
@@ -80,7 +80,7 @@
     protected eventEmitter: EventEmitter2,
     protected licenseTermsService: LicenseTermsService,
     protected readonly configService: ConfigService
-  ) {}
+  ) { }
 
   async perform(
     organizationId: string,
@@ -519,11 +519,11 @@
               type: new_column.data_type,
               ...(new_column?.column_default &&
                 new_column.data_type !== 'serial' && {
-                  default:
-                    new_column.data_type === 'character varying'
-                      ? this.addQuotesIfString(new_column.column_default)
-                      : new_column.column_default,
-                }),
+                default:
+                  new_column.data_type === 'character varying'
+                    ? this.addQuotesIfString(new_column.column_default)
+                    : new_column.column_default,
+              }),
               isNullable: !new_column?.constraints_type.is_not_null,
               isUnique: new_column?.constraints_type.is_unique && !is_primary_key_column ? true : false,
               isPrimary: new_column?.constraints_type.is_primary_key || false,
@@ -537,11 +537,11 @@
               type: new_column.data_type,
               ...(new_column?.column_default &&
                 new_column.data_type !== 'serial' && {
-                  default:
-                    new_column.data_type === 'character varying'
-                      ? this.addQuotesIfString(new_column.column_default)
-                      : new_column.column_default,
-                }),
+                default:
+                  new_column.data_type === 'character varying'
+                    ? this.addQuotesIfString(new_column.column_default)
+                    : new_column.column_default,
+              }),
               isNullable: !new_column?.constraints_type.is_not_null,
               isUnique: new_column?.constraints_type.is_unique && !is_primary_key_column ? true : false,
               isPrimary: new_column?.constraints_type.is_primary_key || false,
@@ -551,11 +551,11 @@
               type: new_column.data_type,
               ...(new_column?.column_default &&
                 new_column.data_type !== 'serial' && {
-                  default:
-                    new_column.data_type === 'character varying'
-                      ? this.addQuotesIfString(new_column.column_default)
-                      : new_column.column_default,
-                }),
+                default:
+                  new_column.data_type === 'character varying'
+                    ? this.addQuotesIfString(new_column.column_default)
+                    : new_column.column_default,
+              }),
               isNullable: !new_column?.constraints_type.is_not_null,
               isUnique: new_column?.constraints_type.is_unique && !is_primary_key_column ? true : false,
               isPrimary: new_column?.constraints_type.is_primary_key || false,
@@ -572,11 +572,11 @@
               type: old_column.data_type,
               ...(old_column?.column_default &&
                 old_column.data_type !== 'serial' && {
-                  default:
-                    old_column.data_type === 'character varying'
-                      ? this.addQuotesIfString(old_column.column_default)
-                      : old_column.column_default,
-                }),
+                default:
+                  old_column.data_type === 'character varying'
+                    ? this.addQuotesIfString(old_column.column_default)
+                    : old_column.column_default,
+              }),
               isNullable: !old_column?.constraints_type.is_not_null,
               isUnique: old_column?.constraints_type.is_unique,
               isPrimary: old_column?.constraints_type.is_primary_key || false,
@@ -586,11 +586,11 @@
               type: new_column.data_type,
               ...(new_column?.column_default &&
                 new_column.data_type !== 'serial' && {
-                  default:
-                    new_column.data_type === 'character varying'
-                      ? this.addQuotesIfString(new_column.column_default)
-                      : new_column.column_default,
-                }),
+                default:
+                  new_column.data_type === 'character varying'
+                    ? this.addQuotesIfString(new_column.column_default)
+                    : new_column.column_default,
+              }),
               isNullable: !new_column?.constraints_type.is_not_null,
               isUnique: new_column?.constraints_type.is_unique && !is_primary_key_column ? true : false,
               isPrimary: new_column?.constraints_type.is_primary_key || false,
@@ -832,12 +832,6 @@
   }
 
   async getTablesLimit(organizationId: string) {
-<<<<<<< HEAD
-    const licenseTerms = await this.licenseTermsService.getLicenseTerms([
-      LICENSE_FIELD.TABLE_COUNT,
-      LICENSE_FIELD.STATUS,
-    ], organizationId);
-=======
     const licenseTerms = await this.licenseTermsService.getLicenseTerms(
       [LICENSE_FIELD.TABLE_COUNT, LICENSE_FIELD.STATUS],
       organizationId
@@ -856,11 +850,10 @@
     const tableCount =
       edition === TOOLJET_EDITIONS.Cloud
         ? await this.manager
-            .createQueryBuilder(InternalTable, 'internal_table')
-            .where('internal_table.organizationId = :organizationId', { organizationId })
-            .getCount()
+          .createQueryBuilder(InternalTable, 'internal_table')
+          .where('internal_table.organizationId = :organizationId', { organizationId })
+          .getCount()
         : await this.manager.createQueryBuilder(InternalTable, 'internal_table').getCount();
->>>>>>> 41134cf8
     return {
       tablesCount: generatePayloadForLimits(
         tableCount,
@@ -1076,9 +1069,8 @@
       let leftField;
       if (condition.leftField.type == 'Column') {
         leftField = condition.leftField.jsonpath
-          ? `"${internalTableIdToNameMap[condition.leftField.table]}"."${
-              condition.leftField.columnName
-            }"${formatJoinsJSONBPath(condition.leftField.jsonpath)}`
+          ? `"${internalTableIdToNameMap[condition.leftField.table]}"."${condition.leftField.columnName
+          }"${formatJoinsJSONBPath(condition.leftField.jsonpath)}`
           : `"${internalTableIdToNameMap[condition.leftField.table]}"."${condition.leftField.columnName}"`;
       } else {
         leftField = `${condition.leftField.columnName}`;
@@ -1087,9 +1079,8 @@
       let rightField;
       if (condition.rightField.type == 'Column') {
         rightField = condition.rightField.jsonpath
-          ? `"${internalTableIdToNameMap[condition.rightField.table]}"."${
-              condition.rightField.columnName
-            }"${formatJoinsJSONBPath(condition.rightField.jsonpath)}`
+          ? `"${internalTableIdToNameMap[condition.rightField.table]}"."${condition.rightField.columnName
+          }"${formatJoinsJSONBPath(condition.rightField.jsonpath)}`
           : `"${internalTableIdToNameMap[condition.rightField.table]}"."${condition.rightField.columnName}"`;
       } else {
         rightField = maybeParameterizeValue(condition.operator, paramName, condition.rightField.value);
