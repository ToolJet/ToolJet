<<<<<<< HEAD
import { DynamicModule, forwardRef } from '@nestjs/common';
import { getImportPath } from '@modules/app/constants';
=======
import { DynamicModule } from '@nestjs/common';
>>>>>>> abae4dc0
import { AiConversationRepository } from './repositories/ai-conversation.repository';
import { AiConversationMessageRepository } from './repositories/ai-conversation-message.repository';
import { AiResponseVoteRepository } from './repositories/ai-response-vote.repository';
import { AppsRepository } from '@modules/apps/repository';
import { FeatureAbilityFactory } from './ability';
import { TooljetDbModule } from '@modules/tooljet-db/module';
<<<<<<< HEAD
import { DataQueriesModule } from '@modules/data-queries/module';
import { LicenseModule } from '@modules/licensing/module';
import { AppPermissionsModule } from '@modules/app-permissions/module';
import { ImportExportResourcesModule } from '@modules/import-export-resources/module';
import { ArtifactRepository } from './repositories/artifact.repository';
=======
import { SubModule } from '@modules/app/sub-module';
>>>>>>> abae4dc0

export class AiModule extends SubModule {
  static async register(configs: { IS_GET_CONTEXT: boolean }): Promise<DynamicModule> {
<<<<<<< HEAD
    const importPath = await getImportPath(configs?.IS_GET_CONTEXT);
    const { AiController } = await import(`${importPath}/ai/controller`);
    const { AiService } = await import(`${importPath}/ai/service`);
    const { AiUtilService } = await import(`${importPath}/ai/util.service`);
    const { AgentsService } = await import(`${importPath}/ai/services/agents.service`);
    const { ComponentsService } = await import(`${importPath}/apps/services/component.service`);
    const { ImportExportResourcesService } = await import(`${importPath}/apps/services/app-import-export.service`);
    const { GraphService } = await import(`${importPath}/ai/services/graph.service`);
    const { EventsService } = await import(`${importPath}/apps/services/event.service`);
    const { DataQueriesService } = await import(`${importPath}/data-queries/service`);
    const { DataQueriesUtilService } = await import(`${importPath}/data-queries/util.service`);
=======
    const { AiController, AiService, AiUtilService, AgentsService } = await this.getProviders(configs, 'ai', [
      'controller',
      'service',
      'util.service',
      'services/agents.service',
    ]);

    const { ComponentsService, EventsService } = await this.getProviders(configs, 'apps', [
      'services/component.service',
      'services/event.service',
    ]);
>>>>>>> abae4dc0

    return {
      module: AiModule,
      imports: [
        await TooljetDbModule.register(configs),
        await DataQueriesModule.register(configs),
        await LicenseModule.forRoot(configs),
        await AppPermissionsModule.register(configs),
        await ImportExportResourcesModule.register(configs),
      ],
      controllers: [AiController],
      providers: [
        AiService,
        AiUtilService,
        GraphService,
        AgentsService,
        ComponentsService,
        // ImportExportResourcesService,
        AiConversationRepository,
        AiConversationMessageRepository,
        AppsRepository,
        AiResponseVoteRepository,
        FeatureAbilityFactory,
        ArtifactRepository,
        
        EventsService,

      ],
      exports: [AiUtilService],
    };
  }
}<|MERGE_RESOLUTION|>--- conflicted
+++ resolved
@@ -1,52 +1,28 @@
-<<<<<<< HEAD
-import { DynamicModule, forwardRef } from '@nestjs/common';
+import { DynamicModule } from '@nestjs/common';
 import { getImportPath } from '@modules/app/constants';
-=======
-import { DynamicModule } from '@nestjs/common';
->>>>>>> abae4dc0
 import { AiConversationRepository } from './repositories/ai-conversation.repository';
 import { AiConversationMessageRepository } from './repositories/ai-conversation-message.repository';
 import { AiResponseVoteRepository } from './repositories/ai-response-vote.repository';
 import { AppsRepository } from '@modules/apps/repository';
 import { FeatureAbilityFactory } from './ability';
 import { TooljetDbModule } from '@modules/tooljet-db/module';
-<<<<<<< HEAD
 import { DataQueriesModule } from '@modules/data-queries/module';
 import { LicenseModule } from '@modules/licensing/module';
 import { AppPermissionsModule } from '@modules/app-permissions/module';
 import { ImportExportResourcesModule } from '@modules/import-export-resources/module';
 import { ArtifactRepository } from './repositories/artifact.repository';
-=======
 import { SubModule } from '@modules/app/sub-module';
->>>>>>> abae4dc0
 
 export class AiModule extends SubModule {
   static async register(configs: { IS_GET_CONTEXT: boolean }): Promise<DynamicModule> {
-<<<<<<< HEAD
     const importPath = await getImportPath(configs?.IS_GET_CONTEXT);
     const { AiController } = await import(`${importPath}/ai/controller`);
     const { AiService } = await import(`${importPath}/ai/service`);
     const { AiUtilService } = await import(`${importPath}/ai/util.service`);
     const { AgentsService } = await import(`${importPath}/ai/services/agents.service`);
     const { ComponentsService } = await import(`${importPath}/apps/services/component.service`);
-    const { ImportExportResourcesService } = await import(`${importPath}/apps/services/app-import-export.service`);
     const { GraphService } = await import(`${importPath}/ai/services/graph.service`);
     const { EventsService } = await import(`${importPath}/apps/services/event.service`);
-    const { DataQueriesService } = await import(`${importPath}/data-queries/service`);
-    const { DataQueriesUtilService } = await import(`${importPath}/data-queries/util.service`);
-=======
-    const { AiController, AiService, AiUtilService, AgentsService } = await this.getProviders(configs, 'ai', [
-      'controller',
-      'service',
-      'util.service',
-      'services/agents.service',
-    ]);
-
-    const { ComponentsService, EventsService } = await this.getProviders(configs, 'apps', [
-      'services/component.service',
-      'services/event.service',
-    ]);
->>>>>>> abae4dc0
 
     return {
       module: AiModule,
@@ -71,9 +47,8 @@
         AiResponseVoteRepository,
         FeatureAbilityFactory,
         ArtifactRepository,
-        
+
         EventsService,
-
       ],
       exports: [AiUtilService],
     };
