import { Module } from '@nestjs/common';
import { TypeOrmModule } from '@nestjs/typeorm';
import { ImportExportResourcesController } from '@controllers/import_export_resources.controller';
import { TooljetDbService } from '@services/tooljet_db.service';
import { ImportExportResourcesService } from '@services/import_export_resources.service';
import { AppImportExportService } from '@services/app_import_export.service';
import { TooljetDbImportExportService } from '@services/tooljet_db_import_export_service';
import { DataSourcesService } from '@services/data_sources.service';
import { AppEnvironmentService } from '@services/app_environments.service';
import { Plugin } from 'src/entities/plugin.entity';
import { PluginsHelper } from 'src/helpers/plugins.helper';
import { CredentialsService } from '@services/credentials.service';
import { DataSource } from 'src/entities/data_source.entity';
import { tooljetDbOrmconfig } from '../../../ormconfig';
import { PluginsModule } from '../plugins/plugins.module';
import { EncryptionService } from '@services/encryption.service';
import { Credential } from '../../../src/entities/credential.entity';
import { CaslModule } from '../casl/casl.module';
import { AppsService } from '@services/apps.service';
import { App } from 'src/entities/app.entity';
import { AppVersion } from 'src/entities/app_version.entity';
import { AppUser } from 'src/entities/app_user.entity';
<<<<<<< HEAD
import { UsersService } from '@services/users.service';
import { FilesService } from '@services/files.service';
import { User } from 'src/entities/user.entity';
import { Organization } from 'src/entities/organization.entity';
import { File } from 'src/entities/file.entity';
import { AuditLoggerService } from '@services/audit_logger.service';
=======
import { PostgrestProxyService } from '@services/postgrest_proxy.service';
>>>>>>> c825918b

const imports = [
  PluginsModule,
  CaslModule,
  TypeOrmModule.forFeature([User, Organization, File, AppUser, AppVersion, App, Credential, Plugin, DataSource]),
];

if (process.env.ENABLE_TOOLJET_DB === 'true') {
  imports.unshift(TypeOrmModule.forRoot(tooljetDbOrmconfig));
}

@Module({
  imports,
  controllers: [ImportExportResourcesController],
  providers: [
    EncryptionService,
    ImportExportResourcesService,
    AppImportExportService,
    TooljetDbImportExportService,
    DataSourcesService,
    AppEnvironmentService,
    TooljetDbService,
    PluginsHelper,
    AppsService,
    CredentialsService,
<<<<<<< HEAD
    UsersService,
    FilesService,
    AuditLoggerService,
=======
    PostgrestProxyService,
>>>>>>> c825918b
  ],
})
export class ImportExportResourcesModule {}<|MERGE_RESOLUTION|>--- conflicted
+++ resolved
@@ -20,16 +20,13 @@
 import { App } from 'src/entities/app.entity';
 import { AppVersion } from 'src/entities/app_version.entity';
 import { AppUser } from 'src/entities/app_user.entity';
-<<<<<<< HEAD
 import { UsersService } from '@services/users.service';
 import { FilesService } from '@services/files.service';
 import { User } from 'src/entities/user.entity';
 import { Organization } from 'src/entities/organization.entity';
 import { File } from 'src/entities/file.entity';
 import { AuditLoggerService } from '@services/audit_logger.service';
-=======
 import { PostgrestProxyService } from '@services/postgrest_proxy.service';
->>>>>>> c825918b
 
 const imports = [
   PluginsModule,
@@ -55,13 +52,10 @@
     PluginsHelper,
     AppsService,
     CredentialsService,
-<<<<<<< HEAD
     UsersService,
     FilesService,
     AuditLoggerService,
-=======
     PostgrestProxyService,
->>>>>>> c825918b
   ],
 })
 export class ImportExportResourcesModule {}