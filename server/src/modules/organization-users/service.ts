--- conflicted
+++ resolved
@@ -41,10 +41,6 @@
 
   async updateOrgUser(organizationUserId: string, user: User, updateOrgUserDto: UpdateOrgUserDto) {
     const { firstName, lastName, addGroups, role, userMetadata } = updateOrgUserDto;
-<<<<<<< HEAD
-    console.log('user metadata', userMetadata);
-=======
->>>>>>> ed234aa5
     const organizationUser = await this.organizationUsersRepository.findOne({
       where: { id: organizationUserId, organizationId: user.organizationId },
     });
