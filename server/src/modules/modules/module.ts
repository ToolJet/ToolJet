--- conflicted
+++ resolved
@@ -12,12 +12,9 @@
 import { AiModule } from '@modules/ai/module';
 import { AppsRepository } from '@modules/apps/repository';
 import { AppPermissionsModule } from '@modules/app-permissions/module';
-<<<<<<< HEAD
 import { FeatureAbilityFactory } from './ability';
 import { ImportExportResourcesModule } from '@modules/import-export-resources/module';
-=======
 import { RolesRepository } from '@modules/roles/repository';
->>>>>>> 7eb1446a
 @Module({})
 export class ModulesModule {
   static async register(configs: { IS_GET_CONTEXT: boolean }): Promise<DynamicModule> {
@@ -55,11 +52,8 @@
         PageHelperService,
         OrganizationRepository,
         DataSourcesRepository,
-<<<<<<< HEAD
         FeatureAbilityFactory,
-=======
         RolesRepository,
->>>>>>> 7eb1446a
       ],
     };
   }
