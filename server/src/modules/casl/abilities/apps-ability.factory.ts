--- conflicted
+++ resolved
@@ -11,31 +11,25 @@
 import { AppVersion } from 'src/entities/app_version.entity';
 
 type Actions =
-  | 'updateParams'
+  | 'authorizeOauthForSource'
+  | 'cloneApp'
+  | 'createDataSource'
+  | 'createQuery'
+  | 'createUsers'
+  | 'createVersions'
+  | 'deleteApp'
+  | 'deleteQuery'
   | 'fetchUsers'
-  | 'createUsers'
   | 'fetchVersions'
-  | 'createVersions'
-  | 'updateVersions'
-  | 'viewApp'
-  | 'runQuery'
-  | 'updateQuery'
-<<<<<<< HEAD
-=======
-  | 'deleteQuery'
->>>>>>> 80145bd3
+  | 'getDataSources'
   | 'getQueries'
   | 'previewQuery'
-  | 'createQuery'
-  | 'getDataSources'
+  | 'runQuery'
   | 'updateDataSource'
-  | 'createDataSource'
-  | 'authorizeOauthForSource'
-<<<<<<< HEAD
-  | 'cloneApp'
-=======
->>>>>>> 80145bd3
-  | 'deleteApp';
+  | 'updateParams'
+  | 'updateQuery'
+  | 'updateVersions'
+  | 'viewApp';
 
 type Subjects =
   | InferSubjects<typeof AppVersion | typeof User | typeof App>
@@ -59,20 +53,14 @@
 
     // Only developers and admins can create new versions
     if (user.isAdmin || user.isDeveloper) {
-<<<<<<< HEAD
       can('cloneApp', App, { organizationId: user.organizationId });
 
-=======
->>>>>>> 80145bd3
       can('createVersions', App, { organizationId: user.organizationId });
       can('updateVersions', App, { organizationId: user.organizationId });
 
       can('updateQuery', App, { organizationId: user.organizationId });
       can('createQuery', App, { organizationId: user.organizationId });
-<<<<<<< HEAD
-=======
       can('deleteQuery', App, { organizationId: user.organizationId });
->>>>>>> 80145bd3
 
       can('updateDataSource', App, { organizationId: user.organizationId });
       can('createDataSource', App, { organizationId: user.organizationId });
