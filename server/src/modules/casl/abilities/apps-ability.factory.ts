--- conflicted
+++ resolved
@@ -12,11 +12,8 @@
 
 type Actions =
   | 'authorizeOauthForSource'
-<<<<<<< HEAD
   | 'cloneApp'
-=======
   | 'createApp'
->>>>>>> 76277377
   | 'createDataSource'
   | 'createQuery'
   | 'createUsers'
@@ -57,11 +54,8 @@
 
     // Only developers and admins can create new versions
     if (user.isAdmin || user.isDeveloper) {
-<<<<<<< HEAD
+      can('createApp', App);
       can('cloneApp', App, { organizationId: user.organizationId });
-=======
-      can('createApp', App);
->>>>>>> 76277377
 
       can('createVersions', App, { organizationId: user.organizationId });
       can('updateVersions', App, { organizationId: user.organizationId });
