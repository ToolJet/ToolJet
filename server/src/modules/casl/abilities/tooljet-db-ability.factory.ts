import { User } from 'src/entities/user.entity';
import { AbilityBuilder, Ability, AbilityClass, ExtractSubjectType } from '@casl/ability';
import { Injectable } from '@nestjs/common';
import { UsersService } from 'src/services/users.service';
import { isEmpty } from 'lodash';

export enum Action {
  ProxyPostgrest = 'proxyPostgrest',
  ViewTables = 'viewTables',
  ViewTable = 'viewTable',
  CreateTable = 'createTable',
  RenameTable = 'renameTable',
  DropTable = 'dropTable',
  AddColumn = 'addColumn',
  DropColumn = 'dropColumn',
<<<<<<< HEAD
=======
  BulkUpload = 'bulkUpload',
>>>>>>> dea78173
  JoinTables = 'joinTables',
}

type Subjects = 'all';

export type TooljetDbAbility = Ability<[Action, Subjects]>;

@Injectable()
export class TooljetDbAbilityFactory {
  constructor(private usersService: UsersService) {}

  async actions(user: User, params: any) {
    const { can, build } = new AbilityBuilder<Ability<[Action, Subjects]>>(Ability as AbilityClass<TooljetDbAbility>);
    const { organizationId, dataQuery } = params;
    const isPublicAppRequest = isEmpty(organizationId) && !isEmpty(dataQuery) && dataQuery.app.isPublic;
    const isUserLoggedin = !isEmpty(user) && !isEmpty(organizationId);
    const isAdmin = !isEmpty(user) ? await this.usersService.hasGroup(user, 'admin', params.organizationId) : false;

    if (isAdmin) {
      can(Action.CreateTable, 'all');
      can(Action.DropTable, 'all');
      can(Action.AddColumn, 'all');
      can(Action.DropColumn, 'all');
      can(Action.RenameTable, 'all');
      can(Action.BulkUpload, 'all');
    }

    if (isPublicAppRequest || isUserLoggedin) {
      can(Action.ProxyPostgrest, 'all');
    }

    can(Action.ViewTables, 'all');
    can(Action.ViewTable, 'all');
    can(Action.JoinTables, 'all');

    return build({
      detectSubjectType: (item) => item as ExtractSubjectType<Subjects>,
    });
  }
}<|MERGE_RESOLUTION|>--- conflicted
+++ resolved
@@ -13,10 +13,7 @@
   DropTable = 'dropTable',
   AddColumn = 'addColumn',
   DropColumn = 'dropColumn',
-<<<<<<< HEAD
-=======
   BulkUpload = 'bulkUpload',
->>>>>>> dea78173
   JoinTables = 'joinTables',
 }
 
