import { Module } from '@nestjs/common';
import { TypeOrmModule } from '@nestjs/typeorm';
import { EmailService } from '@services/email.service';
import { OrganizationUsersService } from '@services/organization_users.service';
import { UsersService } from '@services/users.service';
import { App } from 'src/entities/app.entity';
import { File } from 'src/entities/file.entity';
import { Organization } from 'src/entities/organization.entity';
import { OrganizationUser } from 'src/entities/organization_user.entity';
import { User } from 'src/entities/user.entity';
import { AppsAbilityFactory } from './abilities/apps-ability.factory';
import { ThreadsAbilityFactory } from './abilities/threads-ability.factory';
import { CommentsAbilityFactory } from './abilities/comments-ability.factory';
import { CaslAbilityFactory } from './casl-ability.factory';
import { FoldersAbilityFactory } from './abilities/folders-ability.factory';
import { AuditLoggerService } from '@services/audit_logger.service';
import { AuditLog } from 'src/entities/audit_log.entity';
import { FilesService } from '@services/files.service';
import { OrgEnvironmentVariablesAbilityFactory } from './abilities/org-environment-variables-ability.factory';

@Module({
  imports: [TypeOrmModule.forFeature([User, File, Organization, OrganizationUser, App, AuditLog])],
  providers: [
    CaslAbilityFactory,
    OrganizationUsersService,
    FilesService,
    UsersService,
    EmailService,
    AppsAbilityFactory,
    ThreadsAbilityFactory,
    CommentsAbilityFactory,
    FoldersAbilityFactory,
<<<<<<< HEAD
    AuditLoggerService,
=======
    OrgEnvironmentVariablesAbilityFactory,
>>>>>>> cee03a13
  ],
  exports: [
    CaslAbilityFactory,
    AppsAbilityFactory,
    ThreadsAbilityFactory,
    CommentsAbilityFactory,
    FoldersAbilityFactory,
    OrgEnvironmentVariablesAbilityFactory,
  ],
})
export class CaslModule {}<|MERGE_RESOLUTION|>--- conflicted
+++ resolved
@@ -30,11 +30,8 @@
     ThreadsAbilityFactory,
     CommentsAbilityFactory,
     FoldersAbilityFactory,
-<<<<<<< HEAD
     AuditLoggerService,
-=======
     OrgEnvironmentVariablesAbilityFactory,
->>>>>>> cee03a13
   ],
   exports: [
     CaslAbilityFactory,
