import { Module } from '@nestjs/common';
import { TypeOrmModule } from '@nestjs/typeorm';
import { EmailService } from '@services/email.service';
import { OrganizationUsersService } from '@services/organization_users.service';
import { UsersService } from '@services/users.service';
import { App } from 'src/entities/app.entity';
import { File } from 'src/entities/file.entity';
import { Organization } from 'src/entities/organization.entity';
import { OrganizationUser } from 'src/entities/organization_user.entity';
import { User } from 'src/entities/user.entity';
import { AppsAbilityFactory } from './abilities/apps-ability.factory';
import { ThreadsAbilityFactory } from './abilities/threads-ability.factory';
import { CommentsAbilityFactory } from './abilities/comments-ability.factory';
import { CaslAbilityFactory } from './casl-ability.factory';
import { FoldersAbilityFactory } from './abilities/folders-ability.factory';
<<<<<<< HEAD
import { AuditLoggerService } from '@services/audit_logger.service';
import { AuditLog } from 'src/entities/audit_log.entity';

@Module({
  imports: [TypeOrmModule.forFeature([User, Organization, OrganizationUser, App, AuditLog])],
=======
import { FilesService } from '@services/files.service';

@Module({
  imports: [TypeOrmModule.forFeature([User, File, Organization, OrganizationUser, App])],
>>>>>>> 3af96b08
  providers: [
    CaslAbilityFactory,
    OrganizationUsersService,
    FilesService,
    UsersService,
    EmailService,
    AppsAbilityFactory,
    ThreadsAbilityFactory,
    CommentsAbilityFactory,
    FoldersAbilityFactory,
    AuditLoggerService,
  ],
  exports: [
    CaslAbilityFactory,
    AppsAbilityFactory,
    ThreadsAbilityFactory,
    CommentsAbilityFactory,
    FoldersAbilityFactory,
  ],
})
export class CaslModule {}<|MERGE_RESOLUTION|>--- conflicted
+++ resolved
@@ -13,18 +13,12 @@
 import { CommentsAbilityFactory } from './abilities/comments-ability.factory';
 import { CaslAbilityFactory } from './casl-ability.factory';
 import { FoldersAbilityFactory } from './abilities/folders-ability.factory';
-<<<<<<< HEAD
 import { AuditLoggerService } from '@services/audit_logger.service';
 import { AuditLog } from 'src/entities/audit_log.entity';
-
-@Module({
-  imports: [TypeOrmModule.forFeature([User, Organization, OrganizationUser, App, AuditLog])],
-=======
 import { FilesService } from '@services/files.service';
 
 @Module({
-  imports: [TypeOrmModule.forFeature([User, File, Organization, OrganizationUser, App])],
->>>>>>> 3af96b08
+  imports: [TypeOrmModule.forFeature([User, File, Organization, OrganizationUser, App, AuditLog])],
   providers: [
     CaslAbilityFactory,
     OrganizationUsersService,
