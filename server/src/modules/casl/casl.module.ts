import { Module } from '@nestjs/common';
import { AppsAbilityFactory } from './abilities/apps-ability.factory';
import { ThreadsAbilityFactory } from './abilities/threads-ability.factory';
import { CommentsAbilityFactory } from './abilities/comments-ability.factory';
import { PluginsAbilityFactory } from './abilities/plugins-ability.factory';
import { CaslAbilityFactory } from './casl-ability.factory';
import { FoldersAbilityFactory } from './abilities/folders-ability.factory';
import { OrgEnvironmentVariablesAbilityFactory } from './abilities/org-environment-variables-ability.factory';
import { TooljetDbAbilityFactory } from './abilities/tooljet-db-ability.factory';
import { GlobalDataSourceAbilityFactory } from './abilities/global-datasource-ability.factory';
import { OrganizationConstantsAbilityFactory } from './abilities/organization-constants-ability.factory';
import { InstanceSettingsModule } from '@instance-settings/module';

@Module({
<<<<<<< HEAD
  imports: [],
=======
  imports: [TypeOrmModule.forFeature([User, File, Organization, OrganizationUser, App]), InstanceSettingsModule],
>>>>>>> e0a58996
  providers: [
    CaslAbilityFactory,
    AppsAbilityFactory,
    ThreadsAbilityFactory,
    CommentsAbilityFactory,
    PluginsAbilityFactory,
    FoldersAbilityFactory,
    OrgEnvironmentVariablesAbilityFactory,
    TooljetDbAbilityFactory,
    GlobalDataSourceAbilityFactory,
    OrganizationConstantsAbilityFactory,
  ],
  exports: [
    CaslAbilityFactory,
    AppsAbilityFactory,
    ThreadsAbilityFactory,
    CommentsAbilityFactory,
    PluginsAbilityFactory,
    FoldersAbilityFactory,
    OrgEnvironmentVariablesAbilityFactory,
    TooljetDbAbilityFactory,
    GlobalDataSourceAbilityFactory,
    OrganizationConstantsAbilityFactory,
  ],
})
export class CaslModule {}<|MERGE_RESOLUTION|>--- conflicted
+++ resolved
@@ -12,11 +12,7 @@
 import { InstanceSettingsModule } from '@instance-settings/module';
 
 @Module({
-<<<<<<< HEAD
-  imports: [],
-=======
-  imports: [TypeOrmModule.forFeature([User, File, Organization, OrganizationUser, App]), InstanceSettingsModule],
->>>>>>> e0a58996
+  imports: [InstanceSettingsModule],
   providers: [
     CaslAbilityFactory,
     AppsAbilityFactory,
