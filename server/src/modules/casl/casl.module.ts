--- conflicted
+++ resolved
@@ -13,8 +13,7 @@
 import { CaslAbilityFactory } from './casl-ability.factory';
 
 @Module({
-<<<<<<< HEAD
-  imports: [TypeOrmModule.forFeature([User, Organization, OrganizationUser])],
+  imports: [TypeOrmModule.forFeature([User, Organization, OrganizationUser, App])],
   providers: [
     CaslAbilityFactory,
     OrganizationUsersService,
@@ -25,10 +24,5 @@
     CommentsAbilityFactory,
   ],
   exports: [CaslAbilityFactory, AppsAbilityFactory, ThreadsAbilityFactory, CommentsAbilityFactory],
-=======
-  imports: [TypeOrmModule.forFeature([User, Organization, OrganizationUser, App])],
-  providers: [CaslAbilityFactory, OrganizationUsersService, UsersService, EmailService, AppsAbilityFactory],
-  exports: [CaslAbilityFactory, AppsAbilityFactory],
->>>>>>> a958b37c
 })
 export class CaslModule {}