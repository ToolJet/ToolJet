--- conflicted
+++ resolved
@@ -17,14 +17,10 @@
   | 'accessAuditLogs'
   | 'viewAllUsers'
   | 'updateOrganizations'
-<<<<<<< HEAD
   | 'updateGroupUserPermission'
   | 'updateGroupAppPermission'
-  | 'updateGroupDataSourcePermission';
-=======
-  | 'updateUser'
-  | 'viewAllUsers';
->>>>>>> 980328e0
+  | 'updateGroupDataSourcePermission'
+  | 'updateUser';
 
 type Subjects = InferSubjects<typeof OrganizationUser | typeof User> | 'all';
 
@@ -48,7 +44,7 @@
       can('accessGroupPermission', User);
       can('updateOrganizations', User);
       can('viewAllUsers', User);
-<<<<<<< HEAD
+      can('updateUser', User);
       can('updateGroupUserPermission', User);
       can('updateGroupAppPermission', User);
 
@@ -62,9 +58,6 @@
           can('accessAuditLogs', User);
         }
       }
-=======
-      can('updateUser', User);
->>>>>>> 980328e0
     }
 
     return build({
