--- conflicted
+++ resolved
@@ -11,10 +11,6 @@
   | 'inviteUser'
   | 'accessGroupPermission'
   | 'accessAuditLogs'
-<<<<<<< HEAD
-  | 'fetchAllUsers'
-=======
->>>>>>> 7f785f03
   | 'viewAllUsers'
   | 'updateOrganizations';
 
@@ -35,7 +31,6 @@
       can('archiveUser', User);
       can('changeRole', User);
       can('accessGroupPermission', User);
-      can('fetchAllUsers', User);
       can('updateOrganizations', User);
       can('viewAllUsers', User);
 
