import { Module } from '@nestjs/common';
import { TypeOrmModule } from '@nestjs/typeorm';
import { OrganizationUser } from '../../entities/organization_user.entity';
import { Organization } from '../../entities/organization.entity';
import { User } from '../../entities/user.entity';
import { OrganizationsService } from '@services/organizations.service';
import { OrganizationUsersService } from '@services/organization_users.service';
import { OrganizationsController } from '@controllers/organizations.controller';
import { OrgEnvironmentVariablesController } from '@controllers/org_environment_variables.controller';
import { OrganizationUsersController } from '@controllers/organization_users.controller';
import { UsersService } from 'src/services/users.service';
import { CaslModule } from '../casl/casl.module';
import { EmailService } from '@services/email.service';
import { FilesService } from '@services/files.service';
import { GroupPermission } from 'src/entities/group_permission.entity';
import { App } from 'src/entities/app.entity';
import { AuditLoggerService } from '@services/audit_logger.service';
import { AuditLog } from 'src/entities/audit_log.entity';
import { File } from 'src/entities/file.entity';
import { SSOConfigs } from 'src/entities/sso_config.entity';
import { OrgEnvironmentVariable } from 'src/entities/org_envirnoment_variable.entity';
import { AuthService } from '@services/auth.service';
import { JwtModule } from '@nestjs/jwt';
import { ConfigService } from '@nestjs/config';
import { GroupPermissionsService } from '@services/group_permissions.service';
import { AppGroupPermission } from 'src/entities/app_group_permission.entity';
import { UserGroupPermission } from 'src/entities/user_group_permission.entity';
import { EncryptionService } from '@services/encryption.service';
import { OrgEnvironmentVariablesService } from '@services/org_environment_variables.service';

@Module({
  imports: [
    TypeOrmModule.forFeature([
      Organization,
      OrganizationUser,
      User,
      File,
      GroupPermission,
      App,
      SSOConfigs,
      AppGroupPermission,
      UserGroupPermission,
<<<<<<< HEAD
      AuditLog,
=======
      OrgEnvironmentVariable,
>>>>>>> cee03a13
    ]),
    CaslModule,
    JwtModule.registerAsync({
      useFactory: (config: ConfigService) => {
        return {
          secret: config.get<string>('SECRET_KEY_BASE'),
          signOptions: {
            expiresIn: config.get<string | number>('JWT_EXPIRATION_TIME') || '30d',
          },
        };
      },
      inject: [ConfigService],
    }),
  ],
  providers: [
    OrganizationsService,
    OrganizationUsersService,
    UsersService,
    EmailService,
    FilesService,
    AuthService,
    GroupPermissionsService,
    EncryptionService,
<<<<<<< HEAD
    AuditLoggerService,
=======
    OrgEnvironmentVariablesService,
>>>>>>> cee03a13
  ],
  controllers: [OrganizationsController, OrganizationUsersController, OrgEnvironmentVariablesController],
})
export class OrganizationsModule {}<|MERGE_RESOLUTION|>--- conflicted
+++ resolved
@@ -40,11 +40,8 @@
       SSOConfigs,
       AppGroupPermission,
       UserGroupPermission,
-<<<<<<< HEAD
       AuditLog,
-=======
       OrgEnvironmentVariable,
->>>>>>> cee03a13
     ]),
     CaslModule,
     JwtModule.registerAsync({
@@ -68,11 +65,8 @@
     AuthService,
     GroupPermissionsService,
     EncryptionService,
-<<<<<<< HEAD
     AuditLoggerService,
-=======
     OrgEnvironmentVariablesService,
->>>>>>> cee03a13
   ],
   controllers: [OrganizationsController, OrganizationUsersController, OrgEnvironmentVariablesController],
 })
