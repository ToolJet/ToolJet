--- conflicted
+++ resolved
@@ -25,9 +25,7 @@
 import { UserGroupPermission } from 'src/entities/user_group_permission.entity';
 import { EncryptionService } from '@services/encryption.service';
 import { AppConfigService } from '@services/app_config.service';
-<<<<<<< HEAD
 import { InstanceSettingsModule } from '../instance_settings/instance_settings.module';
-=======
 import { Plugin } from 'src/entities/plugin.entity';
 import { DataSource } from 'src/entities/data_source.entity';
 import { Credential } from 'src/entities/credential.entity';
@@ -36,7 +34,6 @@
 import { PluginsService } from '@services/plugins.service';
 import { PluginsHelper } from 'src/helpers/plugins.helper';
 import { AppEnvironmentService } from '@services/app_environments.service';
->>>>>>> 9b2787cc
 
 @Module({
   imports: [
@@ -50,13 +47,10 @@
       SSOConfigs,
       AppGroupPermission,
       UserGroupPermission,
-<<<<<<< HEAD
       AuditLog,
-=======
       DataSource,
       Credential,
       Plugin,
->>>>>>> 9b2787cc
     ]),
     InstanceSettingsModule,
     CaslModule,
@@ -82,15 +76,12 @@
     AuthService,
     GroupPermissionsService,
     EncryptionService,
-<<<<<<< HEAD
     AuditLoggerService,
-=======
     DataSourcesService,
     CredentialsService,
     PluginsService,
     PluginsHelper,
     AppEnvironmentService,
->>>>>>> 9b2787cc
   ],
   controllers: [OrganizationsController, OrganizationUsersController],
 })
