import { Module } from '@nestjs/common';
import { TypeOrmModule } from '@nestjs/typeorm';
import { OrganizationUser } from '../../entities/organization_user.entity';
import { Organization } from '../../entities/organization.entity';
import { User } from '../../entities/user.entity';
import { OrganizationsService } from '@services/organizations.service';
import { OrganizationUsersService } from '@services/organization_users.service';
import { OrganizationsController } from '@controllers/organizations.controller';
import { OrganizationUsersController } from '@controllers/organization_users.controller';
import { UsersService } from 'src/services/users.service';
import { CaslModule } from '../casl/casl.module';
import { EmailService } from '@services/email.service';
import { FilesService } from '@services/files.service';
import { GroupPermission } from 'src/entities/group_permission.entity';
import { App } from 'src/entities/app.entity';
import { AuditLoggerService } from '@services/audit_logger.service';
import { AuditLog } from 'src/entities/audit_log.entity';
import { File } from 'src/entities/file.entity';
import { SSOConfigs } from 'src/entities/sso_config.entity';
import { AuthService } from '@services/auth.service';
import { JwtModule } from '@nestjs/jwt';
import { ConfigService } from '@nestjs/config';
import { GroupPermissionsService } from '@services/group_permissions.service';
import { AppGroupPermission } from 'src/entities/app_group_permission.entity';
import { UserGroupPermission } from 'src/entities/user_group_permission.entity';
import { EncryptionService } from '@services/encryption.service';

@Module({
  imports: [
    TypeOrmModule.forFeature([
      Organization,
      OrganizationUser,
      User,
      File,
      GroupPermission,
      App,
      SSOConfigs,
      AppGroupPermission,
      UserGroupPermission,
<<<<<<< HEAD
      AuditLog,
      OrgEnvironmentVariable,
=======
>>>>>>> f482cc5f
    ]),
    CaslModule,
    JwtModule.registerAsync({
      useFactory: (config: ConfigService) => {
        return {
          secret: config.get<string>('SECRET_KEY_BASE'),
          signOptions: {
            expiresIn: config.get<string | number>('JWT_EXPIRATION_TIME') || '30d',
          },
        };
      },
      inject: [ConfigService],
    }),
  ],
  providers: [
    OrganizationsService,
    OrganizationUsersService,
    UsersService,
    EmailService,
    FilesService,
    AuthService,
    GroupPermissionsService,
    EncryptionService,
<<<<<<< HEAD
    AuditLoggerService,
    OrgEnvironmentVariablesService,
=======
>>>>>>> f482cc5f
  ],
  controllers: [OrganizationsController, OrganizationUsersController],
})
export class OrganizationsModule {}<|MERGE_RESOLUTION|>--- conflicted
+++ resolved
@@ -37,11 +37,7 @@
       SSOConfigs,
       AppGroupPermission,
       UserGroupPermission,
-<<<<<<< HEAD
       AuditLog,
-      OrgEnvironmentVariable,
-=======
->>>>>>> f482cc5f
     ]),
     CaslModule,
     JwtModule.registerAsync({
@@ -65,11 +61,7 @@
     AuthService,
     GroupPermissionsService,
     EncryptionService,
-<<<<<<< HEAD
     AuditLoggerService,
-    OrgEnvironmentVariablesService,
-=======
->>>>>>> f482cc5f
   ],
   controllers: [OrganizationsController, OrganizationUsersController],
 })
