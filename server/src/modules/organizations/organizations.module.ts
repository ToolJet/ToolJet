--- conflicted
+++ resolved
@@ -13,12 +13,9 @@
 import { FilesService } from '@services/files.service';
 import { GroupPermission } from 'src/entities/group_permission.entity';
 import { App } from 'src/entities/app.entity';
-<<<<<<< HEAD
 import { AuditLoggerService } from '@services/audit_logger.service';
 import { AuditLog } from 'src/entities/audit_log.entity';
-=======
 import { File } from 'src/entities/file.entity';
->>>>>>> 3af96b08
 import { SSOConfigs } from 'src/entities/sso_config.entity';
 import { AuthService } from '@services/auth.service';
 import { JwtModule } from '@nestjs/jwt';
