--- conflicted
+++ resolved
@@ -51,14 +51,11 @@
       AppGroupPermission,
       UserGroupPermission,
       AuditLog,
-<<<<<<< HEAD
-=======
       DataSource,
       Credential,
       Plugin,
       AppEnvironment,
       AppVersion,
->>>>>>> 7f785f03
     ]),
     InstanceSettingsModule,
     AppEnvironmentsModule,
@@ -86,14 +83,11 @@
     GroupPermissionsService,
     EncryptionService,
     AuditLoggerService,
-<<<<<<< HEAD
-=======
     DataSourcesService,
     CredentialsService,
     PluginsService,
     PluginsHelper,
     AppEnvironmentService,
->>>>>>> 7f785f03
   ],
   controllers: [OrganizationsController, OrganizationUsersController],
 })
