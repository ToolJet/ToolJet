--- conflicted
+++ resolved
@@ -3,11 +3,7 @@
 export const auditLog = winston.format((info) => {
   info.auditLog = info.options;
   delete info.options;
-<<<<<<< HEAD
-  info.label = info.auditLog?.resourceType;
-=======
   info.label = info.auditLog?.['resourceType'];
->>>>>>> 17534547
   return info;
 });
 
