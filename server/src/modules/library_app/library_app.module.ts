--- conflicted
+++ resolved
@@ -16,12 +16,12 @@
 import { Plugin } from 'src/entities/plugin.entity';
 import { PluginsHelper } from 'src/helpers/plugins.helper';
 import { AppEnvironmentService } from '@services/app_environments.service';
-<<<<<<< HEAD
 import { AppEnvironment } from 'src/entities/app_environments.entity';
 import { AppVersion } from 'src/entities/app_version.entity';
 import { UsersService } from '@services/users.service';
 import { User } from 'src/entities/user.entity';
 import { Organization } from 'src/entities/organization.entity';
+import { ImportExportResourcesModule } from '../import_export_resources/import_export_resources.module';
 
 @Module({
   imports: [
@@ -37,15 +37,7 @@
       Organization,
     ]),
     CaslModule,
-=======
-import { ImportExportResourcesModule } from '../import_export_resources/import_export_resources.module';
-
-@Module({
-  imports: [
-    TypeOrmModule.forFeature([App, Credential, File, Plugin, DataSource]),
-    CaslModule,
     ImportExportResourcesModule,
->>>>>>> f86c6f53
   ],
   providers: [
     EncryptionService,
