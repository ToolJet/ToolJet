--- conflicted
+++ resolved
@@ -13,20 +13,6 @@
 @Injectable()
 export class ProfileUtilService implements IProfileUtilService {
   constructor(protected readonly filesRepository: FilesRepository, protected readonly userRepository: UserRepository) {}
-<<<<<<< HEAD
-
-  private async setAuditLogForUser(user: User, resourceData?: any): Promise<void> {
-    const auditLogEntry = {
-      userId: user.id,
-      organizationId: user.defaultOrganizationId,
-      resourceId: user.id,
-      resourceName: user.email,
-      resourceData: resourceData,
-    };
-    RequestContext.setLocals(AUDIT_LOGS_REQUEST_CONTEXT_KEY, auditLogEntry);
-  }
-=======
->>>>>>> ed234aa5
 
   async addAvatar(userId: string, imageBuffer: Buffer, filename: string, manager?: EntityManager): Promise<File> {
     const user = await this.userRepository.getUser({
@@ -50,18 +36,6 @@
       await this.filesRepository.removeOne(currentAvatarId, manager);
     }
 
-<<<<<<< HEAD
-    const resourceData = {
-      previous_user_details: {
-        avatar_id: currentAvatarId,
-      },
-      updated_user_details: {
-        avatar_id: avatar.id,
-      },
-    };
-    await this.setAuditLogForUser(user, resourceData);
-=======
->>>>>>> ed234aa5
     return avatar;
   }
 
