--- conflicted
+++ resolved
@@ -52,9 +52,6 @@
 
   async updateUserPassword(userId: string, password: string): Promise<void> {
     return dbTransactionWrap(async (manager: EntityManager) => {
-<<<<<<< HEAD
-      await this.serviceUtils.updateUserPassword(userId, password, manager);
-=======
       const user = await manager.findOneOrFail(User, {
         where: { id: userId },
       });
@@ -73,15 +70,11 @@
         resourceName: user.email,
       };
       RequestContext.setLocals(AUDIT_LOGS_REQUEST_CONTEXT_KEY, auditLogEntry);
->>>>>>> ed234aa5
     });
   }
 
   async updateUserName(userId: string, updateUserDto: ProfileUpdateDto): Promise<void> {
     return dbTransactionWrap(async (manager: EntityManager) => {
-<<<<<<< HEAD
-      await this.serviceUtils.updateUserName(userId, updateUserDto, manager);
-=======
       const user = await manager.findOneOrFail(User, {
         where: { id: userId },
       });
@@ -104,7 +97,6 @@
         },
       };
       RequestContext.setLocals(AUDIT_LOGS_REQUEST_CONTEXT_KEY, auditLogData);
->>>>>>> ed234aa5
     });
   }
 }