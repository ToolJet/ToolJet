import { Module } from '@nestjs/common';
import { TypeOrmModule } from '@nestjs/typeorm';
import { Credential } from '../../../src/entities/credential.entity';
import { TooljetDbController } from '@controllers/tooljet_db.controller';
import { CaslModule } from '../casl/casl.module';
import { TooljetDbService } from '@services/tooljet_db.service';
import { CredentialsService } from '@services/credentials.service';
import { EncryptionService } from '@services/encryption.service';
import { PostgrestProxyService } from '@services/postgrest_proxy.service';
<<<<<<< HEAD
import { InternalTable } from 'src/entities/internal_table.entity';
import { AppUser } from 'src/entities/app_user.entity';
import { TableCountGuard } from '@ee/licensing/guards/table.guard';
=======
import { TooljetDbBulkUploadService } from '@services/tooljet_db_bulk_upload.service';
>>>>>>> c825918b

@Module({
  imports: [TypeOrmModule.forFeature([Credential, InternalTable, AppUser]), CaslModule],
  controllers: [TooljetDbController],
<<<<<<< HEAD
  providers: [TooljetDbService, PostgrestProxyService, EncryptionService, CredentialsService, TableCountGuard],
=======
  providers: [
    TooljetDbService,
    TooljetDbBulkUploadService,
    PostgrestProxyService,
    EncryptionService,
    CredentialsService,
  ],
>>>>>>> c825918b
})
export class TooljetDbModule {}<|MERGE_RESOLUTION|>--- conflicted
+++ resolved
@@ -7,27 +7,21 @@
 import { CredentialsService } from '@services/credentials.service';
 import { EncryptionService } from '@services/encryption.service';
 import { PostgrestProxyService } from '@services/postgrest_proxy.service';
-<<<<<<< HEAD
 import { InternalTable } from 'src/entities/internal_table.entity';
 import { AppUser } from 'src/entities/app_user.entity';
 import { TableCountGuard } from '@ee/licensing/guards/table.guard';
-=======
 import { TooljetDbBulkUploadService } from '@services/tooljet_db_bulk_upload.service';
->>>>>>> c825918b
 
 @Module({
   imports: [TypeOrmModule.forFeature([Credential, InternalTable, AppUser]), CaslModule],
   controllers: [TooljetDbController],
-<<<<<<< HEAD
-  providers: [TooljetDbService, PostgrestProxyService, EncryptionService, CredentialsService, TableCountGuard],
-=======
   providers: [
     TooljetDbService,
     TooljetDbBulkUploadService,
     PostgrestProxyService,
     EncryptionService,
     CredentialsService,
+    TableCountGuard,
   ],
->>>>>>> c825918b
 })
 export class TooljetDbModule {}