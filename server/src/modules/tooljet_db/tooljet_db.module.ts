--- conflicted
+++ resolved
@@ -9,32 +9,27 @@
 import { AppUser } from 'src/entities/app_user.entity';
 import { TableCountGuard } from '@ee/licensing/guards/table.guard';
 import { TooljetDbBulkUploadService } from '@services/tooljet_db_bulk_upload.service';
-<<<<<<< HEAD
 import { AuditLoggerService } from '@services/audit_logger.service';
 import { AuditLogsListener } from 'src/listeners/audit_logs.listener';
+import { TooljetDbOperationsService } from '@services/tooljet_db_operations.service';
+import { tooljetDbOrmconfig } from 'ormconfig';
 
 @Module({
-  imports: [TypeOrmModule.forFeature([Credential, InternalTable, AppUser]), CaslModule],
+  imports: [
+    TypeOrmModule.forFeature([Credential, InternalTable, AppUser]),
+    TypeOrmModule.forRoot(tooljetDbOrmconfig),
+    CaslModule,
+  ],
   controllers: [TooljetDbController],
   providers: [
     TooljetDbService,
     TooljetDbBulkUploadService,
+    TooljetDbOperationsService,
     PostgrestProxyService,
-    EncryptionService,
-    CredentialsService,
     TableCountGuard,
     AuditLoggerService,
     AuditLogsListener,
   ],
-=======
-import { TooljetDbOperationsService } from '@services/tooljet_db_operations.service';
-import { tooljetDbOrmconfig } from 'ormconfig';
-
-@Module({
-  imports: [TypeOrmModule.forFeature([Credential]), TypeOrmModule.forRoot(tooljetDbOrmconfig), CaslModule],
-  controllers: [TooljetDbController],
-  providers: [TooljetDbService, TooljetDbBulkUploadService, TooljetDbOperationsService, PostgrestProxyService],
   exports: [TooljetDbOperationsService],
->>>>>>> 0fae5a09
 })
 export class TooljetDbModule {}