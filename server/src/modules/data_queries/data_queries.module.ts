import { Module } from '@nestjs/common';
import { TypeOrmModule } from '@nestjs/typeorm';
import { DataQuery } from '../../../src/entities/data_query.entity';
import { DataQueriesController } from '../../../src/controllers/data_queries.controller';
import { DataQueriesService } from '../../../src/services/data_queries.service';
import { CredentialsService } from '../../../src/services/credentials.service';
import { EncryptionService } from '../../../src/services/encryption.service';
import { Credential } from '../../../src/entities/credential.entity';
import { DataSourcesService } from '../../../src/services/data_sources.service';
import { DataSource } from '../../../src/entities/data_source.entity';
import { File } from 'src/entities/file.entity';
import { CaslModule } from '../casl/casl.module';
import { AppsService } from '@services/apps.service';
import { App } from 'src/entities/app.entity';
import { AppVersion } from 'src/entities/app_version.entity';
import { AppUser } from 'src/entities/app_user.entity';
import { FolderApp } from 'src/entities/folder_app.entity';
import { GroupPermission } from 'src/entities/group_permission.entity';
import { AppGroupPermission } from 'src/entities/app_group_permission.entity';
import { UsersService } from '@services/users.service';
import { User } from 'src/entities/user.entity';
import { OrganizationUser } from 'src/entities/organization_user.entity';
import { Organization } from 'src/entities/organization.entity';
import { AppImportExportService } from '@services/app_import_export.service';
import { AuditLog } from 'src/entities/audit_log.entity';
import { AuditLoggerService } from '@services/audit_logger.service';
import { FilesService } from '@services/files.service';
import { Plugin } from 'src/entities/plugin.entity';
import { PluginsHelper } from 'src/helpers/plugins.helper';
import { OrgEnvironmentVariable } from 'src/entities/org_envirnoment_variable.entity';
import { AppEnvironment } from 'src/entities/app_environments.entity';
import { AppEnvironmentService } from '@services/app_environments.service';

@Module({
  imports: [
    TypeOrmModule.forFeature([
      App,
      File,
      AppVersion,
      AppUser,
      OrgEnvironmentVariable,
      DataQuery,
      Credential,
      DataSource,
      FolderApp,
      GroupPermission,
      AppGroupPermission,
      User,
      OrganizationUser,
      Organization,
      AuditLog,
<<<<<<< HEAD
=======
      AppEnvironment,
>>>>>>> 7f785f03
      Plugin,
    ]),
    CaslModule,
  ],
  providers: [
    DataQueriesService,
    CredentialsService,
    EncryptionService,
    DataSourcesService,
    AppsService,
    UsersService,
    AppImportExportService,
    AuditLoggerService,
    FilesService,
    PluginsHelper,
    AppEnvironmentService,
  ],
  controllers: [DataQueriesController],
})
export class DataQueriesModule {}<|MERGE_RESOLUTION|>--- conflicted
+++ resolved
@@ -49,10 +49,7 @@
       OrganizationUser,
       Organization,
       AuditLog,
-<<<<<<< HEAD
-=======
       AppEnvironment,
->>>>>>> 7f785f03
       Plugin,
     ]),
     CaslModule,
