--- conflicted
+++ resolved
@@ -46,11 +46,8 @@
       User,
       OrganizationUser,
       Organization,
-<<<<<<< HEAD
       AuditLog,
-=======
       Plugin,
->>>>>>> e9cf2fa1
     ]),
     CaslModule,
   ],
