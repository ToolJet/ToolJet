import { User } from '@entities/user.entity';
import { dbTransactionWrap } from '@helpers/database.helper';
import {
  BadRequestException,
  ForbiddenException,
  HttpException,
  HttpStatus,
  Injectable,
  NotFoundException,
} from '@nestjs/common';
import { EntityManager } from 'typeorm';
import {
  AppCreateDto,
  AppListDto,
  AppUpdateDto,
  ValidateAppAccessDto,
  ValidateAppAccessResponseDto,
  VersionReleaseDto,
} from './dto';
import { FEATURE_KEY } from './constants';
import { camelizeKeys, decamelizeKeys } from 'humps';
import { App } from '@entities/app.entity';
import { AppsUtilService } from './util.service';
import { LicenseTermsService } from '@modules/licensing/interfaces/IService';
import { AppEnvironmentUtilService } from '@modules/app-environments/util.service';
import { plainToClass } from 'class-transformer';
import { AppAbility } from '@modules/app/decorators/ability.decorator';
import { VersionRepository } from '@modules/versions/repository';
import { AppsRepository } from './repository';
import { FoldersUtilService } from '@modules/folders/util.service';
import { FolderAppsUtilService } from '@modules/folder-apps/util.service';
import { PageService } from './services/page.service';
import { EventsService } from './services/event.service';
import { ComponentsService } from './services/component.service';
import { LICENSE_FIELD } from '@modules/licensing/constants';
import { AppEnvironment } from '@entities/app_environments.entity';
import { OrganizationThemesUtilService } from '@modules/organization-themes/util.service';
import { IAppsService } from './interfaces/IService';
import { AiUtilService } from '@modules/ai/util.service';
import { RequestContext } from '@modules/request-context/service';
import { AUDIT_LOGS_REQUEST_CONTEXT_KEY } from '@modules/app/constants';
<<<<<<< HEAD
import { MODULES } from '@modules/app/constants/modules';
=======
import { EventEmitter2 } from '@nestjs/event-emitter';
>>>>>>> b4269932

@Injectable()
export class AppsService implements IAppsService {
  constructor(
    protected readonly appsUtilService: AppsUtilService,
    protected readonly licenseTermsService: LicenseTermsService,
    protected readonly appEnvironmentUtilService: AppEnvironmentUtilService,
    protected readonly versionRepository: VersionRepository,
    protected readonly appRepository: AppsRepository,
    protected readonly foldersUtilService: FoldersUtilService,
    protected readonly folderAppsUtilService: FolderAppsUtilService,
    protected readonly pageService: PageService,
    protected readonly eventService: EventsService,
    protected readonly organizationThemeUtilService: OrganizationThemesUtilService,
    protected readonly aiUtilService: AiUtilService,
<<<<<<< HEAD
    protected readonly componentsService: ComponentsService
=======
    protected readonly eventEmitter: EventEmitter2
>>>>>>> b4269932
  ) {}
  async create(user: User, appCreateDto: AppCreateDto) {
    const { name, icon, type } = appCreateDto;
    return await dbTransactionWrap(async (manager: EntityManager) => {
      const app = await this.appsUtilService.create(name, user, type, manager);

      const appUpdateDto = new AppUpdateDto();
      appUpdateDto.name = name;
      appUpdateDto.slug = app.id;
      appUpdateDto.icon = icon;
      await this.appsUtilService.update(app, appUpdateDto, null, manager);

      // Setting data for audit logs
      RequestContext.setLocals(AUDIT_LOGS_REQUEST_CONTEXT_KEY, {
        userId: user.id,
        organizationId: user.organizationId,
        resourceId: app.id,
        resourceName: app.name,
      });

      return decamelizeKeys(app);
    });
  }

  async validatePrivateAppAccess(app: App, ability: AppAbility, validateAppAccessDto: ValidateAppAccessDto) {
    const { versionName, environmentName, versionId, envId } = validateAppAccessDto;
    const response = {
      id: app.id,
      slug: app.slug,
      type: app.type,
    };
    /* If the request comes from preview which needs version id */
    if (versionName || environmentName || (versionId && envId)) {
      if (!ability.can(FEATURE_KEY.UPDATE, App, app.id)) {
        throw new ForbiddenException(
          JSON.stringify({
            organizationId: app.organizationId,
          })
        );
      }

      /* Adding backward compatibility for old URLs */
      const version = versionId
        ? await this.versionRepository.findById(versionId, app.id)
        : versionName
        ? await this.versionRepository.findByName(versionName, app.id)
        : // Handle version retrieval based on env
          await this.versionRepository.findLatestVersionForEnvironment(
            app.id,
            envId,
            environmentName,
            app.organizationId
          );

      if (!version) {
        throw new NotFoundException("Couldn't found app version. Please check the version name");
      }
      const environment = await this.appsUtilService.validateVersionEnvironment(
        environmentName,
        envId,
        version.currentEnvironmentId,
        app.organizationId
      );
      if (version) response['versionName'] = version.name;
      if (envId) response['environmentName'] = environment.name;
      response['versionId'] = version.id;
      response['environmentId'] = environment.id;
    }
    return plainToClass(ValidateAppAccessResponseDto, response);
  }

  validateReleasedApp(ability: AppAbility, app: App): { id: string; slug: string } {
    if (!app.currentVersionId) {
      const editPermission = ability.can(FEATURE_KEY.UPDATE, App, app.id);
      const errorResponse = {
        statusCode: HttpStatus.NOT_IMPLEMENTED,
        error: 'App is not released yet',
        message: { error: 'App is not released yet', editPermission },
      };
      throw new HttpException(errorResponse, HttpStatus.NOT_IMPLEMENTED);
    }

    const { id, slug } = app;
    return {
      slug: slug,
      id: id,
    };
  }

  async update(app: App, appUpdateDto: AppUpdateDto, user: User) {
    const { id: userId, organizationId } = user;
    const { name } = appUpdateDto;

    const result = await this.appsUtilService.update(app, appUpdateDto, organizationId);
    if (name && app.creationMode != 'GIT' && name != app.name) {
      const appRenameDto = {
        user: user,
        organizationId: organizationId,
        app: app,
        appUpdateDto: appUpdateDto,
      };
      await this.eventEmitter.emit('app-rename-commit', appRenameDto);
    }
    RequestContext.setLocals(AUDIT_LOGS_REQUEST_CONTEXT_KEY, {
      userId,
      organizationId,
      resourceId: app.id,
      resourceName: app.name,
      metadata: { updateParams: { app: appUpdateDto } },
    });

    const response = decamelizeKeys(result);
    return response;
  }

  async delete(app: App, user: User) {
    const { organizationId } = user;
    const { id } = app;

    await this.appRepository.delete({ id, organizationId });

    RequestContext.setLocals(AUDIT_LOGS_REQUEST_CONTEXT_KEY, {
      userId: id,
      organizationId: user.organizationId,
      resourceId: app.id,
      resourceName: app.name,
    });
  }

  async getAllApps(user: User, appListDto: AppListDto): Promise<any> {
    let apps = [];
    let totalFolderCount = 0;

    const { folderId, page, searchKey, type } = appListDto;

    return dbTransactionWrap(async (manager: EntityManager) => {
      if (appListDto.folderId) {
        const folder = await this.foldersUtilService.findOne(appListDto.folderId, manager);
        const { viewableApps, totalCount } = await this.folderAppsUtilService.getAppsFor(
          user,
          folder,
          parseInt(page || '1'),
          searchKey
        );
        apps = viewableApps;
        totalFolderCount = totalCount;
      } else {
        apps = await this.appsUtilService.all(user, parseInt(page || '1'), searchKey, type);
      }

      if (type === 'module') {
        for (const app of apps) {
          const appVersionId = app?.appVersions[0]?.id;
          app.moduleContainer = await this.pageService.findModuleContainer(appVersionId);
        }
      }

      const totalCount = await this.appsUtilService.count(user, searchKey, type);

      const totalPageCount = folderId ? totalFolderCount : totalCount;

      const meta = {
        total_pages: Math.ceil(totalPageCount / 9),
        total_count: totalCount,
        folder_count: totalFolderCount,
        current_page: parseInt(page || '1'),
      };

      const response = {
        meta,
        apps,
      };

      return decamelizeKeys(response);
    });
  }

  async findTooljetDbTables(appId: string): Promise<{ table_id: string }[]> {
    return await this.appsUtilService.findTooljetDbTables(appId); //moved to util
  }

  async getOne(app: App, user: User): Promise<any> {
    const response = decamelizeKeys(app);

    const seralizedQueries = [];
    const dataQueriesForVersion = app.editingVersion
      ? await this.versionRepository.findDataQueriesForVersion(app.editingVersion.id)
      : [];

    const pagesForVersion = app.editingVersion ? await this.pageService.findPagesForVersion(app.editingVersion.id) : [];
    const eventsForVersion = app.editingVersion
      ? await this.eventService.findEventsForVersion(app.editingVersion.id)
      : [];

    // serialize queries
    for (const query of dataQueriesForVersion) {
      const decamelizedQuery = decamelizeKeys(query);
      decamelizedQuery['options'] = query.options;
      seralizedQueries.push(decamelizedQuery);
    }

    response['data_queries'] = seralizedQueries;
    response['definition'] = app.editingVersion?.definition;
    response['pages'] = this.appsUtilService.mergeDefaultComponentData(pagesForVersion);
    response['events'] = eventsForVersion;

    //! if editing version exists, camelize the definition
    if (app.editingVersion) {
      const appTheme = await this.organizationThemeUtilService.getTheme(
        user.organizationId,
        response['editing_version']['global_settings']?.['theme']?.['id']
      );
      response['editing_version']['global_settings']['theme'] = appTheme;

      if (app.editingVersion.definition) {
        response['editing_version'] = {
          ...response['editing_version'],
          definition: camelizeKeys(app.editingVersion.definition),
        };
      }
    }

    if (response['editing_version']) {
      const hasMultiEnvLicense = await this.licenseTermsService.getLicenseTerms(LICENSE_FIELD.MULTI_ENVIRONMENT);
      let shouldFreezeEditor = false;
      let appVersionEnvironment: AppEnvironment;
      if (hasMultiEnvLicense) {
        appVersionEnvironment = await this.appEnvironmentUtilService.get(
          user.organizationId,
          response['editing_version']['current_environment_id']
        );
        shouldFreezeEditor = appVersionEnvironment.priority > 1;
      } else {
        appVersionEnvironment = await this.appEnvironmentUtilService.getByPriority(user.organizationId);
        response['editing_version']['current_environment_id'] = appVersionEnvironment.id;
      }
      response['should_freeze_editor'] = app.creationMode === 'GIT' || shouldFreezeEditor;
      response['editorEnvironment'] = {
        id: appVersionEnvironment.id,
        name: appVersionEnvironment.name,
      };

      // Inject app theme
      const appTheme = await this.organizationThemeUtilService.getTheme(
        user.organizationId,
        response['editing_version']['global_settings']?.['theme']?.['id']
      );
      response['editing_version']['global_settings']['theme'] = appTheme;
    }
    return response;
  }

  async getBySlug(app: App, user: User): Promise<any> {
    const prepareResponse = async (app) => {
      const versionToLoad = app.currentVersionId
        ? await this.versionRepository.findVersion(app.currentVersionId)
        : await this.versionRepository.findVersion(app.editingVersion?.id);

      const pagesForVersion = app.editingVersion ? await this.pageService.findPagesForVersion(versionToLoad.id) : [];
      const eventsForVersion = app.editingVersion ? await this.eventService.findEventsForVersion(versionToLoad.id) : [];
      const appTheme = await this.organizationThemeUtilService.getTheme(
        app.organizationId,
        versionToLoad?.globalSettings?.theme?.id
      );

      if (app?.isPublic && user) {
        RequestContext.setLocals(AUDIT_LOGS_REQUEST_CONTEXT_KEY, {
          userId: user.id,
          organizationId: user.organizationId,
          resourceId: app.id,
          resourceName: app.name,
          resourceType: MODULES.APP,
        });
      }

      // serialize
      return {
        current_version_id: app['currentVersionId'],
        data_queries: versionToLoad?.dataQueries,
        definition: versionToLoad?.definition,
        is_public: app.isPublic,
        is_maintenance_on: app.isMaintenanceOn,
        name: app.name,
        slug: app.slug,
        events: eventsForVersion,
        pages: this.appsUtilService.mergeDefaultComponentData(pagesForVersion),
        homePageId: versionToLoad.homePageId,
        globalSettings: { ...versionToLoad.globalSettings, theme: appTheme },
        showViewerNavigation: versionToLoad.showViewerNavigation,
        pageSettings: versionToLoad?.pageSettings,
      };
    };

    const response = await prepareResponse(app);

    const modules = await this.appsUtilService.fetchModules(app, false, undefined);

    response['modules'] = await Promise.all(modules.map((module) => prepareResponse(module)));

    return response;
  }

  async release(app: App, user: User, versionReleaseDto: VersionReleaseDto) {
    await dbTransactionWrap(async (manager: EntityManager) => {
      const { versionToBeReleased } = versionReleaseDto;
      const { id: appId } = app;
      //check if the app version is eligible for release
      const currentEnvironment: AppEnvironment = await manager
        .createQueryBuilder(AppEnvironment, 'app_environments')
        .select(['app_environments.id', 'app_environments.isDefault', 'app_environments.priority'])
        .innerJoinAndSelect('app_versions', 'app_versions', 'app_versions.current_environment_id = app_environments.id')
        .where('app_versions.id = :versionToBeReleased', {
          versionToBeReleased,
        })
        .getOne();

      const isMultiEnvironmentEnabled = await this.licenseTermsService.getLicenseTerms(LICENSE_FIELD.MULTI_ENVIRONMENT);
      /* 
          Allow version release only if the environment is on 
          production with a valid license or 
          expired license and development environment (priority no.1) (CE rollback) 
          */

      if (isMultiEnvironmentEnabled && !currentEnvironment?.isDefault) {
        throw new BadRequestException('You can only release when the version is promoted to production');
      }

      await manager.update(App, appId, { currentVersionId: versionToBeReleased });

      RequestContext.setLocals(AUDIT_LOGS_REQUEST_CONTEXT_KEY, {
        userId: user.id,
        organizationId: user.organizationId,
        resourceId: app.id,
        resourceName: app.name,
        metadata: { data: { name: 'App Released', versionToBeReleased: versionReleaseDto.versionToBeReleased } },
      });
      return;
    });
  }
}<|MERGE_RESOLUTION|>--- conflicted
+++ resolved
@@ -39,11 +39,8 @@
 import { AiUtilService } from '@modules/ai/util.service';
 import { RequestContext } from '@modules/request-context/service';
 import { AUDIT_LOGS_REQUEST_CONTEXT_KEY } from '@modules/app/constants';
-<<<<<<< HEAD
 import { MODULES } from '@modules/app/constants/modules';
-=======
 import { EventEmitter2 } from '@nestjs/event-emitter';
->>>>>>> b4269932
 
 @Injectable()
 export class AppsService implements IAppsService {
@@ -59,12 +56,9 @@
     protected readonly eventService: EventsService,
     protected readonly organizationThemeUtilService: OrganizationThemesUtilService,
     protected readonly aiUtilService: AiUtilService,
-<<<<<<< HEAD
     protected readonly componentsService: ComponentsService
-=======
     protected readonly eventEmitter: EventEmitter2
->>>>>>> b4269932
-  ) {}
+  ) { }
   async create(user: User, appCreateDto: AppCreateDto) {
     const { name, icon, type } = appCreateDto;
     return await dbTransactionWrap(async (manager: EntityManager) => {
@@ -109,8 +103,8 @@
       const version = versionId
         ? await this.versionRepository.findById(versionId, app.id)
         : versionName
-        ? await this.versionRepository.findByName(versionName, app.id)
-        : // Handle version retrieval based on env
+          ? await this.versionRepository.findByName(versionName, app.id)
+          : // Handle version retrieval based on env
           await this.versionRepository.findLatestVersionForEnvironment(
             app.id,
             envId,
