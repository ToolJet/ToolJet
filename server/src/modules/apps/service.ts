--- conflicted
+++ resolved
@@ -60,13 +60,12 @@
     protected readonly componentsService: ComponentsService,
     protected readonly eventEmitter: EventEmitter2,
     protected readonly appGitRepository: AppGitRepository
-  ) { }
+  ) {}
   async create(user: User, appCreateDto: AppCreateDto) {
     const { name, icon, type } = appCreateDto;
     return await dbTransactionWrap(async (manager: EntityManager) => {
       const app = await this.appsUtilService.create(name, user, type as APP_TYPES, manager);
       console.log('created app', app);
-      
 
       const appUpdateDto = new AppUpdateDto();
       appUpdateDto.name = name;
@@ -107,14 +106,14 @@
       const version = versionId
         ? await this.versionRepository.findById(versionId, app.id)
         : versionName
-        ? await this.versionRepository.findByName(versionName, app.id)
-        : // Handle version retrieval based on env
-          await this.versionRepository.findLatestVersionForEnvironment(
-            app.id,
-            envId,
-            environmentName,
-            app.organizationId
-          );
+          ? await this.versionRepository.findByName(versionName, app.id)
+          : // Handle version retrieval based on env
+            await this.versionRepository.findLatestVersionForEnvironment(
+              app.id,
+              envId,
+              environmentName,
+              app.organizationId
+            );
 
       if (!version) {
         throw new NotFoundException("Couldn't found app version. Please check the version name");
@@ -219,13 +218,8 @@
 
       if (type === 'module') {
         for (const app of apps) {
-<<<<<<< HEAD
           const appVersionId = app?.appVersions?.[0]?.id;
-          app.moduleContainer = await this.pageService.findModuleContainer(appVersionId);
-=======
-          const appVersionId = app?.appVersions[0]?.id;
           app.moduleContainer = await this.pageService.findModuleContainer(appVersionId, user.organizationId);
->>>>>>> f612a9cc
         }
       }
 
@@ -261,7 +255,9 @@
       ? await this.versionRepository.findDataQueriesForVersion(app.editingVersion.id)
       : [];
 
-    const pagesForVersion = app.editingVersion ? await this.pageService.findPagesForVersion(app.editingVersion.id, user.organizationId) : [];
+    const pagesForVersion = app.editingVersion
+      ? await this.pageService.findPagesForVersion(app.editingVersion.id, user.organizationId)
+      : [];
     const eventsForVersion = app.editingVersion
       ? await this.eventService.findEventsForVersion(app.editingVersion.id)
       : [];
@@ -337,7 +333,9 @@
         ? await this.versionRepository.findVersion(app.currentVersionId)
         : await this.versionRepository.findVersion(app.editingVersion?.id);
 
-      const pagesForVersion = app.editingVersion ? await this.pageService.findPagesForVersion(versionToLoad.id, user.organizationId) : [];
+      const pagesForVersion = app.editingVersion
+        ? await this.pageService.findPagesForVersion(versionToLoad.id, user.organizationId)
+        : [];
       const eventsForVersion = app.editingVersion ? await this.eventService.findEventsForVersion(versionToLoad.id) : [];
       const appTheme = await this.organizationThemeUtilService.getTheme(
         app.organizationId,
