--- conflicted
+++ resolved
@@ -55,15 +55,10 @@
     protected readonly pageService: PageService,
     protected readonly eventService: EventsService,
     protected readonly organizationThemeUtilService: OrganizationThemesUtilService,
-<<<<<<< HEAD
-    protected readonly aiUtilService: AiUtilService
-  ) {}
-=======
     protected readonly aiUtilService: AiUtilService,
     protected readonly componentsService: ComponentsService,
     protected readonly eventEmitter: EventEmitter2
   ) { }
->>>>>>> 001f4457
   async create(user: User, appCreateDto: AppCreateDto) {
     const { name, icon, type } = appCreateDto;
     return await dbTransactionWrap(async (manager: EntityManager) => {
