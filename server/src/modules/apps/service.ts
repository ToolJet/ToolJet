--- conflicted
+++ resolved
@@ -55,15 +55,10 @@
     protected readonly pageService: PageService,
     protected readonly eventService: EventsService,
     protected readonly organizationThemeUtilService: OrganizationThemesUtilService,
-<<<<<<< HEAD
-    protected readonly aiUtilService: AiUtilService
-  ) {}
-=======
     protected readonly aiUtilService: AiUtilService,
     protected readonly componentsService: ComponentsService,
     protected readonly eventEmitter: EventEmitter2
   ) { }
->>>>>>> 3bb1fbd2
   async create(user: User, appCreateDto: AppCreateDto) {
     const { name, icon, type } = appCreateDto;
     return await dbTransactionWrap(async (manager: EntityManager) => {
@@ -158,9 +153,7 @@
 
     const result = await this.appsUtilService.update(app, appUpdateDto, organizationId);
     if (name && app.creationMode != 'GIT' && name != app.name) {
-<<<<<<< HEAD
       await this.appsUtilService.handleAppRenameCommit(app.id, app, appUpdateDto);
-=======
       const appRenameDto = {
         user: user,
         organizationId: organizationId,
@@ -168,7 +161,6 @@
         appUpdateDto: appUpdateDto,
       };
       await this.eventEmitter.emit('app-rename-commit', appRenameDto);
->>>>>>> 3bb1fbd2
     }
     RequestContext.setLocals(AUDIT_LOGS_REQUEST_CONTEXT_KEY, {
       userId,
