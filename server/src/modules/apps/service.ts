import { User } from '@entities/user.entity';
import { dbTransactionWrap } from '@helpers/database.helper';
import {
  BadRequestException,
  ForbiddenException,
  HttpException,
  HttpStatus,
  Injectable,
  NotFoundException,
} from '@nestjs/common';
import { EntityManager } from 'typeorm';
import {
  AppCreateDto,
  AppListDto,
  AppUpdateDto,
  ValidateAppAccessDto,
  ValidateAppAccessResponseDto,
  VersionReleaseDto,
} from './dto';
import { FEATURE_KEY } from './constants';
import { camelizeKeys, decamelizeKeys } from 'humps';
import { App } from '@entities/app.entity';
import { AppsUtilService } from './util.service';
import { LicenseTermsService } from '@modules/licensing/interfaces/IService';
import { AppEnvironmentUtilService } from '@modules/app-environments/util.service';
import { plainToClass } from 'class-transformer';
import { AppAbility } from '@modules/app/decorators/ability.decorator';
import { VersionRepository } from '@modules/versions/repository';
import { AppsRepository } from './repository';
import { FoldersUtilService } from '@modules/folders/util.service';
import { FolderAppsUtilService } from '@modules/folder-apps/util.service';
import { PageService } from './services/page.service';
import { EventsService } from './services/event.service';
import { ComponentsService } from './services/component.service';
import { LICENSE_FIELD } from '@modules/licensing/constants';
import { AppEnvironment } from '@entities/app_environments.entity';
import { OrganizationThemesUtilService } from '@modules/organization-themes/util.service';
import { IAppsService } from './interfaces/IService';
import { AiUtilService } from '@modules/ai/util.service';
import { RequestContext } from '@modules/request-context/service';
import { AUDIT_LOGS_REQUEST_CONTEXT_KEY } from '@modules/app/constants';
<<<<<<< HEAD
import { MODULES } from '@modules/app/constants/modules';
=======
import { EventEmitter2 } from '@nestjs/event-emitter';
>>>>>>> b4269932

@Injectable()
export class AppsService implements IAppsService {
  constructor(
    protected readonly appsUtilService: AppsUtilService,
    protected readonly licenseTermsService: LicenseTermsService,
    protected readonly appEnvironmentUtilService: AppEnvironmentUtilService,
    protected readonly versionRepository: VersionRepository,
    protected readonly appRepository: AppsRepository,
    protected readonly foldersUtilService: FoldersUtilService,
    protected readonly folderAppsUtilService: FolderAppsUtilService,
    protected readonly pageService: PageService,
    protected readonly eventService: EventsService,
    protected readonly organizationThemeUtilService: OrganizationThemesUtilService,
    protected readonly aiUtilService: AiUtilService,
<<<<<<< HEAD
    protected readonly componentsService: ComponentsService
=======
    protected readonly eventEmitter: EventEmitter2
>>>>>>> b4269932
  ) {}
  async create(user: User, appCreateDto: AppCreateDto) {
    const { name, icon, type } = appCreateDto;
    return await dbTransactionWrap(async (manager: EntityManager) => {
      const app = await this.appsUtilService.create(name, user, type, manager);

      const appUpdateDto = new AppUpdateDto();
      appUpdateDto.name = name;
      appUpdateDto.slug = app.id;
      appUpdateDto.icon = icon;
      await this.appsUtilService.update(app, appUpdateDto, null, manager);

      // Setting data for audit logs
      RequestContext.setLocals(AUDIT_LOGS_REQUEST_CONTEXT_KEY, {
        userId: user.id,
        organizationId: user.organizationId,
        resourceId: app.id,
        resourceName: app.name,
      });

      return decamelizeKeys(app);
    });
  }

  async validatePrivateAppAccess(app: App, ability: AppAbility, validateAppAccessDto: ValidateAppAccessDto) {
    const { versionName, environmentName, versionId, envId } = validateAppAccessDto;
    const response = {
      id: app.id,
      slug: app.slug,
      type: app.type,
    };
    /* If the request comes from preview which needs version id */
    if (versionName || environmentName || (versionId && envId)) {
      if (!ability.can(FEATURE_KEY.UPDATE, App, app.id)) {
        throw new ForbiddenException(
          JSON.stringify({
            organizationId: app.organizationId,
          })
        );
      }

      /* Adding backward compatibility for old URLs */
      const version = versionId
        ? await this.versionRepository.findById(versionId, app.id)
        : versionName
        ? await this.versionRepository.findByName(versionName, app.id)
        : // Handle version retrieval based on env
          await this.versionRepository.findLatestVersionForEnvironment(
            app.id,
            envId,
            environmentName,
            app.organizationId
          );

      if (!version) {
        throw new NotFoundException("Couldn't found app version. Please check the version name");
      }
      const environment = await this.appsUtilService.validateVersionEnvironment(
        environmentName,
        envId,
        version.currentEnvironmentId,
        app.organizationId
      );
      if (version) response['versionName'] = version.name;
      if (envId) response['environmentName'] = environment.name;
      response['versionId'] = version.id;
      response['environmentId'] = environment.id;
    }
    return plainToClass(ValidateAppAccessResponseDto, response);
  }

  validateReleasedApp(ability: AppAbility, app: App): { id: string; slug: string } {
    if (!app.currentVersionId) {
      const editPermission = ability.can(FEATURE_KEY.UPDATE, App, app.id);
      const errorResponse = {
        statusCode: HttpStatus.NOT_IMPLEMENTED,
        error: 'App is not released yet',
        message: { error: 'App is not released yet', editPermission },
      };
      throw new HttpException(errorResponse, HttpStatus.NOT_IMPLEMENTED);
    }

    const { id, slug } = app;
    return {
      slug: slug,
      id: id,
    };
  }

  async update(app: App, appUpdateDto: AppUpdateDto, user: User) {
    const { id: userId, organizationId } = user;
    const { name } = appUpdateDto;

    const result = await this.appsUtilService.update(app, appUpdateDto, organizationId);
    if (name && app.creationMode != 'GIT' && name != app.name) {
      const appRenameDto = {
        user: user,
        organizationId: organizationId,
        app: app,
        appUpdateDto: appUpdateDto,
      };
      await this.eventEmitter.emit('app-rename-commit', appRenameDto);
    }
    RequestContext.setLocals(AUDIT_LOGS_REQUEST_CONTEXT_KEY, {
      userId,
      organizationId,
      resourceId: app.id,
      resourceName: app.name,
      metadata: { updateParams: { app: appUpdateDto } },
    });

    const response = decamelizeKeys(result);
    return response;
  }

  async delete(app: App, user: User) {
    const { organizationId } = user;
    const { id } = app;

    await this.appRepository.delete({ id, organizationId });

    RequestContext.setLocals(AUDIT_LOGS_REQUEST_CONTEXT_KEY, {
      userId: id,
      organizationId: user.organizationId,
      resourceId: app.id,
      resourceName: app.name,
    });
  }

  async getAllApps(user: User, appListDto: AppListDto): Promise<any> {
    let apps = [];
    let totalFolderCount = 0;

    const { folderId, page, searchKey, type } = appListDto;

    return dbTransactionWrap(async (manager: EntityManager) => {
      if (appListDto.folderId) {
        const folder = await this.foldersUtilService.findOne(appListDto.folderId, manager);
        const { viewableApps, totalCount } = await this.folderAppsUtilService.getAppsFor(
          user,
          folder,
          parseInt(page || '1'),
          searchKey
        );
        apps = viewableApps;
        totalFolderCount = totalCount;
      } else {
        apps = await this.appsUtilService.all(user, parseInt(page || '1'), searchKey, type);
      }

      if (type === 'module') {
        for (const app of apps) {
          const appVersionId = app?.appVersions[0]?.id;
          app.moduleContainer = await this.pageService.findModuleContainer(appVersionId);
        }
      }

      const totalCount = await this.appsUtilService.count(user, searchKey, type);

      const totalPageCount = folderId ? totalFolderCount : totalCount;

      const meta = {
        total_pages: Math.ceil(totalPageCount / 9),
        total_count: totalCount,
        folder_count: totalFolderCount,
        current_page: parseInt(page || '1'),
      };

      const response = {
        meta,
        apps,
      };

      return decamelizeKeys(response);
    });
  }

  async findTooljetDbTables(appId: string): Promise<{ table_id: string }[]> {
    return await this.appsUtilService.findTooljetDbTables(appId); //moved to util
  }

  async getOne(app: App, user: User): Promise<any> {
    const response = decamelizeKeys(app);

    const seralizedQueries = [];
    const dataQueriesForVersion = app.editingVersion
      ? await this.versionRepository.findDataQueriesForVersion(app.editingVersion.id)
      : [];

    const pagesForVersion = app.editingVersion ? await this.pageService.findPagesForVersion(app.editingVersion.id) : [];
    const eventsForVersion = app.editingVersion
      ? await this.eventService.findEventsForVersion(app.editingVersion.id)
      : [];

    // serialize queries
    for (const query of dataQueriesForVersion) {
      const decamelizedQuery = decamelizeKeys(query);
      decamelizedQuery['options'] = query.options;
      seralizedQueries.push(decamelizedQuery);
    }

    response['data_queries'] = seralizedQueries;
    response['definition'] = app.editingVersion?.definition;
    response['pages'] = this.appsUtilService.mergeDefaultComponentData(pagesForVersion);
    response['events'] = eventsForVersion;

    //! if editing version exists, camelize the definition
    if (app.editingVersion) {
      const appTheme = await this.organizationThemeUtilService.getTheme(
        user.organizationId,
        response['editing_version']['global_settings']?.['theme']?.['id']
      );
      response['editing_version']['global_settings']['theme'] = appTheme;

      if (app.editingVersion.definition) {
        response['editing_version'] = {
          ...response['editing_version'],
          definition: camelizeKeys(app.editingVersion.definition),
        };
      }
    }

    if (response['editing_version']) {
      const hasMultiEnvLicense = await this.licenseTermsService.getLicenseTerms(LICENSE_FIELD.MULTI_ENVIRONMENT);
      let shouldFreezeEditor = false;
      let appVersionEnvironment: AppEnvironment;
      if (hasMultiEnvLicense) {
        appVersionEnvironment = await this.appEnvironmentUtilService.get(
          user.organizationId,
          response['editing_version']['current_environment_id']
        );
        shouldFreezeEditor = appVersionEnvironment.priority > 1;
      } else {
        appVersionEnvironment = await this.appEnvironmentUtilService.getByPriority(user.organizationId);
        response['editing_version']['current_environment_id'] = appVersionEnvironment.id;
      }
      response['should_freeze_editor'] = app.creationMode === 'GIT' || shouldFreezeEditor;
      response['editorEnvironment'] = {
        id: appVersionEnvironment.id,
        name: appVersionEnvironment.name,
      };

      // Inject app theme
      const appTheme = await this.organizationThemeUtilService.getTheme(
        user.organizationId,
        response['editing_version']['global_settings']?.['theme']?.['id']
      );
      response['editing_version']['global_settings']['theme'] = appTheme;
    }
    return response;
  }

  async getBySlug(app: App, user: User): Promise<any> {
    const prepareResponse = async (app) => {
      const versionToLoad = app.currentVersionId
        ? await this.versionRepository.findVersion(app.currentVersionId)
        : await this.versionRepository.findVersion(app.editingVersion?.id);

      const pagesForVersion = app.editingVersion ? await this.pageService.findPagesForVersion(versionToLoad.id) : [];
      const eventsForVersion = app.editingVersion ? await this.eventService.findEventsForVersion(versionToLoad.id) : [];
      const appTheme = await this.organizationThemeUtilService.getTheme(
        app.organizationId,
        versionToLoad?.globalSettings?.theme?.id
      );

      if (app?.isPublic && user) {
        RequestContext.setLocals(AUDIT_LOGS_REQUEST_CONTEXT_KEY, {
          userId: user.id,
          organizationId: user.organizationId,
          resourceId: app.id,
          resourceName: app.name,
          resourceType: MODULES.APP,
        });
      }

      // serialize
      return {
        current_version_id: app['currentVersionId'],
        data_queries: versionToLoad?.dataQueries,
        definition: versionToLoad?.definition,
        is_public: app.isPublic,
        is_maintenance_on: app.isMaintenanceOn,
        name: app.name,
        slug: app.slug,
        events: eventsForVersion,
        pages: this.appsUtilService.mergeDefaultComponentData(pagesForVersion),
        homePageId: versionToLoad.homePageId,
        globalSettings: { ...versionToLoad.globalSettings, theme: appTheme },
        showViewerNavigation: versionToLoad.showViewerNavigation,
        pageSettings: versionToLoad?.pageSettings,
      };
    };

    const response = await prepareResponse(app);

    const modules = await this.appsUtilService.fetchModules(app, false, undefined);

    response['modules'] = await Promise.all(modules.map((module) => prepareResponse(module)));

    return response;
  }

  async release(app: App, user: User, versionReleaseDto: VersionReleaseDto) {
    await dbTransactionWrap(async (manager: EntityManager) => {
      const { versionToBeReleased } = versionReleaseDto;
      const { id: appId } = app;
      //check if the app version is eligible for release
      const currentEnvironment: AppEnvironment = await manager
        .createQueryBuilder(AppEnvironment, 'app_environments')
        .select(['app_environments.id', 'app_environments.isDefault', 'app_environments.priority'])
        .innerJoinAndSelect('app_versions', 'app_versions', 'app_versions.current_environment_id = app_environments.id')
        .where('app_versions.id = :versionToBeReleased', {
          versionToBeReleased,
        })
        .getOne();

      const isMultiEnvironmentEnabled = await this.licenseTermsService.getLicenseTerms(LICENSE_FIELD.MULTI_ENVIRONMENT);
      /* 
          Allow version release only if the environment is on 
          production with a valid license or 
          expired license and development environment (priority no.1) (CE rollback) 
          */

      if (isMultiEnvironmentEnabled && !currentEnvironment?.isDefault) {
        throw new BadRequestException('You can only release when the version is promoted to production');
      }

      await manager.update(App, appId, { currentVersionId: versionToBeReleased });

      RequestContext.setLocals(AUDIT_LOGS_REQUEST_CONTEXT_KEY, {
        userId: user.id,
        organizationId: user.organizationId,
        resourceId: app.id,
        resourceName: app.name,
        metadata: { data: { name: 'App Released', versionToBeReleased: versionReleaseDto.versionToBeReleased } },
      });
      return;
    });
  }
}<|MERGE_RESOLUTION|>--- conflicted
+++ resolved
@@ -39,11 +39,8 @@
 import { AiUtilService } from '@modules/ai/util.service';
 import { RequestContext } from '@modules/request-context/service';
 import { AUDIT_LOGS_REQUEST_CONTEXT_KEY } from '@modules/app/constants';
-<<<<<<< HEAD
 import { MODULES } from '@modules/app/constants/modules';
-=======
 import { EventEmitter2 } from '@nestjs/event-emitter';
->>>>>>> b4269932
 
 @Injectable()
 export class AppsService implements IAppsService {
@@ -59,11 +56,8 @@
     protected readonly eventService: EventsService,
     protected readonly organizationThemeUtilService: OrganizationThemesUtilService,
     protected readonly aiUtilService: AiUtilService,
-<<<<<<< HEAD
-    protected readonly componentsService: ComponentsService
-=======
+    protected readonly componentsService: ComponentsService,
     protected readonly eventEmitter: EventEmitter2
->>>>>>> b4269932
   ) {}
   async create(user: User, appCreateDto: AppCreateDto) {
     const { name, icon, type } = appCreateDto;
