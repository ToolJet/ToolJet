import { User } from '@entities/user.entity';
import { dbTransactionWrap } from '@helpers/database.helper';
import {
  BadRequestException,
  ForbiddenException,
  HttpException,
  HttpStatus,
  Injectable,
  NotFoundException,
} from '@nestjs/common';
import { EntityManager } from 'typeorm';
import {
  AppCreateDto,
  AppListDto,
  AppUpdateDto,
  ValidateAppAccessDto,
  ValidateAppAccessResponseDto,
  VersionReleaseDto,
} from './dto';
import { FEATURE_KEY } from './constants';
import { camelizeKeys, decamelizeKeys } from 'humps';
import { App } from '@entities/app.entity';
import { AppsUtilService } from './util.service';
import { LicenseTermsService } from '@modules/licensing/interfaces/IService';
import { AppEnvironmentUtilService } from '@modules/app-environments/util.service';
import { plainToClass } from 'class-transformer';
import { AppAbility } from '@modules/app/decorators/ability.decorator';
import { VersionRepository } from '@modules/versions/repository';
import { AppsRepository } from './repository';
import { FoldersUtilService } from '@modules/folders/util.service';
import { FolderAppsUtilService } from '@modules/folder-apps/util.service';
import { PageService } from './services/page.service';
import { EventsService } from './services/event.service';
import { ComponentsService } from './services/component.service';
import { LICENSE_FIELD } from '@modules/licensing/constants';
import { AppEnvironment } from '@entities/app_environments.entity';
import { OrganizationThemesUtilService } from '@modules/organization-themes/util.service';
import { IAppsService } from './interfaces/IService';
import { AiUtilService } from '@modules/ai/util.service';
import { RequestContext } from '@modules/request-context/service';
import { AUDIT_LOGS_REQUEST_CONTEXT_KEY } from '@modules/app/constants';
<<<<<<< HEAD
=======
import { MODULES } from '@modules/app/constants/modules';
import { EventEmitter2 } from '@nestjs/event-emitter';
>>>>>>> 917b80fe

@Injectable()
export class AppsService implements IAppsService {
  constructor(
    protected readonly appsUtilService: AppsUtilService,
    protected readonly licenseTermsService: LicenseTermsService,
    protected readonly appEnvironmentUtilService: AppEnvironmentUtilService,
    protected readonly versionRepository: VersionRepository,
    protected readonly appRepository: AppsRepository,
    protected readonly foldersUtilService: FoldersUtilService,
    protected readonly folderAppsUtilService: FolderAppsUtilService,
    protected readonly pageService: PageService,
    protected readonly eventService: EventsService,
    protected readonly organizationThemeUtilService: OrganizationThemesUtilService,
<<<<<<< HEAD
    protected readonly aiUtilService: AiUtilService
=======
    protected readonly aiUtilService: AiUtilService,
    protected readonly componentsService: ComponentsService,
    protected readonly eventEmitter: EventEmitter2
>>>>>>> 917b80fe
  ) { }
  async create(user: User, appCreateDto: AppCreateDto) {
    const { name, icon, type } = appCreateDto;
    return await dbTransactionWrap(async (manager: EntityManager) => {
      const app = await this.appsUtilService.create(name, user, type, manager);

      const appUpdateDto = new AppUpdateDto();
      appUpdateDto.name = name;
      appUpdateDto.slug = app.id;
      appUpdateDto.icon = icon;
      await this.appsUtilService.update(app, appUpdateDto, null, manager);

      // Setting data for audit logs
      RequestContext.setLocals(AUDIT_LOGS_REQUEST_CONTEXT_KEY, {
        userId: user.id,
        organizationId: user.organizationId,
        resourceId: app.id,
        resourceName: app.name,
      });

      return decamelizeKeys(app);
    });
  }

  async validatePrivateAppAccess(app: App, ability: AppAbility, validateAppAccessDto: ValidateAppAccessDto) {
    const { versionName, environmentName, versionId, envId } = validateAppAccessDto;
    const response = {
      id: app.id,
      slug: app.slug,
      type: app.type,
    };
    /* If the request comes from preview which needs version id */
    if (versionName || environmentName || (versionId && envId)) {
      if (!ability.can(FEATURE_KEY.UPDATE, App, app.id)) {
        throw new ForbiddenException(
          JSON.stringify({
            organizationId: app.organizationId,
          })
        );
      }

      /* Adding backward compatibility for old URLs */
      const version = versionId
        ? await this.versionRepository.findById(versionId, app.id)
        : versionName
          ? await this.versionRepository.findByName(versionName, app.id)
          : // Handle version retrieval based on env
          await this.versionRepository.findLatestVersionForEnvironment(
            app.id,
            envId,
            environmentName,
            app.organizationId
          );

      if (!version) {
        throw new NotFoundException("Couldn't found app version. Please check the version name");
      }
      const environment = await this.appsUtilService.validateVersionEnvironment(
        environmentName,
        envId,
        version.currentEnvironmentId,
        app.organizationId
      );
      if (version) response['versionName'] = version.name;
      if (envId) response['environmentName'] = environment.name;
      response['versionId'] = version.id;
      response['environmentId'] = environment.id;
    }
    return plainToClass(ValidateAppAccessResponseDto, response);
  }

  validateReleasedApp(ability: AppAbility, app: App): { id: string; slug: string } {
    if (!app.currentVersionId) {
      const editPermission = ability.can(FEATURE_KEY.UPDATE, App, app.id);
      const errorResponse = {
        statusCode: HttpStatus.NOT_IMPLEMENTED,
        error: 'App is not released yet',
        message: { error: 'App is not released yet', editPermission },
      };
      throw new HttpException(errorResponse, HttpStatus.NOT_IMPLEMENTED);
    }

    const { id, slug } = app;
    return {
      slug: slug,
      id: id,
    };
  }

  async update(app: App, appUpdateDto: AppUpdateDto, user: User) {
    const { id: userId, organizationId } = user;
    // const prevName = app.name;
    const { name } = appUpdateDto;

    const result = await this.appsUtilService.update(app, appUpdateDto, organizationId);
    if (name && app.creationMode != 'GIT' && name != app.name) {
      // Can use event emitter
      //this.appGitUtilService.renameAppOrVersion(user, app.id, prevName);
    }

    RequestContext.setLocals(AUDIT_LOGS_REQUEST_CONTEXT_KEY, {
      userId,
      organizationId,
      resourceId: app.id,
      resourceName: app.name,
      metadata: { updateParams: { app: appUpdateDto } },
    });

    const response = decamelizeKeys(result);
    return response;
  }

  async delete(app: App, user: User) {
    const { organizationId } = user;
    const { id } = app;

    await this.appRepository.delete({ id, organizationId });

    RequestContext.setLocals(AUDIT_LOGS_REQUEST_CONTEXT_KEY, {
      userId: id,
      organizationId: user.organizationId,
      resourceId: app.id,
      resourceName: app.name,
    });
  }

  async getAllApps(user: User, appListDto: AppListDto): Promise<any> {
    let apps = [];
    let totalFolderCount = 0;

    const { folderId, page, searchKey, type } = appListDto;

    return dbTransactionWrap(async (manager: EntityManager) => {
      if (appListDto.folderId) {
        const folder = await this.foldersUtilService.findOne(appListDto.folderId, manager);
        const { viewableApps, totalCount } = await this.folderAppsUtilService.getAppsFor(
          user,
          folder,
          parseInt(page || '1'),
          searchKey
        );
        apps = viewableApps;
        totalFolderCount = totalCount;
      } else {
        apps = await this.appsUtilService.all(user, parseInt(page || '1'), searchKey, type);
      }

      if (type === 'module') {
        for (const app of apps) {
          const appVersionId = app?.appVersions[0]?.id;
          app.moduleContainer = await this.pageService.findModuleContainer(appVersionId);
        }
      }

      const totalCount = await this.appsUtilService.count(user, searchKey, type);

      const totalPageCount = folderId ? totalFolderCount : totalCount;

      const meta = {
        total_pages: Math.ceil(totalPageCount / 9),
        total_count: totalCount,
        folder_count: totalFolderCount,
        current_page: parseInt(page || '1'),
      };

      const response = {
        meta,
        apps,
      };

      return decamelizeKeys(response);
    });
  }

  async findTooljetDbTables(appId: string): Promise<{ table_id: string }[]> {
    return await this.appsUtilService.findTooljetDbTables(appId); //moved to util
  }

  async getOne(app: App, user: User): Promise<any> {
    const response = decamelizeKeys(app);

    const seralizedQueries = [];
    const dataQueriesForVersion = app.editingVersion
      ? await this.versionRepository.findDataQueriesForVersion(app.editingVersion.id)
      : [];

    const pagesForVersion = app.editingVersion ? await this.pageService.findPagesForVersion(app.editingVersion.id) : [];
    const eventsForVersion = app.editingVersion
      ? await this.eventService.findEventsForVersion(app.editingVersion.id)
      : [];

    // serialize queries
    for (const query of dataQueriesForVersion) {
      const decamelizedQuery = decamelizeKeys(query);
      decamelizedQuery['options'] = query.options;
      seralizedQueries.push(decamelizedQuery);
    }

    response['data_queries'] = seralizedQueries;
    response['definition'] = app.editingVersion?.definition;
    response['pages'] = this.appsUtilService.mergeDefaultComponentData(pagesForVersion);
    response['events'] = eventsForVersion;

    //! if editing version exists, camelize the definition
    if (app.editingVersion) {
      const appTheme = await this.organizationThemeUtilService.getTheme(
        user.organizationId,
        response['editing_version']['global_settings']?.['theme']?.['id']
      );
      response['editing_version']['global_settings']['theme'] = appTheme;

      if (app.editingVersion.definition) {
        response['editing_version'] = {
          ...response['editing_version'],
          definition: camelizeKeys(app.editingVersion.definition),
        };
      }
    }

    if (response['editing_version']) {
      const hasMultiEnvLicense = await this.licenseTermsService.getLicenseTerms(LICENSE_FIELD.MULTI_ENVIRONMENT);
      let shouldFreezeEditor = false;
      let appVersionEnvironment: AppEnvironment;
      if (hasMultiEnvLicense) {
        appVersionEnvironment = await this.appEnvironmentUtilService.get(
          user.organizationId,
          response['editing_version']['current_environment_id']
        );
        shouldFreezeEditor = appVersionEnvironment.priority > 1;
      } else {
        appVersionEnvironment = await this.appEnvironmentUtilService.getByPriority(user.organizationId);
        response['editing_version']['current_environment_id'] = appVersionEnvironment.id;
      }
      response['should_freeze_editor'] = app.creationMode === 'GIT' || shouldFreezeEditor;
      response['editorEnvironment'] = {
        id: appVersionEnvironment.id,
        name: appVersionEnvironment.name,
      };

      // Inject app theme
      const appTheme = await this.organizationThemeUtilService.getTheme(
        user.organizationId,
        response['editing_version']['global_settings']?.['theme']?.['id']
      );
      response['editing_version']['global_settings']['theme'] = appTheme;
    }
    return response;
  }

  async getBySlug(app: App, user: User): Promise<any> {
    const prepareResponse = async (app) => {
      const versionToLoad = app.currentVersionId
        ? await this.versionRepository.findVersion(app.currentVersionId)
        : await this.versionRepository.findVersion(app.editingVersion?.id);

      const pagesForVersion = app.editingVersion ? await this.pageService.findPagesForVersion(versionToLoad.id) : [];
      const eventsForVersion = app.editingVersion ? await this.eventService.findEventsForVersion(versionToLoad.id) : [];
      const appTheme = await this.organizationThemeUtilService.getTheme(
        app.organizationId,
        versionToLoad?.globalSettings?.theme?.id
      );

      if (app?.isPublic && user) {
        RequestContext.setLocals(AUDIT_LOGS_REQUEST_CONTEXT_KEY, {
          userId: user.id,
          organizationId: user.organizationId,
          resourceId: app.id,
          resourceName: app.name,
          resourceType: MODULES.APP,
        });
      }

      // serialize
      return {
        current_version_id: app['currentVersionId'],
        data_queries: versionToLoad?.dataQueries,
        definition: versionToLoad?.definition,
        is_public: app.isPublic,
        is_maintenance_on: app.isMaintenanceOn,
        name: app.name,
        slug: app.slug,
        events: eventsForVersion,
        pages: this.appsUtilService.mergeDefaultComponentData(pagesForVersion),
        homePageId: versionToLoad.homePageId,
        globalSettings: { ...versionToLoad.globalSettings, theme: appTheme },
        showViewerNavigation: versionToLoad.showViewerNavigation,
        pageSettings: versionToLoad?.pageSettings,
      };
    };

    const response = await prepareResponse(app);

    const modules = await this.appsUtilService.fetchModules(app, false, undefined);

    response['modules'] = await Promise.all(modules.map((module) => prepareResponse(module)));

    return response;
  }

  async release(app: App, user: User, versionReleaseDto: VersionReleaseDto) {
    await dbTransactionWrap(async (manager: EntityManager) => {
      const { versionToBeReleased } = versionReleaseDto;
      const { id: appId } = app;
      //check if the app version is eligible for release
      const currentEnvironment: AppEnvironment = await manager
        .createQueryBuilder(AppEnvironment, 'app_environments')
        .select(['app_environments.id', 'app_environments.isDefault', 'app_environments.priority'])
        .innerJoinAndSelect('app_versions', 'app_versions', 'app_versions.current_environment_id = app_environments.id')
        .where('app_versions.id = :versionToBeReleased', {
          versionToBeReleased,
        })
        .getOne();

      const isMultiEnvironmentEnabled = await this.licenseTermsService.getLicenseTerms(LICENSE_FIELD.MULTI_ENVIRONMENT);
      /* 
          Allow version release only if the environment is on 
          production with a valid license or 
          expired license and development environment (priority no.1) (CE rollback) 
          */

      if (isMultiEnvironmentEnabled && !currentEnvironment?.isDefault) {
        throw new BadRequestException('You can only release when the version is promoted to production');
      }

      await manager.update(App, appId, { currentVersionId: versionToBeReleased });

      RequestContext.setLocals(AUDIT_LOGS_REQUEST_CONTEXT_KEY, {
        userId: user.id,
        organizationId: user.organizationId,
        resourceId: app.id,
        resourceName: app.name,
        metadata: { data: { name: 'App Released', versionToBeReleased: versionReleaseDto.versionToBeReleased } },
      });
      return;
    });
  }
}<|MERGE_RESOLUTION|>--- conflicted
+++ resolved
@@ -39,11 +39,8 @@
 import { AiUtilService } from '@modules/ai/util.service';
 import { RequestContext } from '@modules/request-context/service';
 import { AUDIT_LOGS_REQUEST_CONTEXT_KEY } from '@modules/app/constants';
-<<<<<<< HEAD
-=======
 import { MODULES } from '@modules/app/constants/modules';
 import { EventEmitter2 } from '@nestjs/event-emitter';
->>>>>>> 917b80fe
 
 @Injectable()
 export class AppsService implements IAppsService {
@@ -58,13 +55,9 @@
     protected readonly pageService: PageService,
     protected readonly eventService: EventsService,
     protected readonly organizationThemeUtilService: OrganizationThemesUtilService,
-<<<<<<< HEAD
-    protected readonly aiUtilService: AiUtilService
-=======
     protected readonly aiUtilService: AiUtilService,
     protected readonly componentsService: ComponentsService,
     protected readonly eventEmitter: EventEmitter2
->>>>>>> 917b80fe
   ) { }
   async create(user: User, appCreateDto: AppCreateDto) {
     const { name, icon, type } = appCreateDto;
