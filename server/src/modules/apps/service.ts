--- conflicted
+++ resolved
@@ -209,9 +209,6 @@
         apps = await this.appsUtilService.all(user, parseInt(page || '1'), searchKey, type);
       }
 
-<<<<<<< HEAD
-      const totalCount = await this.appsUtilService.count(user, searchKey, type as APP_TYPES);
-=======
       if (type === 'module') {
         for (const app of apps) {
           const appVersionId = app?.appVersions[0]?.id;
@@ -219,8 +216,7 @@
         }
       }
 
-      const totalCount = await this.appsUtilService.count(user, searchKey, type);
->>>>>>> 9aa9675b
+      const totalCount = await this.appsUtilService.count(user, searchKey, type as APP_TYPES);
 
       const totalPageCount = folderId ? totalFolderCount : totalCount;
 
