import { User } from '@entities/user.entity';
import { dbTransactionWrap } from '@helpers/database.helper';
import {
  BadRequestException,
  ForbiddenException,
  HttpException,
  HttpStatus,
  Injectable,
  NotFoundException,
} from '@nestjs/common';
import { EntityManager } from 'typeorm';
import {
  AppCreateDto,
  AppListDto,
  AppUpdateDto,
  ValidateAppAccessDto,
  ValidateAppAccessResponseDto,
  VersionReleaseDto,
} from './dto';
import { APP_TYPES, FEATURE_KEY } from './constants';
import { camelizeKeys, decamelizeKeys } from 'humps';
import { App } from '@entities/app.entity';
import { AppsUtilService } from './util.service';
import { LicenseTermsService } from '@modules/licensing/interfaces/IService';
import { AppEnvironmentUtilService } from '@modules/app-environments/util.service';
import { plainToClass } from 'class-transformer';
import { AppAbility } from '@modules/app/decorators/ability.decorator';
import { VersionRepository } from '@modules/versions/repository';
import { AppsRepository } from './repository';
import { FoldersUtilService } from '@modules/folders/util.service';
import { FolderAppsUtilService } from '@modules/folder-apps/util.service';
import { PageService } from './services/page.service';
import { EventsService } from './services/event.service';
import { ComponentsService } from './services/component.service';
import { LICENSE_FIELD } from '@modules/licensing/constants';
import { AppEnvironment } from '@entities/app_environments.entity';
import { OrganizationThemesUtilService } from '@modules/organization-themes/util.service';
import { IAppsService } from './interfaces/IService';
import { AiUtilService } from '@modules/ai/util.service';
import { RequestContext } from '@modules/request-context/service';
import { AUDIT_LOGS_REQUEST_CONTEXT_KEY } from '@modules/app/constants';
import { MODULES } from '@modules/app/constants/modules';
import { EventEmitter2 } from '@nestjs/event-emitter';
import { AppGitRepository } from '@modules/app-git/repository';

@Injectable()
export class AppsService implements IAppsService {
  constructor(
    protected readonly appsUtilService: AppsUtilService,
    protected readonly licenseTermsService: LicenseTermsService,
    protected readonly appEnvironmentUtilService: AppEnvironmentUtilService,
    protected readonly versionRepository: VersionRepository,
    protected readonly appRepository: AppsRepository,
    protected readonly foldersUtilService: FoldersUtilService,
    protected readonly folderAppsUtilService: FolderAppsUtilService,
    protected readonly pageService: PageService,
    protected readonly eventService: EventsService,
    protected readonly organizationThemeUtilService: OrganizationThemesUtilService,
    protected readonly aiUtilService: AiUtilService,
    protected readonly componentsService: ComponentsService,
    protected readonly eventEmitter: EventEmitter2,
    protected readonly appGitRepository: AppGitRepository
  ) {}
  async create(user: User, appCreateDto: AppCreateDto) {
    const { name, icon, type } = appCreateDto;
    return await dbTransactionWrap(async (manager: EntityManager) => {
      const app = await this.appsUtilService.create(name, user, type as APP_TYPES, manager);

      const appUpdateDto = new AppUpdateDto();
      appUpdateDto.name = name;
      appUpdateDto.slug = app.id;
      appUpdateDto.icon = icon;
      await this.appsUtilService.update(app, appUpdateDto, user.organizationId, manager);

      //APP_CREATE audit
      RequestContext.setLocals(AUDIT_LOGS_REQUEST_CONTEXT_KEY, {
        userId: user.id,
        organizationId: user.organizationId,
        resourceId: app.id,
        resourceName: app.name,
      });

      return decamelizeKeys(app);
    });
  }

  async validatePrivateAppAccess(app: App, ability: AppAbility, validateAppAccessDto: ValidateAppAccessDto) {
    const { versionName, environmentName, versionId, envId } = validateAppAccessDto;
    const response = {
      id: app.id,
      slug: app.slug,
      type: app.type,
    };
    /* If the request comes from preview which needs version id */
    if (versionName || environmentName || (versionId && envId)) {
      if (!ability.can(FEATURE_KEY.UPDATE, App, app.id)) {
        throw new ForbiddenException(
          JSON.stringify({
            organizationId: app.organizationId,
          })
        );
      }

      /* Adding backward compatibility for old URLs */
      const version = versionId
        ? await this.versionRepository.findById(versionId, app.id)
        : versionName
          ? await this.versionRepository.findByName(versionName, app.id)
          : // Handle version retrieval based on env
<<<<<<< HEAD
            await this.versionRepository.findLatestVersionForEnvironment(
              app.id,
              envId,
              environmentName,
              app.organizationId
            );
=======
          await this.versionRepository.findLatestVersionForEnvironment(
            app.id,
            envId,
            environmentName,
            app.organizationId
          );
>>>>>>> dd909e26

      if (!version) {
        throw new NotFoundException("Couldn't found app version. Please check the version name");
      }
      const environment = await this.appsUtilService.validateVersionEnvironment(
        environmentName,
        envId,
        version.currentEnvironmentId,
        app.organizationId
      );
      if (version) response['versionName'] = version.name;
      if (envId) response['environmentName'] = environment.name;
      response['versionId'] = version.id;
      response['environmentId'] = environment.id;
    }
    return plainToClass(ValidateAppAccessResponseDto, response);
  }

  validateReleasedApp(ability: AppAbility, app: App): { id: string; slug: string } {
    if (!app.currentVersionId) {
      const editPermission = ability.can(FEATURE_KEY.UPDATE, App, app.id);
      const errorResponse = {
        statusCode: HttpStatus.NOT_IMPLEMENTED,
        error: 'App is not released yet',
        message: { error: 'App is not released yet', editPermission },
      };
      throw new HttpException(errorResponse, HttpStatus.NOT_IMPLEMENTED);
    }

    const { id, slug } = app;
    return {
      slug: slug,
      id: id,
    };
  }

  async update(app: App, appUpdateDto: AppUpdateDto, user: User) {
    const { id: userId, organizationId } = user;
    const { name } = appUpdateDto;

    const result = await this.appsUtilService.update(app, appUpdateDto, organizationId);
    if (name && app.creationMode != 'GIT' && name != app.name) {
      const appRenameDto = {
        user: user,
        organizationId: organizationId,
        app: app,
        appUpdateDto: appUpdateDto,
      };
      await this.eventEmitter.emit('app-rename-commit', appRenameDto);
    }

    //APP_UPDATE audit
    RequestContext.setLocals(AUDIT_LOGS_REQUEST_CONTEXT_KEY, {
      userId,
      organizationId,
      resourceId: app.id,
      resourceName: app.name,
      metadata: { updateParams: { app: appUpdateDto } },
    });

    const response = decamelizeKeys(result);
    return response;
  }

  async delete(app: App, user: User) {
    const { organizationId } = user;
    const { id } = app;

    await this.appRepository.delete({ id, organizationId });

    //APP_DELETE audit
    RequestContext.setLocals(AUDIT_LOGS_REQUEST_CONTEXT_KEY, {
      userId: user.id,
      organizationId: user.organizationId,
      resourceId: app.id,
      resourceName: app.name,
    });
  }

  async getAllApps(user: User, appListDto: AppListDto): Promise<any> {
    let apps = [];
    let totalFolderCount = 0;

    const { folderId, page, searchKey, type } = appListDto;

    return dbTransactionWrap(async (manager: EntityManager) => {
      if (appListDto.folderId) {
        const folder = await this.foldersUtilService.findOne(appListDto.folderId, manager);
        const { viewableApps, totalCount } = await this.folderAppsUtilService.getAppsFor(
          user,
          folder,
          parseInt(page || '1'),
          searchKey,
          type as APP_TYPES
        );
        apps = viewableApps;
        totalFolderCount = totalCount;
      } else {
        apps = await this.appsUtilService.all(user, parseInt(page || '1'), searchKey, type);
      }

      if (type === 'module') {
        for (const app of apps) {
          const appVersionId = app?.appVersions?.[0]?.id;
          app.moduleContainer = await this.pageService.findModuleContainer(appVersionId, user.organizationId);
        }
      }

      const totalCount = await this.appsUtilService.count(user, searchKey, type as APP_TYPES);

      const totalPageCount = folderId ? totalFolderCount : totalCount;

      const meta = {
        total_pages: Math.ceil(totalPageCount / 9),
        total_count: totalCount,
        folder_count: totalFolderCount,
        current_page: parseInt(page || '1'),
      };

      const response = {
        meta,
        apps,
      };

      return decamelizeKeys(response);
    });
  }

  async findTooljetDbTables(appId: string): Promise<{ table_id: string }[]> {
    return await this.appsUtilService.findTooljetDbTables(appId); //moved to util
  }

  async getOne(app: App, user: User): Promise<any> {
    const response = decamelizeKeys(app);

    const seralizedQueries = [];
    const dataQueriesForVersion = app.editingVersion
      ? await this.versionRepository.findDataQueriesForVersion(app.editingVersion.id)
      : [];

    const pagesForVersion = app.editingVersion
      ? await this.pageService.findPagesForVersion(app.editingVersion.id, user.organizationId)
      : [];
    const eventsForVersion = app.editingVersion
      ? await this.eventService.findEventsForVersion(app.editingVersion.id)
      : [];

    // serialize queries
    for (const query of dataQueriesForVersion) {
      const decamelizedQuery = decamelizeKeys(query);
      decamelizedQuery['options'] = query.options;
      seralizedQueries.push(decamelizedQuery);
    }

    response['data_queries'] = seralizedQueries;
    response['definition'] = app.editingVersion?.definition;
    response['pages'] = this.appsUtilService.mergeDefaultComponentData(pagesForVersion);
    response['events'] = eventsForVersion;

    //! if editing version exists, camelize the definition
    if (app.editingVersion) {
      const appTheme = await this.organizationThemeUtilService.getTheme(
        user.organizationId,
        response['editing_version']['global_settings']?.['theme']?.['id']
      );
      response['editing_version']['global_settings']['theme'] = appTheme;

      if (app.editingVersion.definition) {
        response['editing_version'] = {
          ...response['editing_version'],
          definition: camelizeKeys(app.editingVersion.definition),
        };
      }
    }

    if (response['editing_version']) {
      const hasMultiEnvLicense = await this.licenseTermsService.getLicenseTerms(
        LICENSE_FIELD.MULTI_ENVIRONMENT,
        app.organizationId
      );
      let shouldFreezeEditor = false;
      let appVersionEnvironment: AppEnvironment;
      if (hasMultiEnvLicense) {
        appVersionEnvironment = await this.appEnvironmentUtilService.get(
          user.organizationId,
          response['editing_version']['current_environment_id']
        );
        shouldFreezeEditor = appVersionEnvironment.priority > 1;
      } else {
        appVersionEnvironment = await this.appEnvironmentUtilService.getByPriority(user.organizationId);
        response['editing_version']['current_environment_id'] = appVersionEnvironment.id;
      }
      response['should_freeze_editor'] = shouldFreezeEditor;
      const appGit = await this.appGitRepository.findAppGitByAppId(app.id);
      if (appGit) {
        response['should_freeze_editor'] = !appGit.allowEditing || shouldFreezeEditor;
      }
      response['editorEnvironment'] = {
        id: appVersionEnvironment.id,
        name: appVersionEnvironment.name,
      };

      // Inject app theme
      const appTheme = await this.organizationThemeUtilService.getTheme(
        user.organizationId,
        response['editing_version']['global_settings']?.['theme']?.['id']
      );
      response['editing_version']['global_settings']['theme'] = appTheme;
    }
    return response;
  }

  async getBySlug(app: App, user: User): Promise<any> {
    const prepareResponse = async (app) => {
      const versionToLoad = app.currentVersionId
        ? await this.versionRepository.findVersion(app.currentVersionId)
        : await this.versionRepository.findVersion(app.editingVersion?.id);

      const pagesForVersion = app.editingVersion
        ? await this.pageService.findPagesForVersion(versionToLoad.id, user.organizationId)
        : [];
      const eventsForVersion = app.editingVersion ? await this.eventService.findEventsForVersion(versionToLoad.id) : [];
      const appTheme = await this.organizationThemeUtilService.getTheme(
        app.organizationId,
        versionToLoad?.globalSettings?.theme?.id
      );

      if (app?.isPublic && user) {
        RequestContext.setLocals(AUDIT_LOGS_REQUEST_CONTEXT_KEY, {
          userId: user.id,
          organizationId: user.organizationId,
          resourceId: app.id,
          resourceName: app.name,
          resourceType: MODULES.APP,
        });
      }

      // serialize
      return {
        current_version_id: app['currentVersionId'],
        data_queries: versionToLoad?.dataQueries,
        definition: versionToLoad?.definition,
        is_public: app.isPublic,
        is_maintenance_on: app.isMaintenanceOn,
        name: app.name,
        slug: app.slug,
        events: eventsForVersion,
        pages: this.appsUtilService.mergeDefaultComponentData(pagesForVersion),
        homePageId: versionToLoad.homePageId,
        globalSettings: { ...versionToLoad.globalSettings, theme: appTheme },
        showViewerNavigation: versionToLoad.showViewerNavigation,
        pageSettings: versionToLoad?.pageSettings,
      };
    };

    const response = await prepareResponse(app);

    const modules = await this.appsUtilService.fetchModules(app, false, undefined);

    response['modules'] = await Promise.all(modules.map((module) => prepareResponse(module)));

    return response;
  }

  async release(app: App, user: User, versionReleaseDto: VersionReleaseDto) {
    await dbTransactionWrap(async (manager: EntityManager) => {
      const { versionToBeReleased } = versionReleaseDto;
      const { id: appId } = app;
      //check if the app version is eligible for release
      const currentEnvironment: AppEnvironment = await manager
        .createQueryBuilder(AppEnvironment, 'app_environments')
        .select(['app_environments.id', 'app_environments.isDefault', 'app_environments.priority'])
        .innerJoinAndSelect('app_versions', 'app_versions', 'app_versions.current_environment_id = app_environments.id')
        .where('app_versions.id = :versionToBeReleased', {
          versionToBeReleased,
        })
        .getOne();

      const isMultiEnvironmentEnabled = await this.licenseTermsService.getLicenseTerms(
        LICENSE_FIELD.MULTI_ENVIRONMENT,
        user.organizationId
      );
      /* 
          Allow version release only if the environment is on 
          production with a valid license or 
          expired license and development environment (priority no.1) (CE rollback) 
          */

      if (isMultiEnvironmentEnabled && !currentEnvironment?.isDefault) {
        throw new BadRequestException('You can only release when the version is promoted to production');
      }

      await manager.update(App, appId, { currentVersionId: versionToBeReleased });

      //APP_RELEASE audit
      RequestContext.setLocals(AUDIT_LOGS_REQUEST_CONTEXT_KEY, {
        userId: user.id,
        organizationId: user.organizationId,
        resourceId: app.id,
        resourceName: app.name,
        metadata: { data: { name: 'App Released', versionToBeReleased: versionReleaseDto.versionToBeReleased } },
      });
      return;
    });
  }
}<|MERGE_RESOLUTION|>--- conflicted
+++ resolved
@@ -60,7 +60,7 @@
     protected readonly componentsService: ComponentsService,
     protected readonly eventEmitter: EventEmitter2,
     protected readonly appGitRepository: AppGitRepository
-  ) {}
+  ) { }
   async create(user: User, appCreateDto: AppCreateDto) {
     const { name, icon, type } = appCreateDto;
     return await dbTransactionWrap(async (manager: EntityManager) => {
@@ -107,21 +107,12 @@
         : versionName
           ? await this.versionRepository.findByName(versionName, app.id)
           : // Handle version retrieval based on env
-<<<<<<< HEAD
-            await this.versionRepository.findLatestVersionForEnvironment(
-              app.id,
-              envId,
-              environmentName,
-              app.organizationId
-            );
-=======
           await this.versionRepository.findLatestVersionForEnvironment(
             app.id,
             envId,
             environmentName,
             app.organizationId
           );
->>>>>>> dd909e26
 
       if (!version) {
         throw new NotFoundException("Couldn't found app version. Please check the version name");
