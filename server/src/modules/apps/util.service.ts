import { App } from '@entities/app.entity';
import { Page } from '@entities/page.entity';
import { User } from '@entities/user.entity';
import { dbTransactionWrap } from '@helpers/database.helper';
import { DataBaseConstraints } from '@helpers/db_constraints.constants';
import { catchDbException, cleanObject } from '@helpers/utils.helper';
import {
  BadRequestException,
  ForbiddenException,
  Injectable,
  NotAcceptableException,
  NotFoundException,
} from '@nestjs/common';
import { DataSource } from '@entities/data_source.entity';
import { EntityManager, MoreThan, SelectQueryBuilder } from 'typeorm';
import { v4 as uuidv4 } from 'uuid';
import { AppsRepository } from './repository';
import { AppVersion } from '@entities/app_version.entity';
import { AppEnvironmentUtilService } from '@modules/app-environments/util.service';
import { VersionRepository } from '@modules/versions/repository';
import { LicenseTermsService } from '@modules/licensing/interfaces/IService';
import { AppEnvironment } from '@entities/app_environments.entity';
import { Organization } from '@entities/organization.entity';
import { OrganizationRepository } from '@modules/organizations/repository';
import { USER_TYPE, WORKSPACE_STATUS } from '@modules/users/constants/lifecycle';
import { AppUpdateDto } from './dto';
import { LICENSE_FIELD } from '@modules/licensing/constants';
import { AppBase } from '@entities/app_base.entity';
import { MODULES } from '@modules/app/constants/modules';
import { componentTypes } from './services/widget-config';
import { cloneDeep } from 'lodash';
import { merge } from 'lodash';
import { mergeWith } from 'lodash';
import { isArray } from 'lodash';
import { UserAppsPermissions } from '@modules/ability/types';
import { AbilityService } from '@modules/ability/interfaces/IService';
import { DataSourcesRepository } from '@modules/data-sources/repository';
import { IAppsUtilService } from './interfaces/IUtilService';
import { DataSourcesUtilService } from '@modules/data-sources/util.service';
import { AppVersionUpdateDto } from '@dto/app-version-update.dto';
import { Component } from 'src/entities/component.entity';
import { Layout } from 'src/entities/layout.entity';
import { WorkspaceAppsResponseDto } from '@modules/external-apis/dto';
import { RequestContext } from '@modules/request-context/service';
import { RenameAppOrVersionDto } from '@modules/app-git/dto';
import got from 'got';
import { DataQuery } from '@entities/data_query.entity';

@Injectable()
export class AppsUtilService implements IAppsUtilService {
  constructor(
    protected readonly appRepository: AppsRepository,
    protected readonly appEnvironmentUtilService: AppEnvironmentUtilService,
    protected readonly versionRepository: VersionRepository,
    protected readonly licenseTermsService: LicenseTermsService,
    protected readonly organizationRepository: OrganizationRepository,
    protected readonly abilityService: AbilityService,
    protected readonly dataSourceRepository: DataSourcesRepository,
    protected readonly dataSourceUtilService: DataSourcesUtilService
  ) { }
  async create(name: string, user: User, type: string, manager: EntityManager): Promise<App> {
    return await dbTransactionWrap(async (manager: EntityManager) => {
      const app = await catchDbException(() => {
        return manager.save(
          manager.create(App, {
            type,
            name,
            createdAt: new Date(),
            updatedAt: new Date(),
            organizationId: user.organizationId,
            userId: user.id,
            isMaintenanceOn: type === 'workflow' ? true : false,
            ...(type === 'workflow' && { workflowApiToken: uuidv4() }),
          })
        );
      }, [{ dbConstraint: DataBaseConstraints.APP_NAME_UNIQUE, message: 'This app name is already taken.' }]);

      //create default app version
      const firstPriorityEnv = await this.appEnvironmentUtilService.get(user.organizationId, null, true, manager);
      const appVersion = await this.versionRepository.createOne('v1', app.id, firstPriorityEnv.id, null, manager);

      for (const defaultSource of ['restapi', 'runjs', 'runpy', 'tooljetdb', 'workflows']) {
        const dataSource = await this.dataSourceRepository.createDefaultDataSource(
          defaultSource,
          appVersion.id,
          manager
        );
        await this.dataSourceUtilService.createDataSourceInAllEnvironments(user.organizationId, dataSource.id, manager);
      }
      const defaultHomePage = await manager.save(
        manager.create(Page, {
          name: 'Home',
          handle: 'home',
          appVersionId: appVersion.id,
          index: 1,
          autoComputeLayout: true,
        })
      );

      if (type === 'module') {
        const moduleContainer = await manager.save(
          manager.create(Component, {
            name: 'ModuleContainer',
            type: 'ModuleContainer',
            pageId: defaultHomePage.id,
            properties: {
              inputItems: { value: [] },
              outputItems: { value: [] },
              visibility: { value: '{{true}}' },
            },
            styles: {
              backgroundColor: { value: '#fff' },
            },
            displayPreferences: {
              showOnDesktop: { value: '{{true}}' },
              showOnMobile: { value: '{{true}}' },
            },
          })
        );

        await manager.save(
          manager.create(Layout, {
            component: moduleContainer,
            type: 'desktop',
            top: 50,
            left: 6,
            height: 400,
            width: 38,
          })
        );

        await manager.save(
          manager.create(Layout, {
            component: moduleContainer,
            type: 'mobile',
            top: 50,
            left: 6,
            height: 400,
            width: 38,
          })
        );
      }

      // Set default values for app version
      appVersion.showViewerNavigation = type === 'module' ? false : true;
      appVersion.homePageId = defaultHomePage.id;
      appVersion.globalSettings = {
        hideHeader: false,
        appInMaintenance: false,
        canvasMaxWidth: 100,
        canvasMaxWidthType: '%',
        canvasMaxHeight: 2400,
        canvasBackgroundColor: '#edeff5',
        backgroundFxQuery: '',
        appMode: 'auto',
      };
      await manager.save(appVersion);
      return app;
    }, manager);
  }

  // async createVersion(
  //   user: User,
  //   app: App,
  //   versionName: string,
  //   versionFromId: string,
  //   manager?: EntityManager
  // ): Promise<AppVersion> {
  //   return await dbTransactionWrap(async (manager: EntityManager) => {
  //     let versionFrom: AppVersion;
  //     const { organizationId } = user;

  //     if (versionFromId) {
  //       versionFrom = await manager.findOneOrFail(AppVersion, {
  //         where: {
  //           id: versionFromId,
  //           app: {
  //             id: app.id,
  //             organizationId,
  //           },
  //         },
  //         relations: ['app', 'dataSources', 'dataSources.dataQueries', 'dataSources.dataSourceOptions'],
  //       });
  //     }

  //     const noOfVersions = await manager.count(AppVersion, { where: { appId: app?.id } });

  //     if (noOfVersions && !versionFrom) {
  //       throw new BadRequestException('Version from should not be empty');
  //     }

  //     if (versionFrom) {
  //     }

  //     return appVersion;
  //   }, manager);
  // }

  async findAppWithIdOrSlug(slug: string, organizationId: string): Promise<App> {
    let app: App;
    try {
      app = await this.appRepository.findById(slug, organizationId);
    } catch (error) {
      /* means: UUID error. so the slug isn't not the id of the app */
      if (error?.code === `22P02`) {
        /* Search against slug */
        app = await this.appRepository.findBySlug(slug, organizationId);
      }
    }

    if (!app) {
      throw new NotFoundException('App not found. Invalid app id');
    }
    return app;
  }

  async validateVersionEnvironment(
    environmentName: string,
    environmentId: string,
    currentEnvIdOfVersion: string,
    organizationId: string
  ): Promise<AppEnvironment> {
    const isMultiEnvironmentEnabled = await this.licenseTermsService.getLicenseTerms(LICENSE_FIELD.MULTI_ENVIRONMENT);
    if (environmentName && !isMultiEnvironmentEnabled) {
      throw new ForbiddenException('URL is not accessible. Multi-environment is not enabled');
    }

    const processEnvironmentName = environmentName
      ? environmentName
      : !isMultiEnvironmentEnabled
        ? 'development'
        : null;

    const environment: AppEnvironment = environmentId
      ? await this.appEnvironmentUtilService.get(organizationId, environmentId)
      : await this.appEnvironmentUtilService.getEnvironmentByName(processEnvironmentName, organizationId);
    if (!environment) {
      throw new NotFoundException("Couldn't found environment in the organization");
    }

    const currentEnvOfVersion: AppEnvironment = await this.appEnvironmentUtilService.get(
      organizationId,
      currentEnvIdOfVersion
    );
    if (environment.priority <= currentEnvOfVersion.priority) {
      return environment;
    } else {
      throw new NotAcceptableException('Version is not promoted to the environment yet.');
    }
  }

  getAppOrganizationDetails(app: App): Promise<Organization> {
    return this.organizationRepository.findOneOrFail({
      select: ['id', 'slug'],
      where: { id: app.organizationId, status: WORKSPACE_STATUS.ACTIVE },
    });
  }

  async update(app: App, appUpdateDto: AppUpdateDto, organizationId?: string, manager?: EntityManager) {
    const currentVersionId = appUpdateDto.current_version_id;
    const isPublic = appUpdateDto.is_public;
    const isMaintenanceOn = appUpdateDto.is_maintenance_on;
    const { name, slug, icon } = appUpdateDto;
    const { id: appId, currentVersionId: lastReleasedVersion } = app;

    const updatableParams = {
      name,
      slug,
      isPublic,
      isMaintenanceOn,
      currentVersionId,
      icon,
    };

    // removing keys with undefined values
    cleanObject(updatableParams);
    return await dbTransactionWrap(async (manager: EntityManager) => {
      if (updatableParams.currentVersionId) {
        //check if the app version is eligible for release
        const currentEnvironment: AppEnvironment = await this.getEnvironmentOfVersion(currentVersionId, manager);

        const isMultiEnvironmentEnabled = await this.licenseTermsService.getLicenseTerms(
          LICENSE_FIELD.MULTI_ENVIRONMENT
        );
        /* 
        Allow version release only if the environment is on 
        production with a valid license or 
        expired license and development environment (priority no.1) (CE rollback) 
        */

        if (isMultiEnvironmentEnabled && !currentEnvironment?.isDefault) {
          throw new BadRequestException('You can only release when the version is promoted to production');
        }

        let promotedFromQuery: string;
        if (!isMultiEnvironmentEnabled) {
          if (!currentEnvironment.isDefault) {
            /* For basic plan users, Promote to the production environment first then release it */
            const productionEnv = await this.appEnvironmentUtilService.get(organizationId, null, false, manager);
            await manager.update(AppVersion, currentVersionId, {
              currentEnvironmentId: productionEnv.id,
              promotedFrom: currentEnvironment.id,
            });
          }

          /* demote the last released environment back to the promoted_from (if not null) */
          if (lastReleasedVersion) {
            promotedFromQuery = `
            UPDATE app_versions
            SET current_environment_id = promoted_from
            WHERE promoted_from IS NOT NULL
            AND id = $1;`;
          }
        } else {
          if (lastReleasedVersion) {
            promotedFromQuery = `
            UPDATE app_versions
            SET promoted_from = NULL
            WHERE promoted_from IS NOT NULL
            AND id = $1;`;
          }
        }

        if (promotedFromQuery) {
          await manager.query(promotedFromQuery, [lastReleasedVersion]);
        }
      }
      return await catchDbException(async () => {
        return await manager.update(App, appId, updatableParams);
      }, [
        { dbConstraint: DataBaseConstraints.APP_NAME_UNIQUE, message: 'This app name is already taken.' },
        { dbConstraint: DataBaseConstraints.APP_SLUG_UNIQUE, message: 'This app slug is already taken.' },
      ]);
    }, manager);
  }

  async updateWorflowVersion(version: AppVersion, body: AppVersionUpdateDto, app: App) {
    const { name, currentEnvironmentId, definition } = body;
    const { currentVersionId, organizationId } = app;
    let currentEnvironment: AppEnvironment;

    if (version.id === currentVersionId && !body?.is_user_switched_version)
      throw new BadRequestException('You cannot update a released version');

    if (currentEnvironmentId || definition) {
      currentEnvironment = await AppEnvironment.findOne({
        where: { id: version.currentEnvironmentId },
      });
    }

    const editableParams = {};
    if (name) {
      //means user is trying to update the name
      const versionNameExists = await this.versionRepository.findOne({
        where: { name, appId: version.appId },
      });

      if (versionNameExists) {
        throw new BadRequestException('Version name already exists.');
      }
      editableParams['name'] = name;
    }

    //check if the user is trying to promote the environment & raise an error if the currentEnvironmentId is not correct
    if (currentEnvironmentId) {
      if (!(await this.licenseTermsService.getLicenseTerms(LICENSE_FIELD.MULTI_ENVIRONMENT))) {
        throw new BadRequestException('You do not have permissions to perform this action');
      }

      if (version.currentEnvironmentId !== currentEnvironmentId) {
        throw new NotAcceptableException();
      }
      const nextEnvironment = await AppEnvironment.findOne({
        select: ['id'],
        where: {
          priority: MoreThan(currentEnvironment.priority),
          organizationId,
        },
        order: { priority: 'ASC' },
      });
      editableParams['currentEnvironmentId'] = nextEnvironment.id;
    }

    if (definition) {
      const environments = await AppEnvironment.count({
        where: {
          organizationId,
        },
      });
      if (environments > 1 && currentEnvironment.priority !== 1 && !body?.is_user_switched_version) {
        throw new BadRequestException('You cannot update a promoted version');
      }
      editableParams['definition'] = definition;
    }

    editableParams['updatedAt'] = new Date();

    return await this.versionRepository.update(version.id, editableParams);
  }

  protected async getEnvironmentOfVersion(versionId: string, manager: EntityManager): Promise<AppEnvironment> {
    return manager
      .createQueryBuilder(AppEnvironment, 'app_environments')
      .innerJoinAndSelect('app_versions', 'app_versions', 'app_versions.current_environment_id = app_environments.id')
      .where('app_versions.id = :currentVersionId', {
        versionId,
      })
      .getOne();
  }

  async all(user: User, page: number, searchKey: string, type: string): Promise<AppBase[]> {
    //Migrate it to app utility files
    const userPermission = await this.abilityService.resourceActionsPermission(user, {
      resources: [{ resource: MODULES.APP }],
      organizationId: user.organizationId,
    });
    return await dbTransactionWrap(async (manager: EntityManager) => {
      const viewableAppsQb = this.viewableAppsQueryUsingPermissions(
        user,
        userPermission[MODULES.APP],
        manager,
        searchKey,
        undefined,
        type
      );

      if (page) {
        return await viewableAppsQb
          .take(9)
          .skip(9 * (page - 1))
          .getMany();
      }
      return await viewableAppsQb.getMany();
    });
  }

  protected viewableAppsQueryUsingPermissions(
    user: User,
    userAppPermissions: UserAppsPermissions,
    manager: EntityManager,
    searchKey?: string,
    select?: Array<string>,
    type?: string
  ): SelectQueryBuilder<AppBase> {
    const viewableApps = userAppPermissions.hideAll
      ? [null, ...userAppPermissions.editableAppsId]
      : [
        null,
        ...Array.from(
          new Set([
            ...userAppPermissions.editableAppsId,
            ...userAppPermissions.viewableAppsId.filter((id) => !userAppPermissions.hiddenAppsId.includes(id)),
          ])
        ),
      ];
    const viewableAppsQb = manager
      .createQueryBuilder(AppBase, 'viewable_apps')
      .innerJoin('viewable_apps.user', 'user')
      .addSelect(['user.firstName', 'user.lastName'])
      .where('viewable_apps.organizationId = :organizationId', { organizationId: user.organizationId });

    if (type === 'module') {
      viewableAppsQb.leftJoinAndSelect('viewable_apps.appVersions', 'versions');
    }

    if (type) viewableAppsQb.andWhere('viewable_apps.type = :type', { type: type });

    if (searchKey) {
      viewableAppsQb.andWhere('LOWER(viewable_apps.name) like :searchKey', {
        searchKey: `%${searchKey && searchKey.toLowerCase()}%`,
      });
    }

    if (select) {
      viewableAppsQb.select(select.map((col) => `viewable_apps.${col}`));
    }
    viewableAppsQb.orderBy('viewable_apps.createdAt', 'DESC');
    if (this.isSuperAdmin(user)) {
      return viewableAppsQb;
    }

    const { isAllEditable, isAllViewable, hideAll } = userAppPermissions;
    if (isAllEditable) return viewableAppsQb;
    if ((isAllViewable && hideAll) || (!isAllViewable && !hideAll) || (!isAllViewable && hideAll)) {
      viewableAppsQb.andWhere('viewable_apps.id IN (:...viewableApps)', {
        viewableApps,
      });
      return viewableAppsQb;
    }
    const hiddenApps = userAppPermissions.hiddenAppsId.filter((id) => !userAppPermissions.editableAppsId.includes(id));
    if (!userAppPermissions.hideAll && isAllViewable && hiddenApps.length > 0) {
      viewableAppsQb.andWhere('viewable_apps.id NOT IN (:...hiddenApps)', {
        hiddenApps,
      });
    }
    return viewableAppsQb;
  }

  protected isSuperAdmin(user: User) {
    return !!(user?.userType === USER_TYPE.INSTANCE);
  }

  async count(user: User, searchKey, type: string): Promise<number> {
    const userPermission = await this.abilityService.resourceActionsPermission(user, {
      resources: [{ resource: MODULES.APP }],
      organizationId: user.organizationId,
    });
    return await dbTransactionWrap(async (manager: EntityManager) => {
      const apps = await this.viewableAppsQueryUsingPermissions(
        user,
        userPermission[MODULES.APP],
        manager,
        searchKey,
        undefined,
        type
      ).getCount();

      return apps;
    });
  }

  mergeDefaultComponentData(pages) {
    return pages.map((page) => ({
      ...page,
      components: this.buildComponentMetaDefinition(page.components),
    }));
  }

  protected buildComponentMetaDefinition(components = {}) {
    for (const componentId in components) {
      const currentComponentData = components[componentId];

      const componentMeta = cloneDeep(
        componentTypes.find((comp) => currentComponentData.component.component === comp.component)
      );

      const mergedDefinition = {
        // ...componentMeta.definition,
        properties: mergeWith(
          componentMeta.definition.properties,
          currentComponentData?.component?.definition?.properties,
          (objValue, srcValue) => {
            if (['Table'].includes(currentComponentData?.component?.component) && isArray(objValue)) {
              return srcValue;
            } else if (
              ['DropdownV2', 'MultiselectV2', 'Steps'].includes(currentComponentData?.component?.component) &&
              isArray(objValue)
            ) {
              return isArray(srcValue) ? srcValue : Object.values(srcValue);
            }
          }
        ),
        styles: merge(componentMeta.definition.styles, currentComponentData?.component.definition.styles),
        generalStyles: merge(
          componentMeta.definition.generalStyles,
          currentComponentData?.component.definition.generalStyles
        ),
        validation: merge(componentMeta.definition.validation, currentComponentData?.component.definition.validation),
        others: merge(componentMeta.definition.others, currentComponentData?.component.definition.others),
        general: merge(componentMeta.definition.general, currentComponentData?.component.definition.general),
      };

      const mergedComponent = {
        component: {
          ...componentMeta,
          ...currentComponentData.component,
        },
        layouts: {
          ...currentComponentData.layouts,
        },
        withDefaultChildren: componentMeta.withDefaultChildren ?? false,
      };

      mergedComponent.component.definition = mergedDefinition;

      components[componentId] = mergedComponent;
    }

    return components;
  }

  async fetchModules(app: App, allVersions: boolean = false, versionId: string): Promise<any[]> {
    const versionToLoad = versionId
      ? await this.versionRepository.findVersion(versionId)
      : app.currentVersionId
        ? await this.versionRepository.findVersion(app.currentVersionId)
        : await this.versionRepository.findVersion(app.editingVersion?.id);

    const modules = await dbTransactionWrap(async (manager) => {
      const moduleComponents = await manager
        .createQueryBuilder(Component, 'component')
        .leftJoinAndSelect(Page, 'page', 'page.id = component.page_id')
        .leftJoinAndSelect(AppVersion, 'app_version', 'app_version.id = page.app_version_id')
        .leftJoinAndSelect(App, 'app', 'app.id = app_version.app_id')
        .andWhere(
          `component.type = :module ${allVersions ? '' : 'AND app_version.id = :appVersionId'} AND app.id = :appId`,
          {
            module: 'ModuleViewer',
            appVersionId: versionToLoad.id,
            appId: app.id,
          }
        )
        .getMany();

      const moduleAppIds = moduleComponents.map((moduleComponent) => moduleComponent.properties.moduleAppId.value);

      const modules =
        moduleAppIds.length > 0
          ? await manager
            .createQueryBuilder(App, 'app')
            .where('app.id IN (:...moduleAppIds)', { moduleAppIds })
            .distinct(true)
            .getMany()
          : [];
      return modules;
    });
    return modules;
  }
  async findAllOrganizationApps(organizationId: string): Promise<WorkspaceAppsResponseDto[]> {
    return await this.appRepository.findAllOrganizationApps(organizationId);
  }

  async findTooljetDbTables(appId: string): Promise<{ table_id: string }[]> {
    return await dbTransactionWrap(async (manager: EntityManager) => {
      const tooljetDbDataQueries = await manager
        .createQueryBuilder(DataQuery, 'data_queries')
        .innerJoin(DataSource, 'data_sources', 'data_queries.data_source_id = data_sources.id')
        .innerJoin(AppVersion, 'app_versions', 'app_versions.id = data_sources.app_version_id')
        .where('app_versions.app_id = :appId', { appId })
        .andWhere('data_sources.kind = :kind', { kind: 'tooljetdb' })
        .getMany();

      const uniqTableIds = new Set();
      tooljetDbDataQueries.forEach((dq) => {
        if (dq.options?.operation === 'join_tables') {
          const joinOptions = dq.options?.join_table?.joins ?? [];
          (joinOptions || []).forEach((join) => {
            const { table, conditions } = join;
            if (table) uniqTableIds.add(table);
            conditions?.conditionsList?.forEach((condition) => {
              const { leftField, rightField } = condition;
              if (leftField?.table) {
                uniqTableIds.add(leftField?.table);
              }
              if (rightField?.table) {
                uniqTableIds.add(rightField?.table);
              }
            });
          });
        }
        if (dq.options.table_id) uniqTableIds.add(dq.options.table_id);
      });

      return [...uniqTableIds].map((table_id) => {
        return { table_id };
      });
    });
  }

  async findByAppName(name: string, organizationId: string): Promise<App> {
    return this.appRepository.findByAppName(name, organizationId);
  }

<<<<<<< HEAD
  findByAppId(appId: string, manager?: EntityManager): Promise<App> {
    return dbTransactionWrap((manager: EntityManager) => {
      return this.appRepository.findByAppId(appId, manager);
    }, manager);
  }

  async handleAppRenameCommit(appId: string, app: App, appUpdateDto: AppUpdateDto) {
    const prevName = app.name;
    const { name } = appUpdateDto;
    const request = RequestContext.getRequest();
    const headers = {
      'Content-Type': 'application/json',
      Cookie: request.headers['cookie'],
      'tj-workspace-id': request.headers['tj-workspace-id'],
    };
    const renameAppDto = new RenameAppOrVersionDto();
    renameAppDto.prevName = prevName;
    renameAppDto.updatedName = name;
    try {
      // TO DO : Review if we can make it asynchronous
      const host = process.env.NODE_ENV === 'development' ? 'http://localhost:3000' : process.env.TOOLJET_HOST;
      await got.put(`${host}/api/app-git/app/${app.id}/rename`, {
        json: renameAppDto,
        headers,
        responseType: 'json',
      });
    } catch (err) {
      console.log('APP rename commit failed with error', err);
      // Don't throw the error here as this failure is related to the commit, but the app rename itself has been successful.
      // This ensures the rest of the process continues, even though the commit may have failed
    }
=======
  async findByAppId(appId: string): Promise<App> {
    return this.appRepository.findByAppId(appId);
>>>>>>> 3bb1fbd2
  }
}<|MERGE_RESOLUTION|>--- conflicted
+++ resolved
@@ -661,7 +661,6 @@
     return this.appRepository.findByAppName(name, organizationId);
   }
 
-<<<<<<< HEAD
   findByAppId(appId: string, manager?: EntityManager): Promise<App> {
     return dbTransactionWrap((manager: EntityManager) => {
       return this.appRepository.findByAppId(appId, manager);
@@ -693,9 +692,5 @@
       // Don't throw the error here as this failure is related to the commit, but the app rename itself has been successful.
       // This ensures the rest of the process continues, even though the commit may have failed
     }
-=======
-  async findByAppId(appId: string): Promise<App> {
-    return this.appRepository.findByAppId(appId);
->>>>>>> 3bb1fbd2
   }
 }