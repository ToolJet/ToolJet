import { App } from '@entities/app.entity';
import { Page } from '@entities/page.entity';
import { User } from '@entities/user.entity';
import { dbTransactionWrap } from '@helpers/database.helper';
import { DataBaseConstraints } from '@helpers/db_constraints.constants';
import { catchDbException, cleanObject } from '@helpers/utils.helper';
import {
  BadRequestException,
  ForbiddenException,
  Injectable,
  NotAcceptableException,
  NotFoundException,
} from '@nestjs/common';
import { DataSource } from '@entities/data_source.entity';
import { EntityManager, MoreThan, SelectQueryBuilder } from 'typeorm';
import { v4 as uuidv4 } from 'uuid';
import { AppsRepository } from './repository';
import { AppVersion } from '@entities/app_version.entity';
import { AppEnvironmentUtilService } from '@modules/app-environments/util.service';
import { VersionRepository } from '@modules/versions/repository';
import { LicenseTermsService } from '@modules/licensing/interfaces/IService';
import { AppEnvironment } from '@entities/app_environments.entity';
import { Organization } from '@entities/organization.entity';
import { OrganizationRepository } from '@modules/organizations/repository';
import { USER_TYPE, WORKSPACE_STATUS } from '@modules/users/constants/lifecycle';
import { AppUpdateDto } from './dto';
import { LICENSE_FIELD } from '@modules/licensing/constants';
import { AppBase } from '@entities/app_base.entity';
import { MODULES } from '@modules/app/constants/modules';
import { componentTypes } from './services/widget-config';
import { cloneDeep } from 'lodash';
import { merge } from 'lodash';
import { mergeWith } from 'lodash';
import { isArray } from 'lodash';
import { UserAppsPermissions } from '@modules/ability/types';
import { AbilityService } from '@modules/ability/interfaces/IService';
import { DataSourcesRepository } from '@modules/data-sources/repository';
import { IAppsUtilService } from './interfaces/IUtilService';
import { DataSourcesUtilService } from '@modules/data-sources/util.service';
import { AppVersionUpdateDto } from '@dto/app-version-update.dto';
<<<<<<< HEAD
import { RequestContext } from '@modules/request-context/service';
import { RenameAppOrVersionDto } from '@modules/app-git/dto';
import got from 'got';
import { DataQuery } from '@entities/data_query.entity';
=======
import { WorkspaceAppsResponseDto } from '@modules/external-apis/dto';
import { DataQuery } from '@entities/data_query.entity';
import { DataSource } from '@entities/data_source.entity';
>>>>>>> d7a5e07f

@Injectable()
export class AppsUtilService implements IAppsUtilService {
  constructor(
    protected readonly appRepository: AppsRepository,
    protected readonly appEnvironmentUtilService: AppEnvironmentUtilService,
    protected readonly versionRepository: VersionRepository,
    protected readonly licenseTermsService: LicenseTermsService,
    protected readonly organizationRepository: OrganizationRepository,
    protected readonly abilityService: AbilityService,
    protected readonly dataSourceRepository: DataSourcesRepository,
    protected readonly dataSourceUtilService: DataSourcesUtilService
  ) {}
  async create(name: string, user: User, type: string, manager: EntityManager): Promise<App> {
    return await dbTransactionWrap(async (manager: EntityManager) => {
      const app = await catchDbException(() => {
        return manager.save(
          manager.create(App, {
            type,
            name,
            createdAt: new Date(),
            updatedAt: new Date(),
            organizationId: user.organizationId,
            userId: user.id,
            isMaintenanceOn: type === 'workflow' ? true : false,
            ...(type === 'workflow' && { workflowApiToken: uuidv4() }),
          })
        );
      }, [{ dbConstraint: DataBaseConstraints.APP_NAME_UNIQUE, message: 'This app name is already taken.' }]);

      //create default app version
      const firstPriorityEnv = await this.appEnvironmentUtilService.get(user.organizationId, null, true, manager);
      const appVersion = await this.versionRepository.createOne('v1', app.id, firstPriorityEnv.id, null, manager);

      for (const defaultSource of ['restapi', 'runjs', 'runpy', 'tooljetdb', 'workflows']) {
        const dataSource = await this.dataSourceRepository.createDefaultDataSource(
          defaultSource,
          appVersion.id,
          manager
        );
        await this.dataSourceUtilService.createDataSourceInAllEnvironments(user.organizationId, dataSource.id, manager);
      }
      const defaultHomePage = await manager.save(
        manager.create(Page, {
          name: 'Home',
          handle: 'home',
          appVersionId: appVersion.id,
          index: 1,
          autoComputeLayout: true,
        })
      );

      // Set default values for app version
      appVersion.showViewerNavigation = true;
      appVersion.homePageId = defaultHomePage.id;
      appVersion.globalSettings = {
        hideHeader: false,
        appInMaintenance: false,
        canvasMaxWidth: 100,
        canvasMaxWidthType: '%',
        canvasMaxHeight: 2400,
        canvasBackgroundColor: '#edeff5',
        backgroundFxQuery: '',
        appMode: 'auto',
      };
      await manager.save(appVersion);
      return app;
    }, manager);
  }

  // async createVersion(
  //   user: User,
  //   app: App,
  //   versionName: string,
  //   versionFromId: string,
  //   manager?: EntityManager
  // ): Promise<AppVersion> {
  //   return await dbTransactionWrap(async (manager: EntityManager) => {
  //     let versionFrom: AppVersion;
  //     const { organizationId } = user;

  //     if (versionFromId) {
  //       versionFrom = await manager.findOneOrFail(AppVersion, {
  //         where: {
  //           id: versionFromId,
  //           app: {
  //             id: app.id,
  //             organizationId,
  //           },
  //         },
  //         relations: ['app', 'dataSources', 'dataSources.dataQueries', 'dataSources.dataSourceOptions'],
  //       });
  //     }

  //     const noOfVersions = await manager.count(AppVersion, { where: { appId: app?.id } });

  //     if (noOfVersions && !versionFrom) {
  //       throw new BadRequestException('Version from should not be empty');
  //     }

  //     if (versionFrom) {
  //     }

  //     return appVersion;
  //   }, manager);
  // }

  async findAppWithIdOrSlug(slug: string, organizationId: string): Promise<App> {
    let app: App;
    try {
      app = await this.appRepository.findById(slug, organizationId);
    } catch (error) {
      /* means: UUID error. so the slug isn't not the id of the app */
      if (error?.code === `22P02`) {
        /* Search against slug */
        app = await this.appRepository.findBySlug(slug, organizationId);
      }
    }

    if (!app) {
      throw new NotFoundException('App not found. Invalid app id');
    }
    return app;
  }

  async validateVersionEnvironment(
    environmentName: string,
    environmentId: string,
    currentEnvIdOfVersion: string,
    organizationId: string
  ): Promise<AppEnvironment> {
    const isMultiEnvironmentEnabled = await this.licenseTermsService.getLicenseTerms(LICENSE_FIELD.MULTI_ENVIRONMENT);
    if (environmentName && !isMultiEnvironmentEnabled) {
      throw new ForbiddenException('URL is not accessible. Multi-environment is not enabled');
    }

    const processEnvironmentName = environmentName
      ? environmentName
      : !isMultiEnvironmentEnabled
      ? 'development'
      : null;

    const environment: AppEnvironment = environmentId
      ? await this.appEnvironmentUtilService.get(organizationId, environmentId)
      : await this.appEnvironmentUtilService.getEnvironmentByName(processEnvironmentName, organizationId);
    if (!environment) {
      throw new NotFoundException("Couldn't found environment in the organization");
    }

    const currentEnvOfVersion: AppEnvironment = await this.appEnvironmentUtilService.get(
      organizationId,
      currentEnvIdOfVersion
    );
    if (environment.priority <= currentEnvOfVersion.priority) {
      return environment;
    } else {
      throw new NotAcceptableException('Version is not promoted to the environment yet.');
    }
  }

  getAppOrganizationDetails(app: App): Promise<Organization> {
    return this.organizationRepository.findOneOrFail({
      select: ['id', 'slug'],
      where: { id: app.organizationId, status: WORKSPACE_STATUS.ACTIVE },
    });
  }

  async update(app: App, appUpdateDto: AppUpdateDto, organizationId?: string, manager?: EntityManager) {
    const currentVersionId = appUpdateDto.current_version_id;
    const isPublic = appUpdateDto.is_public;
    const isMaintenanceOn = appUpdateDto.is_maintenance_on;
    const { name, slug, icon } = appUpdateDto;
    const { id: appId, currentVersionId: lastReleasedVersion } = app;

    const updatableParams = {
      name,
      slug,
      isPublic,
      isMaintenanceOn,
      currentVersionId,
      icon,
    };

    // removing keys with undefined values
    cleanObject(updatableParams);
    return await dbTransactionWrap(async (manager: EntityManager) => {
      if (updatableParams.currentVersionId) {
        //check if the app version is eligible for release
        const currentEnvironment: AppEnvironment = await this.getEnvironmentOfVersion(currentVersionId, manager);

        const isMultiEnvironmentEnabled = await this.licenseTermsService.getLicenseTerms(
          LICENSE_FIELD.MULTI_ENVIRONMENT
        );
        /* 
        Allow version release only if the environment is on 
        production with a valid license or 
        expired license and development environment (priority no.1) (CE rollback) 
        */

        if (isMultiEnvironmentEnabled && !currentEnvironment?.isDefault) {
          throw new BadRequestException('You can only release when the version is promoted to production');
        }

        let promotedFromQuery: string;
        if (!isMultiEnvironmentEnabled) {
          if (!currentEnvironment.isDefault) {
            /* For basic plan users, Promote to the production environment first then release it */
            const productionEnv = await this.appEnvironmentUtilService.get(organizationId, null, false, manager);
            await manager.update(AppVersion, currentVersionId, {
              currentEnvironmentId: productionEnv.id,
              promotedFrom: currentEnvironment.id,
            });
          }

          /* demote the last released environment back to the promoted_from (if not null) */
          if (lastReleasedVersion) {
            promotedFromQuery = `
            UPDATE app_versions
            SET current_environment_id = promoted_from
            WHERE promoted_from IS NOT NULL
            AND id = $1;`;
          }
        } else {
          if (lastReleasedVersion) {
            promotedFromQuery = `
            UPDATE app_versions
            SET promoted_from = NULL
            WHERE promoted_from IS NOT NULL
            AND id = $1;`;
          }
        }

        if (promotedFromQuery) {
          await manager.query(promotedFromQuery, [lastReleasedVersion]);
        }
      }
      return await catchDbException(async () => {
        return await manager.update(App, appId, updatableParams);
      }, [
        { dbConstraint: DataBaseConstraints.APP_NAME_UNIQUE, message: 'This app name is already taken.' },
        { dbConstraint: DataBaseConstraints.APP_SLUG_UNIQUE, message: 'This app slug is already taken.' },
      ]);
    }, manager);
  }

  async updateWorflowVersion(version: AppVersion, body: AppVersionUpdateDto, app: App) {
    const { name, currentEnvironmentId, definition } = body;
    const { currentVersionId, organizationId } = app;
    let currentEnvironment: AppEnvironment;

    if (version.id === currentVersionId && !body?.is_user_switched_version)
      throw new BadRequestException('You cannot update a released version');

    if (currentEnvironmentId || definition) {
      currentEnvironment = await AppEnvironment.findOne({
        where: { id: version.currentEnvironmentId },
      });
    }

    const editableParams = {};
    if (name) {
      //means user is trying to update the name
      const versionNameExists = await this.versionRepository.findOne({
        where: { name, appId: version.appId },
      });

      if (versionNameExists) {
        throw new BadRequestException('Version name already exists.');
      }
      editableParams['name'] = name;
    }

    //check if the user is trying to promote the environment & raise an error if the currentEnvironmentId is not correct
    if (currentEnvironmentId) {
      if (!(await this.licenseTermsService.getLicenseTerms(LICENSE_FIELD.MULTI_ENVIRONMENT))) {
        throw new BadRequestException('You do not have permissions to perform this action');
      }

      if (version.currentEnvironmentId !== currentEnvironmentId) {
        throw new NotAcceptableException();
      }
      const nextEnvironment = await AppEnvironment.findOne({
        select: ['id'],
        where: {
          priority: MoreThan(currentEnvironment.priority),
          organizationId,
        },
        order: { priority: 'ASC' },
      });
      editableParams['currentEnvironmentId'] = nextEnvironment.id;
    }

    if (definition) {
      const environments = await AppEnvironment.count({
        where: {
          organizationId,
        },
      });
      if (environments > 1 && currentEnvironment.priority !== 1 && !body?.is_user_switched_version) {
        throw new BadRequestException('You cannot update a promoted version');
      }
      editableParams['definition'] = definition;
    }

    editableParams['updatedAt'] = new Date();

    return await this.versionRepository.update(version.id, editableParams);
  }

  protected async getEnvironmentOfVersion(versionId: string, manager: EntityManager): Promise<AppEnvironment> {
    return manager
      .createQueryBuilder(AppEnvironment, 'app_environments')
      .innerJoinAndSelect('app_versions', 'app_versions', 'app_versions.current_environment_id = app_environments.id')
      .where('app_versions.id = :currentVersionId', {
        versionId,
      })
      .getOne();
  }

  async all(user: User, page: number, searchKey: string, type: string): Promise<AppBase[]> {
    //Migrate it to app utility files
    const userPermission = await this.abilityService.resourceActionsPermission(user, {
      resources: [{ resource: MODULES.APP }],
      organizationId: user.organizationId,
    });
    return await dbTransactionWrap(async (manager: EntityManager) => {
      const viewableAppsQb = this.viewableAppsQueryUsingPermissions(
        user,
        userPermission[MODULES.APP],
        manager,
        searchKey,
        undefined,
        type
      );

      if (page) {
        return await viewableAppsQb
          .take(9)
          .skip(9 * (page - 1))
          .getMany();
      }
      return await viewableAppsQb.getMany();
    });
  }

  protected viewableAppsQueryUsingPermissions(
    user: User,
    userAppPermissions: UserAppsPermissions,
    manager: EntityManager,
    searchKey?: string,
    select?: Array<string>,
    type?: string
  ): SelectQueryBuilder<AppBase> {
    const viewableApps = userAppPermissions.hideAll
      ? [null, ...userAppPermissions.editableAppsId]
      : [
          null,
          ...Array.from(
            new Set([
              ...userAppPermissions.editableAppsId,
              ...userAppPermissions.viewableAppsId.filter((id) => !userAppPermissions.hiddenAppsId.includes(id)),
            ])
          ),
        ];
    const viewableAppsQb = manager
      .createQueryBuilder(AppBase, 'viewable_apps')
      .innerJoin('viewable_apps.user', 'user')
      .addSelect(['user.firstName', 'user.lastName'])
      .where('viewable_apps.organizationId = :organizationId', { organizationId: user.organizationId });

    if (type) viewableAppsQb.andWhere('viewable_apps.type = :type', { type: type });

    if (searchKey) {
      viewableAppsQb.andWhere('LOWER(viewable_apps.name) like :searchKey', {
        searchKey: `%${searchKey && searchKey.toLowerCase()}%`,
      });
    }

    if (select) {
      viewableAppsQb.select(select.map((col) => `viewable_apps.${col}`));
    }
    viewableAppsQb.orderBy('viewable_apps.createdAt', 'DESC');
    if (this.isSuperAdmin(user)) {
      return viewableAppsQb;
    }

    const { isAllEditable, isAllViewable, hideAll } = userAppPermissions;
    if (isAllEditable) return viewableAppsQb;
    if ((isAllViewable && hideAll) || (!isAllViewable && !hideAll) || (!isAllViewable && hideAll)) {
      viewableAppsQb.andWhere('viewable_apps.id IN (:...viewableApps)', {
        viewableApps,
      });
      return viewableAppsQb;
    }
    const hiddenApps = userAppPermissions.hiddenAppsId.filter((id) => !userAppPermissions.editableAppsId.includes(id));
    if (!userAppPermissions.hideAll && isAllViewable && hiddenApps.length > 0) {
      viewableAppsQb.andWhere('viewable_apps.id NOT IN (:...hiddenApps)', {
        hiddenApps,
      });
    }
    return viewableAppsQb;
  }

  protected isSuperAdmin(user: User) {
    return !!(user?.userType === USER_TYPE.INSTANCE);
  }

  async count(user: User, searchKey, type: string): Promise<number> {
    const userPermission = await this.abilityService.resourceActionsPermission(user, {
      resources: [{ resource: MODULES.APP }],
      organizationId: user.organizationId,
    });
    return await dbTransactionWrap(async (manager: EntityManager) => {
      const apps = await this.viewableAppsQueryUsingPermissions(
        user,
        userPermission[MODULES.APP],
        manager,
        searchKey,
        undefined,
        type
      ).getCount();

      return apps;
    });
  }

  mergeDefaultComponentData(pages) {
    return pages.map((page) => ({
      ...page,
      components: this.buildComponentMetaDefinition(page.components),
    }));
  }

  protected buildComponentMetaDefinition(components = {}) {
    for (const componentId in components) {
      const currentComponentData = components[componentId];

      const componentMeta = cloneDeep(
        componentTypes.find((comp) => currentComponentData.component.component === comp.component)
      );

      const mergedDefinition = {
        // ...componentMeta.definition,
        properties: mergeWith(
          componentMeta.definition.properties,
          currentComponentData?.component?.definition?.properties,
          (objValue, srcValue) => {
            if (['Table'].includes(currentComponentData?.component?.component) && isArray(objValue)) {
              return srcValue;
            } else if (
              ['DropdownV2', 'MultiselectV2', 'Steps'].includes(currentComponentData?.component?.component) &&
              isArray(objValue)
            ) {
              return isArray(srcValue) ? srcValue : Object.values(srcValue);
            }
          }
        ),
        styles: merge(componentMeta.definition.styles, currentComponentData?.component.definition.styles),
        generalStyles: merge(
          componentMeta.definition.generalStyles,
          currentComponentData?.component.definition.generalStyles
        ),
        validation: merge(componentMeta.definition.validation, currentComponentData?.component.definition.validation),
        others: merge(componentMeta.definition.others, currentComponentData?.component.definition.others),
        general: merge(componentMeta.definition.general, currentComponentData?.component.definition.general),
      };

      const mergedComponent = {
        component: {
          ...componentMeta,
          ...currentComponentData.component,
        },
        layouts: {
          ...currentComponentData.layouts,
        },
        withDefaultChildren: componentMeta.withDefaultChildren ?? false,
      };

      mergedComponent.component.definition = mergedDefinition;

      components[componentId] = mergedComponent;
    }

    return components;
  }

<<<<<<< HEAD
  async findByAppName(name: string, organizationId: string): Promise<App> {
    return this.appRepository.findByAppName(name, organizationId);
  }

  async findByAppId(appId: string): Promise<App> {
    return this.appRepository.findByAppId(appId);
  }

  async handleAppRenameCommit(appId: string, app: App, appUpdateDto: AppUpdateDto) {
    const prevName = app.name;
    const { name } = appUpdateDto;
    const request = RequestContext.getRequest();
    const headers = {
      'Content-Type': 'application/json',
      Cookie: request.headers['cookie'],
      'tj-workspace-id': request.headers['tj-workspace-id'],
    };
    const renameAppDto = new RenameAppOrVersionDto();
    renameAppDto.prevName = prevName;
    renameAppDto.updatedName = name;
    try {
      // TO DO : Review if we can make it asynchronous
      const host = process.env.NODE_ENV === 'development' ? 'http://localhost:3000' : process.env.TOOLJET_HOST;
      await got.put(`${host}/api/app-git/app/${app.id}/rename`, {
        json: renameAppDto,
        headers,
        responseType: 'json',
      });
    } catch (err) {
      console.log('APP rename commit failed with error', err);
      // Don't throw the error here as this failure is related to the commit, but the app rename itself has been successful.
      // This ensures the rest of the process continues, even though the commit may have failed
    }
=======
  async findAllOrganizationApps(organizationId: string): Promise<WorkspaceAppsResponseDto[]> {
    return await this.appRepository.findAllOrganizationApps(organizationId);
>>>>>>> d7a5e07f
  }

  async findTooljetDbTables(appId: string): Promise<{ table_id: string }[]> {
    return await dbTransactionWrap(async (manager: EntityManager) => {
      const tooljetDbDataQueries = await manager
        .createQueryBuilder(DataQuery, 'data_queries')
        .innerJoin(DataSource, 'data_sources', 'data_queries.data_source_id = data_sources.id')
        .innerJoin(AppVersion, 'app_versions', 'app_versions.id = data_sources.app_version_id')
        .where('app_versions.app_id = :appId', { appId })
        .andWhere('data_sources.kind = :kind', { kind: 'tooljetdb' })
        .getMany();

      const uniqTableIds = new Set();
      tooljetDbDataQueries.forEach((dq) => {
        if (dq.options?.operation === 'join_tables') {
          const joinOptions = dq.options?.join_table?.joins ?? [];
          (joinOptions || []).forEach((join) => {
            const { table, conditions } = join;
            if (table) uniqTableIds.add(table);
            conditions?.conditionsList?.forEach((condition) => {
              const { leftField, rightField } = condition;
              if (leftField?.table) {
                uniqTableIds.add(leftField?.table);
              }
              if (rightField?.table) {
                uniqTableIds.add(rightField?.table);
              }
            });
          });
        }
        if (dq.options.table_id) uniqTableIds.add(dq.options.table_id);
      });

      return [...uniqTableIds].map((table_id) => {
        return { table_id };
      });
    });
  }
}<|MERGE_RESOLUTION|>--- conflicted
+++ resolved
@@ -38,16 +38,13 @@
 import { IAppsUtilService } from './interfaces/IUtilService';
 import { DataSourcesUtilService } from '@modules/data-sources/util.service';
 import { AppVersionUpdateDto } from '@dto/app-version-update.dto';
-<<<<<<< HEAD
+import { WorkspaceAppsResponseDto } from '@modules/external-apis/dto';
+import { DataQuery } from '@entities/data_query.entity';
+import { DataSource } from '@entities/data_source.entity';
 import { RequestContext } from '@modules/request-context/service';
 import { RenameAppOrVersionDto } from '@modules/app-git/dto';
 import got from 'got';
 import { DataQuery } from '@entities/data_query.entity';
-=======
-import { WorkspaceAppsResponseDto } from '@modules/external-apis/dto';
-import { DataQuery } from '@entities/data_query.entity';
-import { DataSource } from '@entities/data_source.entity';
->>>>>>> d7a5e07f
 
 @Injectable()
 export class AppsUtilService implements IAppsUtilService {
@@ -534,7 +531,47 @@
     return components;
   }
 
-<<<<<<< HEAD
+  async findAllOrganizationApps(organizationId: string): Promise<WorkspaceAppsResponseDto[]> {
+    return await this.appRepository.findAllOrganizationApps(organizationId);
+  }
+
+  async findTooljetDbTables(appId: string): Promise<{ table_id: string }[]> {
+    return await dbTransactionWrap(async (manager: EntityManager) => {
+      const tooljetDbDataQueries = await manager
+        .createQueryBuilder(DataQuery, 'data_queries')
+        .innerJoin(DataSource, 'data_sources', 'data_queries.data_source_id = data_sources.id')
+        .innerJoin(AppVersion, 'app_versions', 'app_versions.id = data_sources.app_version_id')
+        .where('app_versions.app_id = :appId', { appId })
+        .andWhere('data_sources.kind = :kind', { kind: 'tooljetdb' })
+        .getMany();
+
+      const uniqTableIds = new Set();
+      tooljetDbDataQueries.forEach((dq) => {
+        if (dq.options?.operation === 'join_tables') {
+          const joinOptions = dq.options?.join_table?.joins ?? [];
+          (joinOptions || []).forEach((join) => {
+            const { table, conditions } = join;
+            if (table) uniqTableIds.add(table);
+            conditions?.conditionsList?.forEach((condition) => {
+              const { leftField, rightField } = condition;
+              if (leftField?.table) {
+                uniqTableIds.add(leftField?.table);
+              }
+              if (rightField?.table) {
+                uniqTableIds.add(rightField?.table);
+              }
+            });
+          });
+        }
+        if (dq.options.table_id) uniqTableIds.add(dq.options.table_id);
+      });
+
+      return [...uniqTableIds].map((table_id) => {
+        return { table_id };
+      });
+    });
+  }
+
   async findByAppName(name: string, organizationId: string): Promise<App> {
     return this.appRepository.findByAppName(name, organizationId);
   }
@@ -568,10 +605,6 @@
       // Don't throw the error here as this failure is related to the commit, but the app rename itself has been successful.
       // This ensures the rest of the process continues, even though the commit may have failed
     }
-=======
-  async findAllOrganizationApps(organizationId: string): Promise<WorkspaceAppsResponseDto[]> {
-    return await this.appRepository.findAllOrganizationApps(organizationId);
->>>>>>> d7a5e07f
   }
 
   async findTooljetDbTables(appId: string): Promise<{ table_id: string }[]> {
