import { DynamicModule, Module } from '@nestjs/common';
import { getImportPath } from '@modules/app/constants';
import { TypeOrmModule } from '@nestjs/typeorm';
import { App } from '@entities/app.entity';
import { ThemesModule } from '@modules/organization-themes/module';
import { FoldersModule } from '@modules/folders/module';
import { FolderAppsModule } from '@modules/folder-apps/module';
import { Page } from '@entities/page.entity';
import { EventHandler } from '@entities/event_handler.entity';
import { Organization } from '@entities/organization.entity';
import { OrganizationsModule } from '@modules/organizations/module';
import { Component } from '@entities/component.entity';
import { AppEnvironmentsModule } from '@modules/app-environments/module';
import { OrganizationRepository } from '@modules/organizations/repository';
import { DataSourcesRepository } from '@modules/data-sources/repository';
import { VersionRepository } from '@modules/versions/repository';
import { AppsRepository } from './repository';
import { FeatureAbilityFactory } from './ability';
import { DataSourcesModule } from '@modules/data-sources/module';
import { AppsSubscriber } from './subscribers/apps.subscriber';
import { AiModule } from '@modules/ai/module';
<<<<<<< HEAD
import { UsersModule } from '@modules/users/module';
=======
import { AppPermissionsModule } from '@modules/app-permissions/module';
import { RolesRepository } from '@modules/roles/repository';
>>>>>>> dfad7a55
@Module({})
export class AppsModule {
  static async register(configs: { IS_GET_CONTEXT: boolean }): Promise<DynamicModule> {
    const importPath = await getImportPath(configs.IS_GET_CONTEXT);
    const { AppsController } = await import(`${importPath}/apps/controller`);
    const { AppsService } = await import(`${importPath}/apps/service`);
    const { AppsUtilService } = await import(`${importPath}/apps/util.service`);
    const { AppEnvironmentUtilService } = await import(`${importPath}/app-environments/util.service`);
    const { PageService } = await import(`${importPath}/apps/services/page.service`);
    const { EventsService } = await import(`${importPath}/apps/services/event.service`);
    const { ComponentsService } = await import(`${importPath}/apps/services/component.service`);
    const { AppImportExportService } = await import(`${importPath}/apps/services/app-import-export.service`);
    const { PageHelperService } = await import(`${importPath}/apps/services/page.util.service`);

    return {
      module: AppsModule,
      imports: [
        TypeOrmModule.forFeature([
          App,
          Page,
          EventHandler,
          Organization,
          Component,
          VersionRepository,
          RolesRepository,
        ]),
        await FolderAppsModule.register(configs),
        await ThemesModule.register(configs),
        await FoldersModule.register(configs),
        await OrganizationsModule.register(configs),
        await AppEnvironmentsModule.register(configs),
        await DataSourcesModule.register(configs),
        await AiModule.register(configs),
<<<<<<< HEAD
        await UsersModule.register(configs),
=======
        await AppPermissionsModule.register(configs),
>>>>>>> dfad7a55
      ],
      controllers: [AppsController],
      providers: [
        AppsService,
        VersionRepository,
        AppsRepository,
        AppEnvironmentUtilService,
        PageService,
        EventsService,
        AppsUtilService,
        ComponentsService,
        PageHelperService,
        FeatureAbilityFactory,
        OrganizationRepository,
        AppsSubscriber,
        DataSourcesRepository,
        AppImportExportService,
        RolesRepository,
      ],
      exports: [AppsUtilService, AppImportExportService],
    };
  }
}<|MERGE_RESOLUTION|>--- conflicted
+++ resolved
@@ -19,12 +19,9 @@
 import { DataSourcesModule } from '@modules/data-sources/module';
 import { AppsSubscriber } from './subscribers/apps.subscriber';
 import { AiModule } from '@modules/ai/module';
-<<<<<<< HEAD
-import { UsersModule } from '@modules/users/module';
-=======
 import { AppPermissionsModule } from '@modules/app-permissions/module';
 import { RolesRepository } from '@modules/roles/repository';
->>>>>>> dfad7a55
+import { UsersModule } from '@modules/users/module';
 @Module({})
 export class AppsModule {
   static async register(configs: { IS_GET_CONTEXT: boolean }): Promise<DynamicModule> {
@@ -58,11 +55,8 @@
         await AppEnvironmentsModule.register(configs),
         await DataSourcesModule.register(configs),
         await AiModule.register(configs),
-<<<<<<< HEAD
+        await AppPermissionsModule.register(configs),
         await UsersModule.register(configs),
-=======
-        await AppPermissionsModule.register(configs),
->>>>>>> dfad7a55
       ],
       controllers: [AppsController],
       providers: [
