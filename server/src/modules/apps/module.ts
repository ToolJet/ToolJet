--- conflicted
+++ resolved
@@ -28,40 +28,29 @@
 @Module({})
 export class AppsModule extends SubModule {
   static async register(configs: { IS_GET_CONTEXT: boolean }): Promise<DynamicModule> {
-<<<<<<< HEAD
-    const importPath = await getImportPath(configs.IS_GET_CONTEXT);
-    const { AppsController } = await import(`${importPath}/apps/controller`);
-    const { WorkflowController } = await import(`${importPath}/apps/controllers/workflow.controller`);
-    const { AppsService } = await import(`${importPath}/apps/service`);
-    const { WorkflowService } = await import(`${importPath}/apps/services/workflow.service`);
-    const { AppsUtilService } = await import(`${importPath}/apps/util.service`);
-    const { AppEnvironmentUtilService } = await import(`${importPath}/app-environments/util.service`);
-    const { PageService } = await import(`${importPath}/apps/services/page.service`);
-    const { EventsService } = await import(`${importPath}/apps/services/event.service`);
-    const { ComponentsService } = await import(`${importPath}/apps/services/component.service`);
-    const { AppImportExportService } = await import(`${importPath}/apps/services/app-import-export.service`);
-    const { PageHelperService } = await import(`${importPath}/apps/services/page.util.service`);
-=======
     const {
       AppsController,
+      WorkflowController,
       AppsService,
       AppsUtilService,
       PageService,
       EventsService,
       ComponentsService,
+      WorkflowService,
       AppImportExportService,
       PageHelperService,
     } = await this.getProviders(configs, 'apps', [
       'controller',
+      'controllers/workflow.controller',
       'service',
       'util.service',
       'services/page.service',
       'services/event.service',
       'services/component.service',
+      'services/workflow.service',
       'services/app-import-export.service',
       'services/page.util.service',
     ]);
->>>>>>> ed571caf
 
     return {
       module: AppsModule,
