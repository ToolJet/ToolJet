import { Page } from '@entities/page.entity';
import { AppVersion } from '@entities/app_version.entity';
import { EventHandler } from 'src/entities/event_handler.entity';
import { CreatePageDto, UpdatePageDto } from '@modules/apps/dto/page';
import { EntityManager } from 'typeorm';

export interface IPageService {
<<<<<<< HEAD
  findPagesForVersion(appVersionId: string, organizationId?: string): Promise<Page[]>;
=======
  findPagesForVersion(appVersionId: string, mode?:string, manager?: EntityManager): Promise<Page[]>;
>>>>>>> dd909e26
  findOne(id: string): Promise<Page>;
  createPage(page: CreatePageDto, appVersionId: string, organizationId: string): Promise<Page>;
  clonePage(pageId: string, appVersionId: string, organizationId: string): Promise<{ pages: Page[]; events: EventHandler[] }>;
  clonePageEventsAndComponents(pageId: string, clonePageId: string): Promise<void>;
  reorderPages(diff: any, appVersionId: string, organizationId: string): Promise<void>;
  updatePage(pageUpdates: UpdatePageDto, appVersionId: string): Promise<void>;
  deletePage(
    pageId: string,
    appVersionId: string,
    editingVersion: AppVersion,
    deleteAssociatedPages?: boolean,
    organizationId?: string,
  ): Promise<void>;
}<|MERGE_RESOLUTION|>--- conflicted
+++ resolved
@@ -5,14 +5,19 @@
 import { EntityManager } from 'typeorm';
 
 export interface IPageService {
-<<<<<<< HEAD
-  findPagesForVersion(appVersionId: string, organizationId?: string): Promise<Page[]>;
-=======
-  findPagesForVersion(appVersionId: string, mode?:string, manager?: EntityManager): Promise<Page[]>;
->>>>>>> dd909e26
+  findPagesForVersion(
+    appVersionId: string,
+    organizationId?: string,
+    mode?: string,
+    manager?: EntityManager
+  ): Promise<Page[]>;
   findOne(id: string): Promise<Page>;
   createPage(page: CreatePageDto, appVersionId: string, organizationId: string): Promise<Page>;
-  clonePage(pageId: string, appVersionId: string, organizationId: string): Promise<{ pages: Page[]; events: EventHandler[] }>;
+  clonePage(
+    pageId: string,
+    appVersionId: string,
+    organizationId: string
+  ): Promise<{ pages: Page[]; events: EventHandler[] }>;
   clonePageEventsAndComponents(pageId: string, clonePageId: string): Promise<void>;
   reorderPages(diff: any, appVersionId: string, organizationId: string): Promise<void>;
   updatePage(pageUpdates: UpdatePageDto, appVersionId: string): Promise<void>;
@@ -21,6 +26,6 @@
     appVersionId: string,
     editingVersion: AppVersion,
     deleteAssociatedPages?: boolean,
-    organizationId?: string,
+    organizationId?: string
   ): Promise<void>;
 }