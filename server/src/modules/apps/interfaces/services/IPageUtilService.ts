import { Page } from 'src/entities/page.entity';
import { EntityManager } from 'typeorm';
import { CreatePageDto } from '@modules/apps/dto/page';
export interface IPageHelperService {
<<<<<<< HEAD
  fetchPages(appVersionId: string, organizationId: string): Promise<Page[]>;
  reorderPages(udpateObject: any, appVersionId: string, organizationId: string): Promise<void>;
  deletePageGroup(page: Page, appVersionId: string, deleteAssociatedPages: boolean, organizationId: string): Promise<void>;
  rearrangePagesOrderPostDeletion(pageDeleted: Page, manager: EntityManager, organizationId: string): Promise<void>;
  preparePageObject(dto: CreatePageDto, appVersionId: string, organizationId: string): Promise<Page>;
=======
  fetchPages(appVersionId: string, manager?: EntityManager): Promise<Page[]>;
  reorderPages(udpateObject: any, appVersionId: string): Promise<void>;
  deletePageGroup(page: Page, appVersionId: string, deleteAssociatedPages: boolean): Promise<void>;
  rearrangePagesOrderPostDeletion(pageDeleted: Page, manager: EntityManager): Promise<void>;
  preparePageObject(dto: CreatePageDto, appVersionId: string): Promise<Page>;
>>>>>>> dd909e26
}<|MERGE_RESOLUTION|>--- conflicted
+++ resolved
@@ -2,17 +2,14 @@
 import { EntityManager } from 'typeorm';
 import { CreatePageDto } from '@modules/apps/dto/page';
 export interface IPageHelperService {
-<<<<<<< HEAD
-  fetchPages(appVersionId: string, organizationId: string): Promise<Page[]>;
+  fetchPages(appVersionId: string, organizationId: string, manager?: EntityManager): Promise<Page[]>;
   reorderPages(udpateObject: any, appVersionId: string, organizationId: string): Promise<void>;
-  deletePageGroup(page: Page, appVersionId: string, deleteAssociatedPages: boolean, organizationId: string): Promise<void>;
+  deletePageGroup(
+    page: Page,
+    appVersionId: string,
+    deleteAssociatedPages: boolean,
+    organizationId: string
+  ): Promise<void>;
   rearrangePagesOrderPostDeletion(pageDeleted: Page, manager: EntityManager, organizationId: string): Promise<void>;
   preparePageObject(dto: CreatePageDto, appVersionId: string, organizationId: string): Promise<Page>;
-=======
-  fetchPages(appVersionId: string, manager?: EntityManager): Promise<Page[]>;
-  reorderPages(udpateObject: any, appVersionId: string): Promise<void>;
-  deletePageGroup(page: Page, appVersionId: string, deleteAssociatedPages: boolean): Promise<void>;
-  rearrangePagesOrderPostDeletion(pageDeleted: Page, manager: EntityManager): Promise<void>;
-  preparePageObject(dto: CreatePageDto, appVersionId: string): Promise<Page>;
->>>>>>> dd909e26
 }