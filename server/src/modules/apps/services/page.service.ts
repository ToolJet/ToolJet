import { Injectable } from '@nestjs/common';
import { EntityManager } from 'typeorm';
import { Page } from '@entities/page.entity';
import { ComponentsService } from './component.service';
import { CreatePageDto, UpdatePageDto } from '../dto/page';
import { dbTransactionWrap, dbTransactionForAppVersionAssociationsUpdate } from 'src/helpers/database.helper';
import { EventsService } from './event.service';
import { Component } from 'src/entities/component.entity';
import { Layout } from 'src/entities/layout.entity';
import { EventHandler } from 'src/entities/event_handler.entity';
import { updateEntityReferences } from 'src/helpers/import_export.helpers';
import { isEmpty } from 'class-validator';
import { PageHelperService } from './page.util.service';
import * as _ from 'lodash';
import { AppVersion } from '@entities/app_version.entity';
import { IPageService } from '../interfaces/services/IPageService';

@Injectable()
export class PageService implements IPageService {
  constructor(
    protected componentsService: ComponentsService,
    protected pageHelperService: PageHelperService,
    protected eventHandlerService: EventsService
  ) {}

<<<<<<< HEAD
  async findPagesForVersion(appVersionId: string, manager?: EntityManager): Promise<Page[]> {
=======
  async findPagesForVersion(appVersionId: string, mode?: string): Promise<Page[]> {
>>>>>>> 9a0ef1ab
    // const allPages = await this.pageRepository.find({ where: { appVersionId }, order: { index: 'ASC' } });
    const allPages = await this.pageHelperService.fetchPages(appVersionId, manager);
    const pagesWithComponents = await Promise.all(
      allPages.map(async (page) => {
        const components = await this.componentsService.getAllComponents(page.id, manager);
        delete page.appVersionId;
        return { ...page, components };
      })
    );
    return pagesWithComponents;
  }

  async findOne(id: string): Promise<Page> {
    return dbTransactionWrap((manager) => {
      return manager.findOne(Page, { where: { id } });
    });
  }

  async createPage(page: CreatePageDto, appVersionId: string): Promise<Page> {
    return dbTransactionForAppVersionAssociationsUpdate(async (manager) => {
      const newPage = await this.pageHelperService.preparePageObject(page, appVersionId);

      return await manager.save(Page, newPage);
    }, appVersionId);
  }

  async clonePage(pageId: string, appVersionId: string) {
    // TODO - Should use manager here - multiple db operations found
    return dbTransactionForAppVersionAssociationsUpdate(async (manager) => {
      const pageToClone = await manager.findOne(Page, {
        where: { id: pageId, appVersionId },
      });

      if (!pageToClone) {
        throw new Error('Page not found');
      }

      let pageName = `${pageToClone.name} (copy)`;
      let pageHandle = `${pageToClone.handle}-copy`;

      const allPages = await manager.find(Page, { where: { appVersionId } });

      const pageNameORHandleExists = allPages.filter((page) => {
        return page.name.includes(pageName) || page.handle.includes(pageHandle);
      });

      if (pageNameORHandleExists.length > 0) {
        pageName = `${pageToClone.name} (copy ${pageNameORHandleExists.length})`;
        pageHandle = `${pageToClone.handle}-copy-${pageNameORHandleExists.length}`;
      }

      const newPage = new Page();
      newPage.name = pageName;
      newPage.handle = pageHandle;
      newPage.index = pageToClone.index + 1;
      newPage.appVersionId = appVersionId;
      newPage.autoComputeLayout = true;
      newPage.type = pageToClone.type;

      const clonedpage = await manager.save(newPage);

      await this.clonePageEventsAndComponents(pageId, clonedpage.id, manager);

      const pages = await this.findPagesForVersion(appVersionId, manager);
      const events = await this.eventHandlerService.findEventsForVersion(appVersionId, manager);

      return { pages, events };
    }, appVersionId);
  }

  async cloneGroup(groupPageId: string, appVersionId: string) {
    return dbTransactionForAppVersionAssociationsUpdate(async (manager) => {
      const groupToClone = await manager.findOne(Page, {
        where: { id: groupPageId, appVersionId, isPageGroup: true },
      });

      if (!groupToClone) {
        throw new Error('Group page not found');
      }

      let groupName = `${groupToClone.name} (copy)`;
      let groupHandle = `${groupToClone.handle}-copy`;

      const allPages = await manager.find(Page, { where: { appVersionId } });

      const similarGroupPages = allPages.filter((page) => {
        return page.name.includes(groupName) || page.handle.includes(groupHandle);
      });

      if (similarGroupPages.length > 0) {
        groupName = `${groupToClone.name} (copy ${similarGroupPages.length})`;
        groupHandle = `${groupToClone.handle}-copy-${similarGroupPages.length}`;
      }

      const newGroupPage = new Page();
      newGroupPage.name = groupName;
      newGroupPage.handle = groupHandle;
      newGroupPage.index = 999;
      newGroupPage.pageGroupIndex = groupToClone.pageGroupIndex;
      newGroupPage.isPageGroup = true;
      newGroupPage.icon = groupToClone.icon || 'IconFolder';
      newGroupPage.appVersionId = appVersionId;
      newGroupPage.autoComputeLayout = groupToClone.autoComputeLayout;
      newGroupPage.type = groupToClone.type;
      newGroupPage.openIn = groupToClone.openIn;
      newGroupPage.appId = groupToClone.appId;
      newGroupPage.url = groupToClone.url;
      newGroupPage.disabled = groupToClone.disabled;
      newGroupPage.hidden = groupToClone.hidden;

      const clonedGroup = await manager.save(newGroupPage);

      // Find child pages in this group
      const childPages = await manager.find(Page, {
        where: {
          appVersionId,
          pageGroupId: groupToClone.id,
        },
      });

      for (const child of childPages) {
        let childName = `${child.name} (copy)`;
        let childHandle = `${child.handle}-copy`;

        const existingSimilar = allPages.filter(
          (page) => page.name.includes(childName) || page.handle.includes(childHandle)
        );

        if (existingSimilar.length > 0) {
          childName = `${child.name} (copy ${existingSimilar.length})`;
          childHandle = `${child.handle}-copy-${existingSimilar.length}`;
        }

        const clonedChild = new Page();
        clonedChild.name = childName;
        clonedChild.handle = childHandle;
        clonedChild.index = child.index + 1;
        clonedChild.pageGroupIndex = child.pageGroupIndex;
        clonedChild.pageGroupId = clonedGroup.id;
        clonedChild.isPageGroup = false;
        clonedChild.icon = child.icon || 'IconFile';
        clonedChild.appVersionId = appVersionId;
        clonedChild.autoComputeLayout = true;
        clonedChild.type = child.type;
        clonedChild.openIn = child.openIn;
        clonedChild.appId = child.appId;
        clonedChild.url = child.url;
        clonedChild.disabled = child.disabled;
        clonedChild.hidden = child.hidden;

        const newChildPage = await manager.save(clonedChild);

        // Clone events and components for each child page
        await this.clonePageEventsAndComponents(child.id, newChildPage.id, manager);
      }

      const pages = await this.findPagesForVersion(appVersionId, manager);
      const events = await this.eventHandlerService.findEventsForVersion(appVersionId, manager);

      return { pages, events };
    }, appVersionId);
  }

  async clonePageEventsAndComponents(pageId: string, clonePageId: string, manager?: EntityManager) {
    return dbTransactionWrap(async (manager: EntityManager) => {
      const pageComponents = await manager.find(Component, { where: { pageId } });
      const pageEvents = await this.eventHandlerService.findAllEventsWithSourceId(pageId);
      const componentsIdMap = {};

      // Clone components
      // array to store maapings and update them later with path
      const mappingsToUpdate = [];
      const clonedComponents = await Promise.all(
        pageComponents.map(async (component) => {
          const clonedComponent = { ...component, id: undefined, pageId: clonePageId };
          const newComponent = await manager.save(manager.create(Component, clonedComponent));
          componentsIdMap[component.id] = newComponent.id;
          const componentLayouts = await manager.find(Layout, { where: { componentId: component.id } });
          if (component?.properties?.buttonToSubmit?.value) {
            mappingsToUpdate.push({
              component: newComponent,
              pathToUpdate: 'properties.buttonToSubmit.value',
            });
          }
          const clonedLayouts = componentLayouts.map((layout) => ({
            ...layout,
            id: undefined,
            componentId: newComponent.id,
          }));
          // Clone component events
          const clonedComponentEvents = await this.eventHandlerService.findAllEventsWithSourceId(component.id);
          const clonedEvents = clonedComponentEvents.map((event) => {
            const eventDefinition = updateEntityReferences(event.event, componentsIdMap);

            if (eventDefinition?.actionId === 'control-component') {
              eventDefinition.componentId = componentsIdMap[eventDefinition.componentId];
            }

            if (eventDefinition?.actionId == 'show-modal' || eventDefinition?.actionId === 'hide-modal') {
              eventDefinition.modal = componentsIdMap[eventDefinition.modal];
            }

            if (eventDefinition?.actionId === 'set-table-page') {
              eventDefinition.table = componentsIdMap[eventDefinition.table];
            }

            event.event = eventDefinition;

            const clonedEvent = new EventHandler();
            clonedEvent.event = event.event;
            clonedEvent.index = event.index;
            clonedEvent.name = event.name;
            clonedEvent.sourceId = newComponent.id;
            clonedEvent.target = event.target;
            clonedEvent.appVersionId = event.appVersionId;

            return clonedEvent;
          });

          await manager.save(Layout, clonedLayouts);
          await manager.save(EventHandler, clonedEvents);

          return newComponent;
        })
      );
      // re estabilish mappings
      await Promise.all(
        mappingsToUpdate.map((itemToUpdate) => {
          const { component, pathToUpdate: path } = itemToUpdate;
          const oldId = _.get(component, path);
          const newId = componentsIdMap[oldId];
          if (newId) {
            _.set(component, path, newId);
          }
          manager.save(component);
        })
      );
      // Clone events
      await Promise.all(
        pageEvents.map(async (event) => {
          const eventDefinition = updateEntityReferences(event.event, componentsIdMap);

          if (eventDefinition?.actionId === 'control-component') {
            eventDefinition.componentId = componentsIdMap[eventDefinition.componentId];
          }

          if (eventDefinition?.actionId == 'show-modal' || eventDefinition?.actionId === 'hide-modal') {
            eventDefinition.modal = componentsIdMap[eventDefinition.modal];
          }

          if (eventDefinition?.actionId == 'set-table-page' && componentsIdMap[eventDefinition.table]) {
            eventDefinition.table = componentsIdMap[eventDefinition.table];
          }

          event.event = eventDefinition;

          const clonedEvent = new EventHandler();
          clonedEvent.event = event.event;
          clonedEvent.index = event.index;
          clonedEvent.name = event.name;
          clonedEvent.sourceId = clonePageId;
          clonedEvent.target = event.target;
          clonedEvent.appVersionId = event.appVersionId;

          await manager.save(EventHandler, clonedEvent);
        })
      );

      const hasParentIdSuffixed = (component, allComponents = [], componentParentId = undefined) => {
        if (componentParentId) {
          const parentId = component?.parent?.match(/([a-fA-F0-9-]{36})-(.+)/)?.[1];

          const parentComponent = allComponents.find((comp) => comp.id === parentId);

          if (parentComponent) {
            return (
              parentComponent.type === 'Tabs' ||
              parentComponent.type === 'Calendar' ||
              parentComponent.type === 'Kanban'
            );
          }
        }

        return false;
      };
      let index = 0;
      for (const component of clonedComponents) {
        let parentId = component.parent ? component.parent : null;

        const isParentIdSuffixed = hasParentIdSuffixed(component, pageComponents, parentId);

        if (isParentIdSuffixed) {
          const childTabId = component?.parent?.match(/([a-fA-F0-9-]{36})-(.+)/)?.[2];
          const _parentId = component?.parent?.match(/([a-fA-F0-9-]{36})-(.+)/)?.[1];
          const mappedParentId = componentsIdMap[_parentId];

          parentId = `${mappedParentId}-${childTabId}`;
        } else {
          parentId = componentsIdMap[parentId];
        }

        if (parentId) {
          await manager.update(Component, component.id, { parent: parentId });
          // update in variable too, so that parent field doesn't get overriden in next step
          component.parent = parentId;
          clonedComponents[index] = component;
        }
        index++;
      }

      const toUpdateComponents = clonedComponents.filter((component) => {
        return updateEntityReferences(component, componentsIdMap);
      });

      if (!isEmpty(toUpdateComponents)) {
        await manager.save(toUpdateComponents);
      }
    }, manager);
  }

  async reorderPages(diff, appVersionId: string) {
    return this.pageHelperService.reorderPages(diff, appVersionId);
  }

  async updatePage(pageUpdates: UpdatePageDto, appVersionId: string) {
    if (Object.keys(pageUpdates.diff).length > 1) {
      throw new Error('Can not update multiple pages');
    }

    return await dbTransactionWrap(async (manager: EntityManager) => {
      const currentPage = await manager.findOne(Page, {
        where: { id: pageUpdates.pageId },
      });

      if (!currentPage) {
        throw new Error('Page not found');
      }
      return manager.update(Page, pageUpdates.pageId, pageUpdates.diff);
    });
  }

  async deletePage(
    pageId: string,
    appVersionId: string,
    editingVersion: AppVersion,
    deleteAssociatedPages: boolean = false
  ) {
    return dbTransactionForAppVersionAssociationsUpdate(async (manager: EntityManager) => {
      const pageExists = await manager.findOne(Page, {
        where: { id: pageId },
      });

      if (!pageExists) {
        throw new Error('Page not found');
      }

      if (editingVersion?.homePageId === pageId) {
        throw new Error('Cannot delete home page');
      }
      if (pageExists.isPageGroup) {
        return await this.pageHelperService.deletePageGroup(pageExists, appVersionId, deleteAssociatedPages);
      }
      this.eventHandlerService.cascadeDeleteEvents(pageExists.id);
      const pageDeleted = await manager.delete(Page, pageId);

      if (pageDeleted.affected === 0) {
        throw new Error('Page not deleted');
      }

      return await this.pageHelperService.rearrangePagesOrderPostDeletion(pageExists, manager);
    }, appVersionId);
  }

  async findModuleContainer(appVersionId: string): Promise<any> {
    return this.pageHelperService.findModuleContainer(appVersionId);
  }
}<|MERGE_RESOLUTION|>--- conflicted
+++ resolved
@@ -23,11 +23,7 @@
     protected eventHandlerService: EventsService
   ) {}
 
-<<<<<<< HEAD
-  async findPagesForVersion(appVersionId: string, manager?: EntityManager): Promise<Page[]> {
-=======
-  async findPagesForVersion(appVersionId: string, mode?: string): Promise<Page[]> {
->>>>>>> 9a0ef1ab
+  async findPagesForVersion(appVersionId: string, mode?: string, manager?: EntityManager): Promise<Page[]> {
     // const allPages = await this.pageRepository.find({ where: { appVersionId }, order: { index: 'ASC' } });
     const allPages = await this.pageHelperService.fetchPages(appVersionId, manager);
     const pagesWithComponents = await Promise.all(
@@ -91,7 +87,7 @@
 
       await this.clonePageEventsAndComponents(pageId, clonedpage.id, manager);
 
-      const pages = await this.findPagesForVersion(appVersionId, manager);
+      const pages = await this.findPagesForVersion(appVersionId, '', manager);
       const events = await this.eventHandlerService.findEventsForVersion(appVersionId, manager);
 
       return { pages, events };
@@ -184,7 +180,7 @@
         await this.clonePageEventsAndComponents(child.id, newChildPage.id, manager);
       }
 
-      const pages = await this.findPagesForVersion(appVersionId, manager);
+      const pages = await this.findPagesForVersion(appVersionId, '', manager);
       const events = await this.eventHandlerService.findEventsForVersion(appVersionId, manager);
 
       return { pages, events };
