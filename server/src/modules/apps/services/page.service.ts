--- conflicted
+++ resolved
@@ -88,16 +88,16 @@
       const clonedpage = await manager.save(newPage);
 
       await this.clonePageEventsAndComponents(pageId, clonedpage.id, manager);
-    }, appVersionId);
-
-<<<<<<< HEAD
+
       const pages = await this.findPagesForVersion(appVersionId, manager);
       const events = await this.eventHandlerService.findEventsForVersion(appVersionId, manager);
-=======
+
+      return { pages, events };
+    }, appVersionId);
+
     // Fetch pages and events separately after transaction completes
     const pages = await this.findPagesForVersion(appVersionId, organizationId, '');
     const events = await this.eventHandlerService.findEventsForVersion(appVersionId);
->>>>>>> 4ae677e3
 
     return { pages, events };
   }
