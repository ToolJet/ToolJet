--- conflicted
+++ resolved
@@ -23,15 +23,14 @@
     protected eventHandlerService: EventsService
   ) {}
 
-<<<<<<< HEAD
-  async findPagesForVersion(appVersionId: string, organizationId: string): Promise<Page[]> {
+  async findPagesForVersion(
+    appVersionId: string,
+    organizationId: string,
+    mode?: string,
+    manager?: EntityManager
+  ): Promise<Page[]> {
     // const allPages = await this.pageRepository.find({ where: { appVersionId }, order: { index: 'ASC' } });
-    const allPages = await this.pageHelperService.fetchPages(appVersionId, organizationId);
-=======
-  async findPagesForVersion(appVersionId: string, mode?: string, manager?: EntityManager): Promise<Page[]> {
-    // const allPages = await this.pageRepository.find({ where: { appVersionId }, order: { index: 'ASC' } });
-    const allPages = await this.pageHelperService.fetchPages(appVersionId, manager);
->>>>>>> dd909e26
+    const allPages = await this.pageHelperService.fetchPages(appVersionId, organizationId, manager);
     const pagesWithComponents = await Promise.all(
       allPages.map(async (page) => {
         const components = await this.componentsService.getAllComponents(page.id, manager);
@@ -93,13 +92,8 @@
 
       await this.clonePageEventsAndComponents(pageId, clonedpage.id, manager);
 
-<<<<<<< HEAD
-      const pages = await this.findPagesForVersion(appVersionId, organizationId);
-      const events = await this.eventHandlerService.findEventsForVersion(appVersionId);
-=======
-      const pages = await this.findPagesForVersion(appVersionId, '', manager);
+      const pages = await this.findPagesForVersion(appVersionId, organizationId, manager);
       const events = await this.eventHandlerService.findEventsForVersion(appVersionId, manager);
->>>>>>> dd909e26
 
       return { pages, events };
     }, appVersionId);
@@ -396,7 +390,12 @@
         throw new Error('Cannot delete home page');
       }
       if (pageExists.isPageGroup) {
-        return await this.pageHelperService.deletePageGroup(pageExists, appVersionId, deleteAssociatedPages, organizationId);
+        return await this.pageHelperService.deletePageGroup(
+          pageExists,
+          appVersionId,
+          deleteAssociatedPages,
+          organizationId
+        );
       }
       this.eventHandlerService.cascadeDeleteEvents(pageExists.id);
       const pageDeleted = await manager.delete(Page, pageId);
