import { BadRequestException, HttpException, HttpStatus, Injectable } from '@nestjs/common';
import { isEmpty, set } from 'lodash';
import { App } from 'src/entities/app.entity';
import { AppEnvironment } from 'src/entities/app_environments.entity';
import { AppVersion } from 'src/entities/app_version.entity';
import { DataQuery } from 'src/entities/data_query.entity';
import { DataSource } from 'src/entities/data_source.entity';
import { DataSourceOptions } from 'src/entities/data_source_options.entity';
import { User } from 'src/entities/user.entity';
import { EntityManager, In, DeepPartial } from 'typeorm';
import {
  defaultAppEnvironments,
  catchDbException,
  extractMajorVersion,
  isTooljetVersionWithNormalizedAppDefinitionSchem,
  isVersionGreaterThanOrEqual,
} from 'src/helpers/utils.helper';
import { dbTransactionWrap } from 'src/helpers/database.helper';
import { Organization } from 'src/entities/organization.entity';
import { DataBaseConstraints } from 'src/helpers/db_constraints.constants';
import { QueryDeepPartialEntity } from 'typeorm/query-builder/QueryPartialEntity';
import { Plugin } from 'src/entities/plugin.entity';
import { Page } from 'src/entities/page.entity';
import { Component } from 'src/entities/component.entity';
import { Layout } from 'src/entities/layout.entity';
import { EventHandler, Target } from 'src/entities/event_handler.entity';
import { v4 as uuid } from 'uuid';
import { updateEntityReferences } from 'src/helpers/import_export.helpers';
import { DataSourceScopes, DataSourceTypes } from '@modules/data-sources/constants';
import { LayoutDimensionUnits } from '../constants';
import { convertAppDefinitionFromSinglePageToMultiPage } from 'src/../lib/single-page-to-and-from-multipage-definition-conversion';
import { DataSourcesUtilService } from '@modules/data-sources/util.service';
import { DataSourcesRepository } from '@modules/data-sources/repository';
import { AppEnvironmentUtilService } from '@modules/app-environments/util.service';
import { ComponentsService } from './component.service';
import { GroupPermissions } from '@entities/group_permissions.entity';
import { APP_ERROR_TYPE } from '@helpers/error_type.constant';
import { PAGE_PERMISSION_TYPE } from '@modules/app-permissions/constants';
import { PagePermission } from '@entities/page_permissions.entity';
import { PageUser } from '@entities/page_users.entity';
import { APP_TYPES } from '@modules/apps/constants';
import { UsersUtilService } from '@modules/users/util.service';
import { QueryPermission } from '@entities/query_permissions.entity';
import { QueryUser } from '@entities/query_users.entity';
import { ComponentPermission } from '@entities/component_permissions.entity';
import { ComponentUser } from '@entities/component_users.entity';
interface AppResourceMappings {
  defaultDataSourceIdMapping: Record<string, string>;
  dataQueryMapping: Record<string, string>;
  appVersionMapping: Record<string, string>;
  appEnvironmentMapping: Record<string, string>;
  appDefaultEnvironmentMapping: Record<string, string[]>;
  pagesMapping: Record<string, string>;
  componentsMapping: Record<string, string>;
}

type DefaultDataSourceName =
  | 'restapidefault'
  | 'runjsdefault'
  | 'runpydefault'
  | 'tooljetdbdefault'
  | 'workflowsdefault';

type NewRevampedComponent =
  | 'Text'
  | 'TextInput'
  | 'PasswordInput'
  | 'NumberInput'
  | 'Table'
  | 'Button'
  | 'Checkbox'
  | 'Divider'
  | 'VerticalDivider'
  | 'Link'
  | 'DaterangePicker'
  | 'TextArea'
  | 'Container'
  | 'Tabs'
<<<<<<< HEAD
  | 'Form';
=======
  | 'Form'
  | 'Image';
>>>>>>> 91f4ad68

const DefaultDataSourceNames: DefaultDataSourceName[] = [
  'restapidefault',
  'runjsdefault',
  'runpydefault',
  'tooljetdbdefault',
  'workflowsdefault',
];
const NewRevampedComponents: NewRevampedComponent[] = [
  'Text',
  'TextInput',
  'PasswordInput',
  'NumberInput',
  'Table',
  'Checkbox',
  'Button',
  'Divider',
  'VerticalDivider',
  'Link',
  'DaterangePicker',
  'TextArea',
  'Container',
  'Tabs',
  'Form',
<<<<<<< HEAD
=======
  'Image',
>>>>>>> 91f4ad68
];

@Injectable()
export class AppImportExportService {
  constructor(
    protected dataSourcesUtilService: DataSourcesUtilService,
    protected dataSourcesRepository: DataSourcesRepository,
    protected appEnvironmentUtilService: AppEnvironmentUtilService,
    protected usersUtilService: UsersUtilService,
    protected componentsService: ComponentsService,
    protected entityManager: EntityManager
  ) {}

  async export(user: User, id: string, searchParams: any = {}): Promise<{ appV2: App }> {
    // https://github.com/typeorm/typeorm/issues/3857
    // Making use of query builder
    // filter by search params
    const versionId = searchParams?.version_id;
    return await dbTransactionWrap(async (manager: EntityManager) => {
      const queryForAppToExport = manager
        .createQueryBuilder(App, 'apps')
        .where('apps.id = :id AND apps.organization_id = :organizationId', {
          id,
          organizationId: user?.organizationId,
        });
      const appToExport = await queryForAppToExport.getOne();

      const queryAppVersions = manager
        .createQueryBuilder(AppVersion, 'app_versions')
        .where('app_versions.appId = :appId', {
          appId: appToExport.id,
        });

      if (versionId) {
        queryAppVersions.andWhere('app_versions.id = :versionId', { versionId });
      }
      const appVersions = await queryAppVersions.orderBy('app_versions.created_at', 'ASC').getMany();

      const legacyLocalDataSources =
        appVersions?.length &&
        (await manager
          .createQueryBuilder(DataSource, 'data_sources')
          .where('data_sources.appVersionId IN(:...versionId)', {
            versionId: appVersions.map((v) => v.id),
          })
          .andWhere('data_sources.scope != :scope', { scope: DataSourceScopes.GLOBAL })
          .orderBy('data_sources.created_at', 'ASC')
          .getMany());

      const appEnvironments = await manager
        .createQueryBuilder(AppEnvironment, 'app_environments')
        .where('app_environments.organizationId = :organizationId', {
          organizationId: user?.organizationId,
        })
        .orderBy('app_environments.createdAt', 'ASC')
        .getMany();

      let dataQueries: DataQuery[] = [];
      let dataSourceOptions: DataSourceOptions[] = [];

      const globalQueries: DataQuery[] = await manager
        .createQueryBuilder(DataQuery, 'data_query')
        .innerJoinAndSelect('data_query.dataSource', 'dataSource')
        .where('data_query.appVersionId IN(:...versionId)', {
          versionId: appVersions.map((v) => v.id),
        })
        .andWhere('dataSource.scope = :scope', { scope: DataSourceScopes.GLOBAL })
        .getMany();

      const globalDataSources = [...new Map(globalQueries.map((gq) => [gq.dataSource.id, gq.dataSource])).values()];

      const dataSources = [...legacyLocalDataSources, ...globalDataSources];

      if (dataSources?.length) {
        dataQueries = await manager
          .createQueryBuilder(DataQuery, 'data_queries')
          .leftJoinAndSelect('data_queries.permissions', 'permission')
          .leftJoinAndSelect('permission.users', 'queryUser')
          .leftJoinAndSelect('queryUser.permissionGroup', 'permissionGroup')
          .where('data_queries.dataSourceId IN(:...dataSourceId)', {
            dataSourceId: dataSources?.map((v) => v.id),
          })
          .andWhere('data_queries.appVersionId IN(:...versionId)', {
            versionId: appVersions.map((v) => v.id),
          })
          .orderBy('data_queries.created_at', 'ASC')
          .getMany();

        dataSourceOptions = await manager
          .createQueryBuilder(DataSourceOptions, 'data_source_options')
          .where(
            'data_source_options.environmentId IN(:...environmentId) AND data_source_options.dataSourceId IN(:...dataSourceId)',
            {
              environmentId: appEnvironments.map((v) => v.id),
              dataSourceId: dataSources.map((v) => v.id),
            }
          )
          .orderBy('data_source_options.createdAt', 'ASC')
          .getMany();

        dataSourceOptions?.forEach((dso) => {
          delete dso?.options?.tokenData;
        });
      }

      const pages = await manager
        .createQueryBuilder(Page, 'page')
        .leftJoinAndSelect('page.permissions', 'permission')
        .leftJoinAndSelect('permission.users', 'pageUser')
        .leftJoinAndSelect('pageUser.permissionGroup', 'permissionGroup')
        .where('page.appVersionId IN(:...versionId)', {
          versionId: appVersions.map((v) => v.id),
        })
        .orderBy('page.created_at', 'ASC')
        .getMany();

      const pagesWithPermissionGroups = pages.map((page) => {
        const groupPermission = page.permissions.find((perm) => perm.type === 'GROUP');

        return {
          ...page,
          permissions: groupPermission
            ? {
                permissionGroup: groupPermission.users
                  .map((user) => user.permissionGroup?.name)
                  .filter((name): name is string => Boolean(name)),
              }
            : undefined,
        };
      });

      const queriesWithPermissionGroups = dataQueries.map((query) => {
        const groupPermission = query.permissions.find((perm) => perm.type === 'GROUP');

        return {
          ...query,
          permissions: groupPermission
            ? {
                permissionGroup: groupPermission.users
                  .map((user) => user.permissionGroup?.name)
                  .filter((name): name is string => Boolean(name)),
              }
            : undefined,
        };
      });

      const components =
        pages.length > 0
          ? await manager
              .createQueryBuilder(Component, 'components')
              .leftJoinAndSelect('components.layouts', 'layouts')
              .leftJoinAndSelect('components.permissions', 'permission')
              .leftJoinAndSelect('permission.users', 'componentUser')
              .leftJoinAndSelect('componentUser.permissionGroup', 'permissionGroup')
              .where('components.pageId IN(:...pageId)', {
                pageId: pages.map((v) => v.id),
              })
              .orderBy('components.created_at', 'ASC')
              .getMany()
          : [];

      const appModules = components.filter((c) => c.type === 'ModuleViewer' || c.properties?.moduleAppId);
      const moduleAppIds = appModules.map((moduleComponent) => ({
        moduleId: moduleComponent.properties?.moduleAppId.value,
        versionId: moduleComponent.properties?.moduleVersionId.value,
      }));
      const moduleApps = [];
      //call the export function for each moduleAppiDs
      await Promise.all(
        moduleAppIds.map(async (moduleAppId) =>
          moduleApps.push(await this.export(user, moduleAppId.moduleId, { version_id: moduleAppId.versionId }))
        )
      );

      const componentsWithPermissionGroups = components.map((component) => {
        const groupPermission = component.permissions.find((perm) => perm.type === 'GROUP');

        return {
          ...component,
          permissions: groupPermission
            ? {
                permissionGroup: groupPermission.users
                  .map((user) => user.permissionGroup?.name)
                  .filter((name): name is string => Boolean(name)),
              }
            : undefined,
        };
      });

      const events = await manager
        .createQueryBuilder(EventHandler, 'event_handlers')
        .where('event_handlers.appVersionId IN(:...versionId)', {
          versionId: appVersions.map((v) => v.id),
        })
        .orderBy('event_handlers.created_at', 'ASC')
        .getMany();

      appToExport['components'] = componentsWithPermissionGroups;
      appToExport['pages'] = pagesWithPermissionGroups;
      appToExport['events'] = events;
      appToExport['dataQueries'] = queriesWithPermissionGroups;
      appToExport['dataSources'] = dataSources;
      appToExport['appVersions'] = appVersions;
      appToExport['appEnvironments'] = appEnvironments;
      appToExport['dataSourceOptions'] = dataSourceOptions;
      appToExport['schemaDetails'] = {
        multiPages: true,
        multiEnv: true,
        globalDataSources: true,
      };
      if (appToExport?.type === APP_TYPES.FRONT_END) {
        appToExport['modules'] = moduleApps; //Sending all app related modules
      }

      return { appV2: appToExport };
    });
  }

  async mapModulesForAppImport(
    appParams: any,
    user: User,
    externalResourceMappings: any,
    isGitApp: boolean,
    tooljetVersion: string
  ) {
    let moduleAppNames = [];

    if (appParams?.modules?.length > 0 && appParams?.type === APP_TYPES.FRONT_END) {
      moduleAppNames = appParams?.modules?.map((module) => module.appV2?.name);
    }
    const moduleResourceMappings = {
      moduleApps: {},
      moduleVersions: {},
      moduleEnvironments: {},
    };

    const existingModules =
      moduleAppNames.length > 0
        ? await this.entityManager
            .createQueryBuilder(App, 'app')
            .where('app.name IN (:...moduleAppNames)', { moduleAppNames })
            .andWhere('app.organizationId = :organizationId', { organizationId: user.organizationId })
            .distinct(true)
            .getMany()
        : [];

    // Process each module from the import data
    if (appParams?.modules?.length > 0) {
      for (const importedModule of appParams.modules) {
        console.log(importedModule, 'imported mod');
        console.log(existingModules);
        // Find matching module by name in existing modules
        const existingModule = existingModules.find((module) => module.name === importedModule?.appV2?.name);

        if (existingModule) {
          // Module exists - map old IDs to existing module's IDs
          moduleResourceMappings.moduleApps[importedModule?.appV2?.id] = existingModule.id;

          const latestVersion = existingModule.editingVersion?.id;
          const defaultEnvironment = existingModule?.editingVersion?.currentEnvironmentId;

          if (latestVersion) {
            moduleResourceMappings.moduleVersions[importedModule?.appV2?.editingVersion.id] = latestVersion;
          }

          if (defaultEnvironment) {
            moduleResourceMappings.moduleEnvironments[importedModule?.appV2?.editingVersion.currentEnvironmentId] =
              defaultEnvironment;
          }
        } else {
          // Module doesn't exist - need to import it

          const importedModuleApp = await this.import(
            user,
            importedModule,
            importedModule?.appV2?.name,
            externalResourceMappings,
            isGitApp,
            tooljetVersion,
            false
          );

          moduleResourceMappings.moduleApps[importedModule.appV2?.id] = importedModuleApp.id;
          moduleResourceMappings.moduleVersions[importedModule.appV2?.editingVersion.id] =
            importedModuleApp.editingVersion?.id;
          moduleResourceMappings.moduleEnvironments[importedModule.appV2?.editingVersion.currentEnvironmentId] =
            importedModuleApp.editingVersion?.currentEnvironmentId;
        }
      }
    }
    return moduleResourceMappings;
  }

  async import(
    user: User,
    appParamsObj: any,
    appName: string,
    externalResourceMappings = {},
    isGitApp = false,
    tooljetVersion = '',
    cloning = false,
    manager?: EntityManager
  ): Promise<App> {
    return await dbTransactionWrap(async (manager: EntityManager) => {
      if (typeof appParamsObj !== 'object') {
        throw new BadRequestException('Invalid params for app import');
      }
      let appParams = appParamsObj;

      if (appParams?.appV2) {
        appParams = { ...appParams.appV2 };
      }

      if (!appParams?.name) {
        throw new BadRequestException('Invalid params for app import');
      }

      const moduleResourceMappings = await this.mapModulesForAppImport(
        appParams,
        user,
        externalResourceMappings,
        isGitApp,
        tooljetVersion
      );

      const schemaUnifiedAppParams = appParams?.schemaDetails?.multiPages
        ? appParams
        : convertSinglePageSchemaToMultiPageSchema(appParams);
      schemaUnifiedAppParams.name = appName;

      const importedAppTooljetVersion = !cloning && extractMajorVersion(tooljetVersion);
      const isNormalizedAppDefinitionSchema = cloning
        ? true
        : isTooljetVersionWithNormalizedAppDefinitionSchem(importedAppTooljetVersion);

      const currentTooljetVersion = !cloning ? tooljetVersion : null;

      const importedApp = await this.createImportedAppForUser(manager, schemaUnifiedAppParams, user, isGitApp);

      const resourceMapping = await this.setupImportedAppAssociations(
        manager,
        importedApp,
        schemaUnifiedAppParams,
        user,
        externalResourceMappings,
        isNormalizedAppDefinitionSchema,
        currentTooljetVersion,
        moduleResourceMappings
      );
      await this.updateEntityReferencesForImportedApp(manager, resourceMapping);

      // Update latest version as editing version
      const { importingAppVersions } = this.extractImportDataFromAppParams(appParams);

      await this.setEditingVersionAsLatestVersion(manager, resourceMapping.appVersionMapping, importingAppVersions);

      // NOTE: App slug updation callback doesn't work while wrapped in transaction
      // hence updating slug explicitly
      //await importedApp.reload(); -> this will not work as we are using transaction
      const newApp = await manager.findOne(App, { where: { id: importedApp.id } });
      newApp.slug = importedApp.id;
      await manager.save(newApp);

      return newApp;
    }, manager);
  }

  async updateEntityReferencesForImportedApp(manager: EntityManager, resourceMapping: AppResourceMappings) {
    const mappings = { ...resourceMapping.componentsMapping, ...resourceMapping.dataQueryMapping };
    const newComponentIds = Object.values(resourceMapping.componentsMapping);
    const newQueriesIds = Object.values(resourceMapping.dataQueryMapping);

    if (newComponentIds.length > 0) {
      const components = await manager
        .createQueryBuilder(Component, 'components')
        .where('components.id IN(:...componentIds)', { componentIds: newComponentIds })
        .select([
          'components.id',
          'components.properties',
          'components.styles',
          'components.general',
          'components.validation',
          'components.generalStyles',
          'components.displayPreferences',
        ])
        .getMany();

      const toUpdateComponents = components.filter((component) => {
        return updateEntityReferences(component, mappings);
      });

      if (!isEmpty(toUpdateComponents)) {
        await manager.save(toUpdateComponents);
      }
    }

    if (newQueriesIds.length > 0) {
      const dataQueries = await manager
        .createQueryBuilder(DataQuery, 'dataQueries')
        .where('dataQueries.id IN(:...dataQueryIds)', { dataQueryIds: newQueriesIds })
        .select(['dataQueries.id', 'dataQueries.options'])
        .getMany();

      const toUpdateDataQueries = dataQueries.filter((dataQuery) => {
        return updateEntityReferences(dataQuery, mappings);
      });

      if (!isEmpty(toUpdateDataQueries)) {
        await manager.save(toUpdateDataQueries);
      }
    }
    // update Global settings of created versions
    const appVersionIds = Object.values(resourceMapping.appVersionMapping);
    const newAppVersions = await manager.find(AppVersion, {
      where: {
        id: In(appVersionIds),
      },
      select: ['id', 'globalSettings'],
    });
    for (const appVersion of newAppVersions) {
      if (appVersion.globalSettings) {
        const updatedGlobalSettings = updateEntityReferences(appVersion.globalSettings, mappings);
        await manager.update(AppVersion, { id: appVersion.id }, { globalSettings: updatedGlobalSettings });
      }
    }

    if (appVersionIds.length > 0) {
      await this.updateWorkflowDefinitionQueryReferences(manager, appVersionIds, resourceMapping);
    }
  }

  async createImportedAppForUser(manager: EntityManager, appParams: any, user: User, isGitApp = false): Promise<App> {
    return await catchDbException(async () => {
      const importedApp = manager.create(App, {
        name: appParams.name,
        type: appParams.type || APP_TYPES.FRONT_END,
        isMaintenanceOn: appParams.isMaintenanceOn || false,
        organizationId: user?.organizationId,
        userId: user.id, //fetch super admin user id for EE
        slug: null,
        icon: appParams.icon,
        creationMode: `${isGitApp ? 'GIT' : 'DEFAULT'}`,
        isPublic: false,
        createdAt: new Date(),
        updatedAt: new Date(),
      });

      await manager.save(importedApp);
      return importedApp;
    }, [{ dbConstraint: DataBaseConstraints.APP_NAME_UNIQUE, message: 'This app name is already taken.' }]);
  }

  extractImportDataFromAppParams(appParams: Record<string, any>): {
    importingDataSources: DataSource[];
    importingDataQueries: DataQuery[];
    importingAppVersions: AppVersion[];
    importingAppEnvironments: AppEnvironment[];
    importingDataSourceOptions: DataSourceOptions[];
    importingDefaultAppEnvironmentId: string;
    importingPages: Page[];
    importingComponents: Component[];
    importingEvents: EventHandler[];
  } {
    const importingDataSources = appParams?.dataSources || [];
    const importingDataQueries = appParams?.dataQueries || [];
    const importingAppVersions = appParams?.appVersions || [];
    const importingAppEnvironments = appParams?.appEnvironments || [];
    const importingDataSourceOptions = appParams?.dataSourceOptions || [];
    const importingDefaultAppEnvironmentId = importingAppEnvironments.find(
      (env: { isDefault: any }) => env.isDefault
    )?.id;

    const importingPages = appParams?.pages || [];
    const importingComponents = appParams?.components || [];
    const importingEvents = appParams?.events || [];

    return {
      importingDataSources,
      importingDataQueries,
      importingAppVersions,
      importingAppEnvironments,
      importingDataSourceOptions,
      importingDefaultAppEnvironmentId,
      importingPages,
      importingComponents,
      importingEvents,
    };
  }

  /*
   * With new multi-env changes. the imported apps will not have any released versions from now (if the importing schema has any currentVersionId).
   * All version's default environment will be development or least priority environment only.
   */
  async setupImportedAppAssociations(
    manager: EntityManager,
    importedApp: App,
    appParams: any,
    user: User,
    externalResourceMappings: Record<string, unknown>,
    isNormalizedAppDefinitionSchema: boolean,
    tooljetVersion: string | null,
    moduleResourceMappings?: Record<string, unknown>
  ): Promise<AppResourceMappings> {
    // Old version without app version
    // Handle exports prior to 0.12.0
    // TODO: have version based conditional based on app versions
    // isLessThanExportVersion(appParams.tooljet_version, 'v0.12.0')
    if (!appParams?.appVersions) {
      await this.performLegacyAppImport(manager, importedApp, appParams, externalResourceMappings, user);
      return;
    }

    let appResourceMappings: AppResourceMappings = {
      defaultDataSourceIdMapping: {},
      dataQueryMapping: {},
      appVersionMapping: {},
      appEnvironmentMapping: {},
      appDefaultEnvironmentMapping: {},
      pagesMapping: {},
      componentsMapping: {},
    };
    const {
      importingDataSources,
      importingDataQueries,
      importingAppVersions,
      importingAppEnvironments,
      importingDataSourceOptions,
      importingDefaultAppEnvironmentId,
      importingPages,
      importingComponents,
      importingEvents,
    } = this.extractImportDataFromAppParams(appParams);

    const { appDefaultEnvironmentMapping, appVersionMapping } = await this.createAppVersionsForImportedApp(
      manager,
      user,
      importedApp,
      importingAppVersions,
      appResourceMappings,
      isNormalizedAppDefinitionSchema
    );
    appResourceMappings.appDefaultEnvironmentMapping = appDefaultEnvironmentMapping;
    appResourceMappings.appVersionMapping = appVersionMapping;

    /**
     * as multiple operations are run within a single transaction using  the transaction method provides a convenient way to handle transactions.
     *  The transaction will automatically committed when the function completes without throwing an error.
     * If an error occurs during the function execution, the transaction will rolled back.
     */

    appResourceMappings = await this.setupAppVersionAssociations(
      manager,
      importingAppVersions,
      user,
      appResourceMappings,
      externalResourceMappings,
      importingAppEnvironments,
      importingDataSources,
      importingDataSourceOptions,
      importingDataQueries,
      importingDefaultAppEnvironmentId,
      importingPages,
      importingComponents,
      importingEvents,
      tooljetVersion,
      moduleResourceMappings
    );

    const importedAppVersionIds = Object.values(appResourceMappings.appVersionMapping);
    if (importedAppVersionIds.length > 0) {
      await applyPageSettingsMigration(manager, importedAppVersionIds);
    }

    if (!isNormalizedAppDefinitionSchema) {
      for (const importingAppVersion of importingAppVersions) {
        const updatedDefinition: DeepPartial<any> = this.replaceDataQueryIdWithinDefinitions(
          importingAppVersion.definition,
          appResourceMappings.dataQueryMapping
        );

        let updateHomepageId = null;

        if (updatedDefinition?.pages) {
          for (const pageId of Object.keys(updatedDefinition?.pages)) {
            const page = updatedDefinition.pages[pageId];

            const pageEvents = page.events || [];
            const componentEvents = [];

            const pagePostionIntheList = Object.keys(updatedDefinition?.pages).indexOf(pageId);

            const isHompage = (updatedDefinition['homePageId'] as any) === pageId;

            const pageComponents = page.components;

            const mappedComponents = transformComponentData(
              pageComponents,
              componentEvents,
              appResourceMappings.componentsMapping,
              isNormalizedAppDefinitionSchema,
              tooljetVersion,
              moduleResourceMappings
            );

            const componentLayouts = [];

            const newPage = manager.create(Page, {
              name: page.name,
              handle: page.handle,
              appVersionId: appResourceMappings.appVersionMapping[importingAppVersion.id],
              index: pagePostionIntheList,
              disabled: page.disabled || false,
              hidden: page.hidden || false,
              autoComputeLayout: page.autoComputeLayout || false,
              isPageGroup: page.isPageGroup,
              pageGroupIndex: page.pageGroupIndex || null,
              icon: page.icon || null,
            });
            const pageCreated = await manager.save(newPage);

            appResourceMappings.pagesMapping[pageId] = pageCreated.id;

            mappedComponents.forEach((component) => {
              component.page = pageCreated;
            });

            const savedComponents = await manager.save(Component, mappedComponents);

            for (const componentId in pageComponents) {
              const componentLayout = pageComponents[componentId]['layouts'];

              if (componentLayout && appResourceMappings.componentsMapping[componentId]) {
                for (const type in componentLayout) {
                  const layout = componentLayout[type];
                  const newLayout = new Layout();
                  newLayout.type = type;
                  newLayout.top = layout.top;
                  newLayout.left =
                    layout.dimensionUnit !== LayoutDimensionUnits.COUNT
                      ? this.componentsService.resolveGridPositionForComponent(layout.left, type)
                      : layout.left;
                  newLayout.dimensionUnit = LayoutDimensionUnits.COUNT;
                  newLayout.width = layout.width;
                  newLayout.height = layout.height;
                  newLayout.componentId = appResourceMappings.componentsMapping[componentId];

                  componentLayouts.push(newLayout);
                }
              }
            }

            await manager.save(Layout, componentLayouts);

            //Event handlers

            if (pageEvents.length > 0) {
              await Promise.all(
                pageEvents.map(async (event, index) => {
                  const newEvent = {
                    name: event.eventId,
                    sourceId: pageCreated.id,
                    target: Target.page,
                    event: event,
                    index: pageEvents.index || index,
                    appVersionId: appResourceMappings.appVersionMapping[importingAppVersion.id],
                  };

                  await manager.save(EventHandler, newEvent);
                })
              );
            }

            await Promise.all(
              componentEvents.map(async (eventObj) => {
                if (eventObj.event?.length === 0) return;

                await Promise.all(
                  eventObj.event.map(async (event, index) => {
                    const newEvent = manager.create(EventHandler, {
                      name: event.eventId,
                      sourceId: appResourceMappings.componentsMapping[eventObj.componentId],
                      target: Target.component,
                      event: event,
                      index: eventObj.index || index,
                      appVersionId: appResourceMappings.appVersionMapping[importingAppVersion.id],
                    });

                    await manager.save(EventHandler, newEvent);
                  })
                );
              })
            );

            await Promise.all(
              savedComponents.map(async (component) => {
                if (component.type === 'Table') {
                  const tableActions = component.properties?.actions?.value || [];
                  const tableColumns = component.properties?.columns?.value || [];

                  const tableActionAndColumnEvents = [];

                  tableActions.forEach((action) => {
                    const actionEvents = action.events || [];

                    actionEvents.forEach((event, index) => {
                      tableActionAndColumnEvents.push({
                        name: event.eventId,
                        sourceId: component.id,
                        target: Target.tableAction,
                        event: { ...event, ref: action.name },
                        index: event.index ?? index,
                        appVersionId: appResourceMappings.appVersionMapping[importingAppVersion.id],
                      });
                    });
                  });

                  tableColumns.forEach((column) => {
                    if (column?.columnType !== 'toggle') return;
                    const columnEvents = column.events || [];

                    columnEvents.forEach((event, index) => {
                      tableActionAndColumnEvents.push({
                        name: event.eventId,
                        sourceId: component.id,
                        target: Target.tableColumn,
                        event: { ...event, ref: column.name },
                        index: event.index ?? index,
                        appVersionId: appResourceMappings.appVersionMapping[importingAppVersion.id],
                      });
                    });
                  });

                  await manager.save(EventHandler, tableActionAndColumnEvents);
                }
              })
            );

            if (isHompage) {
              updateHomepageId = pageCreated.id;
            }
          }
        }

        await manager.update(
          AppVersion,
          { id: appResourceMappings.appVersionMapping[importingAppVersion.id] },
          {
            definition: updatedDefinition,
            homePageId: updateHomepageId,
          }
        );
      }
    }

    const appVersionIds = Object.values(appResourceMappings.appVersionMapping);

    for (const appVersionId of appVersionIds) {
      await this.updateEventActionsForNewVersionWithNewMappingIds(
        manager,
        appVersionId,
        appResourceMappings.dataQueryMapping,
        appResourceMappings.componentsMapping,
        appResourceMappings.pagesMapping
      );
    }

    return appResourceMappings;
  }

  async setupAppVersionAssociations(
    manager: EntityManager,
    importingAppVersions: AppVersion[],
    user: User,
    appResourceMappings: AppResourceMappings,
    externalResourceMappings: Record<string, unknown>,
    importingAppEnvironments: AppEnvironment[],
    importingDataSources: DataSource[],
    importingDataSourceOptions: DataSourceOptions[],
    importingDataQueries: DataQuery[],
    importingDefaultAppEnvironmentId: string,
    importingPages: Page[],
    importingComponents: Component[],
    importingEvents: EventHandler[],
    tooljetVersion: string | null,
    moduleResourceMappings?: any
  ): Promise<AppResourceMappings> {
    appResourceMappings = { ...appResourceMappings };

    for (const importingAppVersion of importingAppVersions) {
      let isHomePage = false;
      let updateHomepageId = null;

      const { appEnvironmentMapping } = await this.associateAppEnvironmentsToAppVersion(
        manager,
        user,
        importingAppEnvironments,
        importingAppVersion,
        appResourceMappings
      );
      appResourceMappings.appEnvironmentMapping = appEnvironmentMapping;

      const { defaultDataSourceIdMapping } = await this.createDefaultDatasourcesForAppVersion(
        manager,
        importingAppVersion,
        user,
        appResourceMappings
      );
      appResourceMappings.defaultDataSourceIdMapping = defaultDataSourceIdMapping;

      const importingDataSourcesForAppVersion = await this.rejectMarketplacePluginsNotInstalled(
        manager,
        importingDataSources
      );

      const importingDataQueriesForAppVersion = importingDataQueries.filter(
        (dq: { dataSourceId: string; appVersionId: string }) => dq.appVersionId === importingAppVersion.id
      );

      // associate data sources and queries for each of the app versions
      for (const importingDataSource of importingDataSourcesForAppVersion) {
        const dataSourceForAppVersion = await this.findOrCreateDataSourceForAppVersion(
          manager,
          importingDataSource,
          user
        );

        // TODO: Have version based conditional based on app versions
        // currently we are checking on existence of keys and handling
        // imports accordingly. Would be pragmatic to do:
        // isLessThanExportVersion(appParams.tooljet_version, 'v2.0.0')
        // Will need to have JSON schema setup for each versions
        if (importingDataSource.options) {
          const convertedOptions = this.convertToArrayOfKeyValuePairs(importingDataSource.options);

          await Promise.all(
            appResourceMappings.appDefaultEnvironmentMapping[importingAppVersion.id].map(async (envId: any) => {
              if (this.isExistingDataSource(dataSourceForAppVersion)) return;

              const newOptions = await this.dataSourcesUtilService.parseOptionsForCreate(
                convertedOptions,
                true,
                manager
              );
              const dsOption = manager.create(DataSourceOptions, {
                environmentId: envId,
                dataSourceId: dataSourceForAppVersion.id,
                options: newOptions,
                createdAt: new Date(),
                updatedAt: new Date(),
              });
              await manager.save(dsOption);
            })
          );
        }

        const isDefaultDatasource = DefaultDataSourceNames.includes(importingDataSource.name as DefaultDataSourceName);
        if (!isDefaultDatasource) {
          await this.createDataSourceOptionsForExistingAppEnvs(
            manager,
            importingAppVersion,
            dataSourceForAppVersion,
            importingDataSourceOptions,
            importingDataSource,
            importingAppEnvironments,
            appResourceMappings,
            importingDefaultAppEnvironmentId
          );
        }

        const { dataQueryMapping } = await this.createDataQueriesForAppVersion(
          manager,
          user?.organizationId,
          importingDataQueriesForAppVersion,
          importingDataSource,
          dataSourceForAppVersion,
          importingAppVersion,
          appResourceMappings,
          externalResourceMappings
        );
        appResourceMappings.dataQueryMapping = dataQueryMapping;
      }

      const pagesOfAppVersion = importingPages.filter((page) => page.appVersionId === importingAppVersion.id);
      const oldNewIdMap = {};
      const pageGroupIdArr = [];

      for (const page of pagesOfAppVersion) {
        const newPage = manager.create(Page, {
          name: page.name,
          handle: page.handle,
          appVersionId: appResourceMappings.appVersionMapping[importingAppVersion.id],
          index: page.index,
          pageGroupIndex: page.pageGroupIndex || null,
          disabled: page.disabled || false,
          hidden: page.hidden || false,
          autoComputeLayout: page.autoComputeLayout || false,
          icon: page.icon || null,
          isPageGroup: !!page.isPageGroup,
        });

        const pageCreated = await manager.save(newPage);
        oldNewIdMap[page.id] = pageCreated.id;
        if (page.pageGroupId) {
          pageGroupIdArr.push({
            pageId: page.id,
            groupId: page.pageGroupId,
          });
        }

        if (page.permissions) {
          pageCreated.permissions = page.permissions;
        }

        appResourceMappings.pagesMapping[page.id] = pageCreated.id;

        isHomePage = importingAppVersion.homePageId === page.id;

        if (isHomePage) {
          updateHomepageId = pageCreated.id;
        }

        //create page permissions of page if flag enabled in dto
        await this.createPagePermissionsForGroups(pageCreated, user.organizationId, manager);

        const pageComponents = importingComponents.filter((component) => component.pageId === page.id);

        const newComponentIdsMap = {};
        for (const component of pageComponents) {
          newComponentIdsMap[component.id] = uuid();
        }

        for (const component of pageComponents) {
          let skipComponent = false;
          const newComponent = new Component();

          let parentId = component.parent ? component.parent : null;
          if (component?.properties?.buttonToSubmit) {
            const newButtonToSubmitValue = newComponentIdsMap[component?.properties?.buttonToSubmit?.value];
            if (newButtonToSubmitValue) set(component, 'properties.buttonToSubmit.value', newButtonToSubmitValue);
          }

          const isParentTabOrCalendar = isChildOfTabsOrCalendar(component, pageComponents, parentId, true);
          const isParentHeaderOrFooter =
            component?.parent && (component?.parent.includes('header') || component?.parent.includes('footer'));

          if (isParentTabOrCalendar) {
            const childTabId = component?.parent ? component.parent?.match(/([a-fA-F0-9-]{36})-(.+)/)?.[2] : null;

            const _parentId = component?.parent ? component.parent?.match(/([a-fA-F0-9-]{36})-(.+)/)?.[1] : null;
            const mappedParentId = newComponentIdsMap[_parentId];

            parentId = `${mappedParentId}-${childTabId}`;
          } else if (isChildOfKanbanModal(component, pageComponents, parentId, true)) {
            const _parentId = component?.parent ? component.parent?.match(/([a-fA-F0-9-]{36})-(.+)/)?.[1] : null;
            const mappedParentId = newComponentIdsMap[_parentId];

            parentId = `${mappedParentId}-modal`;
          } else if (isParentHeaderOrFooter) {
            const _parentId = component?.parent ? component.parent?.match(/([a-fA-F0-9-]{36})-(.+)/)?.[1] : null;
            const mappedParentId = newComponentIdsMap[_parentId];
            const headerOrFooter = component.parent?.includes('header') ? 'header' : 'footer';
            parentId = `${mappedParentId}-${headerOrFooter}`;
          } else {
            if (component.parent && !newComponentIdsMap[parentId]) {
              skipComponent = true;
            }

            parentId = newComponentIdsMap[parentId];
          }
          if (!skipComponent) {
            const { properties, styles, general, validation, generalStyles } = migrateProperties(
              component.type as NewRevampedComponent,
              component,
              NewRevampedComponents,
              tooljetVersion
            );
            newComponent.id = newComponentIdsMap[component.id];
            newComponent.name = component.name;
            newComponent.type = component.type;
            newComponent.properties = properties;
            newComponent.styles = styles;
            newComponent.generalStyles = generalStyles;
            newComponent.general = general;
            newComponent.displayPreferences = component.displayPreferences;
            newComponent.validation = validation;
            newComponent.parent = component.parent ? parentId : null;

            if (component.type === 'ModuleViewer' && moduleResourceMappings) {
              // Replace module app ID
              if (properties.moduleAppId?.value && moduleResourceMappings.moduleApps) {
                const oldAppId = properties.moduleAppId.value;
                if (moduleResourceMappings.moduleApps[oldAppId]) {
                  properties.moduleAppId.value = moduleResourceMappings.moduleApps[oldAppId];
                }
              }

              // Replace module version ID
              if (properties.moduleVersionId?.value && moduleResourceMappings.moduleVersions) {
                const oldVersionId = properties.moduleVersionId.value;
                if (moduleResourceMappings.moduleVersions[oldVersionId]) {
                  properties.moduleVersionId.value = moduleResourceMappings.moduleVersions[oldVersionId];
                }
              }

              // Replace module environment ID
              if (properties.moduleEnvironmentId?.value && moduleResourceMappings.moduleEnvironments) {
                const oldEnvironmentId = properties.moduleEnvironmentId.value;
                if (moduleResourceMappings.moduleEnvironments[oldEnvironmentId]) {
                  properties.moduleEnvironmentId.value = moduleResourceMappings.moduleEnvironments[oldEnvironmentId];
                }
              }
            }
            newComponent.properties = properties || {};

            newComponent.page = pageCreated;

            const savedComponent = await manager.save(newComponent);

            appResourceMappings.componentsMapping[component.id] = savedComponent.id;
            const componentLayout = component.layouts;

            await Promise.all(
              componentLayout.map(async (layout) => {
                const newLayout = new Layout();
                newLayout.type = layout.type;
                newLayout.top = layout.top;
                newLayout.left =
                  layout.dimensionUnit !== LayoutDimensionUnits.COUNT
                    ? this.componentsService.resolveGridPositionForComponent(layout.left, layout.type)
                    : layout.left;
                newLayout.dimensionUnit = LayoutDimensionUnits.COUNT;
                newLayout.width = layout.width;
                newLayout.height = layout.height;
                newLayout.component = savedComponent;

                await manager.save(newLayout);
              })
            );

            if (component.permissions) {
              savedComponent.permissions = component.permissions;
            }

            //create component permissions of component if flag enabled in dto
            await this.createComponentPermissionsForGroups(savedComponent, user.organizationId, manager);

            const componentEvents = importingEvents.filter((event) => event.sourceId === component.id);

            if (componentEvents.length > 0) {
              await Promise.all(
                componentEvents.map(async (componentEvent) => {
                  const newEvent = await manager.create(EventHandler, {
                    name: componentEvent.name,
                    sourceId: savedComponent.id,
                    target: componentEvent.target,
                    event: componentEvent.event,
                    index: componentEvent.index,
                    appVersionId: appResourceMappings.appVersionMapping[importingAppVersion.id],
                  });

                  await manager.save(EventHandler, newEvent);
                })
              );
            }
          }
        }

        const pageEvents = importingEvents.filter((event) => event.sourceId === page.id);

        if (pageEvents.length > 0) {
          await Promise.all(
            pageEvents.map(async (pageEvent) => {
              const newEvent = await manager.create(EventHandler, {
                name: pageEvent.name,
                sourceId: pageCreated.id,
                target: pageEvent.target,
                event: pageEvent.event,
                index: pageEvent.index,
                appVersionId: appResourceMappings.appVersionMapping[importingAppVersion.id],
              });

              await manager.save(EventHandler, newEvent);
            })
          );
        }
      }

      // relink page groups
      const updateArr = [];
      for (const { pageId, groupId } of pageGroupIdArr) {
        updateArr.push(manager.update(Page, { id: oldNewIdMap[pageId] }, { pageGroupId: oldNewIdMap[groupId] }));
      }
      await Promise.all(updateArr);

      const newDataQueries = await manager.find(DataQuery, {
        where: { appVersionId: appResourceMappings.appVersionMapping[importingAppVersion.id] },
      });

      for (const importedDataQuery of importingDataQueriesForAppVersion) {
        const mappedNewDataQuery = newDataQueries.find(
          (dq) => dq.id === appResourceMappings.dataQueryMapping[importedDataQuery.id]
        );

        if (!mappedNewDataQuery) continue;

        const importingQueryEvents = importingEvents.filter(
          (event) => event.target === Target.dataQuery && event.sourceId === importedDataQuery.id
        );

        if (importingQueryEvents.length > 0) {
          await Promise.all(
            importingQueryEvents.map(async (dataQueryEvent) => {
              const newEvent = await manager.create(EventHandler, {
                name: dataQueryEvent.name,
                sourceId: mappedNewDataQuery.id,
                target: dataQueryEvent.target,
                event: dataQueryEvent.event,
                index: dataQueryEvent.index,
                appVersionId: appResourceMappings.appVersionMapping[importingAppVersion.id],
              });

              await manager.save(EventHandler, newEvent);
            })
          );
        } else {
          this.replaceDataQueryOptionsWithNewDataQueryIds(
            mappedNewDataQuery?.options,
            appResourceMappings.dataQueryMapping
          );
          const queryEvents = mappedNewDataQuery?.options?.events || [];

          delete mappedNewDataQuery?.options?.events;

          if (queryEvents.length > 0) {
            await Promise.all(
              queryEvents.map(async (event, index) => {
                const newEvent = await manager.create(EventHandler, {
                  name: event.eventId,
                  sourceId: mappedNewDataQuery.id,
                  target: Target.dataQuery,
                  event: event,
                  index: event.index ?? index,
                  appVersionId: appResourceMappings.appVersionMapping[importingAppVersion.id],
                });

                await manager.save(EventHandler, newEvent);
              })
            );
          }
        }

        await manager.save(mappedNewDataQuery);
      }

      await manager.update(
        AppVersion,
        { id: appResourceMappings.appVersionMapping[importingAppVersion.id] },
        {
          homePageId: updateHomepageId,
        }
      );
    }

    // const appVersionIds = Object.values(appResourceMappings.appVersionMapping);

    // for (const appVersionId of appVersionIds) {
    //   await this.updateEventActionsForNewVersionWithNewMappingIds(
    //     manager,
    //     appVersionId,
    //     appResourceMappings.dataQueryMapping,
    //     appResourceMappings.componentsMapping,
    //     appResourceMappings.pagesMapping
    //   );
    // }

    return appResourceMappings;
  }

  /**
   * Updates workflow definition query references with newly created query IDs during app import.
   *
   * Note: For workflow apps, the entire workflow definition (including nodes, edges, and query mappings)
   * is stored as JSON in the app_versions.definition column. Unlike regular apps where queries are
   * stored as separate entities, workflow queries are referenced within this JSON structure through
   * a queries array that maps workflow node IDs (idOnDefinition) to actual data query IDs.
   *
   * During import, new data queries are created with different IDs, so we need to update the
   * workflow definition's queries array to reference these new IDs while preserving the
   * idOnDefinition values that link to workflow nodes.
   */
  private async updateWorkflowDefinitionQueryReferences(
    manager: EntityManager,
    appVersionIds: string[],
    resourceMapping: AppResourceMappings
  ): Promise<void> {
    // Get the app versions with their definitions and associated apps
    const appVersionsWithDefinitions = await manager
      .createQueryBuilder(AppVersion, 'appVersion')
      .leftJoinAndSelect('appVersion.app', 'app')
      .where('appVersion.id IN(:...appVersionIds)', { appVersionIds })
      .select(['appVersion.id', 'appVersion.definition', 'app.type'])
      .getMany();

    const workflowAppVersions = appVersionsWithDefinitions.filter(
      (appVersion) => appVersion.app?.type === 'workflow' && appVersion.definition?.queries
    );

    if (workflowAppVersions.length > 0) {
      for (const appVersion of workflowAppVersions) {
        const definition = appVersion.definition;
        let definitionUpdated = false;

        // Update query IDs in the workflow definition
        if (definition.queries && Array.isArray(definition.queries)) {
          definition.queries = definition.queries.map((query) => {
            if (query.id && resourceMapping.dataQueryMapping[query.id]) {
              definitionUpdated = true;
              return {
                ...query,
                id: resourceMapping.dataQueryMapping[query.id],
              };
            }
            return query;
          });
        }

        if (definitionUpdated) {
          await manager.update(AppVersion, { id: appVersion.id }, { definition });
        }
      }
    }
  }

  async rejectMarketplacePluginsNotInstalled(
    manager: EntityManager,
    importingDataSources: DataSource[]
  ): Promise<DataSource[]> {
    const pluginsFound = new Set<string>();

    const isPluginInstalled = async (kind: string): Promise<boolean> => {
      if (pluginsFound.has(kind)) return true;

      const pluginExists = !!(await manager.findOne(Plugin, { where: { pluginId: kind } }));

      if (pluginExists) pluginsFound.add(kind);

      return pluginExists;
    };

    const filteredDataSources: DataSource[] = [];

    for (const ds of importingDataSources) {
      const isPlugin = !!ds.pluginId;
      if (!isPlugin || (isPlugin && (await isPluginInstalled(ds.kind)))) {
        filteredDataSources.push(ds);
      }
    }

    return filteredDataSources;
  }

  async createDataQueriesForAppVersion(
    manager: EntityManager,
    organizationId: string,
    importingDataQueriesForAppVersion: DataQuery[],
    importingDataSource: DataSource,
    dataSourceForAppVersion: DataSource,
    importingAppVersion: AppVersion,
    appResourceMappings: AppResourceMappings,
    externalResourceMappings: { [x: string]: any }
  ) {
    appResourceMappings = { ...appResourceMappings };
    const importingQueriesForSource = importingDataQueriesForAppVersion.filter(
      (dq: { dataSourceId: any }) => dq.dataSourceId === importingDataSource.id
    );
    if (isEmpty(importingDataQueriesForAppVersion)) return appResourceMappings;

    for (const importingQuery of importingQueriesForSource) {
      const options =
        importingDataSource.kind === 'tooljetdb'
          ? this.replaceTooljetDbTableIds(
              importingQuery.options,
              externalResourceMappings['tooljet_database'],
              organizationId
            )
          : importingQuery.options;

      const newQuery = manager.create(DataQuery, {
        name: importingQuery.name,
        options,
        dataSourceId: dataSourceForAppVersion.id,
        appVersionId: appResourceMappings.appVersionMapping[importingAppVersion.id],
      });

      await manager.save(newQuery);

      if (importingQuery.permissions) {
        newQuery.permissions = importingQuery.permissions;
      }

      appResourceMappings.dataQueryMapping[importingQuery.id] = newQuery.id;

      //create query permissions of query if flag enabled in dto
      await this.createQueryPermissionsForGroups(newQuery, organizationId, manager);
    }

    return appResourceMappings;
  }

  isExistingDataSource(dataSourceForAppVersion: DataSource): boolean {
    return !!dataSourceForAppVersion.createdAt;
  }

  async createDataSourceOptionsForExistingAppEnvs(
    manager: EntityManager,
    appVersion: AppVersion,
    dataSourceForAppVersion: DataSource,
    dataSourceOptions: DataSourceOptions[],
    importingDataSource: DataSource,
    appEnvironments: AppEnvironment[],
    appResourceMappings: AppResourceMappings,
    defaultAppEnvironmentId: string
  ) {
    appResourceMappings = { ...appResourceMappings };
    const importingDatasourceOptionsForAppVersion = dataSourceOptions.filter(
      (dso: { dataSourceId: string }) => dso.dataSourceId === importingDataSource.id
    );
    // create the datasource options for datasource if other environments present which is not in the export
    if (appEnvironments?.length !== appResourceMappings.appDefaultEnvironmentMapping[appVersion.id].length) {
      const availableEnvironments = importingDatasourceOptionsForAppVersion.map(
        (option) => appResourceMappings.appEnvironmentMapping[option.environmentId]
      );
      const otherEnvironmentsIds = appResourceMappings.appDefaultEnvironmentMapping[appVersion.id].filter(
        (defaultEnv) => !availableEnvironments.includes(defaultEnv)
      );
      const defaultEnvDsOption = importingDatasourceOptionsForAppVersion.find(
        (dso) => dso.environmentId === defaultAppEnvironmentId
      );
      for (const otherEnvironmentId of otherEnvironmentsIds) {
        const existingDataSourceOptions = await manager.findOne(DataSourceOptions, {
          where: {
            dataSourceId: dataSourceForAppVersion.id,
            environmentId: otherEnvironmentId,
          },
        });
        if (!existingDataSourceOptions) {
          await this.createDatasourceOption(
            manager,
            defaultEnvDsOption.options,
            otherEnvironmentId,
            dataSourceForAppVersion.id
          );
        }
      }
    }

    // create datasource options only for newly created datasources
    for (const importingDataSourceOption of importingDatasourceOptionsForAppVersion) {
      if (importingDataSourceOption?.environmentId in appResourceMappings.appEnvironmentMapping) {
        const existingDataSourceOptions = await manager.findOne(DataSourceOptions, {
          where: {
            dataSourceId: dataSourceForAppVersion.id,
            environmentId: appResourceMappings.appEnvironmentMapping[importingDataSourceOption.environmentId],
          },
        });

        if (!existingDataSourceOptions) {
          await this.createDatasourceOption(
            manager,
            importingDataSourceOption.options,
            appResourceMappings.appEnvironmentMapping[importingDataSourceOption.environmentId],
            dataSourceForAppVersion.id
          );
        }
      }
    }
  }

  async createDefaultDatasourcesForAppVersion(
    manager: EntityManager,
    appVersion: AppVersion,
    user: User,
    appResourceMappings: AppResourceMappings
  ) {
    const defaultDataSourceIds = await this.createDefaultDataSourceForVersion(user.organizationId, manager);
    appResourceMappings.defaultDataSourceIdMapping[appVersion.id] = defaultDataSourceIds;

    return appResourceMappings;
  }

  async findOrCreateDataSourceForAppVersion(
    manager: EntityManager,
    dataSource: DataSource,
    user: User
  ): Promise<DataSource> {
    const isDefaultDatasource = DefaultDataSourceNames.includes(dataSource.name as DefaultDataSourceName);
    const isPlugin = !!dataSource.pluginId;

    if (isDefaultDatasource) {
      const createdDefaultDatasource = await manager.findOne(DataSource, {
        where: {
          organizationId: user.organizationId,
          kind: dataSource.kind,
          type: DataSourceTypes.STATIC,
          scope: DataSourceScopes.GLOBAL,
        },
      });

      return createdDefaultDatasource;
    }

    const globalDataSourceWithSameIdExists = async (dataSource: DataSource) => {
      return await manager.findOne(DataSource, {
        where: {
          id: dataSource.id,
          kind: dataSource.kind,
          type: DataSourceTypes.DEFAULT,
          scope: DataSourceScopes.GLOBAL,
          organizationId: user.organizationId,
        },
      });
    };
    const globalDataSourceWithSameNameExists = async (dataSource: DataSource) => {
      return await manager.findOne(DataSource, {
        where: {
          name: dataSource.name,
          kind: dataSource.kind,
          type: In([DataSourceTypes.DEFAULT, DataSourceTypes.SAMPLE]),
          scope: DataSourceScopes.GLOBAL,
          organizationId: user.organizationId,
        },
      });
    };
    const existingDatasource =
      (await globalDataSourceWithSameIdExists(dataSource)) || (await globalDataSourceWithSameNameExists(dataSource));

    if (existingDatasource) return existingDatasource;

    const createDsFromPluginInstalled = async (ds: DataSource): Promise<DataSource> => {
      const plugin = await manager.findOneOrFail(Plugin, {
        where: {
          pluginId: dataSource.kind,
        },
      });

      if (plugin) {
        const newDataSource = manager.create(DataSource, {
          organizationId: user?.organizationId,
          name: dataSource.name,
          kind: dataSource.kind,
          type: DataSourceTypes.DEFAULT,
          scope: DataSourceScopes.GLOBAL, // No appVersionId for global data sources
          pluginId: plugin.id,
        });
        await manager.save(newDataSource);

        return newDataSource;
      }
    };

    const createNewGlobalDs = async (ds: DataSource): Promise<DataSource> => {
      const newDataSource = manager.create(DataSource, {
        organizationId: user?.organizationId,
        name: dataSource.name,
        kind: dataSource.kind,
        type: DataSourceTypes.DEFAULT,
        scope: DataSourceScopes.GLOBAL, // No appVersionId for global data sources
        pluginId: null,
      });
      await manager.save(newDataSource);

      return newDataSource;
    };

    if (isPlugin) {
      return await createDsFromPluginInstalled(dataSource);
    } else {
      return await createNewGlobalDs(dataSource);
    }
  }

  async associateAppEnvironmentsToAppVersion(
    manager: EntityManager,
    user: User,
    appEnvironments: Record<string, any>[],
    appVersion: AppVersion,
    appResourceMappings: AppResourceMappings
  ) {
    appResourceMappings = { ...appResourceMappings };
    const currentOrgEnvironments = await this.appEnvironmentUtilService.getAll(
      user?.organizationId,
      appVersion.appId,
      manager
    );

    if (!appEnvironments?.length) {
      currentOrgEnvironments.map((env) => (appResourceMappings.appEnvironmentMapping[env.id] = env.id));
    } else if (appEnvironments?.length && appEnvironments[0]?.appVersionId) {
      const appVersionedEnvironments = appEnvironments.filter(
        (appEnv: { appVersionId: string }) => appEnv.appVersionId === appVersion.id
      );
      for (const currentOrgEnv of currentOrgEnvironments) {
        const appEnvironment = appVersionedEnvironments.filter(
          (appEnv: { name: string }) => appEnv.name === currentOrgEnv.name
        )[0];
        if (appEnvironment) {
          appResourceMappings.appEnvironmentMapping[appEnvironment.id] = currentOrgEnv.id;
        }
      }
    } else {
      //For apps imported on v2 where organizationId not available
      for (const currentOrgEnv of currentOrgEnvironments) {
        const appEnvironment = appEnvironments.filter(
          (appEnv: { name: string }) => appEnv.name === currentOrgEnv.name
        )[0];
        if (appEnvironment) {
          appResourceMappings.appEnvironmentMapping[appEnvironment.id] = currentOrgEnv.id;
        }
      }
    }

    return appResourceMappings;
  }

  createViewerNavigationVisibilityForImportedApp(importedVersion: AppVersion) {
    let pageSettings = {};
    if (importedVersion.pageSettings) {
      pageSettings = { ...importedVersion.pageSettings };
    } else {
      pageSettings = {
        properties: {
          disableMenu: {
            value: `{{${!importedVersion.showViewerNavigation}}}`,
            fxActive: false,
          },
        },
      };
    }
    return pageSettings;
  }

  async checkIfGroupPermissionsExist(pages, queries, components, organizationId) {
    const allGroupNames = new Set<string>();

    for (const page of pages) {
      const groupNames = page.permissions?.permissionGroup || [];
      for (const name of groupNames) {
        allGroupNames.add(name);
      }
    }

    for (const query of queries) {
      const groupNames = query.permissions?.permissionGroup || [];
      for (const name of groupNames) {
        if (!allGroupNames.has(name)) {
          allGroupNames.add(name);
        }
      }
    }

    for (const component of components) {
      const groupNames = component.permissions?.permissionGroup || [];
      for (const name of groupNames) {
        if (!allGroupNames.has(name)) {
          allGroupNames.add(name);
        }
      }
    }

    if (!allGroupNames.size) return;

    return await dbTransactionWrap(async (manager: EntityManager) => {
      const existingGroups = await manager
        .createQueryBuilder(GroupPermissions, 'gp')
        .where('gp.name IN (:...names)', { names: Array.from(allGroupNames) })
        .andWhere('gp.organizationId = :organizationId', { organizationId })
        .select(['gp.name'])
        .getMany();

      const existingGroupNames = new Set(existingGroups.map((g) => g.name));

      const missingGroups = Array.from(allGroupNames).filter((name) => !existingGroupNames.has(name));

      if (missingGroups.length > 0) {
        throw new HttpException(
          {
            message: { type: APP_ERROR_TYPE.IMPORT_EXPORT_SERVICE.PERMISSION_CHECK, data: missingGroups },
          },
          HttpStatus.BAD_REQUEST
        );
      }
    });
  }

  async createPagePermissionsForGroups(page, organizationId: string, manager: EntityManager) {
    const groupNames = page.permissions?.permissionGroup || [];
    if (!groupNames.length) return;

    const existingGroups = await manager
      .createQueryBuilder(GroupPermissions, 'gp')
      .where('gp.name IN (:...names)', { names: groupNames })
      .andWhere('gp.organizationId = :organizationId', { organizationId })
      .getMany();

    const groupMap = new Map(existingGroups.map((g) => [g.name, g]));

    // Filter to only existing group names
    const validGroupNames = groupNames.filter((name) => groupMap.has(name));

    // If no valid group names exist, do not create permissions
    if (!validGroupNames.length) return;

    const permission = manager.create(PagePermission, {
      pageId: page.id,
      type: PAGE_PERMISSION_TYPE.GROUP,
    });

    const savedPermission = await manager.save(permission);

    const pageUsers = validGroupNames.map((name) =>
      manager.create(PageUser, {
        pagePermissionsId: savedPermission.id,
        permissionGroupsId: groupMap.get(name).id,
      })
    );

    await manager.save(pageUsers);
  }

  async createQueryPermissionsForGroups(query, organizationId: string, manager: EntityManager) {
    const groupNames = query.permissions?.permissionGroup || [];
    if (!groupNames.length) return;

    const existingGroups = await manager
      .createQueryBuilder(GroupPermissions, 'gp')
      .where('gp.name IN (:...names)', { names: groupNames })
      .andWhere('gp.organizationId = :organizationId', { organizationId })
      .getMany();

    const groupMap = new Map(existingGroups.map((g) => [g.name, g]));

    // Filter to only existing group names
    const validGroupNames = groupNames.filter((name) => groupMap.has(name));

    // If no valid group names exist, do not create permissions
    if (!validGroupNames.length) return;

    const permission = manager.create(QueryPermission, {
      queryId: query.id,
      type: PAGE_PERMISSION_TYPE.GROUP,
    });

    const savedPermission = await manager.save(permission);

    const queryUsers = validGroupNames.map((name) =>
      manager.create(QueryUser, {
        queryPermissionsId: savedPermission.id,
        permissionGroupsId: groupMap.get(name).id,
      })
    );

    await manager.save(queryUsers);
  }

  async createComponentPermissionsForGroups(component, organizationId: string, manager: EntityManager) {
    const groupNames = component.permissions?.permissionGroup || [];
    if (!groupNames.length) return;

    const existingGroups = await manager
      .createQueryBuilder(GroupPermissions, 'gp')
      .where('gp.name IN (:...names)', { names: groupNames })
      .andWhere('gp.organizationId = :organizationId', { organizationId })
      .getMany();

    const groupMap = new Map(existingGroups.map((g) => [g.name, g]));

    // Filter to only existing group names
    const validGroupNames = groupNames.filter((name) => groupMap.has(name));

    // If no valid group names exist, do not create permissions
    if (!validGroupNames.length) return;

    const permission = manager.create(ComponentPermission, {
      componentId: component.id,
      type: PAGE_PERMISSION_TYPE.GROUP,
    });

    const savedPermission = await manager.save(permission);

    const componentUsers = validGroupNames.map((name) =>
      manager.create(ComponentUser, {
        componentPermissionsId: savedPermission.id,
        permissionGroupsId: groupMap.get(name).id,
      })
    );

    await manager.save(componentUsers);
  }

  async createAppVersionsForImportedApp(
    manager: EntityManager,
    user: User,
    importedApp: App,
    appVersions: AppVersion[],
    appResourceMappings: AppResourceMappings,
    isNormalizedAppDefinitionSchema: boolean
  ) {
    appResourceMappings = { ...appResourceMappings };
    const { appVersionMapping, appDefaultEnvironmentMapping } = appResourceMappings;
    const organization: Organization = await manager.findOne(Organization, {
      where: { id: user?.organizationId },
      relations: ['appEnvironments'],
    });
    let currentEnvironmentId: string;

    for (const appVersion of appVersions) {
      const appEnvIds: string[] = [...organization.appEnvironments.map((env) => env.id)];

      //app is exported to CE
      if (defaultAppEnvironments.length === 1) {
        currentEnvironmentId = organization.appEnvironments.find((env: any) => env.isDefault)?.id;
      } else {
        //to EE or cloud
        currentEnvironmentId = organization.appEnvironments.find((env) => env.priority === 1)?.id;
      }

      const version = await manager.create(AppVersion, {
        appId: importedApp.id,
        definition: appVersion.definition,
        name: appVersion.name,
        currentEnvironmentId,
        createdAt: new Date(),
        updatedAt: new Date(),
      });

      if (isNormalizedAppDefinitionSchema) {
        version.showViewerNavigation = appVersion.showViewerNavigation;
        version.homePageId = appVersion.homePageId;
        version.globalSettings = appVersion.globalSettings;
        version.pageSettings = this.createViewerNavigationVisibilityForImportedApp(appVersion);
      } else {
        version.showViewerNavigation = appVersion.definition?.showViewerNavigation || true;
        version.homePageId = appVersion.definition?.homePageId;

        if (!appVersion.definition?.globalSettings) {
          version.globalSettings = {
            hideHeader: false,
            appInMaintenance: false,
            canvasMaxWidth: 100,
            canvasMaxWidthType: '%',
            canvasMaxHeight: 2400,
            canvasBackgroundColor: '#edeff5',
            backgroundFxQuery: '',
            appMode: 'auto',
          };
        } else {
          version.globalSettings = appVersion.definition?.globalSettings;
          version.pageSettings = this.createViewerNavigationVisibilityForImportedApp(appVersion);
        }
      }

      await manager.save(version);

      appDefaultEnvironmentMapping[appVersion.id] = appEnvIds;
      appVersionMapping[appVersion.id] = version.id;
    }

    return appResourceMappings;
  }

  async createDefaultDataSourceForVersion(organizationId: string, manager: EntityManager): Promise<any> {
    const dataSources = await this.dataSourcesRepository.getStaticDataSources(organizationId, manager);
    return dataSources?.reduce<Record<string, string>>((acc, source) => {
      acc[source.kind] = source.id;
      return acc;
    }, {});
  }

  async setEditingVersionAsLatestVersion(manager: EntityManager, appVersionMapping: any, appVersions: Array<any>) {
    if (isEmpty(appVersions)) return;

    const lastVersionFromImport = appVersions[appVersions.length - 1];
    const lastVersionIdToUpdate = appVersionMapping[lastVersionFromImport.id];

    await manager.update(AppVersion, { id: lastVersionIdToUpdate }, { updatedAt: new Date() });
  }

  async createDatasourceOption(
    manager: EntityManager,
    options: Record<string, unknown>,
    environmentId: string,
    dataSourceId: string
  ) {
    const convertedOptions = this.convertToArrayOfKeyValuePairs(options);
    const newOptions = await this.dataSourcesUtilService.parseOptionsForCreate(convertedOptions, true, manager);
    const dsOption = manager.create(DataSourceOptions, {
      options: newOptions,
      environmentId,
      dataSourceId,
      createdAt: new Date(),
      updatedAt: new Date(),
    });
    await manager.save(dsOption);
  }

  convertToArrayOfKeyValuePairs(options: Record<string, unknown>): Array<object> {
    if (!options) return;
    return Object.keys(options).map((key) => {
      return {
        key: key,
        value: options[key]['value'],
        encrypted: options[key]['encrypted'],
        workspace_constant: options[key]['workspace_constant'],
      };
    });
  }

  replaceDataQueryOptionsWithNewDataQueryIds(
    options: { events: Record<string, unknown>[] },
    dataQueryMapping: Record<string, string>
  ) {
    if (options && options.events) {
      const replacedEvents = options.events.map((event: { queryId: string }) => {
        if (event.queryId) {
          event.queryId = dataQueryMapping[event.queryId];
        }
        return event;
      });
      options.events = replacedEvents;
    }
    return options;
  }

  replaceDataQueryIdWithinDefinitions(
    definition: DeepPartial<any>,
    dataQueryMapping: Record<string, string>
  ): QueryDeepPartialEntity<any> {
    if (definition?.pages) {
      for (const pageId of Object.keys(definition?.pages)) {
        if (definition.pages[pageId].events) {
          const replacedPageEvents = definition.pages[pageId].events.map((event: { queryId: string }) => {
            if (event.queryId) {
              event.queryId = dataQueryMapping[event.queryId];
            }
            return event;
          });
          definition.pages[pageId].events = replacedPageEvents;
        }
        if (definition.pages[pageId].components) {
          for (const id of Object.keys(definition.pages[pageId].components)) {
            const component = definition.pages[pageId].components[id].component;

            if (component?.definition?.events) {
              const replacedComponentEvents = component.definition.events.map((event: { queryId: string }) => {
                if (event.queryId) {
                  event.queryId = dataQueryMapping[event.queryId];
                }
                return event;
              });
              component.definition.events = replacedComponentEvents;
            }

            if (component?.definition?.properties?.actions?.value) {
              for (const value of component.definition.properties.actions.value) {
                if (value?.events) {
                  const replacedComponentActionEvents = value.events.map((event: { queryId: string }) => {
                    if (event.queryId) {
                      event.queryId = dataQueryMapping[event.queryId];
                    }
                    return event;
                  });
                  value.events = replacedComponentActionEvents;
                }
              }
            }

            if (component?.component === 'Table') {
              for (const column of component?.definition?.properties?.columns?.value ?? []) {
                if (column?.events) {
                  const replacedComponentActionEvents = column.events.map((event: { queryId: string }) => {
                    if (event.queryId) {
                      event.queryId = dataQueryMapping[event.queryId];
                    }
                    return event;
                  });
                  column.events = replacedComponentActionEvents;
                }
              }
            }

            definition.pages[pageId].components[id].component = component;
          }
        }
      }
    }
    return definition;
  }

  async performLegacyAppImport(
    manager: EntityManager,
    importedApp: App,
    appParams: any,
    externalResourceMappings: any,
    user: any
  ) {
    const dataSourceMapping = {};
    const dataQueryMapping = {};
    const dataSources = appParams?.dataSources || [];
    const dataQueries = appParams?.dataQueries || [];
    let currentEnvironmentId = null;

    const version = manager.create(AppVersion, {
      appId: importedApp.id,
      definition: appParams.definition,
      name: 'v1',
      currentEnvironmentId,
      createdAt: new Date(),
      updatedAt: new Date(),
    });
    await manager.save(version);

    // Create default data sources
    const defaultDataSourceIds = await this.createDefaultDataSourceForVersion(user.organizationId, manager);
    let envIdArray: string[] = [];

    const organization: Organization = await manager.findOne(Organization, {
      where: { id: user?.organizationId },
      relations: ['appEnvironments'],
    });
    envIdArray = [...organization.appEnvironments.map((env) => env.id)];

    if (!envIdArray.length) {
      await Promise.all(
        defaultAppEnvironments.map(async (en) => {
          const env = manager.create(AppEnvironment, {
            organizationId: user?.organizationId,
            name: en.name,
            isDefault: en.isDefault,
            priority: en.priority,
            createdAt: new Date(),
            updatedAt: new Date(),
          });
          await manager.save(env);
          if (defaultAppEnvironments.length === 1 || en.priority === 1) {
            currentEnvironmentId = env.id;
          }
          envIdArray.push(env.id);
        })
      );
    } else {
      //get starting env from the organization environments list
      const { appEnvironments } = organization;
      if (appEnvironments.length === 1) currentEnvironmentId = appEnvironments[0].id;
      else {
        appEnvironments.map((appEnvironment) => {
          if (appEnvironment.priority === 1) currentEnvironmentId = appEnvironment.id;
        });
      }
    }

    for (const source of dataSources) {
      const convertedOptions = this.convertToArrayOfKeyValuePairs(source.options);

      const newSource = manager.create(DataSource, {
        name: source.name,
        kind: source.kind,
        appVersionId: version.id,
      });
      await manager.save(newSource);
      dataSourceMapping[source.id] = newSource.id;

      await Promise.all(
        envIdArray.map(async (envId) => {
          let newOptions: Record<string, unknown>;
          if (source.options) {
            newOptions = await this.dataSourcesUtilService.parseOptionsForCreate(convertedOptions, true, manager);
          }

          const dsOption = manager.create(DataSourceOptions, {
            environmentId: envId,
            dataSourceId: newSource.id,
            options: newOptions,
            createdAt: new Date(),
            updatedAt: new Date(),
          });
          await manager.save(dsOption);
        })
      );
    }

    const newDataQueries = [];
    for (const query of dataQueries) {
      const dataSourceId = dataSourceMapping[query.dataSourceId];
      const newQuery = manager.create(DataQuery, {
        name: query.name,
        dataSourceId: !dataSourceId ? defaultDataSourceIds[query.kind] : dataSourceId,
        appVersionId: query.appVersionId,
        options:
          dataSourceId == defaultDataSourceIds['tooljetdb']
            ? this.replaceTooljetDbTableIds(
                query.options,
                externalResourceMappings['tooljet_database'],
                user?.organizationId
              )
            : query.options,
      });
      await manager.save(newQuery);
      dataQueryMapping[query.id] = newQuery.id;
      newDataQueries.push(newQuery);
    }

    for (const newQuery of newDataQueries) {
      const newOptions = this.replaceDataQueryOptionsWithNewDataQueryIds(newQuery.options, dataQueryMapping);
      const queryEvents = newQuery.options?.events || [];
      delete newOptions?.events;

      newQuery.options = newOptions;
      await manager.save(newQuery);

      await Promise.all(
        queryEvents.map(async (event, index) => {
          const newEvent = {
            name: event.eventId,
            sourceId: newQuery.id,
            target: Target.dataQuery,
            event: event,
            index: queryEvents.index || index,
            appVersionId: newQuery.appVersionId,
          };

          await manager.save(EventHandler, newEvent);
        })
      );
    }

    await manager.update(
      AppVersion,
      { id: version.id },
      { definition: this.replaceDataQueryIdWithinDefinitions(version.definition, dataQueryMapping) }
    );
  }

  // Entire function should be santised for Undefined values
  replaceTooljetDbTableIds(queryOptions, tooljetDatabaseMapping, organizationId: string) {
    let transformedQueryOptions = { ...queryOptions };

    // FIXME: Even if the operation is not 'join_tables',
    // the queryOptions currently can have fields on join_table
    // if the user switches b/w operations in the UI
    if (Object.keys(queryOptions).includes('join_table')) {
      transformedQueryOptions = this.replaceTooljetDbTableIdOnJoin(
        queryOptions,
        tooljetDatabaseMapping,
        organizationId
      );
    }
    if (queryOptions?.operation === 'join_tables') {
      return transformedQueryOptions;
    }

    const mappedTableId = tooljetDatabaseMapping[transformedQueryOptions.table_id]?.id;
    return {
      ...transformedQueryOptions,
      ...(mappedTableId && { table_id: mappedTableId }),
      ...(organizationId && { organization_id: organizationId }),
    };
  }

  replaceTooljetDbTableIdOnJoin(
    queryOptions,
    tooljetDatabaseMapping,
    organizationId: string
  ): Partial<{
    table_id: string;
    join_table: unknown;
    organization_id: string;
  }> {
    const joinOptions = { ...(queryOptions?.join_table ?? {}) };

    // JOIN Section
    if (joinOptions?.joins && joinOptions.joins.length > 0) {
      const joinsTableIdUpdatedList = joinOptions.joins.map((joinCondition) => {
        const updatedJoinCondition = { ...joinCondition };
        // Updating Join tableId
        if (updatedJoinCondition.table)
          updatedJoinCondition.table =
            tooljetDatabaseMapping[updatedJoinCondition.table]?.id ?? updatedJoinCondition.table;
        // Updating TableId on Conditions in Join Query
        if (updatedJoinCondition.conditions) {
          const updatedJoinConditionFilter = this.updateNewTableIdForFilter(
            updatedJoinCondition.conditions,
            tooljetDatabaseMapping
          );
          updatedJoinCondition.conditions = updatedJoinConditionFilter.conditions;
        }

        return updatedJoinCondition;
      });
      joinOptions.joins = joinsTableIdUpdatedList;
    }

    // Filter Section
    if (joinOptions?.conditions) {
      joinOptions.conditions = this.updateNewTableIdForFilter(
        joinOptions.conditions,
        tooljetDatabaseMapping
      ).conditions;
    }

    // Select Section
    if (joinOptions?.fields) {
      joinOptions.fields = joinOptions.fields.map((eachField) => {
        if (eachField.table) {
          eachField.table = tooljetDatabaseMapping[eachField.table]?.id ?? eachField.table;
          return eachField;
        }
        return eachField;
      });
    }

    // From Section
    if (joinOptions?.from) {
      const { name = '' } = joinOptions.from;
      joinOptions.from = { ...joinOptions.from, name: tooljetDatabaseMapping[name]?.id ?? name };
    }

    // Sort Section
    if (joinOptions?.order_by) {
      joinOptions.order_by = joinOptions.order_by.map((eachOrderBy) => {
        if (eachOrderBy.table) {
          eachOrderBy.table = tooljetDatabaseMapping[eachOrderBy.table]?.id ?? eachOrderBy.table;
          return eachOrderBy;
        }
        return eachOrderBy;
      });
    }

    return {
      ...queryOptions,
      table_id: tooljetDatabaseMapping[queryOptions.table_id]?.id,
      join_table: joinOptions,
      organization_id: organizationId,
    };
  }

  updateNewTableIdForFilter(joinConditions, tooljetDatabaseMapping) {
    const { conditionsList = [] } = { ...joinConditions };
    const updatedConditionList = conditionsList.map((condition) => {
      if (condition.conditions) {
        return this.updateNewTableIdForFilter(condition.conditions, tooljetDatabaseMapping);
      } else {
        const { operator = '=', leftField = {}, rightField = {} } = { ...condition };
        if (leftField?.table) leftField['table'] = tooljetDatabaseMapping[leftField.table]?.id ?? leftField.table;
        if (rightField?.table) rightField['table'] = tooljetDatabaseMapping[rightField.table]?.id ?? rightField.table;
        return { operator, leftField, rightField };
      }
    });
    return { conditions: { ...joinConditions, conditionsList: [...updatedConditionList] } };
  }

  async updateEventActionsForNewVersionWithNewMappingIds(
    manager: EntityManager,
    versionId: string,
    oldDataQueryToNewMapping: Record<string, unknown>,
    oldComponentToNewComponentMapping: Record<string, unknown>,
    oldPageToNewPageMapping: Record<string, unknown>
  ) {
    const allEvents = await manager
      .createQueryBuilder(EventHandler, 'event')
      .where('event.appVersionId = :versionId', { versionId })
      .getMany();
    const mappings = { ...oldDataQueryToNewMapping, ...oldComponentToNewComponentMapping } as Record<string, string>;

    for (const event of allEvents) {
      const eventDefinition = updateEntityReferences(event.event, mappings);

      if (eventDefinition?.actionId === 'run-query' && oldDataQueryToNewMapping[eventDefinition.queryId]) {
        eventDefinition.queryId = oldDataQueryToNewMapping[eventDefinition.queryId];
      }

      if (
        eventDefinition?.actionId === 'control-component' &&
        oldComponentToNewComponentMapping[eventDefinition.componentId]
      ) {
        eventDefinition.componentId = oldComponentToNewComponentMapping[eventDefinition.componentId];
      }

      if (eventDefinition?.actionId === 'switch-page' && oldPageToNewPageMapping[eventDefinition.pageId]) {
        eventDefinition.pageId = oldPageToNewPageMapping[eventDefinition.pageId];
      }

      if (
        (eventDefinition?.actionId == 'show-modal' || eventDefinition?.actionId === 'close-modal') &&
        oldComponentToNewComponentMapping[eventDefinition.modal]
      ) {
        eventDefinition.modal = oldComponentToNewComponentMapping[eventDefinition.modal];
      }

      if (eventDefinition?.actionId == 'set-table-page' && oldComponentToNewComponentMapping[eventDefinition.table]) {
        eventDefinition.table = oldComponentToNewComponentMapping[eventDefinition.table];
      }

      event.event = eventDefinition;

      await manager.save(event);
    }
  }
}

export function convertSinglePageSchemaToMultiPageSchema(appParams: any) {
  const appParamsWithMultipageSchema = {
    ...appParams,
    appVersions: appParams.appVersions?.map((appVersion: { definition: any }) => ({
      ...appVersion,
      definition: convertAppDefinitionFromSinglePageToMultiPage(appVersion.definition),
    })),
  };
  return appParamsWithMultipageSchema;
}

/**
 * Migrates styles to properties of the component based on the specified component types.
 * @param {NewRevampedComponent} componentType - Component type for which to perform property migration.
 * @param {Component} component - The component object containing properties, styles, and general information.
 * @param {NewRevampedComponent[]} componentTypes - An array of component types for which to perform property migration.
 * @returns {object} An object containing the modified properties, styles, and general information.
 */
function migrateProperties(
  componentType: NewRevampedComponent,
  component: Component,
  componentTypes: NewRevampedComponent[],
  tooljetVersion: string | null
) {
  const properties = { ...component.properties };
  const styles = { ...component.styles };
  const general = { ...component.general };
  const validation = { ...component.validation };
  const generalStyles = { ...component.generalStyles };
  if (!tooljetVersion) {
    return { properties, styles, general, generalStyles, validation };
  }

  const shouldHandleBackwardCompatibility = isVersionGreaterThanOrEqual(tooljetVersion, '2.29.0') ? false : true;

  // Check if the component type is included in the specified component types
  if (componentTypes.includes(componentType as NewRevampedComponent)) {
    if (styles.visibility) {
      if (properties.visibility === undefined) {
        properties.visibility = styles.visibility;
      }
      delete styles.visibility;
    }

    if (styles.disabledState) {
      if (properties.disabledState === undefined) {
        properties.disabledState = styles.disabledState;
      }
      delete styles.disabledState;
    }

    if (general?.tooltip) {
      if (properties.tooltip === undefined) {
        properties.tooltip = general?.tooltip;
      }
      delete general?.tooltip;
    }

    if (generalStyles?.boxShadow) {
      if (styles.boxShadow === undefined) {
        styles.boxShadow = generalStyles?.boxShadow;
      }
      delete generalStyles?.boxShadow;
    }

    // Set empty label for specific components
    if (
      (shouldHandleBackwardCompatibility && ['TextInput', 'PasswordInput', 'NumberInput'].includes(componentType)) ||
      (['TextArea', 'DaterangePicker'].includes(componentType) && !properties.label)
    ) {
      properties.label = '';
    }

    if (componentType === 'NumberInput') {
      if (properties.minValue) {
        if (validation.minValue === undefined) {
          validation.minValue = properties?.minValue;
        }
        delete properties.minValue;
      }

      if (properties.maxValue) {
        if (validation.maxValue === undefined) {
          validation.maxValue = properties?.maxValue;
        }
        delete properties.maxValue;
      }
    }
    if (componentType === 'Container') {
      properties.showHeader = properties?.showHeader || false;
    }

    if (componentType === 'Form') {
      properties.showHeader = properties?.showHeader || false;
      properties.showFooter = properties?.showFooter || false;
    }

    if (componentType === 'Tabs') {
      if (properties.useDynamicOptions === undefined) {
        properties.useDynamicOptions = { value: true };
      }
    }
<<<<<<< HEAD
=======

    if (componentType === 'Image') {
      if (styles.padding) {
        styles.customPadding = styles.padding;
        styles.padding = { value: 'custom' };
      }

      const borderTypeMapping: Record<string, string> = {
        'rounded-circle': 'circle',
        'rounded': 'rounded',
        'img-thumbnail': 'thumbnail',
        'none': 'none',
      };

      const mappedShape = borderTypeMapping[styles.borderType?.value];
      if (mappedShape) {
        styles.imageShape = { value: mappedShape };
        delete styles.borderType;
      }
    }
>>>>>>> 91f4ad68
  }
  return { properties, styles, general, generalStyles, validation };
}

function transformComponentData(
  data: object,
  componentEvents: any[],
  componentsMapping: Record<string, string>,
  isNormalizedAppDefinitionSchema = true,
  tooljetVersion: string,
  moduleResourceMappings?: Record<string, unknown>
): Component[] {
  const transformedComponents: Component[] = [];

  const allComponents = Object.keys(data).map((key) => {
    return {
      id: key,
      ...data[key],
    };
  });

  for (const componentId in data) {
    const component = data[componentId];
    const componentData = component['component'];

    let skipComponent = false;
    const transformedComponent: Component = new Component();

    let parentId = component.parent ? component.parent : null;

    const isParentTabOrCalendar = isChildOfTabsOrCalendar(
      component,
      allComponents,
      parentId,
      isNormalizedAppDefinitionSchema
    );

    if (isParentTabOrCalendar) {
      const childTabId = component?.parent ? component.parent?.match(/([a-fA-F0-9-]{36})-(.+)/)?.[2] : null;
      const _parentId = component?.parent ? component.parent?.match(/([a-fA-F0-9-]{36})-(.+)/)?.[1] : null;
      const mappedParentId = componentsMapping[_parentId];

      parentId = `${mappedParentId}-${childTabId}`;
    } else if (isChildOfKanbanModal(component, allComponents, parentId, isNormalizedAppDefinitionSchema)) {
      const _parentId = component?.parent ? component.parent?.match(/([a-fA-F0-9-]{36})-(.+)/)?.[1] : null;
      const mappedParentId = componentsMapping[_parentId];

      parentId = `${mappedParentId}-modal`;
    } else {
      if (component.parent && !componentsMapping[parentId]) {
        skipComponent = true;
      }
      parentId = componentsMapping[parentId];
    }

    if (!skipComponent) {
      const { properties, styles, general, validation, generalStyles } = migrateProperties(
        componentData.component,
        componentData.definition,
        NewRevampedComponents,
        tooljetVersion
      );
      transformedComponent.id = uuid();
      transformedComponent.name = componentData.name;
      transformedComponent.type = componentData.component;
      transformedComponent.styles = styles || {};
      transformedComponent.validation = validation || {};
      transformedComponent.general = general || {};
      transformedComponent.generalStyles = generalStyles || {};
      transformedComponent.displayPreferences = componentData.definition.others || {};
      transformedComponent.parent = component.parent ? parentId : null;

      if (componentData.component === 'ModuleViewer' && moduleResourceMappings) {
        // Replace module app ID
        if (properties.moduleAppId?.value && moduleResourceMappings.moduleApps) {
          const oldAppId = properties.moduleAppId.value;
          if (moduleResourceMappings.moduleApps[oldAppId]) {
            properties.moduleAppId.value = moduleResourceMappings.moduleApps[oldAppId];
          }
        }

        // Replace module version ID
        if (properties.moduleVersionId?.value && moduleResourceMappings.moduleVersions) {
          const oldVersionId = properties.moduleVersionId.value;
          if (moduleResourceMappings.moduleVersions[oldVersionId]) {
            properties.moduleVersionId.value = moduleResourceMappings.moduleVersions[oldVersionId];
          }
        }

        // Replace module environment ID
        if (properties.moduleEnvironmentId?.value && moduleResourceMappings.moduleEnvironments) {
          const oldEnvironmentId = properties.moduleEnvironmentId.value;
          if (moduleResourceMappings.moduleEnvironments[oldEnvironmentId]) {
            properties.moduleEnvironmentId.value = moduleResourceMappings.moduleEnvironments[oldEnvironmentId];
          }
        }
      }
      transformedComponent.properties = properties || {};
      transformedComponents.push(transformedComponent);

      componentEvents.push({
        componentId: componentId,
        event: componentData.definition.events,
      });
      componentsMapping[componentId] = transformedComponent.id;
    }
  }

  return transformedComponents;
}

const isChildOfTabsOrCalendar = (
  component,
  allComponents = [],
  componentParentId = undefined,
  isNormalizedAppDefinitionSchema: boolean
) => {
  if (componentParentId) {
    const parentId = component?.parent ? component.parent?.match(/([a-fA-F0-9-]{36})-(.+)/)?.[1] : null;

    const parentComponent = allComponents.find((comp) => comp.id === parentId);

    if (parentComponent) {
      if (!isNormalizedAppDefinitionSchema) {
        return parentComponent.component.component === 'Tabs' || parentComponent.component.component === 'Calendar';
      }

      return parentComponent.type === 'Tabs' || parentComponent.type === 'Calendar';
    }
  }

  return false;
};

const isChildOfKanbanModal = (
  component,
  allComponents = [],
  componentParentId = undefined,
  isNormalizedAppDefinitionSchema: boolean
) => {
  if (!componentParentId || !componentParentId.includes('modal')) return false;

  const parentId = component?.parent ? component.parent?.match(/([a-fA-F0-9-]{36})-(.+)/)?.[1] : null;

  const parentComponent = allComponents.find((comp) => comp.id === parentId);

  if (!isNormalizedAppDefinitionSchema) {
    return parentComponent.component.component === 'Kanban';
  }

  return parentComponent?.type === 'Kanban';
};

const applyPageSettingsMigration = async (manager: EntityManager, appVersionIds: string[]) => {
  const appVersions = await manager.find(AppVersion, {
    where: {
      id: In(appVersionIds),
    },
    select: ['id', 'pageSettings', 'globalSettings'],
  });

  for (const version of appVersions) {
    let pageSettings = version.pageSettings as any;
    const globalSettings = version.globalSettings as any;

    if (!pageSettings) {
      pageSettings = { properties: {} };
    }
    if (!pageSettings.properties) {
      pageSettings.properties = {};
    }

    if (!('position' in pageSettings.properties)) {
      pageSettings.properties.position = 'side';
    }

    if (globalSettings && 'hideHeader' in globalSettings) {
      pageSettings.properties.hideHeader = globalSettings.hideHeader;
      pageSettings.properties.hideLogo = globalSettings.hideHeader;
      delete globalSettings.hideHeader;
    }

    await manager.update(
      AppVersion,
      { id: version.id },
      {
        pageSettings: pageSettings,
        globalSettings: globalSettings,
      }
    );
  }
};<|MERGE_RESOLUTION|>--- conflicted
+++ resolved
@@ -76,12 +76,8 @@
   | 'TextArea'
   | 'Container'
   | 'Tabs'
-<<<<<<< HEAD
-  | 'Form';
-=======
   | 'Form'
   | 'Image';
->>>>>>> 91f4ad68
 
 const DefaultDataSourceNames: DefaultDataSourceName[] = [
   'restapidefault',
@@ -106,10 +102,7 @@
   'Container',
   'Tabs',
   'Form',
-<<<<<<< HEAD
-=======
   'Image',
->>>>>>> 91f4ad68
 ];
 
 @Injectable()
@@ -2421,8 +2414,6 @@
         properties.useDynamicOptions = { value: true };
       }
     }
-<<<<<<< HEAD
-=======
 
     if (componentType === 'Image') {
       if (styles.padding) {
@@ -2432,9 +2423,9 @@
 
       const borderTypeMapping: Record<string, string> = {
         'rounded-circle': 'circle',
-        'rounded': 'rounded',
+        rounded: 'rounded',
         'img-thumbnail': 'thumbnail',
-        'none': 'none',
+        none: 'none',
       };
 
       const mappedShape = borderTypeMapping[styles.borderType?.value];
@@ -2443,7 +2434,6 @@
         delete styles.borderType;
       }
     }
->>>>>>> 91f4ad68
   }
   return { properties, styles, general, generalStyles, validation };
 }
