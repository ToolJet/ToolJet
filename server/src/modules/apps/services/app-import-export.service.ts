import { BadRequestException, HttpException, HttpStatus, Injectable } from '@nestjs/common';
import { isEmpty, set } from 'lodash';
import { App } from 'src/entities/app.entity';
import { AppEnvironment } from 'src/entities/app_environments.entity';
import { AppVersion } from 'src/entities/app_version.entity';
import { DataQuery } from 'src/entities/data_query.entity';
import { DataSource } from 'src/entities/data_source.entity';
import { DataSourceOptions } from 'src/entities/data_source_options.entity';
import { User } from 'src/entities/user.entity';
import { EntityManager, In, DeepPartial } from 'typeorm';
import {
  defaultAppEnvironments,
  catchDbException,
  extractMajorVersion,
  isTooljetVersionWithNormalizedAppDefinitionSchem,
  isVersionGreaterThanOrEqual,
} from 'src/helpers/utils.helper';
import { dbTransactionWrap } from 'src/helpers/database.helper';
import { Organization } from 'src/entities/organization.entity';
import { DataBaseConstraints } from 'src/helpers/db_constraints.constants';
import { QueryDeepPartialEntity } from 'typeorm/query-builder/QueryPartialEntity';
import { Plugin } from 'src/entities/plugin.entity';
import { Page } from 'src/entities/page.entity';
import { Component } from 'src/entities/component.entity';
import { Layout } from 'src/entities/layout.entity';
import { EventHandler, Target } from 'src/entities/event_handler.entity';
import { v4 as uuid } from 'uuid';
import { updateEntityReferences } from 'src/helpers/import_export.helpers';
import { DataSourceScopes, DataSourceTypes } from '@modules/data-sources/constants';
import { LayoutDimensionUnits } from '../constants';
import { convertAppDefinitionFromSinglePageToMultiPage } from 'src/../lib/single-page-to-and-from-multipage-definition-conversion';
import { DataSourcesUtilService } from '@modules/data-sources/util.service';
import { DataSourcesRepository } from '@modules/data-sources/repository';
import { AppEnvironmentUtilService } from '@modules/app-environments/util.service';
import { ComponentsService } from './component.service';
import { GroupPermissions } from '@entities/group_permissions.entity';
import { APP_ERROR_TYPE } from '@helpers/error_type.constant';
import { PAGE_PERMISSION_TYPE } from '@modules/app-permissions/constants';
import { PagePermission } from '@entities/page_permissions.entity';
import { PageUser } from '@entities/page_users.entity';
import { UsersUtilService } from '@modules/users/util.service';
interface AppResourceMappings {
  defaultDataSourceIdMapping: Record<string, string>;
  dataQueryMapping: Record<string, string>;
  appVersionMapping: Record<string, string>;
  appEnvironmentMapping: Record<string, string>;
  appDefaultEnvironmentMapping: Record<string, string[]>;
  pagesMapping: Record<string, string>;
  componentsMapping: Record<string, string>;
}

type DefaultDataSourceName =
  | 'restapidefault'
  | 'runjsdefault'
  | 'runpydefault'
  | 'tooljetdbdefault'
  | 'workflowsdefault';

type NewRevampedComponent =
  | 'Text'
  | 'TextInput'
  | 'PasswordInput'
  | 'NumberInput'
  | 'Table'
  | 'Button'
  | 'Checkbox'
  | 'Divider'
  | 'VerticalDivider'
  | 'Link';

const DefaultDataSourceNames: DefaultDataSourceName[] = [
  'restapidefault',
  'runjsdefault',
  'runpydefault',
  'tooljetdbdefault',
  'workflowsdefault',
];
const NewRevampedComponents: NewRevampedComponent[] = [
  'Text',
  'TextInput',
  'PasswordInput',
  'NumberInput',
  'Table',
  'Checkbox',
  'Button',
  'Divider',
  'VerticalDivider',
  'Link',
];

@Injectable()
export class AppImportExportService {
  constructor(
    protected dataSourcesUtilService: DataSourcesUtilService,
    protected dataSourcesRepository: DataSourcesRepository,
    protected appEnvironmentUtilService: AppEnvironmentUtilService,
    protected usersUtilService: UsersUtilService,
    protected componentsService: ComponentsService
  ) {}

  async export(user: User, id: string, searchParams: any = {}): Promise<{ appV2: App }> {
    // https://github.com/typeorm/typeorm/issues/3857
    // Making use of query builder
    // filter by search params
    const versionId = searchParams?.version_id;
    return await dbTransactionWrap(async (manager: EntityManager) => {
      const queryForAppToExport = manager
        .createQueryBuilder(App, 'apps')
        .where('apps.id = :id AND apps.organization_id = :organizationId', {
          id,
          organizationId: user?.organizationId,
        });
      const appToExport = await queryForAppToExport.getOne();

      const queryAppVersions = manager
        .createQueryBuilder(AppVersion, 'app_versions')
        .where('app_versions.appId = :appId', {
          appId: appToExport.id,
        });

      if (versionId) {
        queryAppVersions.andWhere('app_versions.id = :versionId', { versionId });
      }
      const appVersions = await queryAppVersions.orderBy('app_versions.created_at', 'ASC').getMany();

      const legacyLocalDataSources =
        appVersions?.length &&
        (await manager
          .createQueryBuilder(DataSource, 'data_sources')
          .where('data_sources.appVersionId IN(:...versionId)', {
            versionId: appVersions.map((v) => v.id),
          })
          .andWhere('data_sources.scope != :scope', { scope: DataSourceScopes.GLOBAL })
          .orderBy('data_sources.created_at', 'ASC')
          .getMany());

      const appEnvironments = await manager
        .createQueryBuilder(AppEnvironment, 'app_environments')
        .where('app_environments.organizationId = :organizationId', {
          organizationId: user?.organizationId,
        })
        .orderBy('app_environments.createdAt', 'ASC')
        .getMany();

      let dataQueries: DataQuery[] = [];
      let dataSourceOptions: DataSourceOptions[] = [];

      const globalQueries: DataQuery[] = await manager
        .createQueryBuilder(DataQuery, 'data_query')
        .innerJoinAndSelect('data_query.dataSource', 'dataSource')
        .where('data_query.appVersionId IN(:...versionId)', {
          versionId: appVersions.map((v) => v.id),
        })
        .andWhere('dataSource.scope = :scope', { scope: DataSourceScopes.GLOBAL })
        .getMany();

      const globalDataSources = [...new Map(globalQueries.map((gq) => [gq.dataSource.id, gq.dataSource])).values()];

      const dataSources = [...legacyLocalDataSources, ...globalDataSources];

      if (dataSources?.length) {
        dataQueries = await manager
          .createQueryBuilder(DataQuery, 'data_queries')
          .where('data_queries.dataSourceId IN(:...dataSourceId)', {
            dataSourceId: dataSources?.map((v) => v.id),
          })
          .andWhere('data_queries.appVersionId IN(:...versionId)', {
            versionId: appVersions.map((v) => v.id),
          })
          .orderBy('data_queries.created_at', 'ASC')
          .getMany();

        dataSourceOptions = await manager
          .createQueryBuilder(DataSourceOptions, 'data_source_options')
          .where(
            'data_source_options.environmentId IN(:...environmentId) AND data_source_options.dataSourceId IN(:...dataSourceId)',
            {
              environmentId: appEnvironments.map((v) => v.id),
              dataSourceId: dataSources.map((v) => v.id),
            }
          )
          .orderBy('data_source_options.createdAt', 'ASC')
          .getMany();

        dataSourceOptions?.forEach((dso) => {
          delete dso?.options?.tokenData;
        });
      }

      const pages = await manager
        .createQueryBuilder(Page, 'page')
        .leftJoinAndSelect('page.permissions', 'permission')
        .leftJoinAndSelect('permission.users', 'pageUser')
        .leftJoinAndSelect('pageUser.permissionGroup', 'permissionGroup')
        .where('page.appVersionId IN(:...versionId)', {
          versionId: appVersions.map((v) => v.id),
        })
        .orderBy('page.created_at', 'ASC')
        .getMany();

      const pagesWithPermissionGroups = pages.map((page) => {
        const groupPermission = page.permissions.find((perm) => perm.type === 'GROUP');

        return {
          ...page,
          permissions: groupPermission
            ? {
                permissionGroup: groupPermission.users
                  .map((user) => user.permissionGroup?.name)
                  .filter((name): name is string => Boolean(name)),
              }
            : undefined,
        };
      });

      const components =
        pages.length > 0
          ? await manager
                .createQueryBuilder(Component, 'components')
                .leftJoinAndSelect('components.layouts', 'layouts')
                .where('components.pageId IN(:...pageId)', {
                  pageId: pages.map((v) => v.id),
                })
                .orderBy('components.created_at', 'ASC')
                .getMany()
          : [];

      const appModules = components.filter((c) => c.type === 'ModuleViewer' || c.properties?.moduleAppId);
      const moduleAppIds = appModules.map((moduleComponent) => ({
        moduleId: moduleComponent.properties?.moduleAppId.value,
        versionId: moduleComponent.properties?.moduleVersionId.value,
      }));
      const moduleApps = [];
      //call the export function for each moduleAppiDs
      await Promise.all(
        moduleAppIds.map(async (moduleAppId) =>
          moduleApps.push(await this.export(user, moduleAppId.moduleId, { version_id: moduleAppId.versionId }))
        )
      );
      const events = await manager
        .createQueryBuilder(EventHandler, 'event_handlers')
        .where('event_handlers.appVersionId IN(:...versionId)', {
          versionId: appVersions.map((v) => v.id),
        })
        .orderBy('event_handlers.created_at', 'ASC')
        .getMany();

      appToExport['components'] = components;
      appToExport['pages'] = pagesWithPermissionGroups;
      appToExport['events'] = events;
      appToExport['dataQueries'] = dataQueries;
      appToExport['dataSources'] = dataSources;
      appToExport['appVersions'] = appVersions;
      appToExport['appEnvironments'] = appEnvironments;
      appToExport['dataSourceOptions'] = dataSourceOptions;
      appToExport['schemaDetails'] = {
        multiPages: true,
        multiEnv: true,
        globalDataSources: true,
      };
      if (appToExport?.type === 'front-end') {
        appToExport['modules'] = moduleApps; //Sending all app related modules
      }

      return { appV2: appToExport };
    });
  }

  async mapModulesForAppImport(
    appParams: any,
    user: User,
    externalResourceMappings: any,
    isGitApp: boolean,
    tooljetVersion: string
  ) {
    let moduleAppNames = [];

    if (appParams?.modules?.length > 0 && appParams?.type === 'front-end') {
      moduleAppNames = appParams?.modules?.map((module) => module.appV2?.name);
    }
    const moduleResourceMappings = {
      moduleApps: {},
      moduleVersions: {},
      moduleEnvironments: {},
    };

    const existingModules =
      moduleAppNames.length > 0
        ? await this.entityManager
            .createQueryBuilder(App, 'app')
            .where('app.name IN (:...moduleAppNames)', { moduleAppNames })
            .andWhere('app.organizationId = :organizationId', { organizationId: user.organizationId })
            .distinct(true)
            .getMany()
        : [];

    // Process each module from the import data
    if (appParams?.modules?.length > 0) {
      for (const importedModule of appParams.modules) {
        console.log(importedModule, 'imported mod');
        console.log(existingModules);
        // Find matching module by name in existing modules
        const existingModule = existingModules.find((module) => module.name === importedModule?.appV2?.name);

        if (existingModule) {
          // Module exists - map old IDs to existing module's IDs
          moduleResourceMappings.moduleApps[importedModule?.appV2?.id] = existingModule.id;

          const latestVersion = existingModule.editingVersion?.id;
          const defaultEnvironment = existingModule?.editingVersion?.currentEnvironmentId;

          if (latestVersion) {
            moduleResourceMappings.moduleVersions[importedModule?.appV2?.editingVersion.id] = latestVersion;
          }

          if (defaultEnvironment) {
            moduleResourceMappings.moduleEnvironments[importedModule?.appV2?.editingVersion.currentEnvironmentId] =
              defaultEnvironment;
          }
        } else {
          // Module doesn't exist - need to import it

          const importedModuleApp = await this.import(
            user,
            importedModule,
            importedModule?.appV2?.name,
            externalResourceMappings,
            isGitApp,
            tooljetVersion,
            false
          );

          moduleResourceMappings.moduleApps[importedModule.appV2?.id] = importedModuleApp.id;
          moduleResourceMappings.moduleVersions[importedModule.appV2?.editingVersion.id] =
            importedModuleApp.editingVersion?.id;
          moduleResourceMappings.moduleEnvironments[importedModule.appV2?.editingVersion.currentEnvironmentId] =
            importedModuleApp.editingVersion?.currentEnvironmentId;
        }
      }
    }
    return moduleResourceMappings;
  }

  async import(
    user: User,
    appParamsObj: any,
    appName: string,
    externalResourceMappings = {},
    isGitApp = false,
    tooljetVersion = '',
    cloning = false,
    manager?: EntityManager
  ): Promise<App> {
    return await dbTransactionWrap(async (manager: EntityManager) => {
      if (typeof appParamsObj !== 'object') {
        throw new BadRequestException('Invalid params for app import');
      }

      let appParams = appParamsObj;

      if (appParams?.appV2) {
        appParams = { ...appParams.appV2 };
      }

      if (!appParams?.name) {
        throw new BadRequestException('Invalid params for app import');
      }

<<<<<<< HEAD
    const moduleResourceMappings = await this.mapModulesForAppImport(
      appParams,
      user,
      externalResourceMappings,
      isGitApp,
      tooljetVersion
    );

    const schemaUnifiedAppParams = appParams?.schemaDetails?.multiPages
      ? appParams
      : convertSinglePageSchemaToMultiPageSchema(appParams);
    schemaUnifiedAppParams.name = appName;
=======
      const schemaUnifiedAppParams = appParams?.schemaDetails?.multiPages
        ? appParams
        : convertSinglePageSchemaToMultiPageSchema(appParams);
      schemaUnifiedAppParams.name = appName;
>>>>>>> 9e470a50

      const importedAppTooljetVersion = !cloning && extractMajorVersion(tooljetVersion);
      const isNormalizedAppDefinitionSchema = cloning
        ? true
        : isTooljetVersionWithNormalizedAppDefinitionSchem(importedAppTooljetVersion);

      const currentTooljetVersion = !cloning ? tooljetVersion : null;

<<<<<<< HEAD
    const importedApp = await this.createImportedAppForUser(
      this.entityManager,
      schemaUnifiedAppParams,
      user,
      isGitApp,
      appParams?.type
    );

    const resourceMapping = await this.setupImportedAppAssociations(
      this.entityManager,
      importedApp,
      schemaUnifiedAppParams,
      user,
      externalResourceMappings,
      isNormalizedAppDefinitionSchema,
      currentTooljetVersion,
      moduleResourceMappings
    );
    await this.updateEntityReferencesForImportedApp(this.entityManager, resourceMapping);
=======
      const importedApp = await this.createImportedAppForUser(manager, schemaUnifiedAppParams, user, isGitApp);

      const resourceMapping = await this.setupImportedAppAssociations(
        manager,
        importedApp,
        schemaUnifiedAppParams,
        user,
        externalResourceMappings,
        isNormalizedAppDefinitionSchema,
        currentTooljetVersion
      );
      await this.updateEntityReferencesForImportedApp(manager, resourceMapping);

      // Update latest version as editing version
      const {
        importingAppVersions,
      } = this.extractImportDataFromAppParams(appParams)

      await this.setEditingVersionAsLatestVersion(manager, resourceMapping.appVersionMapping, importingAppVersions)
>>>>>>> 9e470a50

      // NOTE: App slug updation callback doesn't work while wrapped in transaction
      // hence updating slug explicitly
      //await importedApp.reload(); -> this will not work as we are using transaction
      const newApp = await manager.findOne(App, { where: { id: importedApp.id } });
      newApp.slug = importedApp.id;
      await manager.save(newApp);

      return newApp;
    }, manager);
  }

  async updateEntityReferencesForImportedApp(manager: EntityManager, resourceMapping: AppResourceMappings) {
    const mappings = { ...resourceMapping.componentsMapping, ...resourceMapping.dataQueryMapping };
    const newComponentIds = Object.values(resourceMapping.componentsMapping);
    const newQueriesIds = Object.values(resourceMapping.dataQueryMapping);

    if (newComponentIds.length > 0) {
      const components = await manager
        .createQueryBuilder(Component, 'components')
        .where('components.id IN(:...componentIds)', { componentIds: newComponentIds })
        .select([
          'components.id',
          'components.properties',
          'components.styles',
          'components.general',
          'components.validation',
          'components.generalStyles',
          'components.displayPreferences',
        ])
        .getMany();

      const toUpdateComponents = components.filter((component) => {
        return updateEntityReferences(component, mappings);
      });

      if (!isEmpty(toUpdateComponents)) {
        await manager.save(toUpdateComponents);
      }
    }

    if (newQueriesIds.length > 0) {
      const dataQueries = await manager
        .createQueryBuilder(DataQuery, 'dataQueries')
        .where('dataQueries.id IN(:...dataQueryIds)', { dataQueryIds: newQueriesIds })
        .select(['dataQueries.id', 'dataQueries.options'])
        .getMany();

      const toUpdateDataQueries = dataQueries.filter((dataQuery) => {
        return updateEntityReferences(dataQuery, mappings);
      });

      if (!isEmpty(toUpdateDataQueries)) {
        await manager.save(toUpdateDataQueries);
      }
    }
    // update Global settings of created versions
    const appVersionIds = Object.values(resourceMapping.appVersionMapping);
    const newAppVersions = await manager.find(AppVersion, {
      where: {
        id: In(appVersionIds),
      },
      select: ['id', 'globalSettings'],
    });
    for (const appVersion of newAppVersions) {
      if (appVersion.globalSettings) {
        const updatedGlobalSettings = updateEntityReferences(appVersion.globalSettings, mappings);
        await manager.update(AppVersion, { id: appVersion.id }, { globalSettings: updatedGlobalSettings });
      }
    }
  }

  async createImportedAppForUser(
    manager: EntityManager,
    appParams: any,
    user: User,
    isGitApp = false,
    type?: string
  ): Promise<App> {
    return await catchDbException(async () => {
      const importedApp = manager.create(App, {
        name: appParams.name,
        organizationId: user?.organizationId,
        userId: user.id, //fetch super admin user id for EE
        slug: null,
        icon: appParams.icon,
        type: type || 'front-end',
        creationMode: `${isGitApp ? 'GIT' : 'DEFAULT'}`,
        isPublic: false,
        createdAt: new Date(),
        updatedAt: new Date(),
      });

      await manager.save(importedApp);
      return importedApp;
    }, [{ dbConstraint: DataBaseConstraints.APP_NAME_UNIQUE, message: 'This app name is already taken.' }]);
  }

  extractImportDataFromAppParams(appParams: Record<string, any>): {
    importingDataSources: DataSource[];
    importingDataQueries: DataQuery[];
    importingAppVersions: AppVersion[];
    importingAppEnvironments: AppEnvironment[];
    importingDataSourceOptions: DataSourceOptions[];
    importingDefaultAppEnvironmentId: string;
    importingPages: Page[];
    importingComponents: Component[];
    importingEvents: EventHandler[];
  } {
    const importingDataSources = appParams?.dataSources || [];
    const importingDataQueries = appParams?.dataQueries || [];
    const importingAppVersions = appParams?.appVersions || [];
    const importingAppEnvironments = appParams?.appEnvironments || [];
    const importingDataSourceOptions = appParams?.dataSourceOptions || [];
    const importingDefaultAppEnvironmentId = importingAppEnvironments.find(
      (env: { isDefault: any }) => env.isDefault
    )?.id;

    const importingPages = appParams?.pages || [];
    const importingComponents = appParams?.components || [];
    const importingEvents = appParams?.events || [];

    return {
      importingDataSources,
      importingDataQueries,
      importingAppVersions,
      importingAppEnvironments,
      importingDataSourceOptions,
      importingDefaultAppEnvironmentId,
      importingPages,
      importingComponents,
      importingEvents,
    };
  }

  /*
   * With new multi-env changes. the imported apps will not have any released versions from now (if the importing schema has any currentVersionId).
   * All version's default environment will be development or least priority environment only.
   */
  async setupImportedAppAssociations(
    manager: EntityManager,
    importedApp: App,
    appParams: any,
    user: User,
    externalResourceMappings: Record<string, unknown>,
    isNormalizedAppDefinitionSchema: boolean,
    tooljetVersion: string | null,
    moduleResourceMappings?: Record<string, unknown>
  ) {
    // Old version without app version
    // Handle exports prior to 0.12.0
    // TODO: have version based conditional based on app versions
    // isLessThanExportVersion(appParams.tooljet_version, 'v0.12.0')
    if (!appParams?.appVersions) {
      await this.performLegacyAppImport(manager, importedApp, appParams, externalResourceMappings, user);
      return;
    }

    let appResourceMappings: AppResourceMappings = {
      defaultDataSourceIdMapping: {},
      dataQueryMapping: {},
      appVersionMapping: {},
      appEnvironmentMapping: {},
      appDefaultEnvironmentMapping: {},
      pagesMapping: {},
      componentsMapping: {},
    };
    const {
      importingDataSources,
      importingDataQueries,
      importingAppVersions,
      importingAppEnvironments,
      importingDataSourceOptions,
      importingDefaultAppEnvironmentId,
      importingPages,
      importingComponents,
      importingEvents,
    } = this.extractImportDataFromAppParams(appParams);

    const { appDefaultEnvironmentMapping, appVersionMapping } = await this.createAppVersionsForImportedApp(
      manager,
      user,
      importedApp,
      importingAppVersions,
      appResourceMappings,
      isNormalizedAppDefinitionSchema
    );
    appResourceMappings.appDefaultEnvironmentMapping = appDefaultEnvironmentMapping;
    appResourceMappings.appVersionMapping = appVersionMapping;

    /**
     * as multiple operations are run within a single transaction using  the transaction method provides a convenient way to handle transactions.
     *  The transaction will automatically committed when the function completes without throwing an error.
     * If an error occurs during the function execution, the transaction will rolled back.
     */

<<<<<<< HEAD
    await manager.transaction(async (transactionalEntityManager) => {
      appResourceMappings = await this.setupAppVersionAssociations(
        transactionalEntityManager,
        importingAppVersions,
        user,
        appResourceMappings,
        externalResourceMappings,
        importingAppEnvironments,
        importingDataSources,
        importingDataSourceOptions,
        importingDataQueries,
        importingDefaultAppEnvironmentId,
        importingPages,
        importingComponents,
        importingEvents,
        tooljetVersion,
        moduleResourceMappings
      );
=======
    appResourceMappings = await this.setupAppVersionAssociations(
      manager,
      importingAppVersions,
      user,
      appResourceMappings,
      externalResourceMappings,
      importingAppEnvironments,
      importingDataSources,
      importingDataSourceOptions,
      importingDataQueries,
      importingDefaultAppEnvironmentId,
      importingPages,
      importingComponents,
      importingEvents,
      tooljetVersion
    );
>>>>>>> 9e470a50

    if (!isNormalizedAppDefinitionSchema) {
      for (const importingAppVersion of importingAppVersions) {
        const updatedDefinition: DeepPartial<any> = this.replaceDataQueryIdWithinDefinitions(
          importingAppVersion.definition,
          appResourceMappings.dataQueryMapping
        );

        let updateHomepageId = null;

        if (updatedDefinition?.pages) {
          for (const pageId of Object.keys(updatedDefinition?.pages)) {
            const page = updatedDefinition.pages[pageId];

            const pageEvents = page.events || [];
            const componentEvents = [];

            const pagePostionIntheList = Object.keys(updatedDefinition?.pages).indexOf(pageId);

            const isHompage = (updatedDefinition['homePageId'] as any) === pageId;

            const pageComponents = page.components;

<<<<<<< HEAD
              const mappedComponents = transformComponentData(
                pageComponents,
                componentEvents,
                appResourceMappings.componentsMapping,
                isNormalizedAppDefinitionSchema,
                tooljetVersion,
                moduleResourceMappings
              );
=======
            const mappedComponents = transformComponentData(
              pageComponents,
              componentEvents,
              appResourceMappings.componentsMapping,
              isNormalizedAppDefinitionSchema,
              tooljetVersion
            );
>>>>>>> 9e470a50

            const componentLayouts = [];

            const newPage = manager.create(Page, {
              name: page.name,
              handle: page.handle,
              appVersionId: appResourceMappings.appVersionMapping[importingAppVersion.id],
              index: pagePostionIntheList,
              disabled: page.disabled || false,
              hidden: page.hidden || false,
              autoComputeLayout: page.autoComputeLayout || false,
              isPageGroup: page.isPageGroup,
              pageGroupIndex: page.pageGroupIndex || null,
              icon: page.icon || null,
            });
            const pageCreated = await manager.save(newPage);

            appResourceMappings.pagesMapping[pageId] = pageCreated.id;

            mappedComponents.forEach((component) => {
              component.page = pageCreated;
            });

            const savedComponents = await manager.save(Component, mappedComponents);

            for (const componentId in pageComponents) {
              const componentLayout = pageComponents[componentId]['layouts'];

              if (componentLayout && appResourceMappings.componentsMapping[componentId]) {
                for (const type in componentLayout) {
                  const layout = componentLayout[type];
                  const newLayout = new Layout();
                  newLayout.type = type;
                  newLayout.top = layout.top;
                  newLayout.left =
                    layout.dimensionUnit !== LayoutDimensionUnits.COUNT
                      ? this.componentsService.resolveGridPositionForComponent(layout.left, type)
                      : layout.left;
                  newLayout.dimensionUnit = LayoutDimensionUnits.COUNT;
                  newLayout.width = layout.width;
                  newLayout.height = layout.height;
                  newLayout.componentId = appResourceMappings.componentsMapping[componentId];

                  componentLayouts.push(newLayout);
                }
              }
            }

            await manager.save(Layout, componentLayouts);

            //Event handlers

            if (pageEvents.length > 0) {
              await Promise.all(pageEvents.map(async (event, index) => {
                const newEvent = {
                  name: event.eventId,
                  sourceId: pageCreated.id,
                  target: Target.page,
                  event: event,
                  index: pageEvents.index || index,
                  appVersionId: appResourceMappings.appVersionMapping[importingAppVersion.id],
                };

                await manager.save(EventHandler, newEvent);
              }));
            }

            await Promise.all(componentEvents.map(async (eventObj) => {
              if (eventObj.event?.length === 0) return;

              await Promise.all(eventObj.event.map(async (event, index) => {
                const newEvent = manager.create(EventHandler, {
                  name: event.eventId,
                  sourceId: appResourceMappings.componentsMapping[eventObj.componentId],
                  target: Target.component,
                  event: event,
                  index: eventObj.index || index,
                  appVersionId: appResourceMappings.appVersionMapping[importingAppVersion.id],
                });

                await manager.save(EventHandler, newEvent);
              }));
            }));

            await Promise.all(savedComponents.map(async (component) => {
              if (component.type === 'Table') {
                const tableActions = component.properties?.actions?.value || [];
                const tableColumns = component.properties?.columns?.value || [];

                const tableActionAndColumnEvents = [];

                tableActions.forEach((action) => {
                  const actionEvents = action.events || [];

                  actionEvents.forEach((event, index) => {
                    tableActionAndColumnEvents.push({
                      name: event.eventId,
                      sourceId: component.id,
                      target: Target.tableAction,
                      event: { ...event, ref: action.name },
                      index: event.index ?? index,
                      appVersionId: appResourceMappings.appVersionMapping[importingAppVersion.id],
                    });
                  });
                });

                tableColumns.forEach((column) => {
                  if (column?.columnType !== 'toggle') return;
                  const columnEvents = column.events || [];

                  columnEvents.forEach((event, index) => {
                    tableActionAndColumnEvents.push({
                      name: event.eventId,
                      sourceId: component.id,
                      target: Target.tableColumn,
                      event: { ...event, ref: column.name },
                      index: event.index ?? index,
                      appVersionId: appResourceMappings.appVersionMapping[importingAppVersion.id],
                    });
                  });
                });

                await manager.save(EventHandler, tableActionAndColumnEvents);
              }
            }));

            if (isHompage) {
              updateHomepageId = pageCreated.id;
            }
          }
        }

        await manager.update(
          AppVersion,
          { id: appResourceMappings.appVersionMapping[importingAppVersion.id] },
          {
            definition: updatedDefinition,
            homePageId: updateHomepageId,
          }
        );
      }
    }

    const appVersionIds = Object.values(appResourceMappings.appVersionMapping);

    for (const appVersionId of appVersionIds) {
      await this.updateEventActionsForNewVersionWithNewMappingIds(
        manager,
        appVersionId,
        appResourceMappings.dataQueryMapping,
        appResourceMappings.componentsMapping,
        appResourceMappings.pagesMapping
      );
    }

    return appResourceMappings;
  }

  async setupAppVersionAssociations(
    manager: EntityManager,
    importingAppVersions: AppVersion[],
    user: User,
    appResourceMappings: AppResourceMappings,
    externalResourceMappings: Record<string, unknown>,
    importingAppEnvironments: AppEnvironment[],
    importingDataSources: DataSource[],
    importingDataSourceOptions: DataSourceOptions[],
    importingDataQueries: DataQuery[],
    importingDefaultAppEnvironmentId: string,
    importingPages: Page[],
    importingComponents: Component[],
    importingEvents: EventHandler[],
    tooljetVersion: string | null,
    moduleResourceMappings?: any
  ): Promise<AppResourceMappings> {
    appResourceMappings = { ...appResourceMappings };

    for (const importingAppVersion of importingAppVersions) {
      let isHomePage = false;
      let updateHomepageId = null;

      const { appEnvironmentMapping } = await this.associateAppEnvironmentsToAppVersion(
        manager,
        user,
        importingAppEnvironments,
        importingAppVersion,
        appResourceMappings
      );
      appResourceMappings.appEnvironmentMapping = appEnvironmentMapping;

      const { defaultDataSourceIdMapping } = await this.createDefaultDatasourcesForAppVersion(
        manager,
        importingAppVersion,
        user,
        appResourceMappings
      );
      appResourceMappings.defaultDataSourceIdMapping = defaultDataSourceIdMapping;

      const importingDataSourcesForAppVersion = await this.rejectMarketplacePluginsNotInstalled(
        manager,
        importingDataSources
      );

      const importingDataQueriesForAppVersion = importingDataQueries.filter(
        (dq: { dataSourceId: string; appVersionId: string }) => dq.appVersionId === importingAppVersion.id
      );

      // associate data sources and queries for each of the app versions
      for (const importingDataSource of importingDataSourcesForAppVersion) {
        const dataSourceForAppVersion = await this.findOrCreateDataSourceForAppVersion(
          manager,
          importingDataSource,
          user
        );

        // TODO: Have version based conditional based on app versions
        // currently we are checking on existence of keys and handling
        // imports accordingly. Would be pragmatic to do:
        // isLessThanExportVersion(appParams.tooljet_version, 'v2.0.0')
        // Will need to have JSON schema setup for each versions
        if (importingDataSource.options) {
          const convertedOptions = this.convertToArrayOfKeyValuePairs(importingDataSource.options);

          await Promise.all(
            appResourceMappings.appDefaultEnvironmentMapping[importingAppVersion.id].map(async (envId: any) => {
              if (this.isExistingDataSource(dataSourceForAppVersion)) return;

              const newOptions = await this.dataSourcesUtilService.parseOptionsForCreate(
                convertedOptions,
                true,
                manager
              );
              const dsOption = manager.create(DataSourceOptions, {
                environmentId: envId,
                dataSourceId: dataSourceForAppVersion.id,
                options: newOptions,
                createdAt: new Date(),
                updatedAt: new Date(),
              });
              await manager.save(dsOption);
            })
          );
        }

        const isDefaultDatasource = DefaultDataSourceNames.includes(importingDataSource.name as DefaultDataSourceName);
        if (!isDefaultDatasource) {
          await this.createDataSourceOptionsForExistingAppEnvs(
            manager,
            importingAppVersion,
            dataSourceForAppVersion,
            importingDataSourceOptions,
            importingDataSource,
            importingAppEnvironments,
            appResourceMappings,
            importingDefaultAppEnvironmentId
          );
        }

        const { dataQueryMapping } = await this.createDataQueriesForAppVersion(
          manager,
          user?.organizationId,
          importingDataQueriesForAppVersion,
          importingDataSource,
          dataSourceForAppVersion,
          importingAppVersion,
          appResourceMappings,
          externalResourceMappings
        );
        appResourceMappings.dataQueryMapping = dataQueryMapping;
      }

      const pagesOfAppVersion = importingPages.filter((page) => page.appVersionId === importingAppVersion.id);
      const oldNewIdMap = {};
      const pageGroupIdArr = [];

      for (const page of pagesOfAppVersion) {
        const newPage = manager.create(Page, {
          name: page.name,
          handle: page.handle,
          appVersionId: appResourceMappings.appVersionMapping[importingAppVersion.id],
          index: page.index,
          pageGroupIndex: page.pageGroupIndex || null,
          disabled: page.disabled || false,
          hidden: page.hidden || false,
          autoComputeLayout: page.autoComputeLayout || false,
          icon: page.icon || null,
          isPageGroup: !!page.isPageGroup,
        });

        const pageCreated = await manager.save(newPage);
        oldNewIdMap[page.id] = pageCreated.id;
        if (page.pageGroupId) {
          pageGroupIdArr.push({
            pageId: page.id,
            groupId: page.pageGroupId,
          });
        }

        if (page.permissions) {
          pageCreated.permissions = page.permissions;
        }

        appResourceMappings.pagesMapping[page.id] = pageCreated.id;

        isHomePage = importingAppVersion.homePageId === page.id;

        if (isHomePage) {
          updateHomepageId = pageCreated.id;
        }

        //create page permissions of page if flag enabled in dto
        await this.createPagePermissionsForGroups(pageCreated, user.organizationId, manager);

        const pageComponents = importingComponents.filter((component) => component.pageId === page.id);

        const newComponentIdsMap = {};

        for (const component of pageComponents) {
          newComponentIdsMap[component.id] = uuid();
        }

        for (const component of pageComponents) {
          let skipComponent = false;
          const newComponent = new Component();

          let parentId = component.parent ? component.parent : null;
          if (component?.properties?.buttonToSubmit) {
            const newButtonToSubmitValue = newComponentIdsMap[component?.properties?.buttonToSubmit?.value];
            if (newButtonToSubmitValue) set(component, 'properties.buttonToSubmit.value', newButtonToSubmitValue);
          }

          const isParentTabOrCalendar = isChildOfTabsOrCalendar(component, pageComponents, parentId, true);

          if (isParentTabOrCalendar) {
            const childTabId = component?.parent ? component.parent?.match(/([a-fA-F0-9-]{36})-(.+)/)?.[2] : null;

            const _parentId = component?.parent ? component.parent?.match(/([a-fA-F0-9-]{36})-(.+)/)?.[1] : null;
            const mappedParentId = newComponentIdsMap[_parentId];

            parentId = `${mappedParentId}-${childTabId}`;
          } else if (isChildOfKanbanModal(component, pageComponents, parentId, true)) {
            const _parentId = component?.parent ? component.parent?.match(/([a-fA-F0-9-]{36})-(.+)/)?.[1] : null;
            const mappedParentId = newComponentIdsMap[_parentId];

            parentId = `${mappedParentId}-modal`;
          } else {
            if (component.parent && !newComponentIdsMap[parentId]) {
              skipComponent = true;
            }

            parentId = newComponentIdsMap[parentId];
          }
          if (!skipComponent) {
            const { properties, styles, general, validation, generalStyles } = migrateProperties(
              component.type as NewRevampedComponent,
              component,
              NewRevampedComponents,
              tooljetVersion
            );
            newComponent.id = newComponentIdsMap[component.id];
            newComponent.name = component.name;
            newComponent.type = component.type;
            newComponent.properties = properties;
            newComponent.styles = styles;
            newComponent.generalStyles = generalStyles;
            newComponent.general = general;
            newComponent.displayPreferences = component.displayPreferences;
            newComponent.validation = validation;
            newComponent.parent = component.parent ? parentId : null;

            if (component.type === 'ModuleViewer' && moduleResourceMappings) {
              // Replace module app ID
              if (properties.moduleAppId?.value && moduleResourceMappings.moduleApps) {
                const oldAppId = properties.moduleAppId.value;
                if (moduleResourceMappings.moduleApps[oldAppId]) {
                  properties.moduleAppId.value = moduleResourceMappings.moduleApps[oldAppId];
                }
              }

              // Replace module version ID
              if (properties.moduleVersionId?.value && moduleResourceMappings.moduleVersions) {
                const oldVersionId = properties.moduleVersionId.value;
                if (moduleResourceMappings.moduleVersions[oldVersionId]) {
                  properties.moduleVersionId.value = moduleResourceMappings.moduleVersions[oldVersionId];
                }
              }

              // Replace module environment ID
              if (properties.moduleEnvironmentId?.value && moduleResourceMappings.moduleEnvironments) {
                const oldEnvironmentId = properties.moduleEnvironmentId.value;
                if (moduleResourceMappings.moduleEnvironments[oldEnvironmentId]) {
                  properties.moduleEnvironmentId.value = moduleResourceMappings.moduleEnvironments[oldEnvironmentId];
                }
              }
            }
            newComponent.properties = properties || {};

            newComponent.page = pageCreated;

            const savedComponent = await manager.save(newComponent);

            appResourceMappings.componentsMapping[component.id] = savedComponent.id;
            const componentLayout = component.layouts;

            await Promise.all(componentLayout.map(async (layout) => {
              const newLayout = new Layout();
              newLayout.type = layout.type;
              newLayout.top = layout.top;
              newLayout.left =
                layout.dimensionUnit !== LayoutDimensionUnits.COUNT
                  ? this.componentsService.resolveGridPositionForComponent(layout.left, layout.type)
                  : layout.left;
              newLayout.dimensionUnit = LayoutDimensionUnits.COUNT;
              newLayout.width = layout.width;
              newLayout.height = layout.height;
              newLayout.component = savedComponent;

              await manager.save(newLayout);
            }));

            const componentEvents = importingEvents.filter((event) => event.sourceId === component.id);

            if (componentEvents.length > 0) {
              await Promise.all(componentEvents.map(async (componentEvent) => {
                const newEvent = await manager.create(EventHandler, {
                  name: componentEvent.name,
                  sourceId: savedComponent.id,
                  target: componentEvent.target,
                  event: componentEvent.event,
                  index: componentEvent.index,
                  appVersionId: appResourceMappings.appVersionMapping[importingAppVersion.id],
                });

                await manager.save(EventHandler, newEvent);
              }));
            }
          }
        }

        const pageEvents = importingEvents.filter((event) => event.sourceId === page.id);

        if (pageEvents.length > 0) {
          await Promise.all(pageEvents.map(async (pageEvent) => {
            const newEvent = await manager.create(EventHandler, {
              name: pageEvent.name,
              sourceId: pageCreated.id,
              target: pageEvent.target,
              event: pageEvent.event,
              index: pageEvent.index,
              appVersionId: appResourceMappings.appVersionMapping[importingAppVersion.id],
            });

            await manager.save(EventHandler, newEvent);
          }));
        }
      }

      // relink page groups
      const updateArr = [];
      for (const { pageId, groupId } of pageGroupIdArr) {
        updateArr.push(manager.update(Page, { id: oldNewIdMap[pageId] }, { pageGroupId: oldNewIdMap[groupId] }));
      }
      await Promise.all(updateArr);

      const newDataQueries = await manager.find(DataQuery, {
        where: { appVersionId: appResourceMappings.appVersionMapping[importingAppVersion.id] },
      });

      for (const importedDataQuery of importingDataQueriesForAppVersion) {
        const mappedNewDataQuery = newDataQueries.find(
          (dq) => dq.id === appResourceMappings.dataQueryMapping[importedDataQuery.id]
        );

        if (!mappedNewDataQuery) continue;

        const importingQueryEvents = importingEvents.filter(
          (event) => event.target === Target.dataQuery && event.sourceId === importedDataQuery.id
        );

        if (importingQueryEvents.length > 0) {
          await Promise.all(importingQueryEvents.map(async (dataQueryEvent) => {
            const newEvent = await manager.create(EventHandler, {
              name: dataQueryEvent.name,
              sourceId: mappedNewDataQuery.id,
              target: dataQueryEvent.target,
              event: dataQueryEvent.event,
              index: dataQueryEvent.index,
              appVersionId: appResourceMappings.appVersionMapping[importingAppVersion.id],
            });

            await manager.save(EventHandler, newEvent);
          }));
        } else {
          this.replaceDataQueryOptionsWithNewDataQueryIds(
            mappedNewDataQuery?.options,
            appResourceMappings.dataQueryMapping
          );
          const queryEvents = mappedNewDataQuery?.options?.events || [];

          delete mappedNewDataQuery?.options?.events;

          if (queryEvents.length > 0) {
            await Promise.all(queryEvents.map(async (event, index) => {
              const newEvent = await manager.create(EventHandler, {
                name: event.eventId,
                sourceId: mappedNewDataQuery.id,
                target: Target.dataQuery,
                event: event,
                index: event.index ?? index,
                appVersionId: appResourceMappings.appVersionMapping[importingAppVersion.id],
              });

              await manager.save(EventHandler, newEvent);
            }));
          }
        }

        await manager.save(mappedNewDataQuery);
      }

      await manager.update(
        AppVersion,
        { id: appResourceMappings.appVersionMapping[importingAppVersion.id] },
        {
          homePageId: updateHomepageId,
        }
      );
    }

    // const appVersionIds = Object.values(appResourceMappings.appVersionMapping);

    // for (const appVersionId of appVersionIds) {
    //   await this.updateEventActionsForNewVersionWithNewMappingIds(
    //     manager,
    //     appVersionId,
    //     appResourceMappings.dataQueryMapping,
    //     appResourceMappings.componentsMapping,
    //     appResourceMappings.pagesMapping
    //   );
    // }

    return appResourceMappings;
  }

  async rejectMarketplacePluginsNotInstalled(
    manager: EntityManager,
    importingDataSources: DataSource[]
  ): Promise<DataSource[]> {
    const pluginsFound = new Set<string>();

    const isPluginInstalled = async (kind: string): Promise<boolean> => {
      if (pluginsFound.has(kind)) return true;

      const pluginExists = !!(await manager.findOne(Plugin, { where: { pluginId: kind } }));

      if (pluginExists) pluginsFound.add(kind);

      return pluginExists;
    };

    const filteredDataSources: DataSource[] = [];

    for (const ds of importingDataSources) {
      const isPlugin = !!ds.pluginId;
      if (!isPlugin || (isPlugin && (await isPluginInstalled(ds.kind)))) {
        filteredDataSources.push(ds);
      }
    }

    return filteredDataSources;
  }

  async createDataQueriesForAppVersion(
    manager: EntityManager,
    organizationId: string,
    importingDataQueriesForAppVersion: DataQuery[],
    importingDataSource: DataSource,
    dataSourceForAppVersion: DataSource,
    importingAppVersion: AppVersion,
    appResourceMappings: AppResourceMappings,
    externalResourceMappings: { [x: string]: any }
  ) {
    appResourceMappings = { ...appResourceMappings };
    const importingQueriesForSource = importingDataQueriesForAppVersion.filter(
      (dq: { dataSourceId: any }) => dq.dataSourceId === importingDataSource.id
    );
    if (isEmpty(importingDataQueriesForAppVersion)) return appResourceMappings;

    for (const importingQuery of importingQueriesForSource) {
      const options =
        importingDataSource.kind === 'tooljetdb'
          ? this.replaceTooljetDbTableIds(
                importingQuery.options,
                externalResourceMappings['tooljet_database'],
                organizationId
              )
          : importingQuery.options;

      const newQuery = manager.create(DataQuery, {
        name: importingQuery.name,
        options,
        dataSourceId: dataSourceForAppVersion.id,
        appVersionId: appResourceMappings.appVersionMapping[importingAppVersion.id],
      });

      await manager.save(newQuery);
      appResourceMappings.dataQueryMapping[importingQuery.id] = newQuery.id;
    }

    return appResourceMappings;
  }

  isExistingDataSource(dataSourceForAppVersion: DataSource): boolean {
    return !!dataSourceForAppVersion.createdAt;
  }

  async createDataSourceOptionsForExistingAppEnvs(
    manager: EntityManager,
    appVersion: AppVersion,
    dataSourceForAppVersion: DataSource,
    dataSourceOptions: DataSourceOptions[],
    importingDataSource: DataSource,
    appEnvironments: AppEnvironment[],
    appResourceMappings: AppResourceMappings,
    defaultAppEnvironmentId: string
  ) {
    appResourceMappings = { ...appResourceMappings };
    const importingDatasourceOptionsForAppVersion = dataSourceOptions.filter(
      (dso: { dataSourceId: string }) => dso.dataSourceId === importingDataSource.id
    );
    // create the datasource options for datasource if other environments present which is not in the export
    if (appEnvironments?.length !== appResourceMappings.appDefaultEnvironmentMapping[appVersion.id].length) {
      const availableEnvironments = importingDatasourceOptionsForAppVersion.map(
        (option) => appResourceMappings.appEnvironmentMapping[option.environmentId]
      );
      const otherEnvironmentsIds = appResourceMappings.appDefaultEnvironmentMapping[appVersion.id].filter(
        (defaultEnv) => !availableEnvironments.includes(defaultEnv)
      );
      const defaultEnvDsOption = importingDatasourceOptionsForAppVersion.find(
        (dso) => dso.environmentId === defaultAppEnvironmentId
      );
      for (const otherEnvironmentId of otherEnvironmentsIds) {
        const existingDataSourceOptions = await manager.findOne(DataSourceOptions, {
          where: {
            dataSourceId: dataSourceForAppVersion.id,
            environmentId: otherEnvironmentId,
          },
        });
        !existingDataSourceOptions &&
          (await this.createDatasourceOption(
            manager,
            defaultEnvDsOption.options,
            otherEnvironmentId,
            dataSourceForAppVersion.id
          ));
      }
    }

    // create datasource options only for newly created datasources
    for (const importingDataSourceOption of importingDatasourceOptionsForAppVersion) {
      if (importingDataSourceOption?.environmentId in appResourceMappings.appEnvironmentMapping) {
        const existingDataSourceOptions = await manager.findOne(DataSourceOptions, {
          where: {
            dataSourceId: dataSourceForAppVersion.id,
            environmentId: appResourceMappings.appEnvironmentMapping[importingDataSourceOption.environmentId],
          },
        });

        !existingDataSourceOptions &&
          (await this.createDatasourceOption(
            manager,
            importingDataSourceOption.options,
            appResourceMappings.appEnvironmentMapping[importingDataSourceOption.environmentId],
            dataSourceForAppVersion.id
          ));
      }
    }
  }

  async createDefaultDatasourcesForAppVersion(
    manager: EntityManager,
    appVersion: AppVersion,
    user: User,
    appResourceMappings: AppResourceMappings
  ) {
    const defaultDataSourceIds = await this.createDefaultDataSourceForVersion(user.organizationId, manager);
    appResourceMappings.defaultDataSourceIdMapping[appVersion.id] = defaultDataSourceIds;

    return appResourceMappings;
  }

  async findOrCreateDataSourceForAppVersion(
    manager: EntityManager,
    dataSource: DataSource,
    user: User
  ): Promise<DataSource> {
    const isDefaultDatasource = DefaultDataSourceNames.includes(dataSource.name as DefaultDataSourceName);
    const isPlugin = !!dataSource.pluginId;

    if (isDefaultDatasource) {
      const createdDefaultDatasource = await manager.findOne(DataSource, {
        where: {
          organizationId: user.organizationId,
          kind: dataSource.kind,
          type: DataSourceTypes.STATIC,
          scope: DataSourceScopes.GLOBAL,
        },
      });

      return createdDefaultDatasource;
    }

    const globalDataSourceWithSameIdExists = async (dataSource: DataSource) => {
      return await manager.findOne(DataSource, {
        where: {
          id: dataSource.id,
          kind: dataSource.kind,
          type: DataSourceTypes.DEFAULT,
          scope: DataSourceScopes.GLOBAL,
          organizationId: user.organizationId,
        },
      });
    };
    const globalDataSourceWithSameNameExists = async (dataSource: DataSource) => {
      return await manager.findOne(DataSource, {
        where: {
          name: dataSource.name,
          kind: dataSource.kind,
          type: In([DataSourceTypes.DEFAULT, DataSourceTypes.SAMPLE]),
          scope: DataSourceScopes.GLOBAL,
          organizationId: user.organizationId,
        },
      });
    };
    const existingDatasource =
      (await globalDataSourceWithSameIdExists(dataSource)) || (await globalDataSourceWithSameNameExists(dataSource));

    if (existingDatasource) return existingDatasource;

    const createDsFromPluginInstalled = async (ds: DataSource): Promise<DataSource> => {
      const plugin = await manager.findOneOrFail(Plugin, {
        where: {
          pluginId: dataSource.kind,
        },
      });

      if (plugin) {
        const newDataSource = manager.create(DataSource, {
          organizationId: user?.organizationId,
          name: dataSource.name,
          kind: dataSource.kind,
          type: DataSourceTypes.DEFAULT,
          scope: DataSourceScopes.GLOBAL, // No appVersionId for global data sources
          pluginId: plugin.id,
        });
        await manager.save(newDataSource);

        return newDataSource;
      }
    };

    const createNewGlobalDs = async (ds: DataSource): Promise<DataSource> => {
      const newDataSource = manager.create(DataSource, {
        organizationId: user?.organizationId,
        name: dataSource.name,
        kind: dataSource.kind,
        type: DataSourceTypes.DEFAULT,
        scope: DataSourceScopes.GLOBAL, // No appVersionId for global data sources
        pluginId: null,
      });
      await manager.save(newDataSource);

      return newDataSource;
    };

    if (isPlugin) {
      return await createDsFromPluginInstalled(dataSource);
    } else {
      return await createNewGlobalDs(dataSource);
    }
  }

  async associateAppEnvironmentsToAppVersion(
    manager: EntityManager,
    user: User,
    appEnvironments: Record<string, any>[],
    appVersion: AppVersion,
    appResourceMappings: AppResourceMappings
  ) {
    appResourceMappings = { ...appResourceMappings };
    const currentOrgEnvironments = await this.appEnvironmentUtilService.getAll(
      user?.organizationId,
      appVersion.appId,
      manager
    );

    if (!appEnvironments?.length) {
      currentOrgEnvironments.map((env) => (appResourceMappings.appEnvironmentMapping[env.id] = env.id));
    } else if (appEnvironments?.length && appEnvironments[0]?.appVersionId) {
      const appVersionedEnvironments = appEnvironments.filter(
        (appEnv: { appVersionId: string }) => appEnv.appVersionId === appVersion.id
      );
      for (const currentOrgEnv of currentOrgEnvironments) {
        const appEnvironment = appVersionedEnvironments.filter(
          (appEnv: { name: string }) => appEnv.name === currentOrgEnv.name
        )[0];
        if (appEnvironment) {
          appResourceMappings.appEnvironmentMapping[appEnvironment.id] = currentOrgEnv.id;
        }
      }
    } else {
      //For apps imported on v2 where organizationId not available
      for (const currentOrgEnv of currentOrgEnvironments) {
        const appEnvironment = appEnvironments.filter(
          (appEnv: { name: string }) => appEnv.name === currentOrgEnv.name
        )[0];
        if (appEnvironment) {
          appResourceMappings.appEnvironmentMapping[appEnvironment.id] = currentOrgEnv.id;
        }
      }
    }

    return appResourceMappings;
  }

  createViewerNavigationVisibilityForImportedApp(importedVersion: AppVersion) {
    let pageSettings = {};
    if (importedVersion.pageSettings) {
      pageSettings = { ...importedVersion.pageSettings };
    } else {
      pageSettings = {
        properties: {
          disableMenu: {
            value: `{{${!importedVersion.showViewerNavigation}}}`,
            fxActive: false,
          },
        },
      };
    }
    return pageSettings;
  }

  async checkIfGroupPermissionsExist(pages, organizationId) {
    const allGroupNames = new Set<string>();

    for (const page of pages) {
      const groupNames = page.permissions?.permissionGroup || [];
      for (const name of groupNames) {
        allGroupNames.add(name);
      }
    }

    if (!allGroupNames.size) return;

    return await dbTransactionWrap(async (manager: EntityManager) => {
      const existingGroups = await manager
        .createQueryBuilder(GroupPermissions, 'gp')
        .where('gp.name IN (:...names)', { names: Array.from(allGroupNames) })
        .andWhere('gp.organizationId = :organizationId', { organizationId })
        .select(['gp.name'])
        .getMany();

      const existingGroupNames = new Set(existingGroups.map((g) => g.name));

      const missingGroups = Array.from(allGroupNames).filter((name) => !existingGroupNames.has(name));

      if (missingGroups.length > 0) {
        throw new HttpException(
          {
            message: { type: APP_ERROR_TYPE.IMPORT_EXPORT_SERVICE.PERMISSION_CHECK, data: missingGroups },
          },
          HttpStatus.BAD_REQUEST
        );
      }
    });
  }

  async createPagePermissionsForGroups(page, organizationId: string, manager: EntityManager) {
    const groupNames = page.permissions?.permissionGroup || [];
    if (!groupNames.length) return;

    const existingGroups = await manager
      .createQueryBuilder(GroupPermissions, 'gp')
      .where('gp.name IN (:...names)', { names: groupNames })
      .andWhere('gp.organizationId = :organizationId', { organizationId })
      .getMany();

    const groupMap = new Map(existingGroups.map((g) => [g.name, g]));

    // Filter to only existing group names
    const validGroupNames = groupNames.filter((name) => groupMap.has(name));

    // If no valid group names exist, do not create permissions
    if (!validGroupNames.length) return;

    const permission = manager.create(PagePermission, {
      pageId: page.id,
      type: PAGE_PERMISSION_TYPE.GROUP,
    });

    const savedPermission = await manager.save(permission);

    const pageUsers = validGroupNames.map((name) =>
      manager.create(PageUser, {
        pagePermissionsId: savedPermission.id,
        permissionGroupsId: groupMap.get(name).id,
      })
    );

    await manager.save(pageUsers);
  }

  async createAppVersionsForImportedApp(
    manager: EntityManager,
    user: User,
    importedApp: App,
    appVersions: AppVersion[],
    appResourceMappings: AppResourceMappings,
    isNormalizedAppDefinitionSchema: boolean
  ) {
    appResourceMappings = { ...appResourceMappings };
    const { appVersionMapping, appDefaultEnvironmentMapping } = appResourceMappings;
    const organization: Organization = await manager.findOne(Organization, {
      where: { id: user?.organizationId },
      relations: ['appEnvironments'],
    });
    let currentEnvironmentId: string;

    for (const appVersion of appVersions) {
      const appEnvIds: string[] = [...organization.appEnvironments.map((env) => env.id)];

      //app is exported to CE
      if (defaultAppEnvironments.length === 1) {
        currentEnvironmentId = organization.appEnvironments.find((env: any) => env.isDefault)?.id;
      } else {
        //to EE or cloud
        currentEnvironmentId = organization.appEnvironments.find((env) => env.priority === 1)?.id;
      }

      const version = await manager.create(AppVersion, {
        appId: importedApp.id,
        definition: appVersion.definition,
        name: appVersion.name,
        currentEnvironmentId,
        createdAt: new Date(),
        updatedAt: new Date(),
      });

      if (isNormalizedAppDefinitionSchema) {
        version.showViewerNavigation = appVersion.showViewerNavigation;
        version.homePageId = appVersion.homePageId;
        version.globalSettings = appVersion.globalSettings;
        version.pageSettings = this.createViewerNavigationVisibilityForImportedApp(appVersion);
      } else {
        version.showViewerNavigation = appVersion.definition?.showViewerNavigation || true;
        version.homePageId = appVersion.definition?.homePageId;

        if (!appVersion.definition?.globalSettings) {
          version.globalSettings = {
            hideHeader: false,
            appInMaintenance: false,
            canvasMaxWidth: 100,
            canvasMaxWidthType: '%',
            canvasMaxHeight: 2400,
            canvasBackgroundColor: '#edeff5',
            backgroundFxQuery: '',
            appMode: 'auto',
          };
        } else {
          version.globalSettings = appVersion.definition?.globalSettings;
          version.pageSettings = this.createViewerNavigationVisibilityForImportedApp(appVersion);
        }
      }

      await manager.save(version);

      appDefaultEnvironmentMapping[appVersion.id] = appEnvIds;
      appVersionMapping[appVersion.id] = version.id;
    }

    return appResourceMappings;
  }

  async createDefaultDataSourceForVersion(organizationId: string, manager: EntityManager): Promise<any> {
    const dataSources = await this.dataSourcesRepository.getStaticDataSources(organizationId, manager);
    return dataSources?.reduce<Record<string, string>>((acc, source) => {
      acc[source.kind] = source.id;
      return acc;
    }, {});
  }

  async setEditingVersionAsLatestVersion(manager: EntityManager, appVersionMapping: any, appVersions: Array<any>) {
    if (isEmpty(appVersions)) return;

    const lastVersionFromImport = appVersions[appVersions.length - 1];
    const lastVersionIdToUpdate = appVersionMapping[lastVersionFromImport.id];

    await manager.update(AppVersion, { id: lastVersionIdToUpdate }, { updatedAt: new Date() });
  }

  async createDatasourceOption(
    manager: EntityManager,
    options: Record<string, unknown>,
    environmentId: string,
    dataSourceId: string
  ) {
    const convertedOptions = this.convertToArrayOfKeyValuePairs(options);
    const newOptions = await this.dataSourcesUtilService.parseOptionsForCreate(convertedOptions, true, manager);
    const dsOption = manager.create(DataSourceOptions, {
      options: newOptions,
      environmentId,
      dataSourceId,
      createdAt: new Date(),
      updatedAt: new Date(),
    });
    await manager.save(dsOption);
  }

  convertToArrayOfKeyValuePairs(options: Record<string, unknown>): Array<object> {
    if (!options) return;
    return Object.keys(options).map((key) => {
      return {
        key: key,
        value: options[key]['value'],
        encrypted: options[key]['encrypted'],
      };
    });
  }

  replaceDataQueryOptionsWithNewDataQueryIds(
    options: { events: Record<string, unknown>[] },
    dataQueryMapping: Record<string, string>
  ) {
    if (options && options.events) {
      const replacedEvents = options.events.map((event: { queryId: string }) => {
        if (event.queryId) {
          event.queryId = dataQueryMapping[event.queryId];
        }
        return event;
      });
      options.events = replacedEvents;
    }
    return options;
  }

  replaceDataQueryIdWithinDefinitions(
    definition: DeepPartial<any>,
    dataQueryMapping: Record<string, string>
  ): QueryDeepPartialEntity<any> {
    if (definition?.pages) {
      for (const pageId of Object.keys(definition?.pages)) {
        if (definition.pages[pageId].events) {
          const replacedPageEvents = definition.pages[pageId].events.map((event: { queryId: string }) => {
            if (event.queryId) {
              event.queryId = dataQueryMapping[event.queryId];
            }
            return event;
          });
          definition.pages[pageId].events = replacedPageEvents;
        }
        if (definition.pages[pageId].components) {
          for (const id of Object.keys(definition.pages[pageId].components)) {
            const component = definition.pages[pageId].components[id].component;

            if (component?.definition?.events) {
              const replacedComponentEvents = component.definition.events.map((event: { queryId: string }) => {
                if (event.queryId) {
                  event.queryId = dataQueryMapping[event.queryId];
                }
                return event;
              });
              component.definition.events = replacedComponentEvents;
            }

            if (component?.definition?.properties?.actions?.value) {
              for (const value of component.definition.properties.actions.value) {
                if (value?.events) {
                  const replacedComponentActionEvents = value.events.map((event: { queryId: string }) => {
                    if (event.queryId) {
                      event.queryId = dataQueryMapping[event.queryId];
                    }
                    return event;
                  });
                  value.events = replacedComponentActionEvents;
                }
              }
            }

            if (component?.component === 'Table') {
              for (const column of component?.definition?.properties?.columns?.value ?? []) {
                if (column?.events) {
                  const replacedComponentActionEvents = column.events.map((event: { queryId: string }) => {
                    if (event.queryId) {
                      event.queryId = dataQueryMapping[event.queryId];
                    }
                    return event;
                  });
                  column.events = replacedComponentActionEvents;
                }
              }
            }

            definition.pages[pageId].components[id].component = component;
          }
        }
      }
    }
    return definition;
  }

  async performLegacyAppImport(
    manager: EntityManager,
    importedApp: App,
    appParams: any,
    externalResourceMappings: any,
    user: any
  ) {
    const dataSourceMapping = {};
    const dataQueryMapping = {};
    const dataSources = appParams?.dataSources || [];
    const dataQueries = appParams?.dataQueries || [];
    let currentEnvironmentId = null;

    const version = manager.create(AppVersion, {
      appId: importedApp.id,
      definition: appParams.definition,
      name: 'v1',
      currentEnvironmentId,
      createdAt: new Date(),
      updatedAt: new Date(),
    });
    await manager.save(version);

    // Create default data sources
    const defaultDataSourceIds = await this.createDefaultDataSourceForVersion(user.organizationId, manager);
    let envIdArray: string[] = [];

    const organization: Organization = await manager.findOne(Organization, {
      where: { id: user?.organizationId },
      relations: ['appEnvironments'],
    });
    envIdArray = [...organization.appEnvironments.map((env) => env.id)];

    if (!envIdArray.length) {
      await Promise.all(
        defaultAppEnvironments.map(async (en) => {
          const env = manager.create(AppEnvironment, {
            organizationId: user?.organizationId,
            name: en.name,
            isDefault: en.isDefault,
            priority: en.priority,
            createdAt: new Date(),
            updatedAt: new Date(),
          });
          await manager.save(env);
          if (defaultAppEnvironments.length === 1 || en.priority === 1) {
            currentEnvironmentId = env.id;
          }
          envIdArray.push(env.id);
        })
      );
    } else {
      //get starting env from the organization environments list
      const { appEnvironments } = organization;
      if (appEnvironments.length === 1) currentEnvironmentId = appEnvironments[0].id;
      else {
        appEnvironments.map((appEnvironment) => {
          if (appEnvironment.priority === 1) currentEnvironmentId = appEnvironment.id;
        });
      }
    }

    for (const source of dataSources) {
      const convertedOptions = this.convertToArrayOfKeyValuePairs(source.options);

      const newSource = manager.create(DataSource, {
        name: source.name,
        kind: source.kind,
        appVersionId: version.id,
      });
      await manager.save(newSource);
      dataSourceMapping[source.id] = newSource.id;

      await Promise.all(
        envIdArray.map(async (envId) => {
          let newOptions: Record<string, unknown>;
          if (source.options) {
            newOptions = await this.dataSourcesUtilService.parseOptionsForCreate(convertedOptions, true, manager);
          }

          const dsOption = manager.create(DataSourceOptions, {
            environmentId: envId,
            dataSourceId: newSource.id,
            options: newOptions,
            createdAt: new Date(),
            updatedAt: new Date(),
          });
          await manager.save(dsOption);
        })
      );
    }

    const newDataQueries = [];
    for (const query of dataQueries) {
      const dataSourceId = dataSourceMapping[query.dataSourceId];
      const newQuery = manager.create(DataQuery, {
        name: query.name,
        dataSourceId: !dataSourceId ? defaultDataSourceIds[query.kind] : dataSourceId,
        appVersionId: query.appVersionId,
        options:
          dataSourceId == defaultDataSourceIds['tooljetdb']
            ? this.replaceTooljetDbTableIds(
                  query.options,
                  externalResourceMappings['tooljet_database'],
                  user?.organizationId
                )
            : query.options,
      });
      await manager.save(newQuery);
      dataQueryMapping[query.id] = newQuery.id;
      newDataQueries.push(newQuery);
    }

    for (const newQuery of newDataQueries) {
      const newOptions = this.replaceDataQueryOptionsWithNewDataQueryIds(newQuery.options, dataQueryMapping);
      const queryEvents = newQuery.options?.events || [];
      delete newOptions?.events;

      newQuery.options = newOptions;
      await manager.save(newQuery);

      await Promise.all(queryEvents.map(async (event, index) => {
        const newEvent = {
          name: event.eventId,
          sourceId: newQuery.id,
          target: Target.dataQuery,
          event: event,
          index: queryEvents.index || index,
          appVersionId: newQuery.appVersionId,
        };

        await manager.save(EventHandler, newEvent);
      }));
    }

    await manager.update(
      AppVersion,
      { id: version.id },
      { definition: this.replaceDataQueryIdWithinDefinitions(version.definition, dataQueryMapping) }
    );
  }

  // Entire function should be santised for Undefined values
  replaceTooljetDbTableIds(queryOptions, tooljetDatabaseMapping, organizationId: string) {
    let transformedQueryOptions = { ...queryOptions };

    // FIXME: Even if the operation is not 'join_tables',
    // the queryOptions currently can have fields on join_table
    // if the user switches b/w operations in the UI
    if (Object.keys(queryOptions).includes('join_table')) {
      transformedQueryOptions = this.replaceTooljetDbTableIdOnJoin(
        queryOptions,
        tooljetDatabaseMapping,
        organizationId
      );
    }
    if (queryOptions?.operation === 'join_tables') {
      return transformedQueryOptions;
    }

    const mappedTableId = tooljetDatabaseMapping[transformedQueryOptions.table_id]?.id;
    return {
      ...transformedQueryOptions,
      ...(mappedTableId && { table_id: mappedTableId }),
      ...(organizationId && { organization_id: organizationId }),
    };
  }

  replaceTooljetDbTableIdOnJoin(
    queryOptions,
    tooljetDatabaseMapping,
    organizationId: string
  ): Partial<{
    table_id: string;
    join_table: unknown;
    organization_id: string;
  }> {
    const joinOptions = { ...(queryOptions?.join_table ?? {}) };

    // JOIN Section
    if (joinOptions?.joins && joinOptions.joins.length > 0) {
      const joinsTableIdUpdatedList = joinOptions.joins.map((joinCondition) => {
        const updatedJoinCondition = { ...joinCondition };
        // Updating Join tableId
        if (updatedJoinCondition.table)
          updatedJoinCondition.table =
            tooljetDatabaseMapping[updatedJoinCondition.table]?.id ?? updatedJoinCondition.table;
        // Updating TableId on Conditions in Join Query
        if (updatedJoinCondition.conditions) {
          const updatedJoinConditionFilter = this.updateNewTableIdForFilter(
            updatedJoinCondition.conditions,
            tooljetDatabaseMapping
          );
          updatedJoinCondition.conditions = updatedJoinConditionFilter.conditions;
        }

        return updatedJoinCondition;
      });
      joinOptions.joins = joinsTableIdUpdatedList;
    }

    // Filter Section
    if (joinOptions?.conditions) {
      joinOptions.conditions = this.updateNewTableIdForFilter(
        joinOptions.conditions,
        tooljetDatabaseMapping
      ).conditions;
    }

    // Select Section
    if (joinOptions?.fields) {
      joinOptions.fields = joinOptions.fields.map((eachField) => {
        if (eachField.table) {
          eachField.table = tooljetDatabaseMapping[eachField.table]?.id ?? eachField.table;
          return eachField;
        }
        return eachField;
      });
    }

    // From Section
    if (joinOptions?.from) {
      const { name = '' } = joinOptions.from;
      joinOptions.from = { ...joinOptions.from, name: tooljetDatabaseMapping[name]?.id ?? name };
    }

    // Sort Section
    if (joinOptions?.order_by) {
      joinOptions.order_by = joinOptions.order_by.map((eachOrderBy) => {
        if (eachOrderBy.table) {
          eachOrderBy.table = tooljetDatabaseMapping[eachOrderBy.table]?.id ?? eachOrderBy.table;
          return eachOrderBy;
        }
        return eachOrderBy;
      });
    }

    return {
      ...queryOptions,
      table_id: tooljetDatabaseMapping[queryOptions.table_id]?.id,
      join_table: joinOptions,
      organization_id: organizationId,
    };
  }

  updateNewTableIdForFilter(joinConditions, tooljetDatabaseMapping) {
    const { conditionsList = [] } = { ...joinConditions };
    const updatedConditionList = conditionsList.map((condition) => {
      if (condition.conditions) {
        return this.updateNewTableIdForFilter(condition.conditions, tooljetDatabaseMapping);
      } else {
        const { operator = '=', leftField = {}, rightField = {} } = { ...condition };
        if (leftField?.table) leftField['table'] = tooljetDatabaseMapping[leftField.table]?.id ?? leftField.table;
        if (rightField?.table) rightField['table'] = tooljetDatabaseMapping[rightField.table]?.id ?? rightField.table;
        return { operator, leftField, rightField };
      }
    });
    return { conditions: { ...joinConditions, conditionsList: [...updatedConditionList] } };
  }

  async updateEventActionsForNewVersionWithNewMappingIds(
    manager: EntityManager,
    versionId: string,
    oldDataQueryToNewMapping: Record<string, unknown>,
    oldComponentToNewComponentMapping: Record<string, unknown>,
    oldPageToNewPageMapping: Record<string, unknown>
  ) {
    const allEvents = await manager
      .createQueryBuilder(EventHandler, 'event')
      .where('event.appVersionId = :versionId', { versionId })
      .getMany();
    const mappings = { ...oldDataQueryToNewMapping, ...oldComponentToNewComponentMapping } as Record<string, string>;

    for (const event of allEvents) {
      const eventDefinition = updateEntityReferences(event.event, mappings);

      if (eventDefinition?.actionId === 'run-query' && oldDataQueryToNewMapping[eventDefinition.queryId]) {
        eventDefinition.queryId = oldDataQueryToNewMapping[eventDefinition.queryId];
      }

      if (
        eventDefinition?.actionId === 'control-component' &&
        oldComponentToNewComponentMapping[eventDefinition.componentId]
      ) {
        eventDefinition.componentId = oldComponentToNewComponentMapping[eventDefinition.componentId];
      }

      if (eventDefinition?.actionId === 'switch-page' && oldPageToNewPageMapping[eventDefinition.pageId]) {
        eventDefinition.pageId = oldPageToNewPageMapping[eventDefinition.pageId];
      }

      if (
        (eventDefinition?.actionId == 'show-modal' || eventDefinition?.actionId === 'close-modal') &&
        oldComponentToNewComponentMapping[eventDefinition.modal]
      ) {
        eventDefinition.modal = oldComponentToNewComponentMapping[eventDefinition.modal];
      }

      if (eventDefinition?.actionId == 'set-table-page' && oldComponentToNewComponentMapping[eventDefinition.table]) {
        eventDefinition.table = oldComponentToNewComponentMapping[eventDefinition.table];
      }

      event.event = eventDefinition;

      await manager.save(event);
    }
  }
}

export function convertSinglePageSchemaToMultiPageSchema(appParams: any) {
  const appParamsWithMultipageSchema = {
    ...appParams,
    appVersions: appParams.appVersions?.map((appVersion: { definition: any }) => ({
      ...appVersion,
      definition: convertAppDefinitionFromSinglePageToMultiPage(appVersion.definition),
    })),
  };
  return appParamsWithMultipageSchema;
}

/**
 * Migrates styles to properties of the component based on the specified component types.
 * @param {NewRevampedComponent} componentType - Component type for which to perform property migration.
 * @param {Component} component - The component object containing properties, styles, and general information.
 * @param {NewRevampedComponent[]} componentTypes - An array of component types for which to perform property migration.
 * @returns {object} An object containing the modified properties, styles, and general information.
 */
function migrateProperties(
  componentType: NewRevampedComponent,
  component: Component,
  componentTypes: NewRevampedComponent[],
  tooljetVersion: string | null
) {
  const properties = { ...component.properties };
  const styles = { ...component.styles };
  const general = { ...component.general };
  const validation = { ...component.validation };
  const generalStyles = { ...component.generalStyles };

  if (!tooljetVersion) {
    return { properties, styles, general, generalStyles, validation };
  }

  const shouldHandleBackwardCompatibility = isVersionGreaterThanOrEqual(tooljetVersion, '2.29.0') ? false : true;

  // Check if the component type is included in the specified component types
  if (componentTypes.includes(componentType as NewRevampedComponent)) {
    if (styles.visibility) {
      properties.visibility = styles.visibility;
      delete styles.visibility;
    }

    if (styles.disabledState) {
      properties.disabledState = styles.disabledState;
      delete styles.disabledState;
    }

    if (general?.tooltip) {
      properties.tooltip = general?.tooltip;
      delete general?.tooltip;
    }

    if (generalStyles?.boxShadow) {
      styles.boxShadow = generalStyles?.boxShadow;
      delete generalStyles?.boxShadow;
    }

    if (
      shouldHandleBackwardCompatibility &&
      (componentType === 'TextInput' || componentType === 'PasswordInput' || componentType === 'NumberInput')
    ) {
      properties.label = '';
    }

    if (componentType === 'NumberInput') {
      if (properties.minValue) {
        validation.minValue = properties?.minValue;
        delete properties.minValue;
      }

      if (properties.maxValue) {
        validation.maxValue = properties?.maxValue;
        delete properties.maxValue;
      }
    }
  }
  return { properties, styles, general, generalStyles, validation };
}

function transformComponentData(
  data: object,
  componentEvents: any[],
  componentsMapping: Record<string, string>,
  isNormalizedAppDefinitionSchema = true,
  tooljetVersion: string,
  moduleResourceMappings?: Record<string, unknown>
): Component[] {
  const transformedComponents: Component[] = [];

  const allComponents = Object.keys(data).map((key) => {
    return {
      id: key,
      ...data[key],
    };
  });

  for (const componentId in data) {
    const component = data[componentId];
    const componentData = component['component'];

    let skipComponent = false;
    const transformedComponent: Component = new Component();

    let parentId = component.parent ? component.parent : null;

    const isParentTabOrCalendar = isChildOfTabsOrCalendar(
      component,
      allComponents,
      parentId,
      isNormalizedAppDefinitionSchema
    );

    if (isParentTabOrCalendar) {
      const childTabId = component?.parent ? component.parent?.match(/([a-fA-F0-9-]{36})-(.+)/)?.[2] : null;
      const _parentId = component?.parent ? component.parent?.match(/([a-fA-F0-9-]{36})-(.+)/)?.[1] : null;
      const mappedParentId = componentsMapping[_parentId];

      parentId = `${mappedParentId}-${childTabId}`;
    } else if (isChildOfKanbanModal(component, allComponents, parentId, isNormalizedAppDefinitionSchema)) {
      const _parentId = component?.parent ? component.parent?.match(/([a-fA-F0-9-]{36})-(.+)/)?.[1] : null;
      const mappedParentId = componentsMapping[_parentId];

      parentId = `${mappedParentId}-modal`;
    } else {
      if (component.parent && !componentsMapping[parentId]) {
        skipComponent = true;
      }
      parentId = componentsMapping[parentId];
    }

    if (!skipComponent) {
      const { properties, styles, general, validation, generalStyles } = migrateProperties(
        componentData.component,
        componentData.definition,
        NewRevampedComponents,
        tooljetVersion
      );
      transformedComponent.id = uuid();
      transformedComponent.name = componentData.name;
      transformedComponent.type = componentData.component;
      transformedComponent.styles = styles || {};
      transformedComponent.validation = validation || {};
      transformedComponent.general = general || {};
      transformedComponent.generalStyles = generalStyles || {};
      transformedComponent.displayPreferences = componentData.definition.others || {};
      transformedComponent.parent = component.parent ? parentId : null;

      if (componentData.component === 'ModuleViewer' && moduleResourceMappings) {
        // Replace module app ID
        if (properties.moduleAppId?.value && moduleResourceMappings.moduleApps) {
          const oldAppId = properties.moduleAppId.value;
          if (moduleResourceMappings.moduleApps[oldAppId]) {
            properties.moduleAppId.value = moduleResourceMappings.moduleApps[oldAppId];
          }
        }

        // Replace module version ID
        if (properties.moduleVersionId?.value && moduleResourceMappings.moduleVersions) {
          const oldVersionId = properties.moduleVersionId.value;
          if (moduleResourceMappings.moduleVersions[oldVersionId]) {
            properties.moduleVersionId.value = moduleResourceMappings.moduleVersions[oldVersionId];
          }
        }

        // Replace module environment ID
        if (properties.moduleEnvironmentId?.value && moduleResourceMappings.moduleEnvironments) {
          const oldEnvironmentId = properties.moduleEnvironmentId.value;
          if (moduleResourceMappings.moduleEnvironments[oldEnvironmentId]) {
            properties.moduleEnvironmentId.value = moduleResourceMappings.moduleEnvironments[oldEnvironmentId];
          }
        }
      }
      transformedComponent.properties = properties || {};
      transformedComponents.push(transformedComponent);

      componentEvents.push({
        componentId: componentId,
        event: componentData.definition.events,
      });
      componentsMapping[componentId] = transformedComponent.id;
    }
  }

  return transformedComponents;
}

const isChildOfTabsOrCalendar = (
  component,
  allComponents = [],
  componentParentId = undefined,
  isNormalizedAppDefinitionSchema: boolean
) => {
  if (componentParentId) {
    const parentId = component?.parent ? component.parent?.match(/([a-fA-F0-9-]{36})-(.+)/)?.[1] : null;

    const parentComponent = allComponents.find((comp) => comp.id === parentId);

    if (parentComponent) {
      if (!isNormalizedAppDefinitionSchema) {
        return parentComponent.component.component === 'Tabs' || parentComponent.component.component === 'Calendar';
      }

      return parentComponent.type === 'Tabs' || parentComponent.type === 'Calendar';
    }
  }

  return false;
};

const isChildOfKanbanModal = (
  component,
  allComponents = [],
  componentParentId = undefined,
  isNormalizedAppDefinitionSchema: boolean
) => {
  if (!componentParentId || !componentParentId.includes('modal')) return false;

  const parentId = component?.parent ? component.parent?.match(/([a-fA-F0-9-]{36})-(.+)/)?.[1] : null;

  const parentComponent = allComponents.find((comp) => comp.id === parentId);

  if (!isNormalizedAppDefinitionSchema) {
    return parentComponent.component.component === 'Kanban';
  }

  return parentComponent?.type === 'Kanban';
};<|MERGE_RESOLUTION|>--- conflicted
+++ resolved
@@ -38,6 +38,7 @@
 import { PAGE_PERMISSION_TYPE } from '@modules/app-permissions/constants';
 import { PagePermission } from '@entities/page_permissions.entity';
 import { PageUser } from '@entities/page_users.entity';
+import { APP_TYPES } from '@modules/apps/constants';
 import { UsersUtilService } from '@modules/users/util.service';
 interface AppResourceMappings {
   defaultDataSourceIdMapping: Record<string, string>;
@@ -95,7 +96,8 @@
     protected dataSourcesRepository: DataSourcesRepository,
     protected appEnvironmentUtilService: AppEnvironmentUtilService,
     protected usersUtilService: UsersUtilService,
-    protected componentsService: ComponentsService
+    protected componentsService: ComponentsService,
+    protected entityManager: EntityManager,
   ) {}
 
   async export(user: User, id: string, searchParams: any = {}): Promise<{ appV2: App }> {
@@ -258,7 +260,7 @@
         multiEnv: true,
         globalDataSources: true,
       };
-      if (appToExport?.type === 'front-end') {
+      if (appToExport?.type === APP_TYPES.FRONT_END) {
         appToExport['modules'] = moduleApps; //Sending all app related modules
       }
 
@@ -275,7 +277,7 @@
   ) {
     let moduleAppNames = [];
 
-    if (appParams?.modules?.length > 0 && appParams?.type === 'front-end') {
+    if (appParams?.modules?.length > 0 && appParams?.type === APP_TYPES.FRONT_END) {
       moduleAppNames = appParams?.modules?.map((module) => module.appV2?.name);
     }
     const moduleResourceMappings = {
@@ -366,7 +368,6 @@
         throw new BadRequestException('Invalid params for app import');
       }
 
-<<<<<<< HEAD
     const moduleResourceMappings = await this.mapModulesForAppImport(
       appParams,
       user,
@@ -379,12 +380,6 @@
       ? appParams
       : convertSinglePageSchemaToMultiPageSchema(appParams);
     schemaUnifiedAppParams.name = appName;
-=======
-      const schemaUnifiedAppParams = appParams?.schemaDetails?.multiPages
-        ? appParams
-        : convertSinglePageSchemaToMultiPageSchema(appParams);
-      schemaUnifiedAppParams.name = appName;
->>>>>>> 9e470a50
 
       const importedAppTooljetVersion = !cloning && extractMajorVersion(tooljetVersion);
       const isNormalizedAppDefinitionSchema = cloning
@@ -393,9 +388,8 @@
 
       const currentTooljetVersion = !cloning ? tooljetVersion : null;
 
-<<<<<<< HEAD
     const importedApp = await this.createImportedAppForUser(
-      this.entityManager,
+      manager,
       schemaUnifiedAppParams,
       user,
       isGitApp,
@@ -403,7 +397,7 @@
     );
 
     const resourceMapping = await this.setupImportedAppAssociations(
-      this.entityManager,
+      manager,
       importedApp,
       schemaUnifiedAppParams,
       user,
@@ -412,20 +406,7 @@
       currentTooljetVersion,
       moduleResourceMappings
     );
-    await this.updateEntityReferencesForImportedApp(this.entityManager, resourceMapping);
-=======
-      const importedApp = await this.createImportedAppForUser(manager, schemaUnifiedAppParams, user, isGitApp);
-
-      const resourceMapping = await this.setupImportedAppAssociations(
-        manager,
-        importedApp,
-        schemaUnifiedAppParams,
-        user,
-        externalResourceMappings,
-        isNormalizedAppDefinitionSchema,
-        currentTooljetVersion
-      );
-      await this.updateEntityReferencesForImportedApp(manager, resourceMapping);
+    await this.updateEntityReferencesForImportedApp(manager, resourceMapping);
 
       // Update latest version as editing version
       const {
@@ -433,7 +414,6 @@
       } = this.extractImportDataFromAppParams(appParams)
 
       await this.setEditingVersionAsLatestVersion(manager, resourceMapping.appVersionMapping, importingAppVersions)
->>>>>>> 9e470a50
 
       // NOTE: App slug updation callback doesn't work while wrapped in transaction
       // hence updating slug explicitly
@@ -511,7 +491,7 @@
     appParams: any,
     user: User,
     isGitApp = false,
-    type?: string
+    type?: APP_TYPES
   ): Promise<App> {
     return await catchDbException(async () => {
       const importedApp = manager.create(App, {
@@ -520,7 +500,7 @@
         userId: user.id, //fetch super admin user id for EE
         slug: null,
         icon: appParams.icon,
-        type: type || 'front-end',
+        type: type || APP_TYPES.FRONT_END,
         creationMode: `${isGitApp ? 'GIT' : 'DEFAULT'}`,
         isPublic: false,
         createdAt: new Date(),
@@ -630,26 +610,6 @@
      * If an error occurs during the function execution, the transaction will rolled back.
      */
 
-<<<<<<< HEAD
-    await manager.transaction(async (transactionalEntityManager) => {
-      appResourceMappings = await this.setupAppVersionAssociations(
-        transactionalEntityManager,
-        importingAppVersions,
-        user,
-        appResourceMappings,
-        externalResourceMappings,
-        importingAppEnvironments,
-        importingDataSources,
-        importingDataSourceOptions,
-        importingDataQueries,
-        importingDefaultAppEnvironmentId,
-        importingPages,
-        importingComponents,
-        importingEvents,
-        tooljetVersion,
-        moduleResourceMappings
-      );
-=======
     appResourceMappings = await this.setupAppVersionAssociations(
       manager,
       importingAppVersions,
@@ -664,9 +624,9 @@
       importingPages,
       importingComponents,
       importingEvents,
-      tooljetVersion
+      tooljetVersion,
+      moduleResourceMappings
     );
->>>>>>> 9e470a50
 
     if (!isNormalizedAppDefinitionSchema) {
       for (const importingAppVersion of importingAppVersions) {
@@ -690,24 +650,14 @@
 
             const pageComponents = page.components;
 
-<<<<<<< HEAD
-              const mappedComponents = transformComponentData(
-                pageComponents,
-                componentEvents,
-                appResourceMappings.componentsMapping,
-                isNormalizedAppDefinitionSchema,
-                tooljetVersion,
-                moduleResourceMappings
-              );
-=======
             const mappedComponents = transformComponentData(
               pageComponents,
               componentEvents,
               appResourceMappings.componentsMapping,
               isNormalizedAppDefinitionSchema,
-              tooljetVersion
+              tooljetVersion,
+              moduleResourceMappings
             );
->>>>>>> 9e470a50
 
             const componentLayouts = [];
 
