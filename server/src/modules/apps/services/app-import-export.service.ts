--- conflicted
+++ resolved
@@ -433,13 +433,7 @@
 
       const currentTooljetVersion = !cloning ? tooljetVersion : null;
 
-      const importedApp = await this.createImportedAppForUser(
-        manager,
-        schemaUnifiedAppParams,
-        user,
-        isGitApp,
-        appParams?.type
-      );
+      const importedApp = await this.createImportedAppForUser(manager, schemaUnifiedAppParams, user, isGitApp);
 
       const resourceMapping = await this.setupImportedAppAssociations(
         manager,
@@ -533,23 +527,16 @@
     }
   }
 
-  async createImportedAppForUser(
-    manager: EntityManager,
-    appParams: any,
-    user: User,
-    isGitApp = false,
-    type?: APP_TYPES
-  ): Promise<App> {
+  async createImportedAppForUser(manager: EntityManager, appParams: any, user: User, isGitApp = false): Promise<App> {
     return await catchDbException(async () => {
       const importedApp = manager.create(App, {
         name: appParams.name,
-        type: appParams.type,
+        type: appParams.type || APP_TYPES.FRONT_END,
         isMaintenanceOn: appParams.isMaintenanceOn || false,
         organizationId: user?.organizationId,
         userId: user.id, //fetch super admin user id for EE
         slug: null,
         icon: appParams.icon,
-        type: type || APP_TYPES.FRONT_END,
         creationMode: `${isGitApp ? 'GIT' : 'DEFAULT'}`,
         isPublic: false,
         createdAt: new Date(),
@@ -609,14 +596,9 @@
     user: User,
     externalResourceMappings: Record<string, unknown>,
     isNormalizedAppDefinitionSchema: boolean,
-<<<<<<< HEAD
-    tooljetVersion: string | null
-  ): Promise<AppResourceMappings> {
-=======
     tooljetVersion: string | null,
     moduleResourceMappings?: Record<string, unknown>
-  ) {
->>>>>>> ed571caf
+  ): Promise<AppResourceMappings> {
     // Old version without app version
     // Handle exports prior to 0.12.0
     // TODO: have version based conditional based on app versions
