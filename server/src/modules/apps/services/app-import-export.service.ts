import { BadRequestException, HttpException, HttpStatus, Injectable } from '@nestjs/common';
import { isEmpty, set } from 'lodash';
import { App } from 'src/entities/app.entity';
import { AppEnvironment } from 'src/entities/app_environments.entity';
import { AppVersion } from 'src/entities/app_version.entity';
import { DataQuery } from 'src/entities/data_query.entity';
import { DataSource } from 'src/entities/data_source.entity';
import { DataSourceOptions } from 'src/entities/data_source_options.entity';
import { User } from 'src/entities/user.entity';
import { EntityManager, In, DeepPartial } from 'typeorm';
import {
  defaultAppEnvironments,
  catchDbException,
  extractMajorVersion,
  isTooljetVersionWithNormalizedAppDefinitionSchem,
  isVersionGreaterThanOrEqual,
} from 'src/helpers/utils.helper';
import { dbTransactionWrap } from 'src/helpers/database.helper';
import { Organization } from 'src/entities/organization.entity';
import { DataBaseConstraints } from 'src/helpers/db_constraints.constants';
import { QueryDeepPartialEntity } from 'typeorm/query-builder/QueryPartialEntity';
import { Plugin } from 'src/entities/plugin.entity';
import { Page } from 'src/entities/page.entity';
import { Component } from 'src/entities/component.entity';
import { Layout } from 'src/entities/layout.entity';
import { EventHandler, Target } from 'src/entities/event_handler.entity';
import { v4 as uuid } from 'uuid';
import { updateEntityReferences } from 'src/helpers/import_export.helpers';
import { DataSourceScopes, DataSourceTypes } from '@modules/data-sources/constants';
import { LayoutDimensionUnits } from '../constants';
import { convertAppDefinitionFromSinglePageToMultiPage } from 'src/../lib/single-page-to-and-from-multipage-definition-conversion';
import { DataSourcesUtilService } from '@modules/data-sources/util.service';
import { DataSourcesRepository } from '@modules/data-sources/repository';
import { AppEnvironmentUtilService } from '@modules/app-environments/util.service';
import { ComponentsService } from './component.service';
<<<<<<< HEAD
import { GroupPermissions } from '@entities/group_permissions.entity';
import { APP_ERROR_TYPE } from '@helpers/error_type.constant';
import { PAGE_PERMISSION_TYPE } from '@modules/app-permissions/constants';
import { PagePermission } from '@entities/page_permissions.entity';
import { PageUser } from '@entities/page_users.entity';
=======
import { UsersUtilService } from '@modules/users/util.service';
>>>>>>> 09bc3004
interface AppResourceMappings {
  defaultDataSourceIdMapping: Record<string, string>;
  dataQueryMapping: Record<string, string>;
  appVersionMapping: Record<string, string>;
  appEnvironmentMapping: Record<string, string>;
  appDefaultEnvironmentMapping: Record<string, string[]>;
  pagesMapping: Record<string, string>;
  componentsMapping: Record<string, string>;
}

type DefaultDataSourceKind = 'restapi' | 'runjs' | 'runpy' | 'tooljetdb' | 'workflows';
type DefaultDataSourceName =
  | 'restapidefault'
  | 'runjsdefault'
  | 'runpydefault'
  | 'tooljetdbdefault'
  | 'workflowsdefault';

type NewRevampedComponent =
  | 'Text'
  | 'TextInput'
  | 'PasswordInput'
  | 'NumberInput'
  | 'Table'
  | 'Button'
  | 'Checkbox'
  | 'Divider'
  | 'VerticalDivider'
  | 'Link';

const DefaultDataSourceNames: DefaultDataSourceName[] = [
  'restapidefault',
  'runjsdefault',
  'runpydefault',
  'tooljetdbdefault',
  'workflowsdefault',
];
const DefaultDataSourceKinds: DefaultDataSourceKind[] = ['restapi', 'runjs', 'runpy', 'tooljetdb', 'workflows'];
const NewRevampedComponents: NewRevampedComponent[] = [
  'Text',
  'TextInput',
  'PasswordInput',
  'NumberInput',
  'Table',
  'Checkbox',
  'Button',
  'Divider',
  'VerticalDivider',
  'Link',
];

@Injectable()
export class AppImportExportService {
  constructor(
    protected dataSourcesUtilService: DataSourcesUtilService,
    protected dataSourcesRepository: DataSourcesRepository,
    protected appEnvironmentUtilService: AppEnvironmentUtilService,
    protected usersUtilService: UsersUtilService,
    protected readonly entityManager: EntityManager,
    protected componentsService: ComponentsService
  ) {}

  async export(user: User, id: string, searchParams: any = {}): Promise<{ appV2: App }> {
    // https://github.com/typeorm/typeorm/issues/3857
    // Making use of query builder
    // filter by search params
    const versionId = searchParams?.version_id;
    return await dbTransactionWrap(async (manager: EntityManager) => {
      const queryForAppToExport = manager
        .createQueryBuilder(App, 'apps')
        .where('apps.id = :id AND apps.organization_id = :organizationId', {
          id,
          organizationId: user?.organizationId,
        });
      const appToExport = await queryForAppToExport.getOne();

      const queryAppVersions = manager
        .createQueryBuilder(AppVersion, 'app_versions')
        .where('app_versions.appId = :appId', {
          appId: appToExport.id,
        });

      if (versionId) {
        queryAppVersions.andWhere('app_versions.id = :versionId', { versionId });
      }
      const appVersions = await queryAppVersions.orderBy('app_versions.created_at', 'ASC').getMany();

      const legacyLocalDataSources =
        appVersions?.length &&
        (await manager
          .createQueryBuilder(DataSource, 'data_sources')
          .where('data_sources.appVersionId IN(:...versionId)', {
            versionId: appVersions.map((v) => v.id),
          })
          .andWhere('data_sources.scope != :scope', { scope: DataSourceScopes.GLOBAL })
          .orderBy('data_sources.created_at', 'ASC')
          .getMany());

      const appEnvironments = await manager
        .createQueryBuilder(AppEnvironment, 'app_environments')
        .where('app_environments.organizationId = :organizationId', {
          organizationId: user?.organizationId,
        })
        .orderBy('app_environments.createdAt', 'ASC')
        .getMany();

      let dataQueries: DataQuery[] = [];
      let dataSourceOptions: DataSourceOptions[] = [];

      const globalQueries: DataQuery[] = await manager
        .createQueryBuilder(DataQuery, 'data_query')
        .innerJoinAndSelect('data_query.dataSource', 'dataSource')
        .where('data_query.appVersionId IN(:...versionId)', {
          versionId: appVersions.map((v) => v.id),
        })
        .andWhere('dataSource.scope = :scope', { scope: DataSourceScopes.GLOBAL })
        .getMany();

      const globalDataSources = [...new Map(globalQueries.map((gq) => [gq.dataSource.id, gq.dataSource])).values()];

      const dataSources = [...legacyLocalDataSources, ...globalDataSources];

      if (dataSources?.length) {
        dataQueries = await manager
          .createQueryBuilder(DataQuery, 'data_queries')
          .where('data_queries.dataSourceId IN(:...dataSourceId)', {
            dataSourceId: dataSources?.map((v) => v.id),
          })
          .andWhere('data_queries.appVersionId IN(:...versionId)', {
            versionId: appVersions.map((v) => v.id),
          })
          .orderBy('data_queries.created_at', 'ASC')
          .getMany();

        dataSourceOptions = await manager
          .createQueryBuilder(DataSourceOptions, 'data_source_options')
          .where(
            'data_source_options.environmentId IN(:...environmentId) AND data_source_options.dataSourceId IN(:...dataSourceId)',
            {
              environmentId: appEnvironments.map((v) => v.id),
              dataSourceId: dataSources.map((v) => v.id),
            }
          )
          .orderBy('data_source_options.createdAt', 'ASC')
          .getMany();

        dataSourceOptions?.forEach((dso) => {
          delete dso?.options?.tokenData;
        });
      }

      const pages = await manager
        .createQueryBuilder(Page, 'page')
        .leftJoinAndSelect('page.permissions', 'permission')
        .leftJoinAndSelect('permission.users', 'pageUser')
        .leftJoinAndSelect('pageUser.permissionGroup', 'permissionGroup')
        .where('page.appVersionId IN(:...versionId)', {
          versionId: appVersions.map((v) => v.id),
        })
        .orderBy('page.created_at', 'ASC')
        .getMany();

      const pagesWithPermissionGroups = pages.map((page) => {
        const groupPermission = page.permissions.find((perm) => perm.type === 'GROUP');

        return {
          ...page,
          permissions: groupPermission
            ? {
                permissionGroup: groupPermission.users
                  .map((user) => user.permissionGroup?.name)
                  .filter((name): name is string => Boolean(name)),
              }
            : undefined,
        };
      });

      const components =
        pages.length > 0
          ? await manager
              .createQueryBuilder(Component, 'components')
              .leftJoinAndSelect('components.layouts', 'layouts')
              .where('components.pageId IN(:...pageId)', {
                pageId: pages.map((v) => v.id),
              })
              .orderBy('components.created_at', 'ASC')
              .getMany()
          : [];

      const events = await manager
        .createQueryBuilder(EventHandler, 'event_handlers')
        .where('event_handlers.appVersionId IN(:...versionId)', {
          versionId: appVersions.map((v) => v.id),
        })
        .orderBy('event_handlers.created_at', 'ASC')
        .getMany();

      appToExport['components'] = components;
      appToExport['pages'] = pagesWithPermissionGroups;
      appToExport['events'] = events;
      appToExport['dataQueries'] = dataQueries;
      appToExport['dataSources'] = dataSources;
      appToExport['appVersions'] = appVersions;
      appToExport['appEnvironments'] = appEnvironments;
      appToExport['dataSourceOptions'] = dataSourceOptions;
      appToExport['schemaDetails'] = {
        multiPages: true,
        multiEnv: true,
        globalDataSources: true,
      };

      return { appV2: appToExport };
    });
  }

  async import(
    user: User,
    appParamsObj: any,
    appName: string,
    externalResourceMappings = {},
    isGitApp = false,
    tooljetVersion = '',
    cloning = false
  ): Promise<App> {
    if (typeof appParamsObj !== 'object') {
      throw new BadRequestException('Invalid params for app import');
    }

    let appParams = appParamsObj;

    if (appParams?.appV2) {
      appParams = { ...appParams.appV2 };
    }

    if (!appParams?.name) {
      throw new BadRequestException('Invalid params for app import');
    }

    const schemaUnifiedAppParams = appParams?.schemaDetails?.multiPages
      ? appParams
      : convertSinglePageSchemaToMultiPageSchema(appParams);
    schemaUnifiedAppParams.name = appName;

    const importedAppTooljetVersion = !cloning && extractMajorVersion(tooljetVersion);
    const isNormalizedAppDefinitionSchema = cloning
      ? true
      : isTooljetVersionWithNormalizedAppDefinitionSchem(importedAppTooljetVersion);

    const currentTooljetVersion = !cloning ? tooljetVersion : null;

    const importedApp = await this.createImportedAppForUser(this.entityManager, schemaUnifiedAppParams, user, isGitApp);

    const resourceMapping = await this.setupImportedAppAssociations(
      this.entityManager,
      importedApp,
      schemaUnifiedAppParams,
      user,
      externalResourceMappings,
      isNormalizedAppDefinitionSchema,
      currentTooljetVersion
    );
    await this.updateEntityReferencesForImportedApp(this.entityManager, resourceMapping);

    // NOTE: App slug updation callback doesn't work while wrapped in transaction
    // hence updating slug explicitly
    await importedApp.reload();
    importedApp.slug = importedApp.id;
    await this.entityManager.save(importedApp);

    return importedApp;
  }

  async updateEntityReferencesForImportedApp(manager: EntityManager, resourceMapping: AppResourceMappings) {
    const mappings = { ...resourceMapping.componentsMapping, ...resourceMapping.dataQueryMapping };
    const newComponentIds = Object.values(resourceMapping.componentsMapping);
    const newQueriesIds = Object.values(resourceMapping.dataQueryMapping);

    if (newComponentIds.length > 0) {
      const components = await manager
        .createQueryBuilder(Component, 'components')
        .where('components.id IN(:...componentIds)', { componentIds: newComponentIds })
        .select([
          'components.id',
          'components.properties',
          'components.styles',
          'components.general',
          'components.validation',
          'components.generalStyles',
          'components.displayPreferences',
        ])
        .getMany();

      const toUpdateComponents = components.filter((component) => {
        return updateEntityReferences(component, mappings);
      });

      if (!isEmpty(toUpdateComponents)) {
        await manager.save(toUpdateComponents);
      }
    }

    if (newQueriesIds.length > 0) {
      const dataQueries = await manager
        .createQueryBuilder(DataQuery, 'dataQueries')
        .where('dataQueries.id IN(:...dataQueryIds)', { dataQueryIds: newQueriesIds })
        .select(['dataQueries.id', 'dataQueries.options'])
        .getMany();

      const toUpdateDataQueries = dataQueries.filter((dataQuery) => {
        return updateEntityReferences(dataQuery, mappings);
      });

      if (!isEmpty(toUpdateDataQueries)) {
        await manager.save(toUpdateDataQueries);
      }
    }
    // update Global settings of created versions
    const appVersionIds = Object.values(resourceMapping.appVersionMapping);
    const newAppVersions = await manager.find(AppVersion, {
      where: {
        id: In(appVersionIds),
      },
      select: ['id', 'globalSettings'],
    });
    for (const appVersion of newAppVersions) {
      if (appVersion.globalSettings) {
        const updatedGlobalSettings = updateEntityReferences(appVersion.globalSettings, mappings);
        await manager.update(AppVersion, { id: appVersion.id }, { globalSettings: updatedGlobalSettings });
      }
    }
  }

  async createImportedAppForUser(manager: EntityManager, appParams: any, user: User, isGitApp = false): Promise<App> {
    return await catchDbException(async () => {
      const importedApp = manager.create(App, {
        name: appParams.name,
        organizationId: user?.organizationId,
        userId: user.id, //fetch super admin user id for EE
        slug: null,
        icon: appParams.icon,
        creationMode: `${isGitApp ? 'GIT' : 'DEFAULT'}`,
        isPublic: false,
        createdAt: new Date(),
        updatedAt: new Date(),
      });

      await manager.save(importedApp);
      return importedApp;
    }, [{ dbConstraint: DataBaseConstraints.APP_NAME_UNIQUE, message: 'This app name is already taken.' }]);
  }

  extractImportDataFromAppParams(appParams: Record<string, any>): {
    importingDataSources: DataSource[];
    importingDataQueries: DataQuery[];
    importingAppVersions: AppVersion[];
    importingAppEnvironments: AppEnvironment[];
    importingDataSourceOptions: DataSourceOptions[];
    importingDefaultAppEnvironmentId: string;
    importingPages: Page[];
    importingComponents: Component[];
    importingEvents: EventHandler[];
  } {
    const importingDataSources = appParams?.dataSources || [];
    const importingDataQueries = appParams?.dataQueries || [];
    const importingAppVersions = appParams?.appVersions || [];
    const importingAppEnvironments = appParams?.appEnvironments || [];
    const importingDataSourceOptions = appParams?.dataSourceOptions || [];
    const importingDefaultAppEnvironmentId = importingAppEnvironments.find(
      (env: { isDefault: any }) => env.isDefault
    )?.id;

    const importingPages = appParams?.pages || [];
    const importingComponents = appParams?.components || [];
    const importingEvents = appParams?.events || [];

    return {
      importingDataSources,
      importingDataQueries,
      importingAppVersions,
      importingAppEnvironments,
      importingDataSourceOptions,
      importingDefaultAppEnvironmentId,
      importingPages,
      importingComponents,
      importingEvents,
    };
  }

  /*
   * With new multi-env changes. the imported apps will not have any released versions from now (if the importing schema has any currentVersionId).
   * All version's default environment will be development or least priority environment only.
   */
  async setupImportedAppAssociations(
    manager: EntityManager,
    importedApp: App,
    appParams: any,
    user: User,
    externalResourceMappings: Record<string, unknown>,
    isNormalizedAppDefinitionSchema: boolean,
    tooljetVersion: string | null
  ) {
    // Old version without app version
    // Handle exports prior to 0.12.0
    // TODO: have version based conditional based on app versions
    // isLessThanExportVersion(appParams.tooljet_version, 'v0.12.0')
    if (!appParams?.appVersions) {
      await this.performLegacyAppImport(manager, importedApp, appParams, externalResourceMappings, user);
      return;
    }

    let appResourceMappings: AppResourceMappings = {
      defaultDataSourceIdMapping: {},
      dataQueryMapping: {},
      appVersionMapping: {},
      appEnvironmentMapping: {},
      appDefaultEnvironmentMapping: {},
      pagesMapping: {},
      componentsMapping: {},
    };
    const {
      importingDataSources,
      importingDataQueries,
      importingAppVersions,
      importingAppEnvironments,
      importingDataSourceOptions,
      importingDefaultAppEnvironmentId,
      importingPages,
      importingComponents,
      importingEvents,
    } = this.extractImportDataFromAppParams(appParams);

    const { appDefaultEnvironmentMapping, appVersionMapping } = await this.createAppVersionsForImportedApp(
      manager,
      user,
      importedApp,
      importingAppVersions,
      appResourceMappings,
      isNormalizedAppDefinitionSchema
    );
    appResourceMappings.appDefaultEnvironmentMapping = appDefaultEnvironmentMapping;
    appResourceMappings.appVersionMapping = appVersionMapping;

    /**
     * as multiple operations are run within a single transaction using  the transaction method provides a convenient way to handle transactions.
     *  The transaction will automatically committed when the function completes without throwing an error.
     * If an error occurs during the function execution, the transaction will rolled back.
     */

    await manager.transaction(async (transactionalEntityManager) => {
      appResourceMappings = await this.setupAppVersionAssociations(
        transactionalEntityManager,
        importingAppVersions,
        user,
        appResourceMappings,
        externalResourceMappings,
        importingAppEnvironments,
        importingDataSources,
        importingDataSourceOptions,
        importingDataQueries,
        importingDefaultAppEnvironmentId,
        importingPages,
        importingComponents,
        importingEvents,
        tooljetVersion
      );

      if (!isNormalizedAppDefinitionSchema) {
        for (const importingAppVersion of importingAppVersions) {
          const updatedDefinition: DeepPartial<any> = this.replaceDataQueryIdWithinDefinitions(
            importingAppVersion.definition,
            appResourceMappings.dataQueryMapping
          );

          let updateHomepageId = null;

          if (updatedDefinition?.pages) {
            for (const pageId of Object.keys(updatedDefinition?.pages)) {
              const page = updatedDefinition.pages[pageId];

              const pageEvents = page.events || [];
              const componentEvents = [];

              const pagePostionIntheList = Object.keys(updatedDefinition?.pages).indexOf(pageId);

              const isHompage = (updatedDefinition['homePageId'] as any) === pageId;

              const pageComponents = page.components;

              const mappedComponents = transformComponentData(
                pageComponents,
                componentEvents,
                appResourceMappings.componentsMapping,
                isNormalizedAppDefinitionSchema,
                tooljetVersion
              );

              const componentLayouts = [];

              const newPage = transactionalEntityManager.create(Page, {
                name: page.name,
                handle: page.handle,
                appVersionId: appResourceMappings.appVersionMapping[importingAppVersion.id],
                index: pagePostionIntheList,
                disabled: page.disabled || false,
                hidden: page.hidden || false,
                autoComputeLayout: page.autoComputeLayout || false,
                isPageGroup: page.isPageGroup,
                pageGroupIndex: page.pageGroupIndex || null,
                icon: page.icon || null,
              });
              const pageCreated = await transactionalEntityManager.save(newPage);

              appResourceMappings.pagesMapping[pageId] = pageCreated.id;

              mappedComponents.forEach((component) => {
                component.page = pageCreated;
              });

              const savedComponents = await transactionalEntityManager.save(Component, mappedComponents);

              for (const componentId in pageComponents) {
                const componentLayout = pageComponents[componentId]['layouts'];

                if (componentLayout && appResourceMappings.componentsMapping[componentId]) {
                  for (const type in componentLayout) {
                    const layout = componentLayout[type];
                    const newLayout = new Layout();
                    newLayout.type = type;
                    newLayout.top = layout.top;
                    newLayout.left =
                      layout.dimensionUnit !== LayoutDimensionUnits.COUNT
                        ? this.componentsService.resolveGridPositionForComponent(layout.left, type)
                        : layout.left;
                    newLayout.dimensionUnit = LayoutDimensionUnits.COUNT;
                    newLayout.width = layout.width;
                    newLayout.height = layout.height;
                    newLayout.componentId = appResourceMappings.componentsMapping[componentId];

                    componentLayouts.push(newLayout);
                  }
                }
              }

              await transactionalEntityManager.save(Layout, componentLayouts);

              //Event handlers

              if (pageEvents.length > 0) {
                pageEvents.forEach(async (event, index) => {
                  const newEvent = {
                    name: event.eventId,
                    sourceId: pageCreated.id,
                    target: Target.page,
                    event: event,
                    index: pageEvents.index || index,
                    appVersionId: appResourceMappings.appVersionMapping[importingAppVersion.id],
                  };

                  await transactionalEntityManager.save(EventHandler, newEvent);
                });
              }

              componentEvents.forEach((eventObj) => {
                if (eventObj.event?.length === 0) return;

                eventObj.event.forEach(async (event, index) => {
                  const newEvent = transactionalEntityManager.create(EventHandler, {
                    name: event.eventId,
                    sourceId: appResourceMappings.componentsMapping[eventObj.componentId],
                    target: Target.component,
                    event: event,
                    index: eventObj.index || index,
                    appVersionId: appResourceMappings.appVersionMapping[importingAppVersion.id],
                  });

                  await transactionalEntityManager.save(EventHandler, newEvent);
                });
              });

              savedComponents.forEach(async (component) => {
                if (component.type === 'Table') {
                  const tableActions = component.properties?.actions?.value || [];
                  const tableColumns = component.properties?.columns?.value || [];

                  const tableActionAndColumnEvents = [];

                  tableActions.forEach((action) => {
                    const actionEvents = action.events || [];

                    actionEvents.forEach((event, index) => {
                      tableActionAndColumnEvents.push({
                        name: event.eventId,
                        sourceId: component.id,
                        target: Target.tableAction,
                        event: { ...event, ref: action.name },
                        index: event.index ?? index,
                        appVersionId: appResourceMappings.appVersionMapping[importingAppVersion.id],
                      });
                    });
                  });

                  tableColumns.forEach((column) => {
                    if (column?.columnType !== 'toggle') return;
                    const columnEvents = column.events || [];

                    columnEvents.forEach((event, index) => {
                      tableActionAndColumnEvents.push({
                        name: event.eventId,
                        sourceId: component.id,
                        target: Target.tableColumn,
                        event: { ...event, ref: column.name },
                        index: event.index ?? index,
                        appVersionId: appResourceMappings.appVersionMapping[importingAppVersion.id],
                      });
                    });
                  });

                  await transactionalEntityManager.save(EventHandler, tableActionAndColumnEvents);
                }
              });

              if (isHompage) {
                updateHomepageId = pageCreated.id;
              }
            }
          }

          await transactionalEntityManager.update(
            AppVersion,
            { id: appResourceMappings.appVersionMapping[importingAppVersion.id] },
            {
              definition: updatedDefinition,
              homePageId: updateHomepageId,
            }
          );
        }
      }
    });

    const appVersionIds = Object.values(appResourceMappings.appVersionMapping);

    for (const appVersionId of appVersionIds) {
      await this.updateEventActionsForNewVersionWithNewMappingIds(
        manager,
        appVersionId,
        appResourceMappings.dataQueryMapping,
        appResourceMappings.componentsMapping,
        appResourceMappings.pagesMapping
      );
    }

    await this.setEditingVersionAsLatestVersion(manager, appResourceMappings.appVersionMapping, importingAppVersions);

    return appResourceMappings;
  }

  async setupAppVersionAssociations(
    manager: EntityManager,
    importingAppVersions: AppVersion[],
    user: User,
    appResourceMappings: AppResourceMappings,
    externalResourceMappings: Record<string, unknown>,
    importingAppEnvironments: AppEnvironment[],
    importingDataSources: DataSource[],
    importingDataSourceOptions: DataSourceOptions[],
    importingDataQueries: DataQuery[],
    importingDefaultAppEnvironmentId: string,
    importingPages: Page[],
    importingComponents: Component[],
    importingEvents: EventHandler[],
    tooljetVersion: string | null
  ): Promise<AppResourceMappings> {
    appResourceMappings = { ...appResourceMappings };

    for (const importingAppVersion of importingAppVersions) {
      let isHomePage = false;
      let updateHomepageId = null;

      const { appEnvironmentMapping } = await this.associateAppEnvironmentsToAppVersion(
        manager,
        user,
        importingAppEnvironments,
        importingAppVersion,
        appResourceMappings
      );
      appResourceMappings.appEnvironmentMapping = appEnvironmentMapping;

      const { defaultDataSourceIdMapping } = await this.createDefaultDatasourcesForAppVersion(
        manager,
        importingAppVersion,
        user,
        appResourceMappings
      );
      appResourceMappings.defaultDataSourceIdMapping = defaultDataSourceIdMapping;

      const importingDataSourcesForAppVersion = await this.rejectMarketplacePluginsNotInstalled(
        manager,
        importingDataSources
      );

      const importingDataQueriesForAppVersion = importingDataQueries.filter(
        (dq: { dataSourceId: string; appVersionId: string }) => dq.appVersionId === importingAppVersion.id
      );

      // associate data sources and queries for each of the app versions
      for (const importingDataSource of importingDataSourcesForAppVersion) {
        const dataSourceForAppVersion = await this.findOrCreateDataSourceForAppVersion(
          manager,
          importingDataSource,
          appResourceMappings.appVersionMapping[importingAppVersion.id],
          user
        );

        // TODO: Have version based conditional based on app versions
        // currently we are checking on existence of keys and handling
        // imports accordingly. Would be pragmatic to do:
        // isLessThanExportVersion(appParams.tooljet_version, 'v2.0.0')
        // Will need to have JSON schema setup for each versions
        if (importingDataSource.options) {
          const convertedOptions = this.convertToArrayOfKeyValuePairs(importingDataSource.options);

          await Promise.all(
            appResourceMappings.appDefaultEnvironmentMapping[importingAppVersion.id].map(async (envId: any) => {
              if (this.isExistingDataSource(dataSourceForAppVersion)) return;

              const newOptions = await this.dataSourcesUtilService.parseOptionsForCreate(
                convertedOptions,
                true,
                manager
              );
              const dsOption = manager.create(DataSourceOptions, {
                environmentId: envId,
                dataSourceId: dataSourceForAppVersion.id,
                options: newOptions,
                createdAt: new Date(),
                updatedAt: new Date(),
              });
              await manager.save(dsOption);
            })
          );
        }

        const isDefaultDatasource = DefaultDataSourceNames.includes(importingDataSource.name as DefaultDataSourceName);
        if (!isDefaultDatasource) {
          await this.createDataSourceOptionsForExistingAppEnvs(
            manager,
            importingAppVersion,
            dataSourceForAppVersion,
            importingDataSourceOptions,
            importingDataSource,
            importingAppEnvironments,
            appResourceMappings,
            importingDefaultAppEnvironmentId
          );
        }

        const { dataQueryMapping } = await this.createDataQueriesForAppVersion(
          manager,
          user?.organizationId,
          importingDataQueriesForAppVersion,
          importingDataSource,
          dataSourceForAppVersion,
          importingAppVersion,
          appResourceMappings,
          externalResourceMappings
        );
        appResourceMappings.dataQueryMapping = dataQueryMapping;
      }

      const pagesOfAppVersion = importingPages.filter((page) => page.appVersionId === importingAppVersion.id);
      const oldNewIdMap = {};
      const pageGroupIdArr = [];

      for (const page of pagesOfAppVersion) {
        const newPage = manager.create(Page, {
          name: page.name,
          handle: page.handle,
          appVersionId: appResourceMappings.appVersionMapping[importingAppVersion.id],
          index: page.index,
          pageGroupIndex: page.pageGroupIndex || null,
          disabled: page.disabled || false,
          hidden: page.hidden || false,
          autoComputeLayout: page.autoComputeLayout || false,
          icon: page.icon || null,
          isPageGroup: !!page.isPageGroup,
        });

        const pageCreated = await manager.save(newPage);
        oldNewIdMap[page.id] = pageCreated.id;
        if (page.pageGroupId) {
          pageGroupIdArr.push({
            pageId: page.id,
            groupId: page.pageGroupId,
          });
        }

        if (page.permissions) {
          pageCreated.permissions = page.permissions;
        }

        appResourceMappings.pagesMapping[page.id] = pageCreated.id;

        isHomePage = importingAppVersion.homePageId === page.id;

        if (isHomePage) {
          updateHomepageId = pageCreated.id;
        }

        //create page permissions of page if flag enabled in dto
        await this.createPagePermissionsForGroups(pageCreated, user.organizationId, manager);

        const pageComponents = importingComponents.filter((component) => component.pageId === page.id);

        const newComponentIdsMap = {};

        for (const component of pageComponents) {
          newComponentIdsMap[component.id] = uuid();
        }

        for (const component of pageComponents) {
          let skipComponent = false;
          const newComponent = new Component();

          let parentId = component.parent ? component.parent : null;
          if (component?.properties?.buttonToSubmit) {
            const newButtonToSubmitValue = newComponentIdsMap[component?.properties?.buttonToSubmit?.value];
            if (newButtonToSubmitValue) set(component, 'properties.buttonToSubmit.value', newButtonToSubmitValue);
          }

          const isParentTabOrCalendar = isChildOfTabsOrCalendar(component, pageComponents, parentId, true);

          if (isParentTabOrCalendar) {
            const childTabId = component?.parent ? component.parent?.match(/([a-fA-F0-9-]{36})-(.+)/)?.[2] : null;

            const _parentId = component?.parent ? component.parent?.match(/([a-fA-F0-9-]{36})-(.+)/)?.[1] : null;
            const mappedParentId = newComponentIdsMap[_parentId];

            parentId = `${mappedParentId}-${childTabId}`;
          } else if (isChildOfKanbanModal(component, pageComponents, parentId, true)) {
            const _parentId = component?.parent ? component.parent?.match(/([a-fA-F0-9-]{36})-(.+)/)?.[1] : null;
            const mappedParentId = newComponentIdsMap[_parentId];

            parentId = `${mappedParentId}-modal`;
          } else {
            if (component.parent && !newComponentIdsMap[parentId]) {
              skipComponent = true;
            }

            parentId = newComponentIdsMap[parentId];
          }
          if (!skipComponent) {
            const { properties, styles, general, validation, generalStyles } = migrateProperties(
              component.type as NewRevampedComponent,
              component,
              NewRevampedComponents,
              tooljetVersion
            );
            newComponent.id = newComponentIdsMap[component.id];
            newComponent.name = component.name;
            newComponent.type = component.type;
            newComponent.properties = properties;
            newComponent.styles = styles;
            newComponent.generalStyles = generalStyles;
            newComponent.general = general;
            newComponent.displayPreferences = component.displayPreferences;
            newComponent.validation = validation;
            newComponent.parent = component.parent ? parentId : null;

            newComponent.page = pageCreated;

            const savedComponent = await manager.save(newComponent);

            appResourceMappings.componentsMapping[component.id] = savedComponent.id;
            const componentLayout = component.layouts;

            componentLayout.forEach(async (layout) => {
              const newLayout = new Layout();
              newLayout.type = layout.type;
              newLayout.top = layout.top;
              newLayout.left =
                layout.dimensionUnit !== LayoutDimensionUnits.COUNT
                  ? this.componentsService.resolveGridPositionForComponent(layout.left, layout.type)
                  : layout.left;
              newLayout.dimensionUnit = LayoutDimensionUnits.COUNT;
              newLayout.width = layout.width;
              newLayout.height = layout.height;
              newLayout.component = savedComponent;

              await manager.save(newLayout);
            });

            const componentEvents = importingEvents.filter((event) => event.sourceId === component.id);

            if (componentEvents.length > 0) {
              componentEvents.forEach(async (componentEvent) => {
                const newEvent = await manager.create(EventHandler, {
                  name: componentEvent.name,
                  sourceId: savedComponent.id,
                  target: componentEvent.target,
                  event: componentEvent.event,
                  index: componentEvent.index,
                  appVersionId: appResourceMappings.appVersionMapping[importingAppVersion.id],
                });

                await manager.save(EventHandler, newEvent);
              });
            }
          }
        }

        const pageEvents = importingEvents.filter((event) => event.sourceId === page.id);

        if (pageEvents.length > 0) {
          pageEvents.forEach(async (pageEvent) => {
            const newEvent = await manager.create(EventHandler, {
              name: pageEvent.name,
              sourceId: pageCreated.id,
              target: pageEvent.target,
              event: pageEvent.event,
              index: pageEvent.index,
              appVersionId: appResourceMappings.appVersionMapping[importingAppVersion.id],
            });

            await manager.save(EventHandler, newEvent);
          });
        }
      }

      // relink page groups
      const updateArr = [];
      for (const { pageId, groupId } of pageGroupIdArr) {
        updateArr.push(manager.update(Page, { id: oldNewIdMap[pageId] }, { pageGroupId: oldNewIdMap[groupId] }));
      }
      await Promise.all(updateArr);

      const newDataQueries = await manager.find(DataQuery, {
        where: { appVersionId: appResourceMappings.appVersionMapping[importingAppVersion.id] },
      });

      for (const importedDataQuery of importingDataQueriesForAppVersion) {
        const mappedNewDataQuery = newDataQueries.find(
          (dq) => dq.id === appResourceMappings.dataQueryMapping[importedDataQuery.id]
        );

        if (!mappedNewDataQuery) continue;

        const importingQueryEvents = importingEvents.filter(
          (event) => event.target === Target.dataQuery && event.sourceId === importedDataQuery.id
        );

        if (importingQueryEvents.length > 0) {
          importingQueryEvents.forEach(async (dataQueryEvent) => {
            const newEvent = await manager.create(EventHandler, {
              name: dataQueryEvent.name,
              sourceId: mappedNewDataQuery.id,
              target: dataQueryEvent.target,
              event: dataQueryEvent.event,
              index: dataQueryEvent.index,
              appVersionId: appResourceMappings.appVersionMapping[importingAppVersion.id],
            });

            await manager.save(EventHandler, newEvent);
          });
        } else {
          this.replaceDataQueryOptionsWithNewDataQueryIds(
            mappedNewDataQuery?.options,
            appResourceMappings.dataQueryMapping
          );
          const queryEvents = mappedNewDataQuery?.options?.events || [];

          delete mappedNewDataQuery?.options?.events;

          if (queryEvents.length > 0) {
            queryEvents.forEach(async (event, index) => {
              const newEvent = await manager.create(EventHandler, {
                name: event.eventId,
                sourceId: mappedNewDataQuery.id,
                target: Target.dataQuery,
                event: event,
                index: event.index ?? index,
                appVersionId: appResourceMappings.appVersionMapping[importingAppVersion.id],
              });

              await manager.save(EventHandler, newEvent);
            });
          }
        }

        await manager.save(mappedNewDataQuery);
      }

      await manager.update(
        AppVersion,
        { id: appResourceMappings.appVersionMapping[importingAppVersion.id] },
        {
          homePageId: updateHomepageId,
        }
      );
    }

    // const appVersionIds = Object.values(appResourceMappings.appVersionMapping);

    // for (const appVersionId of appVersionIds) {
    //   await this.updateEventActionsForNewVersionWithNewMappingIds(
    //     manager,
    //     appVersionId,
    //     appResourceMappings.dataQueryMapping,
    //     appResourceMappings.componentsMapping,
    //     appResourceMappings.pagesMapping
    //   );
    // }

    return appResourceMappings;
  }

  async rejectMarketplacePluginsNotInstalled(
    manager: EntityManager,
    importingDataSources: DataSource[]
  ): Promise<DataSource[]> {
    const pluginsFound = new Set<string>();

    const isPluginInstalled = async (kind: string): Promise<boolean> => {
      if (pluginsFound.has(kind)) return true;

      const pluginExists = !!(await manager.findOne(Plugin, { where: { pluginId: kind } }));

      if (pluginExists) pluginsFound.add(kind);

      return pluginExists;
    };

    const filteredDataSources: DataSource[] = [];

    for (const ds of importingDataSources) {
      const isPlugin = !!ds.pluginId;
      if (!isPlugin || (isPlugin && (await isPluginInstalled(ds.kind)))) {
        filteredDataSources.push(ds);
      }
    }

    return filteredDataSources;
  }

  async createDataQueriesForAppVersion(
    manager: EntityManager,
    organizationId: string,
    importingDataQueriesForAppVersion: DataQuery[],
    importingDataSource: DataSource,
    dataSourceForAppVersion: DataSource,
    importingAppVersion: AppVersion,
    appResourceMappings: AppResourceMappings,
    externalResourceMappings: { [x: string]: any }
  ) {
    appResourceMappings = { ...appResourceMappings };
    const importingQueriesForSource = importingDataQueriesForAppVersion.filter(
      (dq: { dataSourceId: any }) => dq.dataSourceId === importingDataSource.id
    );
    if (isEmpty(importingDataQueriesForAppVersion)) return appResourceMappings;

    for (const importingQuery of importingQueriesForSource) {
      const options =
        importingDataSource.kind === 'tooljetdb'
          ? this.replaceTooljetDbTableIds(
              importingQuery.options,
              externalResourceMappings['tooljet_database'],
              organizationId
            )
          : importingQuery.options;

      const newQuery = manager.create(DataQuery, {
        name: importingQuery.name,
        options,
        dataSourceId: dataSourceForAppVersion.id,
        appVersionId: appResourceMappings.appVersionMapping[importingAppVersion.id],
      });

      await manager.save(newQuery);
      appResourceMappings.dataQueryMapping[importingQuery.id] = newQuery.id;
    }

    return appResourceMappings;
  }

  isExistingDataSource(dataSourceForAppVersion: DataSource): boolean {
    return !!dataSourceForAppVersion.createdAt;
  }

  async createDataSourceOptionsForExistingAppEnvs(
    manager: EntityManager,
    appVersion: AppVersion,
    dataSourceForAppVersion: DataSource,
    dataSourceOptions: DataSourceOptions[],
    importingDataSource: DataSource,
    appEnvironments: AppEnvironment[],
    appResourceMappings: AppResourceMappings,
    defaultAppEnvironmentId: string
  ) {
    appResourceMappings = { ...appResourceMappings };
    const importingDatasourceOptionsForAppVersion = dataSourceOptions.filter(
      (dso: { dataSourceId: string }) => dso.dataSourceId === importingDataSource.id
    );
    // create the datasource options for datasource if other environments present which is not in the export
    if (appEnvironments?.length !== appResourceMappings.appDefaultEnvironmentMapping[appVersion.id].length) {
      const availableEnvironments = importingDatasourceOptionsForAppVersion.map(
        (option) => appResourceMappings.appEnvironmentMapping[option.environmentId]
      );
      const otherEnvironmentsIds = appResourceMappings.appDefaultEnvironmentMapping[appVersion.id].filter(
        (defaultEnv) => !availableEnvironments.includes(defaultEnv)
      );
      const defaultEnvDsOption = importingDatasourceOptionsForAppVersion.find(
        (dso) => dso.environmentId === defaultAppEnvironmentId
      );
      for (const otherEnvironmentId of otherEnvironmentsIds) {
        const existingDataSourceOptions = await manager.findOne(DataSourceOptions, {
          where: {
            dataSourceId: dataSourceForAppVersion.id,
            environmentId: otherEnvironmentId,
          },
        });
        !existingDataSourceOptions &&
          (await this.createDatasourceOption(
            manager,
            defaultEnvDsOption.options,
            otherEnvironmentId,
            dataSourceForAppVersion.id
          ));
      }
    }

    // create datasource options only for newly created datasources
    for (const importingDataSourceOption of importingDatasourceOptionsForAppVersion) {
      if (importingDataSourceOption?.environmentId in appResourceMappings.appEnvironmentMapping) {
        const existingDataSourceOptions = await manager.findOne(DataSourceOptions, {
          where: {
            dataSourceId: dataSourceForAppVersion.id,
            environmentId: appResourceMappings.appEnvironmentMapping[importingDataSourceOption.environmentId],
          },
        });

        !existingDataSourceOptions &&
          (await this.createDatasourceOption(
            manager,
            importingDataSourceOption.options,
            appResourceMappings.appEnvironmentMapping[importingDataSourceOption.environmentId],
            dataSourceForAppVersion.id
          ));
      }
    }
  }

  async createDefaultDatasourcesForAppVersion(
    manager: EntityManager,
    appVersion: AppVersion,
    user: User,
    appResourceMappings: AppResourceMappings
  ) {
    const defaultDataSourceIds = await this.createDefaultDataSourceForVersion(
      user?.organizationId,
      appResourceMappings.appVersionMapping[appVersion.id],
      DefaultDataSourceKinds,
      manager
    );
    appResourceMappings.defaultDataSourceIdMapping[appVersion.id] = defaultDataSourceIds;

    return appResourceMappings;
  }

  async findOrCreateDataSourceForAppVersion(
    manager: EntityManager,
    dataSource: DataSource,
    appVersionId: string,
    user: User
  ): Promise<DataSource> {
    const isDefaultDatasource = DefaultDataSourceNames.includes(dataSource.name as DefaultDataSourceName);
    const isPlugin = !!dataSource.pluginId;

    if (isDefaultDatasource) {
      const createdDefaultDatasource = await manager.findOne(DataSource, {
        where: {
          appVersionId,
          kind: dataSource.kind,
          type: DataSourceTypes.STATIC,
          scope: 'local',
        },
      });

      return createdDefaultDatasource;
    }

    const globalDataSourceWithSameIdExists = async (dataSource: DataSource) => {
      return await manager.findOne(DataSource, {
        where: {
          id: dataSource.id,
          kind: dataSource.kind,
          type: DataSourceTypes.DEFAULT,
          scope: 'global',
          organizationId: user?.organizationId,
        },
      });
    };
    const globalDataSourceWithSameNameExists = async (dataSource: DataSource) => {
      return await manager.findOne(DataSource, {
        where: {
          name: dataSource.name,
          kind: dataSource.kind,
          type: In([DataSourceTypes.DEFAULT, DataSourceTypes.SAMPLE]),
          scope: 'global',
          organizationId: user?.organizationId,
        },
      });
    };
    const existingDatasource =
      (await globalDataSourceWithSameIdExists(dataSource)) || (await globalDataSourceWithSameNameExists(dataSource));

    if (existingDatasource) return existingDatasource;

    const createDsFromPluginInstalled = async (ds: DataSource): Promise<DataSource> => {
      const plugin = await manager.findOneOrFail(Plugin, {
        where: {
          pluginId: dataSource.kind,
        },
      });

      if (plugin) {
        const newDataSource = manager.create(DataSource, {
          organizationId: user?.organizationId,
          name: dataSource.name,
          kind: dataSource.kind,
          type: DataSourceTypes.DEFAULT,
          scope: 'global', // No appVersionId for global data sources
          pluginId: plugin.id,
        });
        await manager.save(newDataSource);

        return newDataSource;
      }
    };

    const createNewGlobalDs = async (ds: DataSource): Promise<DataSource> => {
      const newDataSource = manager.create(DataSource, {
        organizationId: user?.organizationId,
        name: dataSource.name,
        kind: dataSource.kind,
        type: DataSourceTypes.DEFAULT,
        scope: 'global', // No appVersionId for global data sources
        pluginId: null,
      });
      await manager.save(newDataSource);

      return newDataSource;
    };

    if (isPlugin) {
      return await createDsFromPluginInstalled(dataSource);
    } else {
      return await createNewGlobalDs(dataSource);
    }
  }

  async associateAppEnvironmentsToAppVersion(
    manager: EntityManager,
    user: User,
    appEnvironments: Record<string, any>[],
    appVersion: AppVersion,
    appResourceMappings: AppResourceMappings
  ) {
    appResourceMappings = { ...appResourceMappings };
    const currentOrgEnvironments = await this.appEnvironmentUtilService.getAll(
      user?.organizationId,
      appVersion.appId,
      manager
    );

    if (!appEnvironments?.length) {
      currentOrgEnvironments.map((env) => (appResourceMappings.appEnvironmentMapping[env.id] = env.id));
    } else if (appEnvironments?.length && appEnvironments[0]?.appVersionId) {
      const appVersionedEnvironments = appEnvironments.filter(
        (appEnv: { appVersionId: string }) => appEnv.appVersionId === appVersion.id
      );
      for (const currentOrgEnv of currentOrgEnvironments) {
        const appEnvironment = appVersionedEnvironments.filter(
          (appEnv: { name: string }) => appEnv.name === currentOrgEnv.name
        )[0];
        if (appEnvironment) {
          appResourceMappings.appEnvironmentMapping[appEnvironment.id] = currentOrgEnv.id;
        }
      }
    } else {
      //For apps imported on v2 where organizationId not available
      for (const currentOrgEnv of currentOrgEnvironments) {
        const appEnvironment = appEnvironments.filter(
          (appEnv: { name: string }) => appEnv.name === currentOrgEnv.name
        )[0];
        if (appEnvironment) {
          appResourceMappings.appEnvironmentMapping[appEnvironment.id] = currentOrgEnv.id;
        }
      }
    }

    return appResourceMappings;
  }

  createViewerNavigationVisibilityForImportedApp(importedVersion: AppVersion) {
    let pageSettings = {};
    if (importedVersion.pageSettings) {
      pageSettings = { ...importedVersion.pageSettings };
    } else {
      pageSettings = {
        properties: {
          disableMenu: {
            value: `{{${!importedVersion.showViewerNavigation}}}`,
            fxActive: false,
          },
        },
      };
    }
    return pageSettings;
  }

  async checkIfGroupPermissionsExist(pages, organizationId) {
    const allGroupNames = new Set<string>();

    for (const page of pages) {
      const groupNames = page.permissions?.permissionGroup || [];
      for (const name of groupNames) {
        allGroupNames.add(name);
      }
    }

    if (!allGroupNames.size) return;

    return await dbTransactionWrap(async (manager: EntityManager) => {
      const existingGroups = await manager
        .createQueryBuilder(GroupPermissions, 'gp')
        .where('gp.name IN (:...names)', { names: Array.from(allGroupNames) })
        .andWhere('gp.organizationId = :organizationId', { organizationId })
        .select(['gp.name'])
        .getMany();

      const existingGroupNames = new Set(existingGroups.map((g) => g.name));

      const missingGroups = Array.from(allGroupNames).filter((name) => !existingGroupNames.has(name));

      if (missingGroups.length > 0) {
        throw new HttpException(
          {
            message: { type: APP_ERROR_TYPE.IMPORT_EXPORT_SERVICE.PERMISSION_CHECK, data: missingGroups },
          },
          HttpStatus.BAD_REQUEST
        );
      }
    });
  }

  async createPagePermissionsForGroups(page, organizationId: string, manager: EntityManager) {
    const groupNames = page.permissions?.permissionGroup || [];
    if (!groupNames.length) return;

    const existingGroups = await manager
      .createQueryBuilder(GroupPermissions, 'gp')
      .where('gp.name IN (:...names)', { names: groupNames })
      .andWhere('gp.organizationId = :organizationId', { organizationId })
      .getMany();

    const groupMap = new Map(existingGroups.map((g) => [g.name, g]));

    // Filter to only existing group names
    const validGroupNames = groupNames.filter((name) => groupMap.has(name));

    // If no valid group names exist, do not create permissions
    if (!validGroupNames.length) return;

    const permission = manager.create(PagePermission, {
      pageId: page.id,
      type: PAGE_PERMISSION_TYPE.GROUP,
    });

    const savedPermission = await manager.save(permission);

    const pageUsers = validGroupNames.map((name) =>
      manager.create(PageUser, {
        pagePermissionsId: savedPermission.id,
        permissionGroupsId: groupMap.get(name).id,
      })
    );

    await manager.save(pageUsers);
  }

  async createAppVersionsForImportedApp(
    manager: EntityManager,
    user: User,
    importedApp: App,
    appVersions: AppVersion[],
    appResourceMappings: AppResourceMappings,
    isNormalizedAppDefinitionSchema: boolean
  ) {
    appResourceMappings = { ...appResourceMappings };
    const { appVersionMapping, appDefaultEnvironmentMapping } = appResourceMappings;
    const organization: Organization = await manager.findOne(Organization, {
      where: { id: user?.organizationId },
      relations: ['appEnvironments'],
    });
    let currentEnvironmentId: string;

    for (const appVersion of appVersions) {
      const appEnvIds: string[] = [...organization.appEnvironments.map((env) => env.id)];

      //app is exported to CE
      if (defaultAppEnvironments.length === 1) {
        currentEnvironmentId = organization.appEnvironments.find((env: any) => env.isDefault)?.id;
      } else {
        //to EE or cloud
        currentEnvironmentId = organization.appEnvironments.find((env) => env.priority === 1)?.id;
      }

      const version = await manager.create(AppVersion, {
        appId: importedApp.id,
        definition: appVersion.definition,
        name: appVersion.name,
        currentEnvironmentId,
        createdAt: new Date(),
        updatedAt: new Date(),
      });

      if (isNormalizedAppDefinitionSchema) {
        version.showViewerNavigation = appVersion.showViewerNavigation;
        version.homePageId = appVersion.homePageId;
        version.globalSettings = appVersion.globalSettings;
        version.pageSettings = this.createViewerNavigationVisibilityForImportedApp(appVersion);
      } else {
        version.showViewerNavigation = appVersion.definition?.showViewerNavigation || true;
        version.homePageId = appVersion.definition?.homePageId;

        if (!appVersion.definition?.globalSettings) {
          version.globalSettings = {
            hideHeader: false,
            appInMaintenance: false,
            canvasMaxWidth: 100,
            canvasMaxWidthType: '%',
            canvasMaxHeight: 2400,
            canvasBackgroundColor: '#edeff5',
            backgroundFxQuery: '',
            appMode: 'auto',
          };
        } else {
          version.globalSettings = appVersion.definition?.globalSettings;
          version.pageSettings = this.createViewerNavigationVisibilityForImportedApp(appVersion);
        }
      }

      await manager.save(version);

      appDefaultEnvironmentMapping[appVersion.id] = appEnvIds;
      appVersionMapping[appVersion.id] = version.id;
    }

    return appResourceMappings;
  }

  async createDefaultDataSourceForVersion(
    organizationId: string,
    versionId: string,
    kinds: DefaultDataSourceKind[],
    manager: EntityManager
  ): Promise<any> {
    const response = {};
    for (const defaultSource of kinds) {
      const dataSource = await this.dataSourcesRepository.createDefaultDataSource(defaultSource, versionId, manager);
      response[defaultSource] = dataSource.id;
      await this.dataSourcesUtilService.createDataSourceInAllEnvironments(organizationId, dataSource.id, manager);
    }
    return response;
  }

  async setEditingVersionAsLatestVersion(manager: EntityManager, appVersionMapping: any, appVersions: Array<any>) {
    if (isEmpty(appVersions)) return;

    const lastVersionFromImport = appVersions[appVersions.length - 1];
    const lastVersionIdToUpdate = appVersionMapping[lastVersionFromImport.id];

    await manager.update(AppVersion, { id: lastVersionIdToUpdate }, { updatedAt: new Date() });
  }

  async createDatasourceOption(
    manager: EntityManager,
    options: Record<string, unknown>,
    environmentId: string,
    dataSourceId: string
  ) {
    const convertedOptions = this.convertToArrayOfKeyValuePairs(options);
    const newOptions = await this.dataSourcesUtilService.parseOptionsForCreate(convertedOptions, true, manager);
    const dsOption = manager.create(DataSourceOptions, {
      options: newOptions,
      environmentId,
      dataSourceId,
      createdAt: new Date(),
      updatedAt: new Date(),
    });
    await manager.save(dsOption);
  }

  convertToArrayOfKeyValuePairs(options: Record<string, unknown>): Array<object> {
    if (!options) return;
    return Object.keys(options).map((key) => {
      return {
        key: key,
        value: options[key]['value'],
        encrypted: options[key]['encrypted'],
      };
    });
  }

  replaceDataQueryOptionsWithNewDataQueryIds(
    options: { events: Record<string, unknown>[] },
    dataQueryMapping: Record<string, string>
  ) {
    if (options && options.events) {
      const replacedEvents = options.events.map((event: { queryId: string }) => {
        if (event.queryId) {
          event.queryId = dataQueryMapping[event.queryId];
        }
        return event;
      });
      options.events = replacedEvents;
    }
    return options;
  }

  replaceDataQueryIdWithinDefinitions(
    definition: DeepPartial<any>,
    dataQueryMapping: Record<string, string>
  ): QueryDeepPartialEntity<any> {
    if (definition?.pages) {
      for (const pageId of Object.keys(definition?.pages)) {
        if (definition.pages[pageId].events) {
          const replacedPageEvents = definition.pages[pageId].events.map((event: { queryId: string }) => {
            if (event.queryId) {
              event.queryId = dataQueryMapping[event.queryId];
            }
            return event;
          });
          definition.pages[pageId].events = replacedPageEvents;
        }
        if (definition.pages[pageId].components) {
          for (const id of Object.keys(definition.pages[pageId].components)) {
            const component = definition.pages[pageId].components[id].component;

            if (component?.definition?.events) {
              const replacedComponentEvents = component.definition.events.map((event: { queryId: string }) => {
                if (event.queryId) {
                  event.queryId = dataQueryMapping[event.queryId];
                }
                return event;
              });
              component.definition.events = replacedComponentEvents;
            }

            if (component?.definition?.properties?.actions?.value) {
              for (const value of component.definition.properties.actions.value) {
                if (value?.events) {
                  const replacedComponentActionEvents = value.events.map((event: { queryId: string }) => {
                    if (event.queryId) {
                      event.queryId = dataQueryMapping[event.queryId];
                    }
                    return event;
                  });
                  value.events = replacedComponentActionEvents;
                }
              }
            }

            if (component?.component === 'Table') {
              for (const column of component?.definition?.properties?.columns?.value ?? []) {
                if (column?.events) {
                  const replacedComponentActionEvents = column.events.map((event: { queryId: string }) => {
                    if (event.queryId) {
                      event.queryId = dataQueryMapping[event.queryId];
                    }
                    return event;
                  });
                  column.events = replacedComponentActionEvents;
                }
              }
            }

            definition.pages[pageId].components[id].component = component;
          }
        }
      }
    }
    return definition;
  }

  async performLegacyAppImport(
    manager: EntityManager,
    importedApp: App,
    appParams: any,
    externalResourceMappings: any,
    user: any
  ) {
    const dataSourceMapping = {};
    const dataQueryMapping = {};
    const dataSources = appParams?.dataSources || [];
    const dataQueries = appParams?.dataQueries || [];
    let currentEnvironmentId = null;

    const version = manager.create(AppVersion, {
      appId: importedApp.id,
      definition: appParams.definition,
      name: 'v1',
      currentEnvironmentId,
      createdAt: new Date(),
      updatedAt: new Date(),
    });
    await manager.save(version);

    // Create default data sources
    const defaultDataSourceIds = await this.createDefaultDataSourceForVersion(
      user?.organizationId,
      version.id,
      DefaultDataSourceKinds,
      manager
    );
    let envIdArray: string[] = [];

    const organization: Organization = await manager.findOne(Organization, {
      where: { id: user?.organizationId },
      relations: ['appEnvironments'],
    });
    envIdArray = [...organization.appEnvironments.map((env) => env.id)];

    if (!envIdArray.length) {
      await Promise.all(
        defaultAppEnvironments.map(async (en) => {
          const env = manager.create(AppEnvironment, {
            organizationId: user?.organizationId,
            name: en.name,
            isDefault: en.isDefault,
            priority: en.priority,
            createdAt: new Date(),
            updatedAt: new Date(),
          });
          await manager.save(env);
          if (defaultAppEnvironments.length === 1 || en.priority === 1) {
            currentEnvironmentId = env.id;
          }
          envIdArray.push(env.id);
        })
      );
    } else {
      //get starting env from the organization environments list
      const { appEnvironments } = organization;
      if (appEnvironments.length === 1) currentEnvironmentId = appEnvironments[0].id;
      else {
        appEnvironments.map((appEnvironment) => {
          if (appEnvironment.priority === 1) currentEnvironmentId = appEnvironment.id;
        });
      }
    }

    for (const source of dataSources) {
      const convertedOptions = this.convertToArrayOfKeyValuePairs(source.options);

      const newSource = manager.create(DataSource, {
        name: source.name,
        kind: source.kind,
        appVersionId: version.id,
      });
      await manager.save(newSource);
      dataSourceMapping[source.id] = newSource.id;

      await Promise.all(
        envIdArray.map(async (envId) => {
          let newOptions: Record<string, unknown>;
          if (source.options) {
            newOptions = await this.dataSourcesUtilService.parseOptionsForCreate(convertedOptions, true, manager);
          }

          const dsOption = manager.create(DataSourceOptions, {
            environmentId: envId,
            dataSourceId: newSource.id,
            options: newOptions,
            createdAt: new Date(),
            updatedAt: new Date(),
          });
          await manager.save(dsOption);
        })
      );
    }

    const newDataQueries = [];
    for (const query of dataQueries) {
      const dataSourceId = dataSourceMapping[query.dataSourceId];
      const newQuery = manager.create(DataQuery, {
        name: query.name,
        dataSourceId: !dataSourceId ? defaultDataSourceIds[query.kind] : dataSourceId,
        appVersionId: query.appVersionId,
        options:
          dataSourceId == defaultDataSourceIds['tooljetdb']
            ? this.replaceTooljetDbTableIds(
                query.options,
                externalResourceMappings['tooljet_database'],
<<<<<<< HEAD
                user.organizationId
=======
                user?.organizationId
>>>>>>> 09bc3004
              )
            : query.options,
      });
      await manager.save(newQuery);
      dataQueryMapping[query.id] = newQuery.id;
      newDataQueries.push(newQuery);
    }

    for (const newQuery of newDataQueries) {
      const newOptions = this.replaceDataQueryOptionsWithNewDataQueryIds(newQuery.options, dataQueryMapping);
      const queryEvents = newQuery.options?.events || [];
      delete newOptions?.events;

      newQuery.options = newOptions;
      await manager.save(newQuery);

      queryEvents.forEach(async (event, index) => {
        const newEvent = {
          name: event.eventId,
          sourceId: newQuery.id,
          target: Target.dataQuery,
          event: event,
          index: queryEvents.index || index,
          appVersionId: newQuery.appVersionId,
        };

        await manager.save(EventHandler, newEvent);
      });
    }

    await manager.update(
      AppVersion,
      { id: version.id },
      { definition: this.replaceDataQueryIdWithinDefinitions(version.definition, dataQueryMapping) }
    );
  }

  // Entire function should be santised for Undefined values
  replaceTooljetDbTableIds(queryOptions, tooljetDatabaseMapping, organizationId: string) {
    let transformedQueryOptions = { ...queryOptions };

    // FIXME: Even if the operation is not 'join_tables',
    // the queryOptions currently can have fields on join_table
    // if the user switches b/w operations in the UI
    if (Object.keys(queryOptions).includes('join_table')) {
      transformedQueryOptions = this.replaceTooljetDbTableIdOnJoin(
        queryOptions,
        tooljetDatabaseMapping,
        organizationId
      );
    }
    if (queryOptions?.operation === 'join_tables') {
      return transformedQueryOptions;
    }

    const mappedTableId = tooljetDatabaseMapping[transformedQueryOptions.table_id]?.id;
    return {
      ...transformedQueryOptions,
      ...(mappedTableId && { table_id: mappedTableId }),
      ...(organizationId && { organization_id: organizationId }),
    };
  }

  replaceTooljetDbTableIdOnJoin(
    queryOptions,
    tooljetDatabaseMapping,
    organizationId: string
  ): Partial<{
    table_id: string;
    join_table: unknown;
    organization_id: string;
  }> {
    const joinOptions = { ...(queryOptions?.join_table ?? {}) };

    // JOIN Section
    if (joinOptions?.joins && joinOptions.joins.length > 0) {
      const joinsTableIdUpdatedList = joinOptions.joins.map((joinCondition) => {
        const updatedJoinCondition = { ...joinCondition };
        // Updating Join tableId
        if (updatedJoinCondition.table)
          updatedJoinCondition.table =
            tooljetDatabaseMapping[updatedJoinCondition.table]?.id ?? updatedJoinCondition.table;
        // Updating TableId on Conditions in Join Query
        if (updatedJoinCondition.conditions) {
          const updatedJoinConditionFilter = this.updateNewTableIdForFilter(
            updatedJoinCondition.conditions,
            tooljetDatabaseMapping
          );
          updatedJoinCondition.conditions = updatedJoinConditionFilter.conditions;
        }

        return updatedJoinCondition;
      });
      joinOptions.joins = joinsTableIdUpdatedList;
    }

    // Filter Section
    if (joinOptions?.conditions) {
      joinOptions.conditions = this.updateNewTableIdForFilter(
        joinOptions.conditions,
        tooljetDatabaseMapping
      ).conditions;
    }

    // Select Section
    if (joinOptions?.fields) {
      joinOptions.fields = joinOptions.fields.map((eachField) => {
        if (eachField.table) {
          eachField.table = tooljetDatabaseMapping[eachField.table]?.id ?? eachField.table;
          return eachField;
        }
        return eachField;
      });
    }

    // From Section
    if (joinOptions?.from) {
      const { name = '' } = joinOptions.from;
      joinOptions.from = { ...joinOptions.from, name: tooljetDatabaseMapping[name]?.id ?? name };
    }

    // Sort Section
    if (joinOptions?.order_by) {
      joinOptions.order_by = joinOptions.order_by.map((eachOrderBy) => {
        if (eachOrderBy.table) {
          eachOrderBy.table = tooljetDatabaseMapping[eachOrderBy.table]?.id ?? eachOrderBy.table;
          return eachOrderBy;
        }
        return eachOrderBy;
      });
    }

    return {
      ...queryOptions,
      table_id: tooljetDatabaseMapping[queryOptions.table_id]?.id,
      join_table: joinOptions,
      organization_id: organizationId,
    };
  }

  updateNewTableIdForFilter(joinConditions, tooljetDatabaseMapping) {
    const { conditionsList = [] } = { ...joinConditions };
    const updatedConditionList = conditionsList.map((condition) => {
      if (condition.conditions) {
        return this.updateNewTableIdForFilter(condition.conditions, tooljetDatabaseMapping);
      } else {
        const { operator = '=', leftField = {}, rightField = {} } = { ...condition };
        if (leftField?.table) leftField['table'] = tooljetDatabaseMapping[leftField.table]?.id ?? leftField.table;
        if (rightField?.table) rightField['table'] = tooljetDatabaseMapping[rightField.table]?.id ?? rightField.table;
        return { operator, leftField, rightField };
      }
    });
    return { conditions: { ...joinConditions, conditionsList: [...updatedConditionList] } };
  }

  async updateEventActionsForNewVersionWithNewMappingIds(
    manager: EntityManager,
    versionId: string,
    oldDataQueryToNewMapping: Record<string, unknown>,
    oldComponentToNewComponentMapping: Record<string, unknown>,
    oldPageToNewPageMapping: Record<string, unknown>
  ) {
    const allEvents = await manager
      .createQueryBuilder(EventHandler, 'event')
      .where('event.appVersionId = :versionId', { versionId })
      .getMany();
    const mappings = { ...oldDataQueryToNewMapping, ...oldComponentToNewComponentMapping } as Record<string, string>;

    for (const event of allEvents) {
      const eventDefinition = updateEntityReferences(event.event, mappings);

      if (eventDefinition?.actionId === 'run-query' && oldDataQueryToNewMapping[eventDefinition.queryId]) {
        eventDefinition.queryId = oldDataQueryToNewMapping[eventDefinition.queryId];
      }

      if (
        eventDefinition?.actionId === 'control-component' &&
        oldComponentToNewComponentMapping[eventDefinition.componentId]
      ) {
        eventDefinition.componentId = oldComponentToNewComponentMapping[eventDefinition.componentId];
      }

      if (eventDefinition?.actionId === 'switch-page' && oldPageToNewPageMapping[eventDefinition.pageId]) {
        eventDefinition.pageId = oldPageToNewPageMapping[eventDefinition.pageId];
      }

      if (
        (eventDefinition?.actionId == 'show-modal' || eventDefinition?.actionId === 'close-modal') &&
        oldComponentToNewComponentMapping[eventDefinition.modal]
      ) {
        eventDefinition.modal = oldComponentToNewComponentMapping[eventDefinition.modal];
      }

      if (eventDefinition?.actionId == 'set-table-page' && oldComponentToNewComponentMapping[eventDefinition.table]) {
        eventDefinition.table = oldComponentToNewComponentMapping[eventDefinition.table];
      }

      event.event = eventDefinition;

      await manager.save(event);
    }
  }
}

export function convertSinglePageSchemaToMultiPageSchema(appParams: any) {
  const appParamsWithMultipageSchema = {
    ...appParams,
    appVersions: appParams.appVersions?.map((appVersion: { definition: any }) => ({
      ...appVersion,
      definition: convertAppDefinitionFromSinglePageToMultiPage(appVersion.definition),
    })),
  };
  return appParamsWithMultipageSchema;
}

/**
 * Migrates styles to properties of the component based on the specified component types.
 * @param {NewRevampedComponent} componentType - Component type for which to perform property migration.
 * @param {Component} component - The component object containing properties, styles, and general information.
 * @param {NewRevampedComponent[]} componentTypes - An array of component types for which to perform property migration.
 * @returns {object} An object containing the modified properties, styles, and general information.
 */
function migrateProperties(
  componentType: NewRevampedComponent,
  component: Component,
  componentTypes: NewRevampedComponent[],
  tooljetVersion: string | null
) {
  const properties = { ...component.properties };
  const styles = { ...component.styles };
  const general = { ...component.general };
  const validation = { ...component.validation };
  const generalStyles = { ...component.generalStyles };

  if (!tooljetVersion) {
    return { properties, styles, general, generalStyles, validation };
  }

  const shouldHandleBackwardCompatibility = isVersionGreaterThanOrEqual(tooljetVersion, '2.29.0') ? false : true;

  // Check if the component type is included in the specified component types
  if (componentTypes.includes(componentType as NewRevampedComponent)) {
    if (styles.visibility) {
      properties.visibility = styles.visibility;
      delete styles.visibility;
    }

    if (styles.disabledState) {
      properties.disabledState = styles.disabledState;
      delete styles.disabledState;
    }

    if (general?.tooltip) {
      properties.tooltip = general?.tooltip;
      delete general?.tooltip;
    }

    if (generalStyles?.boxShadow) {
      styles.boxShadow = generalStyles?.boxShadow;
      delete generalStyles?.boxShadow;
    }

    if (
      shouldHandleBackwardCompatibility &&
      (componentType === 'TextInput' || componentType === 'PasswordInput' || componentType === 'NumberInput')
    ) {
      properties.label = '';
    }

    if (componentType === 'NumberInput') {
      if (properties.minValue) {
        validation.minValue = properties?.minValue;
        delete properties.minValue;
      }

      if (properties.maxValue) {
        validation.maxValue = properties?.maxValue;
        delete properties.maxValue;
      }
    }
  }
  return { properties, styles, general, generalStyles, validation };
}

function transformComponentData(
  data: object,
  componentEvents: any[],
  componentsMapping: Record<string, string>,
  isNormalizedAppDefinitionSchema = true,
  tooljetVersion: string
): Component[] {
  const transformedComponents: Component[] = [];

  const allComponents = Object.keys(data).map((key) => {
    return {
      id: key,
      ...data[key],
    };
  });

  for (const componentId in data) {
    const component = data[componentId];
    const componentData = component['component'];

    let skipComponent = false;
    const transformedComponent: Component = new Component();

    let parentId = component.parent ? component.parent : null;

    const isParentTabOrCalendar = isChildOfTabsOrCalendar(
      component,
      allComponents,
      parentId,
      isNormalizedAppDefinitionSchema
    );

    if (isParentTabOrCalendar) {
      const childTabId = component?.parent ? component.parent?.match(/([a-fA-F0-9-]{36})-(.+)/)?.[2] : null;
      const _parentId = component?.parent ? component.parent?.match(/([a-fA-F0-9-]{36})-(.+)/)?.[1] : null;
      const mappedParentId = componentsMapping[_parentId];

      parentId = `${mappedParentId}-${childTabId}`;
    } else if (isChildOfKanbanModal(component, allComponents, parentId, isNormalizedAppDefinitionSchema)) {
      const _parentId = component?.parent ? component.parent?.match(/([a-fA-F0-9-]{36})-(.+)/)?.[1] : null;
      const mappedParentId = componentsMapping[_parentId];

      parentId = `${mappedParentId}-modal`;
    } else {
      if (component.parent && !componentsMapping[parentId]) {
        skipComponent = true;
      }
      parentId = componentsMapping[parentId];
    }

    if (!skipComponent) {
      const { properties, styles, general, validation, generalStyles } = migrateProperties(
        componentData.component,
        componentData.definition,
        NewRevampedComponents,
        tooljetVersion
      );
      transformedComponent.id = uuid();
      transformedComponent.name = componentData.name;
      transformedComponent.type = componentData.component;
      transformedComponent.properties = properties || {};
      transformedComponent.styles = styles || {};
      transformedComponent.validation = validation || {};
      transformedComponent.general = general || {};
      transformedComponent.generalStyles = generalStyles || {};
      transformedComponent.displayPreferences = componentData.definition.others || {};
      transformedComponent.parent = component.parent ? parentId : null;

      transformedComponents.push(transformedComponent);

      componentEvents.push({
        componentId: componentId,
        event: componentData.definition.events,
      });
      componentsMapping[componentId] = transformedComponent.id;
    }
  }

  return transformedComponents;
}

const isChildOfTabsOrCalendar = (
  component,
  allComponents = [],
  componentParentId = undefined,
  isNormalizedAppDefinitionSchema: boolean
) => {
  if (componentParentId) {
    const parentId = component?.parent ? component.parent?.match(/([a-fA-F0-9-]{36})-(.+)/)?.[1] : null;

    const parentComponent = allComponents.find((comp) => comp.id === parentId);

    if (parentComponent) {
      if (!isNormalizedAppDefinitionSchema) {
        return parentComponent.component.component === 'Tabs' || parentComponent.component.component === 'Calendar';
      }

      return parentComponent.type === 'Tabs' || parentComponent.type === 'Calendar';
    }
  }

  return false;
};

const isChildOfKanbanModal = (
  component,
  allComponents = [],
  componentParentId = undefined,
  isNormalizedAppDefinitionSchema: boolean
) => {
  if (!componentParentId || !componentParentId.includes('modal')) return false;

  const parentId = component?.parent ? component.parent?.match(/([a-fA-F0-9-]{36})-(.+)/)?.[1] : null;

  const parentComponent = allComponents.find((comp) => comp.id === parentId);

  if (!isNormalizedAppDefinitionSchema) {
    return parentComponent.component.component === 'Kanban';
  }

  return parentComponent?.type === 'Kanban';
};<|MERGE_RESOLUTION|>--- conflicted
+++ resolved
@@ -33,15 +33,12 @@
 import { DataSourcesRepository } from '@modules/data-sources/repository';
 import { AppEnvironmentUtilService } from '@modules/app-environments/util.service';
 import { ComponentsService } from './component.service';
-<<<<<<< HEAD
 import { GroupPermissions } from '@entities/group_permissions.entity';
 import { APP_ERROR_TYPE } from '@helpers/error_type.constant';
 import { PAGE_PERMISSION_TYPE } from '@modules/app-permissions/constants';
 import { PagePermission } from '@entities/page_permissions.entity';
 import { PageUser } from '@entities/page_users.entity';
-=======
 import { UsersUtilService } from '@modules/users/util.service';
->>>>>>> 09bc3004
 interface AppResourceMappings {
   defaultDataSourceIdMapping: Record<string, string>;
   dataQueryMapping: Record<string, string>;
@@ -1745,11 +1742,7 @@
             ? this.replaceTooljetDbTableIds(
                 query.options,
                 externalResourceMappings['tooljet_database'],
-<<<<<<< HEAD
-                user.organizationId
-=======
                 user?.organizationId
->>>>>>> 09bc3004
               )
             : query.options,
       });
