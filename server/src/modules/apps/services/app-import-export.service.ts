import { BadRequestException, HttpException, HttpStatus, Injectable } from '@nestjs/common';
import { isEmpty, set } from 'lodash';
import { App } from 'src/entities/app.entity';
import { AppEnvironment } from 'src/entities/app_environments.entity';
import { AppVersion } from 'src/entities/app_version.entity';
import { DataQuery } from 'src/entities/data_query.entity';
import { DataSource } from 'src/entities/data_source.entity';
import { DataSourceOptions } from 'src/entities/data_source_options.entity';
import { User } from 'src/entities/user.entity';
import { EntityManager, In, DeepPartial } from 'typeorm';
import {
  defaultAppEnvironments,
  catchDbException,
  extractMajorVersion,
  isTooljetVersionWithNormalizedAppDefinitionSchem,
  isVersionGreaterThanOrEqual,
} from 'src/helpers/utils.helper';
import { dbTransactionWrap } from 'src/helpers/database.helper';
import { Organization } from 'src/entities/organization.entity';
import { DataBaseConstraints } from 'src/helpers/db_constraints.constants';
import { QueryDeepPartialEntity } from 'typeorm/query-builder/QueryPartialEntity';
import { Plugin } from 'src/entities/plugin.entity';
import { Page } from 'src/entities/page.entity';
import { Component } from 'src/entities/component.entity';
import { Layout } from 'src/entities/layout.entity';
import { EventHandler, Target } from 'src/entities/event_handler.entity';
import { v4 as uuid } from 'uuid';
import { updateEntityReferences } from 'src/helpers/import_export.helpers';
import { DataSourceScopes, DataSourceTypes } from '@modules/data-sources/constants';
import { LayoutDimensionUnits } from '../constants';
import { convertAppDefinitionFromSinglePageToMultiPage } from 'src/../lib/single-page-to-and-from-multipage-definition-conversion';
import { DataSourcesUtilService } from '@modules/data-sources/util.service';
import { DataSourcesRepository } from '@modules/data-sources/repository';
import { AppEnvironmentUtilService } from '@modules/app-environments/util.service';
import { ComponentsService } from './component.service';
import { GroupPermissions } from '@entities/group_permissions.entity';
import { APP_ERROR_TYPE } from '@helpers/error_type.constant';
import { PAGE_PERMISSION_TYPE } from '@modules/app-permissions/constants';
import { PagePermission } from '@entities/page_permissions.entity';
import { PageUser } from '@entities/page_users.entity';
import { APP_TYPES } from '@modules/apps/constants';
import { UsersUtilService } from '@modules/users/util.service';
import { QueryPermission } from '@entities/query_permissions.entity';
import { QueryUser } from '@entities/query_users.entity';
import { ComponentPermission } from '@entities/component_permissions.entity';
import { ComponentUser } from '@entities/component_users.entity';
interface AppResourceMappings {
  defaultDataSourceIdMapping: Record<string, string>;
  dataQueryMapping: Record<string, string>;
  appVersionMapping: Record<string, string>;
  appEnvironmentMapping: Record<string, string>;
  appDefaultEnvironmentMapping: Record<string, string[]>;
  pagesMapping: Record<string, string>;
  componentsMapping: Record<string, string>;
}

type DefaultDataSourceName =
  | 'restapidefault'
  | 'runjsdefault'
  | 'runpydefault'
  | 'tooljetdbdefault'
  | 'workflowsdefault';

type NewRevampedComponent =
  | 'Text'
  | 'TextInput'
  | 'PasswordInput'
  | 'NumberInput'
  | 'Table'
  | 'Button'
  | 'Checkbox'
  | 'Divider'
  | 'VerticalDivider'
  | 'Link'
  | 'DaterangePicker'
  | 'TextArea'
  | 'Container'
  | 'Tabs'
  | 'Form'


const DefaultDataSourceNames: DefaultDataSourceName[] = [
  'restapidefault',
  'runjsdefault',
  'runpydefault',
  'tooljetdbdefault',
  'workflowsdefault',
];
const NewRevampedComponents: NewRevampedComponent[] = [
  'Text',
  'TextInput',
  'PasswordInput',
  'NumberInput',
  'Table',
  'Checkbox',
  'Button',
  'Divider',
  'VerticalDivider',
  'Link',
  'DaterangePicker',
  'TextArea',
  'Container',
  'Tabs',
  'Form'

];

@Injectable()
export class AppImportExportService {
  constructor(
    protected dataSourcesUtilService: DataSourcesUtilService,
    protected dataSourcesRepository: DataSourcesRepository,
    protected appEnvironmentUtilService: AppEnvironmentUtilService,
    protected usersUtilService: UsersUtilService,
<<<<<<< HEAD
    protected componentsService: ComponentsService
  ) { }
=======
    protected componentsService: ComponentsService,
    protected entityManager: EntityManager
  ) {}
>>>>>>> 55776557

  async export(user: User, id: string, searchParams: any = {}): Promise<{ appV2: App }> {
    // https://github.com/typeorm/typeorm/issues/3857
    // Making use of query builder
    // filter by search params
    const versionId = searchParams?.version_id;
    return await dbTransactionWrap(async (manager: EntityManager) => {
      const queryForAppToExport = manager
        .createQueryBuilder(App, 'apps')
        .where('apps.id = :id AND apps.organization_id = :organizationId', {
          id,
          organizationId: user?.organizationId,
        });
      const appToExport = await queryForAppToExport.getOne();

      const queryAppVersions = manager
        .createQueryBuilder(AppVersion, 'app_versions')
        .where('app_versions.appId = :appId', {
          appId: appToExport.id,
        });

      if (versionId) {
        queryAppVersions.andWhere('app_versions.id = :versionId', { versionId });
      }
      const appVersions = await queryAppVersions.orderBy('app_versions.created_at', 'ASC').getMany();

      const legacyLocalDataSources =
        appVersions?.length &&
        (await manager
          .createQueryBuilder(DataSource, 'data_sources')
          .where('data_sources.appVersionId IN(:...versionId)', {
            versionId: appVersions.map((v) => v.id),
          })
          .andWhere('data_sources.scope != :scope', { scope: DataSourceScopes.GLOBAL })
          .orderBy('data_sources.created_at', 'ASC')
          .getMany());

      const appEnvironments = await manager
        .createQueryBuilder(AppEnvironment, 'app_environments')
        .where('app_environments.organizationId = :organizationId', {
          organizationId: user?.organizationId,
        })
        .orderBy('app_environments.createdAt', 'ASC')
        .getMany();

      let dataQueries: DataQuery[] = [];
      let dataSourceOptions: DataSourceOptions[] = [];

      const globalQueries: DataQuery[] = await manager
        .createQueryBuilder(DataQuery, 'data_query')
        .innerJoinAndSelect('data_query.dataSource', 'dataSource')
        .where('data_query.appVersionId IN(:...versionId)', {
          versionId: appVersions.map((v) => v.id),
        })
        .andWhere('dataSource.scope = :scope', { scope: DataSourceScopes.GLOBAL })
        .getMany();

      const globalDataSources = [...new Map(globalQueries.map((gq) => [gq.dataSource.id, gq.dataSource])).values()];

      const dataSources = [...legacyLocalDataSources, ...globalDataSources];

      if (dataSources?.length) {
        dataQueries = await manager
          .createQueryBuilder(DataQuery, 'data_queries')
          .leftJoinAndSelect('data_queries.permissions', 'permission')
          .leftJoinAndSelect('permission.users', 'queryUser')
          .leftJoinAndSelect('queryUser.permissionGroup', 'permissionGroup')
          .where('data_queries.dataSourceId IN(:...dataSourceId)', {
            dataSourceId: dataSources?.map((v) => v.id),
          })
          .andWhere('data_queries.appVersionId IN(:...versionId)', {
            versionId: appVersions.map((v) => v.id),
          })
          .orderBy('data_queries.created_at', 'ASC')
          .getMany();

        dataSourceOptions = await manager
          .createQueryBuilder(DataSourceOptions, 'data_source_options')
          .where(
            'data_source_options.environmentId IN(:...environmentId) AND data_source_options.dataSourceId IN(:...dataSourceId)',
            {
              environmentId: appEnvironments.map((v) => v.id),
              dataSourceId: dataSources.map((v) => v.id),
            }
          )
          .orderBy('data_source_options.createdAt', 'ASC')
          .getMany();

        dataSourceOptions?.forEach((dso) => {
          delete dso?.options?.tokenData;
        });
      }

      const pages = await manager
        .createQueryBuilder(Page, 'page')
        .leftJoinAndSelect('page.permissions', 'permission')
        .leftJoinAndSelect('permission.users', 'pageUser')
        .leftJoinAndSelect('pageUser.permissionGroup', 'permissionGroup')
        .where('page.appVersionId IN(:...versionId)', {
          versionId: appVersions.map((v) => v.id),
        })
        .orderBy('page.created_at', 'ASC')
        .getMany();

      const pagesWithPermissionGroups = pages.map((page) => {
        const groupPermission = page.permissions.find((perm) => perm.type === 'GROUP');

        return {
          ...page,
          permissions: groupPermission
            ? {
              permissionGroup: groupPermission.users
                .map((user) => user.permissionGroup?.name)
                .filter((name): name is string => Boolean(name)),
            }
            : undefined,
        };
      });

      const queriesWithPermissionGroups = dataQueries.map((query) => {
        const groupPermission = query.permissions.find((perm) => perm.type === 'GROUP');

        return {
          ...query,
          permissions: groupPermission
            ? {
              permissionGroup: groupPermission.users
                .map((user) => user.permissionGroup?.name)
                .filter((name): name is string => Boolean(name)),
            }
            : undefined,
        };
      });

      const components =
        pages.length > 0
          ? await manager
            .createQueryBuilder(Component, 'components')
            .leftJoinAndSelect('components.layouts', 'layouts')
            .leftJoinAndSelect('components.permissions', 'permission')
            .leftJoinAndSelect('permission.users', 'componentUser')
            .leftJoinAndSelect('componentUser.permissionGroup', 'permissionGroup')
            .where('components.pageId IN(:...pageId)', {
              pageId: pages.map((v) => v.id),
            })
            .orderBy('components.created_at', 'ASC')
            .getMany()
          : [];

      const appModules = components.filter((c) => c.type === 'ModuleViewer' || c.properties?.moduleAppId);
      const moduleAppIds = appModules.map((moduleComponent) => ({
        moduleId: moduleComponent.properties?.moduleAppId.value,
        versionId: moduleComponent.properties?.moduleVersionId.value,
      }));
      const moduleApps = [];
      //call the export function for each moduleAppiDs
      await Promise.all(
        moduleAppIds.map(async (moduleAppId) =>
          moduleApps.push(await this.export(user, moduleAppId.moduleId, { version_id: moduleAppId.versionId }))
        )
      );

      const componentsWithPermissionGroups = components.map((component) => {
        const groupPermission = component.permissions.find((perm) => perm.type === 'GROUP');

        return {
          ...component,
          permissions: groupPermission
            ? {
              permissionGroup: groupPermission.users
                .map((user) => user.permissionGroup?.name)
                .filter((name): name is string => Boolean(name)),
            }
            : undefined,
        };
      });

      const events = await manager
        .createQueryBuilder(EventHandler, 'event_handlers')
        .where('event_handlers.appVersionId IN(:...versionId)', {
          versionId: appVersions.map((v) => v.id),
        })
        .orderBy('event_handlers.created_at', 'ASC')
        .getMany();

      appToExport['components'] = componentsWithPermissionGroups;
      appToExport['pages'] = pagesWithPermissionGroups;
      appToExport['events'] = events;
      appToExport['dataQueries'] = queriesWithPermissionGroups;
      appToExport['dataSources'] = dataSources;
      appToExport['appVersions'] = appVersions;
      appToExport['appEnvironments'] = appEnvironments;
      appToExport['dataSourceOptions'] = dataSourceOptions;
      appToExport['schemaDetails'] = {
        multiPages: true,
        multiEnv: true,
        globalDataSources: true,
      };
      if (appToExport?.type === APP_TYPES.FRONT_END) {
        appToExport['modules'] = moduleApps; //Sending all app related modules
      }

      return { appV2: appToExport };
    });
  }

  async mapModulesForAppImport(
    appParams: any,
    user: User,
    externalResourceMappings: any,
    isGitApp: boolean,
    tooljetVersion: string
  ) {
    let moduleAppNames = [];

    if (appParams?.modules?.length > 0 && appParams?.type === APP_TYPES.FRONT_END) {
      moduleAppNames = appParams?.modules?.map((module) => module.appV2?.name);
    }
    const moduleResourceMappings = {
      moduleApps: {},
      moduleVersions: {},
      moduleEnvironments: {},
    };

    const existingModules =
      moduleAppNames.length > 0
        ? await this.entityManager
            .createQueryBuilder(App, 'app')
            .where('app.name IN (:...moduleAppNames)', { moduleAppNames })
            .andWhere('app.organizationId = :organizationId', { organizationId: user.organizationId })
            .distinct(true)
            .getMany()
        : [];

    // Process each module from the import data
    if (appParams?.modules?.length > 0) {
      for (const importedModule of appParams.modules) {
        console.log(importedModule, 'imported mod');
        console.log(existingModules);
        // Find matching module by name in existing modules
        const existingModule = existingModules.find((module) => module.name === importedModule?.appV2?.name);

        if (existingModule) {
          // Module exists - map old IDs to existing module's IDs
          moduleResourceMappings.moduleApps[importedModule?.appV2?.id] = existingModule.id;

          const latestVersion = existingModule.editingVersion?.id;
          const defaultEnvironment = existingModule?.editingVersion?.currentEnvironmentId;

          if (latestVersion) {
            moduleResourceMappings.moduleVersions[importedModule?.appV2?.editingVersion.id] = latestVersion;
          }

          if (defaultEnvironment) {
            moduleResourceMappings.moduleEnvironments[importedModule?.appV2?.editingVersion.currentEnvironmentId] =
              defaultEnvironment;
          }
        } else {
          // Module doesn't exist - need to import it

          const importedModuleApp = await this.import(
            user,
            importedModule,
            importedModule?.appV2?.name,
            externalResourceMappings,
            isGitApp,
            tooljetVersion,
            false
          );

          moduleResourceMappings.moduleApps[importedModule.appV2?.id] = importedModuleApp.id;
          moduleResourceMappings.moduleVersions[importedModule.appV2?.editingVersion.id] =
            importedModuleApp.editingVersion?.id;
          moduleResourceMappings.moduleEnvironments[importedModule.appV2?.editingVersion.currentEnvironmentId] =
            importedModuleApp.editingVersion?.currentEnvironmentId;
        }
      }
    }
    return moduleResourceMappings;
  }

  async import(
    user: User,
    appParamsObj: any,
    appName: string,
    externalResourceMappings = {},
    isGitApp = false,
    tooljetVersion = '',
    cloning = false,
    manager?: EntityManager
  ): Promise<App> {
    return await dbTransactionWrap(async (manager: EntityManager) => {
      if (typeof appParamsObj !== 'object') {
        throw new BadRequestException('Invalid params for app import');
      }
      let appParams = appParamsObj;

      if (appParams?.appV2) {
        appParams = { ...appParams.appV2 };
      }

      if (!appParams?.name) {
        throw new BadRequestException('Invalid params for app import');
      }

      const moduleResourceMappings = await this.mapModulesForAppImport(
        appParams,
        user,
        externalResourceMappings,
        isGitApp,
        tooljetVersion
      );

      const schemaUnifiedAppParams = appParams?.schemaDetails?.multiPages
        ? appParams
        : convertSinglePageSchemaToMultiPageSchema(appParams);
      schemaUnifiedAppParams.name = appName;

      const importedAppTooljetVersion = !cloning && extractMajorVersion(tooljetVersion);
      const isNormalizedAppDefinitionSchema = cloning
        ? true
        : isTooljetVersionWithNormalizedAppDefinitionSchem(importedAppTooljetVersion);

      const currentTooljetVersion = !cloning ? tooljetVersion : null;

      const importedApp = await this.createImportedAppForUser(manager, schemaUnifiedAppParams, user, isGitApp);

      const resourceMapping = await this.setupImportedAppAssociations(
        manager,
        importedApp,
        schemaUnifiedAppParams,
        user,
        externalResourceMappings,
        isNormalizedAppDefinitionSchema,
        currentTooljetVersion,
        moduleResourceMappings
      );
      await this.updateEntityReferencesForImportedApp(manager, resourceMapping);

      // Update latest version as editing version
      const { importingAppVersions } = this.extractImportDataFromAppParams(appParams);

      await this.setEditingVersionAsLatestVersion(manager, resourceMapping.appVersionMapping, importingAppVersions);

      // NOTE: App slug updation callback doesn't work while wrapped in transaction
      // hence updating slug explicitly
      //await importedApp.reload(); -> this will not work as we are using transaction
      const newApp = await manager.findOne(App, { where: { id: importedApp.id } });
      newApp.slug = importedApp.id;
      await manager.save(newApp);

      return newApp;
    }, manager);
  }

  async updateEntityReferencesForImportedApp(manager: EntityManager, resourceMapping: AppResourceMappings) {
    const mappings = { ...resourceMapping.componentsMapping, ...resourceMapping.dataQueryMapping };
    const newComponentIds = Object.values(resourceMapping.componentsMapping);
    const newQueriesIds = Object.values(resourceMapping.dataQueryMapping);

    if (newComponentIds.length > 0) {
      const components = await manager
        .createQueryBuilder(Component, 'components')
        .where('components.id IN(:...componentIds)', { componentIds: newComponentIds })
        .select([
          'components.id',
          'components.properties',
          'components.styles',
          'components.general',
          'components.validation',
          'components.generalStyles',
          'components.displayPreferences',
        ])
        .getMany();

      const toUpdateComponents = components.filter((component) => {
        return updateEntityReferences(component, mappings);
      });

      if (!isEmpty(toUpdateComponents)) {
        await manager.save(toUpdateComponents);
      }
    }

    if (newQueriesIds.length > 0) {
      const dataQueries = await manager
        .createQueryBuilder(DataQuery, 'dataQueries')
        .where('dataQueries.id IN(:...dataQueryIds)', { dataQueryIds: newQueriesIds })
        .select(['dataQueries.id', 'dataQueries.options'])
        .getMany();

      const toUpdateDataQueries = dataQueries.filter((dataQuery) => {
        return updateEntityReferences(dataQuery, mappings);
      });

      if (!isEmpty(toUpdateDataQueries)) {
        await manager.save(toUpdateDataQueries);
      }
    }
    // update Global settings of created versions
    const appVersionIds = Object.values(resourceMapping.appVersionMapping);
    const newAppVersions = await manager.find(AppVersion, {
      where: {
        id: In(appVersionIds),
      },
      select: ['id', 'globalSettings'],
    });
    for (const appVersion of newAppVersions) {
      if (appVersion.globalSettings) {
        const updatedGlobalSettings = updateEntityReferences(appVersion.globalSettings, mappings);
        await manager.update(AppVersion, { id: appVersion.id }, { globalSettings: updatedGlobalSettings });
      }
    }

    if (appVersionIds.length > 0) {
      await this.updateWorkflowDefinitionQueryReferences(manager, appVersionIds, resourceMapping);
    }
  }

  async createImportedAppForUser(manager: EntityManager, appParams: any, user: User, isGitApp = false): Promise<App> {
    return await catchDbException(async () => {
      const importedApp = manager.create(App, {
        name: appParams.name,
        type: appParams.type || APP_TYPES.FRONT_END,
        isMaintenanceOn: appParams.isMaintenanceOn || false,
        organizationId: user?.organizationId,
        userId: user.id, //fetch super admin user id for EE
        slug: null,
        icon: appParams.icon,
        creationMode: `${isGitApp ? 'GIT' : 'DEFAULT'}`,
        isPublic: false,
        createdAt: new Date(),
        updatedAt: new Date(),
      });

      await manager.save(importedApp);
      return importedApp;
    }, [{ dbConstraint: DataBaseConstraints.APP_NAME_UNIQUE, message: 'This app name is already taken.' }]);
  }

  extractImportDataFromAppParams(appParams: Record<string, any>): {
    importingDataSources: DataSource[];
    importingDataQueries: DataQuery[];
    importingAppVersions: AppVersion[];
    importingAppEnvironments: AppEnvironment[];
    importingDataSourceOptions: DataSourceOptions[];
    importingDefaultAppEnvironmentId: string;
    importingPages: Page[];
    importingComponents: Component[];
    importingEvents: EventHandler[];
  } {
    const importingDataSources = appParams?.dataSources || [];
    const importingDataQueries = appParams?.dataQueries || [];
    const importingAppVersions = appParams?.appVersions || [];
    const importingAppEnvironments = appParams?.appEnvironments || [];
    const importingDataSourceOptions = appParams?.dataSourceOptions || [];
    const importingDefaultAppEnvironmentId = importingAppEnvironments.find(
      (env: { isDefault: any }) => env.isDefault
    )?.id;

    const importingPages = appParams?.pages || [];
    const importingComponents = appParams?.components || [];
    const importingEvents = appParams?.events || [];

    return {
      importingDataSources,
      importingDataQueries,
      importingAppVersions,
      importingAppEnvironments,
      importingDataSourceOptions,
      importingDefaultAppEnvironmentId,
      importingPages,
      importingComponents,
      importingEvents,
    };
  }

  /*
   * With new multi-env changes. the imported apps will not have any released versions from now (if the importing schema has any currentVersionId).
   * All version's default environment will be development or least priority environment only.
   */
  async setupImportedAppAssociations(
    manager: EntityManager,
    importedApp: App,
    appParams: any,
    user: User,
    externalResourceMappings: Record<string, unknown>,
    isNormalizedAppDefinitionSchema: boolean,
    tooljetVersion: string | null,
    moduleResourceMappings?: Record<string, unknown>
  ): Promise<AppResourceMappings> {
    // Old version without app version
    // Handle exports prior to 0.12.0
    // TODO: have version based conditional based on app versions
    // isLessThanExportVersion(appParams.tooljet_version, 'v0.12.0')
    if (!appParams?.appVersions) {
      await this.performLegacyAppImport(manager, importedApp, appParams, externalResourceMappings, user);
      return;
    }

    let appResourceMappings: AppResourceMappings = {
      defaultDataSourceIdMapping: {},
      dataQueryMapping: {},
      appVersionMapping: {},
      appEnvironmentMapping: {},
      appDefaultEnvironmentMapping: {},
      pagesMapping: {},
      componentsMapping: {},
    };
    const {
      importingDataSources,
      importingDataQueries,
      importingAppVersions,
      importingAppEnvironments,
      importingDataSourceOptions,
      importingDefaultAppEnvironmentId,
      importingPages,
      importingComponents,
      importingEvents,
    } = this.extractImportDataFromAppParams(appParams);

    const { appDefaultEnvironmentMapping, appVersionMapping } = await this.createAppVersionsForImportedApp(
      manager,
      user,
      importedApp,
      importingAppVersions,
      appResourceMappings,
      isNormalizedAppDefinitionSchema
    );
    appResourceMappings.appDefaultEnvironmentMapping = appDefaultEnvironmentMapping;
    appResourceMappings.appVersionMapping = appVersionMapping;

    /**
     * as multiple operations are run within a single transaction using  the transaction method provides a convenient way to handle transactions.
     *  The transaction will automatically committed when the function completes without throwing an error.
     * If an error occurs during the function execution, the transaction will rolled back.
     */

    appResourceMappings = await this.setupAppVersionAssociations(
      manager,
      importingAppVersions,
      user,
      appResourceMappings,
      externalResourceMappings,
      importingAppEnvironments,
      importingDataSources,
      importingDataSourceOptions,
      importingDataQueries,
      importingDefaultAppEnvironmentId,
      importingPages,
      importingComponents,
      importingEvents,
      tooljetVersion,
      moduleResourceMappings
    );

    if (!isNormalizedAppDefinitionSchema) {
      for (const importingAppVersion of importingAppVersions) {
        const updatedDefinition: DeepPartial<any> = this.replaceDataQueryIdWithinDefinitions(
          importingAppVersion.definition,
          appResourceMappings.dataQueryMapping
        );

        let updateHomepageId = null;

        if (updatedDefinition?.pages) {
          for (const pageId of Object.keys(updatedDefinition?.pages)) {
            const page = updatedDefinition.pages[pageId];

            const pageEvents = page.events || [];
            const componentEvents = [];

            const pagePostionIntheList = Object.keys(updatedDefinition?.pages).indexOf(pageId);

            const isHompage = (updatedDefinition['homePageId'] as any) === pageId;

            const pageComponents = page.components;

            const mappedComponents = transformComponentData(
              pageComponents,
              componentEvents,
              appResourceMappings.componentsMapping,
              isNormalizedAppDefinitionSchema,
              tooljetVersion,
              moduleResourceMappings
            );

            const componentLayouts = [];

            const newPage = manager.create(Page, {
              name: page.name,
              handle: page.handle,
              appVersionId: appResourceMappings.appVersionMapping[importingAppVersion.id],
              index: pagePostionIntheList,
              disabled: page.disabled || false,
              hidden: page.hidden || false,
              autoComputeLayout: page.autoComputeLayout || false,
              isPageGroup: page.isPageGroup,
              pageGroupIndex: page.pageGroupIndex || null,
              icon: page.icon || null,
            });
            const pageCreated = await manager.save(newPage);

            appResourceMappings.pagesMapping[pageId] = pageCreated.id;

            mappedComponents.forEach((component) => {
              component.page = pageCreated;
            });

            const savedComponents = await manager.save(Component, mappedComponents);

            for (const componentId in pageComponents) {
              const componentLayout = pageComponents[componentId]['layouts'];

              if (componentLayout && appResourceMappings.componentsMapping[componentId]) {
                for (const type in componentLayout) {
                  const layout = componentLayout[type];
                  const newLayout = new Layout();
                  newLayout.type = type;
                  newLayout.top = layout.top;
                  newLayout.left =
                    layout.dimensionUnit !== LayoutDimensionUnits.COUNT
                      ? this.componentsService.resolveGridPositionForComponent(layout.left, type)
                      : layout.left;
                  newLayout.dimensionUnit = LayoutDimensionUnits.COUNT;
                  newLayout.width = layout.width;
                  newLayout.height = layout.height;
                  newLayout.componentId = appResourceMappings.componentsMapping[componentId];

                  componentLayouts.push(newLayout);
                }
              }
            }

            await manager.save(Layout, componentLayouts);

            //Event handlers

            if (pageEvents.length > 0) {
              await Promise.all(
                pageEvents.map(async (event, index) => {
                  const newEvent = {
                    name: event.eventId,
                    sourceId: pageCreated.id,
                    target: Target.page,
                    event: event,
                    index: pageEvents.index || index,
                    appVersionId: appResourceMappings.appVersionMapping[importingAppVersion.id],
                  };

                  await manager.save(EventHandler, newEvent);
                })
              );
            }

            await Promise.all(
              componentEvents.map(async (eventObj) => {
                if (eventObj.event?.length === 0) return;

                await Promise.all(
                  eventObj.event.map(async (event, index) => {
                    const newEvent = manager.create(EventHandler, {
                      name: event.eventId,
                      sourceId: appResourceMappings.componentsMapping[eventObj.componentId],
                      target: Target.component,
                      event: event,
                      index: eventObj.index || index,
                      appVersionId: appResourceMappings.appVersionMapping[importingAppVersion.id],
                    });

                    await manager.save(EventHandler, newEvent);
                  })
                );
              })
            );

            await Promise.all(
              savedComponents.map(async (component) => {
                if (component.type === 'Table') {
                  const tableActions = component.properties?.actions?.value || [];
                  const tableColumns = component.properties?.columns?.value || [];

                  const tableActionAndColumnEvents = [];

                  tableActions.forEach((action) => {
                    const actionEvents = action.events || [];

                    actionEvents.forEach((event, index) => {
                      tableActionAndColumnEvents.push({
                        name: event.eventId,
                        sourceId: component.id,
                        target: Target.tableAction,
                        event: { ...event, ref: action.name },
                        index: event.index ?? index,
                        appVersionId: appResourceMappings.appVersionMapping[importingAppVersion.id],
                      });
                    });
                  });

                  tableColumns.forEach((column) => {
                    if (column?.columnType !== 'toggle') return;
                    const columnEvents = column.events || [];

                    columnEvents.forEach((event, index) => {
                      tableActionAndColumnEvents.push({
                        name: event.eventId,
                        sourceId: component.id,
                        target: Target.tableColumn,
                        event: { ...event, ref: column.name },
                        index: event.index ?? index,
                        appVersionId: appResourceMappings.appVersionMapping[importingAppVersion.id],
                      });
                    });
                  });

                  await manager.save(EventHandler, tableActionAndColumnEvents);
                }
              })
            );

            if (isHompage) {
              updateHomepageId = pageCreated.id;
            }
          }
        }

        await manager.update(
          AppVersion,
          { id: appResourceMappings.appVersionMapping[importingAppVersion.id] },
          {
            definition: updatedDefinition,
            homePageId: updateHomepageId,
          }
        );
      }
    }

    const appVersionIds = Object.values(appResourceMappings.appVersionMapping);

    for (const appVersionId of appVersionIds) {
      await this.updateEventActionsForNewVersionWithNewMappingIds(
        manager,
        appVersionId,
        appResourceMappings.dataQueryMapping,
        appResourceMappings.componentsMapping,
        appResourceMappings.pagesMapping
      );
    }

    return appResourceMappings;
  }

  async setupAppVersionAssociations(
    manager: EntityManager,
    importingAppVersions: AppVersion[],
    user: User,
    appResourceMappings: AppResourceMappings,
    externalResourceMappings: Record<string, unknown>,
    importingAppEnvironments: AppEnvironment[],
    importingDataSources: DataSource[],
    importingDataSourceOptions: DataSourceOptions[],
    importingDataQueries: DataQuery[],
    importingDefaultAppEnvironmentId: string,
    importingPages: Page[],
    importingComponents: Component[],
    importingEvents: EventHandler[],
    tooljetVersion: string | null,
    moduleResourceMappings?: any
  ): Promise<AppResourceMappings> {
    appResourceMappings = { ...appResourceMappings };

    for (const importingAppVersion of importingAppVersions) {
      let isHomePage = false;
      let updateHomepageId = null;

      const { appEnvironmentMapping } = await this.associateAppEnvironmentsToAppVersion(
        manager,
        user,
        importingAppEnvironments,
        importingAppVersion,
        appResourceMappings
      );
      appResourceMappings.appEnvironmentMapping = appEnvironmentMapping;

      const { defaultDataSourceIdMapping } = await this.createDefaultDatasourcesForAppVersion(
        manager,
        importingAppVersion,
        user,
        appResourceMappings
      );
      appResourceMappings.defaultDataSourceIdMapping = defaultDataSourceIdMapping;

      const importingDataSourcesForAppVersion = await this.rejectMarketplacePluginsNotInstalled(
        manager,
        importingDataSources
      );

      const importingDataQueriesForAppVersion = importingDataQueries.filter(
        (dq: { dataSourceId: string; appVersionId: string }) => dq.appVersionId === importingAppVersion.id
      );

      // associate data sources and queries for each of the app versions
      for (const importingDataSource of importingDataSourcesForAppVersion) {
        const dataSourceForAppVersion = await this.findOrCreateDataSourceForAppVersion(
          manager,
          importingDataSource,
          user
        );

        // TODO: Have version based conditional based on app versions
        // currently we are checking on existence of keys and handling
        // imports accordingly. Would be pragmatic to do:
        // isLessThanExportVersion(appParams.tooljet_version, 'v2.0.0')
        // Will need to have JSON schema setup for each versions
        if (importingDataSource.options) {
          const convertedOptions = this.convertToArrayOfKeyValuePairs(importingDataSource.options);

          await Promise.all(
            appResourceMappings.appDefaultEnvironmentMapping[importingAppVersion.id].map(async (envId: any) => {
              if (this.isExistingDataSource(dataSourceForAppVersion)) return;

              const newOptions = await this.dataSourcesUtilService.parseOptionsForCreate(
                convertedOptions,
                true,
                manager
              );
              const dsOption = manager.create(DataSourceOptions, {
                environmentId: envId,
                dataSourceId: dataSourceForAppVersion.id,
                options: newOptions,
                createdAt: new Date(),
                updatedAt: new Date(),
              });
              await manager.save(dsOption);
            })
          );
        }

        const isDefaultDatasource = DefaultDataSourceNames.includes(importingDataSource.name as DefaultDataSourceName);
        if (!isDefaultDatasource) {
          await this.createDataSourceOptionsForExistingAppEnvs(
            manager,
            importingAppVersion,
            dataSourceForAppVersion,
            importingDataSourceOptions,
            importingDataSource,
            importingAppEnvironments,
            appResourceMappings,
            importingDefaultAppEnvironmentId
          );
        }

        const { dataQueryMapping } = await this.createDataQueriesForAppVersion(
          manager,
          user?.organizationId,
          importingDataQueriesForAppVersion,
          importingDataSource,
          dataSourceForAppVersion,
          importingAppVersion,
          appResourceMappings,
          externalResourceMappings
        );
        appResourceMappings.dataQueryMapping = dataQueryMapping;
      }

      const pagesOfAppVersion = importingPages.filter((page) => page.appVersionId === importingAppVersion.id);
      const oldNewIdMap = {};
      const pageGroupIdArr = [];

      for (const page of pagesOfAppVersion) {
        const newPage = manager.create(Page, {
          name: page.name,
          handle: page.handle,
          appVersionId: appResourceMappings.appVersionMapping[importingAppVersion.id],
          index: page.index,
          pageGroupIndex: page.pageGroupIndex || null,
          disabled: page.disabled || false,
          hidden: page.hidden || false,
          autoComputeLayout: page.autoComputeLayout || false,
          icon: page.icon || null,
          isPageGroup: !!page.isPageGroup,
        });

        const pageCreated = await manager.save(newPage);
        oldNewIdMap[page.id] = pageCreated.id;
        if (page.pageGroupId) {
          pageGroupIdArr.push({
            pageId: page.id,
            groupId: page.pageGroupId,
          });
        }

        if (page.permissions) {
          pageCreated.permissions = page.permissions;
        }

        appResourceMappings.pagesMapping[page.id] = pageCreated.id;

        isHomePage = importingAppVersion.homePageId === page.id;

        if (isHomePage) {
          updateHomepageId = pageCreated.id;
        }

        //create page permissions of page if flag enabled in dto
        await this.createPagePermissionsForGroups(pageCreated, user.organizationId, manager);

        const pageComponents = importingComponents.filter((component) => component.pageId === page.id);

        const newComponentIdsMap = {};
        for (const component of pageComponents) {
          newComponentIdsMap[component.id] = uuid();

        }

        for (const component of pageComponents) {
          let skipComponent = false;
          const newComponent = new Component();

          let parentId = component.parent ? component.parent : null;
          if (component?.properties?.buttonToSubmit) {
            const newButtonToSubmitValue = newComponentIdsMap[component?.properties?.buttonToSubmit?.value];
            if (newButtonToSubmitValue) set(component, 'properties.buttonToSubmit.value', newButtonToSubmitValue);
          }

          const isParentTabOrCalendar = isChildOfTabsOrCalendar(component, pageComponents, parentId, true);
          const isParentHeaderOrFooter = component?.parent && (component?.parent.includes('header') || component?.parent.includes('footer'));

          if (isParentTabOrCalendar) {
            const childTabId = component?.parent ? component.parent?.match(/([a-fA-F0-9-]{36})-(.+)/)?.[2] : null;

            const _parentId = component?.parent ? component.parent?.match(/([a-fA-F0-9-]{36})-(.+)/)?.[1] : null;
            const mappedParentId = newComponentIdsMap[_parentId];

            parentId = `${mappedParentId}-${childTabId}`;
          } else if (isChildOfKanbanModal(component, pageComponents, parentId, true)) {
            const _parentId = component?.parent ? component.parent?.match(/([a-fA-F0-9-]{36})-(.+)/)?.[1] : null;
            const mappedParentId = newComponentIdsMap[_parentId];

            parentId = `${mappedParentId}-modal`;
          } else if (isParentHeaderOrFooter) {
            const _parentId = component?.parent ? component.parent?.match(/([a-fA-F0-9-]{36})-(.+)/)?.[1] : null;
            const mappedParentId = newComponentIdsMap[_parentId];
            const headerOrFooter = component.parent?.includes('header') ? 'header' : 'footer';
            parentId = `${mappedParentId}-${headerOrFooter}`;
          } else {
            if (component.parent && !newComponentIdsMap[parentId]) {
              skipComponent = true;
            }

            parentId = newComponentIdsMap[parentId];
          }
          if (!skipComponent) {
            const { properties, styles, general, validation, generalStyles } = migrateProperties(
              component.type as NewRevampedComponent,
              component,
              NewRevampedComponents,
              tooljetVersion
            );
            newComponent.id = newComponentIdsMap[component.id];
            newComponent.name = component.name;
            newComponent.type = component.type;
            newComponent.properties = properties;
            newComponent.styles = styles;
            newComponent.generalStyles = generalStyles;
            newComponent.general = general;
            newComponent.displayPreferences = component.displayPreferences;
            newComponent.validation = validation;
            newComponent.parent = component.parent ? parentId : null;

            if (component.type === 'ModuleViewer' && moduleResourceMappings) {
              // Replace module app ID
              if (properties.moduleAppId?.value && moduleResourceMappings.moduleApps) {
                const oldAppId = properties.moduleAppId.value;
                if (moduleResourceMappings.moduleApps[oldAppId]) {
                  properties.moduleAppId.value = moduleResourceMappings.moduleApps[oldAppId];
                }
              }

              // Replace module version ID
              if (properties.moduleVersionId?.value && moduleResourceMappings.moduleVersions) {
                const oldVersionId = properties.moduleVersionId.value;
                if (moduleResourceMappings.moduleVersions[oldVersionId]) {
                  properties.moduleVersionId.value = moduleResourceMappings.moduleVersions[oldVersionId];
                }
              }

              // Replace module environment ID
              if (properties.moduleEnvironmentId?.value && moduleResourceMappings.moduleEnvironments) {
                const oldEnvironmentId = properties.moduleEnvironmentId.value;
                if (moduleResourceMappings.moduleEnvironments[oldEnvironmentId]) {
                  properties.moduleEnvironmentId.value = moduleResourceMappings.moduleEnvironments[oldEnvironmentId];
                }
              }
            }
            newComponent.properties = properties || {};

            newComponent.page = pageCreated;

            const savedComponent = await manager.save(newComponent);

            appResourceMappings.componentsMapping[component.id] = savedComponent.id;
            const componentLayout = component.layouts;

            await Promise.all(
              componentLayout.map(async (layout) => {
                const newLayout = new Layout();
                newLayout.type = layout.type;
                newLayout.top = layout.top;
                newLayout.left =
                  layout.dimensionUnit !== LayoutDimensionUnits.COUNT
                    ? this.componentsService.resolveGridPositionForComponent(layout.left, layout.type)
                    : layout.left;
                newLayout.dimensionUnit = LayoutDimensionUnits.COUNT;
                newLayout.width = layout.width;
                newLayout.height = layout.height;
                newLayout.component = savedComponent;

                await manager.save(newLayout);
              })
            );

            if (component.permissions) {
              savedComponent.permissions = component.permissions;
            }

            //create component permissions of component if flag enabled in dto
            await this.createComponentPermissionsForGroups(savedComponent, user.organizationId, manager);

            const componentEvents = importingEvents.filter((event) => event.sourceId === component.id);

            if (componentEvents.length > 0) {
              await Promise.all(
                componentEvents.map(async (componentEvent) => {
                  const newEvent = await manager.create(EventHandler, {
                    name: componentEvent.name,
                    sourceId: savedComponent.id,
                    target: componentEvent.target,
                    event: componentEvent.event,
                    index: componentEvent.index,
                    appVersionId: appResourceMappings.appVersionMapping[importingAppVersion.id],
                  });

                  await manager.save(EventHandler, newEvent);
                })
              );
            }
          }
        }

        const pageEvents = importingEvents.filter((event) => event.sourceId === page.id);

        if (pageEvents.length > 0) {
          await Promise.all(
            pageEvents.map(async (pageEvent) => {
              const newEvent = await manager.create(EventHandler, {
                name: pageEvent.name,
                sourceId: pageCreated.id,
                target: pageEvent.target,
                event: pageEvent.event,
                index: pageEvent.index,
                appVersionId: appResourceMappings.appVersionMapping[importingAppVersion.id],
              });

              await manager.save(EventHandler, newEvent);
            })
          );
        }
      }

      // relink page groups
      const updateArr = [];
      for (const { pageId, groupId } of pageGroupIdArr) {
        updateArr.push(manager.update(Page, { id: oldNewIdMap[pageId] }, { pageGroupId: oldNewIdMap[groupId] }));
      }
      await Promise.all(updateArr);

      const newDataQueries = await manager.find(DataQuery, {
        where: { appVersionId: appResourceMappings.appVersionMapping[importingAppVersion.id] },
      });

      for (const importedDataQuery of importingDataQueriesForAppVersion) {
        const mappedNewDataQuery = newDataQueries.find(
          (dq) => dq.id === appResourceMappings.dataQueryMapping[importedDataQuery.id]
        );

        if (!mappedNewDataQuery) continue;

        const importingQueryEvents = importingEvents.filter(
          (event) => event.target === Target.dataQuery && event.sourceId === importedDataQuery.id
        );

        if (importingQueryEvents.length > 0) {
          await Promise.all(
            importingQueryEvents.map(async (dataQueryEvent) => {
              const newEvent = await manager.create(EventHandler, {
                name: dataQueryEvent.name,
                sourceId: mappedNewDataQuery.id,
                target: dataQueryEvent.target,
                event: dataQueryEvent.event,
                index: dataQueryEvent.index,
                appVersionId: appResourceMappings.appVersionMapping[importingAppVersion.id],
              });

              await manager.save(EventHandler, newEvent);
            })
          );
        } else {
          this.replaceDataQueryOptionsWithNewDataQueryIds(
            mappedNewDataQuery?.options,
            appResourceMappings.dataQueryMapping
          );
          const queryEvents = mappedNewDataQuery?.options?.events || [];

          delete mappedNewDataQuery?.options?.events;

          if (queryEvents.length > 0) {
            await Promise.all(
              queryEvents.map(async (event, index) => {
                const newEvent = await manager.create(EventHandler, {
                  name: event.eventId,
                  sourceId: mappedNewDataQuery.id,
                  target: Target.dataQuery,
                  event: event,
                  index: event.index ?? index,
                  appVersionId: appResourceMappings.appVersionMapping[importingAppVersion.id],
                });

                await manager.save(EventHandler, newEvent);
              })
            );
          }
        }

        await manager.save(mappedNewDataQuery);
      }

      await manager.update(
        AppVersion,
        { id: appResourceMappings.appVersionMapping[importingAppVersion.id] },
        {
          homePageId: updateHomepageId,
        }
      );
    }

    // const appVersionIds = Object.values(appResourceMappings.appVersionMapping);

    // for (const appVersionId of appVersionIds) {
    //   await this.updateEventActionsForNewVersionWithNewMappingIds(
    //     manager,
    //     appVersionId,
    //     appResourceMappings.dataQueryMapping,
    //     appResourceMappings.componentsMapping,
    //     appResourceMappings.pagesMapping
    //   );
    // }

    return appResourceMappings;
  }

  /**
   * Updates workflow definition query references with newly created query IDs during app import.
   *
   * Note: For workflow apps, the entire workflow definition (including nodes, edges, and query mappings)
   * is stored as JSON in the app_versions.definition column. Unlike regular apps where queries are
   * stored as separate entities, workflow queries are referenced within this JSON structure through
   * a queries array that maps workflow node IDs (idOnDefinition) to actual data query IDs.
   *
   * During import, new data queries are created with different IDs, so we need to update the
   * workflow definition's queries array to reference these new IDs while preserving the
   * idOnDefinition values that link to workflow nodes.
   */
  private async updateWorkflowDefinitionQueryReferences(
    manager: EntityManager,
    appVersionIds: string[],
    resourceMapping: AppResourceMappings
  ): Promise<void> {
    // Get the app versions with their definitions and associated apps
    const appVersionsWithDefinitions = await manager
      .createQueryBuilder(AppVersion, 'appVersion')
      .leftJoinAndSelect('appVersion.app', 'app')
      .where('appVersion.id IN(:...appVersionIds)', { appVersionIds })
      .select(['appVersion.id', 'appVersion.definition', 'app.type'])
      .getMany();

    const workflowAppVersions = appVersionsWithDefinitions.filter(
      (appVersion) => appVersion.app?.type === 'workflow' && appVersion.definition?.queries
    );

    if (workflowAppVersions.length > 0) {
      for (const appVersion of workflowAppVersions) {
        const definition = appVersion.definition;
        let definitionUpdated = false;

        // Update query IDs in the workflow definition
        if (definition.queries && Array.isArray(definition.queries)) {
          definition.queries = definition.queries.map((query) => {
            if (query.id && resourceMapping.dataQueryMapping[query.id]) {
              definitionUpdated = true;
              return {
                ...query,
                id: resourceMapping.dataQueryMapping[query.id],
              };
            }
            return query;
          });
        }

        if (definitionUpdated) {
          await manager.update(AppVersion, { id: appVersion.id }, { definition });
        }
      }
    }
  }

  async rejectMarketplacePluginsNotInstalled(
    manager: EntityManager,
    importingDataSources: DataSource[]
  ): Promise<DataSource[]> {
    const pluginsFound = new Set<string>();

    const isPluginInstalled = async (kind: string): Promise<boolean> => {
      if (pluginsFound.has(kind)) return true;

      const pluginExists = !!(await manager.findOne(Plugin, { where: { pluginId: kind } }));

      if (pluginExists) pluginsFound.add(kind);

      return pluginExists;
    };

    const filteredDataSources: DataSource[] = [];

    for (const ds of importingDataSources) {
      const isPlugin = !!ds.pluginId;
      if (!isPlugin || (isPlugin && (await isPluginInstalled(ds.kind)))) {
        filteredDataSources.push(ds);
      }
    }

    return filteredDataSources;
  }

  async createDataQueriesForAppVersion(
    manager: EntityManager,
    organizationId: string,
    importingDataQueriesForAppVersion: DataQuery[],
    importingDataSource: DataSource,
    dataSourceForAppVersion: DataSource,
    importingAppVersion: AppVersion,
    appResourceMappings: AppResourceMappings,
    externalResourceMappings: { [x: string]: any }
  ) {
    appResourceMappings = { ...appResourceMappings };
    const importingQueriesForSource = importingDataQueriesForAppVersion.filter(
      (dq: { dataSourceId: any }) => dq.dataSourceId === importingDataSource.id
    );
    if (isEmpty(importingDataQueriesForAppVersion)) return appResourceMappings;

    for (const importingQuery of importingQueriesForSource) {
      const options =
        importingDataSource.kind === 'tooljetdb'
          ? this.replaceTooljetDbTableIds(
            importingQuery.options,
            externalResourceMappings['tooljet_database'],
            organizationId
          )
          : importingQuery.options;

      const newQuery = manager.create(DataQuery, {
        name: importingQuery.name,
        options,
        dataSourceId: dataSourceForAppVersion.id,
        appVersionId: appResourceMappings.appVersionMapping[importingAppVersion.id],
      });

      await manager.save(newQuery);

      if (importingQuery.permissions) {
        newQuery.permissions = importingQuery.permissions;
      }

      appResourceMappings.dataQueryMapping[importingQuery.id] = newQuery.id;

      //create query permissions of query if flag enabled in dto
      await this.createQueryPermissionsForGroups(newQuery, organizationId, manager);
    }

    return appResourceMappings;
  }

  isExistingDataSource(dataSourceForAppVersion: DataSource): boolean {
    return !!dataSourceForAppVersion.createdAt;
  }

  async createDataSourceOptionsForExistingAppEnvs(
    manager: EntityManager,
    appVersion: AppVersion,
    dataSourceForAppVersion: DataSource,
    dataSourceOptions: DataSourceOptions[],
    importingDataSource: DataSource,
    appEnvironments: AppEnvironment[],
    appResourceMappings: AppResourceMappings,
    defaultAppEnvironmentId: string
  ) {
    appResourceMappings = { ...appResourceMappings };
    const importingDatasourceOptionsForAppVersion = dataSourceOptions.filter(
      (dso: { dataSourceId: string }) => dso.dataSourceId === importingDataSource.id
    );
    // create the datasource options for datasource if other environments present which is not in the export
    if (appEnvironments?.length !== appResourceMappings.appDefaultEnvironmentMapping[appVersion.id].length) {
      const availableEnvironments = importingDatasourceOptionsForAppVersion.map(
        (option) => appResourceMappings.appEnvironmentMapping[option.environmentId]
      );
      const otherEnvironmentsIds = appResourceMappings.appDefaultEnvironmentMapping[appVersion.id].filter(
        (defaultEnv) => !availableEnvironments.includes(defaultEnv)
      );
      const defaultEnvDsOption = importingDatasourceOptionsForAppVersion.find(
        (dso) => dso.environmentId === defaultAppEnvironmentId
      );
      for (const otherEnvironmentId of otherEnvironmentsIds) {
        const existingDataSourceOptions = await manager.findOne(DataSourceOptions, {
          where: {
            dataSourceId: dataSourceForAppVersion.id,
            environmentId: otherEnvironmentId,
          },
        });
        if (!existingDataSourceOptions) {
          await this.createDatasourceOption(
            manager,
            defaultEnvDsOption.options,
            otherEnvironmentId,
            dataSourceForAppVersion.id
          );
        }
      }
    }

    // create datasource options only for newly created datasources
    for (const importingDataSourceOption of importingDatasourceOptionsForAppVersion) {
      if (importingDataSourceOption?.environmentId in appResourceMappings.appEnvironmentMapping) {
        const existingDataSourceOptions = await manager.findOne(DataSourceOptions, {
          where: {
            dataSourceId: dataSourceForAppVersion.id,
            environmentId: appResourceMappings.appEnvironmentMapping[importingDataSourceOption.environmentId],
          },
        });

        if (!existingDataSourceOptions) {
          await this.createDatasourceOption(
            manager,
            importingDataSourceOption.options,
            appResourceMappings.appEnvironmentMapping[importingDataSourceOption.environmentId],
            dataSourceForAppVersion.id
          );
        }
      }
    }
  }

  async createDefaultDatasourcesForAppVersion(
    manager: EntityManager,
    appVersion: AppVersion,
    user: User,
    appResourceMappings: AppResourceMappings
  ) {
    const defaultDataSourceIds = await this.createDefaultDataSourceForVersion(user.organizationId, manager);
    appResourceMappings.defaultDataSourceIdMapping[appVersion.id] = defaultDataSourceIds;

    return appResourceMappings;
  }

  async findOrCreateDataSourceForAppVersion(
    manager: EntityManager,
    dataSource: DataSource,
    user: User
  ): Promise<DataSource> {
    const isDefaultDatasource = DefaultDataSourceNames.includes(dataSource.name as DefaultDataSourceName);
    const isPlugin = !!dataSource.pluginId;

    if (isDefaultDatasource) {
      const createdDefaultDatasource = await manager.findOne(DataSource, {
        where: {
          organizationId: user.organizationId,
          kind: dataSource.kind,
          type: DataSourceTypes.STATIC,
          scope: DataSourceScopes.GLOBAL,
        },
      });

      return createdDefaultDatasource;
    }

    const globalDataSourceWithSameIdExists = async (dataSource: DataSource) => {
      return await manager.findOne(DataSource, {
        where: {
          id: dataSource.id,
          kind: dataSource.kind,
          type: DataSourceTypes.DEFAULT,
          scope: DataSourceScopes.GLOBAL,
          organizationId: user.organizationId,
        },
      });
    };
    const globalDataSourceWithSameNameExists = async (dataSource: DataSource) => {
      return await manager.findOne(DataSource, {
        where: {
          name: dataSource.name,
          kind: dataSource.kind,
          type: In([DataSourceTypes.DEFAULT, DataSourceTypes.SAMPLE]),
          scope: DataSourceScopes.GLOBAL,
          organizationId: user.organizationId,
        },
      });
    };
    const existingDatasource =
      (await globalDataSourceWithSameIdExists(dataSource)) || (await globalDataSourceWithSameNameExists(dataSource));

    if (existingDatasource) return existingDatasource;

    const createDsFromPluginInstalled = async (ds: DataSource): Promise<DataSource> => {
      const plugin = await manager.findOneOrFail(Plugin, {
        where: {
          pluginId: dataSource.kind,
        },
      });

      if (plugin) {
        const newDataSource = manager.create(DataSource, {
          organizationId: user?.organizationId,
          name: dataSource.name,
          kind: dataSource.kind,
          type: DataSourceTypes.DEFAULT,
          scope: DataSourceScopes.GLOBAL, // No appVersionId for global data sources
          pluginId: plugin.id,
        });
        await manager.save(newDataSource);

        return newDataSource;
      }
    };

    const createNewGlobalDs = async (ds: DataSource): Promise<DataSource> => {
      const newDataSource = manager.create(DataSource, {
        organizationId: user?.organizationId,
        name: dataSource.name,
        kind: dataSource.kind,
        type: DataSourceTypes.DEFAULT,
        scope: DataSourceScopes.GLOBAL, // No appVersionId for global data sources
        pluginId: null,
      });
      await manager.save(newDataSource);

      return newDataSource;
    };

    if (isPlugin) {
      return await createDsFromPluginInstalled(dataSource);
    } else {
      return await createNewGlobalDs(dataSource);
    }
  }

  async associateAppEnvironmentsToAppVersion(
    manager: EntityManager,
    user: User,
    appEnvironments: Record<string, any>[],
    appVersion: AppVersion,
    appResourceMappings: AppResourceMappings
  ) {
    appResourceMappings = { ...appResourceMappings };
    const currentOrgEnvironments = await this.appEnvironmentUtilService.getAll(
      user?.organizationId,
      appVersion.appId,
      manager
    );

    if (!appEnvironments?.length) {
      currentOrgEnvironments.map((env) => (appResourceMappings.appEnvironmentMapping[env.id] = env.id));
    } else if (appEnvironments?.length && appEnvironments[0]?.appVersionId) {
      const appVersionedEnvironments = appEnvironments.filter(
        (appEnv: { appVersionId: string }) => appEnv.appVersionId === appVersion.id
      );
      for (const currentOrgEnv of currentOrgEnvironments) {
        const appEnvironment = appVersionedEnvironments.filter(
          (appEnv: { name: string }) => appEnv.name === currentOrgEnv.name
        )[0];
        if (appEnvironment) {
          appResourceMappings.appEnvironmentMapping[appEnvironment.id] = currentOrgEnv.id;
        }
      }
    } else {
      //For apps imported on v2 where organizationId not available
      for (const currentOrgEnv of currentOrgEnvironments) {
        const appEnvironment = appEnvironments.filter(
          (appEnv: { name: string }) => appEnv.name === currentOrgEnv.name
        )[0];
        if (appEnvironment) {
          appResourceMappings.appEnvironmentMapping[appEnvironment.id] = currentOrgEnv.id;
        }
      }
    }

    return appResourceMappings;
  }

  createViewerNavigationVisibilityForImportedApp(importedVersion: AppVersion) {
    let pageSettings = {};
    if (importedVersion.pageSettings) {
      pageSettings = { ...importedVersion.pageSettings };
    } else {
      pageSettings = {
        properties: {
          disableMenu: {
            value: `{{${!importedVersion.showViewerNavigation}}}`,
            fxActive: false,
          },
        },
      };
    }
    return pageSettings;
  }

  async checkIfGroupPermissionsExist(pages, queries, components, organizationId) {
    const allGroupNames = new Set<string>();

    for (const page of pages) {
      const groupNames = page.permissions?.permissionGroup || [];
      for (const name of groupNames) {
        allGroupNames.add(name);
      }
    }

    for (const query of queries) {
      const groupNames = query.permissions?.permissionGroup || [];
      for (const name of groupNames) {
        if (!allGroupNames.has(name)) {
          allGroupNames.add(name);
        }
      }
    }

    for (const component of components) {
      const groupNames = component.permissions?.permissionGroup || [];
      for (const name of groupNames) {
        if (!allGroupNames.has(name)) {
          allGroupNames.add(name);
        }
      }
    }

    if (!allGroupNames.size) return;

    return await dbTransactionWrap(async (manager: EntityManager) => {
      const existingGroups = await manager
        .createQueryBuilder(GroupPermissions, 'gp')
        .where('gp.name IN (:...names)', { names: Array.from(allGroupNames) })
        .andWhere('gp.organizationId = :organizationId', { organizationId })
        .select(['gp.name'])
        .getMany();

      const existingGroupNames = new Set(existingGroups.map((g) => g.name));

      const missingGroups = Array.from(allGroupNames).filter((name) => !existingGroupNames.has(name));

      if (missingGroups.length > 0) {
        throw new HttpException(
          {
            message: { type: APP_ERROR_TYPE.IMPORT_EXPORT_SERVICE.PERMISSION_CHECK, data: missingGroups },
          },
          HttpStatus.BAD_REQUEST
        );
      }
    });
  }

  async createPagePermissionsForGroups(page, organizationId: string, manager: EntityManager) {
    const groupNames = page.permissions?.permissionGroup || [];
    if (!groupNames.length) return;

    const existingGroups = await manager
      .createQueryBuilder(GroupPermissions, 'gp')
      .where('gp.name IN (:...names)', { names: groupNames })
      .andWhere('gp.organizationId = :organizationId', { organizationId })
      .getMany();

    const groupMap = new Map(existingGroups.map((g) => [g.name, g]));

    // Filter to only existing group names
    const validGroupNames = groupNames.filter((name) => groupMap.has(name));

    // If no valid group names exist, do not create permissions
    if (!validGroupNames.length) return;

    const permission = manager.create(PagePermission, {
      pageId: page.id,
      type: PAGE_PERMISSION_TYPE.GROUP,
    });

    const savedPermission = await manager.save(permission);

    const pageUsers = validGroupNames.map((name) =>
      manager.create(PageUser, {
        pagePermissionsId: savedPermission.id,
        permissionGroupsId: groupMap.get(name).id,
      })
    );

    await manager.save(pageUsers);
  }

  async createQueryPermissionsForGroups(query, organizationId: string, manager: EntityManager) {
    const groupNames = query.permissions?.permissionGroup || [];
    if (!groupNames.length) return;

    const existingGroups = await manager
      .createQueryBuilder(GroupPermissions, 'gp')
      .where('gp.name IN (:...names)', { names: groupNames })
      .andWhere('gp.organizationId = :organizationId', { organizationId })
      .getMany();

    const groupMap = new Map(existingGroups.map((g) => [g.name, g]));

    // Filter to only existing group names
    const validGroupNames = groupNames.filter((name) => groupMap.has(name));

    // If no valid group names exist, do not create permissions
    if (!validGroupNames.length) return;

    const permission = manager.create(QueryPermission, {
      queryId: query.id,
      type: PAGE_PERMISSION_TYPE.GROUP,
    });

    const savedPermission = await manager.save(permission);

    const queryUsers = validGroupNames.map((name) =>
      manager.create(QueryUser, {
        queryPermissionsId: savedPermission.id,
        permissionGroupsId: groupMap.get(name).id,
      })
    );

    await manager.save(queryUsers);
  }

  async createComponentPermissionsForGroups(component, organizationId: string, manager: EntityManager) {
    const groupNames = component.permissions?.permissionGroup || [];
    if (!groupNames.length) return;

    const existingGroups = await manager
      .createQueryBuilder(GroupPermissions, 'gp')
      .where('gp.name IN (:...names)', { names: groupNames })
      .andWhere('gp.organizationId = :organizationId', { organizationId })
      .getMany();

    const groupMap = new Map(existingGroups.map((g) => [g.name, g]));

    // Filter to only existing group names
    const validGroupNames = groupNames.filter((name) => groupMap.has(name));

    // If no valid group names exist, do not create permissions
    if (!validGroupNames.length) return;

    const permission = manager.create(ComponentPermission, {
      componentId: component.id,
      type: PAGE_PERMISSION_TYPE.GROUP,
    });

    const savedPermission = await manager.save(permission);

    const componentUsers = validGroupNames.map((name) =>
      manager.create(ComponentUser, {
        componentPermissionsId: savedPermission.id,
        permissionGroupsId: groupMap.get(name).id,
      })
    );

    await manager.save(componentUsers);
  }

  async createAppVersionsForImportedApp(
    manager: EntityManager,
    user: User,
    importedApp: App,
    appVersions: AppVersion[],
    appResourceMappings: AppResourceMappings,
    isNormalizedAppDefinitionSchema: boolean
  ) {
    appResourceMappings = { ...appResourceMappings };
    const { appVersionMapping, appDefaultEnvironmentMapping } = appResourceMappings;
    const organization: Organization = await manager.findOne(Organization, {
      where: { id: user?.organizationId },
      relations: ['appEnvironments'],
    });
    let currentEnvironmentId: string;

    for (const appVersion of appVersions) {
      const appEnvIds: string[] = [...organization.appEnvironments.map((env) => env.id)];

      //app is exported to CE
      if (defaultAppEnvironments.length === 1) {
        currentEnvironmentId = organization.appEnvironments.find((env: any) => env.isDefault)?.id;
      } else {
        //to EE or cloud
        currentEnvironmentId = organization.appEnvironments.find((env) => env.priority === 1)?.id;
      }

      const version = await manager.create(AppVersion, {
        appId: importedApp.id,
        definition: appVersion.definition,
        name: appVersion.name,
        currentEnvironmentId,
        createdAt: new Date(),
        updatedAt: new Date(),
      });

      if (isNormalizedAppDefinitionSchema) {
        version.showViewerNavigation = appVersion.showViewerNavigation;
        version.homePageId = appVersion.homePageId;
        version.globalSettings = appVersion.globalSettings;
        version.pageSettings = this.createViewerNavigationVisibilityForImportedApp(appVersion);
      } else {
        version.showViewerNavigation = appVersion.definition?.showViewerNavigation || true;
        version.homePageId = appVersion.definition?.homePageId;

        if (!appVersion.definition?.globalSettings) {
          version.globalSettings = {
            hideHeader: false,
            appInMaintenance: false,
            canvasMaxWidth: 100,
            canvasMaxWidthType: '%',
            canvasMaxHeight: 2400,
            canvasBackgroundColor: '#edeff5',
            backgroundFxQuery: '',
            appMode: 'auto',
          };
        } else {
          version.globalSettings = appVersion.definition?.globalSettings;
          version.pageSettings = this.createViewerNavigationVisibilityForImportedApp(appVersion);
        }
      }

      await manager.save(version);

      appDefaultEnvironmentMapping[appVersion.id] = appEnvIds;
      appVersionMapping[appVersion.id] = version.id;
    }

    return appResourceMappings;
  }

  async createDefaultDataSourceForVersion(organizationId: string, manager: EntityManager): Promise<any> {
    const dataSources = await this.dataSourcesRepository.getStaticDataSources(organizationId, manager);
    return dataSources?.reduce<Record<string, string>>((acc, source) => {
      acc[source.kind] = source.id;
      return acc;
    }, {});
  }

  async setEditingVersionAsLatestVersion(manager: EntityManager, appVersionMapping: any, appVersions: Array<any>) {
    if (isEmpty(appVersions)) return;

    const lastVersionFromImport = appVersions[appVersions.length - 1];
    const lastVersionIdToUpdate = appVersionMapping[lastVersionFromImport.id];

    await manager.update(AppVersion, { id: lastVersionIdToUpdate }, { updatedAt: new Date() });
  }

  async createDatasourceOption(
    manager: EntityManager,
    options: Record<string, unknown>,
    environmentId: string,
    dataSourceId: string
  ) {
    const convertedOptions = this.convertToArrayOfKeyValuePairs(options);
    const newOptions = await this.dataSourcesUtilService.parseOptionsForCreate(convertedOptions, true, manager);
    const dsOption = manager.create(DataSourceOptions, {
      options: newOptions,
      environmentId,
      dataSourceId,
      createdAt: new Date(),
      updatedAt: new Date(),
    });
    await manager.save(dsOption);
  }

  convertToArrayOfKeyValuePairs(options: Record<string, unknown>): Array<object> {
    if (!options) return;
    return Object.keys(options).map((key) => {
      return {
        key: key,
        value: options[key]['value'],
        encrypted: options[key]['encrypted'],
        workspace_constant: options[key]['workspace_constant'],
      };
    });
  }

  replaceDataQueryOptionsWithNewDataQueryIds(
    options: { events: Record<string, unknown>[] },
    dataQueryMapping: Record<string, string>
  ) {
    if (options && options.events) {
      const replacedEvents = options.events.map((event: { queryId: string }) => {
        if (event.queryId) {
          event.queryId = dataQueryMapping[event.queryId];
        }
        return event;
      });
      options.events = replacedEvents;
    }
    return options;
  }

  replaceDataQueryIdWithinDefinitions(
    definition: DeepPartial<any>,
    dataQueryMapping: Record<string, string>
  ): QueryDeepPartialEntity<any> {
    if (definition?.pages) {
      for (const pageId of Object.keys(definition?.pages)) {
        if (definition.pages[pageId].events) {
          const replacedPageEvents = definition.pages[pageId].events.map((event: { queryId: string }) => {
            if (event.queryId) {
              event.queryId = dataQueryMapping[event.queryId];
            }
            return event;
          });
          definition.pages[pageId].events = replacedPageEvents;
        }
        if (definition.pages[pageId].components) {
          for (const id of Object.keys(definition.pages[pageId].components)) {
            const component = definition.pages[pageId].components[id].component;

            if (component?.definition?.events) {
              const replacedComponentEvents = component.definition.events.map((event: { queryId: string }) => {
                if (event.queryId) {
                  event.queryId = dataQueryMapping[event.queryId];
                }
                return event;
              });
              component.definition.events = replacedComponentEvents;
            }

            if (component?.definition?.properties?.actions?.value) {
              for (const value of component.definition.properties.actions.value) {
                if (value?.events) {
                  const replacedComponentActionEvents = value.events.map((event: { queryId: string }) => {
                    if (event.queryId) {
                      event.queryId = dataQueryMapping[event.queryId];
                    }
                    return event;
                  });
                  value.events = replacedComponentActionEvents;
                }
              }
            }

            if (component?.component === 'Table') {
              for (const column of component?.definition?.properties?.columns?.value ?? []) {
                if (column?.events) {
                  const replacedComponentActionEvents = column.events.map((event: { queryId: string }) => {
                    if (event.queryId) {
                      event.queryId = dataQueryMapping[event.queryId];
                    }
                    return event;
                  });
                  column.events = replacedComponentActionEvents;
                }
              }
            }

            definition.pages[pageId].components[id].component = component;
          }
        }
      }
    }
    return definition;
  }

  async performLegacyAppImport(
    manager: EntityManager,
    importedApp: App,
    appParams: any,
    externalResourceMappings: any,
    user: any
  ) {
    const dataSourceMapping = {};
    const dataQueryMapping = {};
    const dataSources = appParams?.dataSources || [];
    const dataQueries = appParams?.dataQueries || [];
    let currentEnvironmentId = null;

    const version = manager.create(AppVersion, {
      appId: importedApp.id,
      definition: appParams.definition,
      name: 'v1',
      currentEnvironmentId,
      createdAt: new Date(),
      updatedAt: new Date(),
    });
    await manager.save(version);

    // Create default data sources
    const defaultDataSourceIds = await this.createDefaultDataSourceForVersion(user.organizationId, manager);
    let envIdArray: string[] = [];

    const organization: Organization = await manager.findOne(Organization, {
      where: { id: user?.organizationId },
      relations: ['appEnvironments'],
    });
    envIdArray = [...organization.appEnvironments.map((env) => env.id)];

    if (!envIdArray.length) {
      await Promise.all(
        defaultAppEnvironments.map(async (en) => {
          const env = manager.create(AppEnvironment, {
            organizationId: user?.organizationId,
            name: en.name,
            isDefault: en.isDefault,
            priority: en.priority,
            createdAt: new Date(),
            updatedAt: new Date(),
          });
          await manager.save(env);
          if (defaultAppEnvironments.length === 1 || en.priority === 1) {
            currentEnvironmentId = env.id;
          }
          envIdArray.push(env.id);
        })
      );
    } else {
      //get starting env from the organization environments list
      const { appEnvironments } = organization;
      if (appEnvironments.length === 1) currentEnvironmentId = appEnvironments[0].id;
      else {
        appEnvironments.map((appEnvironment) => {
          if (appEnvironment.priority === 1) currentEnvironmentId = appEnvironment.id;
        });
      }
    }

    for (const source of dataSources) {
      const convertedOptions = this.convertToArrayOfKeyValuePairs(source.options);

      const newSource = manager.create(DataSource, {
        name: source.name,
        kind: source.kind,
        appVersionId: version.id,
      });
      await manager.save(newSource);
      dataSourceMapping[source.id] = newSource.id;

      await Promise.all(
        envIdArray.map(async (envId) => {
          let newOptions: Record<string, unknown>;
          if (source.options) {
            newOptions = await this.dataSourcesUtilService.parseOptionsForCreate(convertedOptions, true, manager);
          }

          const dsOption = manager.create(DataSourceOptions, {
            environmentId: envId,
            dataSourceId: newSource.id,
            options: newOptions,
            createdAt: new Date(),
            updatedAt: new Date(),
          });
          await manager.save(dsOption);
        })
      );
    }

    const newDataQueries = [];
    for (const query of dataQueries) {
      const dataSourceId = dataSourceMapping[query.dataSourceId];
      const newQuery = manager.create(DataQuery, {
        name: query.name,
        dataSourceId: !dataSourceId ? defaultDataSourceIds[query.kind] : dataSourceId,
        appVersionId: query.appVersionId,
        options:
          dataSourceId == defaultDataSourceIds['tooljetdb']
            ? this.replaceTooljetDbTableIds(
              query.options,
              externalResourceMappings['tooljet_database'],
              user?.organizationId
            )
            : query.options,
      });
      await manager.save(newQuery);
      dataQueryMapping[query.id] = newQuery.id;
      newDataQueries.push(newQuery);
    }

    for (const newQuery of newDataQueries) {
      const newOptions = this.replaceDataQueryOptionsWithNewDataQueryIds(newQuery.options, dataQueryMapping);
      const queryEvents = newQuery.options?.events || [];
      delete newOptions?.events;

      newQuery.options = newOptions;
      await manager.save(newQuery);

      await Promise.all(
        queryEvents.map(async (event, index) => {
          const newEvent = {
            name: event.eventId,
            sourceId: newQuery.id,
            target: Target.dataQuery,
            event: event,
            index: queryEvents.index || index,
            appVersionId: newQuery.appVersionId,
          };

          await manager.save(EventHandler, newEvent);
        })
      );
    }

    await manager.update(
      AppVersion,
      { id: version.id },
      { definition: this.replaceDataQueryIdWithinDefinitions(version.definition, dataQueryMapping) }
    );
  }

  // Entire function should be santised for Undefined values
  replaceTooljetDbTableIds(queryOptions, tooljetDatabaseMapping, organizationId: string) {
    let transformedQueryOptions = { ...queryOptions };

    // FIXME: Even if the operation is not 'join_tables',
    // the queryOptions currently can have fields on join_table
    // if the user switches b/w operations in the UI
    if (Object.keys(queryOptions).includes('join_table')) {
      transformedQueryOptions = this.replaceTooljetDbTableIdOnJoin(
        queryOptions,
        tooljetDatabaseMapping,
        organizationId
      );
    }
    if (queryOptions?.operation === 'join_tables') {
      return transformedQueryOptions;
    }

    const mappedTableId = tooljetDatabaseMapping[transformedQueryOptions.table_id]?.id;
    return {
      ...transformedQueryOptions,
      ...(mappedTableId && { table_id: mappedTableId }),
      ...(organizationId && { organization_id: organizationId }),
    };
  }

  replaceTooljetDbTableIdOnJoin(
    queryOptions,
    tooljetDatabaseMapping,
    organizationId: string
  ): Partial<{
    table_id: string;
    join_table: unknown;
    organization_id: string;
  }> {
    const joinOptions = { ...(queryOptions?.join_table ?? {}) };

    // JOIN Section
    if (joinOptions?.joins && joinOptions.joins.length > 0) {
      const joinsTableIdUpdatedList = joinOptions.joins.map((joinCondition) => {
        const updatedJoinCondition = { ...joinCondition };
        // Updating Join tableId
        if (updatedJoinCondition.table)
          updatedJoinCondition.table =
            tooljetDatabaseMapping[updatedJoinCondition.table]?.id ?? updatedJoinCondition.table;
        // Updating TableId on Conditions in Join Query
        if (updatedJoinCondition.conditions) {
          const updatedJoinConditionFilter = this.updateNewTableIdForFilter(
            updatedJoinCondition.conditions,
            tooljetDatabaseMapping
          );
          updatedJoinCondition.conditions = updatedJoinConditionFilter.conditions;
        }

        return updatedJoinCondition;
      });
      joinOptions.joins = joinsTableIdUpdatedList;
    }

    // Filter Section
    if (joinOptions?.conditions) {
      joinOptions.conditions = this.updateNewTableIdForFilter(
        joinOptions.conditions,
        tooljetDatabaseMapping
      ).conditions;
    }

    // Select Section
    if (joinOptions?.fields) {
      joinOptions.fields = joinOptions.fields.map((eachField) => {
        if (eachField.table) {
          eachField.table = tooljetDatabaseMapping[eachField.table]?.id ?? eachField.table;
          return eachField;
        }
        return eachField;
      });
    }

    // From Section
    if (joinOptions?.from) {
      const { name = '' } = joinOptions.from;
      joinOptions.from = { ...joinOptions.from, name: tooljetDatabaseMapping[name]?.id ?? name };
    }

    // Sort Section
    if (joinOptions?.order_by) {
      joinOptions.order_by = joinOptions.order_by.map((eachOrderBy) => {
        if (eachOrderBy.table) {
          eachOrderBy.table = tooljetDatabaseMapping[eachOrderBy.table]?.id ?? eachOrderBy.table;
          return eachOrderBy;
        }
        return eachOrderBy;
      });
    }

    return {
      ...queryOptions,
      table_id: tooljetDatabaseMapping[queryOptions.table_id]?.id,
      join_table: joinOptions,
      organization_id: organizationId,
    };
  }

  updateNewTableIdForFilter(joinConditions, tooljetDatabaseMapping) {
    const { conditionsList = [] } = { ...joinConditions };
    const updatedConditionList = conditionsList.map((condition) => {
      if (condition.conditions) {
        return this.updateNewTableIdForFilter(condition.conditions, tooljetDatabaseMapping);
      } else {
        const { operator = '=', leftField = {}, rightField = {} } = { ...condition };
        if (leftField?.table) leftField['table'] = tooljetDatabaseMapping[leftField.table]?.id ?? leftField.table;
        if (rightField?.table) rightField['table'] = tooljetDatabaseMapping[rightField.table]?.id ?? rightField.table;
        return { operator, leftField, rightField };
      }
    });
    return { conditions: { ...joinConditions, conditionsList: [...updatedConditionList] } };
  }

  async updateEventActionsForNewVersionWithNewMappingIds(
    manager: EntityManager,
    versionId: string,
    oldDataQueryToNewMapping: Record<string, unknown>,
    oldComponentToNewComponentMapping: Record<string, unknown>,
    oldPageToNewPageMapping: Record<string, unknown>
  ) {
    const allEvents = await manager
      .createQueryBuilder(EventHandler, 'event')
      .where('event.appVersionId = :versionId', { versionId })
      .getMany();
    const mappings = { ...oldDataQueryToNewMapping, ...oldComponentToNewComponentMapping } as Record<string, string>;

    for (const event of allEvents) {
      const eventDefinition = updateEntityReferences(event.event, mappings);

      if (eventDefinition?.actionId === 'run-query' && oldDataQueryToNewMapping[eventDefinition.queryId]) {
        eventDefinition.queryId = oldDataQueryToNewMapping[eventDefinition.queryId];
      }

      if (
        eventDefinition?.actionId === 'control-component' &&
        oldComponentToNewComponentMapping[eventDefinition.componentId]
      ) {
        eventDefinition.componentId = oldComponentToNewComponentMapping[eventDefinition.componentId];
      }

      if (eventDefinition?.actionId === 'switch-page' && oldPageToNewPageMapping[eventDefinition.pageId]) {
        eventDefinition.pageId = oldPageToNewPageMapping[eventDefinition.pageId];
      }

      if (
        (eventDefinition?.actionId == 'show-modal' || eventDefinition?.actionId === 'close-modal') &&
        oldComponentToNewComponentMapping[eventDefinition.modal]
      ) {
        eventDefinition.modal = oldComponentToNewComponentMapping[eventDefinition.modal];
      }

      if (eventDefinition?.actionId == 'set-table-page' && oldComponentToNewComponentMapping[eventDefinition.table]) {
        eventDefinition.table = oldComponentToNewComponentMapping[eventDefinition.table];
      }

      event.event = eventDefinition;

      await manager.save(event);
    }
  }
}

export function convertSinglePageSchemaToMultiPageSchema(appParams: any) {
  const appParamsWithMultipageSchema = {
    ...appParams,
    appVersions: appParams.appVersions?.map((appVersion: { definition: any }) => ({
      ...appVersion,
      definition: convertAppDefinitionFromSinglePageToMultiPage(appVersion.definition),
    })),
  };
  return appParamsWithMultipageSchema;
}

/**
 * Migrates styles to properties of the component based on the specified component types.
 * @param {NewRevampedComponent} componentType - Component type for which to perform property migration.
 * @param {Component} component - The component object containing properties, styles, and general information.
 * @param {NewRevampedComponent[]} componentTypes - An array of component types for which to perform property migration.
 * @returns {object} An object containing the modified properties, styles, and general information.
 */
function migrateProperties(
  componentType: NewRevampedComponent,
  component: Component,
  componentTypes: NewRevampedComponent[],
  tooljetVersion: string | null
) {
  const properties = { ...component.properties };
  const styles = { ...component.styles };
  const general = { ...component.general };
  const validation = { ...component.validation };
  const generalStyles = { ...component.generalStyles };
  if (!tooljetVersion) {
    return { properties, styles, general, generalStyles, validation };
  }

  const shouldHandleBackwardCompatibility = isVersionGreaterThanOrEqual(tooljetVersion, '2.29.0') ? false : true;

  // Check if the component type is included in the specified component types
  if (componentTypes.includes(componentType as NewRevampedComponent)) {
    if (styles.visibility) {
      properties.visibility = styles.visibility;
      delete styles.visibility;
    }

    if (styles.disabledState) {
      properties.disabledState = styles.disabledState;
      delete styles.disabledState;
    }

    if (general?.tooltip) {
      properties.tooltip = general?.tooltip;
      delete general?.tooltip;
    }

    if (generalStyles?.boxShadow) {
      styles.boxShadow = generalStyles?.boxShadow;
      delete generalStyles?.boxShadow;
    }

    // Set empty label for specific components
    if (
      (shouldHandleBackwardCompatibility && ['TextInput', 'PasswordInput', 'NumberInput'].includes(componentType)) ||
      (['TextArea', 'DaterangePicker'].includes(componentType) && !properties.label)
    ) {
      properties.label = '';
    }

    if (componentType === 'NumberInput') {
      if (properties.minValue) {
        validation.minValue = properties?.minValue;
        delete properties.minValue;
      }

      if (properties.maxValue) {
        validation.maxValue = properties?.maxValue;
        delete properties.maxValue;
      }
    }
    if (componentType === 'Container') {
      properties.showHeader = properties?.showHeader || false;
    }

    if (componentType === 'Form') {
      properties.showHeader = properties?.showHeader || false;
      properties.showFooter = properties?.showFooter || false;
    }
  }
  return { properties, styles, general, generalStyles, validation };
}

function transformComponentData(
  data: object,
  componentEvents: any[],
  componentsMapping: Record<string, string>,
  isNormalizedAppDefinitionSchema = true,
  tooljetVersion: string,
  moduleResourceMappings?: Record<string, unknown>
): Component[] {
  const transformedComponents: Component[] = [];

  const allComponents = Object.keys(data).map((key) => {
    return {
      id: key,
      ...data[key],
    };
  });

  for (const componentId in data) {
    const component = data[componentId];
    const componentData = component['component'];

    let skipComponent = false;
    const transformedComponent: Component = new Component();

    let parentId = component.parent ? component.parent : null;

    const isParentTabOrCalendar = isChildOfTabsOrCalendar(
      component,
      allComponents,
      parentId,
      isNormalizedAppDefinitionSchema
    );

    if (isParentTabOrCalendar) {
      const childTabId = component?.parent ? component.parent?.match(/([a-fA-F0-9-]{36})-(.+)/)?.[2] : null;
      const _parentId = component?.parent ? component.parent?.match(/([a-fA-F0-9-]{36})-(.+)/)?.[1] : null;
      const mappedParentId = componentsMapping[_parentId];

      parentId = `${mappedParentId}-${childTabId}`;
    } else if (isChildOfKanbanModal(component, allComponents, parentId, isNormalizedAppDefinitionSchema)) {
      const _parentId = component?.parent ? component.parent?.match(/([a-fA-F0-9-]{36})-(.+)/)?.[1] : null;
      const mappedParentId = componentsMapping[_parentId];

      parentId = `${mappedParentId}-modal`;
    } else {
      if (component.parent && !componentsMapping[parentId]) {
        skipComponent = true;
      }
      parentId = componentsMapping[parentId];
    }

    if (!skipComponent) {
      const { properties, styles, general, validation, generalStyles } = migrateProperties(
        componentData.component,
        componentData.definition,
        NewRevampedComponents,
        tooljetVersion
      );
      transformedComponent.id = uuid();
      transformedComponent.name = componentData.name;
      transformedComponent.type = componentData.component;
      transformedComponent.styles = styles || {};
      transformedComponent.validation = validation || {};
      transformedComponent.general = general || {};
      transformedComponent.generalStyles = generalStyles || {};
      transformedComponent.displayPreferences = componentData.definition.others || {};
      transformedComponent.parent = component.parent ? parentId : null;

      if (componentData.component === 'ModuleViewer' && moduleResourceMappings) {
        // Replace module app ID
        if (properties.moduleAppId?.value && moduleResourceMappings.moduleApps) {
          const oldAppId = properties.moduleAppId.value;
          if (moduleResourceMappings.moduleApps[oldAppId]) {
            properties.moduleAppId.value = moduleResourceMappings.moduleApps[oldAppId];
          }
        }

        // Replace module version ID
        if (properties.moduleVersionId?.value && moduleResourceMappings.moduleVersions) {
          const oldVersionId = properties.moduleVersionId.value;
          if (moduleResourceMappings.moduleVersions[oldVersionId]) {
            properties.moduleVersionId.value = moduleResourceMappings.moduleVersions[oldVersionId];
          }
        }

        // Replace module environment ID
        if (properties.moduleEnvironmentId?.value && moduleResourceMappings.moduleEnvironments) {
          const oldEnvironmentId = properties.moduleEnvironmentId.value;
          if (moduleResourceMappings.moduleEnvironments[oldEnvironmentId]) {
            properties.moduleEnvironmentId.value = moduleResourceMappings.moduleEnvironments[oldEnvironmentId];
          }
        }
      }
      transformedComponent.properties = properties || {};
      transformedComponents.push(transformedComponent);

      componentEvents.push({
        componentId: componentId,
        event: componentData.definition.events,
      });
      componentsMapping[componentId] = transformedComponent.id;
    }
  }

  return transformedComponents;
}

const isChildOfTabsOrCalendar = (
  component,
  allComponents = [],
  componentParentId = undefined,
  isNormalizedAppDefinitionSchema: boolean
) => {
  if (componentParentId) {
    const parentId = component?.parent ? component.parent?.match(/([a-fA-F0-9-]{36})-(.+)/)?.[1] : null;

    const parentComponent = allComponents.find((comp) => comp.id === parentId);

    if (parentComponent) {
      if (!isNormalizedAppDefinitionSchema) {
        return parentComponent.component.component === 'Tabs' || parentComponent.component.component === 'Calendar';
      }

      return parentComponent.type === 'Tabs' || parentComponent.type === 'Calendar';
    }
  }

  return false;
};

const isChildOfKanbanModal = (
  component,
  allComponents = [],
  componentParentId = undefined,
  isNormalizedAppDefinitionSchema: boolean
) => {
  if (!componentParentId || !componentParentId.includes('modal')) return false;

  const parentId = component?.parent ? component.parent?.match(/([a-fA-F0-9-]{36})-(.+)/)?.[1] : null;

  const parentComponent = allComponents.find((comp) => comp.id === parentId);

  if (!isNormalizedAppDefinitionSchema) {
    return parentComponent.component.component === 'Kanban';
  }

  return parentComponent?.type === 'Kanban';
};<|MERGE_RESOLUTION|>--- conflicted
+++ resolved
@@ -112,14 +112,9 @@
     protected dataSourcesRepository: DataSourcesRepository,
     protected appEnvironmentUtilService: AppEnvironmentUtilService,
     protected usersUtilService: UsersUtilService,
-<<<<<<< HEAD
-    protected componentsService: ComponentsService
-  ) { }
-=======
     protected componentsService: ComponentsService,
     protected entityManager: EntityManager
-  ) {}
->>>>>>> 55776557
+  ) { }
 
   async export(user: User, id: string, searchParams: any = {}): Promise<{ appV2: App }> {
     // https://github.com/typeorm/typeorm/issues/3857
@@ -347,11 +342,11 @@
     const existingModules =
       moduleAppNames.length > 0
         ? await this.entityManager
-            .createQueryBuilder(App, 'app')
-            .where('app.name IN (:...moduleAppNames)', { moduleAppNames })
-            .andWhere('app.organizationId = :organizationId', { organizationId: user.organizationId })
-            .distinct(true)
-            .getMany()
+          .createQueryBuilder(App, 'app')
+          .where('app.name IN (:...moduleAppNames)', { moduleAppNames })
+          .andWhere('app.organizationId = :organizationId', { organizationId: user.organizationId })
+          .distinct(true)
+          .getMany()
         : [];
 
     // Process each module from the import data
