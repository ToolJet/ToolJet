--- conflicted
+++ resolved
@@ -1662,17 +1662,10 @@
         options:
           dataSourceId == defaultDataSourceIds['tooljetdb']
             ? this.replaceTooljetDbTableIds(
-<<<<<<< HEAD
                 query.options,
                 externalResourceMappings['tooljet_database'],
                 user?.organizationId || organizationId
               )
-=======
-              query.options,
-              externalResourceMappings['tooljet_database'],
-              user.organizationId
-            )
->>>>>>> dfad7a55
             : query.options,
       });
       await manager.save(newQuery);
