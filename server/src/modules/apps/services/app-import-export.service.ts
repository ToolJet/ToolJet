--- conflicted
+++ resolved
@@ -33,11 +33,7 @@
 import { DataSourcesRepository } from '@modules/data-sources/repository';
 import { AppEnvironmentUtilService } from '@modules/app-environments/util.service';
 import { ComponentsService } from './component.service';
-<<<<<<< HEAD
-
-=======
 import { UsersUtilService } from '@modules/users/util.service';
->>>>>>> bd3b21ce
 interface AppResourceMappings {
   defaultDataSourceIdMapping: Record<string, string>;
   dataQueryMapping: Record<string, string>;
@@ -93,11 +89,8 @@
     protected dataSourcesUtilService: DataSourcesUtilService,
     protected dataSourcesRepository: DataSourcesRepository,
     protected appEnvironmentUtilService: AppEnvironmentUtilService,
-<<<<<<< HEAD
-=======
     protected usersUtilService: UsersUtilService,
     protected readonly entityManager: EntityManager,
->>>>>>> bd3b21ce
     protected componentsService: ComponentsService
   ) {}
 
@@ -1172,16 +1165,7 @@
     user: User,
     appResourceMappings: AppResourceMappings
   ) {
-<<<<<<< HEAD
     const defaultDataSourceIds = await this.createDefaultDataSourceForVersion(user.organizationId, manager);
-=======
-    const defaultDataSourceIds = await this.createDefaultDataSourceForVersion(
-      user?.organizationId,
-      appResourceMappings.appVersionMapping[appVersion.id],
-      DefaultDataSourceKinds,
-      manager
-    );
->>>>>>> bd3b21ce
     appResourceMappings.defaultDataSourceIdMapping[appVersion.id] = defaultDataSourceIds;
 
     return appResourceMappings;
@@ -1214,13 +1198,8 @@
           id: dataSource.id,
           kind: dataSource.kind,
           type: DataSourceTypes.DEFAULT,
-<<<<<<< HEAD
           scope: DataSourceScopes.GLOBAL,
           organizationId: user.organizationId,
-=======
-          scope: 'global',
-          organizationId: user?.organizationId,
->>>>>>> bd3b21ce
         },
       });
     };
@@ -1230,13 +1209,8 @@
           name: dataSource.name,
           kind: dataSource.kind,
           type: In([DataSourceTypes.DEFAULT, DataSourceTypes.SAMPLE]),
-<<<<<<< HEAD
           scope: DataSourceScopes.GLOBAL,
           organizationId: user.organizationId,
-=======
-          scope: 'global',
-          organizationId: user?.organizationId,
->>>>>>> bd3b21ce
         },
       });
     };
@@ -1570,16 +1544,7 @@
     await manager.save(version);
 
     // Create default data sources
-<<<<<<< HEAD
     const defaultDataSourceIds = await this.createDefaultDataSourceForVersion(user.organizationId, manager);
-=======
-    const defaultDataSourceIds = await this.createDefaultDataSourceForVersion(
-      user?.organizationId,
-      version.id,
-      DefaultDataSourceKinds,
-      manager
-    );
->>>>>>> bd3b21ce
     let envIdArray: string[] = [];
 
     const organization: Organization = await manager.findOne(Organization, {
@@ -1659,11 +1624,7 @@
             ? this.replaceTooljetDbTableIds(
                 query.options,
                 externalResourceMappings['tooljet_database'],
-<<<<<<< HEAD
-                user.organizationId
-=======
                 user?.organizationId
->>>>>>> bd3b21ce
               )
             : query.options,
       });
