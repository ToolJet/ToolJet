--- conflicted
+++ resolved
@@ -11,11 +11,7 @@
 export class PageHelperService implements IPageHelperService {
   constructor(protected eventHandlerService: EventsService, protected licenseTermsService: LicenseTermsService) {}
 
-<<<<<<< HEAD
-  public async fetchPages(appVersionId: string, manager: EntityManager): Promise<Page[]> {
-=======
   public async fetchPages(appVersionId: string, manager?: EntityManager): Promise<Page[]> {
->>>>>>> bc399c3b
     let allPages = [];
     return await dbTransactionWrap(async (manager: EntityManager) => {
       allPages = await manager.find(Page, {
