--- conflicted
+++ resolved
@@ -328,14 +328,9 @@
         value:
           "{{ {title: 'User registration form', properties: {firstname: {type: 'textinput',value: 'Maria',label:'First name', validation:{maxLength:6}, styles: {backgroundColor: '#f6f5ff',textColor: 'black'},},lastname:{type: 'textinput',value: 'Doe', label:'Last name', styles: {backgroundColor: '#f6f5ff',textColor: 'black'},},age:{type:'number', label:'Age'},}, submitButton: {value: 'Submit', styles: {backgroundColor: '#3a433b',borderColor:'#595959'}}} }}",
       },
-<<<<<<< HEAD
-      showHeader: { value: '{{true}}' },
-      showFooter: { value: '{{true}}' },
-=======
       buttonToSubmit: { value: '{{"none"}}' },
       showHeader: { value: '{{false}}' },
       showFooter: { value: '{{false}}' },
->>>>>>> efb479ee
       visibility: { value: '{{true}}' },
       disabledState: { value: '{{false}}' },
       headerHeight: { value: 60 },
