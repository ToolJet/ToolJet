export const buttonGroupConfig = {
  name: 'ButtonGroup',
  displayName: 'Button Group',
  description: 'Group of buttons',
  component: 'ButtonGroup',
  properties: {
    label: {
      type: 'code',
      displayName: 'label',
      validation: {
        schema: { type: 'string' },
        defaultValue: 'Button group',
      },
    },
    values: {
      type: 'code',
      displayName: 'values',
      validation: {
        schema: {
          type: 'union',
          schemas: [{ type: 'array', element: { type: 'union', schemas: [{ type: 'string' }, { type: 'number' }] } }],
        },
        defaultValue: '[]',
      },
    },
    labels: {
      type: 'code',
      displayName: 'Labels',
      validation: {
        schema: {
          type: 'union',
          schemas: [{ type: 'array', element: { type: 'union', schemas: [{ type: 'string' }, { type: 'number' }] } }],
        },
        defaultValue: '[]',
      },
    },
    defaultSelected: {
      type: 'code',
      displayName: 'Default selected',
      validation: {
        schema: {
          type: 'union',
          schemas: [{ type: 'array', element: { type: 'union', schemas: [{ type: 'string' }, { type: 'number' }] } }],
        },
        defaultValue: '[1]',
      },
    },
    multiSelection: {
      type: 'toggle',
      displayName: 'Enable multiple selection',

      validation: {
        schema: { type: 'boolean' },
        defaultValue: false,
      },
    },
  },
  defaultSize: {
    width: 12,
    height: 80,
  },
  others: {
    showOnDesktop: { type: 'toggle', displayName: 'Show on desktop' },
    showOnMobile: { type: 'toggle', displayName: 'Show on mobile' },
  },
  events: {
    onClick: { displayName: 'On click' },
  },
  styles: {
    backgroundColor: {
      type: 'colorSwatches',
      displayName: 'Background color',
      validation: {
        schema: { type: 'string' },
        defaultValue: false,
      },
    },
    textColor: {
      type: 'colorSwatches',
      displayName: 'Text color',
      validation: {
        schema: { type: 'string' },
        defaultValue: false,
      },
    },
    visibility: {
      type: 'toggle',
      displayName: 'Visibility',
      validation: {
        schema: { type: 'boolean' },
        defaultValue: true,
      },
    },
    disabledState: {
      type: 'toggle',
      displayName: 'Disable',
      validation: {
        schema: { type: 'boolean' },
        defaultValue: false,
      },
    },
    borderRadius: {
      type: 'number',
      displayName: 'Border radius',
      validation: {
        schema: { type: 'number' },
        defaultValue: false,
      },
    },
    selectedTextColor: {
      type: 'colorSwatches',
      displayName: 'Selected text colour',
      validation: {
        schema: { type: 'string' },
        defaultValue: '#fff',
      },
    },
    selectedBackgroundColor: {
      type: 'colorSwatches',
      displayName: 'Selected background color',
      validation: {
        schema: { type: 'string' },
        defaultValue: 'var(--primary-brand)',
      },
    },
    alignment: {
      type: 'alignButtons',
      displayName: 'Alignment',
      validation: {
        schema: { type: 'string' },
        defaultValue: 'left',
      },
    },
    padding: {
      type: 'switch',
      displayName: 'Padding',
      validation: {
        schema: { type: 'union', schemas: [{ type: 'string' }, { type: 'number' }] },
        defaultValue: 'default',
      },
      isFxNotRequired: true,
      options: [
        { displayName: 'Default', value: 'default' },
        { displayName: 'None', value: 'none' },
      ],
    },
  },
  exposedVariables: {
    selected: [1],
  },
  actions: [
    {
      handle: 'setSelected',
      displayName: 'Select option',
      params: [{ handle: 'selected', displayName: 'Value' }],
    },
  ],

  definition: {
    others: {
      showOnDesktop: { value: '{{true}}' },
      showOnMobile: { value: '{{false}}' },
    },
    properties: {
      label: { value: `Button group` },
      defaultSelected: { value: '{{[1]}}' },
      values: { value: '{{[1,2,3]}}' },
      labels: { value: '{{[]}}' },
      multiSelection: { value: '{{false}}' },
    },
    events: [],
    styles: {
      backgroundColor: { value: '' },
      textColor: { value: '' },
      visibility: { value: '{{true}}' },
      borderRadius: { value: '{{4}}' },
      disabledState: { value: '{{false}}' },
      selectedTextColor: { value: '#FFFFFF' },
<<<<<<< HEAD
      selectedBackgroundColor: { value: '#4368E3' },
      padding: { value: 'default' },
=======
      selectedBackgroundColor: { value: 'var(--primary-brand)' },
      alignment: { value: 'left' },
>>>>>>> e3c02d48
    },
  },
};<|MERGE_RESOLUTION|>--- conflicted
+++ resolved
@@ -176,13 +176,9 @@
       borderRadius: { value: '{{4}}' },
       disabledState: { value: '{{false}}' },
       selectedTextColor: { value: '#FFFFFF' },
-<<<<<<< HEAD
-      selectedBackgroundColor: { value: '#4368E3' },
+      selectedBackgroundColor: { value: 'var(--primary-brand)' },
       padding: { value: 'default' },
-=======
-      selectedBackgroundColor: { value: 'var(--primary-brand)' },
       alignment: { value: 'left' },
->>>>>>> e3c02d48
     },
   },
 };