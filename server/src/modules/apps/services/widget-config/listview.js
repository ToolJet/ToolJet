export const listviewConfig = {
  name: 'Listview',
  displayName: 'List View',
  description: 'List multiple items',
  defaultSize: {
    width: 30,
    height: 300,
  },
  defaultChildren: [
    {
      componentName: 'Image',
      layout: {
        top: 15,
        left: 3,
        height: 100,
        width: 4,
      },
      properties: ['source'],
      accessorKey: 'imageURL',
    },
    {
      componentName: 'Text',
      layout: {
        top: 50,
        left: 11,
        height: 30,
        width: 4,
      },
      properties: ['text'],
      accessorKey: 'text',
    },
    {
      componentName: 'Button',
      layout: {
        top: 50,
        left: 26,
        height: 30,
      },
      incrementWidth: 2,
      properties: ['text'],
      accessorKey: 'buttonText',
    },
  ],
  component: 'Listview',
  others: {
    showOnDesktop: { type: 'toggle', displayName: 'Show on desktop' },
    showOnMobile: { type: 'toggle', displayName: 'Show on mobile' },
  },
  properties: {
    data: {
      type: 'code',
      displayName: 'List data',
<<<<<<< HEAD
      schema: {
        type: 'union',
        schemas: [
          { type: 'array', element: { type: 'object' } },
          { type: 'array', element: { type: 'string' } },
        ],
=======
      validation: {
        schema: {
          type: 'union',
          schemas: [
            { type: 'array', element: { type: 'object' } },
            { type: 'array', element: { type: 'string' } },
          ],
        },
>>>>>>> 253425d4
        defaultValue: "[{text: 'Sample text 1'}]",
      },
    },
    dynamicHeight: {
      type: 'toggle',
      displayName: 'Dynamic height',
      validation: {
        schema: { type: 'boolean' },
        defaultValue: false,
      },
      section: 'additionalActions',
    },
    mode: {
      type: 'select',
      displayName: 'Mode',
      options: [
        { name: 'list', value: 'list' },
        { name: 'grid', value: 'grid' },
      ],
      validation: {
        schema: { type: 'string' },
        defaultValue: 'list',
      },
    },
    columns: {
      type: 'number',
      displayName: 'Columns',
      validation: {
        schema: { type: 'number' },
        defaultValue: 3,
      },
      conditionallyRender: {
        key: 'mode',
        value: 'grid',
      },
    },
    rowHeight: {
      type: 'code',
      displayName: 'Row height',
      validation: {
        schema: { type: 'number' },
        defaultValue: 100,
      },
    },
    showBorder: {
      type: 'code',
      displayName: 'Show bottom border',
      validation: {
        schema: { type: 'boolean' },
        defaultValue: true,
      },
      conditionallyRender: {
        key: 'mode',
        value: 'list',
      },
    },
    enablePagination: {
      type: 'toggle',
      displayName: 'Enable pagination',
      validation: {
        schema: { type: 'boolean' },
        defaultValue: false,
      },
    },
    rowsPerPage: {
      type: 'code',
      displayName: 'Rows per page',
      validation: {
        schema: { type: 'number' },
        defaultValue: 10,
      },
    },
  },
  events: {
    onRowClicked: { displayName: 'Row clicked (Deprecated)' },
    onRecordClicked: { displayName: 'Record clicked' },
  },
  styles: {
    backgroundColor: {
      type: 'colorSwatches',
      displayName: 'Background color',
      validation: {
        schema: { type: 'string' },
        defaultValue: 'var(--cc-surface1-surface)',
      },
    },
    borderColor: {
      type: 'colorSwatches',
      displayName: 'Border',
      validation: {
        schema: { type: 'string' },
        defaultValue: 'var(--cc-default-border)',
      },
    },
    visibility: {
      type: 'toggle',
      displayName: 'Visibility',
      validation: {
        schema: { type: 'boolean' },
        defaultValue: true,
      },
    },
    disabledState: {
      type: 'toggle',
      displayName: 'Disable',
      validation: {
        schema: { type: 'boolean' },
        defaultValue: false,
      },
    },
    borderRadius: {
      type: 'number',
      displayName: 'Border radius',
      validation: {
        schema: { type: 'number' },
        defaultValue: 4,
      },
    },
  },
  exposedVariables: {
    data: [{}],
  },
  definition: {
    others: {
      showOnDesktop: { value: '{{true}}' },
      showOnMobile: { value: '{{false}}' },
    },
    properties: {
      data: {
        value: `{{[
    { imageURL: 'https://www.svgrepo.com/show/34217/image.svg', text: 'Sample text 1', buttonText: 'Button 1' },
      { imageURL: 'https://www.svgrepo.com/show/34217/image.svg', text: 'Sample text 1', buttonText: 'Button 2' },
      { imageURL: 'https://www.svgrepo.com/show/34217/image.svg', text: 'Sample text 1', buttonText: 'Button 3' },
    ]}}`,
      },
      mode: { value: 'list' },
      columns: { value: '{{3}}' },
      rowHeight: {
        value: '100',
      },
      dynamicHeight: { value: '{{false}}' },
      visible: { value: '{{true}}' },
      showBorder: { value: '{{true}}' },
      rowsPerPage: { value: '{{10}}' },
      enablePagination: { value: '{{false}}' },
    },
    events: [],
    styles: {
      backgroundColor: { value: 'var(--cc-surface1-surface)' },
      borderColor: { value: 'var(--cc-default-border)' },
      visibility: { value: '{{true}}' },
      disabledState: { value: '{{false}}' },
      borderRadius: { value: '{{4}}' },
    },
  },
};<|MERGE_RESOLUTION|>--- conflicted
+++ resolved
@@ -50,14 +50,6 @@
     data: {
       type: 'code',
       displayName: 'List data',
-<<<<<<< HEAD
-      schema: {
-        type: 'union',
-        schemas: [
-          { type: 'array', element: { type: 'object' } },
-          { type: 'array', element: { type: 'string' } },
-        ],
-=======
       validation: {
         schema: {
           type: 'union',
@@ -66,7 +58,6 @@
             { type: 'array', element: { type: 'string' } },
           ],
         },
->>>>>>> 253425d4
         defaultValue: "[{text: 'Sample text 1'}]",
       },
     },
