--- conflicted
+++ resolved
@@ -118,11 +118,7 @@
       displayName: 'Header background',
       validation: {
         schema: { type: 'string' },
-<<<<<<< HEAD
         defaultValue: 'var(--cc-primary-brand)',
-=======
-        defaultValue: '#375FCF',
->>>>>>> ee903b4e
       },
       accordian: 'Tabs',
     },
@@ -397,21 +393,15 @@
     },
     events: [],
     styles: {
-<<<<<<< HEAD
-      highlightColor: { value: 'var(--cc-primary-brand)' },
-      visibility: { value: '{{true}}' },
-      disabledState: { value: '{{false}}' },
-=======
       headerBackground: { value: '#FFFFFF' },
       divider: { value: '#CCD1D5' },
       unselectedText: { value: '#6A727C' },
       selectedText: { value: '#1B1F24' },
-      highlightColor: { value: '#375FCF' },
+      highlightColor: { value: 'var(--cc-primary-brand)' },
       hoverBackground: { value: '#1B1F24' },
       unselectedIcon: { value: '#CCD1D5' },
       selectedIcon: { value: '#CCD1D5' },
       accent: { value: '#4368E3' },
->>>>>>> ee903b4e
       tabWidth: { value: 'auto' },
       transition: { value: 'slide' },
       borderRadius: { value: '{{6}}' },
