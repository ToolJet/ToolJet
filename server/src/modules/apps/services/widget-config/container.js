--- conflicted
+++ resolved
@@ -164,11 +164,8 @@
       loadingState: { value: `{{false}}` },
       visibility: { value: '{{true}}' },
       disabledState: { value: '{{false}}' },
-<<<<<<< HEAD
       dynamicHeight: { value: '{{false}}' },
-=======
       headerHeight: { value: `{{80}}` },
->>>>>>> 5128f41a
     },
     events: [],
     styles: {
