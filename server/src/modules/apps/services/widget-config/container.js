export const containerConfig = {
  name: 'Container',
  displayName: 'Container',
  description: 'Group components',
  defaultSize: {
    width: 5,
    height: 200,
  },
  component: 'Container',
  others: {
    showOnDesktop: { type: 'toggle', displayName: 'Show on desktop' },
    showOnMobile: { type: 'toggle', displayName: 'Show on mobile' },
  },
  properties: {
    loadingState: {
      type: 'toggle',
      displayName: 'Loading state',
      section: 'additionalActions',
      validation: {
        schema: { type: 'boolean' },
        defaultValue: false,
      },
    },
    dynamicHeight: {
      type: 'toggle',
      displayName: 'Dynamic height',
      validation: {
        schema: { type: 'boolean' },
        defaultValue: false,
      },
      section: 'additionalActions',
    },
    visibility: {
      type: 'toggle',
      displayName: 'Visibility',
      section: 'additionalActions',
      validation: {
        schema: { type: 'boolean' },
        defaultValue: true,
      },
    },
    disabledState: {
      type: 'toggle',
      displayName: 'Disable',
      section: 'additionalActions',
      validation: {
        schema: { type: 'boolean' },
        defaultValue: false,
      },
    },
    showHeader: {
      type: 'toggle',
      displayName: 'Show header',
      validation: {
        schema: { type: 'boolean' },
        defaultValue: false,
      },
    },
  },
  defaultChildren: [
    {
      componentName: 'Text',
      layout: {
        top: 20,
        left: 1,
        height: 40,
      },
      displayName: 'ContainerText',
      properties: ['text'],
      slotName: 'header',
      accessorKey: 'text',
      styles: ['fontWeight', 'textSize', 'textColor'],
      defaultValue: {
        text: 'Container title',
        fontWeight: 'bold',
        textSize: 16,
        textColor: '#000',
      },
    },
  ],
  events: {},
  styles: {
    backgroundColor: {
      type: 'colorSwatches',
      displayName: 'Background',
      validation: {
        schema: { type: 'string' },
        defaultValue: '#fff',
      },
      accordian: 'container',
    },
    headerBackgroundColor: {
      type: 'colorSwatches',
      displayName: 'Background',
      validation: {
        schema: { type: 'string' },
        defaultValue: '#ddd',
      },
      accordian: 'header',
    },
    borderColor: {
      type: 'colorSwatches',
      displayName: 'Border color',
      validation: {
        schema: { type: 'string' },
        defaultValue: '#fff',
      },
      accordian: 'container',
    },
    headerHeight: {
      type: 'numberInput',
      displayName: 'Height',
      validation: {
        schema: { type: 'number' },
        defaultValue: 80,
      },
      accordian: 'header',
    },
    borderRadius: {
      type: 'numberInput',
      displayName: 'Border',
      validation: {
        schema: {
          type: 'union',
          schemas: [{ type: 'string' }, { type: 'number' }],
        },
        defaultValue: 4,
      },
      accordian: 'container',
    },
    boxShadow: {
      type: 'boxShadow',
      displayName: 'Box shadow',
      validation: { schema: { type: 'union', schemas: [{ type: 'string' }, { type: 'number' }] } },
      accordian: 'container',
    },
  },
  exposedVariables: {
    isVisible: true,
    isDisabled: false,
    isLoading: false,
  },
  actions: [
    {
      handle: 'setVisibility',
      displayName: 'Set visibility',
      params: [{ handle: 'disable', displayName: 'Value', defaultValue: '{{false}}', type: 'toggle' }],
    },
    {
      handle: 'setDisable',
      displayName: 'Set disable',
      params: [{ handle: 'setDisable', displayName: 'Value', defaultValue: '{{false}}', type: 'toggle' }],
    },
    {
      handle: 'setLoading',
      displayName: 'Set loading',
      params: [{ handle: 'setLoading', displayName: 'Value', defaultValue: '{{false}}', type: 'toggle' }],
    },
  ],
  definition: {
    others: {
      showOnDesktop: { value: '{{true}}' },
      showOnMobile: { value: '{{false}}' },
    },
    properties: {
<<<<<<< HEAD
      showHeader: { value: `{{true}}` },
=======
      showHeader: { value: `{{false}}` },
>>>>>>> 53f265a5
      loadingState: { value: `{{false}}` },
      visibility: { value: '{{true}}' },
      disabledState: { value: '{{false}}' },
      dynamicHeight: { value: '{{false}}' },
    },
    events: [],
    styles: {
      backgroundColor: { value: '#fff' },
      headerBackgroundColor: { value: '#fff' },
      borderRadius: { value: '4' },
      headerHeight: { value: '{{80}}' },
      borderColor: { value: '#fff' },
      boxShadow: { value: '0px 0px 0px 0px #00000040' },
    },
  },
};<|MERGE_RESOLUTION|>--- conflicted
+++ resolved
@@ -163,11 +163,7 @@
       showOnMobile: { value: '{{false}}' },
     },
     properties: {
-<<<<<<< HEAD
-      showHeader: { value: `{{true}}` },
-=======
       showHeader: { value: `{{false}}` },
->>>>>>> 53f265a5
       loadingState: { value: `{{false}}` },
       visibility: { value: '{{true}}' },
       disabledState: { value: '{{false}}' },
