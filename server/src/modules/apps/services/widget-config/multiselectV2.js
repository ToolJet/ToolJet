export const multiselectV2Config = {
  name: 'Multiselect',
  displayName: 'Multiselect',
  description: 'Multiple item selector',
  defaultSize: {
    width: 10,
    height: 40,
  },
  component: 'MultiselectV2',
  others: {
    showOnDesktop: { type: 'toggle', displayName: 'Show on desktop' },
    showOnMobile: { type: 'toggle', displayName: 'Show on mobile' },
  },
  validation: {
    mandatory: { type: 'toggle', displayName: 'Make this field mandatory' },
    customRule: {
      type: 'code',
      displayName: 'Custom validation',
      placeholder: `{{components.text2.text=='yes'&&'valid'}}`,
    },
  },
  actions: [
    {
      handle: 'selectOptions',
      displayName: 'Select Options',
      params: [
        {
          handle: 'option',
          displayName: 'Option',
        },
      ],
    },
    {
      handle: 'deselectOptions',
      displayName: 'Deselect Options',
      params: [
        {
          handle: 'option',
          displayName: 'Option',
        },
      ],
    },
    {
      handle: 'clear',
      displayName: 'Clear',
    },
    {
      handle: 'setVisibility',
      displayName: 'Set visibility',
      params: [{ handle: 'setVisibility', displayName: 'Value', defaultValue: `{{true}}`, type: 'toggle' }],
    },
    {
      handle: 'setLoading',
      displayName: 'Set loading',
      params: [{ handle: 'setLoading', displayName: 'Value', defaultValue: `{{false}}`, type: 'toggle' }],
    },
    {
      handle: 'setDisable',
      displayName: 'Set disable',
      params: [{ handle: 'setDisable', displayName: 'Value', defaultValue: `{{false}}`, type: 'toggle' }],
    },
  ],
  properties: {
    label: {
      type: 'code',
      displayName: 'Label',
      validation: {
        schema: { type: 'string' },
        defaultValue: 'Label',
      },
      accordian: 'Data',
    },
    placeholder: {
      type: 'code',
      displayName: 'Placeholder',
      validation: {
        schema: { type: 'string' },
        defaultValue: 'Select the options',
      },
      accordian: 'Data',
    },
    advanced: {
      type: 'toggle',
      displayName: 'Dynamic options',
      validation: {
        schema: { type: 'boolean' },
        defaultValue: false,
      },
      accordian: 'Options',
    },
    value: {
      type: 'code',
      displayName: 'Default value',
      conditionallyRender: {
        key: 'advanced',
        value: false,
      },
      validation: {
        schema: {
          type: 'union',
          schemas: [{ type: 'string' }, { type: 'number' }, { type: 'boolean' }],
        },
      },
      accordian: 'Options',
    },
    schema: {
      type: 'code',
      displayName: 'Schema',
      conditionallyRender: {
        key: 'advanced',
        value: true,
      },
      accordian: 'Options',
    },
    showAllOption: {
      type: 'toggle',
      displayName: 'Enable select all option',
      validation: {
        schema: { type: 'boolean' },
        defaultValue: true,
      },
      accordian: 'Options',
    },
    showAllSelectedLabel: {
      type: 'toggle',
      displayName: 'Show "All items are selected"',
      validation: { schema: { type: 'boolean' }, defaultValue: true },
      accordian: 'Options',
    },
    optionsLoadingState: {
      type: 'toggle',
      displayName: 'Options loading state',
      validation: {
        schema: { type: 'boolean' },
        defaultValue: true,
      },
      accordian: 'Options',
    },
    sort: {
      type: 'switch',
      displayName: 'Sort options',
      validation: { schema: { type: 'string' }, defaultValue: 'asc' },
      options: [
        { displayName: 'None', value: 'none' },
        { displayName: 'a-z', value: 'asc' },
        { displayName: 'z-a', value: 'desc' },
      ],
      accordian: 'Options',
      isFxNotRequired: true,
    },
    showClearBtn: {
      type: 'toggle',
      displayName: 'Show clear selection button',
      validation: { schema: { type: 'boolean' }, defaultValue: true },
      section: 'additionalActions',
    },
    showSearchInput: {
      type: 'toggle',
      displayName: 'Show search in options',
      validation: { schema: { type: 'boolean' }, defaultValue: true },
      section: 'additionalActions',
    },
    loadingState: {
      type: 'toggle',
      displayName: 'Loading state',
      validation: { schema: { type: 'boolean' }, defaultValue: true },
      section: 'additionalActions',
    },
    visibility: {
      type: 'toggle',
      displayName: 'Visibility',
      validation: { schema: { type: 'boolean' }, defaultValue: true },
      section: 'additionalActions',
    },
    disabledState: {
      type: 'toggle',
      displayName: 'Disable',
      validation: { schema: { type: 'boolean' }, defaultValue: true },
      section: 'additionalActions',
    },
    tooltip: {
      type: 'code',
      displayName: 'Tooltip',
      validation: { schema: { type: 'string' }, defaultValue: '' },
      section: 'additionalActions',
      placeholder: 'Enter tooltip text',
    },
  },
  events: {
    onSelect: { displayName: 'On select' },
    onSearchTextChanged: { displayName: 'On search text changed' },
    onFocus: { displayName: 'On focus' },
    onBlur: { displayName: 'On blur' },
  },

  styles: {
    labelColor: {
      type: 'colorSwatches',
      displayName: 'Color',
      validation: { schema: { type: 'string' }, defaultValue: '#1B1F24' },
      accordian: 'label',
    },
    alignment: {
      type: 'switch',
      displayName: 'Alignment',
      validation: { schema: { type: 'string' }, defaultValue: 'side' },
      options: [
        { displayName: 'Side', value: 'side' },
        { displayName: 'Top', value: 'top' },
      ],
      accordian: 'label',
    },
    direction: {
      type: 'switch',
      displayName: 'Direction',
      validation: { schema: { type: 'string' }, defaultValue: 'left' },
      showLabel: false,
      isIcon: true,
      options: [
        { displayName: 'alignleftinspector', value: 'left', iconName: 'alignleftinspector' },
        { displayName: 'alignrightinspector', value: 'right', iconName: 'alignrightinspector' },
      ],
      accordian: 'label',
      isFxNotRequired: true,
    },
    labelWidth: {
      type: 'slider',
      displayName: 'Width',
      validation: { schema: { type: 'union', schemas: [{ type: 'string' }, { type: 'number' }] } },
      accordian: 'label',
      conditionallyRender: {
        key: 'alignment',
        value: 'side',
      },
      isFxNotRequired: true,
    },
    auto: {
      type: 'checkbox',
      displayName: 'auto',
      showLabel: false,
      validation: { schema: { type: 'boolean' } },
      accordian: 'label',
      conditionallyRender: {
        key: 'alignment',
        value: 'side',
      },
      isFxNotRequired: true,
    },

    fieldBackgroundColor: {
      type: 'colorSwatches',
      displayName: 'Background',
      validation: { schema: { type: 'string' }, defaultValue: '#fff' },
      accordian: 'field',
    },

    fieldBorderColor: {
      type: 'colorSwatches',
      displayName: 'Border',
      validation: { schema: { type: 'string' }, defaultValue: '#CCD1D5' },
      accordian: 'field',
    },
    accentColor: {
      type: 'colorSwatches',
      displayName: 'Accent',
      validation: { schema: { type: 'string' }, defaultValue: '#4368E3' },
      accordian: 'field',
    },
    selectedTextColor: {
      type: 'colorSwatches',
      displayName: 'Text',
      validation: { schema: { type: 'string' }, defaultValue: '#1B1F24' },
      accordian: 'field',
    },
    errTextColor: {
      type: 'colorSwatches',
      displayName: 'Error Text',
      validation: { schema: { type: 'string' }, defaultValue: '#D72D39' },
      accordian: 'field',
    },
    icon: {
      type: 'icon',
      displayName: 'Icon',
      validation: { schema: { type: 'string' }, defaultValue: 'IconHome2' },
      accordian: 'field',
      visibility: false,
    },
    iconColor: {
      type: 'colorSwatches',
      displayName: 'Icon color',
      validation: {
        schema: { type: 'string' },
        defaultValue: '#6A727C',
      },
      accordian: 'field',
      showLabel: false,
    },
    fieldBorderRadius: {
      type: 'input',
      displayName: 'Border radius',
      validation: { schema: { type: 'union', schemas: [{ type: 'string' }, { type: 'number' }] }, defaultValue: '6' },
      accordian: 'field',
    },
    boxShadow: {
      type: 'boxShadow',
      displayName: 'Box Shadow',
      validation: {
        schema: { type: 'union', schemas: [{ type: 'string' }, { type: 'number' }] },
        defaultValue: '0px 0px 0px 0px #00000090',
      },
      accordian: 'field',
    },
    padding: {
      type: 'switch',
      displayName: 'Padding',
      validation: {
        schema: { type: 'union', schemas: [{ type: 'string' }, { type: 'number' }] },
        defaultValue: 'default',
      },
      options: [
        { displayName: 'Default', value: 'default' },
        { displayName: 'None', value: 'none' },
      ],
      accordian: 'container',
    },
  },
  exposedVariables: {
    searchText: '',
  },

  definition: {
    others: {
      showOnDesktop: { value: '{{true}}' },
      showOnMobile: { value: '{{false}}' },
    },
    validation: {
      mandatory: { value: false },
      customRule: { value: null },
    },
    properties: {
      label: { value: 'Select' },
      values: { value: ['1', '2'] },
      advanced: { value: `{{false}}` },
      showAllOption: { value: '{{false}}' },
      optionsLoadingState: { value: '{{false}}' },
      sort: { value: 'asc' },
      placeholder: { value: 'Select the options' },
<<<<<<< HEAD
      showAllSelectedLabel: { value: '{{true}}' },
=======
      showClearBtn: { value: '{{true}}' },
      showSearchInput: { value: '{{true}}' },
>>>>>>> 23ca209a
      visibility: { value: '{{true}}' },
      disabledState: { value: '{{false}}' },
      loadingState: { value: '{{false}}' },
      schema: {
        value:
          "{{[\t{label: 'option1',value: 1,disable: false,visible: true,default: true},{label: 'option2',value: 2,disable: false,visible: true},{label: 'option3',value: 3,disable: false,visible: true}\t]}}",
      },
      options: {
        value: [
          {
            label: 'option1',
            value: '1',
            disable: { value: false },
            visible: { value: true },
            default: { value: false },
          },
          {
            label: 'option2',
            value: '2',
            disable: { value: false },
            visible: { value: true },
            default: { value: true },
          },
          {
            label: 'option3',
            value: '3',
            disable: { value: false },
            visible: { value: true },
            default: { value: false },
          },
        ],
      },
      tooltip: { value: '' },
    },
    events: [],
    styles: {
      labelColor: { value: '#1B1F24' },
      labelWidth: { value: '33' },
      auto: { value: '{{true}}' },
      fieldBorderRadius: { value: '6' },
      selectedTextColor: { value: '#1B1F24' },
      fieldBorderColor: { value: '#CCD1D5' },
      errTextColor: { value: '#D72D39' },
      fieldBackgroundColor: { value: '#fff' },
      direction: { value: 'left' },
      alignment: { value: 'side' },
      padding: { value: 'default' },
      boxShadow: { value: '0px 0px 0px 0px #00000090' },
      icon: { value: 'IconHome2' },
      iconVisibility: { value: false },
      iconColor: { value: '#6A727C' },
      accentColor: { value: 'var(--primary-brand)' },
    },
  },
};<|MERGE_RESOLUTION|>--- conflicted
+++ resolved
@@ -345,12 +345,9 @@
       optionsLoadingState: { value: '{{false}}' },
       sort: { value: 'asc' },
       placeholder: { value: 'Select the options' },
-<<<<<<< HEAD
       showAllSelectedLabel: { value: '{{true}}' },
-=======
       showClearBtn: { value: '{{true}}' },
       showSearchInput: { value: '{{true}}' },
->>>>>>> 23ca209a
       visibility: { value: '{{true}}' },
       disabledState: { value: '{{false}}' },
       loadingState: { value: '{{false}}' },
