--- conflicted
+++ resolved
@@ -29,69 +29,9 @@
 
   async update(componentDiff: object, appVersionId: string) {
     return dbTransactionForAppVersionAssociationsUpdate(async (manager: EntityManager) => {
-<<<<<<< HEAD
       const result = await this.updateComponents(componentDiff, appVersionId, manager);
       if (result?.error) {
         return result;
-=======
-      for (const componentId in componentDiff) {
-        const { component } = componentDiff[componentId];
-
-        const doesComponentExist = await manager.findAndCount(Component, { where: { id: componentId } });
-
-        if (doesComponentExist[1] === 0) {
-          return {
-            error: {
-              message: `Component with id ${componentId} does not exist`,
-            },
-          };
-        }
-
-        const componentData: Component = await manager.findOne(Component, {
-          where: { id: componentId },
-        });
-
-        const isComponentDefinitionChanged = component.definition ? true : false;
-
-        if (isComponentDefinitionChanged) {
-          const updatedDefinition = component.definition;
-          const columnsUpdated = Object.keys(updatedDefinition);
-
-          const newComponentsData = columnsUpdated.reduce((acc, column) => {
-            const newColumnData = _.mergeWith(
-              componentData[column === 'others' ? 'displayPreferences' : column],
-              updatedDefinition[column],
-              (objValue, srcValue) => {
-                if (componentData.type === 'Table' && _.isArray(objValue)) {
-                  return srcValue;
-                } else if (
-                  (componentData.type === 'DropdownV2' ||
-                    componentData.type === 'MultiselectV2' ||
-                    componentData.type === 'ModuleContainer' ||
-                    componentData.type === 'Steps') &&
-                  _.isArray(objValue)
-                ) {
-                  return _.isArray(srcValue) ? srcValue : Object.values(srcValue);
-                }
-              }
-            );
-
-            if (column === 'others') {
-              acc['displayPreferences'] = newColumnData;
-            } else {
-              acc[column] = newColumnData;
-            }
-
-            return acc;
-          }, {});
-
-          // Update the component with merged data
-          await manager.update(Component, componentId, newComponentsData);
-        } else {
-          // Update the component directly if definition is not changed
-          await manager.update(Component, componentId, component);
-        }
->>>>>>> 917b80fe
       }
     }, appVersionId);
   }
