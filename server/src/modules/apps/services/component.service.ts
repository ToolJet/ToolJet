import { Injectable } from '@nestjs/common';
import { EntityManager, In } from 'typeorm';
import { Component } from 'src/entities/component.entity';
import { Layout } from 'src/entities/layout.entity';
import { Page } from 'src/entities/page.entity';
import { dbTransactionForAppVersionAssociationsUpdate, dbTransactionWrap } from 'src/helpers/database.helper';
import { EventsService } from './event.service';
import { LayoutData } from '../dto/component';
import { LayoutDimensionUnits } from '../constants';
import { IComponentsService } from '../interfaces/services/IComponentService';
const _ = require('lodash');

@Injectable()
export class ComponentsService implements IComponentsService {
  constructor(protected eventHandlerService: EventsService) { }

  findOne(id: string): Promise<Component> {
    return dbTransactionWrap((manager: EntityManager) => {
      return manager.findOne(Component, { where: { id } });
    });
  }

  async create(componentDiff: object, pageId: string, appVersionId: string) {
    return dbTransactionForAppVersionAssociationsUpdate(async (manager: EntityManager) => {
      const page = await manager.findOne(Page, {
        where: { appVersionId, id: pageId },
      });

      const newComponents = this.transformComponentData(componentDiff);

      const componentLayouts = [];

      newComponents.forEach((component) => {
        component.page = page;
      });

      const savedComponents = await manager.save(Component, newComponents);

      savedComponents.forEach((component) => {
        const componentLayout = componentDiff[component.id].layouts;

        if (componentLayout) {
          for (const type in componentLayout) {
            const layout = componentLayout[type];
            const newLayout = new Layout();
            newLayout.type = type;
            newLayout.top = layout.top;
            newLayout.left = layout.left;
            newLayout.width = layout.width;
            newLayout.height = layout.height;
            newLayout.component = component;
            newLayout.dimensionUnit = LayoutDimensionUnits.COUNT;

            componentLayouts.push(newLayout);
          }
        }
      });

      await manager.save(Layout, componentLayouts);

      return {};
    }, appVersionId);
  }

  async update(componentDiff: object, appVersionId: string) {
    return dbTransactionForAppVersionAssociationsUpdate(async (manager: EntityManager) => {
      for (const componentId in componentDiff) {
        const { component } = componentDiff[componentId];

        const doesComponentExist = await manager.findAndCount(Component, { where: { id: componentId } });

        if (doesComponentExist[1] === 0) {
          return {
            error: {
              message: `Component with id ${componentId} does not exist`,
            },
          };
        }

        const componentData: Component = await manager.findOne(Component, {
          where: { id: componentId },
        });

        const isComponentDefinitionChanged = component.definition ? true : false;

        if (isComponentDefinitionChanged) {
          const updatedDefinition = component.definition;
          const columnsUpdated = Object.keys(updatedDefinition);

          const newComponentsData = columnsUpdated.reduce((acc, column) => {
            const newColumnData = _.mergeWith(
              componentData[column === 'others' ? 'displayPreferences' : column],
              updatedDefinition[column],
              (objValue, srcValue) => {
                if (componentData.type === 'Table' && _.isArray(objValue)) {
                  return srcValue;
                } else if (
                  (componentData.type === 'DropdownV2' ||
                    componentData.type === 'MultiselectV2' ||
<<<<<<< HEAD
                    componentData.type === 'Tabs') &&
=======
                    componentData.type === 'ModuleContainer' ||
                    componentData.type === 'Steps') &&
>>>>>>> f45d9a28
                  _.isArray(objValue)
                ) {
                  return _.isArray(srcValue) ? srcValue : Object.values(srcValue);
                }
              }
            );

            if (column === 'others') {
              acc['displayPreferences'] = newColumnData;
            } else {
              acc[column] = newColumnData;
            }

            return acc;
          }, {});

          // Update the component with merged data
          await manager.update(Component, componentId, newComponentsData);
        } else {
          // Update the component directly if definition is not changed
          await manager.update(Component, componentId, component);
        }
      }
    }, appVersionId);
  }

  async delete(componentIds: string[], appVersionId: string, isComponentCut = false) {
    return dbTransactionForAppVersionAssociationsUpdate(async (manager: EntityManager) => {
      const components = await manager.findBy(Component, {
        id: In(componentIds),
      });

      if (!components.length) {
        return {
          error: {
            message: `Components with ids ${componentIds} do not exist`,
          },
        };
      }

      if (!isComponentCut) {
        components.forEach((component) => {
          this.eventHandlerService.cascadeDeleteEvents(component.id);
        });
      }

      await manager.delete(Component, { id: In(componentIds) });
    }, appVersionId);
  }

  async componentLayoutChange(
    componenstLayoutDiff: Record<string, { layouts: LayoutData; component?: { parent: string } }>,
    appVersionId: string
  ) {
    return dbTransactionForAppVersionAssociationsUpdate(async (manager: EntityManager) => {
      for (const componentId in componenstLayoutDiff) {
        const doesComponentExist = await manager.findAndCount(Component, { where: { id: componentId } });

        if (doesComponentExist[1] === 0) {
          return {
            error: {
              message: `Component with id ${componentId} does not exist`,
            },
          };
        }

        const { layouts, component } = componenstLayoutDiff[componentId];

        for (const type in layouts) {
          const componentLayout = await manager.findOne(Layout, { where: { componentId, type } });

          if (componentLayout) {
            const layout = {
              ...layouts[type],
            } as Partial<Layout>;

            await manager.update(Layout, { id: componentLayout.id }, layout);
          }
          //Handle parent change cases. component.parent can be undefined if the element is moved form container to canvas
          if (component) {
            await manager.update(Component, { id: componentId }, { parent: component.parent });
          }
        }
      }
    }, appVersionId);
  }

  async getAllComponents(pageId: string) {
    // need to get all components for a page with their layouts

    return dbTransactionWrap(async (manager: EntityManager) => {
      return manager
        .createQueryBuilder(Component, 'component')
        .leftJoinAndSelect('component.layouts', 'layout')
        .where('component.pageId = :pageId', { pageId })
        .andWhere((qb) => {
          const subQuery = qb
            .subQuery()
            .select('layout.id')
            .from('layouts', 'layout')
            .where('layout.componentId = component.id')
            .andWhere('layout.type IN (:...types)', { types: ['desktop', 'mobile'] })
            .orderBy('layout.updatedAt', 'DESC')
            .limit(2)
            .getQuery();
          return `layout.id IN ${subQuery}`;
        })
        .getMany()
        .then((components) => {
          return components.reduce((acc, component) => {
            const componentId = component.id;
            const componentData = component;
            const componentLayout = component.layouts;

            const transformedData = this.createComponentWithLayout(componentData, componentLayout, manager);

            acc[componentId] = transformedData[componentId];

            return acc;
          }, {});
        });
    });
  }

  transformComponentData(data: object): Component[] {
    const transformedComponents: Component[] = [];

    for (const componentId in data) {
      const componentData = data[componentId];

      const transformedComponent: Component = new Component();
      transformedComponent.id = componentId;
      transformedComponent.name = componentData.name;
      transformedComponent.type = componentData.type;
      transformedComponent.parent = componentData.parent || null;
      transformedComponent.properties = componentData.properties || {};
      transformedComponent.styles = componentData.styles || {};
      transformedComponent.validation = componentData.validation || {};
      transformedComponent.displayPreferences = componentData.others || null;
      transformedComponent.general = componentData.general || null;
      transformedComponent.generalStyles = componentData.generalStyles || null;

      transformedComponents.push(transformedComponent);
    }

    return transformedComponents;
  }

  createComponentWithLayout(componentData: Component, layoutData = [], manager: EntityManager) {
    const { id, name, properties, styles, generalStyles, validation, parent, displayPreferences, general } =
      componentData;

    const layouts = {};

    layoutData.forEach((layout) => {
      const { type, top, left, width, height, dimensionUnit, id } = layout;

      let adjustedLeftValue = left;
      if (dimensionUnit === LayoutDimensionUnits.PERCENT) {
        adjustedLeftValue = this.resolveGridPositionForComponent(left, type);
        manager.update(
          Layout,
          {
            id,
          },
          {
            dimensionUnit: LayoutDimensionUnits.COUNT,
            left: adjustedLeftValue,
          }
        );
      }

      layouts[type] = {
        top,
        left: adjustedLeftValue,
        width,
        height,
      };
    });

    const componentWithLayout = {
      [id]: {
        component: {
          name,
          component: componentData.type,
          definition: {
            properties,
            styles,
            generalStyles,
            validation,
            general,
            others: displayPreferences,
          },
          parent,
        },
        layouts: {
          ...layouts,
        },
      },
    };

    return componentWithLayout;
  }

  resolveGridPositionForComponent(dimension: number, type: string): number {
    // const numberOfGrids = type === 'desktop' ? 43 : 12;
    const numberOfGrids = 43;
    return Math.round((dimension * numberOfGrids) / 100);
  }
}<|MERGE_RESOLUTION|>--- conflicted
+++ resolved
@@ -12,7 +12,7 @@
 
 @Injectable()
 export class ComponentsService implements IComponentsService {
-  constructor(protected eventHandlerService: EventsService) { }
+  constructor(protected eventHandlerService: EventsService) {}
 
   findOne(id: string): Promise<Component> {
     return dbTransactionWrap((manager: EntityManager) => {
@@ -97,12 +97,9 @@
                 } else if (
                   (componentData.type === 'DropdownV2' ||
                     componentData.type === 'MultiselectV2' ||
-<<<<<<< HEAD
-                    componentData.type === 'Tabs') &&
-=======
                     componentData.type === 'ModuleContainer' ||
+                    componentData.type === 'Tabs' ||
                     componentData.type === 'Steps') &&
->>>>>>> f45d9a28
                   _.isArray(objValue)
                 ) {
                   return _.isArray(srcValue) ? srcValue : Object.values(srcValue);
