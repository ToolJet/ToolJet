import { Module } from '@nestjs/common';
import { TypeOrmModule } from '@nestjs/typeorm';
import { App } from '../../entities/app.entity';
import { File } from '../../entities/file.entity';
import { AppsController } from '../../controllers/apps.controller';
import { AppsService } from '../../services/apps.service';
import { AppVersion } from '../../../src/entities/app_version.entity';
import { DataQuery } from '../../../src/entities/data_query.entity';
import { CaslModule } from '../casl/casl.module';
import { AppUser } from 'src/entities/app_user.entity';
import { AppUsersService } from '@services/app_users.service';
import { AppUsersController } from '@controllers/app_users.controller';
import { OrganizationUser } from 'src/entities/organization_user.entity';
import { UsersService } from '@services/users.service';
import { User } from 'src/entities/user.entity';
import { Organization } from 'src/entities/organization.entity';
import { FilesService } from '@services/files.service';
import { FoldersService } from '@services/folders.service';
import { Folder } from 'src/entities/folder.entity';
import { FolderApp } from 'src/entities/folder_app.entity';
import { DataSource } from 'src/entities/data_source.entity';
import { GroupPermission } from 'src/entities/group_permission.entity';
import { AppGroupPermission } from 'src/entities/app_group_permission.entity';
import { UserGroupPermission } from 'src/entities/user_group_permission.entity';
import { AppImportExportService } from '@services/app_import_export.service';
import { DataSourcesService } from '@services/data_sources.service';
import { CredentialsService } from '@services/credentials.service';
import { EncryptionService } from '@services/encryption.service';
import { Credential } from 'src/entities/credential.entity';
<<<<<<< HEAD
import { AuditLog } from 'src/entities/audit_log.entity';
import { AuditLoggerService } from '@services/audit_logger.service';
=======
import { PluginsService } from '@services/plugins.service';
import { Plugin } from 'src/entities/plugin.entity';
import { PluginsHelper } from 'src/helpers/plugins.helper';
>>>>>>> e9cf2fa1

@Module({
  imports: [
    TypeOrmModule.forFeature([
      App,
      AppVersion,
      AppUser,
      DataQuery,
      Folder,
      FolderApp,
      OrganizationUser,
      User,
      Organization,
      DataSource,
      GroupPermission,
      AppGroupPermission,
      UserGroupPermission,
      Credential,
      AuditLog,
      File,
      Plugin,
    ]),
    CaslModule,
  ],
  providers: [
    AppsService,
    AppUsersService,
    UsersService,
    FoldersService,
    AppImportExportService,
    DataSourcesService,
    CredentialsService,
    EncryptionService,
    AuditLoggerService,
    FilesService,
    PluginsService,
    PluginsHelper,
  ],
  controllers: [AppsController, AppUsersController],
})
export class AppsModule {}<|MERGE_RESOLUTION|>--- conflicted
+++ resolved
@@ -27,14 +27,11 @@
 import { CredentialsService } from '@services/credentials.service';
 import { EncryptionService } from '@services/encryption.service';
 import { Credential } from 'src/entities/credential.entity';
-<<<<<<< HEAD
 import { AuditLog } from 'src/entities/audit_log.entity';
 import { AuditLoggerService } from '@services/audit_logger.service';
-=======
 import { PluginsService } from '@services/plugins.service';
 import { Plugin } from 'src/entities/plugin.entity';
 import { PluginsHelper } from 'src/helpers/plugins.helper';
->>>>>>> e9cf2fa1
 
 @Module({
   imports: [
