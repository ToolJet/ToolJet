--- conflicted
+++ resolved
@@ -47,11 +47,8 @@
       AppGroupPermission,
       UserGroupPermission,
       Credential,
-<<<<<<< HEAD
       AuditLog,
-=======
       File,
->>>>>>> 3af96b08
     ]),
     CaslModule,
   ],
@@ -64,11 +61,8 @@
     DataSourcesService,
     CredentialsService,
     EncryptionService,
-<<<<<<< HEAD
     AuditLoggerService,
-=======
     FilesService,
->>>>>>> 3af96b08
   ],
   controllers: [AppsController, AppUsersController],
 })
