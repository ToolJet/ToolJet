--- conflicted
+++ resolved
@@ -75,17 +75,14 @@
       File,
       AppEnvironment,
       Plugin,
-<<<<<<< HEAD
       WorkflowExecution,
       WorkflowExecutionNode,
       WorkflowExecutionEdge,
       OrgEnvironmentVariable,
-=======
       Component,
       Page,
       EventHandler,
       Layout,
->>>>>>> f0a403e6
     ]),
     CaslModule,
     BullModule.registerQueue({
@@ -106,17 +103,18 @@
     PluginsService,
     PluginsHelper,
     AppEnvironmentService,
-<<<<<<< HEAD
     WorkflowExecutionsService,
     DataQueriesService,
-  ],
-  controllers: [AppsController, AppUsersController, AppsImportExportController, WorkflowExecutionsController],
-=======
     ComponentsService,
     PageService,
     EventsService,
   ],
-  controllers: [AppsController, AppsControllerV2, AppUsersController, AppsImportExportController],
->>>>>>> f0a403e6
+  controllers: [
+    AppsController,
+    AppsControllerV2,
+    AppUsersController,
+    AppsImportExportController,
+    WorkflowExecutionsController,
+  ],
 })
 export class AppsModule {}