import { Module } from '@nestjs/common';
import { TypeOrmModule } from '@nestjs/typeorm';
import { GroupPermission } from '../../../src/entities/group_permission.entity';
import { UserGroupPermission } from 'src/entities/user_group_permission.entity';
import { AppGroupPermission } from 'src/entities/app_group_permission.entity';
import { GroupPermissionsController } from '../../controllers/group_permissions.controller';
import { GroupPermissionsService } from '../../services/group_permissions.service';
import { CaslModule } from '../casl/casl.module';
import { UsersService } from '@services/users.service';
import { User } from 'src/entities/user.entity';
import { OrganizationUser } from 'src/entities/organization_user.entity';
import { Organization } from 'src/entities/organization.entity';
import { App } from 'src/entities/app.entity';
<<<<<<< HEAD
import { AuditLog } from 'src/entities/audit_log.entity';
import { AuditLoggerService } from '@services/audit_logger.service';
=======
import { File } from 'src/entities/file.entity';
import { FilesService } from '@services/files.service';
>>>>>>> 3af96b08

@Module({
  controllers: [GroupPermissionsController],
  imports: [
    TypeOrmModule.forFeature([
      GroupPermission,
      UserGroupPermission,
      AppGroupPermission,
      User,
      OrganizationUser,
      Organization,
      App,
<<<<<<< HEAD
      AuditLog,
    ]),
    CaslModule,
  ],
  providers: [GroupPermissionsService, UsersService, AuditLoggerService],
=======
      File,
    ]),
    CaslModule,
  ],
  providers: [GroupPermissionsService, FilesService, UsersService],
>>>>>>> 3af96b08
})
export class GroupPermissionsModule {}<|MERGE_RESOLUTION|>--- conflicted
+++ resolved
@@ -11,13 +11,10 @@
 import { OrganizationUser } from 'src/entities/organization_user.entity';
 import { Organization } from 'src/entities/organization.entity';
 import { App } from 'src/entities/app.entity';
-<<<<<<< HEAD
 import { AuditLog } from 'src/entities/audit_log.entity';
 import { AuditLoggerService } from '@services/audit_logger.service';
-=======
 import { File } from 'src/entities/file.entity';
 import { FilesService } from '@services/files.service';
->>>>>>> 3af96b08
 
 @Module({
   controllers: [GroupPermissionsController],
@@ -30,18 +27,11 @@
       OrganizationUser,
       Organization,
       App,
-<<<<<<< HEAD
+      File,
       AuditLog,
     ]),
     CaslModule,
   ],
-  providers: [GroupPermissionsService, UsersService, AuditLoggerService],
-=======
-      File,
-    ]),
-    CaslModule,
-  ],
-  providers: [GroupPermissionsService, FilesService, UsersService],
->>>>>>> 3af96b08
+  providers: [GroupPermissionsService, UsersService, FilesService, AuditLoggerService],
 })
 export class GroupPermissionsModule {}