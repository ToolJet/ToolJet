import { AppBase } from '@entities/app_base.entity';
import { dbTransactionWrap } from '@helpers/database.helper';
import { BadRequestException, Injectable } from '@nestjs/common';
import { EntityManager } from 'typeorm';
import { CreateGranularPermissionDto, UpdateGranularPermissionDto } from '../dto/granular-permissions';
import { GroupPermissionsRepository } from '../repository';
import { GranularPermissionsUtilService } from '../util-services/granular-permissions.util.service';
import { LicenseUserService } from '@modules/licensing/services/user.service';
import { GranularPermissions } from '@entities/granular_permissions.entity';
import { GranularPermissionQuerySearchParam } from '../types';
import { IGranularPermissionsService } from '../interfaces/IService';
import { GroupPermissionLicenseUtilService } from '../util-services/license.util.service';
import { USER_ROLE } from '../constants';
import { User } from '@entities/user.entity';
import { RequestContext } from '@modules/request-context/service';
import { AUDIT_LOGS_REQUEST_CONTEXT_KEY } from '@modules/app/constants';

@Injectable()
export class GranularPermissionsService implements IGranularPermissionsService {
  constructor(
    protected readonly groupPermissionRepository: GroupPermissionsRepository,
    protected readonly granularPermissionUtilService: GranularPermissionsUtilService,
    protected readonly licenseUserService: LicenseUserService,
    protected readonly licenseUtilService: GroupPermissionLicenseUtilService
  ) {}

  async create(user: User, createGranularPermissionsDto: CreateGranularPermissionDto) {
    const organizationId = user.organizationId;
    const { createResourcePermissionObject } = createGranularPermissionsDto;
    const group = await this.groupPermissionRepository.getGroup({
      id: createGranularPermissionsDto.groupId,
      organizationId,
    });
    this.granularPermissionUtilService.validateGranularPermissionCreateOperation(group);
    return await dbTransactionWrap(async (manager: EntityManager) => {
      const granularPermission = await this.granularPermissionUtilService.create(
        {
          createGranularPermissionDto: createGranularPermissionsDto,
          organizationId,
        },
        createResourcePermissionObject,
        manager
      );
<<<<<<< HEAD

      await this.licenseUserService.validateUser(manager, organizationId);
=======
      await this.licenseUserService.validateUser(manager);

      //GRANULAR_PERMISSION_APP_CREATE audit
      const auditLogsData = {
        userId: user.id,
        organizationId: organizationId,
        resourceId: granularPermission.id,
        resourceName: granularPermission.name,
      };
      RequestContext.setLocals(AUDIT_LOGS_REQUEST_CONTEXT_KEY, auditLogsData);
>>>>>>> 9e470a50
    });
  }
  async getAddableApps(organizationId: string): Promise<{ AddableResourceItem }[]> {
    return await dbTransactionWrap(async (manager: EntityManager) => {
      const apps = await manager.find(AppBase, {
        where: {
          organizationId,
        },
      });
      return apps.map((app) => {
        return {
          name: app.name,
          id: app.id,
          type: app.type,
        };
      });
    });
  }

  async getAddableDataSources(organizationId: string): Promise<{ AddableResourceItem }[]> {
    return [];
  }

  async getAll(
    groupId: string,
    organizationId: string,
    searchParam?: GranularPermissionQuerySearchParam
  ): Promise<GranularPermissions[]> {
    return await dbTransactionWrap(async (manager: EntityManager) => {
      const isLicenseValid = await this.licenseUtilService.isValidLicense();
      const groupPermission = await this.groupPermissionRepository.getGroup({
        id: groupId,
        organizationId,
      });

      if (!isLicenseValid) {
        return this.granularPermissionUtilService.getBasicPlanGranularPermissions(groupPermission.name as USER_ROLE);
      }
      return await this.groupPermissionRepository.getAllGranularPermissions(
        {
          groupId,
          ...searchParam,
        },
        organizationId,
        manager
      );
    });
  }

  async update(id: string, user: User, updateGranularPermissionDto: UpdateGranularPermissionDto<any>) {
    const organizationId = user.organizationId;
    await dbTransactionWrap(async (manager: EntityManager) => {
      const granularPermissions = await this.groupPermissionRepository.getGranularPermission(
        id,
        organizationId,
        manager
      );
      const group = granularPermissions.group;

      this.granularPermissionUtilService.validateGranularPermissionUpdateOperation(group, organizationId);
      await this.granularPermissionUtilService.update(id, {
        group: group,
        organizationId: group.organizationId,
        updateGranularPermissionDto,
      });

<<<<<<< HEAD
      await this.licenseUserService.validateUser(manager, organizationId);
=======
      await this.licenseUserService.validateUser(manager);

      //GRANULAR_PERMISSION_APP_UPDATE audit
      const auditLogsData = {
        userId: user.id,
        organizationId: organizationId,
        resourceId: granularPermissions.id,
        resourceName: granularPermissions.name,
      };
      RequestContext.setLocals(AUDIT_LOGS_REQUEST_CONTEXT_KEY, auditLogsData);
>>>>>>> 9e470a50
    });
  }

  async delete(id: string, user: User) {
    const organizationId = user.organizationId;
    return await dbTransactionWrap(async (manager: EntityManager) => {
      const granularPermission = await this.groupPermissionRepository.getGranularPermission(
        id,
        organizationId,
        manager
      );

      if (!granularPermission) {
        throw new BadRequestException();
      }
      await manager.delete(GranularPermissions, id);

      //GRANULAR_PERMISSION_APP_DELETE audit
      const auditLogsData = {
        userId: user.id,
        organizationId: organizationId,
        resourceId: granularPermission.id,
        resourceName: granularPermission.name,
      };
      RequestContext.setLocals(AUDIT_LOGS_REQUEST_CONTEXT_KEY, auditLogsData);
    });
  }
}<|MERGE_RESOLUTION|>--- conflicted
+++ resolved
@@ -41,11 +41,7 @@
         createResourcePermissionObject,
         manager
       );
-<<<<<<< HEAD
-
       await this.licenseUserService.validateUser(manager, organizationId);
-=======
-      await this.licenseUserService.validateUser(manager);
 
       //GRANULAR_PERMISSION_APP_CREATE audit
       const auditLogsData = {
@@ -55,7 +51,6 @@
         resourceName: granularPermission.name,
       };
       RequestContext.setLocals(AUDIT_LOGS_REQUEST_CONTEXT_KEY, auditLogsData);
->>>>>>> 9e470a50
     });
   }
   async getAddableApps(organizationId: string): Promise<{ AddableResourceItem }[]> {
@@ -122,10 +117,7 @@
         updateGranularPermissionDto,
       });
 
-<<<<<<< HEAD
       await this.licenseUserService.validateUser(manager, organizationId);
-=======
-      await this.licenseUserService.validateUser(manager);
 
       //GRANULAR_PERMISSION_APP_UPDATE audit
       const auditLogsData = {
@@ -135,7 +127,6 @@
         resourceName: granularPermissions.name,
       };
       RequestContext.setLocals(AUDIT_LOGS_REQUEST_CONTEXT_KEY, auditLogsData);
->>>>>>> 9e470a50
     });
   }
 
