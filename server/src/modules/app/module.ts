--- conflicted
+++ resolved
@@ -41,12 +41,9 @@
 import { WorkflowsModule } from '@modules/workflows/module';
 import { AiModule } from '@modules/ai/module';
 import { CustomStylesModule } from '@modules/custom-styles/module';
-<<<<<<< HEAD
 import { AppPermissionsModule } from '@modules/app-permissions/module';
-=======
 import { EventsModule } from '@modules/events/module';
 import { ExternalApiModule } from '@modules/external-apis/module';
->>>>>>> 29cf38b9
 
 export class AppModule implements OnModuleInit {
   static async register(configs: { IS_GET_CONTEXT: boolean }): Promise<DynamicModule> {
@@ -100,12 +97,9 @@
       await WorkflowsModule.register(configs),
       await AiModule.register(configs),
       await CustomStylesModule.register(configs),
-<<<<<<< HEAD
       await AppPermissionsModule.register(configs),
-=======
       await EventsModule.register(configs),
       await ExternalApiModule.register(configs),
->>>>>>> 29cf38b9
     ];
 
     return {
