import { DynamicModule, Type } from '@nestjs/common';
import { getImportPath } from './constants';
import { EventEmitterModule } from '@nestjs/event-emitter';
import { ScheduleModule } from '@nestjs/schedule';
import { BullModule } from '@nestjs/bull';
import { ConfigModule } from '@nestjs/config';
import { getEnvVars } from '../../../scripts/database-config-utils';
import { LoggerModule } from 'nestjs-pino';
import { TypeOrmModule } from '@nestjs/typeorm';
import { ormconfig, tooljetDbOrmconfig } from '../../../ormconfig';
import { RequestContextModule } from '@modules/request-context/module';
import { ServeStaticModule } from '@nestjs/serve-static';
import { join } from 'path';
import { GuardValidatorModule } from './validators/feature-guard.validator';
import { SentryModule } from '@modules/observability/sentry/module';

export class AppModuleLoader {
  static async loadModules(configs: { IS_GET_CONTEXT: boolean }): Promise<(DynamicModule | Type<any>)[]> {
    // Static imports that are always loaded
    const staticModules = [
      EventEmitterModule.forRoot({
        wildcard: false,
        newListener: false,
        removeListener: false,
        maxListeners: 5,
        verboseMemoryLeak: true,
        ignoreErrors: false,
      }),
      ScheduleModule.forRoot(),
      BullModule.forRoot({
        redis: {
          host: process.env.REDIS_HOST || 'localhost',
          port: parseInt(process.env.REDIS_PORT) || 6379,
        },
      }),
      ConfigModule.forRoot({
        isGlobal: true,
        envFilePath: [`../.env.${process.env.NODE_ENV}`, '../.env'],
        load: [() => getEnvVars()],
      }),
      LoggerModule.forRoot({
        pinoHttp: {
          level: (() => {
            const logLevel = {
              production: 'info',
              development: 'debug',
              test: 'error',
            };
            return logLevel[process.env.NODE_ENV] || 'info';
          })(),
          autoLogging: {
            ignorePaths: ['/api/health'],
          },
          prettyPrint:
            process.env.NODE_ENV !== 'production'
              ? {
                  colorize: true,
                  levelFirst: true,
                  translateTime: 'UTC:mm/dd/yyyy, h:MM:ss TT Z',
                }
              : false,
          redact: {
            paths: [
              'req.headers.authorization',
              'req.headers.cookie',
              'res.headers.authorization',
              'res.headers["set-cookie"]',
              'req.headers["proxy-authorization"]',
              'req.headers["www-authenticate"]',
              'req.headers["authentication-info"]',
              'req.headers["x-forwarded-for"]',
              ...(process.env.LOGGER_REDACT ? process.env.LOGGER_REDACT?.split(',') : []),
            ],
            censor: '[REDACTED]',
          },
        },
      }),
      TypeOrmModule.forRoot(ormconfig),
      TypeOrmModule.forRoot(tooljetDbOrmconfig),
      RequestContextModule,
      GuardValidatorModule,
    ];

    if (process.env.SERVE_CLIENT !== 'false' && process.env.NODE_ENV === 'production') {
      staticModules.unshift(
        ServeStaticModule.forRoot({
          // Have to remove trailing slash of SUB_PATH.
          serveRoot: process.env.SUB_PATH === undefined ? '' : process.env.SUB_PATH.replace(/\/$/, ''),
          rootPath: join(__dirname, '../../../../../', 'frontend/build'),
        })
      );
    }

    if (process.env.APM_VENDOR == 'sentry') {
      staticModules.unshift(
        SentryModule.forRoot({
          dsn: process.env.SENTRY_DNS,
          tracesSampleRate: 1.0,
          debug: !!process.env.SENTRY_DEBUG,
        })
      );
    }

    /**
     * ███████████████████████████████████████████████████████████████████████████████
     * █                                                                             █
     * █                            DYNAMIC MODULES                                  █
     * █                                                                             █
     * █     Modules added here can be easily enabled with minimal code changes.     █
     * █     Not keeping the code on base directories.                               █
     * █                                                                             █
     * ███████████████████████████████████████████████████████████████████████████████
     */
    const dynamicModulePromises: Promise<DynamicModule>[] = [];

    try {
      const { LogToFileModule } = await import(`${await getImportPath(configs.IS_GET_CONTEXT)}/log-to-file/module`);
      const { AuditLogsModule } = await import(`${await getImportPath(configs.IS_GET_CONTEXT)}/audit-logs/module`);
      dynamicModulePromises.push(LogToFileModule.register(configs));
      dynamicModulePromises.push(AuditLogsModule.register(configs));
    } catch (error) {
      console.error('Error loading dynamic modules:', error);
    }

<<<<<<< HEAD
    const dynamicModules = await Promise.all(dynamicModulePromises);
    return [...staticModules, ...dynamicModules] as (DynamicModule | Type<any>)[];
=======
    return [...staticModules, ...dynamicModules] as (Type<any> | DynamicModule)[];
>>>>>>> 17534547
  }
}<|MERGE_RESOLUTION|>--- conflicted
+++ resolved
@@ -111,22 +111,17 @@
      * █                                                                             █
      * ███████████████████████████████████████████████████████████████████████████████
      */
-    const dynamicModulePromises: Promise<DynamicModule>[] = [];
+    const dynamicModules: Promise<DynamicModule>[] = [];
 
     try {
       const { LogToFileModule } = await import(`${await getImportPath(configs.IS_GET_CONTEXT)}/log-to-file/module`);
       const { AuditLogsModule } = await import(`${await getImportPath(configs.IS_GET_CONTEXT)}/audit-logs/module`);
-      dynamicModulePromises.push(LogToFileModule.register(configs));
-      dynamicModulePromises.push(AuditLogsModule.register(configs));
+      dynamicModules.push(LogToFileModule.register(configs));
+      dynamicModules.push(AuditLogsModule.register(configs));
     } catch (error) {
       console.error('Error loading dynamic modules:', error);
     }
 
-<<<<<<< HEAD
-    const dynamicModules = await Promise.all(dynamicModulePromises);
-    return [...staticModules, ...dynamicModules] as (DynamicModule | Type<any>)[];
-=======
     return [...staticModules, ...dynamicModules] as (Type<any> | DynamicModule)[];
->>>>>>> 17534547
   }
 }