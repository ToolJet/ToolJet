--- conflicted
+++ resolved
@@ -10,12 +10,8 @@
   UserAllPermissions: UserAllPermissions,
   app: App
 ): void {
-<<<<<<< HEAD
   const appId = app?.id;
-  const { superAdmin, isAdmin, userPermission } = UserAllPermissions;
-=======
   const { superAdmin, isAdmin, userPermission, isBuilder } = UserAllPermissions;
->>>>>>> 67fa14ad
   const resourcePermissions = userPermission?.[MODULES.APP];
   const isAllEditable = !!resourcePermissions?.isAllEditable;
   const isCanCreate = userPermission.appCreate;
