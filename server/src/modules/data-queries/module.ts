import { DynamicModule } from '@nestjs/common';
import { DataSourcesRepository } from '@modules/data-sources/repository';
import { VersionRepository } from '@modules/versions/repository';
import { DataQueryRepository } from './repository';
import { AppEnvironmentsModule } from '@modules/app-environments/module';
import { DataSourcesModule } from '@modules/data-sources/module';
import { FeatureAbilityFactory as AppFeatureAbilityFactory } from './ability/app';
import { FeatureAbilityFactory as DataSourceFeatureAbilityFactory } from './ability/data-source';
import { AppsRepository } from '@modules/apps/repository';
import { OrganizationRepository } from '@modules/organizations/repository';
<<<<<<< HEAD
import { SubModule } from '@modules/app/sub-module';
=======
import { LicenseModule } from '@modules/licensing/module';
import { AppPermissionsModule } from '@modules/app-permissions/module';
>>>>>>> dd909e26

export class DataQueriesModule extends SubModule {
  static async register(configs?: { IS_GET_CONTEXT: boolean }): Promise<DynamicModule> {
    const { DataQueriesController, DataQueriesService, DataQueriesUtilService } = await this.getProviders(
      configs,
      'data-queries',
      ['controller', 'service', 'util.service']
    );

    return {
      module: DataQueriesModule,
      imports: [
        await AppEnvironmentsModule.register(configs),
        await DataSourcesModule.register(configs),
        await LicenseModule.forRoot(configs),
        await AppPermissionsModule.register(configs),
      ],
      providers: [
        DataQueryRepository,
        VersionRepository,
        AppsRepository,
        DataSourcesRepository,
        OrganizationRepository,
        DataQueriesService,
        DataQueriesUtilService,
        AppFeatureAbilityFactory,
        DataSourceFeatureAbilityFactory,
      ],
      exports: [DataQueriesUtilService],
      controllers: [DataQueriesController],
    };
  }
}<|MERGE_RESOLUTION|>--- conflicted
+++ resolved
@@ -8,12 +8,8 @@
 import { FeatureAbilityFactory as DataSourceFeatureAbilityFactory } from './ability/data-source';
 import { AppsRepository } from '@modules/apps/repository';
 import { OrganizationRepository } from '@modules/organizations/repository';
-<<<<<<< HEAD
 import { SubModule } from '@modules/app/sub-module';
-=======
-import { LicenseModule } from '@modules/licensing/module';
 import { AppPermissionsModule } from '@modules/app-permissions/module';
->>>>>>> dd909e26
 
 export class DataQueriesModule extends SubModule {
   static async register(configs?: { IS_GET_CONTEXT: boolean }): Promise<DynamicModule> {
@@ -28,7 +24,6 @@
       imports: [
         await AppEnvironmentsModule.register(configs),
         await DataSourcesModule.register(configs),
-        await LicenseModule.forRoot(configs),
         await AppPermissionsModule.register(configs),
       ],
       providers: [
