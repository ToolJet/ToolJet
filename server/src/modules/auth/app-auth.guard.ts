<<<<<<< HEAD
import { ExecutionContext, Injectable, NotFoundException, BadRequestException } from '@nestjs/common';
=======
import { ExecutionContext, Injectable, NotFoundException, UnauthorizedException } from '@nestjs/common';
>>>>>>> 7e7aaf2e
import { AuthGuard } from '@nestjs/passport';
import { App } from 'src/entities/app.entity';
import { Organization } from 'src/entities/organization.entity';
import { getManager } from 'typeorm';
import { WORKSPACE_STATUS } from 'src/helpers/user_lifecycle';

@Injectable()
export class AppAuthGuard extends AuthGuard('jwt') {
  constructor() {
    super();
  }

  async canActivate(context: ExecutionContext): Promise<any> {
    const request = context.switchToHttp().getRequest();

    const slug = request.params.slug;
    if (!slug) {
      throw new NotFoundException('App not found. Invalid app id');
    }

    // unauthenticated users should be able to to view public apps
    const app = await getManager().findOne(App, {
      where: {
        slug,
      },
    });
    if (!app) throw new NotFoundException('App not found. Invalid app id');
    const organization = await getManager().findOne(Organization, {
      where: {
        id: app.organizationId,
      },
    });
    if (organization && organization.status !== WORKSPACE_STATUS.ACTIVE)
      throw new BadRequestException('Organization is Archived');

    request.tj_app = app;
    request.headers['tj-workspace-id'] = app.organizationId;

    if (app.isPublic === true) {
      return true;
    }

    // Throw a custom exception with workspace ID if the app is not public
    try {
      const authResult = await super.canActivate(context);
      return authResult;
    } catch (error) {
      throw new UnauthorizedException(
        JSON.stringify({
          organizationId: app?.organizationId,
          message: 'Authentication is required to access this app.',
        })
      );
    }
  }
}<|MERGE_RESOLUTION|>--- conflicted
+++ resolved
@@ -1,8 +1,10 @@
-<<<<<<< HEAD
-import { ExecutionContext, Injectable, NotFoundException, BadRequestException } from '@nestjs/common';
-=======
-import { ExecutionContext, Injectable, NotFoundException, UnauthorizedException } from '@nestjs/common';
->>>>>>> 7e7aaf2e
+import {
+  ExecutionContext,
+  Injectable,
+  NotFoundException,
+  BadRequestException,
+  UnauthorizedException,
+} from '@nestjs/common';
 import { AuthGuard } from '@nestjs/passport';
 import { App } from 'src/entities/app.entity';
 import { Organization } from 'src/entities/organization.entity';
