import { Module } from '@nestjs/common';
import { AuthService } from '../../services/auth.service';
import { JwtStrategy } from './jwt.strategy';
import { PassportModule } from '@nestjs/passport';
import { JwtModule } from '@nestjs/jwt';
import { UsersService } from '../../services/users.service';
import { TypeOrmModule } from '@nestjs/typeorm';
import { User } from '../../entities/user.entity';
import { Organization } from '../../entities/organization.entity';
import { OrganizationUser } from '../../entities/organization_user.entity';
import { UsersModule } from '../users/users.module';
import { OrganizationsService } from 'src/services/organizations.service';
import { OrganizationUsersService } from 'src/services/organization_users.service';
import { ConfigService } from '@nestjs/config';
import { EmailService } from '@services/email.service';
import { OauthService, GoogleOAuthService, GitOAuthService } from '@ee/services/oauth';
import { OauthController } from '@ee/controllers/oauth.controller';
import { GroupPermission } from 'src/entities/group_permission.entity';
import { App } from 'src/entities/app.entity';
import { AuditLog } from 'src/entities/audit_log.entity';
import { AuditLoggerService } from '@services/audit_logger.service';

@Module({
  imports: [
    UsersModule,
    PassportModule,
    TypeOrmModule.forFeature([User, Organization, OrganizationUser, GroupPermission, App, AuditLog]),
    JwtModule.registerAsync({
      useFactory: (config: ConfigService) => {
        return {
          secret: config.get<string>('SECRET_KEY_BASE'),
          signOptions: {
            expiresIn: config.get<string | number>('JWT_EXPIRATION_TIME') || '30d',
          },
        };
      },
      inject: [ConfigService],
    }),
  ],
  providers: [
    AuthService,
    JwtStrategy,
    UsersService,
    OrganizationsService,
    OrganizationUsersService,
    EmailService,
    OauthService,
    GoogleOAuthService,
<<<<<<< HEAD
    AuditLoggerService,
=======
    GitOAuthService,
>>>>>>> b59817d6
  ],
  controllers: [OauthController],
  exports: [AuthService],
})
export class AuthModule { }<|MERGE_RESOLUTION|>--- conflicted
+++ resolved
@@ -46,11 +46,8 @@
     EmailService,
     OauthService,
     GoogleOAuthService,
-<<<<<<< HEAD
     AuditLoggerService,
-=======
     GitOAuthService,
->>>>>>> b59817d6
   ],
   controllers: [OauthController],
   exports: [AuthService],
