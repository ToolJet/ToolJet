--- conflicted
+++ resolved
@@ -47,10 +47,7 @@
     OauthService,
     GoogleOAuthService,
     AuditLoggerService,
-<<<<<<< HEAD
-=======
     GitOAuthService,
->>>>>>> 34833044
   ],
   controllers: [OauthController],
   exports: [AuthService],
