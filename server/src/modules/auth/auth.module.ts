import { Module } from '@nestjs/common';
import { AuthService } from '../../services/auth.service';
import { JwtStrategy } from './jwt.strategy';
import { PassportModule } from '@nestjs/passport';
import { JwtModule } from '@nestjs/jwt';
import { UsersService } from '../../services/users.service';
import { TypeOrmModule } from '@nestjs/typeorm';
import { User } from '../../entities/user.entity';
import { Organization } from '../../entities/organization.entity';
import { OrganizationUser } from '../../entities/organization_user.entity';
import { UsersModule } from '../users/users.module';
import { OrganizationsService } from 'src/services/organizations.service';
import { OrganizationUsersService } from 'src/services/organization_users.service';
import { ConfigService } from '@nestjs/config';
import { EmailService } from '@services/email.service';
import { OauthService, GoogleOAuthService, GitOAuthService } from '@ee/services/oauth';
import { OauthController } from '@ee/controllers/oauth.controller';
import { GroupPermission } from 'src/entities/group_permission.entity';
import { App } from 'src/entities/app.entity';
import { AuditLog } from 'src/entities/audit_log.entity';
import { AuditLoggerService } from '@services/audit_logger.service';
import { File } from 'src/entities/file.entity';
import { FilesService } from '@services/files.service';
import { SSOConfigs } from 'src/entities/sso_config.entity';
import { GroupPermissionsService } from '@services/group_permissions.service';
import { AppGroupPermission } from 'src/entities/app_group_permission.entity';
import { UserGroupPermission } from 'src/entities/user_group_permission.entity';
import { EncryptionService } from '@services/encryption.service';
<<<<<<< HEAD
import { OidcOAuthService } from '@ee/services/oauth/oidc_auth.service';
import { InstanceSettingsModule } from '../instance_settings/instance_settings.module';
=======
import { DataSourcesService } from '@services/data_sources.service';
import { CredentialsService } from '@services/credentials.service';
import { DataSource } from 'src/entities/data_source.entity';
import { Credential } from 'src/entities/credential.entity';
import { Plugin } from 'src/entities/plugin.entity';
import { PluginsHelper } from 'src/helpers/plugins.helper';
import { AppEnvironmentService } from '@services/app_environments.service';
>>>>>>> 9b2787cc

@Module({
  imports: [
    UsersModule,
    PassportModule,
    InstanceSettingsModule,
    TypeOrmModule.forFeature([
      User,
      File,
      Organization,
      OrganizationUser,
      GroupPermission,
      App,
      SSOConfigs,
      AppGroupPermission,
      UserGroupPermission,
<<<<<<< HEAD
      AuditLog,
=======
      DataSource,
      Credential,
      Plugin,
>>>>>>> 9b2787cc
    ]),
    JwtModule.registerAsync({
      useFactory: (config: ConfigService) => {
        return {
          secret: config.get<string>('SECRET_KEY_BASE'),
          signOptions: {
            expiresIn: config.get<string | number>('JWT_EXPIRATION_TIME') || '30d',
          },
        };
      },
      inject: [ConfigService],
    }),
  ],
  providers: [
    AuthService,
    JwtStrategy,
    UsersService,
    OrganizationsService,
    OrganizationUsersService,
    EmailService,
    OauthService,
    GoogleOAuthService,
    AuditLoggerService,
    GitOAuthService,
    FilesService,
    GroupPermissionsService,
    EncryptionService,
<<<<<<< HEAD
    OidcOAuthService,
=======
    DataSourcesService,
    CredentialsService,
    AppEnvironmentService,
    PluginsHelper,
>>>>>>> 9b2787cc
  ],
  controllers: [OauthController],
  exports: [AuthService],
})
export class AuthModule {}<|MERGE_RESOLUTION|>--- conflicted
+++ resolved
@@ -26,10 +26,8 @@
 import { AppGroupPermission } from 'src/entities/app_group_permission.entity';
 import { UserGroupPermission } from 'src/entities/user_group_permission.entity';
 import { EncryptionService } from '@services/encryption.service';
-<<<<<<< HEAD
 import { OidcOAuthService } from '@ee/services/oauth/oidc_auth.service';
 import { InstanceSettingsModule } from '../instance_settings/instance_settings.module';
-=======
 import { DataSourcesService } from '@services/data_sources.service';
 import { CredentialsService } from '@services/credentials.service';
 import { DataSource } from 'src/entities/data_source.entity';
@@ -37,7 +35,6 @@
 import { Plugin } from 'src/entities/plugin.entity';
 import { PluginsHelper } from 'src/helpers/plugins.helper';
 import { AppEnvironmentService } from '@services/app_environments.service';
->>>>>>> 9b2787cc
 
 @Module({
   imports: [
@@ -54,13 +51,10 @@
       SSOConfigs,
       AppGroupPermission,
       UserGroupPermission,
-<<<<<<< HEAD
       AuditLog,
-=======
       DataSource,
       Credential,
       Plugin,
->>>>>>> 9b2787cc
     ]),
     JwtModule.registerAsync({
       useFactory: (config: ConfigService) => {
@@ -88,14 +82,11 @@
     FilesService,
     GroupPermissionsService,
     EncryptionService,
-<<<<<<< HEAD
     OidcOAuthService,
-=======
     DataSourcesService,
     CredentialsService,
     AppEnvironmentService,
     PluginsHelper,
->>>>>>> 9b2787cc
   ],
   controllers: [OauthController],
   exports: [AuthService],
