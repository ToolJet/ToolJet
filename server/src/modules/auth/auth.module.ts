import { Module } from '@nestjs/common';
import { AuthService } from '../../services/auth.service';
import { JwtStrategy } from './jwt.strategy';
import { PassportModule } from '@nestjs/passport';
import { JwtModule } from '@nestjs/jwt';
import { UsersService } from '../../services/users.service';
import { TypeOrmModule } from '@nestjs/typeorm';
import { User } from '../../entities/user.entity';
import { Organization } from '../../entities/organization.entity';
import { OrganizationUser } from '../../entities/organization_user.entity';
import { UsersModule } from '../users/users.module';
import { OrganizationsService } from 'src/services/organizations.service';
import { OrganizationUsersService } from 'src/services/organization_users.service';
import { ConfigService } from '@nestjs/config';
import { EmailService } from '@services/email.service';
<<<<<<< HEAD
import { OauthService, GoogleOAuthService } from '@ee/services/oauth';
import { OauthController } from '@ee/controllers/oauth.controller';
=======
import { GroupPermission } from 'src/entities/group_permission.entity';
>>>>>>> 1111a753

@Module({
  imports: [
    UsersModule,
    PassportModule,
    TypeOrmModule.forFeature([User, Organization, OrganizationUser, GroupPermission]),
    JwtModule.registerAsync({
      useFactory: (config: ConfigService) => {
        return {
          secret: config.get<string>('SECRET_KEY_BASE'),
          signOptions: {
            expiresIn: config.get<string | number>('JWT_EXPIRATION_TIME') || '30d',
          },
        };
      },
      inject: [ConfigService],
    }),
  ],
  providers: [
    AuthService,
    JwtStrategy,
    UsersService,
    OrganizationsService,
    OrganizationUsersService,
    EmailService,
    OauthService,
    GoogleOAuthService,
  ],
  controllers: [OauthController],
  exports: [AuthService],
})
export class AuthModule { }<|MERGE_RESOLUTION|>--- conflicted
+++ resolved
@@ -13,12 +13,9 @@
 import { OrganizationUsersService } from 'src/services/organization_users.service';
 import { ConfigService } from '@nestjs/config';
 import { EmailService } from '@services/email.service';
-<<<<<<< HEAD
 import { OauthService, GoogleOAuthService } from '@ee/services/oauth';
 import { OauthController } from '@ee/controllers/oauth.controller';
-=======
 import { GroupPermission } from 'src/entities/group_permission.entity';
->>>>>>> 1111a753
 
 @Module({
   imports: [
