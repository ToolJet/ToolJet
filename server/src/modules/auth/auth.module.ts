--- conflicted
+++ resolved
@@ -35,15 +35,12 @@
 import { Plugin } from 'src/entities/plugin.entity';
 import { PluginsHelper } from 'src/helpers/plugins.helper';
 import { AppEnvironmentService } from '@services/app_environments.service';
-<<<<<<< HEAD
 import { AppEnvironmentsModule } from '../app_environments/app_environments.module';
 import { AppEnvironment } from 'src/entities/app_environments.entity';
 import { AppVersion } from 'src/entities/app_version.entity';
-=======
 import { MetaModule } from '../meta/meta.module';
 import { Metadata } from 'src/entities/metadata.entity';
 import { MetadataService } from '@services/metadata.service';
->>>>>>> d3df7c31
 
 @Module({
   imports: [
@@ -64,16 +61,12 @@
       DataSource,
       Credential,
       Plugin,
-<<<<<<< HEAD
       AppEnvironment,
       AppVersion,
+      Metadata,
     ]),
     AppEnvironmentsModule,
-=======
-      Metadata,
-    ]),
     MetaModule,
->>>>>>> d3df7c31
     JwtModule.registerAsync({
       useFactory: (config: ConfigService) => {
         return {
