import { ExtractJwt, Strategy } from 'passport-jwt';
import { PassportStrategy } from '@nestjs/passport';
import { Injectable } from '@nestjs/common';
import { UsersService } from '../../../src/services/users.service';
import { ConfigService } from '@nestjs/config';

@Injectable()
export class JwtStrategy extends PassportStrategy(Strategy) {
  constructor(private usersService: UsersService, private configService: ConfigService) {
    super({
      jwtFromRequest: ExtractJwt.fromAuthHeaderAsBearerToken(),
      ignoreExpiration: false,
      secretOrKey: configService.get<string>('SECRET_KEY_BASE'),
    });
  }

  async validate(payload: any) {
    let user = await this.usersService.findByEmail(payload.sub);
<<<<<<< HEAD
    
    if (user === undefined)
      user = await this.usersService.findBySSOId(payload.ssoId);
=======

    if (user === undefined) user = await this.usersService.findBySSOId(payload.ssoId);
>>>>>>> 681bb7f7

    return user;
  }
}<|MERGE_RESOLUTION|>--- conflicted
+++ resolved
@@ -16,14 +16,7 @@
 
   async validate(payload: any) {
     let user = await this.usersService.findByEmail(payload.sub);
-<<<<<<< HEAD
-    
-    if (user === undefined)
-      user = await this.usersService.findBySSOId(payload.ssoId);
-=======
-
     if (user === undefined) user = await this.usersService.findBySSOId(payload.ssoId);
->>>>>>> 681bb7f7
 
     return user;
   }
