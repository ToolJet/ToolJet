import { Injectable, NotFoundException, UnauthorizedException } from '@nestjs/common';
import { User } from '../../entities/user.entity';
import { decamelizeKeys } from 'humps';
import { Organization } from 'src/entities/organization.entity';
import { SSOConfigs } from 'src/entities/sso_config.entity';
import { EntityManager } from 'typeorm';
import { WORKSPACE_USER_STATUS } from '@modules/users/constants/lifecycle';
import { isSuperAdmin, generateNextNameAndSlug } from 'src/helpers/utils.helper';
import { dbTransactionWrap } from 'src/helpers/database.helper';
import { InstanceSettingsUtilService } from '@modules/instance-settings/util.service';
import { Response } from 'express';
import { AppAuthenticationDto } from './dto';
const uuid = require('uuid');
import { INSTANCE_USER_SETTINGS } from '@modules/instance-settings/constants';
import { EventEmitter2 } from '@nestjs/event-emitter';
import { OrganizationRepository } from '@modules/organizations/repository';
import { EMAIL_EVENTS } from '@modules/email/constants';
import { UserRepository } from '../users/repository';
import { AuthUtilService } from './util.service';
import { SessionUtilService } from '../session/util.service';
import { IAuthService } from './interfaces/IService';
import { SetupOrganizationsUtilService } from '@modules/setup-organization/util.service';
import { RequestContext } from '@modules/request-context/service';
import { AUDIT_LOGS_REQUEST_CONTEXT_KEY } from '@modules/app/constants';

@Injectable()
export class AuthService implements IAuthService {
  constructor(
    protected userRepository: UserRepository,
    protected authUtilService: AuthUtilService,
    protected sessionUtilService: SessionUtilService,
    protected organizationRepository: OrganizationRepository,
    protected instanceSettingsUtilService: InstanceSettingsUtilService,
    protected setupOrganizationsUtilService: SetupOrganizationsUtilService,
    protected eventEmitter: EventEmitter2
  ) {}

  async login(
    response: Response,
    appAuthDto: AppAuthenticationDto,
    organizationId?: string | undefined,
    loggedInUser?: User
  ) {
    let organization: Organization;
    const { email, password, redirectTo } = appAuthDto;
    let invitingOrganizationId: string | undefined;

    const isInviteRedirect =
      redirectTo?.startsWith('/organization-invitations/') || redirectTo?.startsWith('/invitations/');

    let user: User;
    if (isInviteRedirect) {
      invitingOrganizationId = organizationId;
      /* give access to the default organization */
      user = await this.userRepository.findByEmail(email, organizationId, [WORKSPACE_USER_STATUS.INVITED]);
      if (!user) {
        throw new UnauthorizedException('Invalid credentials');
      }
      organizationId = undefined;
    } else {
      user = await this.authUtilService.validateLoginUser(email, password, organizationId);
    }

    const allowPersonalWorkspace =
      isSuperAdmin(user) ||
      (await this.instanceSettingsUtilService.getSettings(INSTANCE_USER_SETTINGS.ALLOW_PERSONAL_WORKSPACE)) === 'true';

    return await dbTransactionWrap(async (manager: EntityManager) => {
      if (!organizationId) {
        // Global login
        // Determine the organization to be loaded

        const organizationList: Organization[] = await this.organizationRepository.findOrganizationWithLoginSupport(
          user,
          'form'
        );

        const defaultOrgDetails: Organization = organizationList?.find((og) => og.id === user.defaultOrganizationId);
        if (defaultOrgDetails) {
          // default organization form login enabled
          organization = defaultOrgDetails;
        } else if (organizationList?.length > 0) {
          // default organization form login not enabled, picking first one from form enabled list
          organization = organizationList[0];
        } else if (allowPersonalWorkspace && !isInviteRedirect) {
          // no form login enabled organization available for user - creating new one
          const { name, slug } = generateNextNameAndSlug('My workspace');
<<<<<<< HEAD
          organization = await this.organizationRepository.createOne({ name, slug }, manager);
=======
          organization = await this.setupOrganizationsUtilService.create(name, slug, user, manager);
>>>>>>> dfad7a55
        } else {
          if (!isInviteRedirect) throw new UnauthorizedException('User is not assigned to any workspaces');
        }

        if (organization) user.organizationId = organization.id;
        /* CASE: No active workspace. But one workspace with invited status. waiting for activation */
        if (isInviteRedirect && !organization) user.organizationId = invitingOrganizationId ?? '';
      } else {
        // organization specific login
        // No need to validate user status, validateUser() already covers it
        user.organizationId = organizationId;

        organization = await this.organizationRepository.get(user.organizationId);

        const formConfigs: SSOConfigs = organization?.ssoConfigs?.find((sso) => sso.sso === 'form');

        if (!formConfigs?.enabled) {
          // no configurations in organization side or Form login disabled for the organization
          throw new UnauthorizedException('Password login is disabled for the organization');
        }
      }

      const shouldUpdateDefaultOrgId =
        user.defaultOrganizationId && user.organizationId && user.defaultOrganizationId !== user.organizationId;
      const updateData = {
        ...(shouldUpdateDefaultOrgId && { defaultOrganizationId: organization?.id }),
        passwordRetryCount: 0,
        forgotPasswordToken: null,
      };

      await this.userRepository.updateOne(user.id, updateData, manager);

      if (!isInviteRedirect) {
        RequestContext.setLocals(AUDIT_LOGS_REQUEST_CONTEXT_KEY, {
          userId: user.id,
          organizationId: organization.id,
          resourceId: user.id,
          resourceName: user.email,
        });
      }

      return await this.sessionUtilService.generateLoginResultPayload(
        response,
        user,
        organization,
        false,
        true,
        loggedInUser,
        manager
      );
    });
  }

  //TODO:this function is not used now
  async authorizeOrganization(user: User) {
    return await dbTransactionWrap(async (manager: EntityManager) => {
      if (user.defaultOrganizationId !== user.organizationId)
        await this.userRepository.updateOne(user.id, { defaultOrganizationId: user.organizationId }, manager);

      const organization = await this.organizationRepository.get(user.organizationId);

      const permissionData = await this.sessionUtilService.getPermissionDataToAuthorize(user, manager);

      return decamelizeKeys({
        currentOrganizationId: user.organizationId,
        currentOrganizationSlug: organization.slug,
        currentOrganizationName: organization.name,
        currentUser: {
          id: user.id,
          email: user.email,
          firstName: user.firstName,
          lastName: user.lastName,
          avatarId: user.avatarId,
          ssoUserInfo: permissionData.ssoUserInfo,
          metadata: permissionData.metadata,
          createdAt: user.createdAt,
        },
        ...permissionData,
      });
    });
  }

  async switchOrganization(response: Response, newOrganizationId: string, user: User, isNewOrganization?: boolean) {
    return await this.sessionUtilService.switchOrganization(response, newOrganizationId, user, isNewOrganization);
  }

  async resetPassword(token: string, password: string) {
    const user = await this.userRepository.getUser({ forgotPasswordToken: token });
    if (!user) {
      throw new NotFoundException(
        'Invalid Reset Password URL. Please ensure you have the correct URL for resetting your password.'
      );
    } else {
      await this.userRepository.updateOne(user.id, {
        password,
        forgotPasswordToken: null,
        passwordRetryCount: 0,
      });
    }
  }

  async forgotPassword(email: string) {
    const user = await this.userRepository.findByEmail(email);
    if (!user) {
      // No need to throw error - To prevent Username Enumeration vulnerability
      return;
    }
    const forgotPasswordToken = uuid.v4();
    await this.userRepository.updateOne(user.id, { forgotPasswordToken });
    this.eventEmitter.emit('emailEvent', {
      type: EMAIL_EVENTS.SEND_PASSWORD_RESET_EMAIL,
      payload: {
        to: email,
        token: forgotPasswordToken,
        firstName: user.firstName,
      },
    });
  }

  async superAdminLogin(response: Response, appAuthDto: AppAuthenticationDto) {
    const { email } = appAuthDto;
    const user = await this.userRepository.findByEmail(email);

    if (!user || !isSuperAdmin(user)) {
      throw new UnauthorizedException('Only super admin can login through this url');
    }

    return this.login(response, appAuthDto);
  }
}<|MERGE_RESOLUTION|>--- conflicted
+++ resolved
@@ -85,11 +85,7 @@
         } else if (allowPersonalWorkspace && !isInviteRedirect) {
           // no form login enabled organization available for user - creating new one
           const { name, slug } = generateNextNameAndSlug('My workspace');
-<<<<<<< HEAD
-          organization = await this.organizationRepository.createOne({ name, slug }, manager);
-=======
-          organization = await this.setupOrganizationsUtilService.create(name, slug, user, manager);
->>>>>>> dfad7a55
+          organization = await this.setupOrganizationsUtilService.create({ name, slug }, user, manager);
         } else {
           if (!isInviteRedirect) throw new UnauthorizedException('User is not assigned to any workspaces');
         }
