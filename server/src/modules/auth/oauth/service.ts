--- conflicted
+++ resolved
@@ -221,11 +221,7 @@
             if (!isInviteRedirect) {
               // no SSO login enabled organization available for user - creating new one
               const { name, slug } = generateNextNameAndSlug('My workspace');
-<<<<<<< HEAD
-              organizationDetails = await this.setupOrganizationsUtilService.create({ name, slug }, null, manager);
-=======
-              organizationDetails = await this.setupOrganizationsUtilService.create(name, slug, userDetails, manager);
->>>>>>> dfad7a55
+              organizationDetails = await this.setupOrganizationsUtilService.create({ name, slug }, userDetails, manager);
               await this.userRepository.updateOne(
                 userDetails.id,
                 { defaultOrganizationId: organizationDetails.id },
