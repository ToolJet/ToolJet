import { FeatureAbilityFactory } from './ability';
import { GroupPermissionsModule } from '@modules/group-permissions/module';
import { RolesModule } from '@modules/roles/module';
import { DynamicModule } from '@nestjs/common';
import { RolesRepository } from '@modules/roles/repository';
import { TooljetDbModule } from '@modules/tooljet-db/module';
import { AppsModule } from '@modules/apps/module';
import { OrganizationsModule } from '@modules/organizations/module';
import { VersionModule } from '@modules/versions/module';
import { UserPersonalAccessTokenRepository } from '../users/repositories/UserPersonalAccessTokens.repository';
import { AppsRepository } from '@modules/apps/repository';
import { SessionModule } from '@modules/session/module';
import { UserRepository } from '@modules/users/repositories/repository';
import { OrganizationRepository } from '@modules/organizations/repository';
import { UsersModule } from '@modules/users/module';
<<<<<<< HEAD
import { AppGitModule } from '@modules/app-git/module';
import { GitSyncModule } from '@modules/git-sync/module';
import { GroupPermissionsRepository } from '@modules/group-permissions/repository';
import { VersionRepository } from '@modules/versions/repository';
import { AppGitRepository } from '@modules/app-git/repository';
import { AppEnvironmentsModule } from '@modules/app-environments/module';
import { OrganizationRepository } from '@modules/organizations/repository';
export class ExternalApiModule {
  static async register(configs?: { IS_GET_CONTEXT: boolean }): Promise<DynamicModule> {
    const importPath = await getImportPath(configs?.IS_GET_CONTEXT);
    const { ExternalApisController } = await import(`${importPath}/external-apis/controller`);
    const { ExternalApisService } = await import(`${importPath}/external-apis/service`);
    const { ExternalApiUtilService } = await import(`${importPath}/external-apis/util.service`);
    const { ExternalApisAppsController } = await import(`${importPath}/external-apis/controllers/apps.controller`);
=======
import { SubModule } from '@modules/app/sub-module';
export class ExternalApiModule extends SubModule {
  static async register(configs?: { IS_GET_CONTEXT: boolean }): Promise<DynamicModule> {
    const { ExternalApisController, ExternalApisService, ExternalApiUtilService } = await this.getProviders(
      configs,
      'external-apis',
      ['controller', 'service', 'util.service']
    );
>>>>>>> 59209a15

    return {
      module: ExternalApiModule,
      imports: [
        await UsersModule.register(configs),
        await RolesModule.register(configs),
        await GroupPermissionsModule.register(configs),
        await TooljetDbModule.register(configs),
        await AppsModule.register(configs),
        await OrganizationsModule.register(configs),
        await VersionModule.register(configs),
<<<<<<< HEAD
        await AppGitModule.register(configs),
        await GitSyncModule.register(configs),
        await AppEnvironmentsModule.register(configs),
      ],
      providers: [
        ExternalApiUtilService,
        ExternalApisService,
        FeatureAbilityFactory,
        RolesRepository,
        GroupPermissionsRepository,
        VersionRepository,
        AppGitRepository,
        OrganizationRepository,
      ],
      controllers: [ExternalApisController, ExternalApisAppsController],
=======
        await SessionModule.register(configs),
      ],
      providers: [
        ExternalApiUtilService,
        ExternalApisService,
        FeatureAbilityFactory,
        RolesRepository,
        UserPersonalAccessTokenRepository,
        AppsRepository,
        UserRepository,
        OrganizationRepository,
      ],
      controllers: [ExternalApisController],
>>>>>>> 59209a15
      exports: [ExternalApiUtilService],
    };
  }
}<|MERGE_RESOLUTION|>--- conflicted
+++ resolved
@@ -13,7 +13,6 @@
 import { UserRepository } from '@modules/users/repositories/repository';
 import { OrganizationRepository } from '@modules/organizations/repository';
 import { UsersModule } from '@modules/users/module';
-<<<<<<< HEAD
 import { AppGitModule } from '@modules/app-git/module';
 import { GitSyncModule } from '@modules/git-sync/module';
 import { GroupPermissionsRepository } from '@modules/group-permissions/repository';
@@ -21,6 +20,8 @@
 import { AppGitRepository } from '@modules/app-git/repository';
 import { AppEnvironmentsModule } from '@modules/app-environments/module';
 import { OrganizationRepository } from '@modules/organizations/repository';
+import { SubModule } from '@modules/app/sub-module';
+import { getImportPath } from '@modules/app/constants';
 export class ExternalApiModule {
   static async register(configs?: { IS_GET_CONTEXT: boolean }): Promise<DynamicModule> {
     const importPath = await getImportPath(configs?.IS_GET_CONTEXT);
@@ -28,16 +29,6 @@
     const { ExternalApisService } = await import(`${importPath}/external-apis/service`);
     const { ExternalApiUtilService } = await import(`${importPath}/external-apis/util.service`);
     const { ExternalApisAppsController } = await import(`${importPath}/external-apis/controllers/apps.controller`);
-=======
-import { SubModule } from '@modules/app/sub-module';
-export class ExternalApiModule extends SubModule {
-  static async register(configs?: { IS_GET_CONTEXT: boolean }): Promise<DynamicModule> {
-    const { ExternalApisController, ExternalApisService, ExternalApiUtilService } = await this.getProviders(
-      configs,
-      'external-apis',
-      ['controller', 'service', 'util.service']
-    );
->>>>>>> 59209a15
 
     return {
       module: ExternalApiModule,
@@ -49,10 +40,10 @@
         await AppsModule.register(configs),
         await OrganizationsModule.register(configs),
         await VersionModule.register(configs),
-<<<<<<< HEAD
         await AppGitModule.register(configs),
         await GitSyncModule.register(configs),
         await AppEnvironmentsModule.register(configs),
+        await SessionModule.register(configs),
       ],
       providers: [
         ExternalApiUtilService,
@@ -63,23 +54,9 @@
         VersionRepository,
         AppGitRepository,
         OrganizationRepository,
+        UserPersonalAccessTokenRepository,
       ],
       controllers: [ExternalApisController, ExternalApisAppsController],
-=======
-        await SessionModule.register(configs),
-      ],
-      providers: [
-        ExternalApiUtilService,
-        ExternalApisService,
-        FeatureAbilityFactory,
-        RolesRepository,
-        UserPersonalAccessTokenRepository,
-        AppsRepository,
-        UserRepository,
-        OrganizationRepository,
-      ],
-      controllers: [ExternalApisController],
->>>>>>> 59209a15
       exports: [ExternalApiUtilService],
     };
   }
