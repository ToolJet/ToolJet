import {
  IsUUID,
  IsString,
  IsEmail,
  IsEnum,
  IsOptional,
  IsArray,
  ValidateNested,
  MinLength,
  MaxLength,
  ValidateIf,
  IsNotEmpty,
  IsDefined,
  IsObject,
} from 'class-validator';
import { Transform, Type } from 'class-transformer';
import { USER_ROLE } from '@modules/group-permissions/constants';
import { TjdbSchemaToLatestVersion } from '@dto/transformers/resource-transformer';
import { ValidateTooljetDatabaseImportSchema } from '@dto/validators/tooljet-database.validator';
export enum Status {
  ACTIVE = 'active',
  ARCHIVED = 'archived',
}

export class GroupDto {
  @IsUUID()
  @ValidateIf((o) => !o.name)
  @IsNotEmpty()
  id?: string;

  @IsString()
  @ValidateIf((o) => !o.id)
  @IsNotEmpty()
  name?: string;
}

export class WorkspaceDto {
  @IsUUID()
  @ValidateIf((o) => !o.name)
  @IsNotEmpty()
  id?: string;

  @IsString()
  @ValidateIf((o) => !o.id)
  @IsNotEmpty()
  name?: string;

  @IsEnum(USER_ROLE)
  @IsOptional()
  role?: USER_ROLE;

  @IsEnum(Status)
  @IsOptional()
  status?: Status = Status.ARCHIVED;

  @IsArray()
  @ValidateNested({ each: true })
  @Type(() => GroupDto)
  @IsOptional()
  groups?: GroupDto[];
}

export class UpdateGivenWorkspaceDto {
  @IsUUID()
  @IsOptional()
  id?: string;

  @IsString()
  @IsOptional()
  name?: string;

  @IsEnum(Status)
  @IsOptional()
  status?: Status;

  @IsArray()
  @ValidateNested({ each: true })
  @Type(() => GroupDto)
  @IsOptional()
  groups?: GroupDto[];
}

export class CreateUserDto {
  @IsString()
  name: string;

  @IsEmail()
  email: string;

  @IsString()
  @IsOptional()
  @MinLength(5)
  @MaxLength(100)
  password: string;

  @IsEnum(Status)
  @IsOptional()
  status?: Status = Status.ARCHIVED;

  @IsArray()
  @ValidateNested({ each: true })
  @Type(() => WorkspaceDto)
  workspaces: WorkspaceDto[];
}

export class UpdateUserDto {
  @IsString()
  @IsOptional()
  name?: string;

  @IsEmail()
  @IsOptional()
  email?: string;

  @IsString()
  @MinLength(5)
  @MaxLength(100)
  @IsOptional()
  password?: string;

  @IsEnum(Status)
  @IsOptional()
  status?: Status;
}

export class UpdateUserWorkspaceDto {
  @IsEnum(Status)
  @IsOptional()
  status?: Status;

  @IsArray()
  @ValidateNested({ each: true })
  @Type(() => GroupDto)
  @IsOptional()
  groups?: GroupDto[];
}

<<<<<<< HEAD
export class AppGitPullDto {
  @IsString()
  gitAppId: string;

  @IsString()
  gitVersionId: string;

  @IsString()
  lastCommitMessage: string;

  @IsString()
  lastCommitUser: string;

  @IsString()
  lastPushDate: string;

  @IsString()
  organizationGitId: string;

  @IsString()
  organizationId: string;

  @IsString()
  gitAppName: string;

  @IsString()
  gitVersionName: string;
=======
export class VersionDto {
  id: string;
  name: string;
  createdAt?: Date;
}

export class AppWithVersionsDto {
  id: string;
  name: string;
  slug: string;
  createdAt: Date;
  organizationId: string;
  versions: VersionDto[];
  versionCount: number;
}

export class WorkspaceAppsResponseDto {
  apps: AppWithVersionsDto[];
  total: number;
}

export class AppImportRequestDto {
  @IsString()
  tooljet_version: string;

  // TODO: Add transformation and validation for app similar to tooljet_database
  @IsOptional()
  app: AppImportDto[];

  // Optional parameter -> To be provided in import request to import app with custom name.
  @IsOptional()
  @IsString()
  appName: string;

  //   TJ-DB field
  @IsOptional()
  // Transform the input data to the latest schema version
  // This should be applied first to ensure the data is in
  // the correct format before validation
  @Transform(TjdbSchemaToLatestVersion)
  @ValidateNested({ each: true })
  // Ensure each item is properly instantiated as ImportTooljetDatabaseDto
  // This is crucial for nested validation to work correctly
  @Type(() => ImportTooljetDatabaseDto)
  // Custom validator to check against the tooljet database schema
  // This should be applied last to validate the transformed
  // and instantiated data
  @ValidateTooljetDatabaseImportSchema({ each: true })
  tooljet_database: ImportTooljetDatabaseDto[];
}
export class AppImportDto {
  @IsDefined()
  @IsObject()
  definition: any;
}

export class ImportTooljetDatabaseDto {
  @IsUUID()
  id: string;

  @IsString()
  table_name: string;

  @IsDefined()
  schema: any;

  // @IsOptional()
  // data: boolean;
>>>>>>> 598df394
}<|MERGE_RESOLUTION|>--- conflicted
+++ resolved
@@ -135,7 +135,6 @@
   groups?: GroupDto[];
 }
 
-<<<<<<< HEAD
 export class AppGitPullDto {
   @IsString()
   gitAppId: string;
@@ -163,7 +162,7 @@
 
   @IsString()
   gitVersionName: string;
-=======
+}
 export class VersionDto {
   id: string;
   name: string;
@@ -232,5 +231,4 @@
 
   // @IsOptional()
   // data: boolean;
->>>>>>> 598df394
 }