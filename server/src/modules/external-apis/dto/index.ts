--- conflicted
+++ resolved
@@ -12,12 +12,9 @@
   IsNotEmpty,
   IsDefined,
   IsObject,
-<<<<<<< HEAD
   IsUrl,
-=======
   IsInt,
   Min,
->>>>>>> 59209a15
 } from 'class-validator';
 import { Transform, Type } from 'class-transformer';
 import { USER_ROLE } from '@modules/group-permissions/constants';
