--- conflicted
+++ resolved
@@ -24,16 +24,13 @@
         FEATURE_KEY.UPDATE_USER,
         FEATURE_KEY.UPDATE_USER_ROLE,
         FEATURE_KEY.UPDATE_USER_WORKSPACE,
-<<<<<<< HEAD
         FEATURE_KEY.CREATE_ORG_GIT,
         FEATURE_KEY.PULL_EXISTING_APP,
         FEATURE_KEY.PULL_NEW_APP,
         FEATURE_KEY.PUSH_APP_VERSION,
         FEATURE_KEY.AUTO_RELEASE_APP,
-=======
         FEATURE_KEY.GENERATE_PAT,
         FEATURE_KEY.VALIDATE_PAT_SESSION,
->>>>>>> 59209a15
       ],
       User
     );
