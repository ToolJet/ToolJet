--- conflicted
+++ resolved
@@ -49,7 +49,6 @@
       license: LICENSE_FIELD.EXTERNAL_API,
       isPublic: true,
     },
-<<<<<<< HEAD
     [FEATURE_KEY.PULL_NEW_APP]: {
       license: LICENSE_FIELD.EXTERNAL_API,
       isPublic: true,
@@ -67,13 +66,14 @@
       isPublic: true,
     },
     [FEATURE_KEY.AUTO_RELEASE_APP]: {
-=======
+      license: LICENSE_FIELD.EXTERNAL_API,
+      isPublic: true,
+    },
     [FEATURE_KEY.GENERATE_PAT]: {
       license: LICENSE_FIELD.EXTERNAL_API,
       isPublic: true,
     },
     [FEATURE_KEY.VALIDATE_PAT_SESSION]: {
->>>>>>> 59209a15
       license: LICENSE_FIELD.EXTERNAL_API,
       isPublic: true,
     },
