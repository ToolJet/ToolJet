--- conflicted
+++ resolved
@@ -7,14 +7,11 @@
   UPDATE_USER_WORKSPACE = 'UPDATE_USER_WORKSPACE',
   GET_ALL_WORKSPACES = 'GET_ALL_WORKSPACES',
   UPDATE_USER_ROLE = 'UPDATE_USER_ROLE',
-<<<<<<< HEAD
   GITSYNC_PULL_NEW_APP = 'GITSYNC_PULL_NEW_APP',
   GITSYNC_PULL_EXISTING_APP = 'GITSYNC_PULL_EXISTING_APP',
   GITSYNC_PUSH_VERSION = 'GITSYNC_PUSH_VERSION',
   GITSYNC_AUTO_PROMOTE = 'GITSYNC_AUTO_PROMOTE',
   CREATE_ORG_GIT = 'CREATE_ORG_GIT',
-}
-=======
   GET_ALL_WORKSPACE_APPS = 'GET_ALL_WORKSPACE_APPS',
   IMPORT_APP = 'IMPORT_APP',
   EXPORT_APP = 'EXPORT_APP',
@@ -52,5 +49,4 @@
   'Table',
   'Checkbox',
   'Button',
-];
->>>>>>> 598df394
+];