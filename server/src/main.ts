import { NestFactory } from '@nestjs/core';
import { WsAdapter } from '@nestjs/platform-ws';
import * as compression from 'compression';
import { AppModule } from './app.module';
import * as helmet from 'helmet';
import { Logger } from 'nestjs-pino';
import { urlencoded, json } from 'express';
import { AllExceptionsFilter } from './all-exceptions-filter';
import { RequestMethod, ValidationPipe } from '@nestjs/common';
<<<<<<< HEAD
import * as cookieParser from 'cookie-parser';
=======
>>>>>>> 84e7cef0
import { ConfigService } from '@nestjs/config';
import { bootstrap as globalAgentBootstrap } from 'global-agent';
import { custom } from 'openid-client';

const fs = require('fs');

globalThis.TOOLJET_VERSION = fs.readFileSync('./.version', 'utf8').trim();

async function bootstrap() {
  const app = await NestFactory.create(AppModule, {
    bufferLogs: true,
    abortOnError: false,
  });
  const configService = app.get<ConfigService>(ConfigService);
  const host = new URL(process.env.TOOLJET_HOST);
  const domain = host.hostname;

  custom.setHttpOptionsDefaults({
    timeout: parseInt(process.env.OIDC_CONNECTION_TIMEOUT || '3500'), // Default 3.5 seconds
  });

  app.useLogger(app.get(Logger));
  app.useGlobalFilters(new AllExceptionsFilter(app.get(Logger)));
  app.useGlobalPipes(new ValidationPipe({ whitelist: true, transform: true }));
  app.useWebSocketAdapter(new WsAdapter(app));
<<<<<<< HEAD

=======
>>>>>>> 84e7cef0
  const hasSubPath = process.env.SUB_PATH !== undefined;
  const UrlPrefix = hasSubPath ? process.env.SUB_PATH : '';

  // Exclude these endpoints from prefix. These endpoints are required for health checks.
  const pathsToExclude = [];
  if (hasSubPath) {
<<<<<<< HEAD
    pathsToExclude.push({ path: 'health', method: RequestMethod.GET });
    pathsToExclude.push({ path: '/', method: RequestMethod.GET });
  }
=======
    pathsToExclude.push({ path: '/', method: RequestMethod.GET });
  }
  pathsToExclude.push({ path: '/health', method: RequestMethod.GET });
  pathsToExclude.push({ path: '/api/health', method: RequestMethod.GET });
>>>>>>> 84e7cef0

  app.setGlobalPrefix(UrlPrefix + 'api', {
    exclude: pathsToExclude,
  });
<<<<<<< HEAD
  app.enableCors({
    origin: true,
    credentials: true,
  });
=======
  app.enableCors();
>>>>>>> 84e7cef0
  app.use(compression());

  app.use(
    helmet.contentSecurityPolicy({
      useDefaults: true,
      directives: {
        upgradeInsecureRequests: null,
        'img-src': ['*', 'data:', 'blob:'],
        'script-src': [
          'maps.googleapis.com',
          'apis.google.com',
          'accounts.google.com',
          "'self'",
          "'unsafe-inline'",
          "'unsafe-eval'",
          'blob:',
          'https://unpkg.com/@babel/standalone@7.17.9/babel.min.js',
          'https://unpkg.com/react@16.7.0/umd/react.production.min.js',
          'https://unpkg.com/react-dom@16.7.0/umd/react-dom.production.min.js',
          'cdn.skypack.dev',
        ],
        'default-src': [
          'maps.googleapis.com',
          'apis.google.com',
          'accounts.google.com',
          '*.sentry.io',
          "'self'",
          'blob:',
        ],
        'connect-src': ['ws://' + domain, "'self'", '*'],
        'frame-ancestors': ['*'],
        'frame-src': ['*'],
      },
    })
  );

  app.use(cookieParser());
  app.use(json({ limit: '50mb' }));
  app.use(urlencoded({ extended: true, limit: '50mb', parameterLimit: 1000000 }));

  const port = parseInt(process.env.PORT) || 3000;

  await app.listen(port, '0.0.0.0', function () {
    const tooljetHost = configService.get<string>('TOOLJET_HOST');
    console.log(`Ready to use at ${tooljetHost} 🚀`);
  });
}

// Bootstrap global agent only if TOOLJET_HTTP_PROXY is set
if (process.env.TOOLJET_HTTP_PROXY) {
  process.env['GLOBAL_AGENT_HTTP_PROXY'] = process.env.TOOLJET_HTTP_PROXY;
  globalAgentBootstrap();
}
// eslint-disable-next-line @typescript-eslint/no-floating-promises
bootstrap();<|MERGE_RESOLUTION|>--- conflicted
+++ resolved
@@ -7,10 +7,7 @@
 import { urlencoded, json } from 'express';
 import { AllExceptionsFilter } from './all-exceptions-filter';
 import { RequestMethod, ValidationPipe } from '@nestjs/common';
-<<<<<<< HEAD
 import * as cookieParser from 'cookie-parser';
-=======
->>>>>>> 84e7cef0
 import { ConfigService } from '@nestjs/config';
 import { bootstrap as globalAgentBootstrap } from 'global-agent';
 import { custom } from 'openid-client';
@@ -36,38 +33,25 @@
   app.useGlobalFilters(new AllExceptionsFilter(app.get(Logger)));
   app.useGlobalPipes(new ValidationPipe({ whitelist: true, transform: true }));
   app.useWebSocketAdapter(new WsAdapter(app));
-<<<<<<< HEAD
 
-=======
->>>>>>> 84e7cef0
   const hasSubPath = process.env.SUB_PATH !== undefined;
   const UrlPrefix = hasSubPath ? process.env.SUB_PATH : '';
 
   // Exclude these endpoints from prefix. These endpoints are required for health checks.
   const pathsToExclude = [];
   if (hasSubPath) {
-<<<<<<< HEAD
-    pathsToExclude.push({ path: 'health', method: RequestMethod.GET });
-    pathsToExclude.push({ path: '/', method: RequestMethod.GET });
-  }
-=======
     pathsToExclude.push({ path: '/', method: RequestMethod.GET });
   }
   pathsToExclude.push({ path: '/health', method: RequestMethod.GET });
   pathsToExclude.push({ path: '/api/health', method: RequestMethod.GET });
->>>>>>> 84e7cef0
 
   app.setGlobalPrefix(UrlPrefix + 'api', {
     exclude: pathsToExclude,
   });
-<<<<<<< HEAD
   app.enableCors({
     origin: true,
     credentials: true,
   });
-=======
-  app.enableCors();
->>>>>>> 84e7cef0
   app.use(compression());
 
   app.use(
