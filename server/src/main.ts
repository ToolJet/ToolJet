--- conflicted
+++ resolved
@@ -29,15 +29,11 @@
   app.useGlobalPipes(new ValidationPipe({ whitelist: true, transform: true }));
   app.useWebSocketAdapter(new WsAdapter(app));
   app.setGlobalPrefix('api');
-<<<<<<< HEAD
   app.enableCors({
     origin: true,
     credentials: true,
   });
-=======
-  app.enableCors();
   app.use(compression());
->>>>>>> 584bf111
 
   app.use(
     helmet.contentSecurityPolicy({
