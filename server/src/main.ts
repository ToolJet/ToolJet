--- conflicted
+++ resolved
@@ -119,18 +119,14 @@
     defaultVersion: VERSION_NEUTRAL,
   });
 
-  const listen_addr = process.env.LISTEN_ADDR || "::";
+  const listen_addr = process.env.LISTEN_ADDR || '::';
   const port = parseInt(process.env.PORT) || 3000;
 
-<<<<<<< HEAD
-  await app.listen(port, listen_addr, function () {
-=======
   if (process.env.SERVE_CLIENT !== 'false' && process.env.NODE_ENV === 'production') {
     replaceSubpathPlaceHoldersInStaticAssets();
   }
 
-  await app.listen(port, '0.0.0.0', function () {
->>>>>>> 7aa8293d
+  await app.listen(port, listen_addr, function () {
     const tooljetHost = configService.get<string>('TOOLJET_HOST');
     console.log(`Ready to use at ${tooljetHost} 🚀`);
   });
