import { NestFactory } from '@nestjs/core';
import { WsAdapter } from '@nestjs/platform-ws';
import { AppModule } from './app.module';
import * as helmet from 'helmet';
import { Logger } from 'nestjs-pino';
import { urlencoded, json } from 'express';
import url from "url";
import { AllExceptionsFilter } from './all-exceptions-filter';

const fs = require("fs");

<<<<<<< HEAD
globalThis.TOOLJET_VERSION = fs.readFileSync("./.version", "utf8");
globalThis.CACHED_CONNECTIONS = {};
=======
globalThis.TOOLJET_VERSION = fs.readFileSync('./.version', 'utf8');
>>>>>>> b59817d6

async function bootstrap() {
  const app = await NestFactory.create(AppModule, {
    bufferLogs: true,
    abortOnError: false,
  });
  const host = new URL(process.env.TOOLJET_HOST);
  const domain = host.hostname;

  app.useLogger(app.get(Logger));
  app.useGlobalFilters(new AllExceptionsFilter(app.get(Logger)));
  if (process.env.COMMENT_FEATURE_ENABLE !== 'false') {
    app.useWebSocketAdapter(new WsAdapter(app));
  }
  app.setGlobalPrefix('api');
  app.enableCors();

  app.use(
    helmet.contentSecurityPolicy({
      useDefaults: true,
      directives: {
        upgradeInsecureRequests: null,
        "img-src": ["*", "data:"],
        "script-src": [
          "maps.googleapis.com",
          "apis.google.com",
          "accounts.google.com",
          "'self'",
          "'unsafe-inline'",
          "'unsafe-eval'",
          "blob:",
        ],
        "default-src": [
          "maps.googleapis.com",
          "apis.google.com",
          "accounts.google.com",
          "*.sentry.io",
          "'self'",
          "blob:",
        ],
        'connect-src': ['ws://' + domain, "'self'", '*'],
        'frame-ancestors': ['*'],
        'frame-src': ['*'],
      },
    })
  );

  app.use(json({ limit: "50mb" }));
  app.use(
    urlencoded({ extended: true, limit: "50mb", parameterLimit: 1000000 })
  );

  const port = parseInt(process.env.PORT) || 3000;

  await app.listen(port, "0.0.0.0", function () {
    console.log("Listening on port %d", port);
  });
}

// eslint-disable-next-line @typescript-eslint/no-floating-promises
bootstrap();<|MERGE_RESOLUTION|>--- conflicted
+++ resolved
@@ -9,12 +9,7 @@
 
 const fs = require("fs");
 
-<<<<<<< HEAD
-globalThis.TOOLJET_VERSION = fs.readFileSync("./.version", "utf8");
-globalThis.CACHED_CONNECTIONS = {};
-=======
 globalThis.TOOLJET_VERSION = fs.readFileSync('./.version', 'utf8');
->>>>>>> b59817d6
 
 async function bootstrap() {
   const app = await NestFactory.create(AppModule, {
