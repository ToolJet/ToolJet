--- conflicted
+++ resolved
@@ -47,15 +47,9 @@
 
   const licenseInitService = app.get<LicenseInitService>(LicenseInitService);
   const licenseUtilService = app.get<ILicenseUtilService>(LicenseUtilService);
-<<<<<<< HEAD
-
-  await licenseInitService.init()
-
-=======
 
   await licenseInitService.init();
 
->>>>>>> 5370a0cc
   const License = await import(`${importPath}/licensing/configs/License`);
   const license = License.default;
   licenseUtilService.validateHostnameSubpath(license.Instance()?.domains);
@@ -182,11 +176,7 @@
   }
   console.log(getTooljetEdition(), 'ToolJet Edition 🚀');
 
-<<<<<<< HEAD
-  if(getTooljetEdition() !== TOOLJET_EDITIONS.Cloud) {
-=======
   if (getTooljetEdition() !== TOOLJET_EDITIONS.Cloud) {
->>>>>>> 5370a0cc
     await handleLicensingInit(app);
   }
 
