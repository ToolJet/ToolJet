import { NestFactory } from '@nestjs/core';
import { WsAdapter } from '@nestjs/platform-ws';
import { AppModule } from './app.module';
import * as helmet from 'helmet';
import { Logger } from 'nestjs-pino';
import { urlencoded, json } from 'express';
import url from 'url';

const fs = require('fs');

globalThis.TOOLJET_VERSION = fs.readFileSync('./.version', 'utf8');
globalThis.CACHED_CONNECTIONS = {};

async function bootstrap() {
  const app = await NestFactory.create(AppModule, {
    bufferLogs: true,
    abortOnError: false,
  });

  if (process.env.COMMENT_FEATURE_ENABLE !== 'false') {
    app.useWebSocketAdapter(new WsAdapter(app));
  }
  await app.setGlobalPrefix('api');
  await app.enableCors();

  const host = new URL(process.env.TOOLJET_HOST);
  const domain = host.hostname;

  app.useLogger(app.get(Logger));
  app.use(
    helmet.contentSecurityPolicy({
      useDefaults: true,
      directives: {
        upgradeInsecureRequests: null,
        'img-src': ['*', 'data:'],
<<<<<<< HEAD
        'script-src': [
          'maps.googleapis.com',
          'apis.google.com',
          'accounts.google.com',
          "'self'",
          "'unsafe-inline'",
          "'unsafe-eval'",
          'blob:',
        ],
        'default-src': [
          'maps.googleapis.com',
          'apis.google.com',
          'accounts.google.com',
          '*.sentry.io',
          "'self'",
          'blob:',
        ],
=======
        'script-src': ['maps.googleapis.com', "'self'", "'unsafe-inline'", "'unsafe-eval'", 'blob:'],
        'default-src': ['maps.googleapis.com', '*.sentry.io', "'self'", 'blob:'],
        'connect-src': ['ws://' + domain, "'self'", 'maps.googleapis.com', '*.sentry.io',]
>>>>>>> fc0fea93
      },
    })
  );

  app.use(json({ limit: '50mb' }));
  app.use(urlencoded({ extended: true, limit: '50mb', parameterLimit: 1000000 }));

  const port = parseInt(process.env.PORT) || 3000;

  await app.listen(port, '0.0.0.0', function () {
    console.log('Listening on port %d', port);
  });
}

bootstrap();<|MERGE_RESOLUTION|>--- conflicted
+++ resolved
@@ -1,14 +1,14 @@
-import { NestFactory } from '@nestjs/core';
-import { WsAdapter } from '@nestjs/platform-ws';
-import { AppModule } from './app.module';
-import * as helmet from 'helmet';
-import { Logger } from 'nestjs-pino';
-import { urlencoded, json } from 'express';
-import url from 'url';
+import { NestFactory } from "@nestjs/core";
+import { WsAdapter } from "@nestjs/platform-ws";
+import { AppModule } from "./app.module";
+import * as helmet from "helmet";
+import { Logger } from "nestjs-pino";
+import { urlencoded, json } from "express";
+import url from "url";
 
-const fs = require('fs');
+const fs = require("fs");
 
-globalThis.TOOLJET_VERSION = fs.readFileSync('./.version', 'utf8');
+globalThis.TOOLJET_VERSION = fs.readFileSync("./.version", "utf8");
 globalThis.CACHED_CONNECTIONS = {};
 
 async function bootstrap() {
@@ -17,10 +17,10 @@
     abortOnError: false,
   });
 
-  if (process.env.COMMENT_FEATURE_ENABLE !== 'false') {
+  if (process.env.COMMENT_FEATURE_ENABLE !== "false") {
     app.useWebSocketAdapter(new WsAdapter(app));
   }
-  await app.setGlobalPrefix('api');
+  await app.setGlobalPrefix("api");
   await app.enableCors();
 
   const host = new URL(process.env.TOOLJET_HOST);
@@ -32,41 +32,43 @@
       useDefaults: true,
       directives: {
         upgradeInsecureRequests: null,
-        'img-src': ['*', 'data:'],
-<<<<<<< HEAD
-        'script-src': [
-          'maps.googleapis.com',
-          'apis.google.com',
-          'accounts.google.com',
+        "img-src": ["*", "data:"],
+        "script-src": [
+          "maps.googleapis.com",
+          "apis.google.com",
+          "accounts.google.com",
           "'self'",
           "'unsafe-inline'",
           "'unsafe-eval'",
-          'blob:',
+          "blob:",
         ],
-        'default-src': [
-          'maps.googleapis.com',
-          'apis.google.com',
-          'accounts.google.com',
-          '*.sentry.io',
+        "default-src": [
+          "maps.googleapis.com",
+          "apis.google.com",
+          "accounts.google.com",
+          "*.sentry.io",
           "'self'",
-          'blob:',
+          "blob:",
         ],
-=======
-        'script-src': ['maps.googleapis.com', "'self'", "'unsafe-inline'", "'unsafe-eval'", 'blob:'],
-        'default-src': ['maps.googleapis.com', '*.sentry.io', "'self'", 'blob:'],
-        'connect-src': ['ws://' + domain, "'self'", 'maps.googleapis.com', '*.sentry.io',]
->>>>>>> fc0fea93
+        "connect-src": [
+          "ws://" + domain,
+          "'self'",
+          "maps.googleapis.com",
+          "*.sentry.io",
+        ],
       },
     })
   );
 
-  app.use(json({ limit: '50mb' }));
-  app.use(urlencoded({ extended: true, limit: '50mb', parameterLimit: 1000000 }));
+  app.use(json({ limit: "50mb" }));
+  app.use(
+    urlencoded({ extended: true, limit: "50mb", parameterLimit: 1000000 })
+  );
 
   const port = parseInt(process.env.PORT) || 3000;
 
-  await app.listen(port, '0.0.0.0', function () {
-    console.log('Listening on port %d', port);
+  await app.listen(port, "0.0.0.0", function () {
+    console.log("Listening on port %d", port);
   });
 }
 
