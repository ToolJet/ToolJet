--- conflicted
+++ resolved
@@ -134,13 +134,9 @@
     replaceSubpathPlaceHoldersInStaticAssets();
   }
 
-<<<<<<< HEAD
-  await app.listen(port, '0.0.0.0', async function () {
+  await app.listen(port, listen_addr, async function () {
     const licenseService = app.get<LicenseService>(LicenseService);
     await licenseService.init();
-=======
-  await app.listen(port, listen_addr, function () {
->>>>>>> e4a0a33f
     const tooljetHost = configService.get<string>('TOOLJET_HOST');
     console.log(
       `License valid : ${License.Instance().isValid} License Terms : ${JSON.stringify(License.Instance().terms)} 🚀`
