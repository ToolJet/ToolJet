--- conflicted
+++ resolved
@@ -4,10 +4,7 @@
 import * as helmet from 'helmet';
 import { Logger } from 'nestjs-pino';
 import { urlencoded, json } from 'express';
-<<<<<<< HEAD
-=======
 import { AllExceptionsFilter } from './all-exceptions-filter';
->>>>>>> 7429af99
 
 const fs = require('fs');
 
@@ -36,10 +33,6 @@
       directives: {
         upgradeInsecureRequests: null,
         'img-src': ['*', 'data:'],
-<<<<<<< HEAD
-        'script-src': ['maps.googleapis.com', "'self'", "'unsafe-inline'", "'unsafe-eval'", 'blob:'],
-        'default-src': ['maps.googleapis.com', '*.sentry.io', "'self'", 'blob:'],
-=======
         'script-src': [
           'maps.googleapis.com',
           'apis.google.com',
@@ -57,7 +50,6 @@
           "'self'",
           'blob:',
         ],
->>>>>>> 7429af99
         'connect-src': ['ws://' + domain, "'self'", 'maps.googleapis.com', '*.sentry.io'],
       },
     })
