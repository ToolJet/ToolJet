<<<<<<< HEAD
import { NestFactory } from "@nestjs/core";
import { WsAdapter } from "@nestjs/platform-ws";
import { AppModule } from "./app.module";
import * as helmet from "helmet";
import { Logger } from "nestjs-pino";
import { urlencoded, json } from "express";
import url from "url";
=======
import { NestFactory } from '@nestjs/core';
import { WsAdapter } from '@nestjs/platform-ws';
import { AppModule } from './app.module';
import * as helmet from 'helmet';
import { Logger } from 'nestjs-pino';
import { urlencoded, json } from 'express';
import { AllExceptionsFilter } from './all-exceptions-filter';
>>>>>>> 681bb7f7

const fs = require("fs");

globalThis.TOOLJET_VERSION = fs.readFileSync("./.version", "utf8");
globalThis.CACHED_CONNECTIONS = {};

async function bootstrap() {
  const app = await NestFactory.create(AppModule, {
    bufferLogs: true,
    abortOnError: false,
  });
  const host = new URL(process.env.TOOLJET_HOST);
  const domain = host.hostname;

<<<<<<< HEAD
  if (process.env.COMMENT_FEATURE_ENABLE !== "false") {
=======
  app.useLogger(app.get(Logger));
  app.useGlobalFilters(new AllExceptionsFilter(app.get(Logger)));
  if (process.env.COMMENT_FEATURE_ENABLE !== 'false') {
>>>>>>> 681bb7f7
    app.useWebSocketAdapter(new WsAdapter(app));
  }
  await app.setGlobalPrefix("api");
  await app.enableCors();

  app.use(
    helmet.contentSecurityPolicy({
      useDefaults: true,
      directives: {
        upgradeInsecureRequests: null,
<<<<<<< HEAD
        "img-src": ["*", "data:"],
        "script-src": [
          "maps.googleapis.com",
          "apis.google.com",
          "accounts.google.com",
          "'self'",
          "'unsafe-inline'",
          "'unsafe-eval'",
          "blob:",
        ],
        "default-src": [
          "maps.googleapis.com",
          "apis.google.com",
          "accounts.google.com",
          "*.sentry.io",
          "'self'",
          "blob:",
        ],
        "connect-src": [
          "ws://" + domain,
          "'self'",
          "maps.googleapis.com",
          "*.sentry.io",
        ],
=======
        'img-src': ['*', 'data:'],
        'script-src': [
          'maps.googleapis.com',
          'apis.google.com',
          'accounts.google.com',
          "'self'",
          "'unsafe-inline'",
          "'unsafe-eval'",
          'blob:',
        ],
        'default-src': [
          'maps.googleapis.com',
          'apis.google.com',
          'accounts.google.com',
          '*.sentry.io',
          "'self'",
          'blob:',
        ],
        'connect-src': ['ws://' + domain, "'self'", 'maps.googleapis.com', '*.sentry.io'],
>>>>>>> 681bb7f7
      },
    })
  );

  app.use(json({ limit: "50mb" }));
  app.use(
    urlencoded({ extended: true, limit: "50mb", parameterLimit: 1000000 })
  );

  const port = parseInt(process.env.PORT) || 3000;

  await app.listen(port, "0.0.0.0", function () {
    console.log("Listening on port %d", port);
  });
}

bootstrap();<|MERGE_RESOLUTION|>--- conflicted
+++ resolved
@@ -1,20 +1,11 @@
-<<<<<<< HEAD
-import { NestFactory } from "@nestjs/core";
-import { WsAdapter } from "@nestjs/platform-ws";
-import { AppModule } from "./app.module";
-import * as helmet from "helmet";
-import { Logger } from "nestjs-pino";
-import { urlencoded, json } from "express";
-import url from "url";
-=======
 import { NestFactory } from '@nestjs/core';
 import { WsAdapter } from '@nestjs/platform-ws';
 import { AppModule } from './app.module';
 import * as helmet from 'helmet';
 import { Logger } from 'nestjs-pino';
 import { urlencoded, json } from 'express';
+import url from "url";
 import { AllExceptionsFilter } from './all-exceptions-filter';
->>>>>>> 681bb7f7
 
 const fs = require("fs");
 
@@ -29,13 +20,9 @@
   const host = new URL(process.env.TOOLJET_HOST);
   const domain = host.hostname;
 
-<<<<<<< HEAD
-  if (process.env.COMMENT_FEATURE_ENABLE !== "false") {
-=======
   app.useLogger(app.get(Logger));
   app.useGlobalFilters(new AllExceptionsFilter(app.get(Logger)));
   if (process.env.COMMENT_FEATURE_ENABLE !== 'false') {
->>>>>>> 681bb7f7
     app.useWebSocketAdapter(new WsAdapter(app));
   }
   await app.setGlobalPrefix("api");
@@ -46,7 +33,6 @@
       useDefaults: true,
       directives: {
         upgradeInsecureRequests: null,
-<<<<<<< HEAD
         "img-src": ["*", "data:"],
         "script-src": [
           "maps.googleapis.com",
@@ -71,27 +57,6 @@
           "maps.googleapis.com",
           "*.sentry.io",
         ],
-=======
-        'img-src': ['*', 'data:'],
-        'script-src': [
-          'maps.googleapis.com',
-          'apis.google.com',
-          'accounts.google.com',
-          "'self'",
-          "'unsafe-inline'",
-          "'unsafe-eval'",
-          'blob:',
-        ],
-        'default-src': [
-          'maps.googleapis.com',
-          'apis.google.com',
-          'accounts.google.com',
-          '*.sentry.io',
-          "'self'",
-          'blob:',
-        ],
-        'connect-src': ['ws://' + domain, "'self'", 'maps.googleapis.com', '*.sentry.io'],
->>>>>>> 681bb7f7
       },
     })
   );
