--- conflicted
+++ resolved
@@ -44,8 +44,7 @@
     const params = request.body;
     const user = await this.validateUser(params.email, params.password);
 
-<<<<<<< HEAD
-    if (user) {
+    if (user && (await this.usersService.status(user)) !== 'archived') {
       await this.auditLoggerService.perform({
         request,
         userId: user.id,
@@ -55,10 +54,6 @@
         resourceName: user.email,
         actionType: ActionTypes.USER_LOGIN,
       });
-
-=======
-    if (user && (await this.usersService.status(user)) !== 'archived') {
->>>>>>> c6031d6a
       const payload = { username: user.id, sub: user.email };
 
       return decamelizeKeys({
