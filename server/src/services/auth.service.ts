--- conflicted
+++ resolved
@@ -756,11 +756,7 @@
       const clientIp = (request as any)?.clientIp;
       const session: UserSessions = await this.sessionService.createSession(
         user.id,
-<<<<<<< HEAD
-        `IP: ${clientIp || requestIp.getClientIp(request) || 'unknown'} UA: ${
-=======
-        `IP: ${request?.clientIp || (request && requestIp.getClientIp(request)) || 'unknown'} UA: ${
->>>>>>> 7e0365ac
+        `IP: ${clientIp || (request && requestIp.getClientIp(request)) || 'unknown'} UA: ${
           request?.headers['user-agent'] || 'unknown'
         }`,
         manager
