import {
  BadRequestException,
  Injectable,
  NotAcceptableException,
  NotFoundException,
  UnauthorizedException,
} from '@nestjs/common';
import { UsersService } from './users.service';
import { OrganizationsService } from './organizations.service';
import { JwtService } from '@nestjs/jwt';
import { User } from '../entities/user.entity';
import { OrganizationUsersService } from './organization_users.service';
import { EmailService } from './email.service';
import { decamelizeKeys } from 'humps';
import { Organization } from 'src/entities/organization.entity';
import { ConfigService } from '@nestjs/config';
import { SSOConfigs } from 'src/entities/sso_config.entity';
import { InjectRepository } from '@nestjs/typeorm';
import { DeepPartial, EntityManager, Repository } from 'typeorm';
import { OrganizationUser } from 'src/entities/organization_user.entity';
import { CreateUserDto } from '@dto/user.dto';
import { AcceptInviteDto } from '@dto/accept-organization-invite.dto';
import { dbTransactionWrap } from 'src/helpers/utils.helper';
import {
  getUserErrorMessages,
  getUserStatusAndSource,
  isPasswordMandatory,
  LIFECYCLE,
  lifecycleEvents,
  SOURCE,
  URL_SSO_SOURCE,
  WORKSPACE_USER_STATUS,
} from 'src/helpers/user_lifecycle';
const bcrypt = require('bcrypt');
const uuid = require('uuid');

@Injectable()
export class AuthService {
  constructor(
    @InjectRepository(User)
    private usersRepository: Repository<User>,
    @InjectRepository(OrganizationUser)
    private organizationUsersRepository: Repository<OrganizationUser>,
    private usersService: UsersService,
    private jwtService: JwtService,
    private organizationsService: OrganizationsService,
    private organizationUsersService: OrganizationUsersService,
    private emailService: EmailService,
    private configService: ConfigService
  ) { }

  verifyToken(token: string) {
    try {
      const signedJwt = this.jwtService.verify(token);
      return signedJwt;
    } catch (err) {
      return null;
    }
  }

  private async validateUser(email: string, password: string, organizationId?: string): Promise<User> {
    const user = await this.usersService.findByEmail(email, organizationId, WORKSPACE_USER_STATUS.ACTIVE);

    if (!user) {
      throw new UnauthorizedException('Invalid credentials');
    }

    if (user.status !== LIFECYCLE.ACTIVE) {
      throw new UnauthorizedException(getUserErrorMessages(user.status));
    }

    const passwordRetryConfig = this.configService.get<string>('PASSWORD_RETRY_LIMIT');

    const passwordRetryAllowed = passwordRetryConfig ? parseInt(passwordRetryConfig) : 5;

    if (
      this.configService.get<string>('DISABLE_PASSWORD_RETRY_LIMIT') !== 'true' &&
      user.passwordRetryCount >= passwordRetryAllowed
    ) {
      throw new UnauthorizedException(
        'Maximum password retry limit reached, please reset your password using forget password option'
      );
    }
<<<<<<< HEAD
    if (!(await bcrypt.compare(password, user.password))) {
      await this.usersService.updateUser(user.id, { passwordRetryCount: user.passwordRetryCount + 1 });
      throw new UnauthorizedException('Invalid credentials');
    }
=======
    return await dbTransactionWrap(async (manager: EntityManager) => {
      if (!(await bcrypt.compare(password, user.password))) {
        await this.usersService.updateUser(user.id, { passwordRetryCount: user.passwordRetryCount + 1 });
        throw new UnauthorizedException('Invalid credentials');
      }
>>>>>>> f505da21

    return user;
  }

  async login(email: string, password: string, organizationId?: string) {
    let organization: Organization;

    const user = await this.validateUser(email, password, organizationId);

    return await dbTransactionWrap(async (manager: EntityManager) => {
      if (!organizationId) {
        // Global login
        // Determine the organization to be loaded
        if (this.configService.get<string>('DISABLE_MULTI_WORKSPACE') === 'true') {
          // Single organization
          if (user?.organizationUsers?.[0].status !== WORKSPACE_USER_STATUS.ACTIVE) {
            throw new UnauthorizedException('Your account is not active');
          }
          organization = await this.organizationsService.getSingleOrganization();
          if (!organization?.ssoConfigs?.find((oc) => oc.sso == 'form' && oc.enabled)) {
            throw new UnauthorizedException();
          }
        } else {
          // Multi organization
          const organizationList: Organization[] = await this.organizationsService.findOrganizationWithLoginSupport(
            user,
            'form'
          );

          const defaultOrgDetails: Organization = organizationList?.find((og) => og.id === user.defaultOrganizationId);
          if (defaultOrgDetails) {
            // default organization form login enabled
            organization = defaultOrgDetails;
          } else if (organizationList?.length > 0) {
            // default organization form login not enabled, picking first one from form enabled list
            organization = organizationList[0];
          } else {
            // no form login enabled organization available for user - creating new one
            organization = await this.organizationsService.create('Untitled workspace', user, manager);
          }
        }
        user.organizationId = organization.id;
      } else {
        // organization specific login
        // No need to validate user status, validateUser() already covers it
        user.organizationId = organizationId;

        organization = await this.organizationsService.get(user.organizationId);
        const formConfigs: SSOConfigs = organization?.ssoConfigs?.find((sso) => sso.sso === 'form');

        if (!formConfigs?.enabled) {
          // no configurations in organization side or Form login disabled for the organization
          throw new UnauthorizedException('Password login is disabled for the organization');
        }
      }

      await this.usersService.updateUser(
        user.id,
        {
          ...(user.defaultOrganizationId !== user.organizationId && { defaultOrganizationId: organization.id }),
          passwordRetryCount: 0,
        },
        manager
      );

      return await this.generateLoginResultPayload(user, organization, false, true, manager);
    });
  }

  async switchOrganization(newOrganizationId: string, user: User, isNewOrganization?: boolean) {
    if (!(isNewOrganization || user.isPasswordLogin || user.isSSOLogin)) {
      throw new UnauthorizedException();
    }
    if (this.configService.get<string>('DISABLE_MULTI_WORKSPACE') === 'true') {
      throw new UnauthorizedException();
    }
    const newUser = await this.usersService.findByEmail(user.email, newOrganizationId, WORKSPACE_USER_STATUS.ACTIVE);

    if (!newUser) {
      throw new UnauthorizedException('Invalid credentials');
    }
    newUser.organizationId = newOrganizationId;

    const organization: Organization = await this.organizationsService.get(newUser.organizationId);

    const formConfigs: SSOConfigs = organization?.ssoConfigs?.find((sso) => sso.sso === 'form');

    if ((user.isPasswordLogin && !formConfigs?.enabled) || (user.isSSOLogin && !organization.inheritSSO)) {
      // no configurations in organization side or Form login disabled for the organization
      throw new UnauthorizedException('Please log in to continue');
    }

    return await dbTransactionWrap(async (manager: EntityManager) => {
      // Updating default organization Id
      await this.usersService.updateUser(newUser.id, { defaultOrganizationId: newUser.organizationId }, manager);

      return await this.generateLoginResultPayload(user, organization, user.isSSOLogin, user.isPasswordLogin, manager);
    });
  }

  async signup(email: string, name: string, password: string) {
    const existingUser = await this.usersService.findByEmail(email);
    if (existingUser?.organizationUsers?.some((ou) => ou.status === WORKSPACE_USER_STATUS.ACTIVE)) {
      throw new NotAcceptableException('Email already exists');
    }

    if (existingUser?.invitationToken) {
      await this.emailService.sendWelcomeEmail(
        existingUser.email,
        existingUser.firstName,
        existingUser.invitationToken
      );
      return;
    }

    let organization: Organization;
    // Check if the configs allows user signups
    if (this.configService.get<string>('DISABLE_MULTI_WORKSPACE') === 'true') {
      // Single organization checking if organization exist
      organization = await this.organizationsService.getSingleOrganization();

      if (organization) {
        throw new NotAcceptableException('Multi organization not supported - organization exist');
      }
    } else {
      // Multi organization
      if (this.configService.get<string>('DISABLE_SIGNUPS') === 'true') {
        throw new NotAcceptableException();
      }
    }

    const names = { firstName: '', lastName: '' };
    if (name) {
      const [firstName, ...rest] = name.split(' ');
      names['firstName'] = firstName;
      if (rest.length != 0) {
        const lastName = rest.join(' ');
        names['lastName'] = lastName;
      }
    }

    await dbTransactionWrap(async (manager: EntityManager) => {
      // Create default organization
      organization = await this.organizationsService.create('Untitled workspace', null, manager);
      const user = await this.usersService.create(
        {
          email,
          password,
          ...(names.firstName && { firstName: names.firstName }),
          ...(names.lastName && { lastName: names.lastName }),
          ...getUserStatusAndSource(lifecycleEvents.USER_SIGN_UP),
        },
        organization.id,
        ['all_users', 'admin'],
        existingUser,
        true,
        null,
        manager
      );
      await this.organizationUsersService.create(user, organization, true, manager);
      await this.emailService.sendWelcomeEmail(user.email, user.firstName, user.invitationToken);
    });
    return {};
  }

  async forgotPassword(email: string) {
    const user = await this.usersService.findByEmail(email);
    if (!user) {
      throw new BadRequestException('Email address not found');
    }
    const forgotPasswordToken = uuid.v4();
    await this.usersService.updateUser(user.id, { forgotPasswordToken });
    await this.emailService.sendPasswordResetEmail(email, forgotPasswordToken);
  }

  async resetPassword(token: string, password: string) {
    const user = await this.usersService.findByPasswordResetToken(token);
    if (!user) {
      throw new NotFoundException('Invalid URL');
    } else {
      await this.usersService.updateUser(user.id, {
        password,
        forgotPasswordToken: null,
        passwordRetryCount: 0,
      });
    }
  }

  async setupAccountFromInvitationToken(userCreateDto: CreateUserDto) {
    const { companyName, companySize, token, role, organizationToken, password, source } = userCreateDto;

    if (!token) {
      throw new BadRequestException('Invalid token');
    }

    return await dbTransactionWrap(async (manager: EntityManager) => {
      const user: User = await manager.findOne(User, { where: { invitationToken: token } });
      let organizationUser: OrganizationUser;
      let isSSOVerify: boolean;

      if (organizationToken) {
        organizationUser = await manager.findOne(OrganizationUser, {
          where: { invitationToken: organizationToken },
          relations: ['user'],
        });
      }
      if (user?.organizationUsers) {
        if (isPasswordMandatory(user.source) && !password) {
          throw new BadRequestException('Please enter password');
        }
        // Getting default workspace
        const defaultOrganizationUser: OrganizationUser = user.organizationUsers.find(
          (ou) => ou.organizationId === user.defaultOrganizationId
        );

        if (!defaultOrganizationUser) {
          throw new BadRequestException('Invalid invitation link');
        }

        isSSOVerify = source === URL_SSO_SOURCE && (user.source === SOURCE.GOOGLE || user.source === SOURCE.GIT);

        const lifecycleParams = getUserStatusAndSource(
          isSSOVerify ? lifecycleEvents.USER_SSO_ACTIVATE : lifecycleEvents.USER_REDEEM,
          organizationUser ? SOURCE.INVITE : SOURCE.SIGNUP
        );

        await this.usersService.updateUser(
          user.id,
          {
            ...(role ? { role } : {}),
            companySize,
            companyName,
            invitationToken: null,
            ...(isPasswordMandatory(user.source) ? { password } : {}),
            ...lifecycleParams,
            updatedAt: new Date(),
          },
          manager
        );

        // Activate default workspace
        await this.organizationUsersService.activateOrganization(defaultOrganizationUser, manager);

        if (companyName) {
          await manager.update(Organization, user.defaultOrganizationId, {
            name: companyName,
          });
        }
      } else {
        throw new BadRequestException('Invalid invitation link');
      }

      if (this.configService.get<string>('DISABLE_MULTI_WORKSPACE') !== 'true' && organizationUser) {
        // Activate invited workspace
        await this.organizationUsersService.activateOrganization(organizationUser, manager);

        // Setting this workspace as default one to load it
        await this.usersService.updateUser(
          organizationUser.user.id,
          { defaultOrganizationId: organizationUser.organizationId },
          manager
        );
      }

      const organization = await manager.findOne(Organization, {
        where: {
          id: organizationUser?.organizationId || user.defaultOrganizationId,
        },
      });

      const isInstanceSSOLogin = !organizationUser && isSSOVerify;

      return this.generateLoginResultPayload(user, organization, isInstanceSSOLogin, !isSSOVerify, manager);
    });
  }

  async acceptOrganizationInvite(acceptInviteDto: AcceptInviteDto) {
    const { password, token } = acceptInviteDto;

    if (this.configService.get<string>('DISABLE_MULTI_WORKSPACE') === 'true' && !password) {
      throw new BadRequestException('Please enter password');
    }

    return await dbTransactionWrap(async (manager: EntityManager) => {
      const organizationUser = await manager.findOne(OrganizationUser, {
        where: { invitationToken: token },
        relations: ['user', 'organization'],
      });

      if (!organizationUser?.user) {
        throw new BadRequestException('Invalid invitation link');
      }
      const user: User = organizationUser.user;

      if (this.configService.get<string>('DISABLE_MULTI_WORKSPACE') !== 'true' && user.invitationToken) {
        // User sign up link send - not activated account
        this.emailService
          .sendWelcomeEmail(
            user.email,
            `${user.firstName} ${user.lastName}`,
            user.invitationToken,
            `${organizationUser.invitationToken}?oid=${organizationUser.organizationId}`
          )
          .catch((err) => console.error('Error while sending welcome mail', err));
        throw new UnauthorizedException(
          'Please setup your account using account setup link shared via email before accepting the invite'
        );
      }

      if (this.configService.get<string>('DISABLE_MULTI_WORKSPACE') === 'true') {
        // set new password
        await this.usersService.updateUser(
          user.id,
          {
            ...(password ? { password } : {}),
            invitationToken: null,
            passwordRetryCount: 0,
            ...getUserStatusAndSource(lifecycleEvents.USER_REDEEM),
          },
          manager
        );
      } else {
        await this.usersService.updateUser(
          user.id,
          { defaultOrganizationId: organizationUser.organizationId },
          manager
        );
      }
      await this.organizationUsersService.activateOrganization(organizationUser, manager);

      if (this.configService.get<string>('DISABLE_MULTI_WORKSPACE') === 'true') {
        // Sign in
        return {
          user: await this.generateLoginResultPayload(user, organizationUser.organization, false, true, manager),
        };
      }
      return;
    });
  }

  async verifyInviteToken(token: string, organizationToken?: string) {
    const user: User = await this.usersRepository.findOne({ where: { invitationToken: token } });
    let organizationUser: OrganizationUser;

    if (organizationToken) {
      organizationUser = await this.organizationUsersRepository.findOne({
        where: { invitationToken: organizationToken },
        relations: ['user'],
      });

      if (!user && organizationUser) {
        return {
          redirect_url: `${this.configService.get<string>(
            'TOOLJET_HOST'
          )}/organization-invitations/${organizationToken}`,
        };
      } else if (user && !organizationUser) {
        return {
          redirect_url: `${this.configService.get<string>('TOOLJET_HOST')}/invitations/${token}`,
        };
      }
    }

    if (!user) {
      throw new BadRequestException('Invalid token');
    }

    if (user.status === LIFECYCLE.ARCHIVED) {
      throw new BadRequestException(getUserErrorMessages(user.status));
    }

    await this.usersService.updateUser(user.id, getUserStatusAndSource(lifecycleEvents.USER_VERIFY, user.source));

    return {
      email: user.email,
      name: `${user.firstName}${user.lastName ? ` ${user.lastName}` : ''}`,
      onboarding_details: {
        password: isPasswordMandatory(user.source), // Should accept password if user is setting up first time
        questions:
          (this.configService.get<string>('ONBOARDING_QUESTIONS') === 'true' && !organizationUser) || // Should ask onboarding questions if first user of the instance. If ONBOARDING_QUESTIONS=true, then will ask questions to all signup users
          (await this.usersRepository.count({ where: { status: LIFECYCLE.ACTIVE } })) === 0,
      },
    };
  }

  async verifyOrganizationToken(token: string) {
    const organizationUser: OrganizationUser = await this.organizationUsersRepository.findOne({
      where: { invitationToken: token },
      relations: ['user'],
    });

    const user: User = organizationUser?.user;
    if (!user) {
      throw new BadRequestException('Invalid token');
    }
    if (
      user.status === LIFECYCLE.ARCHIVED ||
      (this.configService.get<string>('DISABLE_MULTI_WORKSPACE') !== 'true' && user.status !== LIFECYCLE.ACTIVE)
    ) {
      throw new BadRequestException(getUserErrorMessages(user.status));
    }

    if (this.configService.get<string>('DISABLE_MULTI_WORKSPACE') === 'true') {
      await this.usersService.updateUser(user.id, getUserStatusAndSource(lifecycleEvents.USER_VERIFY));
    }

    return {
      email: user.email,
      name: `${user.firstName}${user.lastName ? ` ${user.lastName}` : ''}`,
      onboarding_details: {
        password: this.configService.get<string>('DISABLE_MULTI_WORKSPACE') === 'true', // Should accept password for Single workspace
      },
    };
  }

  async generateLoginResultPayload(
    user: User,
    organization: DeepPartial<Organization>,
    isInstanceSSO: boolean,
    isPasswordLogin: boolean,
    manager?: EntityManager
  ): Promise<any> {
    const JWTPayload: JWTPayload = {
      username: user.id,
      sub: user.email,
      organizationId: organization.id,
      isSSOLogin: isInstanceSSO,
      isPasswordLogin,
    };
    user.organizationId = organization.id;

    return decamelizeKeys({
      id: user.id,
      authToken: this.jwtService.sign(JWTPayload),
      email: user.email,
      firstName: user.firstName,
      lastName: user.lastName,
      organizationId: organization.id,
      organization: organization.name,
      admin: await this.usersService.hasGroup(user, 'admin', null, manager),
      groupPermissions: await this.usersService.groupPermissions(user, manager),
      appGroupPermissions: await this.usersService.appGroupPermissions(user, null, manager),
    });
  }
}

interface JWTPayload {
  username: string;
  sub: string;
  organizationId: string;
  isSSOLogin: boolean;
  isPasswordLogin: boolean;
}<|MERGE_RESOLUTION|>--- conflicted
+++ resolved
@@ -47,7 +47,7 @@
     private organizationUsersService: OrganizationUsersService,
     private emailService: EmailService,
     private configService: ConfigService
-  ) { }
+  ) {}
 
   verifyToken(token: string) {
     try {
@@ -81,18 +81,10 @@
         'Maximum password retry limit reached, please reset your password using forget password option'
       );
     }
-<<<<<<< HEAD
     if (!(await bcrypt.compare(password, user.password))) {
       await this.usersService.updateUser(user.id, { passwordRetryCount: user.passwordRetryCount + 1 });
       throw new UnauthorizedException('Invalid credentials');
     }
-=======
-    return await dbTransactionWrap(async (manager: EntityManager) => {
-      if (!(await bcrypt.compare(password, user.password))) {
-        await this.usersService.updateUser(user.id, { passwordRetryCount: user.passwordRetryCount + 1 });
-        throw new UnauthorizedException('Invalid credentials');
-      }
->>>>>>> f505da21
 
     return user;
   }
