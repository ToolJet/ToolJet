--- conflicted
+++ resolved
@@ -915,7 +915,6 @@
   }
 
   async generateSessionPayload(user: User, currentOrganization: Organization) {
-<<<<<<< HEAD
     return dbTransactionWrap(async (manager: EntityManager) => {
       const currentOrganizationId = currentOrganization?.id
         ? currentOrganization?.id
@@ -938,25 +937,6 @@
         currentOrganizationName: organizationDetails.name,
         currentOrganizationId,
       });
-=======
-    const currentOrganizationId = currentOrganization?.id
-      ? currentOrganization?.id
-      : user?.organizationIds?.includes(user?.defaultOrganizationId)
-      ? user.defaultOrganizationId
-      : user?.organizationIds?.[0];
-
-    const activeWorkspacesCount = await this.organizationUsersService.getActiveWorkspacesCount(user.id);
-    const noWorkspaceAttachedInTheSession = activeWorkspacesCount === 0;
-
-    return decamelizeKeys({
-      id: user.id,
-      email: user.email,
-      firstName: user.firstName,
-      lastName: user.lastName,
-      noWorkspaceAttachedInTheSession,
-      currentOrganizationId,
-      currentOrganizationSlug: currentOrganization?.slug,
->>>>>>> 7b7c385c
     });
   }
 
