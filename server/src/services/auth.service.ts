import {
  BadRequestException,
  Injectable,
  NotAcceptableException,
  NotFoundException,
  UnauthorizedException,
} from '@nestjs/common';
import { UsersService } from './users.service';
import { OrganizationsService } from './organizations.service';
import { JwtService } from '@nestjs/jwt';
import { User } from '../entities/user.entity';
import { OrganizationUsersService } from './organization_users.service';
import { EmailService } from './email.service';
import { decamelizeKeys } from 'humps';
import { AuditLoggerService } from './audit_logger.service';
import { ActionTypes, ResourceTypes } from 'src/entities/audit_log.entity';
import { Organization } from 'src/entities/organization.entity';
import { ConfigService } from '@nestjs/config';
import { SSOConfigs } from 'src/entities/sso_config.entity';
import { InjectRepository } from '@nestjs/typeorm';
import { DeepPartial, EntityManager, Repository } from 'typeorm';
import { OrganizationUser } from 'src/entities/organization_user.entity';
import { CreateAdminDto, CreateUserDto } from '@dto/user.dto';
import { AcceptInviteDto } from '@dto/accept-organization-invite.dto';
import {
  getUserErrorMessages,
  getUserStatusAndSource,
  isPasswordMandatory,
  USER_STATUS,
  lifecycleEvents,
  SOURCE,
  URL_SSO_SOURCE,
  WORKSPACE_USER_STATUS,
} from 'src/helpers/user_lifecycle';
import { dbTransactionWrap, isSuperAdmin } from 'src/helpers/utils.helper';
import { InstanceSettingsService } from './instance_settings.service';
const bcrypt = require('bcrypt');
const uuid = require('uuid');

@Injectable()
export class AuthService {
  constructor(
    @InjectRepository(User)
    private usersRepository: Repository<User>,
    @InjectRepository(OrganizationUser)
    private organizationUsersRepository: Repository<OrganizationUser>,
    @InjectRepository(Organization)
    private organizationsRepository: Repository<Organization>,
    private usersService: UsersService,
    private jwtService: JwtService,
    private organizationsService: OrganizationsService,
    private organizationUsersService: OrganizationUsersService,
    private emailService: EmailService,
    private auditLoggerService: AuditLoggerService,
<<<<<<< HEAD
=======
    private instanceSettingsService: InstanceSettingsService,
>>>>>>> 7f785f03
    private configService: ConfigService
  ) {}

  verifyToken(token: string) {
    try {
      const signedJwt = this.jwtService.verify(token);
      return signedJwt;
    } catch (err) {
      return null;
    }
  }

  private async validateUser(email: string, password: string, organizationId?: string): Promise<User> {
    const user = await this.usersService.findByEmail(email, organizationId, WORKSPACE_USER_STATUS.ACTIVE);

    if (!user) {
      throw new UnauthorizedException('Invalid credentials');
    }

    if (user.status !== USER_STATUS.ACTIVE) {
      throw new UnauthorizedException(getUserErrorMessages(user.status));
    }

    const passwordRetryConfig = this.configService.get<string>('PASSWORD_RETRY_LIMIT');

    const passwordRetryAllowed = passwordRetryConfig ? parseInt(passwordRetryConfig) : 5;

    if (
      this.configService.get<string>('DISABLE_PASSWORD_RETRY_LIMIT') !== 'true' &&
      user.passwordRetryCount >= passwordRetryAllowed
    ) {
      throw new UnauthorizedException(
        'Maximum password retry limit reached, please reset your password using forgot password option'
      );
    }
    if (!(await bcrypt.compare(password, user.password))) {
      await this.usersService.updateUser(user.id, { passwordRetryCount: user.passwordRetryCount + 1 });
      throw new UnauthorizedException('Invalid credentials');
    }

    return user;
  }

  async login(email: string, password: string, organizationId?: string) {
    let organization: Organization;

    const user = await this.validateUser(email, password, organizationId);

    const allowPersonalWorkspace =
      isSuperAdmin(user) || (await this.instanceSettingsService.getSettings('ALLOW_PERSONAL_WORKSPACE')) === 'true';

    return await dbTransactionWrap(async (manager: EntityManager) => {
      if (!organizationId) {
        // Global login
        // Determine the organization to be loaded
        if (this.configService.get<string>('DISABLE_MULTI_WORKSPACE') === 'true') {
          // Single organization
          if (user?.organizationUsers?.[0].status !== WORKSPACE_USER_STATUS.ACTIVE) {
            throw new UnauthorizedException('Your account is not active');
          }
          organization = await this.organizationsService.getSingleOrganization();
          if (!organization?.ssoConfigs?.find((oc) => oc.sso == 'form' && oc.enabled)) {
            throw new UnauthorizedException();
          }
        } else {
          // Multi organization

          let organizationList: Organization[];
          if (!isSuperAdmin(user)) {
            organizationList = await this.organizationsService.findOrganizationWithLoginSupport(user, 'form');
          } else {
            // bypass login support check
            const superAdminOrganization = // Default organization or pick any
              (await this.organizationsRepository.findOne({ id: user.defaultOrganizationId })) ||
              (await this.organizationsService.getSingleOrganization());

            organizationList = [superAdminOrganization];
          }

          const defaultOrgDetails: Organization = organizationList?.find((og) => og.id === user.defaultOrganizationId);
          if (defaultOrgDetails) {
            // default organization form login enabled
            organization = defaultOrgDetails;
          } else if (organizationList?.length > 0) {
            // default organization form login not enabled, picking first one from form enabled list
            organization = organizationList[0];
          } else if (allowPersonalWorkspace) {
            // no form login enabled organization available for user - creating new one
            organization = await this.organizationsService.create('Untitled workspace', user, manager);
          } else {
            throw new UnauthorizedException('User not included in any workspace');
          }
        }
        user.organizationId = organization.id;
      } else {
        // organization specific login
        // No need to validate user status, validateUser() already covers it
        user.organizationId = organizationId;

        organization = await this.organizationsService.get(user.organizationId);
        const formConfigs: SSOConfigs = organization?.ssoConfigs?.find((sso) => sso.sso === 'form');

        if (!formConfigs?.enabled) {
          // no configurations in organization side or Form login disabled for the organization
          throw new UnauthorizedException('Password login is disabled for the organization');
        }
      }

      await this.usersService.updateUser(
        user.id,
        {
          ...(user.defaultOrganizationId !== user.organizationId && { defaultOrganizationId: organization.id }),
          passwordRetryCount: 0,
        },
        manager
      );

      await this.auditLoggerService.perform(
        {
          userId: user.id,
          organizationId: organization.id,
          resourceId: user.id,
          resourceType: ResourceTypes.USER,
          resourceName: user.email,
          actionType: ActionTypes.USER_LOGIN,
        },
        manager
      );

      return await this.generateLoginResultPayload(user, organization, false, true, manager);
    });
  }

  async switchOrganization(newOrganizationId: string, user: User, isNewOrganization?: boolean) {
    if (!(isNewOrganization || user.isPasswordLogin || user.isSSOLogin)) {
      throw new UnauthorizedException();
    }
    if (this.configService.get<string>('DISABLE_MULTI_WORKSPACE') === 'true') {
      throw new UnauthorizedException();
    }
    const newUser = await this.usersService.findByEmail(user.email, newOrganizationId, WORKSPACE_USER_STATUS.ACTIVE);

    if (!newUser && !isSuperAdmin(newUser)) {
      throw new UnauthorizedException('Invalid credentials');
    }
    newUser.organizationId = newOrganizationId;

    const organization: Organization = await this.organizationsService.get(newUser.organizationId);

    const formConfigs: SSOConfigs = organization?.ssoConfigs?.find((sso) => sso.sso === 'form');

    if (
      !isSuperAdmin(newUser) && // bypassing login mode checks for super admin
      ((user.isPasswordLogin && !formConfigs?.enabled) || (user.isSSOLogin && !organization.inheritSSO))
    ) {
      // no configurations in organization side or Form login disabled for the organization
      throw new UnauthorizedException('Please log in to continue');
    }

    return await dbTransactionWrap(async (manager: EntityManager) => {
      // Updating default organization Id
      await this.usersService.updateUser(newUser.id, { defaultOrganizationId: newUser.organizationId }, manager);

      return await this.generateLoginResultPayload(user, organization, user.isSSOLogin, user.isPasswordLogin, manager);
    });
  }

  async resendEmail(email: string) {
    if (!email) {
      throw new BadRequestException();
    }
    const existingUser = await this.usersService.findByEmail(email);

    if (existingUser?.status === USER_STATUS.ARCHIVED) {
      throw new NotAcceptableException('User has been archived, please contact the administrator');
    }
    if (existingUser?.organizationUsers?.some((ou) => ou.status === WORKSPACE_USER_STATUS.ACTIVE)) {
      throw new NotAcceptableException('Email already exists');
    }

    if (existingUser?.invitationToken) {
      await this.emailService.sendWelcomeEmail(
        existingUser.email,
        existingUser.firstName,
        existingUser.invitationToken
      );
      return;
    }
  }

  async signup(email: string, name: string, password: string) {
    const existingUser = await this.usersService.findByEmail(email);
    if (existingUser?.organizationUsers?.some((ou) => ou.status === WORKSPACE_USER_STATUS.ACTIVE)) {
      throw new NotAcceptableException('Email already exists');
    }

    if (existingUser?.invitationToken) {
      await this.emailService.sendWelcomeEmail(
        existingUser.email,
        existingUser.firstName,
        existingUser.invitationToken
      );
      throw new NotAcceptableException('User already registered. Please activate your account');
    }

    let organization: Organization;
    // Check if the configs allows user signups
    if (this.configService.get<string>('DISABLE_MULTI_WORKSPACE') === 'true') {
      // Single organization checking if organization exist
      organization = await this.organizationsService.getSingleOrganization();

      if (organization) {
        throw new NotAcceptableException('Multi organization not supported - organization exist');
      }
    } else {
      // Multi organization
      if (this.configService.get<string>('DISABLE_SIGNUPS') === 'true') {
        throw new NotAcceptableException();
      }
    }

    const names = { firstName: '', lastName: '' };
    if (name) {
      const [firstName, ...rest] = name.split(' ');
      names['firstName'] = firstName;
      if (rest.length != 0) {
        const lastName = rest.join(' ');
        names['lastName'] = lastName;
      }
    }

    await dbTransactionWrap(async (manager: EntityManager) => {
      // Create default organization
      organization = await this.organizationsService.create('Untitled workspace', null, manager);
      const user = await this.usersService.create(
        {
          email,
          password,
          ...(names.firstName && { firstName: names.firstName }),
          ...(names.lastName && { lastName: names.lastName }),
          ...getUserStatusAndSource(lifecycleEvents.USER_SIGN_UP),
        },
        organization.id,
        ['all_users', 'admin'],
        existingUser,
        true,
        null,
        manager
      );
      await this.organizationUsersService.create(user, organization, true, manager);
      await this.emailService.sendWelcomeEmail(user.email, user.firstName, user.invitationToken);
<<<<<<< HEAD

      void this.usersService.createCRMUser(user);

=======
>>>>>>> 7f785f03
      await this.auditLoggerService.perform(
        {
          userId: user.id,
          organizationId: organization.id,
          resourceId: user.id,
          resourceType: ResourceTypes.USER,
          resourceName: user.email,
          actionType: ActionTypes.USER_SIGNUP,
        },
        manager
      );
    });
    return {};
  }

  async forgotPassword(email: string) {
    const user = await this.usersService.findByEmail(email);
    if (!user) {
      throw new BadRequestException('Email address not found');
    }
    const forgotPasswordToken = uuid.v4();
    await this.usersService.updateUser(user.id, { forgotPasswordToken });
    await this.emailService.sendPasswordResetEmail(email, forgotPasswordToken);
  }

  async resetPassword(token: string, password: string) {
    const user = await this.usersService.findByPasswordResetToken(token);
    if (!user) {
      throw new NotFoundException('Invalid URL');
    } else {
      await this.usersService.updateUser(user.id, {
        password,
        forgotPasswordToken: null,
        passwordRetryCount: 0,
      });
    }
  }

  private splitName(name: string): { firstName: string; lastName: string } {
    const nameObj = { firstName: '', lastName: '' };
    if (name) {
      const [firstName, ...rest] = name.split(' ');
      nameObj.firstName = firstName;
      if (rest.length != 0) {
        nameObj.lastName = rest.join(' ');
      }
    }
    return nameObj;
  }

  async setupAdmin(userCreateDto: CreateAdminDto): Promise<any> {
    const { companyName, companySize, name, role, workspace, password, email } = userCreateDto;

    const nameObj = this.splitName(name);

    return await dbTransactionWrap(async (manager: EntityManager) => {
      // Create first organization
      const organization = await this.organizationsService.create(workspace || 'Untitled workspace', null, manager);
      const user = await this.usersService.create(
        {
          email,
          password,
          ...(nameObj.firstName && { firstName: nameObj.firstName }),
          ...(nameObj.lastName && { lastName: nameObj.lastName }),
          ...getUserStatusAndSource(lifecycleEvents.USER_ADMIN_SETUP),
          companyName,
          companySize,
          role,
        },
        organization.id,
        ['all_users', 'admin'],
        null,
        false,
        null,
        manager
      );
      await this.organizationUsersService.create(user, organization, false, manager);
      return this.generateLoginResultPayload(user, organization, false, true, manager);
    });
  }

  async setupAccountFromInvitationToken(userCreateDto: CreateUserDto) {
    const { companyName, companySize, token, role, organizationToken, password, source } = userCreateDto;

    if (!token) {
      throw new BadRequestException('Invalid token');
    }

<<<<<<< HEAD
    const user: User = await this.usersRepository.findOne({ where: { invitationToken: token } });
    let organizationUser: OrganizationUser;

    if (user?.organizationUsers) {
      organizationUser = user.organizationUsers.find((ou) => ou.organizationId === user.defaultOrganizationId);
=======
    return await dbTransactionWrap(async (manager: EntityManager) => {
      const user: User = await manager.findOne(User, { where: { invitationToken: token } });
      let organizationUser: OrganizationUser;
      let isSSOVerify: boolean;

      const allowPersonalWorkspace =
        (await this.usersRepository.count()) === 0 ||
        (await this.instanceSettingsService.getSettings('ALLOW_PERSONAL_WORKSPACE')) === 'true';
>>>>>>> 7f785f03

      if (!(allowPersonalWorkspace || organizationToken)) {
        throw new BadRequestException('Invalid invitation link');
      }
      if (organizationToken) {
        organizationUser = await manager.findOne(OrganizationUser, {
          where: { invitationToken: organizationToken },
          relations: ['user'],
        });
      }
      if (user?.organizationUsers) {
        if (isPasswordMandatory(user.source) && !password) {
          throw new BadRequestException('Please enter password');
        }

        if (allowPersonalWorkspace) {
          // Getting default workspace
          const defaultOrganizationUser: OrganizationUser = user.organizationUsers.find(
            (ou) => ou.organizationId === user.defaultOrganizationId
          );

<<<<<<< HEAD
      void this.usersService.updateCRM(user);

      await this.organizationUsersRepository.save(
        Object.assign(organizationUser, {
          invitationToken: null,
          status: 'active',
        })
      );
=======
          if (!defaultOrganizationUser) {
            throw new BadRequestException('Invalid invitation link');
          }
>>>>>>> 7f785f03

          // Activate default workspace
          await this.organizationUsersService.activateOrganization(defaultOrganizationUser, manager);
        }

<<<<<<< HEAD
    if (this.configService.get<string>('DISABLE_MULTI_WORKSPACE') !== 'true' && organizationToken) {
      organizationUser = await this.organizationUsersRepository.findOne({
        where: { invitationToken: organizationToken },
      });
=======
        isSSOVerify = source === URL_SSO_SOURCE && (user.source === SOURCE.GOOGLE || user.source === SOURCE.GIT);
>>>>>>> 7f785f03

        const lifecycleParams = getUserStatusAndSource(
          isSSOVerify ? lifecycleEvents.USER_SSO_ACTIVATE : lifecycleEvents.USER_REDEEM,
          organizationUser ? SOURCE.INVITE : SOURCE.SIGNUP
        );

        await this.usersService.updateUser(
          user.id,
          {
            ...(role ? { role } : {}),
            companySize,
            companyName,
            invitationToken: null,
            ...(isPasswordMandatory(user.source) ? { password } : {}),
            ...lifecycleParams,
            updatedAt: new Date(),
          },
          manager
        );

        if (companyName) {
          await manager.update(Organization, user.defaultOrganizationId, {
            name: companyName,
          });
        }
      } else {
        throw new BadRequestException('Invalid invitation link');
      }

<<<<<<< HEAD
      this.usersService
        .updateUser(user.id, { defaultOrganizationId: organizationUser.organizationId })
        .catch((error) => {
          console.error('Error while setting default organization', error);
        });
    }

    await this.auditLoggerService.perform({
      userId: user.id,
      organizationId: organizationUser.organizationId,
      resourceId: user.id,
      resourceName: user.email,
      resourceType: ResourceTypes.USER,
      actionType: ActionTypes.USER_INVITE_REDEEM,
=======
      if (this.configService.get<string>('DISABLE_MULTI_WORKSPACE') !== 'true' && organizationUser) {
        // Activate invited workspace
        await this.organizationUsersService.activateOrganization(organizationUser, manager);

        // Setting this workspace as default one to load it
        await this.usersService.updateUser(
          organizationUser.user.id,
          { defaultOrganizationId: organizationUser.organizationId },
          manager
        );
      }

      const organization = await manager.findOne(Organization, {
        where: {
          id: organizationUser?.organizationId || user.defaultOrganizationId,
        },
      });

      const isInstanceSSOLogin = !organizationUser && isSSOVerify;

      await this.auditLoggerService.perform(
        {
          userId: user.id,
          organizationId: organization.id,
          resourceId: user.id,
          resourceName: user.email,
          resourceType: ResourceTypes.USER,
          actionType: ActionTypes.USER_INVITE_REDEEM,
        },
        manager
      );

      return this.generateLoginResultPayload(user, organization, isInstanceSSOLogin, !isSSOVerify, manager);
>>>>>>> 7f785f03
    });
  }

  async acceptOrganizationInvite(acceptInviteDto: AcceptInviteDto) {
    const { password, token } = acceptInviteDto;
    const isSingleWorkspace = this.configService.get<string>('DISABLE_MULTI_WORKSPACE') === 'true';

    return await dbTransactionWrap(async (manager: EntityManager) => {
      const organizationUser = await manager.findOne(OrganizationUser, {
        where: { invitationToken: token },
        relations: ['user', 'organization'],
      });

      if (!organizationUser?.user) {
        throw new BadRequestException('Invalid invitation link');
      }
      const user: User = organizationUser.user;

      if (!isSingleWorkspace && user.invitationToken) {
        // User sign up link send - not activated account
        this.emailService
          .sendWelcomeEmail(
            user.email,
            `${user.firstName} ${user.lastName}`,
            user.invitationToken,
            `${organizationUser.invitationToken}?oid=${organizationUser.organizationId}`
          )
          .catch((err) => console.error('Error while sending welcome mail', err));
        throw new UnauthorizedException(
          'Please setup your account using account setup link shared via email before accepting the invite'
        );
      }

      if (isSingleWorkspace) {
        if (user.invitationToken && !password) {
          // user in invited state, password mandatory
          throw new BadRequestException('Please enter password');
        }
        // set new password
        await this.usersService.updateUser(
          user.id,
          {
            ...(password ? { password } : {}),
            invitationToken: null,
            passwordRetryCount: 0,
            ...getUserStatusAndSource(lifecycleEvents.USER_REDEEM),
          },
          manager
        );
      } else {
        await this.usersService.updateUser(
          user.id,
          { defaultOrganizationId: organizationUser.organizationId },
          manager
        );
      }
      await this.organizationUsersService.activateOrganization(organizationUser, manager);

      if (isSingleWorkspace) {
        // Sign in
        return {
          user: await this.generateLoginResultPayload(user, organizationUser.organization, false, true, manager),
        };
      }
      return;
    });
  }

  async verifyInviteToken(token: string, organizationToken?: string) {
    const user: User = await this.usersRepository.findOne({ where: { invitationToken: token } });
    let organizationUser: OrganizationUser;

    if (organizationToken) {
      organizationUser = await this.organizationUsersRepository.findOne({
        where: { invitationToken: organizationToken },
        relations: ['user'],
      });

      if (!user && organizationUser) {
        return {
          redirect_url: `${this.configService.get<string>(
            'TOOLJET_HOST'
          )}/organization-invitations/${organizationToken}`,
        };
      } else if (user && !organizationUser) {
        return {
          redirect_url: `${this.configService.get<string>('TOOLJET_HOST')}/invitations/${token}`,
        };
      }
    }

    if (!user) {
      throw new BadRequestException('Invalid token');
    }

    if (user.status === USER_STATUS.ARCHIVED) {
      throw new BadRequestException(getUserErrorMessages(user.status));
    }

    await this.usersService.updateUser(user.id, getUserStatusAndSource(lifecycleEvents.USER_VERIFY, user.source));

    return {
      email: user.email,
      name: `${user.firstName}${user.lastName ? ` ${user.lastName}` : ''}`,
      onboarding_details: {
        password: isPasswordMandatory(user.source), // Should accept password if user is setting up first time
        questions:
          (this.configService.get<string>('ENABLE_ONBOARDING_QUESTIONS_FOR_ALL_SIGN_UPS') === 'true' &&
            !organizationUser) || // Should ask onboarding questions if first user of the instance. If ENABLE_ONBOARDING_QUESTIONS_FOR_ALL_SIGN_UPS=true, then will ask questions to all signup users
          (await this.usersRepository.count({ where: { status: USER_STATUS.ACTIVE } })) === 0,
      },
    };
  }

  async verifyOrganizationToken(token: string) {
    const isSingleWorkspace = this.configService.get<string>('DISABLE_MULTI_WORKSPACE') === 'true';
    const organizationUser: OrganizationUser = await this.organizationUsersRepository.findOne({
      where: { invitationToken: token },
      relations: ['user'],
    });

    const user: User = organizationUser?.user;
    if (!user) {
      throw new BadRequestException('Invalid token');
    }
<<<<<<< HEAD
    const user: User = organizationUser.user;

    if (this.configService.get<string>('DISABLE_MULTI_WORKSPACE') !== 'true' && user.invitationToken) {
      // User sign up link send - not activated account
      this.emailService
        .sendWelcomeEmail(
          user.email,
          `${user.firstName} ${user.lastName}`,
          user.invitationToken,
          `${organizationUser.invitationToken}?oid=${organizationUser.organizationId}`
        )
        .catch((err) => console.error('Error while sending welcome mail', err));

      throw new UnauthorizedException(
        'Please setup your account using account setup link shared via email before accepting the invite'
      );
=======
    if (user.status === USER_STATUS.ARCHIVED || (!isSingleWorkspace && user.status !== USER_STATUS.ACTIVE)) {
      throw new BadRequestException(getUserErrorMessages(user.status));
>>>>>>> 7f785f03
    }

    if (isSingleWorkspace) {
      await this.usersService.updateUser(user.id, getUserStatusAndSource(lifecycleEvents.USER_VERIFY));
    }

<<<<<<< HEAD
    await this.organizationUsersRepository.save(
      Object.assign(organizationUser, {
        invitationToken: null,
        status: 'active',
      })
    );

=======
>>>>>>> 7f785f03
    await this.auditLoggerService.perform({
      userId: user.id,
      organizationId: organizationUser.organizationId,
      resourceId: user.id,
      resourceName: user.email,
      resourceType: ResourceTypes.USER,
      actionType: ActionTypes.USER_INVITE_REDEEM,
    });
<<<<<<< HEAD
=======

    return {
      email: user.email,
      name: `${user.firstName}${user.lastName ? ` ${user.lastName}` : ''}`,
      onboarding_details: {
        password: isSingleWorkspace && user.invitationToken, // Should accept password for Single workspace if initial setup
      },
    };
>>>>>>> 7f785f03
  }

  async generateLoginResultPayload(
    user: User,
    organization: DeepPartial<Organization>,
    isInstanceSSO: boolean,
    isPasswordLogin: boolean,
    manager?: EntityManager
  ): Promise<any> {
    const JWTPayload: JWTPayload = {
      username: user.id,
      sub: user.email,
      organizationId: organization.id,
      isSSOLogin: isInstanceSSO,
      isPasswordLogin,
    };
    user.organizationId = organization.id;

    return decamelizeKeys({
      id: user.id,
      authToken: this.jwtService.sign(JWTPayload),
      email: user.email,
      firstName: user.firstName,
      lastName: user.lastName,
      avatar_id: user.avatarId,
      organizationId: organization.id,
      organization: organization.name,
      superAdmin: isSuperAdmin(user),
      admin: await this.usersService.hasGroup(user, 'admin', null, manager),
      groupPermissions: await this.usersService.groupPermissions(user, manager),
      appGroupPermissions: await this.usersService.appGroupPermissions(user, null, manager),
    });
  }
}

interface JWTPayload {
  username: string;
  sub: string;
  organizationId: string;
  isSSOLogin: boolean;
  isPasswordLogin: boolean;
}<|MERGE_RESOLUTION|>--- conflicted
+++ resolved
@@ -52,10 +52,7 @@
     private organizationUsersService: OrganizationUsersService,
     private emailService: EmailService,
     private auditLoggerService: AuditLoggerService,
-<<<<<<< HEAD
-=======
     private instanceSettingsService: InstanceSettingsService,
->>>>>>> 7f785f03
     private configService: ConfigService
   ) {}
 
@@ -307,12 +304,9 @@
       );
       await this.organizationUsersService.create(user, organization, true, manager);
       await this.emailService.sendWelcomeEmail(user.email, user.firstName, user.invitationToken);
-<<<<<<< HEAD
 
       void this.usersService.createCRMUser(user);
 
-=======
->>>>>>> 7f785f03
       await this.auditLoggerService.perform(
         {
           userId: user.id,
@@ -401,13 +395,6 @@
       throw new BadRequestException('Invalid token');
     }
 
-<<<<<<< HEAD
-    const user: User = await this.usersRepository.findOne({ where: { invitationToken: token } });
-    let organizationUser: OrganizationUser;
-
-    if (user?.organizationUsers) {
-      organizationUser = user.organizationUsers.find((ou) => ou.organizationId === user.defaultOrganizationId);
-=======
     return await dbTransactionWrap(async (manager: EntityManager) => {
       const user: User = await manager.findOne(User, { where: { invitationToken: token } });
       let organizationUser: OrganizationUser;
@@ -416,7 +403,6 @@
       const allowPersonalWorkspace =
         (await this.usersRepository.count()) === 0 ||
         (await this.instanceSettingsService.getSettings('ALLOW_PERSONAL_WORKSPACE')) === 'true';
->>>>>>> 7f785f03
 
       if (!(allowPersonalWorkspace || organizationToken)) {
         throw new BadRequestException('Invalid invitation link');
@@ -438,33 +424,15 @@
             (ou) => ou.organizationId === user.defaultOrganizationId
           );
 
-<<<<<<< HEAD
-      void this.usersService.updateCRM(user);
-
-      await this.organizationUsersRepository.save(
-        Object.assign(organizationUser, {
-          invitationToken: null,
-          status: 'active',
-        })
-      );
-=======
           if (!defaultOrganizationUser) {
             throw new BadRequestException('Invalid invitation link');
           }
->>>>>>> 7f785f03
 
           // Activate default workspace
           await this.organizationUsersService.activateOrganization(defaultOrganizationUser, manager);
         }
 
-<<<<<<< HEAD
-    if (this.configService.get<string>('DISABLE_MULTI_WORKSPACE') !== 'true' && organizationToken) {
-      organizationUser = await this.organizationUsersRepository.findOne({
-        where: { invitationToken: organizationToken },
-      });
-=======
         isSSOVerify = source === URL_SSO_SOURCE && (user.source === SOURCE.GOOGLE || user.source === SOURCE.GIT);
->>>>>>> 7f785f03
 
         const lifecycleParams = getUserStatusAndSource(
           isSSOVerify ? lifecycleEvents.USER_SSO_ACTIVATE : lifecycleEvents.USER_REDEEM,
@@ -494,22 +462,6 @@
         throw new BadRequestException('Invalid invitation link');
       }
 
-<<<<<<< HEAD
-      this.usersService
-        .updateUser(user.id, { defaultOrganizationId: organizationUser.organizationId })
-        .catch((error) => {
-          console.error('Error while setting default organization', error);
-        });
-    }
-
-    await this.auditLoggerService.perform({
-      userId: user.id,
-      organizationId: organizationUser.organizationId,
-      resourceId: user.id,
-      resourceName: user.email,
-      resourceType: ResourceTypes.USER,
-      actionType: ActionTypes.USER_INVITE_REDEEM,
-=======
       if (this.configService.get<string>('DISABLE_MULTI_WORKSPACE') !== 'true' && organizationUser) {
         // Activate invited workspace
         await this.organizationUsersService.activateOrganization(organizationUser, manager);
@@ -542,8 +494,8 @@
         manager
       );
 
+      void this.usersService.updateCRM(user);
       return this.generateLoginResultPayload(user, organization, isInstanceSSOLogin, !isSSOVerify, manager);
->>>>>>> 7f785f03
     });
   }
 
@@ -669,43 +621,14 @@
     if (!user) {
       throw new BadRequestException('Invalid token');
     }
-<<<<<<< HEAD
-    const user: User = organizationUser.user;
-
-    if (this.configService.get<string>('DISABLE_MULTI_WORKSPACE') !== 'true' && user.invitationToken) {
-      // User sign up link send - not activated account
-      this.emailService
-        .sendWelcomeEmail(
-          user.email,
-          `${user.firstName} ${user.lastName}`,
-          user.invitationToken,
-          `${organizationUser.invitationToken}?oid=${organizationUser.organizationId}`
-        )
-        .catch((err) => console.error('Error while sending welcome mail', err));
-
-      throw new UnauthorizedException(
-        'Please setup your account using account setup link shared via email before accepting the invite'
-      );
-=======
     if (user.status === USER_STATUS.ARCHIVED || (!isSingleWorkspace && user.status !== USER_STATUS.ACTIVE)) {
       throw new BadRequestException(getUserErrorMessages(user.status));
->>>>>>> 7f785f03
     }
 
     if (isSingleWorkspace) {
       await this.usersService.updateUser(user.id, getUserStatusAndSource(lifecycleEvents.USER_VERIFY));
     }
 
-<<<<<<< HEAD
-    await this.organizationUsersRepository.save(
-      Object.assign(organizationUser, {
-        invitationToken: null,
-        status: 'active',
-      })
-    );
-
-=======
->>>>>>> 7f785f03
     await this.auditLoggerService.perform({
       userId: user.id,
       organizationId: organizationUser.organizationId,
@@ -714,8 +637,6 @@
       resourceType: ResourceTypes.USER,
       actionType: ActionTypes.USER_INVITE_REDEEM,
     });
-<<<<<<< HEAD
-=======
 
     return {
       email: user.email,
@@ -724,7 +645,6 @@
         password: isSingleWorkspace && user.invitationToken, // Should accept password for Single workspace if initial setup
       },
     };
->>>>>>> 7f785f03
   }
 
   async generateLoginResultPayload(
