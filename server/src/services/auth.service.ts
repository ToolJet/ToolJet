import { Injectable, NotFoundException, UnauthorizedException, NotAcceptableException } from '@nestjs/common';
import { UsersService } from './users.service';
import { OrganizationsService } from './organizations.service';
import { JwtService } from '@nestjs/jwt';
import { User } from '../entities/user.entity';
import { OrganizationUsersService } from './organization_users.service';
import { EmailService } from './email.service';
import { decamelizeKeys } from 'humps';
<<<<<<< HEAD
import { AuditLoggerService } from './audit_logger.service';
import { ActionTypes, ResourceTypes } from 'src/entities/audit_log.entity';
=======
import { AppAuthenticationDto } from '@dto/app-authentication.dto';
>>>>>>> de01d9d0
const bcrypt = require('bcrypt');
const uuid = require('uuid');

@Injectable()
export class AuthService {
  constructor(
    private usersService: UsersService,
    private jwtService: JwtService,
    private organizationsService: OrganizationsService,
    private organizationUsersService: OrganizationUsersService,
    private emailService: EmailService,
    private auditLoggerService: AuditLoggerService
  ) {}

  verifyToken(token: string) {
    try {
      const signedJwt = this.jwtService.verify(token);
      return signedJwt;
    } catch (err) {
      return null;
    }
  }

  async validateUser(email: string, password: string): Promise<User> {
    const user = await this.usersService.findByEmail(email);
    if (!user) return null;

    const isVerified = await bcrypt.compare(password, user.password);

    return isVerified ? user : null;
  }

<<<<<<< HEAD
  async login(request: any) {
    const params = request.body;
    const user = await this.validateUser(params.email, params.password);
=======
  async login(appAuthDto: AppAuthenticationDto) {
    const user = await this.validateUser(appAuthDto.email, appAuthDto.password);
>>>>>>> de01d9d0

    if (user && (await this.usersService.status(user)) !== 'archived') {
      await this.auditLoggerService.perform({
        request,
        userId: user.id,
        organizationId: user.organizationId,
        resourceId: user.id,
        resourceType: ResourceTypes.USER,
        resourceName: user.email,
        actionType: ActionTypes.USER_LOGIN,
      });
      const payload = { username: user.id, sub: user.email };

      return decamelizeKeys({
        id: user.id,
        auth_token: this.jwtService.sign(payload),
        email: user.email,
        first_name: user.firstName,
        last_name: user.lastName,
        admin: await this.usersService.hasGroup(user, 'admin'),
        group_permissions: await this.usersService.groupPermissions(user),
        app_group_permissions: await this.usersService.appGroupPermissions(user),
      });
    } else {
      throw new UnauthorizedException('Invalid credentials');
    }
  }

<<<<<<< HEAD
  async signup(request: any) {
    const params = request.body;
=======
  async signup(appAuthDto: AppAuthenticationDto) {
>>>>>>> de01d9d0
    // Check if the installation allows user signups
    if (process.env.DISABLE_SIGNUPS === 'true') {
      return {};
    }

    const { email } = appAuthDto;
    const existingUser = await this.usersService.findByEmail(email);
    if (existingUser) {
      throw new NotAcceptableException('Email already exists');
    }
    const organization = await this.organizationsService.create('Untitled organization');
    const user = await this.usersService.create({ email }, organization, ['all_users', 'admin']);

    // eslint-disable-next-line @typescript-eslint/no-unused-vars
    const organizationUser = await this.organizationUsersService.create(user, organization);

    await this.emailService.sendWelcomeEmail(user.email, user.firstName, user.invitationToken);

    await this.auditLoggerService.perform({
      request,
      userId: user.id,
      organizationId: user.organizationId,
      resourceId: user.id,
      resourceType: ResourceTypes.USER,
      resourceName: user.email,
      actionType: ActionTypes.USER_SIGNUP,
    });

    return {};
  }

  async forgotPassword(email: string) {
    const user = await this.usersService.findByEmail(email);
    const forgotPasswordToken = uuid.v4();
    await this.usersService.update(user.id, { forgotPasswordToken });
    await this.emailService.sendPasswordResetEmail(email, forgotPasswordToken);
  }

  async resetPassword(token: string, password: string) {
    const user = await this.usersService.findByPasswordResetToken(token);
    if (!user) {
      throw new NotFoundException('Invalid token');
    } else {
      await this.usersService.update(user.id, {
        password,
        forgotPasswordToken: null,
      });
    }
  }
}<|MERGE_RESOLUTION|>--- conflicted
+++ resolved
@@ -6,12 +6,9 @@
 import { OrganizationUsersService } from './organization_users.service';
 import { EmailService } from './email.service';
 import { decamelizeKeys } from 'humps';
-<<<<<<< HEAD
 import { AuditLoggerService } from './audit_logger.service';
 import { ActionTypes, ResourceTypes } from 'src/entities/audit_log.entity';
-=======
 import { AppAuthenticationDto } from '@dto/app-authentication.dto';
->>>>>>> de01d9d0
 const bcrypt = require('bcrypt');
 const uuid = require('uuid');
 
@@ -44,14 +41,8 @@
     return isVerified ? user : null;
   }
 
-<<<<<<< HEAD
-  async login(request: any) {
-    const params = request.body;
-    const user = await this.validateUser(params.email, params.password);
-=======
-  async login(appAuthDto: AppAuthenticationDto) {
+  async login(request: any, appAuthDto: AppAuthenticationDto) {
     const user = await this.validateUser(appAuthDto.email, appAuthDto.password);
->>>>>>> de01d9d0
 
     if (user && (await this.usersService.status(user)) !== 'archived') {
       await this.auditLoggerService.perform({
@@ -80,12 +71,7 @@
     }
   }
 
-<<<<<<< HEAD
-  async signup(request: any) {
-    const params = request.body;
-=======
-  async signup(appAuthDto: AppAuthenticationDto) {
->>>>>>> de01d9d0
+  async signup(request: any, appAuthDto: AppAuthenticationDto) {
     // Check if the installation allows user signups
     if (process.env.DISABLE_SIGNUPS === 'true') {
       return {};
