import {
  BadRequestException,
  ForbiddenException,
  HttpException,
  Injectable,
  NotAcceptableException,
  NotFoundException,
  UnauthorizedException,
} from '@nestjs/common';
import { UsersService } from './users.service';
import { OrganizationsService } from './organizations.service';
import { JwtService } from '@nestjs/jwt';
import { User } from '../entities/user.entity';
import { UserSessions } from '../entities/user_sessions.entity';
import { OrganizationUsersService } from './organization_users.service';
import { EmailService } from './email.service';
import { decamelizeKeys } from 'humps';
import { AuditLoggerService } from './audit_logger.service';
import { ActionTypes, ResourceTypes } from 'src/entities/audit_log.entity';
import { Organization } from 'src/entities/organization.entity';
import { ConfigService } from '@nestjs/config';
import { SSOConfigs } from 'src/entities/sso_config.entity';
import { InjectRepository } from '@nestjs/typeorm';
import { DeepPartial, EntityManager, Repository, getManager } from 'typeorm';
import { OrganizationUser } from 'src/entities/organization_user.entity';
import { CreateAdminDto, CreateUserDto, TelemetryDataDto, TrialUserDto } from '@dto/user.dto';
import { AcceptInviteDto } from '@dto/accept-organization-invite.dto';
import {
  getUserErrorMessages,
  getUserStatusAndSource,
  isPasswordMandatory,
  USER_STATUS,
  lifecycleEvents,
  SOURCE,
  URL_SSO_SOURCE,
  WORKSPACE_USER_STATUS,
  WORKSPACE_STATUS,
} from 'src/helpers/user_lifecycle';
import {
  dbTransactionWrap,
  isSuperAdmin,
  fullName,
  generateInviteURL,
  generateNextNameAndSlug,
  generateOrgInviteURL,
  isValidDomain,
} from 'src/helpers/utils.helper';
import { InstanceSettingsService } from './instance_settings.service';
import { MetadataService } from './metadata.service';
import { CookieOptions, Response } from 'express';
import { SessionService } from './session.service';
import { RequestContext } from 'src/models/request-context.model';
import * as requestIp from 'request-ip';
import { LicenseService } from './license.service';
import { LicenseCountsService } from './license_counts.service';
import { uuid4 } from '@sentry/utils';
import got from 'got/dist/source';
import { LICENSE_TRIAL_API } from 'src/helpers/license.helper';
import { ActivateAccountWithTokenDto } from '@dto/activate-account-with-token.dto';
import { AppAuthenticationDto, AppSignupDto } from '@dto/app-authentication.dto';
import { SIGNUP_ERRORS } from 'src/helpers/errors.constants';
const bcrypt = require('bcrypt');
const uuid = require('uuid');
import { INSTANCE_USER_SETTINGS } from 'src/helpers/instance_settings.constants';
import { INSTANCE_SYSTEM_SETTINGS } from 'src/helpers/instance_settings.constants';

@Injectable()
export class AuthService {
  constructor(
    @InjectRepository(User)
    private usersRepository: Repository<User>,
    @InjectRepository(OrganizationUser)
    private organizationUsersRepository: Repository<OrganizationUser>,
    @InjectRepository(Organization)
    private organizationsRepository: Repository<Organization>,
    private usersService: UsersService,
    private jwtService: JwtService,
    private organizationsService: OrganizationsService,
    private organizationUsersService: OrganizationUsersService,
    private emailService: EmailService,
    private auditLoggerService: AuditLoggerService,
    private instanceSettingsService: InstanceSettingsService,
    private metadataService: MetadataService,
    private configService: ConfigService,
    private sessionService: SessionService,
    private licenseService: LicenseService,
    private licenseCountsService: LicenseCountsService
  ) {}

  verifyToken(token: string) {
    try {
      const signedJwt = this.jwtService.verify(token);
      return signedJwt;
    } catch (err) {
      return null;
    }
  }

  private async validateUser(email: string, password: string, organizationId?: string): Promise<User> {
    const user = await this.usersService.findByEmail(email, organizationId, [
      WORKSPACE_USER_STATUS.ACTIVE,
      WORKSPACE_USER_STATUS.ARCHIVED,
    ]);

    if (!user) {
      throw new UnauthorizedException('Invalid credentials');
    }

    if (user.status !== USER_STATUS.ACTIVE) {
      throw new UnauthorizedException(getUserErrorMessages(user.status));
    }

    if (organizationId) {
      const organizationUser = user.organizationUsers.find(
        (organizationUser) => organizationUser.organizationId === organizationId
      );
      if (organizationUser && organizationUser.status === WORKSPACE_USER_STATUS.ARCHIVED) {
        throw new UnauthorizedException(
          'You have been archived from this workspace. Sign in to another workspace or contact admin to know more.'
        );
      }
    }

    const passwordRetryConfig = this.configService.get<string>('PASSWORD_RETRY_LIMIT');

    const passwordRetryAllowed = passwordRetryConfig ? parseInt(passwordRetryConfig) : 5;

    if (
      this.configService.get<string>('DISABLE_PASSWORD_RETRY_LIMIT') !== 'true' &&
      user.passwordRetryCount >= passwordRetryAllowed
    ) {
      throw new UnauthorizedException(
        'Maximum password retry limit reached, please reset your password using forgot password option'
      );
    }
    if (!(await bcrypt.compare(password, user.password))) {
      await this.usersService.updateUser(user.id, { passwordRetryCount: user.passwordRetryCount + 1 });
      throw new UnauthorizedException('Invalid credentials');
    }

    return user;
  }

  async login(response: Response, appAuthDto: AppAuthenticationDto, organizationId?: string, loggedInUser?: User) {
    let organization: Organization;
    const { email, password, redirectTo } = appAuthDto;

    const isInviteRedirect =
      redirectTo?.startsWith('/organization-invitations/') || redirectTo?.startsWith('/invitations/');

    let user: User;
    if (isInviteRedirect) {
      /* give access to the default organization */
      user = await this.usersService.findByEmail(email, organizationId, [WORKSPACE_USER_STATUS.INVITED]);
      if (!user) {
        throw new UnauthorizedException('Invalid credentials');
      }
      organizationId = null;
    } else {
      user = await this.validateUser(email, password, organizationId);
    }

    const allowPersonalWorkspace =
      isSuperAdmin(user) ||
      (await this.instanceSettingsService.getSettings(INSTANCE_USER_SETTINGS.ALLOW_PERSONAL_WORKSPACE)) === 'true';

    return await dbTransactionWrap(async (manager: EntityManager) => {
      if (!organizationId) {
        // Global login
        // Determine the organization to be loaded

        const organizationList: Organization[] = await this.organizationsService.findOrganizationWithLoginSupport(
          user,
          'form'
        );

        const defaultOrgDetails: Organization = organizationList?.find((og) => og.id === user.defaultOrganizationId);
        if (defaultOrgDetails) {
          // default organization form login enabled
          organization = defaultOrgDetails;
        } else if (organizationList?.length > 0) {
          // default organization form login not enabled, picking first one from form enabled list
          organization = organizationList[0];
        } else if (allowPersonalWorkspace && !isInviteRedirect) {
          // no form login enabled organization available for user - creating new one
          const { name, slug } = generateNextNameAndSlug('My workspace');
          organization = await this.organizationsService.create(name, slug, user, manager);
        } else {
          if (!isInviteRedirect) throw new UnauthorizedException('User is not assigned to any workspaces');
        }

        if (organization) user.organizationId = organization.id;
      } else {
        // organization specific login
        // No need to validate user status, validateUser() already covers it
        user.organizationId = organizationId;

        organization = await this.organizationsService.get(user.organizationId);

        const formConfigs: SSOConfigs = organization?.ssoConfigs?.find((sso) => sso.sso === 'form');

        if (!formConfigs?.enabled) {
          // no configurations in organization side or Form login disabled for the organization
          throw new UnauthorizedException('Password login is disabled for the organization');
        }
      }

      const shouldUpdateDefaultOrgId =
        user.defaultOrganizationId && user.organizationId && user.defaultOrganizationId !== user.organizationId;
      const updateData = {
        ...(shouldUpdateDefaultOrgId && { defaultOrganizationId: organization.id }),
        passwordRetryCount: 0,
      };

      await this.usersService.updateUser(user.id, updateData, manager);

      if (!isInviteRedirect) {
        await this.auditLoggerService.perform(
          {
            userId: user.id,
            organizationId: organization.id,
            resourceId: user.id,
            resourceType: ResourceTypes.USER,
            resourceName: user.email,
            actionType: ActionTypes.USER_LOGIN,
          },
          manager
        );
      }

      return await this.generateLoginResultPayload(response, user, organization, false, true, loggedInUser);
    });
  }

  async switchOrganization(response: Response, newOrganizationId: string, user: User, isNewOrganization?: boolean) {
    if (!(isNewOrganization || user.isPasswordLogin || user.isSSOLogin)) {
      throw new UnauthorizedException();
    }
    const newUser = await this.usersService.findByEmail(user.email, newOrganizationId, WORKSPACE_USER_STATUS.ACTIVE);

    /* User doesn't have access to this workspace */
    if (!newUser && !isSuperAdmin(newUser)) {
      throw new UnauthorizedException("User doesn't have access to this workspace");
    }
    newUser.organizationId = newOrganizationId;

    const organization: Organization = await this.organizationsService.get(newUser.organizationId);

    const formConfigs: SSOConfigs = organization?.ssoConfigs?.find((sso) => sso.sso === 'form');

    if (
      !isSuperAdmin(newUser) && // bypassing login mode checks for super admin
      ((user.isPasswordLogin && !formConfigs?.enabled) || (user.isSSOLogin && !organization.inheritSSO))
    ) {
      // no configurations in organization side or Form login disabled for the organization
      throw new UnauthorizedException('Please log in to continue');
    }

    return await dbTransactionWrap(async (manager: EntityManager) => {
      // Updating default organization Id
      await this.usersService.updateUser(newUser.id, { defaultOrganizationId: newUser.organizationId }, manager);

      return await this.generateLoginResultPayload(
        response,
        user,
        organization,
        user.isSSOLogin,
        user.isPasswordLogin,
        user
      );
    });
  }

  async authorizeOrganization(user: User) {
    return await dbTransactionWrap(async (manager: EntityManager) => {
      if (user.defaultOrganizationId !== user.organizationId)
        await this.usersService.updateUser(user.id, { defaultOrganizationId: user.organizationId }, manager);

      const organization = await this.organizationsService.get(user.organizationId);

      return decamelizeKeys({
        currentOrganizationId: user.organizationId,
        currentOrganizationSlug: organization.slug,
        currentOrganizationName: organization.name,
        admin: await this.usersService.hasGroup(user, 'admin', null, manager),
        super_admin: user.userType === 'instance',
        groupPermissions: await this.usersService.groupPermissions(user, manager),
        appGroupPermissions: await this.usersService.appGroupPermissions(user, null, manager),
        dataSourceGroupPermissions: await this.usersService.dataSourceGroupPermissions(user, null, manager),
        currentUser: {
          id: user.id,
          email: user.email,
          firstName: user.firstName,
          lastName: user.lastName,
          avatarId: user.avatarId,
          ssoUserInfo: user.userDetails?.ssoUserInfo,
        },
      });
    });
  }

  async resendEmail(email: string) {
    if (!email) {
      throw new BadRequestException();
    }
    const existingUser = await this.usersService.findByEmail(email);

    if (existingUser?.status === USER_STATUS.ARCHIVED) {
      throw new NotAcceptableException('User has been archived, please contact the administrator');
    }
    if (existingUser?.organizationUsers?.some((ou) => ou.status === WORKSPACE_USER_STATUS.ACTIVE)) {
      throw new NotAcceptableException('Email already exists');
    }

    if (existingUser?.invitationToken) {
      this.emailService
        .sendWelcomeEmail(existingUser.email, existingUser.firstName, existingUser.invitationToken)
        .catch((err) => console.error('Error while sending welcome mail', err));
      return;
    }
  }

  async signup(appSignUpDto: AppSignupDto, response: Response) {
    const { name, email, password, organizationId, redirectTo } = appSignUpDto;

    return dbTransactionWrap(async (manager: EntityManager) => {
      // Check if the configs allows user signups
      if (this.configService.get<string>('DISABLE_SIGNUPS') === 'true') {
        throw new NotAcceptableException();
      }

      const existingUser = await this.usersService.findByEmail(email);
      let signingUpOrganization: Organization;

      if (organizationId) {
        signingUpOrganization = await this.organizationsService.get(organizationId);
        if (!signingUpOrganization) {
          throw new NotFoundException('Could not found organization details. Please verify the orgnization id');
        }
        /* Check if the workspace allows user signup or not */
        const { enableSignUp, domain } = signingUpOrganization;
        if (!enableSignUp) {
          throw new ForbiddenException('Workspace signup has been disabled. Please contact the workspace admin.');
        }
        if (!isValidDomain(email, domain)) {
          throw new ForbiddenException('You cannot sign up using the email address - Domain verification failed.');
        }
      }

      const names = { firstName: '', lastName: '' };
      if (name) {
        const [firstName, ...rest] = name.split(' ');
        names['firstName'] = firstName;
        if (rest.length != 0) {
          const lastName = rest.join(' ');
          names['lastName'] = lastName;
        }
      }
      const { firstName, lastName } = names;
      const userParams = { email, password, firstName, lastName };

      if (existingUser) {
        return await this.whatIfTheSignUpIsAtTheWorkspaceLevel(
          existingUser,
          signingUpOrganization,
          userParams,
          response,
          redirectTo,
          manager
        );
      } else {
        return await this.createUserOrPersonalWorkspace(
          userParams,
          existingUser,
          signingUpOrganization,
          redirectTo,
          manager
        );
      }
    });
  }

  createUserOrPersonalWorkspace = async (
    userParams: { email: string; password: string; firstName: string; lastName: string },
    existingUser: User,
    signingUpOrganization: Organization = null,
    redirectTo?: string,
    manager?: EntityManager
  ) => {
    return await dbTransactionWrap(async (manager: EntityManager) => {
      const { email, password, firstName, lastName } = userParams;
      /* Create personal workspace */
      const { name, slug } = generateNextNameAndSlug('My workspace');
      const personalWorkspace = await this.organizationsService.create(name, slug, null, manager);
      /* Create the user or attach user groups to the user */
      const lifeCycleParms = signingUpOrganization
        ? getUserStatusAndSource(lifecycleEvents.USER_WORKSPACE_SIGN_UP)
        : getUserStatusAndSource(lifecycleEvents.USER_SIGN_UP);
      const user = await this.usersService.create(
        {
          email,
          password,
          ...(firstName && { firstName }),
          ...(lastName && { lastName }),
          ...lifeCycleParms,
        },
        personalWorkspace.id,
        ['all_users', 'admin'],
        existingUser,
        true,
        null,
        manager
      );
      await this.organizationUsersService.create(user, personalWorkspace, true, manager);
      if (signingUpOrganization) {
        /* Attach the user and user groups to the organization */
        const organizationUser = await this.organizationUsersService.create(user, signingUpOrganization, true, manager);
        await this.usersService.attachUserGroup(['all_users'], signingUpOrganization.id, user.id, false, manager);

        this.emailService
          .sendWelcomeEmail(
            user.email,
            user.firstName,
            user.invitationToken,
            organizationUser.invitationToken,
            signingUpOrganization.id,
            signingUpOrganization.name,
            null,
            redirectTo
          )
          .catch((err) => console.error('Error while sending welcome mail', err));

        await this.auditLoggerService.perform(
          {
            userId: user.id,
            organizationId: signingUpOrganization.id,
            resourceId: user.id,
            resourceType: ResourceTypes.USER,
            resourceName: user.email,
            actionType: ActionTypes.USER_SIGNUP,
          },
          manager
        );
        return {};
      } else {
        this.emailService
          .sendWelcomeEmail(user.email, user.firstName, user.invitationToken)
          .catch((err) => console.error('Error while sending welcome mail', err));
        await this.auditLoggerService.perform(
          {
            userId: user.id,
            organizationId: personalWorkspace.id,
            resourceId: user.id,
            resourceType: ResourceTypes.USER,
            resourceName: user.email,
            actionType: ActionTypes.USER_SIGNUP,
          },
          manager
        );
        return {};
      }
    }, manager);
  };

  async processOrganizationSignup(
    response: Response,
    user: User,
    organizationParams: Partial<OrganizationUser>,
    manager?: EntityManager,
    defaultOrganization = null,
    source = 'signup'
  ) {
    const { invitationToken, organizationId } = organizationParams;
    /* Active user want to signup to the organization case */
    const passwordLogin = source === 'signup';
    const session = defaultOrganization
      ? await this.generateLoginResultPayload(
          response,
          user,
          defaultOrganization,
          !passwordLogin,
          passwordLogin,
          null,
          manager,
          organizationId
        )
      : await this.generateInviteSignupPayload(response, user, source, manager);
    const organizationInviteUrl = generateOrgInviteURL(invitationToken, organizationId, false);
    return { ...session, organizationInviteUrl };
  }

  sendOrgInvite = (
    userParams: { email: string; firstName: string },
    signingUpOrganizationName: string,
    organizationId: string,
    invitationToken: string,
    redirectTo?: string,
    throwError = true
  ) => {
    this.emailService
      .sendOrganizationUserWelcomeEmail(
        userParams.email,
        userParams.firstName,
        null,
        invitationToken,
        signingUpOrganizationName,
        organizationId,
        redirectTo
      )
      .catch((err) => console.error(err));
    if (throwError) {
      throw new NotAcceptableException(
        'The user is already registered. Please check your inbox for the activation link'
      );
    } else {
      return {};
    }
  };

  whatIfTheSignUpIsAtTheWorkspaceLevel = async (
    existingUser: User,
    signingUpOrganization: Organization,
    userParams: { firstName: string; lastName: string; password: string },
    response: Response,
    redirectTo?: string,
    manager?: EntityManager
  ) => {
    const { firstName, lastName, password } = userParams;
    const organizationId: string = signingUpOrganization?.id;
    const organizationUsers = existingUser.organizationUsers;
    const alreadyInvitedUserByAdmin = organizationUsers.find(
      (organizationUser: OrganizationUser) =>
        organizationUser.organizationId === organizationId && organizationUser.status === WORKSPACE_USER_STATUS.INVITED
    );
    const hasActiveWorkspaces = organizationUsers.some(
      (organizationUser: OrganizationUser) => organizationUser.status === WORKSPACE_USER_STATUS.ACTIVE
    );
    const hasSomeWorkspaceInvites = organizationUsers.some(
      (organizationUser: OrganizationUser) => organizationUser.status === WORKSPACE_USER_STATUS.INVITED
    );
    const isAlreadyActiveInWorkspace = organizationUsers.find(
      (organizationUser: OrganizationUser) =>
        organizationUser.organizationId === organizationId && organizationUser.status === WORKSPACE_USER_STATUS.ACTIVE
    );

    /*
    NOTE: Active user and account is different
    active account -> user.status == active && invitation_token is null
    active user -> has active account + active workspace (workspace status is active and invitation token is null)
    */

    /* User who missed the organization invite flow / user already got invite from the admin and want's to use workspace signup instead  */
    const activeAccountButnotActiveInWorkspace = !!alreadyInvitedUserByAdmin && !existingUser.invitationToken;
    const invitedButNotActivated = !!alreadyInvitedUserByAdmin && !!existingUser.invitationToken;
    const activeUserWantsToSignUpToWorkspace = hasActiveWorkspaces && !!organizationId && !isAlreadyActiveInWorkspace;
    const hasWorkspaceInviteButUserWantsInstanceSignup =
      !!existingUser?.invitationToken && hasSomeWorkspaceInvites && !organizationId;
    const isUserAlreadyExisted = !!isAlreadyActiveInWorkspace || hasActiveWorkspaces || !existingUser?.invitationToken;
    const workspaceSignupForInstanceSignedUpUserButNotActive =
      !!organizationId && !!existingUser?.invitationToken && !alreadyInvitedUserByAdmin;

    switch (true) {
      case workspaceSignupForInstanceSignedUpUserButNotActive:
      case invitedButNotActivated: {
        let organizationUser: OrganizationUser;
        if (alreadyInvitedUserByAdmin) {
          /*
            CASE: User is new and already got an invite from admin. But he choose to signup from workspace signup page
            Response: Send the org invite again and thorw an error
          */
          organizationUser = alreadyInvitedUserByAdmin;
        } else {
          /* 
            CASE: User signed up throug the instance page, but don't want to continue the invite floe. So decided to go with workspace signup 
            Response: Add the user to the workspace and send the organization and account invite again (eg: /invitations/<>/workspaces/<>).
          */
          organizationUser = await this.addUserToTheWorkspace(existingUser, signingUpOrganization, manager);
        }
        this.emailService
          .sendWelcomeEmail(
            existingUser.email,
            existingUser.firstName,
            existingUser.invitationToken,
            organizationUser.invitationToken,
            organizationUser.organizationId,
            signingUpOrganization.name,
            null,
            redirectTo
          )
          .catch((err) => console.error('Error while sending welcome mail', err));
        if (alreadyInvitedUserByAdmin) {
          throw new NotAcceptableException(
            'The user is already registered. Please check your inbox for the activation link'
          );
        }
        return {};
      }
      case activeAccountButnotActiveInWorkspace:
      case activeUserWantsToSignUpToWorkspace: {
        /* User is already active in some workspace but not in this workspace */
        let organizationUser: OrganizationUser;
        if (alreadyInvitedUserByAdmin) {
          organizationUser = alreadyInvitedUserByAdmin;
        } else {
          /* Create new organizations_user entry and send an invite */
          organizationUser = await this.addUserToTheWorkspace(existingUser, signingUpOrganization, manager);
        }
        return this.sendOrgInvite(
          { email: existingUser.email, firstName: existingUser.firstName },
          signingUpOrganization.name,
          signingUpOrganization.id,
          organizationUser.invitationToken,
          redirectTo,
          !!alreadyInvitedUserByAdmin
        );
      }
      case hasWorkspaceInviteButUserWantsInstanceSignup: {
        const firstTimeSignup = ![SOURCE.SIGNUP, SOURCE.WORKSPACE_SIGNUP].includes(existingUser.source as SOURCE);
        if (firstTimeSignup) {
          /* Invite user doing instance signup. So reset name fields and set password */
          let defaultOrganizationId = existingUser.defaultOrganizationId;
          const isPersonalWorkspaceAllowed =
            (await this.instanceSettingsService.getSettings(INSTANCE_USER_SETTINGS.ALLOW_PERSONAL_WORKSPACE)) ===
            'true';
          if (!existingUser.defaultOrganizationId && isPersonalWorkspaceAllowed) {
            const personalWorkspaces = await this.organizationUsersService.personalWorkspaces(existingUser.id);
            if (personalWorkspaces.length) {
              defaultOrganizationId = personalWorkspaces[0].organizationId;
            } else {
              /* Create a personal workspace for the user */
              const { name, slug } = generateNextNameAndSlug('My workspace');
              const defaultOrganization = await this.organizationsService.create(name, slug, null, manager);
              defaultOrganizationId = defaultOrganization.id;
              await this.organizationUsersService.create(existingUser, defaultOrganization, true, manager);
              await this.usersService.attachUserGroup(
                ['all_users', 'admin'],
                defaultOrganizationId,
                existingUser.id,
                false,
                manager
              );
            }
          }

          await this.usersService.updateUser(
            existingUser.id,
            {
              ...(firstName && { firstName }),
              ...(lastName && { lastName }),
              password,
              source: SOURCE.SIGNUP,
              defaultOrganizationId,
            },
            manager
          );
        }
        this.emailService
          .sendWelcomeEmail(existingUser.email, existingUser.firstName, existingUser.invitationToken)
          .catch((err) => console.error('Error while sending welcome mail', err));
        const errorMessage = 'The user is already registered. Please check your inbox for the activation link';
        if (!firstTimeSignup) throw new NotAcceptableException(errorMessage);
        return {};
      }
      case isUserAlreadyExisted: {
        const errorMessage = organizationId ? 'User already exists in the workspace.' : 'Email already exists.';
        throw new NotAcceptableException(errorMessage);
      }
      default:
        break;
    }
  };

  async addUserToTheWorkspace(existingUser: User, signingUpOrganization: Organization, manager: EntityManager) {
    await this.usersService.attachUserGroup(['all_users'], signingUpOrganization.id, existingUser.id, false, manager);
    return this.organizationUsersService.create(existingUser, signingUpOrganization, true, manager);
  }

  async activateAccountWithToken(activateAccountWithToken: ActivateAccountWithTokenDto, response: any) {
    const { email, password, organizationToken } = activateAccountWithToken;
    const signupUser = await this.usersService.findByEmail(email);
    const invitedUser = await this.organizationUsersService.findByWorkspaceInviteToken(organizationToken);

    /* Server level check for this API */
    if (!signupUser || invitedUser.email !== signupUser.email) {
      const { type, message, inputError } = SIGNUP_ERRORS.INCORRECT_INVITED_EMAIL;
      const errorResponse = {
        message: {
          message,
          type,
          inputError,
        },
      };
      throw new NotAcceptableException(errorResponse);
    }

    if (signupUser?.organizationUsers?.some((ou) => ou.status === WORKSPACE_USER_STATUS.ACTIVE)) {
      throw new NotAcceptableException('Email already exists');
    }

    const lifecycleParams = getUserStatusAndSource(lifecycleEvents.USER_REDEEM, SOURCE.INVITE);

    return await dbTransactionWrap(async (manager: EntityManager) => {
      // Activate default workspace if user has one
      const defaultOrganizationUser: OrganizationUser = signupUser.organizationUsers.find(
        (ou) => ou.organizationId === signupUser.defaultOrganizationId
      );
      let defaultOrganization: Organization;
      if (defaultOrganizationUser) {
        await this.organizationUsersService.activateOrganization(defaultOrganizationUser, manager);
        defaultOrganization = await this.organizationsService.fetchOrganization(defaultOrganizationUser.organizationId);
      }

      await this.usersService.updateUser(
        signupUser.id,
        {
          password,
          invitationToken: null,
          ...(password ? { password } : {}),
          ...lifecycleParams,
          updatedAt: new Date(),
        },
        manager
      );

      /* 
        Generate org invite and send back to the client. Let him join to the workspace
        CASE: user redirected to signup to activate his account with password. 
        Till now user doesn't have an organization.
      */
      return this.processOrganizationSignup(
        response,
        signupUser,
        { invitationToken: organizationToken, organizationId: invitedUser['invitedOrganizationId'] },
        manager,
        defaultOrganization
      );
    });
  }

  async forgotPassword(email: string) {
    const user = await this.usersService.findByEmail(email);
    if (!user) {
      throw new BadRequestException('Email address not found');
    }
    const forgotPasswordToken = uuid.v4();
    await this.usersService.updateUser(user.id, { forgotPasswordToken });
    this.emailService
      .sendPasswordResetEmail(email, forgotPasswordToken, user.firstName)
      .catch((err) => console.error('Error while sending password reset mail', err));
  }

  async resetPassword(token: string, password: string) {
    const user = await this.usersService.findByPasswordResetToken(token);
    if (!user) {
      throw new NotFoundException(
        'Invalid Reset Password URL. Please ensure you have the correct URL for resetting your password.'
      );
    } else {
      await this.usersService.updateUser(user.id, {
        password,
        forgotPasswordToken: null,
        passwordRetryCount: 0,
      });
    }
  }

  private splitName(name: string): { firstName: string; lastName: string } {
    const nameObj = { firstName: '', lastName: '' };
    if (name) {
      const [firstName, ...rest] = name.split(' ');
      nameObj.firstName = firstName;
      if (rest.length != 0) {
        nameObj.lastName = rest.join(' ');
      }
    }
    return nameObj;
  }

  async setupAdmin(response: Response, userCreateDto: CreateAdminDto): Promise<any> {
    const { companyName, companySize, name, role, workspace, password, email, phoneNumber, requestedTrial } =
      userCreateDto;

    const nameObj = this.splitName(name);

    const result = await dbTransactionWrap(async (manager: EntityManager) => {
      // Create first organization
      const organization = await this.organizationsService.create(
        workspace || 'My workspace',
        'my-workspace',
        null,
        manager
      );
      const user = await this.usersService.create(
        {
          email,
          password,
          ...(nameObj.firstName && { firstName: nameObj.firstName }),
          ...(nameObj.lastName && { lastName: nameObj.lastName }),
          ...getUserStatusAndSource(lifecycleEvents.USER_ADMIN_SETUP),
          companyName,
          companySize,
          role,
          phoneNumber,
        },
        organization.id,
        ['all_users', 'admin'],
        null,
        false,
        null,
        manager
      );
      await this.organizationUsersService.create(user, organization, false, manager);
      if (requestedTrial) await this.activateTrial(new TrialUserDto(userCreateDto));
      await this.instanceSettingsService.updateSystemParams({
        [INSTANCE_SYSTEM_SETTINGS.ENABLE_WORKSPACE_LOGIN_CONFIGURATION]: false,
        [INSTANCE_SYSTEM_SETTINGS.ENABLE_SIGNUP]: false,
      });
      await this.instanceSettingsService.updateParams([
        {
          key: 'ALLOW_PERSONAL_WORKSPACE',
          value: false,
        },
      ]);
      return this.generateLoginResultPayload(response, user, organization, false, true, null, manager);
    });

    await this.metadataService.finishOnboarding(new TelemetryDataDto(userCreateDto));
    return result;
  }

  async activateTrial(userCreateDto: TrialUserDto) {
    const { companyName, companySize, name, role, email, phoneNumber } = userCreateDto;
    /* generate trial license if needed */
    const hostname = this.configService.get<string>('TOOLJET_HOST');
    const subpath = this.configService.get<string>('SUB_PATH');

    const metadata = await this.metadataService.getMetaData();
    const { id: customerId } = metadata;
    const otherData = { companySize, role, phoneNumber };

    const { editor, viewer } = await this.licenseCountsService.fetchTotalViewerEditorCount(getManager());

    const body = {
      hostname,
      subpath,
      customerId,
      email,
      companyName,
      version: '2',
      user: {
        editor,
        viewer,
      },
      ...this.splitName(name),
      otherData,
    };

    try {
      const licenseResponse = await got(LICENSE_TRIAL_API, {
        method: 'POST',
        json: body,
      });
      const { license_key } = JSON.parse(licenseResponse.body);
      await this.licenseService.updateLicense({ key: license_key });
    } catch (error) {
      const response = JSON.parse(error?.response?.body || '{}');
      throw new HttpException(response?.message || 'Trial could not be activated. Please try again!', 500);
    }
  }

  async setupAccountFromInvitationToken(response: Response, userCreateDto: CreateUserDto) {
    const {
      companyName,
      companySize,
      token,
      role,
      organizationToken,
      password: userPassword,
      source,
      phoneNumber,
    } = userCreateDto;
    let password = userPassword;

    if (!token) {
      throw new BadRequestException('Invalid token');
    }

    return await dbTransactionWrap(async (manager: EntityManager) => {
      const user: User = await manager.findOne(User, { where: { invitationToken: token } });
      let organizationUser: OrganizationUser;
      let isSSOVerify: boolean;

      const allowPersonalWorkspace =
        (await this.usersRepository.count()) === 0 ||
        (await this.instanceSettingsService.getSettings(INSTANCE_USER_SETTINGS.ALLOW_PERSONAL_WORKSPACE)) === 'true';

      if (!(allowPersonalWorkspace || organizationToken)) {
        throw new BadRequestException('Invalid invitation link');
      }
      if (organizationToken) {
        organizationUser = await manager.findOne(OrganizationUser, {
          where: { invitationToken: organizationToken },
          relations: ['user'],
        });
      }

      if (!password && source === URL_SSO_SOURCE) {
        /* For SSO we don't need password. let us set uuid as a password. */
        password = uuid4();
      }

      if (user?.organizationUsers) {
        if (!password && source === 'sso') {
          /* For SSO we don't need password. let us set uuid as a password. */
          password = uuid.v4();
        }

        if (isPasswordMandatory(user.source) && !password) {
          throw new BadRequestException('Please enter password');
        }

        if (allowPersonalWorkspace) {
          // Getting default workspace
          const defaultOrganizationUser: OrganizationUser = user.organizationUsers.find(
            (ou) => ou.organizationId === user.defaultOrganizationId
          );

          if (!defaultOrganizationUser) {
            throw new BadRequestException('Invalid invitation link');
          }

          // Activate default workspace
          await this.organizationUsersService.activateOrganization(defaultOrganizationUser, manager);
        }

        isSSOVerify =
          source === URL_SSO_SOURCE &&
          (user.source === SOURCE.GOOGLE ||
            user.source === SOURCE.GIT ||
            user.source === SOURCE.OPENID ||
            user.source === SOURCE.SAML ||
            user.source === SOURCE.LDAP);

        const lifecycleParams = getUserStatusAndSource(
          isSSOVerify ? lifecycleEvents.USER_SSO_ACTIVATE : lifecycleEvents.USER_REDEEM,
          organizationUser ? SOURCE.INVITE : SOURCE.SIGNUP
        );

        await this.usersService.updateUser(
          user.id,
          {
            ...(role ? { role } : {}),
            companySize,
            companyName,
            phoneNumber,
            invitationToken: null,
            ...(isPasswordMandatory(user.source) ? { password } : {}),
            ...lifecycleParams,
            updatedAt: new Date(),
          },
          manager
        );
      } else {
        throw new BadRequestException('Invalid invitation link');
      }

      if (organizationUser) {
        // Activate invited workspace
        await this.organizationUsersService.activateOrganization(organizationUser, manager);

        // Setting this workspace as default one to load it
        await this.usersService.updateUser(
          organizationUser.user.id,
          { defaultOrganizationId: organizationUser.organizationId },
          manager
        );
      }

      const organization = await manager.findOne(Organization, {
        where: {
          id: organizationUser?.organizationId || user.defaultOrganizationId,
        },
      });

      const isInstanceSSOLogin = !organizationUser && isSSOVerify;

      await this.auditLoggerService.perform(
        {
          userId: user.id,
          organizationId: organization.id,
          resourceId: user.id,
          resourceName: user.email,
          resourceType: ResourceTypes.USER,
          actionType: ActionTypes.USER_INVITE_REDEEM,
        },
        manager
      );

      return this.generateLoginResultPayload(response, user, organization, isInstanceSSOLogin, !isSSOVerify);
    });
  }

  async acceptOrganizationInvite(response: Response, loggedInUser: User, acceptInviteDto: AcceptInviteDto) {
    const { token } = acceptInviteDto;

    return await dbTransactionWrap(async (manager: EntityManager) => {
      const organizationUser = await manager.findOne(OrganizationUser, {
        where: { invitationToken: token },
        relations: ['user', 'organization'],
      });

      if (!organizationUser?.user) {
        throw new BadRequestException('Invalid invitation link');
      }
      const user: User = organizationUser.user;

      if (user.invitationToken) {
        // User sign up link send - not activated account
        this.emailService
          .sendWelcomeEmail(
            user.email,
            `${user.firstName} ${user.lastName} ?? ''`,
            user.invitationToken,
            `${organizationUser.invitationToken}`,
            organizationUser.organizationId
          )
          .catch((err) => console.error('Error while sending welcome mail', err));
        throw new UnauthorizedException(
          'Please setup your account using account setup link shared via email before accepting the invite'
        );
      }
      await this.usersService.updateUser(user.id, { defaultOrganizationId: organizationUser.organizationId }, manager);
      const organization = await this.organizationsService.get(organizationUser.organizationId);
      const activeWorkspacesCount = await this.organizationUsersService.getActiveWorkspacesCount(user.id);
      await this.organizationUsersService.activateOrganization(organizationUser, manager);
      const personalWorkspacesCount = await this.organizationUsersService.personalWorkspaceCount(user.id);
      if (personalWorkspacesCount === 1 && activeWorkspacesCount === 0) {
        /* User already signed up thorugh instance signup page. but now needs to signup through workspace signup page */
        /* Activate the personal workspace */
        const organizationUser = await manager.findOne(OrganizationUser, {
          where: { organizationId: user.defaultOrganizationId },
          relations: ['user', 'organization'],
        });
        await this.organizationUsersService.activateOrganization(organizationUser, manager);
      }
      return this.generateLoginResultPayload(response, user, organization, null, null, loggedInUser, manager);
    });
  }

  async verifyInviteToken(token: string, organizationToken?: string) {
    const user: User = await this.usersRepository.findOne({ where: { invitationToken: token } });
    let organizationUser: OrganizationUser;

    if (organizationToken) {
      organizationUser = await this.organizationUsersRepository.findOne({
        where: { invitationToken: organizationToken },
        relations: ['user'],
      });

      if (!user && organizationUser) {
        return {
          redirect_url: generateOrgInviteURL(organizationToken, organizationUser.organizationId),
        };
      } else if (user && !organizationUser) {
        return {
          redirect_url: generateInviteURL(token),
        };
      }
    }

    if (!user) {
      throw new BadRequestException('Invalid token');
    }

    if (user.status === USER_STATUS.ARCHIVED) {
      throw new BadRequestException(getUserErrorMessages(user.status));
    }

    await this.usersService.updateUser(user.id, getUserStatusAndSource(lifecycleEvents.USER_VERIFY, user.source));

    return {
      email: user.email,
      name: `${user.firstName}${user.lastName ? ` ${user.lastName}` : ''}`,
      onboarding_details: {
        password: isPasswordMandatory(user.source), // Should accept password if user is setting up first time
        questions:
          (this.configService.get<string>('ENABLE_ONBOARDING_QUESTIONS_FOR_ALL_SIGN_UPS') === 'true' &&
            !organizationUser) || // Should ask onboarding questions if first user of the instance. If ENABLE_ONBOARDING_QUESTIONS_FOR_ALL_SIGN_UPS=true, then will ask questions to all signup users
          (await this.usersRepository.count({ where: { status: USER_STATUS.ACTIVE } })) === 0,
      },
    };
  }

  async verifyOrganizationToken(token: string) {
    const organizationUser: OrganizationUser = await this.organizationUsersRepository.findOne({
      where: { invitationToken: token },
      relations: ['user'],
    });

    const user: User = organizationUser?.user;
    if (!user) {
      throw new BadRequestException('Invalid token');
    }
    if (user.status !== USER_STATUS.ACTIVE) {
      throw new BadRequestException(getUserErrorMessages(user.status));
    }

    await this.auditLoggerService.perform({
      userId: user.id,
      organizationId: organizationUser.organizationId,
      resourceId: user.id,
      resourceName: user.email,
      resourceType: ResourceTypes.USER,
      actionType: ActionTypes.USER_INVITE_REDEEM,
    });

    return {
      email: user.email,
      name: `${user.firstName}${user.lastName ? ` ${user.lastName}` : ''}`,
      onboarding_details: {
        password: false, // Should not accept password for organization token
      },
    };
  }

<<<<<<< HEAD
  async generateSessionPayload(user: User, currentOrganization: Organization, appData?: any) {
=======
  async generateSessionPayload(user: User, currentOrganization: Organization) {
>>>>>>> 3cb97a5b
    return dbTransactionWrap(async (manager: EntityManager) => {
      const currentOrganizationId = currentOrganization?.id
        ? currentOrganization?.id
        : user?.organizationIds?.includes(user?.defaultOrganizationId)
        ? user.defaultOrganizationId
        : user?.organizationIds?.[0];
<<<<<<< HEAD

=======
>>>>>>> 3cb97a5b
      const organizationDetails = currentOrganization
        ? currentOrganization
        : await manager.findOneOrFail(Organization, {
            where: { id: currentOrganizationId },
            select: ['slug', 'name', 'id'],
          });
<<<<<<< HEAD

      const activeWorkspacesCount = await this.organizationUsersService.getActiveWorkspacesCount(user.id);
      const noWorkspaceAttachedInTheSession = activeWorkspacesCount === 0;
      const isAllWorkspacesArchived = await this.organizationUsersService.isAllWorkspacesArchivedBySuperAdmin(user.id);
=======
>>>>>>> 3cb97a5b

      return decamelizeKeys({
        id: user.id,
        email: user.email,
        firstName: user.firstName,
        lastName: user.lastName,
<<<<<<< HEAD
        noWorkspaceAttachedInTheSession,
        isAllWorkspacesArchived,
        currentOrganizationId,
        currentOrganizationSlug: organizationDetails?.slug,
        currentOrganizationName: organizationDetails.name,
        ...(appData && { appData }),
=======
        currentOrganizationSlug: organizationDetails.slug,
        currentOrganizationName: organizationDetails.name,
        currentOrganizationId,
>>>>>>> 3cb97a5b
      });
    });
  }

  async generateLoginResultPayload(
    response: Response,
    user: User,
    organization: DeepPartial<Organization>,
    isInstanceSSO: boolean,
    isPasswordLogin: boolean,
    loggedInUser?: User,
    manager?: EntityManager,
    invitedOrganizationId?: string
  ): Promise<any> {
    const request = RequestContext?.currentContext?.req;
    const organizationIds = new Set([
      ...(loggedInUser?.id === user.id ? loggedInUser?.organizationIds || [] : []),
      ...(organization ? [organization.id] : []),
    ]);
    let sessionId = loggedInUser?.sessionId;

    // logged in user and new user are different -> creating session
    if (loggedInUser?.id !== user.id) {
      const clientIp = (request as any)?.clientIp;
      const session: UserSessions = await this.sessionService.createSession(
        user.id,
        `IP: ${clientIp || (request && requestIp.getClientIp(request)) || 'unknown'} UA: ${
          request?.headers['user-agent'] || 'unknown'
        }`,
        manager
      );
      sessionId = session.id;
    }

    const JWTPayload: JWTPayload = {
      sessionId: sessionId,
      username: user.id,
      sub: user.email,
      organizationIds: [...organizationIds],
      isSSOLogin: loggedInUser?.isSSOLogin || isInstanceSSO,
      isPasswordLogin: loggedInUser?.isPasswordLogin || isPasswordLogin,
      ...(invitedOrganizationId ? { invitedOrganizationId } : {}),
    };

    if (organization) user.organizationId = organization.id;

    const cookieOptions: CookieOptions = {
      httpOnly: true,
      sameSite: 'strict',
      maxAge: 2 * 365 * 24 * 60 * 60 * 1000, // maximum expiry 2 years
    };

    if (this.configService.get<string>('ENABLE_PRIVATE_APP_EMBED') === 'true') {
      // disable cookie security
      cookieOptions.sameSite = 'none';
      cookieOptions.secure = true;
    }

    response.cookie('tj_auth_token', this.jwtService.sign(JWTPayload), cookieOptions);

    const isCurrentOrganizationArchived = organization?.status === WORKSPACE_STATUS.ARCHIVE;
    const responsePayload = {
      id: user.id,
      email: user.email,
      firstName: user.firstName,
      lastName: user.lastName,
      avatar_id: user.avatarId,
      sso_user_info: user.userDetails?.ssoUserInfo,
      organizationId: organization?.id,
      organization: organization?.name,
      superAdmin: isSuperAdmin(user),
      admin: await this.usersService.hasGroup(user, 'admin', null, manager),
      groupPermissions: await this.usersService.groupPermissions(user, manager),
      appGroupPermissions: await this.usersService.appGroupPermissions(user, null, manager),
      dataSourceGroupPermissions: await this.usersService.dataSourceGroupPermissions(user, null, manager),
      isCurrentOrganizationArchived,
      ...(organization
        ? { currentOrganizationId: organization.id, currentOrganizationSlug: organization.slug }
        : { noWorkspaceAttachedInTheSession: true }),
    };

    return decamelizeKeys(responsePayload);
  }

  async validateInvitedUserSession(user: User, invitedUser: any, tokens: any) {
    const { accountToken, organizationToken } = tokens;
    const {
      email,
      firstName,
      lastName,
      status: invitedUserStatus,
      organizationStatus,
      invitedOrganizationId,
      source,
    } = invitedUser;
    const organizationAndAccountInvite = !!organizationToken && !!accountToken;
    const accountYetToActive =
      organizationAndAccountInvite &&
      [USER_STATUS.INVITED, USER_STATUS.VERIFIED].includes(invitedUserStatus as USER_STATUS);
    const invitedOrganization = await this.organizationsService.fetchOrganization(invitedUser['invitedOrganizationId']);
    const { name: invitedOrganizationName, slug: invitedOrganizationSlug } = invitedOrganization;

    if (accountYetToActive) {
      /* User has invite url which got after the workspace signup */
      const isInstanceSignupInvite = !!accountToken && !organizationToken && source === SOURCE.SIGNUP;
      const isOrganizationSignupInvite = organizationAndAccountInvite && source === SOURCE.WORKSPACE_SIGNUP;
      if (isInstanceSignupInvite || isOrganizationSignupInvite) {
        const responseObj = {
          email,
          name: fullName(firstName, lastName),
          invitedOrganizationName,
          isWorkspaceSignUpInvite: true,
          source,
        };
        return decamelizeKeys(responseObj);
      }

      const errorResponse = {
        message: {
          error: 'Account is not activated yet',
          isAccountNotActivated: true,
          inviteeEmail: invitedUser.email,
          redirectPath: `/signup/${invitedOrganizationSlug ?? invitedOrganizationId}`,
        },
      };
      throw new NotAcceptableException(errorResponse);
    }

    /* Send back the organization invite url if the user has old workspace + account invitation URL */
    const doesUserHaveWorkspaceAndAccountInvite =
      organizationAndAccountInvite &&
      [USER_STATUS.ACTIVE].includes(invitedUserStatus as USER_STATUS) &&
      organizationStatus === WORKSPACE_USER_STATUS.INVITED;
    const organizationInviteUrl = doesUserHaveWorkspaceAndAccountInvite
      ? generateOrgInviteURL(organizationToken, invitedOrganizationId, false)
      : null;

    const organzationId = user?.organizationId || user?.defaultOrganizationId;
    const activeOrganization = organzationId ? await this.organizationsService.fetchOrganization(organzationId) : null;
    const payload = await this.generateSessionPayload(user, activeOrganization);
    const responseObj = {
      ...payload,
      invitedOrganizationName,
      name: fullName(user['firstName'], user['lastName']),
      ...(organizationInviteUrl && { organizationInviteUrl }),
    };
    return decamelizeKeys(responseObj);
  }

  async generateInviteSignupPayload(
    response: Response,
    user: User,
    source: string,
    manager?: EntityManager
  ): Promise<any> {
    const request = RequestContext?.currentContext?.req;
    const clientIp = (request as any)?.clientIp;
    const { id, email, firstName, lastName } = user;

    const session: UserSessions = await this.sessionService.createSession(
      user.id,
      `IP: ${clientIp || requestIp.getClientIp(request) || 'unknown'} UA: ${
        request?.headers['user-agent'] || 'unknown'
      }`,
      manager
    );
    const sessionId = session.id;

    const JWTPayload: JWTPayload = {
      sessionId,
      username: id,
      sub: email,
      organizationIds: [],
      isSSOLogin: source === 'sso',
      isPasswordLogin: source === 'signup',
    };

    const cookieOptions: CookieOptions = {
      httpOnly: true,
      sameSite: 'strict',
      maxAge: 2 * 365 * 24 * 60 * 60 * 1000, // maximum expiry 2 years
    };

    if (this.configService.get<string>('ENABLE_PRIVATE_APP_EMBED') === 'true') {
      // disable cookie security
      cookieOptions.sameSite = 'none';
      cookieOptions.secure = true;
    }
    response.cookie('tj_auth_token', this.jwtService.sign(JWTPayload), cookieOptions);

    return decamelizeKeys({
      id,
      email,
      firstName,
      lastName,
    });
  }
}

interface JWTPayload {
  sessionId: string;
  username: string;
  sub: string;
  organizationIds: Array<string>;
  isSSOLogin: boolean;
  isPasswordLogin: boolean;
  invitedOrganizationId?: string;
}<|MERGE_RESOLUTION|>--- conflicted
+++ resolved
@@ -1123,52 +1123,35 @@
     };
   }
 
-<<<<<<< HEAD
   async generateSessionPayload(user: User, currentOrganization: Organization, appData?: any) {
-=======
-  async generateSessionPayload(user: User, currentOrganization: Organization) {
->>>>>>> 3cb97a5b
     return dbTransactionWrap(async (manager: EntityManager) => {
       const currentOrganizationId = currentOrganization?.id
         ? currentOrganization?.id
         : user?.organizationIds?.includes(user?.defaultOrganizationId)
         ? user.defaultOrganizationId
         : user?.organizationIds?.[0];
-<<<<<<< HEAD
-
-=======
->>>>>>> 3cb97a5b
       const organizationDetails = currentOrganization
         ? currentOrganization
         : await manager.findOneOrFail(Organization, {
             where: { id: currentOrganizationId },
             select: ['slug', 'name', 'id'],
           });
-<<<<<<< HEAD
 
       const activeWorkspacesCount = await this.organizationUsersService.getActiveWorkspacesCount(user.id);
       const noWorkspaceAttachedInTheSession = activeWorkspacesCount === 0;
       const isAllWorkspacesArchived = await this.organizationUsersService.isAllWorkspacesArchivedBySuperAdmin(user.id);
-=======
->>>>>>> 3cb97a5b
 
       return decamelizeKeys({
         id: user.id,
         email: user.email,
         firstName: user.firstName,
         lastName: user.lastName,
-<<<<<<< HEAD
         noWorkspaceAttachedInTheSession,
         isAllWorkspacesArchived,
         currentOrganizationId,
         currentOrganizationSlug: organizationDetails?.slug,
         currentOrganizationName: organizationDetails.name,
         ...(appData && { appData }),
-=======
-        currentOrganizationSlug: organizationDetails.slug,
-        currentOrganizationName: organizationDetails.name,
-        currentOrganizationId,
->>>>>>> 3cb97a5b
       });
     });
   }
