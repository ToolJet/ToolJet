import {
  BadRequestException,
  Injectable,
  NotAcceptableException,
  NotFoundException,
  UnauthorizedException,
} from '@nestjs/common';
import { UsersService } from './users.service';
import { OrganizationsService } from './organizations.service';
import { JwtService } from '@nestjs/jwt';
import { User } from '../entities/user.entity';
import { OrganizationUsersService } from './organization_users.service';
import { EmailService } from './email.service';
import { decamelizeKeys } from 'humps';
import { AuditLoggerService } from './audit_logger.service';
import { ActionTypes, ResourceTypes } from 'src/entities/audit_log.entity';
import { Organization } from 'src/entities/organization.entity';
import { ConfigService } from '@nestjs/config';
import { SSOConfigs } from 'src/entities/sso_config.entity';
import { InjectRepository } from '@nestjs/typeorm';
import { Repository } from 'typeorm';
import { OrganizationUser } from 'src/entities/organization_user.entity';
import { CreateUserDto } from '@dto/user.dto';
import { AcceptInviteDto } from '@dto/accept-organization-invite.dto';
const bcrypt = require('bcrypt');
const uuid = require('uuid');

interface JWTPayload {
  username: string;
  sub: string;
  organizationId: string;
  isSSOLogin?: boolean;
  isPasswordLogin: boolean;
}
@Injectable()
export class AuthService {
  constructor(
    @InjectRepository(User)
    private usersRepository: Repository<User>,
    @InjectRepository(OrganizationUser)
    private organizationUsersRepository: Repository<OrganizationUser>,
    @InjectRepository(Organization)
    private organizationsRepository: Repository<Organization>,
    private usersService: UsersService,
    private jwtService: JwtService,
    private organizationsService: OrganizationsService,
    private organizationUsersService: OrganizationUsersService,
    private emailService: EmailService,
    private auditLoggerService: AuditLoggerService,
    private configService: ConfigService
  ) {}

  verifyToken(token: string) {
    try {
      const signedJwt = this.jwtService.verify(token);
      return signedJwt;
    } catch (err) {
      return null;
    }
  }

  private async validateUser(email: string, password: string, organizationId?: string): Promise<User> {
    const user = await this.usersService.findByEmail(email, organizationId, 'active');

    if (!user) return;

    const passwordRetryConfig = this.configService.get<string>('PASSWORD_RETRY_LIMIT');

    const passwordRetryAllowed = passwordRetryConfig ? parseInt(passwordRetryConfig) : 5;

    if (
      this.configService.get<string>('DISABLE_PASSWORD_RETRY_LIMIT') !== 'true' &&
      user.passwordRetryCount >= passwordRetryAllowed
    ) {
      throw new UnauthorizedException(
        'Maximum password retry limit reached, please reset your password using forget password option'
      );
    }

    if (!(await bcrypt.compare(password, user.password))) {
      await this.usersService.updateUser(user.id, { passwordRetryCount: user.passwordRetryCount + 1 });
      return;
    }

    return user;
  }

  async login(request: any, email: string, password: string, organizationId?: string) {
    let organization: Organization;

    const user = await this.validateUser(email, password, organizationId);

    if (!user) {
      throw new UnauthorizedException('Invalid credentials');
    }
    if (!organizationId) {
      // Global login
      // Determine the organization to be loaded
      if (this.configService.get<string>('DISABLE_MULTI_WORKSPACE') === 'true') {
        // Single organization
        if (user?.organizationUsers?.[0].status !== 'active') {
          throw new UnauthorizedException('Your account is not active');
        }
        organization = await this.organizationsService.getSingleOrganization();
        if (!organization?.ssoConfigs?.find((oc) => oc.sso == 'form' && oc.enabled)) {
          throw new UnauthorizedException();
        }
      } else {
        // Multi organization
        const organizationList: Organization[] = await this.organizationsService.findOrganizationWithLoginSupport(
          user,
          'form'
        );

        const defaultOrgDetails: Organization = organizationList?.find((og) => og.id === user.defaultOrganizationId);
        if (defaultOrgDetails) {
          // default organization form login enabled
          organization = defaultOrgDetails;
        } else if (organizationList?.length > 0) {
          // default organization form login not enabled, picking first one from form enabled list
          organization = organizationList[0];
        } else {
          // no form login enabled organization available for user - creating new one
          organization = await this.organizationsService.create('Untitled workspace', user);
        }
      }
      user.organizationId = organization.id;
    } else {
      // organization specific login
      // No need to validate user status, validateUser() already covers it
      user.organizationId = organizationId;

      organization = await this.organizationsService.get(user.organizationId);
      const formConfigs: SSOConfigs = organization?.ssoConfigs?.find((sso) => sso.sso === 'form');

      if (!formConfigs?.enabled) {
        // no configurations in organization side or Form login disabled for the organization
        throw new UnauthorizedException('Password login is disabled for the organization');
      }
    }

    await this.usersService.updateUser(user.id, {
      ...(user.defaultOrganizationId !== user.organizationId && { defaultOrganizationId: organization.id }),
      passwordRetryCount: 0,
    });

<<<<<<< HEAD
    await this.auditLoggerService.perform({
      request,
      userId: user.id,
      organizationId: organization.id,
      resourceId: user.id,
      resourceType: ResourceTypes.USER,
      resourceName: user.email,
      actionType: ActionTypes.USER_LOGIN,
    });

    const payload = {
=======
    const payload: JWTPayload = {
>>>>>>> 689b7f28
      username: user.id,
      sub: user.email,
      organizationId: user.organizationId,
      isPasswordLogin: true,
    };

    return decamelizeKeys({
      id: user.id,
      auth_token: this.jwtService.sign(payload),
      email: user.email,
      first_name: user.firstName,
      last_name: user.lastName,
      avatar_id: user.avatarId,
      organizationId: user.organizationId,
      organization: organization.name,
      admin: await this.usersService.hasGroup(user, 'admin'),
      group_permissions: await this.usersService.groupPermissions(user),
      app_group_permissions: await this.usersService.appGroupPermissions(user),
    });
  }

  async switchOrganization(newOrganizationId: string, user: User, isNewOrganization?: boolean) {
    if (!(isNewOrganization || user.isPasswordLogin || user.isSSOLogin)) {
      throw new UnauthorizedException();
    }
    if (this.configService.get<string>('DISABLE_MULTI_WORKSPACE') === 'true') {
      throw new UnauthorizedException();
    }
    const newUser = await this.usersService.findByEmail(user.email, newOrganizationId, 'active');

    if (!newUser) {
      throw new UnauthorizedException('Invalid credentials');
    }
    newUser.organizationId = newOrganizationId;

    const organization: Organization = await this.organizationsService.get(newUser.organizationId);

    const formConfigs: SSOConfigs = organization?.ssoConfigs?.find((sso) => sso.sso === 'form');

    if ((user.isPasswordLogin && !formConfigs?.enabled) || (user.isSSOLogin && !organization.inheritSSO)) {
      // no configurations in organization side or Form login disabled for the organization
      throw new UnauthorizedException('Please log in to continue');
    }

    // Updating default organization Id
    this.usersService.updateUser(newUser.id, { defaultOrganizationId: newUser.organizationId }).catch((error) => {
      console.error('Error while updating default organization id', error);
    });

    const payload = {
      username: user.id,
      sub: user.email,
      organizationId: newUser.organizationId,
      isPasswordLogin: user.isPasswordLogin,
      isSSOLogin: user.isSSOLogin,
    };

    return decamelizeKeys({
      id: newUser.id,
      auth_token: this.jwtService.sign(payload),
      email: newUser.email,
      first_name: newUser.firstName,
      last_name: newUser.lastName,
      organizationId: newUser.organizationId,
      organization: organization.name,
      admin: await this.usersService.hasGroup(newUser, 'admin'),
      group_permissions: await this.usersService.groupPermissions(newUser),
      app_group_permissions: await this.usersService.appGroupPermissions(newUser),
    });
  }

  async signup(request: any, email: string) {
    const existingUser = await this.usersService.findByEmail(email);
    if (existingUser?.organizationUsers?.some((ou) => ou.status === 'active')) {
      throw new NotAcceptableException('Email already exists');
    }

    if (existingUser?.invitationToken) {
      await this.emailService.sendWelcomeEmail(
        existingUser.email,
        existingUser.firstName,
        existingUser.invitationToken
      );
      return;
    }

    let organization: Organization;
    // Check if the configs allows user signups
    if (this.configService.get<string>('DISABLE_MULTI_WORKSPACE') === 'true') {
      // Single organization checking if organization exist
      organization = await this.organizationsService.getSingleOrganization();

      if (organization) {
        throw new NotAcceptableException('Multi organization not supported - organization exist');
      }
    } else {
      // Multi organization
      if (this.configService.get<string>('DISABLE_SIGNUPS') === 'true') {
        throw new NotAcceptableException();
      }
    }
    // Create default organization
    organization = await this.organizationsService.create('Untitled workspace');
    const user = await this.usersService.create({ email }, organization.id, ['all_users', 'admin'], existingUser, true);
    await this.organizationUsersService.create(user, organization, true);
    await this.emailService.sendWelcomeEmail(user.email, user.firstName, user.invitationToken);

    await this.auditLoggerService.perform({
      request,
      userId: user.id,
      organizationId: organization.id,
      resourceId: user.id,
      resourceType: ResourceTypes.USER,
      resourceName: user.email,
      actionType: ActionTypes.USER_SIGNUP,
    });

    return {};
  }

  async forgotPassword(email: string) {
    const user = await this.usersService.findByEmail(email);
    if (!user) {
      throw new BadRequestException('Email address not found');
    }
    const forgotPasswordToken = uuid.v4();
    await this.usersService.updateUser(user.id, { forgotPasswordToken });
    await this.emailService.sendPasswordResetEmail(email, forgotPasswordToken);
  }

  async resetPassword(token: string, password: string) {
    const user = await this.usersService.findByPasswordResetToken(token);
    if (!user) {
      throw new NotFoundException('Invalid URL');
    } else {
      await this.usersService.updateUser(user.id, {
        password,
        forgotPasswordToken: null,
        passwordRetryCount: 0,
      });
    }
  }

  async setupAccountFromInvitationToken(request: any, userCreateDto: CreateUserDto) {
    const {
      organization,
      password,
      token,
      role,
      first_name: firstName,
      last_name: lastName,
      organizationToken,
    } = userCreateDto;

    if (!token) {
      throw new BadRequestException('Invalid token');
    }

    const user: User = await this.usersRepository.findOne({ where: { invitationToken: token } });

    if (user?.organizationUsers) {
      const organizationUser: OrganizationUser = user.organizationUsers.find(
        (ou) => ou.organizationId === user.defaultOrganizationId
      );

      if (!organizationUser) {
        throw new BadRequestException('Invalid invitation link');
      }

      await this.usersRepository.save(
        Object.assign(user, {
          firstName,
          lastName,
          password,
          role,
          invitationToken: null,
        })
      );

      await this.organizationUsersRepository.save(
        Object.assign(organizationUser, {
          invitationToken: null,
          status: 'active',
        })
      );

      if (organization) {
        await this.organizationsRepository.update(user.defaultOrganizationId, {
          name: organization,
        });
      }
    } else if (!organizationToken) {
      throw new BadRequestException('Invalid invitation link');
    }

    if (this.configService.get<string>('DISABLE_MULTI_WORKSPACE') !== 'true' && organizationToken) {
      const organizationUser = await this.organizationUsersRepository.findOne({
        where: { invitationToken: organizationToken },
      });

      if (organizationUser) {
        await this.organizationUsersRepository.save(
          Object.assign(organizationUser, {
            invitationToken: null,
            status: 'active',
          })
        );
      } else {
        throw new BadRequestException('Invalid workspace invitation link');
      }

      this.usersService
        .updateUser(user.id, { defaultOrganizationId: organizationUser.organizationId })
        .catch((error) => {
          console.error('Error while setting default organization', error);
        });
    }

    await this.auditLoggerService.perform({
      request,
      userId: user.id,
      organizationId: organizationUser.organizationId,
      resourceId: user.id,
      resourceName: user.email,
      resourceType: ResourceTypes.USER,
      actionType: ActionTypes.USER_INVITE_REDEEM,
    });
  }

  async acceptOrganizationInvite(request: any, acceptInviteDto: AcceptInviteDto) {
    const { password, token } = acceptInviteDto;

    if (this.configService.get<string>('DISABLE_MULTI_WORKSPACE') === 'true' && !password) {
      throw new BadRequestException('Please enter password');
    }
    const organizationUser = await this.organizationUsersRepository.findOne({
      where: { invitationToken: token },
      relations: ['user'],
    });

    if (!organizationUser?.user) {
      throw new BadRequestException('Invalid invitation link');
    }
    const user: User = organizationUser.user;

    if (this.configService.get<string>('DISABLE_MULTI_WORKSPACE') !== 'true' && user.invitationToken) {
      // User sign up link send - not activated account
      this.emailService
        .sendWelcomeEmail(
          user.email,
          `${user.firstName} ${user.lastName}`,
          user.invitationToken,
          `${organizationUser.invitationToken}?oid=${organizationUser.organizationId}`
        )
        .catch((err) => console.error('Error while sending welcome mail', err));
      throw new UnauthorizedException(
        'Please setup your account using account setup link shared via email before accepting the invite'
      );
    }

    if (this.configService.get<string>('DISABLE_MULTI_WORKSPACE') === 'true') {
      // set new password
      await this.usersRepository.save(
        Object.assign(user, {
          ...(password ? { password } : {}),
          invitationToken: null,
          passwordRetryCount: 0,
        })
      );
    } else {
      this.usersService
        .updateUser(user.id, { defaultOrganizationId: organizationUser.organizationId })
        .catch((error) => {
          console.error('Error while setting default organization', error);
        });
    }

    await this.organizationUsersRepository.save(
      Object.assign(organizationUser, {
        invitationToken: null,
        status: 'active',
      })
    );

    await this.auditLoggerService.perform({
      request,
      userId: user.id,
      organizationId: organizationUser.organizationId,
      resourceId: user.id,
      resourceName: user.email,
      resourceType: ResourceTypes.USER,
      actionType: ActionTypes.USER_INVITE_REDEEM,
    });
  }
}<|MERGE_RESOLUTION|>--- conflicted
+++ resolved
@@ -144,7 +144,6 @@
       passwordRetryCount: 0,
     });
 
-<<<<<<< HEAD
     await this.auditLoggerService.perform({
       request,
       userId: user.id,
@@ -155,10 +154,7 @@
       actionType: ActionTypes.USER_LOGIN,
     });
 
-    const payload = {
-=======
     const payload: JWTPayload = {
->>>>>>> 689b7f28
       username: user.id,
       sub: user.email,
       organizationId: user.organizationId,
@@ -318,11 +314,10 @@
     }
 
     const user: User = await this.usersRepository.findOne({ where: { invitationToken: token } });
+    let organizationUser: OrganizationUser;
 
     if (user?.organizationUsers) {
-      const organizationUser: OrganizationUser = user.organizationUsers.find(
-        (ou) => ou.organizationId === user.defaultOrganizationId
-      );
+      organizationUser = user.organizationUsers.find((ou) => ou.organizationId === user.defaultOrganizationId);
 
       if (!organizationUser) {
         throw new BadRequestException('Invalid invitation link');
@@ -355,7 +350,7 @@
     }
 
     if (this.configService.get<string>('DISABLE_MULTI_WORKSPACE') !== 'true' && organizationToken) {
-      const organizationUser = await this.organizationUsersRepository.findOne({
+      organizationUser = await this.organizationUsersRepository.findOne({
         where: { invitationToken: organizationToken },
       });
 
