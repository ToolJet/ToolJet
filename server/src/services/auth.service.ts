--- conflicted
+++ resolved
@@ -116,45 +116,6 @@
       if (!organizationId) {
         // Global login
         // Determine the organization to be loaded
-<<<<<<< HEAD
-        if (this.configService.get<string>('DISABLE_MULTI_WORKSPACE') === 'true') {
-          // Single organization
-          if (user?.organizationUsers?.[0].status !== WORKSPACE_USER_STATUS.ACTIVE) {
-            throw new UnauthorizedException('Your account is not active');
-          }
-          organization = await this.organizationsService.getSingleOrganization();
-          if (!organization?.ssoConfigs?.find((oc) => oc.sso == 'form' && oc.enabled)) {
-            throw new UnauthorizedException();
-          }
-        } else {
-          // Multi organization
-
-          let organizationList: Organization[];
-          if (!isSuperAdmin(user)) {
-            organizationList = await this.organizationsService.findOrganizationWithLoginSupport(user, 'form');
-          } else {
-            // bypass login support check
-            const superAdminOrganization = // Default organization or pick any
-              (await this.organizationsRepository.findOne({ id: user.defaultOrganizationId })) ||
-              (await this.organizationsService.getSingleOrganization());
-
-            organizationList = [superAdminOrganization];
-          }
-
-          const defaultOrgDetails: Organization = organizationList?.find((og) => og.id === user.defaultOrganizationId);
-          if (defaultOrgDetails) {
-            // default organization form login enabled
-            organization = defaultOrgDetails;
-          } else if (organizationList?.length > 0) {
-            // default organization form login not enabled, picking first one from form enabled list
-            organization = organizationList[0];
-          } else if (allowPersonalWorkspace) {
-            // no form login enabled organization available for user - creating new one
-            organization = await this.organizationsService.create('Untitled workspace', user, manager);
-          } else {
-            throw new UnauthorizedException('User not included in any workspace');
-          }
-=======
 
         const organizationList: Organization[] = await this.organizationsService.findOrganizationWithLoginSupport(
           user,
@@ -173,7 +134,6 @@
           organization = await this.organizationsService.create('Untitled workspace', user, manager);
         } else {
           throw new UnauthorizedException('User is not assigned to any workspaces');
->>>>>>> a640a38b
         }
 
         user.organizationId = organization.id;
@@ -212,11 +172,7 @@
         manager
       );
 
-<<<<<<< HEAD
-      return await this.generateLoginResultPayload(user, organization, false, true, manager);
-=======
       return await this.generateLoginResultPayload(response, user, organization, false, true, loggedInUser);
->>>>>>> a640a38b
     });
   }
 
@@ -546,11 +502,7 @@
         manager
       );
 
-<<<<<<< HEAD
-      return this.generateLoginResultPayload(user, organization, isInstanceSSOLogin, !isSSOVerify, manager);
-=======
       return this.generateLoginResultPayload(response, user, organization, isInstanceSSOLogin, !isSSOVerify);
->>>>>>> a640a38b
     });
   }
 
@@ -648,15 +600,6 @@
     if (user.status !== USER_STATUS.ACTIVE) {
       throw new BadRequestException(getUserErrorMessages(user.status));
     }
-
-    await this.auditLoggerService.perform({
-      userId: user.id,
-      organizationId: organizationUser.organizationId,
-      resourceId: user.id,
-      resourceName: user.email,
-      resourceType: ResourceTypes.USER,
-      actionType: ActionTypes.USER_INVITE_REDEEM,
-    });
 
     await this.auditLoggerService.perform({
       userId: user.id,
@@ -739,7 +682,6 @@
       email: user.email,
       firstName: user.firstName,
       lastName: user.lastName,
-<<<<<<< HEAD
       avatar_id: user.avatarId,
       organizationId: organization.id,
       organization: organization.name,
@@ -748,9 +690,7 @@
       groupPermissions: await this.usersService.groupPermissions(user, manager),
       appGroupPermissions: await this.usersService.appGroupPermissions(user, null, manager),
       dataSourceGroupPermissions: await this.usersService.dataSourceGroupPermissions(user, null, manager),
-=======
       currentOrganizationId: organization.id,
->>>>>>> a640a38b
     });
   }
 }
