--- conflicted
+++ resolved
@@ -84,11 +84,8 @@
     private configService: ConfigService,
     private sessionService: SessionService,
     private licenseService: LicenseService,
-<<<<<<< HEAD
-    private organizationLicenseService: OrganizationLicenseService
-=======
+    private organizationLicenseService: OrganizationLicenseService,
     private licenseCountsService: LicenseCountsService
->>>>>>> 79a67058
   ) {}
 
   verifyToken(token: string) {
@@ -417,22 +414,7 @@
         null,
         manager
       );
-<<<<<<< HEAD
-      await this.organizationsService.updateOwner(organization.id, user.id, manager);
-      await this.organizationUsersService.create(user, organization, true, manager);
-
-      void this.licenseService.createCRMUser({
-        email: user.email,
-        firstName: user.firstName,
-        lastName: user.lastName,
-        role: user.role,
-      });
-      this.emailService
-        .sendWelcomeEmail(user.email, user.firstName, user.invitationToken, null, organization.id, null, null)
-        .catch((err) => console.error('Error while sending welcome mail', err));
-
-      await this.auditLoggerService.perform(
-=======
+      await this.organizationsService.updateOwner(personalWorkspace.id, user.id, manager);
       await this.organizationUsersService.create(user, personalWorkspace, true, manager);
       if (signingUpOrganization) {
         /* Attach the user and user groups to the organization */
@@ -734,7 +716,6 @@
 
       await this.usersService.updateUser(
         signupUser.id,
->>>>>>> 79a67058
         {
           password,
           invitationToken: null,
@@ -855,11 +836,6 @@
     const { id: customerId } = metadata;
     const otherData = { companySize, role, phoneNumber };
 
-<<<<<<< HEAD
-=======
-    const { editor, viewer } = await this.licenseCountsService.fetchTotalViewerEditorCount(getManager());
-
->>>>>>> 79a67058
     const body = {
       hostname,
       subpath,
@@ -1181,12 +1157,6 @@
         ? currentOrganization?.id
         : user?.organizationIds?.includes(user?.defaultOrganizationId)
         ? user.defaultOrganizationId
-<<<<<<< HEAD
-        : user?.organizationIds?.[0],
-      //for knowing the user is new or old one [posthog telemetry]
-      createdAt: user.createdAt,
-      ...(appData && { appData }),
-=======
         : user?.organizationIds?.[0];
 
       const organizationDetails = currentOrganization
@@ -1212,7 +1182,6 @@
         currentOrganizationName: organizationDetails.name,
         ...(appData && { appData }),
       });
->>>>>>> 79a67058
     });
   }
 
