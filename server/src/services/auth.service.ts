--- conflicted
+++ resolved
@@ -417,7 +417,6 @@
     });
   }
 
-<<<<<<< HEAD
   async updateCRM(user: User): Promise<boolean> {
     const response = await got(`${freshdeskBaseUrl}lookup?q=${user.email}&f=email&entities=contact`, {
       method: 'get',
@@ -454,10 +453,7 @@
     return true;
   }
 
-  async acceptOrganizationInvite(request: any, acceptInviteDto: AcceptInviteDto) {
-=======
   async acceptOrganizationInvite(acceptInviteDto: AcceptInviteDto) {
->>>>>>> 0a3f3167
     const { password, token } = acceptInviteDto;
 
     if (this.configService.get<string>('DISABLE_MULTI_WORKSPACE') === 'true' && !password) {
