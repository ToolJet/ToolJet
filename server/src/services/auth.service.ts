import {
  BadRequestException,
  Injectable,
  NotAcceptableException,
  NotFoundException,
  UnauthorizedException,
} from '@nestjs/common';
import { UsersService } from './users.service';
import { OrganizationsService } from './organizations.service';
import { JwtService } from '@nestjs/jwt';
import { User } from '../entities/user.entity';
import { OrganizationUsersService } from './organization_users.service';
import { EmailService } from './email.service';
import { decamelizeKeys } from 'humps';
import { Organization } from 'src/entities/organization.entity';
import { ConfigService } from '@nestjs/config';
import { SSOConfigs } from 'src/entities/sso_config.entity';
import { InjectRepository } from '@nestjs/typeorm';
import { DeepPartial, EntityManager, Repository } from 'typeorm';
import { OrganizationUser } from 'src/entities/organization_user.entity';
import { CreateUserDto } from '@dto/user.dto';
import { AcceptInviteDto } from '@dto/accept-organization-invite.dto';
import { dbTransactionWrap } from 'src/helpers/utils.helper';
const bcrypt = require('bcrypt');
const uuid = require('uuid');

@Injectable()
export class AuthService {
  constructor(
    @InjectRepository(User)
    private usersRepository: Repository<User>,
    @InjectRepository(OrganizationUser)
    private organizationUsersRepository: Repository<OrganizationUser>,
    @InjectRepository(Organization)
    private organizationsRepository: Repository<Organization>,
    private usersService: UsersService,
    private jwtService: JwtService,
    private organizationsService: OrganizationsService,
    private organizationUsersService: OrganizationUsersService,
    private emailService: EmailService,
    private configService: ConfigService
  ) {}

  verifyToken(token: string) {
    try {
      const signedJwt = this.jwtService.verify(token);
      return signedJwt;
    } catch (err) {
      return null;
    }
  }

  private async validateUser(email: string, password: string, organizationId?: string): Promise<User> {
    const user = await this.usersService.findByEmail(email, organizationId, 'active');

    if (!user) return;

    const passwordRetryConfig = this.configService.get<string>('PASSWORD_RETRY_LIMIT');

    const passwordRetryAllowed = passwordRetryConfig ? parseInt(passwordRetryConfig) : 5;

    if (
      this.configService.get<string>('DISABLE_PASSWORD_RETRY_LIMIT') !== 'true' &&
      user.passwordRetryCount >= passwordRetryAllowed
    ) {
      throw new UnauthorizedException(
        'Maximum password retry limit reached, please reset your password using forget password option'
      );
    }

    if (!(await bcrypt.compare(password, user.password))) {
      await this.usersService.updateUser(user.id, { passwordRetryCount: user.passwordRetryCount + 1 });
      return;
    }

    return user;
  }

  async login(email: string, password: string, organizationId?: string) {
    let organization: Organization;

    const user = await this.validateUser(email, password, organizationId);

    return await dbTransactionWrap(async (manager: EntityManager) => {
      if (!user) {
        throw new UnauthorizedException('Invalid credentials');
      }
      if (!organizationId) {
        // Global login
        // Determine the organization to be loaded
        if (this.configService.get<string>('DISABLE_MULTI_WORKSPACE') === 'true') {
          // Single organization
          if (user?.organizationUsers?.[0].status !== 'active') {
            throw new UnauthorizedException('Your account is not active');
          }
          organization = await this.organizationsService.getSingleOrganization();
          if (!organization?.ssoConfigs?.find((oc) => oc.sso == 'form' && oc.enabled)) {
            throw new UnauthorizedException();
          }
        } else {
          // Multi organization
          const organizationList: Organization[] = await this.organizationsService.findOrganizationWithLoginSupport(
            user,
            'form'
          );

          const defaultOrgDetails: Organization = organizationList?.find((og) => og.id === user.defaultOrganizationId);
          if (defaultOrgDetails) {
            // default organization form login enabled
            organization = defaultOrgDetails;
          } else if (organizationList?.length > 0) {
            // default organization form login not enabled, picking first one from form enabled list
            organization = organizationList[0];
          } else {
            // no form login enabled organization available for user - creating new one
            organization = await this.organizationsService.create('Untitled workspace', user, manager);
          }
        }
        user.organizationId = organization.id;
      } else {
        // organization specific login
        // No need to validate user status, validateUser() already covers it
        user.organizationId = organizationId;

        organization = await this.organizationsService.get(user.organizationId);
        const formConfigs: SSOConfigs = organization?.ssoConfigs?.find((sso) => sso.sso === 'form');

        if (!formConfigs?.enabled) {
          // no configurations in organization side or Form login disabled for the organization
          throw new UnauthorizedException('Password login is disabled for the organization');
        }
      }

      await this.usersService.updateUser(
        user.id,
        {
          ...(user.defaultOrganizationId !== user.organizationId && { defaultOrganizationId: organization.id }),
          passwordRetryCount: 0,
        },
        manager
      );

      return await this.generateLoginResultPayload(user, organization, false, true, manager);
    });
  }

  async switchOrganization(newOrganizationId: string, user: User, isNewOrganization?: boolean) {
    if (!(isNewOrganization || user.isPasswordLogin || user.isSSOLogin)) {
      throw new UnauthorizedException();
    }
    if (this.configService.get<string>('DISABLE_MULTI_WORKSPACE') === 'true') {
      throw new UnauthorizedException();
    }
    const newUser = await this.usersService.findByEmail(user.email, newOrganizationId, 'active');

    if (!newUser) {
      throw new UnauthorizedException('Invalid credentials');
    }
    newUser.organizationId = newOrganizationId;

    const organization: Organization = await this.organizationsService.get(newUser.organizationId);

    const formConfigs: SSOConfigs = organization?.ssoConfigs?.find((sso) => sso.sso === 'form');

    if ((user.isPasswordLogin && !formConfigs?.enabled) || (user.isSSOLogin && !organization.inheritSSO)) {
      // no configurations in organization side or Form login disabled for the organization
      throw new UnauthorizedException('Please log in to continue');
    }

    // Updating default organization Id
    this.usersService.updateUser(newUser.id, { defaultOrganizationId: newUser.organizationId }).catch((error) => {
      console.error('Error while updating default organization id', error);
    });

    return await this.generateLoginResultPayload(user, organization, user.isSSOLogin, user.isPasswordLogin);
  }

  async signup(email: string, name: string, password: string) {
    const existingUser = await this.usersService.findByEmail(email);
    if (existingUser?.organizationUsers?.some((ou) => ou.status === 'active')) {
      throw new NotAcceptableException('Email already exists');
    }

    if (existingUser?.invitationToken) {
      await this.emailService.sendWelcomeEmail(
        existingUser.email,
        existingUser.firstName,
        existingUser.invitationToken
      );
      return;
    }

    let organization: Organization;
    // Check if the configs allows user signups
    if (this.configService.get<string>('DISABLE_MULTI_WORKSPACE') === 'true') {
      // Single organization checking if organization exist
      organization = await this.organizationsService.getSingleOrganization();

      if (organization) {
        throw new NotAcceptableException('Multi organization not supported - organization exist');
      }
    } else {
      // Multi organization
      if (this.configService.get<string>('DISABLE_SIGNUPS') === 'true') {
        throw new NotAcceptableException();
      }
    }

    const names = { firstName: '', lastName: '' };
    if (name) {
      const [firstName, ...rest] = name.split(' ');
      names['firstName'] = firstName;
      if (rest.length != 0) {
        const lastName = rest.join(' ');
        names['lastName'] = lastName;
      }
    }

    await dbTransactionWrap(async (manager: EntityManager) => {
      // Create default organization
      organization = await this.organizationsService.create('Untitled workspace', null, manager);
      const user = await this.usersService.create(
        {
          email,
          password,
          ...(names.firstName && { firstName: names.firstName }),
          ...(names.lastName && { lastName: names.lastName }),
        },
        organization.id,
        ['all_users', 'admin'],
        existingUser,
        true,
        null,
        manager
      );
      await this.organizationUsersService.create(user, organization, true, manager);
      await this.emailService.sendWelcomeEmail(user.email, user.firstName, user.invitationToken);
    });
    return {};
  }

  async forgotPassword(email: string) {
    const user = await this.usersService.findByEmail(email);
    if (!user) {
      throw new BadRequestException('Email address not found');
    }
    const forgotPasswordToken = uuid.v4();
    await this.usersService.updateUser(user.id, { forgotPasswordToken });
    await this.emailService.sendPasswordResetEmail(email, forgotPasswordToken);
  }

  async resetPassword(token: string, password: string) {
    const user = await this.usersService.findByPasswordResetToken(token);
    if (!user) {
      throw new NotFoundException('Invalid URL');
    } else {
      await this.usersService.updateUser(user.id, {
        password,
        forgotPasswordToken: null,
        passwordRetryCount: 0,
      });
    }
  }

  async setupAccountFromInvitationToken(userCreateDto: CreateUserDto) {
    const { company_name: companyName, company_size: companySize, token, role, organizationToken } = userCreateDto;

    if (!token) {
      throw new BadRequestException('Invalid token');
    }

    const user: User = await this.usersRepository.findOne({ where: { invitationToken: token } });

    if (user?.organizationUsers) {
      const organizationUser: OrganizationUser = user.organizationUsers.find(
        (ou) => ou.organizationId === user.defaultOrganizationId
      );

      if ((user?.organizationUsers, !organizationUser)) {
        throw new BadRequestException('Invalid invitation link');
      }

      await this.usersRepository.update(user.id, {
        role,
        companySize,
        companyName,
        invitationToken: null,
      });

      await this.organizationUsersRepository.save(
        Object.assign(organizationUser, {
          invitationToken: null,
          status: 'active',
        })
      );

      if (companyName) {
        await this.organizationsRepository.update(user.defaultOrganizationId, {
          name: companyName,
        });
      }
    } else if (!organizationToken) {
      throw new BadRequestException('Invalid invitation link');
    }

    if (this.configService.get<string>('DISABLE_MULTI_WORKSPACE') !== 'true' && organizationToken) {
      const organizationUser = await this.organizationUsersRepository.findOne({
        where: { invitationToken: organizationToken },
      });

      if (organizationUser) {
        await this.organizationUsersRepository.save(
          Object.assign(organizationUser, {
            invitationToken: null,
            status: 'active',
          })
        );
      } else {
        throw new BadRequestException('Invalid workspace invitation link');
      }

      this.usersService
        .updateUser(user.id, { defaultOrganizationId: organizationUser.organizationId })
        .catch((error) => {
          console.error('Error while setting default organization', error);
        });
    }

    const organization = await this.organizationsService.get(user.defaultOrganizationId);

    const payload: JWTPayload = {
      username: user.id,
      sub: user.email,
      organizationId: user.defaultOrganizationId,
      isPasswordLogin: true,
    };

    return decamelizeKeys({
      id: user.id,
      auth_token: this.jwtService.sign(payload),
      email: user.email,
      first_name: user.firstName,
      last_name: user.lastName,
      organizationId: user.defaultOrganizationId,
      organization: organization.name,
      admin: await this.usersService.hasGroup(user, 'admin'),
      group_permissions: await this.usersService.groupPermissions(user),
      app_group_permissions: await this.usersService.appGroupPermissions(user),
    });
  }

  async acceptOrganizationInvite(acceptInviteDto: AcceptInviteDto) {
    const { password, token } = acceptInviteDto;

    if (this.configService.get<string>('DISABLE_MULTI_WORKSPACE') === 'true' && !password) {
      throw new BadRequestException('Please enter password');
    }
    const organizationUser = await this.organizationUsersRepository.findOne({
      where: { invitationToken: token },
      relations: ['user'],
    });

    if (!organizationUser?.user) {
      throw new BadRequestException('Invalid invitation link');
    }
    const user: User = organizationUser.user;

    if (this.configService.get<string>('DISABLE_MULTI_WORKSPACE') !== 'true' && user.invitationToken) {
      // User sign up link send - not activated account
      this.emailService
        .sendWelcomeEmail(
          user.email,
          `${user.firstName} ${user.lastName}`,
          user.invitationToken,
          `${organizationUser.invitationToken}?oid=${organizationUser.organizationId}`
        )
        .catch((err) => console.error('Error while sending welcome mail', err));
      throw new UnauthorizedException(
        'Please setup your account using account setup link shared via email before accepting the invite'
      );
    }

    if (this.configService.get<string>('DISABLE_MULTI_WORKSPACE') === 'true') {
      // set new password
      await this.usersRepository.save(
        Object.assign(user, {
          ...(password ? { password } : {}),
          invitationToken: null,
          passwordRetryCount: 0,
        })
      );
    } else {
      this.usersService
        .updateUser(user.id, { defaultOrganizationId: organizationUser.organizationId })
        .catch((error) => {
          console.error('Error while setting default organization', error);
        });
    }

    await this.organizationUsersRepository.save(
      Object.assign(organizationUser, {
        invitationToken: null,
        status: 'active',
      })
    );
  }

<<<<<<< HEAD
  async verifyInviteToken(token: string) {
    const user: User = await this.usersRepository.findOne({ where: { invitationToken: token } });
    if (!user) {
      throw new BadRequestException('Invalid token');
    }

    const payload = { email: user.email, name: `${user.firstName}${user.lastName ? ` ${user.lastName}` : ''}` };
    return payload;
  }
=======
  async generateLoginResultPayload(
    user: User,
    organization: DeepPartial<Organization>,
    isInstanceSSO: boolean,
    isPasswordLogin: boolean,
    manager?: EntityManager
  ): Promise<any> {
    const JWTPayload: JWTPayload = {
      username: user.id,
      sub: user.email,
      organizationId: organization.id,
      isSSOLogin: isInstanceSSO,
      isPasswordLogin,
    };
    user.organizationId = organization.id;

    return decamelizeKeys({
      id: user.id,
      authToken: this.jwtService.sign(JWTPayload),
      email: user.email,
      firstName: user.firstName,
      lastName: user.lastName,
      organizationId: organization.id,
      organization: organization.name,
      admin: await this.usersService.hasGroup(user, 'admin', null, manager),
      groupPermissions: await this.usersService.groupPermissions(user, manager),
      appGroupPermissions: await this.usersService.appGroupPermissions(user, null, manager),
    });
  }
}

interface JWTPayload {
  username: string;
  sub: string;
  organizationId: string;
  isSSOLogin: boolean;
  isPasswordLogin: boolean;
>>>>>>> 8b672f89
}<|MERGE_RESOLUTION|>--- conflicted
+++ resolved
@@ -405,7 +405,6 @@
     );
   }
 
-<<<<<<< HEAD
   async verifyInviteToken(token: string) {
     const user: User = await this.usersRepository.findOne({ where: { invitationToken: token } });
     if (!user) {
@@ -415,7 +414,6 @@
     const payload = { email: user.email, name: `${user.firstName}${user.lastName ? ` ${user.lastName}` : ''}` };
     return payload;
   }
-=======
   async generateLoginResultPayload(
     user: User,
     organization: DeepPartial<Organization>,
@@ -453,5 +451,4 @@
   organizationId: string;
   isSSOLogin: boolean;
   isPasswordLogin: boolean;
->>>>>>> 8b672f89
 }