--- conflicted
+++ resolved
@@ -301,8 +301,9 @@
         manager
       );
       await this.organizationUsersService.create(user, organization, true, manager);
-<<<<<<< HEAD
-      await this.emailService.sendWelcomeEmail(user.email, user.firstName, user.invitationToken);
+      this.emailService
+        .sendWelcomeEmail(user.email, user.firstName, user.invitationToken)
+        .catch((err) => console.error(err));
       await this.auditLoggerService.perform(
         {
           userId: user.id,
@@ -314,11 +315,6 @@
         },
         manager
       );
-=======
-      this.emailService
-        .sendWelcomeEmail(user.email, user.firstName, user.invitationToken)
-        .catch((err) => console.error(err));
->>>>>>> dfddfd9d
     });
     return {};
   }
