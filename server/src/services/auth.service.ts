--- conflicted
+++ resolved
@@ -45,7 +45,7 @@
     const user = await this.validateUser(params.email, params.password);
 
     if (user) {
-      this.auditLoggerService.perform({
+      await this.auditLoggerService.perform({
         request,
         userId: user.id,
         organizationId: user.organizationId,
@@ -86,9 +86,8 @@
     const organizationUser = await this.organizationUsersService.create(user, organization);
 
     await this.emailService.sendWelcomeEmail(user.email, user.firstName, user.invitationToken);
-<<<<<<< HEAD
 
-    this.auditLoggerService.perform({
+    await this.auditLoggerService.perform({
       request,
       userId: user.id,
       organizationId: user.organizationId,
@@ -97,8 +96,6 @@
       resourceName: user.email,
       actionType: ActionTypes.USER_SIGNUP,
     });
-=======
->>>>>>> 17265c02
 
     return user;
   }
