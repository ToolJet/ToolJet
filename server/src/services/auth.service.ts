import {
  BadRequestException,
  Injectable,
  NotAcceptableException,
  NotFoundException,
  UnauthorizedException,
} from '@nestjs/common';
import { UsersService } from './users.service';
import { OrganizationsService } from './organizations.service';
import { JwtService } from '@nestjs/jwt';
import { User } from '../entities/user.entity';
import { OrganizationUsersService } from './organization_users.service';
import { EmailService } from './email.service';
import { decamelizeKeys } from 'humps';
import { Organization } from 'src/entities/organization.entity';
import { ConfigService } from '@nestjs/config';
import { SSOConfigs } from 'src/entities/sso_config.entity';
import { InjectRepository } from '@nestjs/typeorm';
import { Repository } from 'typeorm';
import { OrganizationUser } from 'src/entities/organization_user.entity';
import { CreateUserDto } from '@dto/user.dto';
import { AcceptInviteDto } from '@dto/accept-organization-invite.dto';
const bcrypt = require('bcrypt');
const uuid = require('uuid');

interface JWTPayload {
  username: string;
  sub: string;
  organizationId: string;
  isSSOLogin?: boolean;
  isPasswordLogin: boolean;
}
@Injectable()
export class AuthService {
  constructor(
    @InjectRepository(User)
    private usersRepository: Repository<User>,
    @InjectRepository(OrganizationUser)
    private organizationUsersRepository: Repository<OrganizationUser>,
    @InjectRepository(Organization)
    private organizationsRepository: Repository<Organization>,
    private usersService: UsersService,
    private jwtService: JwtService,
    private organizationsService: OrganizationsService,
    private organizationUsersService: OrganizationUsersService,
    private emailService: EmailService,
    private configService: ConfigService
  ) {}

  verifyToken(token: string) {
    try {
      const signedJwt = this.jwtService.verify(token);
      return signedJwt;
    } catch (err) {
      return null;
    }
  }

  private async validateUser(email: string, password: string, organizationId?: string): Promise<User> {
    const user = await this.usersService.findByEmail(email, organizationId, 'active');

    if (!user) return;

    const passwordRetryConfig = this.configService.get<string>('PASSWORD_RETRY_LIMIT');

    const passwordRetryAllowed = passwordRetryConfig ? parseInt(passwordRetryConfig) : 5;

    if (
      this.configService.get<string>('DISABLE_PASSWORD_RETRY_LIMIT') !== 'true' &&
      user.passwordRetryCount >= passwordRetryAllowed
    ) {
      throw new UnauthorizedException(
        'Maximum password retry limit reached, please reset your password using forget password option'
      );
    }

    if (!(await bcrypt.compare(password, user.password))) {
      await this.usersService.updateUser(user.id, { passwordRetryCount: user.passwordRetryCount + 1 });
      return;
    }

    return user;
  }

  async login(email: string, password: string, organizationId?: string) {
    let organization: Organization;

    const user = await this.validateUser(email, password, organizationId);

    if (!user) {
      throw new UnauthorizedException('Invalid credentials');
    }
    if (!organizationId) {
      // Global login
      // Determine the organization to be loaded
      if (this.configService.get<string>('DISABLE_MULTI_WORKSPACE') === 'true') {
        // Single organization
        if (user?.organizationUsers?.[0].status !== 'active') {
          throw new UnauthorizedException('Your account is not active');
        }
        organization = await this.organizationsService.getSingleOrganization();
        if (!organization?.ssoConfigs?.find((oc) => oc.sso == 'form' && oc.enabled)) {
          throw new UnauthorizedException();
        }
      } else {
        // Multi organization
        const organizationList: Organization[] = await this.organizationsService.findOrganizationSupportsFormLogin(
          user
        );

        const defaultOrgDetails: Organization = organizationList?.find((og) => og.id === user.defaultOrganizationId);
        if (defaultOrgDetails) {
          // default organization form login enabled
          organization = defaultOrgDetails;
        } else if (organizationList?.length > 0) {
          // default organization form login not enabled, picking first one from form enabled list
          organization = organizationList[0];
        } else {
          // no form login enabled organization available for user - creating new one
          organization = await this.organizationsService.create('Untitled workspace', user);
        }
      }
      user.organizationId = organization.id;
    } else {
      // organization specific login
      // No need to validate user status, validateUser() already covers it
      user.organizationId = organizationId;

      organization = await this.organizationsService.get(user.organizationId);
      const formConfigs: SSOConfigs = organization?.ssoConfigs?.find((sso) => sso.sso === 'form');

      if (!formConfigs?.enabled) {
        // no configurations in organization side or Form login disabled for the organization
        throw new UnauthorizedException('Password login is disabled for the organization');
      }
    }

    await this.usersService.updateUser(user.id, {
      ...(user.defaultOrganizationId !== user.organizationId && { defaultOrganizationId: organization.id }),
      passwordRetryCount: 0,
    });

    const payload: JWTPayload = {
      username: user.id,
      sub: user.email,
      organizationId: user.organizationId,
      isPasswordLogin: true,
    };

    return decamelizeKeys({
      id: user.id,
      auth_token: this.jwtService.sign(payload),
      email: user.email,
      first_name: user.firstName,
      last_name: user.lastName,
      organizationId: user.organizationId,
      organization: organization.name,
      admin: await this.usersService.hasGroup(user, 'admin'),
      group_permissions: await this.usersService.groupPermissions(user),
      app_group_permissions: await this.usersService.appGroupPermissions(user),
    });
  }

  async switchOrganization(newOrganizationId: string, user: User, isNewOrganization?: boolean) {
    if (!(isNewOrganization || user.isPasswordLogin || user.isSSOLogin)) {
      throw new UnauthorizedException();
    }
    if (this.configService.get<string>('DISABLE_MULTI_WORKSPACE') === 'true') {
      throw new UnauthorizedException();
    }
    const newUser = await this.usersService.findByEmail(user.email, newOrganizationId, 'active');

    if (!newUser) {
      throw new UnauthorizedException('Invalid credentials');
    }
    newUser.organizationId = newOrganizationId;

    const organization: Organization = await this.organizationsService.get(newUser.organizationId);

    const formConfigs: SSOConfigs = organization?.ssoConfigs?.find((sso) => sso.sso === 'form');

    if (user.isPasswordLogin && !formConfigs?.enabled) {
      // no configurations in organization side or Form login disabled for the organization
      throw new UnauthorizedException('Password login disabled for the organization');
    }

    if (user.isSSOLogin && !organization.inheritSSO) {
      // Instance based SSO not allowed
      throw new UnauthorizedException('SSO login disabled for the organization');
    }

    // Updating default organization Id
<<<<<<< HEAD
    user.isPasswordLogin && (await this.usersService.updateDefaultOrganization(newUser, newUser.organizationId));
=======
    await this.usersService.updateUser(newUser.id, { defaultOrganizationId: newUser.organizationId });
>>>>>>> 9a5dbacf

    const payload = {
      username: user.id,
      sub: user.email,
      organizationId: newUser.organizationId,
      isPasswordLogin: user.isPasswordLogin,
      isSSOLogin: user.isSSOLogin,
    };

    return decamelizeKeys({
      id: newUser.id,
      auth_token: this.jwtService.sign(payload),
      email: newUser.email,
      first_name: newUser.firstName,
      last_name: newUser.lastName,
      organizationId: newUser.organizationId,
      organization: organization.name,
      admin: await this.usersService.hasGroup(newUser, 'admin'),
      group_permissions: await this.usersService.groupPermissions(newUser),
      app_group_permissions: await this.usersService.appGroupPermissions(newUser),
    });
  }

  async signup(email: string) {
    const existingUser = await this.usersService.findByEmail(email);
    if (existingUser?.organizationUsers?.some((ou) => ou.status === 'active')) {
      throw new NotAcceptableException('Email already exists');
    }

    if (existingUser?.invitationToken) {
      await this.emailService.sendWelcomeEmail(
        existingUser.email,
        existingUser.firstName,
        existingUser.invitationToken
      );
      return;
    }

    let organization: Organization;
    // Check if the configs allows user signups
    if (this.configService.get<string>('DISABLE_MULTI_WORKSPACE') === 'true') {
      // Single organization checking if organization exist
      organization = await this.organizationsService.getSingleOrganization();

      if (organization) {
        throw new NotAcceptableException('Multi organization not supported - organization exist');
      }
    } else {
      // Multi organization
      if (this.configService.get<string>('DISABLE_SIGNUPS') === 'true') {
        throw new NotAcceptableException();
      }
    }
    // Create default organization
    organization = await this.organizationsService.create('Untitled workspace');
    const user = await this.usersService.create({ email }, organization.id, ['all_users', 'admin'], existingUser, true);
    await this.organizationUsersService.create(user, organization, true);
    await this.emailService.sendWelcomeEmail(user.email, user.firstName, user.invitationToken);

    return {};
  }

  async forgotPassword(email: string) {
    const user = await this.usersService.findByEmail(email);
    if (!user) {
      throw new BadRequestException('Email address not found');
    }
    const forgotPasswordToken = uuid.v4();
    await this.usersService.updateUser(user.id, { forgotPasswordToken });
    await this.emailService.sendPasswordResetEmail(email, forgotPasswordToken);
  }

  async resetPassword(token: string, password: string) {
    const user = await this.usersService.findByPasswordResetToken(token);
    if (!user) {
      throw new NotFoundException('Invalid URL');
    } else {
      await this.usersService.updateUser(user.id, {
        password,
        forgotPasswordToken: null,
        passwordRetryCount: 0,
      });
    }
  }

  async setupAccountFromInvitationToken(userCreateDto: CreateUserDto) {
    const {
      organization,
      password,
      token,
      role,
      first_name: firstName,
      last_name: lastName,
      organizationToken,
    } = userCreateDto;

    if (!token) {
      throw new BadRequestException('Invalid token');
    }

    const user: User = await this.usersRepository.findOne({ where: { invitationToken: token } });

    if (!user?.organizationUsers) {
      throw new BadRequestException('Invalid invitation link');
    }
    const organizationUser: OrganizationUser = user.organizationUsers.find(
      (ou) => ou.organizationId === user.defaultOrganizationId
    );

    if (!organizationUser) {
      throw new BadRequestException('Invalid invitation link');
    }

    await this.usersRepository.save(
      Object.assign(user, {
        firstName,
        lastName,
        password,
        role,
        invitationToken: null,
      })
    );

    await this.organizationUsersRepository.save(
      Object.assign(organizationUser, {
        invitationToken: null,
        status: 'active',
      })
    );

    if (organization) {
      await this.organizationsRepository.update(user.defaultOrganizationId, {
        name: organization,
      });
    }

    if (this.configService.get<string>('DISABLE_MULTI_WORKSPACE') !== 'true' && organizationToken) {
      const organizationUser = await this.organizationUsersRepository.findOne({
        where: { invitationToken: organizationToken },
      });

      if (organizationUser) {
        await this.organizationUsersRepository.save(
          Object.assign(organizationUser, {
            invitationToken: null,
            status: 'active',
          })
        );
      }
    }
  }

  async acceptOrganizationInvite(acceptInviteDto: AcceptInviteDto) {
    const { password, token } = acceptInviteDto;

    if (this.configService.get<string>('DISABLE_MULTI_WORKSPACE') === 'true' && !password) {
      throw new BadRequestException('Please enter password');
    }
    const organizationUser = await this.organizationUsersRepository.findOne({
      where: { invitationToken: token },
      relations: ['user'],
    });

    if (!organizationUser?.user) {
      throw new BadRequestException('Invalid invitation link');
    }
    const user: User = organizationUser.user;

    if (this.configService.get<string>('DISABLE_MULTI_WORKSPACE') !== 'true' && user.invitationToken) {
      // User sign up link send - not activated account
      this.emailService
        .sendWelcomeEmail(
          user.email,
          `${user.firstName} ${user.lastName}`,
          user.invitationToken,
          organizationUser.invitationToken
        )
        .catch((err) => console.error('Error while sending welcome mail', err));
      throw new UnauthorizedException(
        'Please setup your account using account setup link shared via email before accepting the invite'
      );
    }

    if (this.configService.get<string>('DISABLE_MULTI_WORKSPACE') === 'true') {
      // set new password
      await this.usersRepository.save(
        Object.assign(user, {
          ...(password ? { password } : {}),
          invitationToken: null,
          passwordRetryCount: 0,
        })
      );
    }

    await this.organizationUsersRepository.save(
      Object.assign(organizationUser, {
        invitationToken: null,
        status: 'active',
      })
    );
  }
}<|MERGE_RESOLUTION|>--- conflicted
+++ resolved
@@ -190,11 +190,8 @@
     }
 
     // Updating default organization Id
-<<<<<<< HEAD
-    user.isPasswordLogin && (await this.usersService.updateDefaultOrganization(newUser, newUser.organizationId));
-=======
-    await this.usersService.updateUser(newUser.id, { defaultOrganizationId: newUser.organizationId });
->>>>>>> 9a5dbacf
+    user.isPasswordLogin &&
+      (await this.usersService.updateUser(newUser.id, { defaultOrganizationId: newUser.organizationId }));
 
     const payload = {
       username: user.id,
