import {
  BadRequestException,
  Injectable,
  NotAcceptableException,
  NotFoundException,
  UnauthorizedException,
} from '@nestjs/common';
import { UsersService } from './users.service';
import { OrganizationsService } from './organizations.service';
import { JwtService } from '@nestjs/jwt';
import { User } from '../entities/user.entity';
import { OrganizationUsersService } from './organization_users.service';
import { EmailService } from './email.service';
import { decamelizeKeys } from 'humps';
import { AuditLoggerService } from './audit_logger.service';
import { ActionTypes, ResourceTypes } from 'src/entities/audit_log.entity';
import { Organization } from 'src/entities/organization.entity';
import { ConfigService } from '@nestjs/config';
import { SSOConfigs } from 'src/entities/sso_config.entity';
import { InjectRepository } from '@nestjs/typeorm';
import { DeepPartial, EntityManager, Repository } from 'typeorm';
import { OrganizationUser } from 'src/entities/organization_user.entity';
import { CreateUserDto } from '@dto/user.dto';
import { AcceptInviteDto } from '@dto/accept-organization-invite.dto';
import { dbTransactionWrap } from 'src/helpers/utils.helper';
import {
  getUserErrorMessages,
  getUserStatusAndSource,
  isPasswordMandatory,
  USER_STATUS,
  lifecycleEvents,
  SOURCE,
  URL_SSO_SOURCE,
  WORKSPACE_USER_STATUS,
} from 'src/helpers/user_lifecycle';
const bcrypt = require('bcrypt');
const uuid = require('uuid');

@Injectable()
export class AuthService {
  constructor(
    @InjectRepository(User)
    private usersRepository: Repository<User>,
    @InjectRepository(OrganizationUser)
    private organizationUsersRepository: Repository<OrganizationUser>,
    private usersService: UsersService,
    private jwtService: JwtService,
    private organizationsService: OrganizationsService,
    private organizationUsersService: OrganizationUsersService,
    private emailService: EmailService,
    private auditLoggerService: AuditLoggerService,
    private configService: ConfigService
  ) {}

  verifyToken(token: string) {
    try {
      const signedJwt = this.jwtService.verify(token);
      return signedJwt;
    } catch (err) {
      return null;
    }
  }

  private async validateUser(email: string, password: string, organizationId?: string): Promise<User> {
    const user = await this.usersService.findByEmail(email, organizationId, WORKSPACE_USER_STATUS.ACTIVE);

    if (!user) {
      throw new UnauthorizedException('Invalid credentials');
    }

    if (user.status !== USER_STATUS.ACTIVE) {
      throw new UnauthorizedException(getUserErrorMessages(user.status));
    }

    const passwordRetryConfig = this.configService.get<string>('PASSWORD_RETRY_LIMIT');

    const passwordRetryAllowed = passwordRetryConfig ? parseInt(passwordRetryConfig) : 5;

    if (
      this.configService.get<string>('DISABLE_PASSWORD_RETRY_LIMIT') !== 'true' &&
      user.passwordRetryCount >= passwordRetryAllowed
    ) {
      throw new UnauthorizedException(
        'Maximum password retry limit reached, please reset your password using forgot password option'
      );
    }
    if (!(await bcrypt.compare(password, user.password))) {
      await this.usersService.updateUser(user.id, { passwordRetryCount: user.passwordRetryCount + 1 });
      throw new UnauthorizedException('Invalid credentials');
    }

    return user;
  }

  async login(email: string, password: string, organizationId?: string) {
    let organization: Organization;

    const user = await this.validateUser(email, password, organizationId);

    return await dbTransactionWrap(async (manager: EntityManager) => {
      if (!organizationId) {
        // Global login
        // Determine the organization to be loaded
        if (this.configService.get<string>('DISABLE_MULTI_WORKSPACE') === 'true') {
          // Single organization
          if (user?.organizationUsers?.[0].status !== WORKSPACE_USER_STATUS.ACTIVE) {
            throw new UnauthorizedException('Your account is not active');
          }
          organization = await this.organizationsService.getSingleOrganization();
          if (!organization?.ssoConfigs?.find((oc) => oc.sso == 'form' && oc.enabled)) {
            throw new UnauthorizedException();
          }
        } else {
          // Multi organization
          const organizationList: Organization[] = await this.organizationsService.findOrganizationWithLoginSupport(
            user,
            'form'
          );

          const defaultOrgDetails: Organization = organizationList?.find((og) => og.id === user.defaultOrganizationId);
          if (defaultOrgDetails) {
            // default organization form login enabled
            organization = defaultOrgDetails;
          } else if (organizationList?.length > 0) {
            // default organization form login not enabled, picking first one from form enabled list
            organization = organizationList[0];
          } else {
            // no form login enabled organization available for user - creating new one
            organization = await this.organizationsService.create('Untitled workspace', user, manager);
          }
        }
        user.organizationId = organization.id;
      } else {
        // organization specific login
        // No need to validate user status, validateUser() already covers it
        user.organizationId = organizationId;

        organization = await this.organizationsService.get(user.organizationId);
        const formConfigs: SSOConfigs = organization?.ssoConfigs?.find((sso) => sso.sso === 'form');

        if (!formConfigs?.enabled) {
          // no configurations in organization side or Form login disabled for the organization
          throw new UnauthorizedException('Password login is disabled for the organization');
        }
      }

      await this.usersService.updateUser(
        user.id,
        {
          ...(user.defaultOrganizationId !== user.organizationId && { defaultOrganizationId: organization.id }),
          passwordRetryCount: 0,
        },
        manager
      );

      await this.auditLoggerService.perform(
        {
          userId: user.id,
          organizationId: organization.id,
          resourceId: user.id,
          resourceType: ResourceTypes.USER,
          resourceName: user.email,
          actionType: ActionTypes.USER_LOGIN,
        },
        manager
      );

      return await this.generateLoginResultPayload(user, organization, false, true, manager);
    });
  }

  async switchOrganization(newOrganizationId: string, user: User, isNewOrganization?: boolean) {
    if (!(isNewOrganization || user.isPasswordLogin || user.isSSOLogin)) {
      throw new UnauthorizedException();
    }
    if (this.configService.get<string>('DISABLE_MULTI_WORKSPACE') === 'true') {
      throw new UnauthorizedException();
    }
    const newUser = await this.usersService.findByEmail(user.email, newOrganizationId, WORKSPACE_USER_STATUS.ACTIVE);

    if (!newUser) {
      throw new UnauthorizedException('Invalid credentials');
    }
    newUser.organizationId = newOrganizationId;

    const organization: Organization = await this.organizationsService.get(newUser.organizationId);

    const formConfigs: SSOConfigs = organization?.ssoConfigs?.find((sso) => sso.sso === 'form');

    if ((user.isPasswordLogin && !formConfigs?.enabled) || (user.isSSOLogin && !organization.inheritSSO)) {
      // no configurations in organization side or Form login disabled for the organization
      throw new UnauthorizedException('Please log in to continue');
    }

    return await dbTransactionWrap(async (manager: EntityManager) => {
      // Updating default organization Id
      await this.usersService.updateUser(newUser.id, { defaultOrganizationId: newUser.organizationId }, manager);

      return await this.generateLoginResultPayload(user, organization, user.isSSOLogin, user.isPasswordLogin, manager);
    });
  }

  async resendEmail(email: string) {
    if (!email) {
      throw new BadRequestException();
    }
    const existingUser = await this.usersService.findByEmail(email);
    if (existingUser?.organizationUsers?.some((ou) => ou.status === WORKSPACE_USER_STATUS.ACTIVE)) {
      throw new NotAcceptableException('Email already exists');
    }

    if (existingUser?.invitationToken) {
      await this.emailService.sendWelcomeEmail(
        existingUser.email,
        existingUser.firstName,
        existingUser.invitationToken
      );
      return;
    }
  }

  async signup(email: string, name: string, password: string) {
    const existingUser = await this.usersService.findByEmail(email);
    if (existingUser?.organizationUsers?.some((ou) => ou.status === WORKSPACE_USER_STATUS.ACTIVE)) {
      throw new NotAcceptableException('Email already exists');
    }

    if (existingUser?.invitationToken) {
      await this.emailService.sendWelcomeEmail(
        existingUser.email,
        existingUser.firstName,
        existingUser.invitationToken
      );
      throw new NotAcceptableException('User already registered. Please activate your account');
    }

    let organization: Organization;
    // Check if the configs allows user signups
    if (this.configService.get<string>('DISABLE_MULTI_WORKSPACE') === 'true') {
      // Single organization checking if organization exist
      organization = await this.organizationsService.getSingleOrganization();

      if (organization) {
        throw new NotAcceptableException('Multi organization not supported - organization exist');
      }
    } else {
      // Multi organization
      if (this.configService.get<string>('DISABLE_SIGNUPS') === 'true') {
        throw new NotAcceptableException();
      }
    }

    const names = { firstName: '', lastName: '' };
    if (name) {
      const [firstName, ...rest] = name.split(' ');
      names['firstName'] = firstName;
      if (rest.length != 0) {
        const lastName = rest.join(' ');
        names['lastName'] = lastName;
      }
    }

    await dbTransactionWrap(async (manager: EntityManager) => {
      // Create default organization
      organization = await this.organizationsService.create('Untitled workspace', null, manager);
      const user = await this.usersService.create(
        {
          email,
          password,
          ...(names.firstName && { firstName: names.firstName }),
          ...(names.lastName && { lastName: names.lastName }),
          ...getUserStatusAndSource(lifecycleEvents.USER_SIGN_UP),
        },
        organization.id,
        ['all_users', 'admin'],
        existingUser,
        true,
        null,
        manager
      );
      await this.organizationUsersService.create(user, organization, true, manager);
      await this.emailService.sendWelcomeEmail(user.email, user.firstName, user.invitationToken);
      await this.auditLoggerService.perform(
        {
          userId: user.id,
          organizationId: organization.id,
          resourceId: user.id,
          resourceType: ResourceTypes.USER,
          resourceName: user.email,
          actionType: ActionTypes.USER_SIGNUP,
        },
        manager
      );
    });
    return {};
  }

  async forgotPassword(email: string) {
    const user = await this.usersService.findByEmail(email);
    if (!user) {
      throw new BadRequestException('Email address not found');
    }
    const forgotPasswordToken = uuid.v4();
    await this.usersService.updateUser(user.id, { forgotPasswordToken });
    await this.emailService.sendPasswordResetEmail(email, forgotPasswordToken);
  }

  async resetPassword(token: string, password: string) {
    const user = await this.usersService.findByPasswordResetToken(token);
    if (!user) {
      throw new NotFoundException('Invalid URL');
    } else {
      await this.usersService.updateUser(user.id, {
        password,
        forgotPasswordToken: null,
        passwordRetryCount: 0,
      });
    }
  }

  async setupAccountFromInvitationToken(userCreateDto: CreateUserDto) {
    const { companyName, companySize, token, role, organizationToken, password, source } = userCreateDto;

    if (!token) {
      throw new BadRequestException('Invalid token');
    }

<<<<<<< HEAD
    const user: User = await this.usersRepository.findOne({ where: { invitationToken: token } });
    let organizationUser: OrganizationUser;

    if (user?.organizationUsers) {
      organizationUser = user.organizationUsers.find((ou) => ou.organizationId === user.defaultOrganizationId);
=======
    return await dbTransactionWrap(async (manager: EntityManager) => {
      const user: User = await manager.findOne(User, { where: { invitationToken: token } });
      let organizationUser: OrganizationUser;
      let isSSOVerify: boolean;

      if (organizationToken) {
        organizationUser = await manager.findOne(OrganizationUser, {
          where: { invitationToken: organizationToken },
          relations: ['user'],
        });
      }
      if (user?.organizationUsers) {
        if (isPasswordMandatory(user.source) && !password) {
          throw new BadRequestException('Please enter password');
        }
        // Getting default workspace
        const defaultOrganizationUser: OrganizationUser = user.organizationUsers.find(
          (ou) => ou.organizationId === user.defaultOrganizationId
        );

        if (!defaultOrganizationUser) {
          throw new BadRequestException('Invalid invitation link');
        }

        isSSOVerify = source === URL_SSO_SOURCE && (user.source === SOURCE.GOOGLE || user.source === SOURCE.GIT);
>>>>>>> 8cdcfc81

        const lifecycleParams = getUserStatusAndSource(
          isSSOVerify ? lifecycleEvents.USER_SSO_ACTIVATE : lifecycleEvents.USER_REDEEM,
          organizationUser ? SOURCE.INVITE : SOURCE.SIGNUP
        );

        await this.usersService.updateUser(
          user.id,
          {
            ...(role ? { role } : {}),
            companySize,
            companyName,
            invitationToken: null,
            ...(isPasswordMandatory(user.source) ? { password } : {}),
            ...lifecycleParams,
            updatedAt: new Date(),
          },
          manager
        );

        // Activate default workspace
        await this.organizationUsersService.activateOrganization(defaultOrganizationUser, manager);

        if (companyName) {
          await manager.update(Organization, user.defaultOrganizationId, {
            name: companyName,
          });
        }
      } else {
        throw new BadRequestException('Invalid invitation link');
      }

      if (this.configService.get<string>('DISABLE_MULTI_WORKSPACE') !== 'true' && organizationUser) {
        // Activate invited workspace
        await this.organizationUsersService.activateOrganization(organizationUser, manager);

        // Setting this workspace as default one to load it
        await this.usersService.updateUser(
          organizationUser.user.id,
          { defaultOrganizationId: organizationUser.organizationId },
          manager
        );
      }

<<<<<<< HEAD
    if (this.configService.get<string>('DISABLE_MULTI_WORKSPACE') !== 'true' && organizationToken) {
      organizationUser = await this.organizationUsersRepository.findOne({
        where: { invitationToken: organizationToken },
=======
      const organization = await manager.findOne(Organization, {
        where: {
          id: organizationUser?.organizationId || user.defaultOrganizationId,
        },
      });

      const isInstanceSSOLogin = !organizationUser && isSSOVerify;

      return this.generateLoginResultPayload(user, organization, isInstanceSSOLogin, !isSSOVerify, manager);
    });
  }

  async acceptOrganizationInvite(acceptInviteDto: AcceptInviteDto) {
    const { password, token } = acceptInviteDto;
    const isSingleWorkspace = this.configService.get<string>('DISABLE_MULTI_WORKSPACE') === 'true';

    return await dbTransactionWrap(async (manager: EntityManager) => {
      const organizationUser = await manager.findOne(OrganizationUser, {
        where: { invitationToken: token },
        relations: ['user', 'organization'],
>>>>>>> 8cdcfc81
      });

      if (!organizationUser?.user) {
        throw new BadRequestException('Invalid invitation link');
      }
      const user: User = organizationUser.user;

      if (!isSingleWorkspace && user.invitationToken) {
        // User sign up link send - not activated account
        this.emailService
          .sendWelcomeEmail(
            user.email,
            `${user.firstName} ${user.lastName}`,
            user.invitationToken,
            `${organizationUser.invitationToken}?oid=${organizationUser.organizationId}`
          )
          .catch((err) => console.error('Error while sending welcome mail', err));
        throw new UnauthorizedException(
          'Please setup your account using account setup link shared via email before accepting the invite'
        );
      }

      if (isSingleWorkspace) {
        if (user.invitationToken && !password) {
          // user in invited state, password mandatory
          throw new BadRequestException('Please enter password');
        }
        // set new password
        await this.usersService.updateUser(
          user.id,
          {
            ...(password ? { password } : {}),
            invitationToken: null,
            passwordRetryCount: 0,
            ...getUserStatusAndSource(lifecycleEvents.USER_REDEEM),
          },
          manager
        );
      } else {
        await this.usersService.updateUser(
          user.id,
          { defaultOrganizationId: organizationUser.organizationId },
          manager
        );
      }
      await this.organizationUsersService.activateOrganization(organizationUser, manager);

<<<<<<< HEAD
      this.usersService
        .updateUser(user.id, { defaultOrganizationId: organizationUser.organizationId })
        .catch((error) => {
          console.error('Error while setting default organization', error);
        });
    }

    await this.auditLoggerService.perform({
      userId: user.id,
      organizationId: organizationUser.organizationId,
      resourceId: user.id,
      resourceName: user.email,
      resourceType: ResourceTypes.USER,
      actionType: ActionTypes.USER_INVITE_REDEEM,
=======
      if (isSingleWorkspace) {
        // Sign in
        return {
          user: await this.generateLoginResultPayload(user, organizationUser.organization, false, true, manager),
        };
      }
      return;
>>>>>>> 8cdcfc81
    });
  }

  async verifyInviteToken(token: string, organizationToken?: string) {
    const user: User = await this.usersRepository.findOne({ where: { invitationToken: token } });
    let organizationUser: OrganizationUser;

    if (organizationToken) {
      organizationUser = await this.organizationUsersRepository.findOne({
        where: { invitationToken: organizationToken },
        relations: ['user'],
      });

      if (!user && organizationUser) {
        return {
          redirect_url: `${this.configService.get<string>(
            'TOOLJET_HOST'
          )}/organization-invitations/${organizationToken}`,
        };
      } else if (user && !organizationUser) {
        return {
          redirect_url: `${this.configService.get<string>('TOOLJET_HOST')}/invitations/${token}`,
        };
      }
    }

    if (!user) {
      throw new BadRequestException('Invalid token');
    }

    if (user.status === USER_STATUS.ARCHIVED) {
      throw new BadRequestException(getUserErrorMessages(user.status));
    }

    await this.usersService.updateUser(user.id, getUserStatusAndSource(lifecycleEvents.USER_VERIFY, user.source));

    return {
      email: user.email,
      name: `${user.firstName}${user.lastName ? ` ${user.lastName}` : ''}`,
      onboarding_details: {
        password: isPasswordMandatory(user.source), // Should accept password if user is setting up first time
        questions:
          (this.configService.get<string>('ENABLE_ONBOARDING_QUESTIONS_FOR_ALL_SIGN_UPS') === 'true' &&
            !organizationUser) || // Should ask onboarding questions if first user of the instance. If ENABLE_ONBOARDING_QUESTIONS_FOR_ALL_SIGN_UPS=true, then will ask questions to all signup users
          (await this.usersRepository.count({ where: { status: USER_STATUS.ACTIVE } })) === 0,
      },
    };
  }

  async verifyOrganizationToken(token: string) {
    const isSingleWorkspace = this.configService.get<string>('DISABLE_MULTI_WORKSPACE') === 'true';
    const organizationUser: OrganizationUser = await this.organizationUsersRepository.findOne({
      where: { invitationToken: token },
      relations: ['user'],
    });

    const user: User = organizationUser?.user;
    if (!user) {
      throw new BadRequestException('Invalid token');
    }
    if (user.status === USER_STATUS.ARCHIVED || (!isSingleWorkspace && user.status !== USER_STATUS.ACTIVE)) {
      throw new BadRequestException(getUserErrorMessages(user.status));
    }

    if (isSingleWorkspace) {
      await this.usersService.updateUser(user.id, getUserStatusAndSource(lifecycleEvents.USER_VERIFY));
    }

<<<<<<< HEAD
    await this.organizationUsersRepository.save(
      Object.assign(organizationUser, {
        invitationToken: null,
        status: 'active',
      })
    );

    await this.auditLoggerService.perform({
      userId: user.id,
      organizationId: organizationUser.organizationId,
      resourceId: user.id,
      resourceName: user.email,
      resourceType: ResourceTypes.USER,
      actionType: ActionTypes.USER_INVITE_REDEEM,
    });
=======
    return {
      email: user.email,
      name: `${user.firstName}${user.lastName ? ` ${user.lastName}` : ''}`,
      onboarding_details: {
        password: isSingleWorkspace && user.invitationToken, // Should accept password for Single workspace if initial setup
      },
    };
>>>>>>> 8cdcfc81
  }

  async generateLoginResultPayload(
    user: User,
    organization: DeepPartial<Organization>,
    isInstanceSSO: boolean,
    isPasswordLogin: boolean,
    manager?: EntityManager
  ): Promise<any> {
    const JWTPayload: JWTPayload = {
      username: user.id,
      sub: user.email,
      organizationId: organization.id,
      isSSOLogin: isInstanceSSO,
      isPasswordLogin,
    };
    user.organizationId = organization.id;

    return decamelizeKeys({
      id: user.id,
      authToken: this.jwtService.sign(JWTPayload),
      email: user.email,
      firstName: user.firstName,
      lastName: user.lastName,
      avatar_id: user.avatarId,
      organizationId: organization.id,
      organization: organization.name,
      admin: await this.usersService.hasGroup(user, 'admin', null, manager),
      groupPermissions: await this.usersService.groupPermissions(user, manager),
      appGroupPermissions: await this.usersService.appGroupPermissions(user, null, manager),
    });
  }
}

interface JWTPayload {
  username: string;
  sub: string;
  organizationId: string;
  isSSOLogin: boolean;
  isPasswordLogin: boolean;
}<|MERGE_RESOLUTION|>--- conflicted
+++ resolved
@@ -325,13 +325,6 @@
       throw new BadRequestException('Invalid token');
     }
 
-<<<<<<< HEAD
-    const user: User = await this.usersRepository.findOne({ where: { invitationToken: token } });
-    let organizationUser: OrganizationUser;
-
-    if (user?.organizationUsers) {
-      organizationUser = user.organizationUsers.find((ou) => ou.organizationId === user.defaultOrganizationId);
-=======
     return await dbTransactionWrap(async (manager: EntityManager) => {
       const user: User = await manager.findOne(User, { where: { invitationToken: token } });
       let organizationUser: OrganizationUser;
@@ -357,7 +350,6 @@
         }
 
         isSSOVerify = source === URL_SSO_SOURCE && (user.source === SOURCE.GOOGLE || user.source === SOURCE.GIT);
->>>>>>> 8cdcfc81
 
         const lifecycleParams = getUserStatusAndSource(
           isSSOVerify ? lifecycleEvents.USER_SSO_ACTIVATE : lifecycleEvents.USER_REDEEM,
@@ -402,11 +394,6 @@
         );
       }
 
-<<<<<<< HEAD
-    if (this.configService.get<string>('DISABLE_MULTI_WORKSPACE') !== 'true' && organizationToken) {
-      organizationUser = await this.organizationUsersRepository.findOne({
-        where: { invitationToken: organizationToken },
-=======
       const organization = await manager.findOne(Organization, {
         where: {
           id: organizationUser?.organizationId || user.defaultOrganizationId,
@@ -415,6 +402,18 @@
 
       const isInstanceSSOLogin = !organizationUser && isSSOVerify;
 
+      await this.auditLoggerService.perform(
+        {
+          userId: user.id,
+          organizationId: organizationUser.organizationId,
+          resourceId: user.id,
+          resourceName: user.email,
+          resourceType: ResourceTypes.USER,
+          actionType: ActionTypes.USER_INVITE_REDEEM,
+        },
+        manager
+      );
+
       return this.generateLoginResultPayload(user, organization, isInstanceSSOLogin, !isSSOVerify, manager);
     });
   }
@@ -427,7 +426,6 @@
       const organizationUser = await manager.findOne(OrganizationUser, {
         where: { invitationToken: token },
         relations: ['user', 'organization'],
->>>>>>> 8cdcfc81
       });
 
       if (!organizationUser?.user) {
@@ -475,22 +473,6 @@
       }
       await this.organizationUsersService.activateOrganization(organizationUser, manager);
 
-<<<<<<< HEAD
-      this.usersService
-        .updateUser(user.id, { defaultOrganizationId: organizationUser.organizationId })
-        .catch((error) => {
-          console.error('Error while setting default organization', error);
-        });
-    }
-
-    await this.auditLoggerService.perform({
-      userId: user.id,
-      organizationId: organizationUser.organizationId,
-      resourceId: user.id,
-      resourceName: user.email,
-      resourceType: ResourceTypes.USER,
-      actionType: ActionTypes.USER_INVITE_REDEEM,
-=======
       if (isSingleWorkspace) {
         // Sign in
         return {
@@ -498,7 +480,6 @@
         };
       }
       return;
->>>>>>> 8cdcfc81
     });
   }
 
@@ -567,14 +548,6 @@
       await this.usersService.updateUser(user.id, getUserStatusAndSource(lifecycleEvents.USER_VERIFY));
     }
 
-<<<<<<< HEAD
-    await this.organizationUsersRepository.save(
-      Object.assign(organizationUser, {
-        invitationToken: null,
-        status: 'active',
-      })
-    );
-
     await this.auditLoggerService.perform({
       userId: user.id,
       organizationId: organizationUser.organizationId,
@@ -583,7 +556,7 @@
       resourceType: ResourceTypes.USER,
       actionType: ActionTypes.USER_INVITE_REDEEM,
     });
-=======
+
     return {
       email: user.email,
       name: `${user.firstName}${user.lastName ? ` ${user.lastName}` : ''}`,
@@ -591,7 +564,6 @@
         password: isSingleWorkspace && user.invitationToken, // Should accept password for Single workspace if initial setup
       },
     };
->>>>>>> 8cdcfc81
   }
 
   async generateLoginResultPayload(
