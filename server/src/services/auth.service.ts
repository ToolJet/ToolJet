--- conflicted
+++ resolved
@@ -143,43 +143,16 @@
         manager
       );
 
-<<<<<<< HEAD
-    await this.usersService.updateUser(user.id, {
-      ...(user.defaultOrganizationId !== user.organizationId && { defaultOrganizationId: organization.id }),
-      passwordRetryCount: 0,
-    });
-
-    await this.auditLoggerService.perform({
-      userId: user.id,
-      organizationId: organization.id,
-      resourceId: user.id,
-      resourceType: ResourceTypes.USER,
-      resourceName: user.email,
-      actionType: ActionTypes.USER_LOGIN,
-    });
-
-    const payload: JWTPayload = {
-      username: user.id,
-      sub: user.email,
-      organizationId: user.organizationId,
-      isPasswordLogin: true,
-    };
-
-    return decamelizeKeys({
-      id: user.id,
-      auth_token: this.jwtService.sign(payload),
-      email: user.email,
-      first_name: user.firstName,
-      last_name: user.lastName,
-      avatar_id: user.avatarId,
-      organizationId: user.organizationId,
-      organization: organization.name,
-      admin: await this.usersService.hasGroup(user, 'admin'),
-      group_permissions: await this.usersService.groupPermissions(user),
-      app_group_permissions: await this.usersService.appGroupPermissions(user),
-=======
+      await this.auditLoggerService.perform({
+        userId: user.id,
+        organizationId: organization.id,
+        resourceId: user.id,
+        resourceType: ResourceTypes.USER,
+        resourceName: user.email,
+        actionType: ActionTypes.USER_LOGIN,
+      });
+
       return await this.generateLoginResultPayload(user, organization, false, true, manager);
->>>>>>> df0ec93c
     });
   }
 
@@ -468,6 +441,7 @@
       email: user.email,
       firstName: user.firstName,
       lastName: user.lastName,
+      avatar_id: user.avatarId,
       organizationId: organization.id,
       organization: organization.name,
       admin: await this.usersService.hasGroup(user, 'admin', null, manager),
