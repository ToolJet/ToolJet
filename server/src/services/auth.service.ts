import { Injectable, NotAcceptableException, NotFoundException, UnauthorizedException } from '@nestjs/common';
import { UsersService } from './users.service';
import { OrganizationsService } from './organizations.service';
import { JwtService } from '@nestjs/jwt';
import { User } from '../entities/user.entity';
import { OrganizationUsersService } from './organization_users.service';
import { EmailService } from './email.service';
import { decamelizeKeys } from 'humps';
import { AuditLoggerService } from './audit_logger.service';
import { ActionTypes, ResourceTypes } from 'src/entities/audit_log.entity';
<<<<<<< HEAD
import got from 'got';
import { AppAuthenticationDto } from '@dto/app-authentication.dto';
=======
import { Organization } from 'src/entities/organization.entity';
import { ConfigService } from '@nestjs/config';
import { SSOConfigs } from 'src/entities/sso_config.entity';
>>>>>>> c3cc69fc
const bcrypt = require('bcrypt');
const uuid = require('uuid');
const { TrackClient, RegionUS } = require('customerio-node');

@Injectable()
export class AuthService {
  constructor(
    private usersService: UsersService,
    private jwtService: JwtService,
    private organizationsService: OrganizationsService,
    private organizationUsersService: OrganizationUsersService,
    private emailService: EmailService,
    private auditLoggerService: AuditLoggerService,
    private configService: ConfigService
  ) {}

  verifyToken(token: string) {
    try {
      const signedJwt = this.jwtService.verify(token);
      return signedJwt;
    } catch (err) {
      return null;
    }
  }

  private async validateUser(email: string, password: string, organisationId?: string): Promise<User> {
    const user = await this.usersService.findByEmail(email, organisationId);

    if (!user) return null;

    const isVerified = await bcrypt.compare(password, user.password);

    return isVerified ? user : null;
  }

  async login(request: any, email: string, password: string, organizationId?: string) {
    let organization: Organization;

    const user = await this.validateUser(email, password, organizationId);

    if (user && (await this.usersService.status(user)) !== 'archived') {
      if (!organizationId) {
        // Global login
        // Determine the organization to be loaded
        if (this.configService.get<string>('DISABLE_MULTI_WORKSPACE') === 'true') {
          // Single organization
          organization = await this.organizationsService.getSingleOrganization();
          if (!organization?.ssoConfigs?.find((oc) => oc.sso == 'form' && oc.enabled)) {
            throw new UnauthorizedException();
          }
        } else {
          const organizationList: Organization[] = await this.organizationsService.findOrganizationSupportsFormLogin(
            user
          );

          const defaultOrgDetails: Organization = organizationList?.find((og) => og.id === user.defaultOrganizationId);
          // Multi organization
          if (defaultOrgDetails) {
            // default organization form login enabled
            organization = defaultOrgDetails;
          } else if (organizationList?.length > 0) {
            // default organization form login not enabled, picking first one from form enabled list
            organization = organizationList[0];
          } else {
            // no form login enabled organization available for user - creating new one
            organization = await this.organizationsService.create('Untitled workspace', user);
          }
        }
        user.organizationId = organization.id;
      } else {
        // organization specific login
        user.organizationId = organizationId;

        organization = await this.organizationsService.get(user.organizationId);
        const formConfigs: SSOConfigs = organization?.ssoConfigs?.find((sso) => sso.sso === 'form');

        if (!formConfigs?.enabled) {
          // no configurations in organization side or Form login disabled for the organization
          throw new UnauthorizedException('Password login is disabled for the organization');
        }
      }

      if (user.defaultOrganizationId !== user.organizationId) {
        // Updating default organization Id
        await this.usersService.updateDefaultOrganization(user, organization.id);
      }

      await this.auditLoggerService.perform({
        request,
        userId: user.id,
        organizationId: organization.id,
        resourceId: user.id,
        resourceType: ResourceTypes.USER,
        resourceName: user.email,
        actionType: ActionTypes.USER_LOGIN,
      });

      const payload = {
        username: user.id,
        sub: user.email,
        organizationId: user.organizationId,
        isPasswordLogin: true,
      };

      return decamelizeKeys({
        id: user.id,
        auth_token: this.jwtService.sign(payload),
        email: user.email,
        first_name: user.firstName,
        last_name: user.lastName,
        organizationId: user.organizationId,
        organization: organization.name,
        admin: await this.usersService.hasGroup(user, 'admin'),
        group_permissions: await this.usersService.groupPermissions(user),
        app_group_permissions: await this.usersService.appGroupPermissions(user),
      });
    } else {
      throw new UnauthorizedException('Invalid credentials');
    }
  }

<<<<<<< HEAD
  async createCRMUser(user): Promise<boolean> {
    await got('https://tooljet-417912114917301615.myfreshworks.com/crm/sales/api/contacts', {
      method: 'post',
      headers: { Authorization: `Token token=${process.env.FWAPIKey}`, 'Content-Type': 'application/json' },
      json: {
        contact: {
          email: user.email,
          first_name: user.firstName,
          last_name: user.lastName,
          custom_field: {
            job_title: user.role,
          },
        },
      },
    });

    return true;
  }

  async signup(request: any, appAuthDto: AppAuthenticationDto) {
    // Check if the installation allows user signups
    if (process.env.DISABLE_SIGNUPS === 'true') {
      return {};
=======
  async switchOrganization(newOrganizationId: string, user: User, isNewOrganization?: boolean) {
    if (!(isNewOrganization || user.isPasswordLogin)) {
      throw new UnauthorizedException();
    }
    if (this.configService.get<string>('DISABLE_MULTI_WORKSPACE') === 'true') {
      throw new UnauthorizedException();
>>>>>>> c3cc69fc
    }
    const newUser = await this.usersService.findByEmail(user.email, newOrganizationId);

    if (newUser && (await this.usersService.status(newUser)) !== 'archived') {
      newUser.organizationId = newOrganizationId;

      const organization: Organization = await this.organizationsService.get(newUser.organizationId);

      const formConfigs: SSOConfigs = organization?.ssoConfigs?.find((sso) => sso.sso === 'form');

      if (!formConfigs?.enabled) {
        // no configurations in organization side or Form login disabled for the organization
        throw new UnauthorizedException('Password login disabled for the organization');
      }

      // Updating default organization Id
      await this.usersService.updateDefaultOrganization(newUser, newUser.organizationId);

      const payload = {
        username: user.id,
        sub: user.email,
        organizationId: newUser.organizationId,
        isPasswordLogin: true,
      };

      return decamelizeKeys({
        id: newUser.id,
        auth_token: this.jwtService.sign(payload),
        email: newUser.email,
        first_name: newUser.firstName,
        last_name: newUser.lastName,
        organizationId: newUser.organizationId,
        organization: organization.name,
        admin: await this.usersService.hasGroup(newUser, 'admin'),
        group_permissions: await this.usersService.groupPermissions(newUser),
        app_group_permissions: await this.usersService.appGroupPermissions(newUser),
      });
    } else {
      throw new UnauthorizedException('Invalid credentials');
    }
  }

  async signup(request: any, email: string) {
    const existingUser = await this.usersService.findByEmail(email);
    if (existingUser?.invitationToken || existingUser?.organizationUsers?.some((ou) => ou.status === 'active')) {
      throw new NotAcceptableException('Email already exists');
    }

    let organization: Organization;
    // Check if the configs allows user signups
    if (this.configService.get<string>('DISABLE_MULTI_WORKSPACE') === 'true') {
      // Single organization checking if organization exist
      organization = await this.organizationsService.getSingleOrganization();

      if (organization) {
        throw new NotAcceptableException('Multi organization not supported - organization exist');
      }
    } else {
      // Multi organization
      if (this.configService.get<string>('DISABLE_SIGNUPS') === 'true') {
        throw new NotAcceptableException();
      }
    }
    // Create default organization
    organization = await this.organizationsService.create('Untitled workspace');
    const user = await this.usersService.create({ email }, organization.id, ['all_users', 'admin'], existingUser, true);
    await this.organizationUsersService.create(user, organization, true);
    await this.emailService.sendWelcomeEmail(user.email, user.firstName, user.invitationToken);

    const cio = new TrackClient(process.env.customerIoSiteId, process.env.customerIoApiKey, { region: RegionUS });

    cio.identify(user.email, {
      email: user.email,
      created_at: Math.round(+new Date() / 1000),
      first_name: user.firstName,
      last_name: user.lastName,
    });

    void this.createCRMUser(user);

    await this.auditLoggerService.perform({
      request,
      userId: user.id,
      organizationId: organization.id,
      resourceId: user.id,
      resourceType: ResourceTypes.USER,
      resourceName: user.email,
      actionType: ActionTypes.USER_SIGNUP,
    });

    return {};
  }

  async forgotPassword(email: string) {
    const user = await this.usersService.findByEmail(email);
    const forgotPasswordToken = uuid.v4();
    await this.usersService.update(user.id, { forgotPasswordToken });
    await this.emailService.sendPasswordResetEmail(email, forgotPasswordToken);
  }

  async resetPassword(token: string, password: string) {
    const user = await this.usersService.findByPasswordResetToken(token);
    if (!user) {
      throw new NotFoundException('Invalid token');
    } else {
      await this.usersService.update(user.id, {
        password,
        forgotPasswordToken: null,
      });
    }
  }
}<|MERGE_RESOLUTION|>--- conflicted
+++ resolved
@@ -8,14 +8,10 @@
 import { decamelizeKeys } from 'humps';
 import { AuditLoggerService } from './audit_logger.service';
 import { ActionTypes, ResourceTypes } from 'src/entities/audit_log.entity';
-<<<<<<< HEAD
 import got from 'got';
-import { AppAuthenticationDto } from '@dto/app-authentication.dto';
-=======
 import { Organization } from 'src/entities/organization.entity';
 import { ConfigService } from '@nestjs/config';
 import { SSOConfigs } from 'src/entities/sso_config.entity';
->>>>>>> c3cc69fc
 const bcrypt = require('bcrypt');
 const uuid = require('uuid');
 const { TrackClient, RegionUS } = require('customerio-node');
@@ -137,7 +133,6 @@
     }
   }
 
-<<<<<<< HEAD
   async createCRMUser(user): Promise<boolean> {
     await got('https://tooljet-417912114917301615.myfreshworks.com/crm/sales/api/contacts', {
       method: 'post',
@@ -157,18 +152,12 @@
     return true;
   }
 
-  async signup(request: any, appAuthDto: AppAuthenticationDto) {
-    // Check if the installation allows user signups
-    if (process.env.DISABLE_SIGNUPS === 'true') {
-      return {};
-=======
   async switchOrganization(newOrganizationId: string, user: User, isNewOrganization?: boolean) {
     if (!(isNewOrganization || user.isPasswordLogin)) {
       throw new UnauthorizedException();
     }
     if (this.configService.get<string>('DISABLE_MULTI_WORKSPACE') === 'true') {
       throw new UnauthorizedException();
->>>>>>> c3cc69fc
     }
     const newUser = await this.usersService.findByEmail(user.email, newOrganizationId);
 
