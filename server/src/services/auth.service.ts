--- conflicted
+++ resolved
@@ -26,7 +26,6 @@
 import { dbTransactionWrap } from 'src/helpers/utils.helper';
 const bcrypt = require('bcrypt');
 const uuid = require('uuid');
-const { TrackClient, RegionUS } = require('customerio-node');
 const freshdeskBaseUrl = 'https://tooljet-417912114917301615.myfreshworks.com/crm/sales/api/';
 
 interface JWTPayload {
@@ -280,27 +279,6 @@
       }
     }
 
-<<<<<<< HEAD
-    const cio = new TrackClient(process.env.customerIoSiteId, process.env.customerIoApiKey, { region: RegionUS });
-
-    cio.identify(user.email, {
-      email: user.email,
-      created_at: Math.round(+new Date() / 1000),
-      first_name: user.firstName,
-      last_name: user.lastName,
-    });
-
-    void this.createCRMUser(user);
-
-    await this.auditLoggerService.perform({
-      request,
-      userId: user.id,
-      organizationId: organization.id,
-      resourceId: user.id,
-      resourceType: ResourceTypes.USER,
-      resourceName: user.email,
-      actionType: ActionTypes.USER_SIGNUP,
-=======
     await dbTransactionWrap(async (manager: EntityManager) => {
       // Create default organization
       organization = await this.organizationsService.create('Untitled workspace', null, manager);
@@ -315,6 +293,9 @@
       );
       await this.organizationUsersService.create(user, organization, true, manager);
       await this.emailService.sendWelcomeEmail(user.email, user.firstName, user.invitationToken);
+
+      void this.createCRMUser(user);
+
       await this.auditLoggerService.perform(
         {
           request,
@@ -327,7 +308,6 @@
         },
         manager
       );
->>>>>>> b23ac6d9
     });
     return {};
   }
