import {
  BadRequestException,
  ForbiddenException,
  HttpException,
  Injectable,
  NotAcceptableException,
  NotFoundException,
  UnauthorizedException,
} from '@nestjs/common';
import { UsersService } from './users.service';
import { OrganizationsService } from './organizations.service';
import { JwtService } from '@nestjs/jwt';
import { User } from '../entities/user.entity';
import { UserSessions } from '../entities/user_sessions.entity';
import { OrganizationUsersService } from './organization_users.service';
import { EmailService } from './email.service';
import { decamelizeKeys } from 'humps';
import { AuditLoggerService } from './audit_logger.service';
import { ActionTypes, ResourceTypes } from 'src/entities/audit_log.entity';
import { Organization } from 'src/entities/organization.entity';
import { ConfigService } from '@nestjs/config';
import { SSOConfigs } from 'src/entities/sso_config.entity';
import { InjectRepository } from '@nestjs/typeorm';
import { DeepPartial, EntityManager, Repository, getManager } from 'typeorm';
import { OrganizationUser } from 'src/entities/organization_user.entity';
import { CreateAdminDto, CreateUserDto, TelemetryDataDto, TrialUserDto } from '@dto/user.dto';
import { AcceptInviteDto } from '@dto/accept-organization-invite.dto';
import {
  getUserErrorMessages,
  getUserStatusAndSource,
  isPasswordMandatory,
  USER_STATUS,
  lifecycleEvents,
  SOURCE,
  URL_SSO_SOURCE,
  WORKSPACE_USER_STATUS,
  WORKSPACE_STATUS,
} from 'src/helpers/user_lifecycle';
import {
  dbTransactionWrap,
  isSuperAdmin,
  fullName,
  generateInviteURL,
  generateNextNameAndSlug,
  generateOrgInviteURL,
  isValidDomain,
} from 'src/helpers/utils.helper';
import { InstanceSettingsService } from './instance_settings.service';
import { MetadataService } from './metadata.service';
import { CookieOptions, Response } from 'express';
import { SessionService } from './session.service';
import { RequestContext } from 'src/models/request-context.model';
import * as requestIp from 'request-ip';
import { LicenseService } from './license.service';
import { LicenseCountsService } from './license_counts.service';
import { uuid4 } from '@sentry/utils';
import got from 'got/dist/source';
import { LICENSE_TRIAL_API } from 'src/helpers/license.helper';
import { ActivateAccountWithTokenDto } from '@dto/activate-account-with-token.dto';
import { AppAuthenticationDto, AppSignupDto } from '@dto/app-authentication.dto';
import { SIGNUP_ERRORS } from 'src/helpers/errors.constants';
const bcrypt = require('bcrypt');
const uuid = require('uuid');
import { INSTANCE_USER_SETTINGS } from 'src/helpers/instance_settings.constants';
import { INSTANCE_SYSTEM_SETTINGS } from 'src/helpers/instance_settings.constants';

@Injectable()
export class AuthService {
  constructor(
    @InjectRepository(User)
    private usersRepository: Repository<User>,
    @InjectRepository(OrganizationUser)
    private organizationUsersRepository: Repository<OrganizationUser>,
    @InjectRepository(Organization)
    private organizationsRepository: Repository<Organization>,
    private usersService: UsersService,
    private jwtService: JwtService,
    private organizationsService: OrganizationsService,
    private organizationUsersService: OrganizationUsersService,
    private emailService: EmailService,
    private auditLoggerService: AuditLoggerService,
    private instanceSettingsService: InstanceSettingsService,
    private metadataService: MetadataService,
    private configService: ConfigService,
    private sessionService: SessionService,
    private licenseService: LicenseService,
    private licenseCountsService: LicenseCountsService
  ) {}

  verifyToken(token: string) {
    try {
      const signedJwt = this.jwtService.verify(token);
      return signedJwt;
    } catch (err) {
      return null;
    }
  }

  private async validateUser(email: string, password: string, organizationId?: string): Promise<User> {
    const user = await this.usersService.findByEmail(email, organizationId, [
      WORKSPACE_USER_STATUS.ACTIVE,
      WORKSPACE_USER_STATUS.ARCHIVED,
    ]);

    if (!user) {
      throw new UnauthorizedException('Invalid credentials');
    }

    if (user.status !== USER_STATUS.ACTIVE) {
      throw new UnauthorizedException(getUserErrorMessages(user.status));
    }

    if (organizationId) {
      const organizationUser = user.organizationUsers.find(
        (organizationUser) => organizationUser.organizationId === organizationId
      );
      if (organizationUser && organizationUser.status === WORKSPACE_USER_STATUS.ARCHIVED) {
        throw new UnauthorizedException(
          'You have been archived from this workspace. Sign in to another workspace or contact admin to know more.'
        );
      }
    }

    const passwordRetryConfig = this.configService.get<string>('PASSWORD_RETRY_LIMIT');

    const passwordRetryAllowed = passwordRetryConfig ? parseInt(passwordRetryConfig) : 5;

    if (
      this.configService.get<string>('DISABLE_PASSWORD_RETRY_LIMIT') !== 'true' &&
      user.passwordRetryCount >= passwordRetryAllowed
    ) {
      throw new UnauthorizedException(
        'Maximum password retry limit reached, please reset your password using forgot password option'
      );
    }
    if (!(await bcrypt.compare(password, user.password))) {
      await this.usersService.updateUser(user.id, { passwordRetryCount: user.passwordRetryCount + 1 });
      throw new UnauthorizedException('Invalid credentials');
    }

    return user;
  }

  async login(response: Response, appAuthDto: AppAuthenticationDto, organizationId?: string, loggedInUser?: User) {
    let organization: Organization;
    const { email, password, redirectTo } = appAuthDto;

    const isInviteRedirect =
      redirectTo?.startsWith('/organization-invitations/') || redirectTo?.startsWith('/invitations/');

    let user: User;
    if (isInviteRedirect) {
      /* give access to the default organization */
      user = await this.usersService.findByEmail(email, organizationId, [WORKSPACE_USER_STATUS.INVITED]);
      if (!user) {
        throw new UnauthorizedException('Invalid credentials');
      }
      organizationId = null;
    } else {
      user = await this.validateUser(email, password, organizationId);
    }

    const allowPersonalWorkspace =
      isSuperAdmin(user) ||
      (await this.instanceSettingsService.getSettings(INSTANCE_USER_SETTINGS.ALLOW_PERSONAL_WORKSPACE)) === 'true';

    return await dbTransactionWrap(async (manager: EntityManager) => {
      if (!organizationId) {
        // Global login
        // Determine the organization to be loaded

        const organizationList: Organization[] = await this.organizationsService.findOrganizationWithLoginSupport(
          user,
          'form'
        );

        const defaultOrgDetails: Organization = organizationList?.find((og) => og.id === user.defaultOrganizationId);
        if (defaultOrgDetails) {
          // default organization form login enabled
          organization = defaultOrgDetails;
        } else if (organizationList?.length > 0) {
          // default organization form login not enabled, picking first one from form enabled list
          organization = organizationList[0];
        } else if (allowPersonalWorkspace && !isInviteRedirect) {
          // no form login enabled organization available for user - creating new one
          const { name, slug } = generateNextNameAndSlug('My workspace');
          organization = await this.organizationsService.create(name, slug, user, manager);
        } else {
          if (!isInviteRedirect) throw new UnauthorizedException('User is not assigned to any workspaces');
        }

        if (organization) user.organizationId = organization.id;
      } else {
        // organization specific login
        // No need to validate user status, validateUser() already covers it
        user.organizationId = organizationId;

        organization = await this.organizationsService.get(user.organizationId);

        const formConfigs: SSOConfigs = organization?.ssoConfigs?.find((sso) => sso.sso === 'form');

        if (!formConfigs?.enabled) {
          // no configurations in organization side or Form login disabled for the organization
          throw new UnauthorizedException('Password login is disabled for the organization');
        }
      }

      const shouldUpdateDefaultOrgId =
        user.defaultOrganizationId && user.organizationId && user.defaultOrganizationId !== user.organizationId;
      const updateData = {
        ...(shouldUpdateDefaultOrgId && { defaultOrganizationId: organization.id }),
        passwordRetryCount: 0,
      };

      await this.usersService.updateUser(user.id, updateData, manager);

      if (!isInviteRedirect) {
        await this.auditLoggerService.perform(
          {
            userId: user.id,
            organizationId: organization.id,
            resourceId: user.id,
            resourceType: ResourceTypes.USER,
            resourceName: user.email,
            actionType: ActionTypes.USER_LOGIN,
          },
          manager
        );
      }

      return await this.generateLoginResultPayload(response, user, organization, false, true, loggedInUser);
    });
  }

  async switchOrganization(response: Response, newOrganizationId: string, user: User, isNewOrganization?: boolean) {
    if (!(isNewOrganization || user.isPasswordLogin || user.isSSOLogin)) {
      throw new UnauthorizedException();
    }
    const newUser = await this.usersService.findByEmail(user.email, newOrganizationId, WORKSPACE_USER_STATUS.ACTIVE);

    /* User doesn't have access to this workspace */
    if (!newUser && !isSuperAdmin(newUser)) {
      throw new UnauthorizedException("User doesn't have access to this workspace");
    }
    newUser.organizationId = newOrganizationId;

    const organization: Organization = await this.organizationsService.get(newUser.organizationId);

    const formConfigs: SSOConfigs = organization?.ssoConfigs?.find((sso) => sso.sso === 'form');

    if (
      !isSuperAdmin(newUser) && // bypassing login mode checks for super admin
      ((user.isPasswordLogin && !formConfigs?.enabled) || (user.isSSOLogin && !organization.inheritSSO))
    ) {
      // no configurations in organization side or Form login disabled for the organization
      throw new UnauthorizedException('Please log in to continue');
    }

    return await dbTransactionWrap(async (manager: EntityManager) => {
      // Updating default organization Id
      await this.usersService.updateUser(newUser.id, { defaultOrganizationId: newUser.organizationId }, manager);

      return await this.generateLoginResultPayload(
        response,
        user,
        organization,
        user.isSSOLogin,
        user.isPasswordLogin,
        user
      );
    });
  }

  async authorizeOrganization(user: User) {
    return await dbTransactionWrap(async (manager: EntityManager) => {
      if (user.defaultOrganizationId !== user.organizationId)
        await this.usersService.updateUser(user.id, { defaultOrganizationId: user.organizationId }, manager);

      const organization = await this.organizationsService.get(user.organizationId);

      return decamelizeKeys({
        currentOrganizationId: user.organizationId,
        currentOrganizationSlug: organization.slug,
        currentOrganizationName: organization.name,
        admin: await this.usersService.hasGroup(user, 'admin', null, manager),
        super_admin: user.userType === 'instance',
        groupPermissions: await this.usersService.groupPermissions(user, manager),
        appGroupPermissions: await this.usersService.appGroupPermissions(user, null, manager),
        dataSourceGroupPermissions: await this.usersService.dataSourceGroupPermissions(user, null, manager),
        currentUser: {
          id: user.id,
          email: user.email,
          firstName: user.firstName,
          lastName: user.lastName,
          avatarId: user.avatarId,
          ssoUserInfo: user.userDetails?.ssoUserInfo,
        },
      });
    });
  }

  async resendEmail(email: string) {
    if (!email) {
      throw new BadRequestException();
    }
    const existingUser = await this.usersService.findByEmail(email);

    if (existingUser?.status === USER_STATUS.ARCHIVED) {
      throw new NotAcceptableException('User has been archived, please contact the administrator');
    }
    if (existingUser?.organizationUsers?.some((ou) => ou.status === WORKSPACE_USER_STATUS.ACTIVE)) {
      throw new NotAcceptableException('Email already exists');
    }

    if (existingUser?.invitationToken) {
      this.emailService
        .sendWelcomeEmail(existingUser.email, existingUser.firstName, existingUser.invitationToken)
        .catch((err) => console.error('Error while sending welcome mail', err));
      return;
    }
  }

  async signup(appSignUpDto: AppSignupDto, response: Response) {
    const { name, email, password, organizationId, redirectTo } = appSignUpDto;

    return dbTransactionWrap(async (manager: EntityManager) => {
      // Check if the configs allows user signups
      if (this.configService.get<string>('DISABLE_SIGNUPS') === 'true') {
        throw new NotAcceptableException();
      }

      const existingUser = await this.usersService.findByEmail(email);
      let signingUpOrganization: Organization;

      if (organizationId) {
        signingUpOrganization = await this.organizationsService.get(organizationId);
        if (!signingUpOrganization) {
          throw new NotFoundException('Could not found organization details. Please verify the orgnization id');
        }
        /* Check if the workspace allows user signup or not */
        const { enableSignUp, domain } = signingUpOrganization;
        if (!enableSignUp) {
          throw new ForbiddenException('Workspace signup has been disabled. Please contact the workspace admin.');
        }
        if (!isValidDomain(email, domain)) {
          throw new ForbiddenException('You cannot sign up using the email address - Domain verification failed.');
        }
      }

      const names = { firstName: '', lastName: '' };
      if (name) {
        const [firstName, ...rest] = name.split(' ');
        names['firstName'] = firstName;
        if (rest.length != 0) {
          const lastName = rest.join(' ');
          names['lastName'] = lastName;
        }
      }
      const { firstName, lastName } = names;
      const userParams = { email, password, firstName, lastName };

      if (existingUser) {
        return await this.whatIfTheSignUpIsAtTheWorkspaceLevel(
          existingUser,
          signingUpOrganization,
          userParams,
          response,
          redirectTo,
          manager
        );
      } else {
        return await this.createUserOrPersonalWorkspace(
          userParams,
          existingUser,
          signingUpOrganization,
          redirectTo,
          manager
        );
      }
    });
  }

  createUserOrPersonalWorkspace = async (
    userParams: { email: string; password: string; firstName: string; lastName: string },
    existingUser: User,
    signingUpOrganization: Organization = null,
    redirectTo?: string,
    manager?: EntityManager
  ) => {
    return await dbTransactionWrap(async (manager: EntityManager) => {
      const { email, password, firstName, lastName } = userParams;
      /* Create personal workspace */
      const { name, slug } = generateNextNameAndSlug('My workspace');
      const personalWorkspace = await this.organizationsService.create(name, slug, null, manager);
      /* Create the user or attach user groups to the user */
      const lifeCycleParms = signingUpOrganization
        ? getUserStatusAndSource(lifecycleEvents.USER_WORKSPACE_SIGN_UP)
        : getUserStatusAndSource(lifecycleEvents.USER_SIGN_UP);
      const user = await this.usersService.create(
        {
          email,
          password,
          ...(firstName && { firstName }),
          ...(lastName && { lastName }),
          ...lifeCycleParms,
        },
        personalWorkspace.id,
        ['all_users', 'admin'],
        existingUser,
        true,
        null,
        manager
      );
      await this.organizationUsersService.create(user, personalWorkspace, true, manager);
      if (signingUpOrganization) {
        /* Attach the user and user groups to the organization */
        const organizationUser = await this.organizationUsersService.create(user, signingUpOrganization, true, manager);
        await this.usersService.attachUserGroup(['all_users'], signingUpOrganization.id, user.id, false, manager);

        this.emailService
          .sendWelcomeEmail(
            user.email,
            user.firstName,
            user.invitationToken,
            organizationUser.invitationToken,
            signingUpOrganization.id,
            signingUpOrganization.name,
            null,
            redirectTo
          )
          .catch((err) => console.error('Error while sending welcome mail', err));

        await this.auditLoggerService.perform(
          {
            userId: user.id,
            organizationId: signingUpOrganization.id,
            resourceId: user.id,
            resourceType: ResourceTypes.USER,
            resourceName: user.email,
            actionType: ActionTypes.USER_SIGNUP,
          },
          manager
        );
        return {};
      } else {
        this.emailService
          .sendWelcomeEmail(user.email, user.firstName, user.invitationToken)
          .catch((err) => console.error('Error while sending welcome mail', err));
        await this.auditLoggerService.perform(
          {
            userId: user.id,
            organizationId: personalWorkspace.id,
            resourceId: user.id,
            resourceType: ResourceTypes.USER,
            resourceName: user.email,
            actionType: ActionTypes.USER_SIGNUP,
          },
          manager
        );
        return {};
      }
    }, manager);
  };

  async processOrganizationSignup(
    response: Response,
    user: User,
    organizationParams: Partial<OrganizationUser>,
    manager?: EntityManager,
    defaultOrganization = null,
    source = 'signup'
  ) {
    const { invitationToken, organizationId } = organizationParams;
    /* Active user want to signup to the organization case */
    const passwordLogin = source === 'signup';
    const session = defaultOrganization
      ? await this.generateLoginResultPayload(
          response,
          user,
          defaultOrganization,
          !passwordLogin,
          passwordLogin,
          null,
          manager,
          organizationId
        )
      : await this.generateInviteSignupPayload(response, user, source, manager);
    const organizationInviteUrl = generateOrgInviteURL(invitationToken, organizationId, false);
    return { ...session, organizationInviteUrl };
  }

  sendOrgInvite = (
    userParams: { email: string; firstName: string },
    signingUpOrganizationName: string,
    organizationId: string,
    invitationToken: string,
    redirectTo?: string,
    throwError = true
  ) => {
    this.emailService
      .sendOrganizationUserWelcomeEmail(
        userParams.email,
        userParams.firstName,
        null,
        invitationToken,
        signingUpOrganizationName,
        organizationId,
        redirectTo
      )
      .catch((err) => console.error(err));
    if (throwError) {
      throw new NotAcceptableException(
        'The user is already registered. Please check your inbox for the activation link'
      );
    } else {
      return {};
    }
  };

  whatIfTheSignUpIsAtTheWorkspaceLevel = async (
    existingUser: User,
    signingUpOrganization: Organization,
    userParams: { firstName: string; lastName: string; password: string },
    response: Response,
    redirectTo?: string,
    manager?: EntityManager
  ) => {
    const { firstName, lastName, password } = userParams;
    const organizationId: string = signingUpOrganization?.id;
    const organizationUsers = existingUser.organizationUsers;
    const alreadyInvitedUserByAdmin = organizationUsers.find(
      (organizationUser: OrganizationUser) =>
        organizationUser.organizationId === organizationId && organizationUser.status === WORKSPACE_USER_STATUS.INVITED
    );
    const hasActiveWorkspaces = organizationUsers.some(
      (organizationUser: OrganizationUser) => organizationUser.status === WORKSPACE_USER_STATUS.ACTIVE
    );
    const hasSomeWorkspaceInvites = organizationUsers.some(
      (organizationUser: OrganizationUser) => organizationUser.status === WORKSPACE_USER_STATUS.INVITED
    );
    const isAlreadyActiveInWorkspace = organizationUsers.find(
      (organizationUser: OrganizationUser) =>
        organizationUser.organizationId === organizationId && organizationUser.status === WORKSPACE_USER_STATUS.ACTIVE
    );

    /*
    NOTE: Active user and account is different
    active account -> user.status == active && invitation_token is null
    active user -> has active account + active workspace (workspace status is active and invitation token is null)
    */

    /* User who missed the organization invite flow / user already got invite from the admin and want's to use workspace signup instead  */
    const activeAccountButnotActiveInWorkspace = !!alreadyInvitedUserByAdmin && !existingUser.invitationToken;
    const invitedButNotActivated = !!alreadyInvitedUserByAdmin && !!existingUser.invitationToken;
    const activeUserWantsToSignUpToWorkspace = hasActiveWorkspaces && !!organizationId && !isAlreadyActiveInWorkspace;
    const hasWorkspaceInviteButUserWantsInstanceSignup =
      !!existingUser?.invitationToken && hasSomeWorkspaceInvites && !organizationId;
    const isUserAlreadyExisted = !!isAlreadyActiveInWorkspace || hasActiveWorkspaces || !existingUser?.invitationToken;
    const workspaceSignupForInstanceSignedUpUserButNotActive =
      !!organizationId && !!existingUser?.invitationToken && !alreadyInvitedUserByAdmin;

    switch (true) {
      case workspaceSignupForInstanceSignedUpUserButNotActive:
      case invitedButNotActivated: {
        let organizationUser: OrganizationUser;
        if (alreadyInvitedUserByAdmin) {
          /*
            CASE: User is new and already got an invite from admin. But he choose to signup from workspace signup page
            Response: Send the org invite again and thorw an error
          */
          organizationUser = alreadyInvitedUserByAdmin;
        } else {
          /* 
            CASE: User signed up throug the instance page, but don't want to continue the invite floe. So decided to go with workspace signup 
            Response: Add the user to the workspace and send the organization and account invite again (eg: /invitations/<>/workspaces/<>).
          */
          organizationUser = await this.addUserToTheWorkspace(existingUser, signingUpOrganization, manager);
        }
        this.emailService
          .sendWelcomeEmail(
            existingUser.email,
            existingUser.firstName,
            existingUser.invitationToken,
            organizationUser.invitationToken,
            organizationUser.organizationId,
            signingUpOrganization.name,
            null,
            redirectTo
          )
          .catch((err) => console.error('Error while sending welcome mail', err));
        if (alreadyInvitedUserByAdmin) {
          throw new NotAcceptableException(
            'The user is already registered. Please check your inbox for the activation link'
          );
        }
        return {};
      }
      case activeAccountButnotActiveInWorkspace:
      case activeUserWantsToSignUpToWorkspace: {
        /* User is already active in some workspace but not in this workspace */
        let organizationUser: OrganizationUser;
        if (alreadyInvitedUserByAdmin) {
          organizationUser = alreadyInvitedUserByAdmin;
        } else {
          /* Create new organizations_user entry and send an invite */
          organizationUser = await this.addUserToTheWorkspace(existingUser, signingUpOrganization, manager);
        }
        return this.sendOrgInvite(
          { email: existingUser.email, firstName: existingUser.firstName },
          signingUpOrganization.name,
          signingUpOrganization.id,
          organizationUser.invitationToken,
          redirectTo,
          !!alreadyInvitedUserByAdmin
        );
      }
      case hasWorkspaceInviteButUserWantsInstanceSignup: {
        const firstTimeSignup = ![SOURCE.SIGNUP, SOURCE.WORKSPACE_SIGNUP].includes(existingUser.source as SOURCE);
        if (firstTimeSignup) {
          /* Invite user doing instance signup. So reset name fields and set password */
          let defaultOrganizationId = existingUser.defaultOrganizationId;
          const isPersonalWorkspaceAllowed =
            (await this.instanceSettingsService.getSettings(INSTANCE_USER_SETTINGS.ALLOW_PERSONAL_WORKSPACE)) ===
            'true';
          if (!existingUser.defaultOrganizationId && isPersonalWorkspaceAllowed) {
            const personalWorkspaces = await this.organizationUsersService.personalWorkspaces(existingUser.id);
            if (personalWorkspaces.length) {
              defaultOrganizationId = personalWorkspaces[0].organizationId;
            } else {
              /* Create a personal workspace for the user */
              const { name, slug } = generateNextNameAndSlug('My workspace');
              const defaultOrganization = await this.organizationsService.create(name, slug, null, manager);
              defaultOrganizationId = defaultOrganization.id;
              await this.organizationUsersService.create(existingUser, defaultOrganization, true, manager);
              await this.usersService.attachUserGroup(
                ['all_users', 'admin'],
                defaultOrganizationId,
                existingUser.id,
                false,
                manager
              );
            }
          }

          await this.usersService.updateUser(
            existingUser.id,
            {
              ...(firstName && { firstName }),
              ...(lastName && { lastName }),
              password,
              source: SOURCE.SIGNUP,
              defaultOrganizationId,
            },
            manager
          );
        }
        this.emailService
          .sendWelcomeEmail(existingUser.email, existingUser.firstName, existingUser.invitationToken)
          .catch((err) => console.error('Error while sending welcome mail', err));
        const errorMessage = 'The user is already registered. Please check your inbox for the activation link';
        if (!firstTimeSignup) throw new NotAcceptableException(errorMessage);
        return {};
      }
      case isUserAlreadyExisted: {
        const errorMessage = organizationId ? 'User already exists in the workspace.' : 'Email already exists.';
        throw new NotAcceptableException(errorMessage);
      }
      default:
        break;
    }
  };

  async addUserToTheWorkspace(existingUser: User, signingUpOrganization: Organization, manager: EntityManager) {
    await this.usersService.attachUserGroup(['all_users'], signingUpOrganization.id, existingUser.id, false, manager);
    return this.organizationUsersService.create(existingUser, signingUpOrganization, true, manager);
  }

  async activateAccountWithToken(activateAccountWithToken: ActivateAccountWithTokenDto, response: any) {
    const { email, password, organizationToken } = activateAccountWithToken;
    const signupUser = await this.usersService.findByEmail(email);
    const invitedUser = await this.organizationUsersService.findByWorkspaceInviteToken(organizationToken);

    /* Server level check for this API */
    if (!signupUser || invitedUser.email !== signupUser.email) {
      const { type, message, inputError } = SIGNUP_ERRORS.INCORRECT_INVITED_EMAIL;
      const errorResponse = {
        message: {
          message,
          type,
          inputError,
        },
      };
      throw new NotAcceptableException(errorResponse);
    }

    if (signupUser?.organizationUsers?.some((ou) => ou.status === WORKSPACE_USER_STATUS.ACTIVE)) {
      throw new NotAcceptableException('Email already exists');
    }

    const lifecycleParams = getUserStatusAndSource(lifecycleEvents.USER_REDEEM, SOURCE.INVITE);

    return await dbTransactionWrap(async (manager: EntityManager) => {
      // Activate default workspace if user has one
      const defaultOrganizationUser: OrganizationUser = signupUser.organizationUsers.find(
        (ou) => ou.organizationId === signupUser.defaultOrganizationId
      );
      let defaultOrganization: Organization;
      if (defaultOrganizationUser) {
        await this.organizationUsersService.activateOrganization(defaultOrganizationUser, manager);
        defaultOrganization = await this.organizationsService.fetchOrganization(defaultOrganizationUser.organizationId);
      }

      await this.usersService.updateUser(
        signupUser.id,
        {
          password,
          invitationToken: null,
          ...(password ? { password } : {}),
          ...lifecycleParams,
          updatedAt: new Date(),
        },
        manager
      );

      /* 
        Generate org invite and send back to the client. Let him join to the workspace
        CASE: user redirected to signup to activate his account with password. 
        Till now user doesn't have an organization.
      */
      return this.processOrganizationSignup(
        response,
        signupUser,
        { invitationToken: organizationToken, organizationId: invitedUser['invitedOrganizationId'] },
        manager,
        defaultOrganization
      );
    });
  }

  async forgotPassword(email: string) {
    const user = await this.usersService.findByEmail(email);
    if (!user) {
      throw new BadRequestException('Email address not found');
    }
    const forgotPasswordToken = uuid.v4();
    await this.usersService.updateUser(user.id, { forgotPasswordToken });
    this.emailService
      .sendPasswordResetEmail(email, forgotPasswordToken, user.firstName)
      .catch((err) => console.error('Error while sending password reset mail', err));
  }

  async resetPassword(token: string, password: string) {
    const user = await this.usersService.findByPasswordResetToken(token);
    if (!user) {
      throw new NotFoundException(
        'Invalid Reset Password URL. Please ensure you have the correct URL for resetting your password.'
      );
    } else {
      await this.usersService.updateUser(user.id, {
        password,
        forgotPasswordToken: null,
        passwordRetryCount: 0,
      });
    }
  }

  private splitName(name: string): { firstName: string; lastName: string } {
    const nameObj = { firstName: '', lastName: '' };
    if (name) {
      const [firstName, ...rest] = name.split(' ');
      nameObj.firstName = firstName;
      if (rest.length != 0) {
        nameObj.lastName = rest.join(' ');
      }
    }
    return nameObj;
  }

  async setupAdmin(response: Response, userCreateDto: CreateAdminDto): Promise<any> {
    const { companyName, companySize, name, role, workspace, password, email, phoneNumber, requestedTrial } =
      userCreateDto;

    const nameObj = this.splitName(name);

    const result = await dbTransactionWrap(async (manager: EntityManager) => {
      // Create first organization
      const organization = await this.organizationsService.create(
        workspace || 'My workspace',
        'my-workspace',
        null,
        manager
      );
      const user = await this.usersService.create(
        {
          email,
          password,
          ...(nameObj.firstName && { firstName: nameObj.firstName }),
          ...(nameObj.lastName && { lastName: nameObj.lastName }),
          ...getUserStatusAndSource(lifecycleEvents.USER_ADMIN_SETUP),
          companyName,
          companySize,
          role,
          phoneNumber,
        },
        organization.id,
        ['all_users', 'admin'],
        null,
        false,
        null,
        manager
      );
      await this.organizationUsersService.create(user, organization, false, manager);
      if (requestedTrial) await this.activateTrial(new TrialUserDto(userCreateDto));
      await this.instanceSettingsService.updateSystemParams({
        [INSTANCE_SYSTEM_SETTINGS.ENABLE_WORKSPACE_LOGIN_CONFIGURATION]: false,
        [INSTANCE_SYSTEM_SETTINGS.ENABLE_SIGNUP]: false,
      });
      await this.instanceSettingsService.updateParams([
        {
          key: 'ALLOW_PERSONAL_WORKSPACE',
          value: false,
        },
      ]);
      return this.generateLoginResultPayload(response, user, organization, false, true, null, manager);
    });

    await this.metadataService.finishOnboarding(new TelemetryDataDto(userCreateDto));
    return result;
  }

  async activateTrial(userCreateDto: TrialUserDto) {
    const { companyName, companySize, name, role, email, phoneNumber } = userCreateDto;
    /* generate trial license if needed */
    const hostname = this.configService.get<string>('TOOLJET_HOST');
    const subpath = this.configService.get<string>('SUB_PATH');

    const metadata = await this.metadataService.getMetaData();
    const { id: customerId } = metadata;
    const otherData = { companySize, role, phoneNumber };

    const { editor, viewer } = await this.licenseCountsService.fetchTotalViewerEditorCount(getManager());

    const body = {
      hostname,
      subpath,
      customerId,
      email,
      companyName,
      version: '2',
      user: {
        editor,
        viewer,
      },
      ...this.splitName(name),
      otherData,
    };

    try {
      const licenseResponse = await got(LICENSE_TRIAL_API, {
        method: 'POST',
        json: body,
      });
      const { license_key } = JSON.parse(licenseResponse.body);
      await this.licenseService.updateLicense({ key: license_key });
    } catch (error) {
      const response = JSON.parse(error?.response?.body || '{}');
      throw new HttpException(response?.message || 'Trial could not be activated. Please try again!', 500);
    }
  }

  async setupAccountFromInvitationToken(response: Response, userCreateDto: CreateUserDto) {
    const {
      companyName,
      companySize,
      token,
      role,
      organizationToken,
      password: userPassword,
      source,
      phoneNumber,
    } = userCreateDto;
    let password = userPassword;

    if (!token) {
      throw new BadRequestException('Invalid token');
    }

    return await dbTransactionWrap(async (manager: EntityManager) => {
      const user: User = await manager.findOne(User, { where: { invitationToken: token } });
      let organizationUser: OrganizationUser;
      let isSSOVerify: boolean;

      const allowPersonalWorkspace =
        (await this.usersRepository.count()) === 0 ||
        (await this.instanceSettingsService.getSettings(INSTANCE_USER_SETTINGS.ALLOW_PERSONAL_WORKSPACE)) === 'true';

      if (!(allowPersonalWorkspace || organizationToken)) {
        throw new BadRequestException('Invalid invitation link');
      }
      if (organizationToken) {
        organizationUser = await manager.findOne(OrganizationUser, {
          where: { invitationToken: organizationToken },
          relations: ['user'],
        });
      }

      if (!password && source === URL_SSO_SOURCE) {
        /* For SSO we don't need password. let us set uuid as a password. */
        password = uuid4();
      }

      if (user?.organizationUsers) {
        if (!password && source === 'sso') {
          /* For SSO we don't need password. let us set uuid as a password. */
          password = uuid.v4();
        }

        if (isPasswordMandatory(user.source) && !password) {
          throw new BadRequestException('Please enter password');
        }

        if (allowPersonalWorkspace) {
          // Getting default workspace
          const defaultOrganizationUser: OrganizationUser = user.organizationUsers.find(
            (ou) => ou.organizationId === user.defaultOrganizationId
          );

          if (!defaultOrganizationUser) {
            throw new BadRequestException('Invalid invitation link');
          }

          // Activate default workspace
          await this.organizationUsersService.activateOrganization(defaultOrganizationUser, manager);
        }

        isSSOVerify =
          source === URL_SSO_SOURCE &&
          (user.source === SOURCE.GOOGLE ||
            user.source === SOURCE.GIT ||
            user.source === SOURCE.OPENID ||
            user.source === SOURCE.SAML ||
            user.source === SOURCE.LDAP);

        const lifecycleParams = getUserStatusAndSource(
          isSSOVerify ? lifecycleEvents.USER_SSO_ACTIVATE : lifecycleEvents.USER_REDEEM,
          organizationUser ? SOURCE.INVITE : SOURCE.SIGNUP
        );

        await this.usersService.updateUser(
          user.id,
          {
            ...(role ? { role } : {}),
            companySize,
            companyName,
            phoneNumber,
            invitationToken: null,
            ...(isPasswordMandatory(user.source) ? { password } : {}),
            ...lifecycleParams,
            updatedAt: new Date(),
          },
          manager
        );
      } else {
        throw new BadRequestException('Invalid invitation link');
      }

      if (organizationUser) {
        // Activate invited workspace
        await this.organizationUsersService.activateOrganization(organizationUser, manager);

        // Setting this workspace as default one to load it
        await this.usersService.updateUser(
          organizationUser.user.id,
          { defaultOrganizationId: organizationUser.organizationId },
          manager
        );
      }

      const organization = await manager.findOne(Organization, {
        where: {
          id: organizationUser?.organizationId || user.defaultOrganizationId,
        },
      });

      const isInstanceSSOLogin = !organizationUser && isSSOVerify;

      await this.auditLoggerService.perform(
        {
          userId: user.id,
          organizationId: organization.id,
          resourceId: user.id,
          resourceName: user.email,
          resourceType: ResourceTypes.USER,
          actionType: ActionTypes.USER_INVITE_REDEEM,
        },
        manager
      );

      return this.generateLoginResultPayload(response, user, organization, isInstanceSSOLogin, !isSSOVerify);
    });
  }

  async acceptOrganizationInvite(response: Response, loggedInUser: User, acceptInviteDto: AcceptInviteDto) {
    const { token } = acceptInviteDto;

    return await dbTransactionWrap(async (manager: EntityManager) => {
      const organizationUser = await manager.findOne(OrganizationUser, {
        where: { invitationToken: token },
        relations: ['user', 'organization'],
      });

      if (!organizationUser?.user) {
        throw new BadRequestException('Invalid invitation link');
      }
      const user: User = organizationUser.user;

      if (user.invitationToken) {
        // User sign up link send - not activated account
        this.emailService
          .sendWelcomeEmail(
            user.email,
            `${user.firstName} ${user.lastName} ?? ''`,
            user.invitationToken,
            `${organizationUser.invitationToken}`,
            organizationUser.organizationId
          )
          .catch((err) => console.error('Error while sending welcome mail', err));
        throw new UnauthorizedException(
          'Please setup your account using account setup link shared via email before accepting the invite'
        );
      }
      await this.usersService.updateUser(user.id, { defaultOrganizationId: organizationUser.organizationId }, manager);
      const organization = await this.organizationsService.get(organizationUser.organizationId);
      const activeWorkspacesCount = await this.organizationUsersService.getActiveWorkspacesCount(user.id);
      await this.organizationUsersService.activateOrganization(organizationUser, manager);
      const personalWorkspacesCount = await this.organizationUsersService.personalWorkspaceCount(user.id);
      if (personalWorkspacesCount === 1 && activeWorkspacesCount === 0) {
        /* User already signed up thorugh instance signup page. but now needs to signup through workspace signup page */
        /* Activate the personal workspace */
        const organizationUser = await manager.findOne(OrganizationUser, {
          where: { organizationId: user.defaultOrganizationId },
          relations: ['user', 'organization'],
        });
        await this.organizationUsersService.activateOrganization(organizationUser, manager);
      }
      return this.generateLoginResultPayload(response, user, organization, null, null, loggedInUser, manager);
    });
  }

  async verifyInviteToken(token: string, organizationToken?: string) {
    const user: User = await this.usersRepository.findOne({ where: { invitationToken: token } });
    let organizationUser: OrganizationUser;

    if (organizationToken) {
      organizationUser = await this.organizationUsersRepository.findOne({
        where: { invitationToken: organizationToken },
        relations: ['user'],
      });

      if (!user && organizationUser) {
        return {
          redirect_url: generateOrgInviteURL(organizationToken, organizationUser.organizationId),
        };
      } else if (user && !organizationUser) {
        return {
          redirect_url: generateInviteURL(token),
        };
      }
    }

    if (!user) {
      throw new BadRequestException('Invalid token');
    }

    if (user.status === USER_STATUS.ARCHIVED) {
      throw new BadRequestException(getUserErrorMessages(user.status));
    }

    await this.usersService.updateUser(user.id, getUserStatusAndSource(lifecycleEvents.USER_VERIFY, user.source));

    return {
      email: user.email,
      name: `${user.firstName}${user.lastName ? ` ${user.lastName}` : ''}`,
      onboarding_details: {
        password: isPasswordMandatory(user.source), // Should accept password if user is setting up first time
        questions:
          (this.configService.get<string>('ENABLE_ONBOARDING_QUESTIONS_FOR_ALL_SIGN_UPS') === 'true' &&
            !organizationUser) || // Should ask onboarding questions if first user of the instance. If ENABLE_ONBOARDING_QUESTIONS_FOR_ALL_SIGN_UPS=true, then will ask questions to all signup users
          (await this.usersRepository.count({ where: { status: USER_STATUS.ACTIVE } })) === 0,
      },
    };
  }

  async verifyOrganizationToken(token: string) {
    const organizationUser: OrganizationUser = await this.organizationUsersRepository.findOne({
      where: { invitationToken: token },
      relations: ['user'],
    });

    const user: User = organizationUser?.user;
    if (!user) {
      throw new BadRequestException('Invalid token');
    }
    if (user.status !== USER_STATUS.ACTIVE) {
      throw new BadRequestException(getUserErrorMessages(user.status));
    }

    await this.auditLoggerService.perform({
      userId: user.id,
      organizationId: organizationUser.organizationId,
      resourceId: user.id,
      resourceName: user.email,
      resourceType: ResourceTypes.USER,
      actionType: ActionTypes.USER_INVITE_REDEEM,
    });

    return {
      email: user.email,
      name: `${user.firstName}${user.lastName ? ` ${user.lastName}` : ''}`,
      onboarding_details: {
        password: false, // Should not accept password for organization token
      },
    };
  }

  async generateSessionPayload(user: User, currentOrganization: Organization, appData?: any) {
<<<<<<< HEAD
    return dbTransactionWrap(async (manager: EntityManager) => {
      const currentOrganizationId = currentOrganization?.id
        ? currentOrganization?.id
        : user?.organizationIds?.includes(user?.defaultOrganizationId)
        ? user.defaultOrganizationId
        : user?.organizationIds?.[0];
      const organizationDetails = currentOrganization
        ? currentOrganization
        : await manager.findOneOrFail(Organization, {
            where: { id: currentOrganizationId },
            select: ['slug', 'name', 'id'],
          });
      return decamelizeKeys({
        id: user.id,
        email: user.email,
        firstName: user.firstName,
        lastName: user.lastName,
        currentOrganizationSlug: organizationDetails.slug,
        currentOrganizationName: organizationDetails.name,
        currentOrganizationId,
        ...(appData && { appData }),
      });
=======
    const currentOrganizationId = currentOrganization?.id
      ? currentOrganization?.id
      : user?.organizationIds?.includes(user?.defaultOrganizationId)
      ? user.defaultOrganizationId
      : user?.organizationIds?.[0];

    const activeWorkspacesCount = await this.organizationUsersService.getActiveWorkspacesCount(user.id);
    const noWorkspaceAttachedInTheSession = activeWorkspacesCount === 0;
    const isAllWorkspacesArchived = await this.organizationUsersService.isAllWorkspacesArchivedBySuperAdmin(user.id);

    return decamelizeKeys({
      id: user.id,
      email: user.email,
      firstName: user.firstName,
      lastName: user.lastName,
      noWorkspaceAttachedInTheSession,
      isAllWorkspacesArchived,
      currentOrganizationId,
      currentOrganizationSlug: currentOrganization?.slug,
      ...(appData && { appData }),
>>>>>>> 99afb13a
    });
  }

  async generateLoginResultPayload(
    response: Response,
    user: User,
    organization: DeepPartial<Organization>,
    isInstanceSSO: boolean,
    isPasswordLogin: boolean,
    loggedInUser?: User,
    manager?: EntityManager,
    invitedOrganizationId?: string
  ): Promise<any> {
    const request = RequestContext?.currentContext?.req;
    const organizationIds = new Set([
      ...(loggedInUser?.id === user.id ? loggedInUser?.organizationIds || [] : []),
      ...(organization ? [organization.id] : []),
    ]);
    let sessionId = loggedInUser?.sessionId;

    // logged in user and new user are different -> creating session
    if (loggedInUser?.id !== user.id) {
      const clientIp = (request as any)?.clientIp;
      const session: UserSessions = await this.sessionService.createSession(
        user.id,
        `IP: ${clientIp || (request && requestIp.getClientIp(request)) || 'unknown'} UA: ${
          request?.headers['user-agent'] || 'unknown'
        }`,
        manager
      );
      sessionId = session.id;
    }

    const JWTPayload: JWTPayload = {
      sessionId: sessionId,
      username: user.id,
      sub: user.email,
      organizationIds: [...organizationIds],
      isSSOLogin: loggedInUser?.isSSOLogin || isInstanceSSO,
      isPasswordLogin: loggedInUser?.isPasswordLogin || isPasswordLogin,
      ...(invitedOrganizationId ? { invitedOrganizationId } : {}),
    };

    if (organization) user.organizationId = organization.id;

    const cookieOptions: CookieOptions = {
      httpOnly: true,
      sameSite: 'strict',
      maxAge: 2 * 365 * 24 * 60 * 60 * 1000, // maximum expiry 2 years
    };

    if (this.configService.get<string>('ENABLE_PRIVATE_APP_EMBED') === 'true') {
      // disable cookie security
      cookieOptions.sameSite = 'none';
      cookieOptions.secure = true;
    }

    response.cookie('tj_auth_token', this.jwtService.sign(JWTPayload), cookieOptions);

    const isCurrentOrganizationArchived = organization?.status === WORKSPACE_STATUS.ARCHIVE;
    const responsePayload = {
      id: user.id,
      email: user.email,
      firstName: user.firstName,
      lastName: user.lastName,
      avatar_id: user.avatarId,
      sso_user_info: user.userDetails?.ssoUserInfo,
      organizationId: organization?.id,
      organization: organization?.name,
      superAdmin: isSuperAdmin(user),
      admin: await this.usersService.hasGroup(user, 'admin', null, manager),
      groupPermissions: await this.usersService.groupPermissions(user, manager),
      appGroupPermissions: await this.usersService.appGroupPermissions(user, null, manager),
      dataSourceGroupPermissions: await this.usersService.dataSourceGroupPermissions(user, null, manager),
      isCurrentOrganizationArchived,
      ...(organization
        ? { currentOrganizationId: organization.id, currentOrganizationSlug: organization.slug }
        : { noWorkspaceAttachedInTheSession: true }),
    };

    return decamelizeKeys(responsePayload);
  }

  async validateInvitedUserSession(user: User, invitedUser: any, tokens: any) {
    const { accountToken, organizationToken } = tokens;
    const {
      email,
      firstName,
      lastName,
      status: invitedUserStatus,
      organizationStatus,
      invitedOrganizationId,
      source,
    } = invitedUser;
    const organizationAndAccountInvite = !!organizationToken && !!accountToken;
    const accountYetToActive =
      organizationAndAccountInvite &&
      [USER_STATUS.INVITED, USER_STATUS.VERIFIED].includes(invitedUserStatus as USER_STATUS);
    const invitedOrganization = await this.organizationsService.fetchOrganization(invitedUser['invitedOrganizationId']);
    const { name: invitedOrganizationName, slug: invitedOrganizationSlug } = invitedOrganization;

    if (accountYetToActive) {
      /* User has invite url which got after the workspace signup */
      const isInstanceSignupInvite = !!accountToken && !organizationToken && source === SOURCE.SIGNUP;
      const isOrganizationSignupInvite = organizationAndAccountInvite && source === SOURCE.WORKSPACE_SIGNUP;
      if (isInstanceSignupInvite || isOrganizationSignupInvite) {
        const responseObj = {
          email,
          name: fullName(firstName, lastName),
          invitedOrganizationName,
          isWorkspaceSignUpInvite: true,
          source,
        };
        return decamelizeKeys(responseObj);
      }

      const errorResponse = {
        message: {
          error: 'Account is not activated yet',
          isAccountNotActivated: true,
          inviteeEmail: invitedUser.email,
          redirectPath: `/signup/${invitedOrganizationSlug ?? invitedOrganizationId}`,
        },
      };
      throw new NotAcceptableException(errorResponse);
    }

    /* Send back the organization invite url if the user has old workspace + account invitation URL */
    const doesUserHaveWorkspaceAndAccountInvite =
      organizationAndAccountInvite &&
      [USER_STATUS.ACTIVE].includes(invitedUserStatus as USER_STATUS) &&
      organizationStatus === WORKSPACE_USER_STATUS.INVITED;
    const organizationInviteUrl = doesUserHaveWorkspaceAndAccountInvite
      ? generateOrgInviteURL(organizationToken, invitedOrganizationId, false)
      : null;

    const organzationId = user?.organizationId || user?.defaultOrganizationId;
    const activeOrganization = organzationId ? await this.organizationsService.fetchOrganization(organzationId) : null;
    const payload = await this.generateSessionPayload(user, activeOrganization);
    const responseObj = {
      ...payload,
      invitedOrganizationName,
      name: fullName(user['firstName'], user['lastName']),
      ...(organizationInviteUrl && { organizationInviteUrl }),
    };
    return decamelizeKeys(responseObj);
  }

  async generateInviteSignupPayload(
    response: Response,
    user: User,
    source: string,
    manager?: EntityManager
  ): Promise<any> {
    const request = RequestContext?.currentContext?.req;
    const clientIp = (request as any)?.clientIp;
    const { id, email, firstName, lastName } = user;

    const session: UserSessions = await this.sessionService.createSession(
      user.id,
      `IP: ${clientIp || requestIp.getClientIp(request) || 'unknown'} UA: ${
        request?.headers['user-agent'] || 'unknown'
      }`,
      manager
    );
    const sessionId = session.id;

    const JWTPayload: JWTPayload = {
      sessionId,
      username: id,
      sub: email,
      organizationIds: [],
      isSSOLogin: source === 'sso',
      isPasswordLogin: source === 'signup',
    };

    const cookieOptions: CookieOptions = {
      httpOnly: true,
      sameSite: 'strict',
      maxAge: 2 * 365 * 24 * 60 * 60 * 1000, // maximum expiry 2 years
    };

    if (this.configService.get<string>('ENABLE_PRIVATE_APP_EMBED') === 'true') {
      // disable cookie security
      cookieOptions.sameSite = 'none';
      cookieOptions.secure = true;
    }
    response.cookie('tj_auth_token', this.jwtService.sign(JWTPayload), cookieOptions);

    return decamelizeKeys({
      id,
      email,
      firstName,
      lastName,
    });
  }
}

interface JWTPayload {
  sessionId: string;
  username: string;
  sub: string;
  organizationIds: Array<string>;
  isSSOLogin: boolean;
  isPasswordLogin: boolean;
  invitedOrganizationId?: string;
}<|MERGE_RESOLUTION|>--- conflicted
+++ resolved
@@ -1124,51 +1124,36 @@
   }
 
   async generateSessionPayload(user: User, currentOrganization: Organization, appData?: any) {
-<<<<<<< HEAD
     return dbTransactionWrap(async (manager: EntityManager) => {
       const currentOrganizationId = currentOrganization?.id
         ? currentOrganization?.id
         : user?.organizationIds?.includes(user?.defaultOrganizationId)
         ? user.defaultOrganizationId
         : user?.organizationIds?.[0];
+
       const organizationDetails = currentOrganization
         ? currentOrganization
         : await manager.findOneOrFail(Organization, {
             where: { id: currentOrganizationId },
             select: ['slug', 'name', 'id'],
           });
+
+      const activeWorkspacesCount = await this.organizationUsersService.getActiveWorkspacesCount(user.id);
+      const noWorkspaceAttachedInTheSession = activeWorkspacesCount === 0;
+      const isAllWorkspacesArchived = await this.organizationUsersService.isAllWorkspacesArchivedBySuperAdmin(user.id);
+
       return decamelizeKeys({
         id: user.id,
         email: user.email,
         firstName: user.firstName,
         lastName: user.lastName,
-        currentOrganizationSlug: organizationDetails.slug,
+        noWorkspaceAttachedInTheSession,
+        isAllWorkspacesArchived,
+        currentOrganizationId,
+        currentOrganizationSlug: organizationDetails?.slug,
         currentOrganizationName: organizationDetails.name,
-        currentOrganizationId,
         ...(appData && { appData }),
       });
-=======
-    const currentOrganizationId = currentOrganization?.id
-      ? currentOrganization?.id
-      : user?.organizationIds?.includes(user?.defaultOrganizationId)
-      ? user.defaultOrganizationId
-      : user?.organizationIds?.[0];
-
-    const activeWorkspacesCount = await this.organizationUsersService.getActiveWorkspacesCount(user.id);
-    const noWorkspaceAttachedInTheSession = activeWorkspacesCount === 0;
-    const isAllWorkspacesArchived = await this.organizationUsersService.isAllWorkspacesArchivedBySuperAdmin(user.id);
-
-    return decamelizeKeys({
-      id: user.id,
-      email: user.email,
-      firstName: user.firstName,
-      lastName: user.lastName,
-      noWorkspaceAttachedInTheSession,
-      isAllWorkspacesArchived,
-      currentOrganizationId,
-      currentOrganizationSlug: currentOrganization?.slug,
-      ...(appData && { appData }),
->>>>>>> 99afb13a
     });
   }
 
