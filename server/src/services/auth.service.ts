import {
  BadRequestException,
  Injectable,
  NotAcceptableException,
  NotFoundException,
  UnauthorizedException,
} from '@nestjs/common';
import { UsersService } from './users.service';
import { OrganizationsService } from './organizations.service';
import { JwtService } from '@nestjs/jwt';
import { User } from '../entities/user.entity';
import { UserSessions } from '../entities/user_sessions.entity';
import { OrganizationUsersService } from './organization_users.service';
import { EmailService } from './email.service';
import { decamelizeKeys } from 'humps';
import { AuditLoggerService } from './audit_logger.service';
import { ActionTypes, ResourceTypes } from 'src/entities/audit_log.entity';
import { Organization } from 'src/entities/organization.entity';
import { ConfigService } from '@nestjs/config';
import { SSOConfigs } from 'src/entities/sso_config.entity';
import { InjectRepository } from '@nestjs/typeorm';
import { DeepPartial, EntityManager, Repository } from 'typeorm';
import { OrganizationUser } from 'src/entities/organization_user.entity';
import { CreateAdminDto, CreateUserDto } from '@dto/user.dto';
import { AcceptInviteDto } from '@dto/accept-organization-invite.dto';
import {
  getUserErrorMessages,
  getUserStatusAndSource,
  isPasswordMandatory,
  USER_STATUS,
  lifecycleEvents,
  SOURCE,
  URL_SSO_SOURCE,
  WORKSPACE_USER_STATUS,
} from 'src/helpers/user_lifecycle';
import { dbTransactionWrap, isSuperAdmin } from 'src/helpers/utils.helper';
import { InstanceSettingsService } from './instance_settings.service';
import { MetadataService } from './metadata.service';
import { Response } from 'express';
import { SessionService } from './session.service';
import { RequestContext } from 'src/models/request-context.model';
import * as requestIp from 'request-ip';
const bcrypt = require('bcrypt');
const uuid = require('uuid');

@Injectable()
export class AuthService {
  constructor(
    @InjectRepository(User)
    private usersRepository: Repository<User>,
    @InjectRepository(OrganizationUser)
    private organizationUsersRepository: Repository<OrganizationUser>,
    @InjectRepository(Organization)
    private organizationsRepository: Repository<Organization>,
    private usersService: UsersService,
    private jwtService: JwtService,
    private organizationsService: OrganizationsService,
    private organizationUsersService: OrganizationUsersService,
    private emailService: EmailService,
    private auditLoggerService: AuditLoggerService,
    private instanceSettingsService: InstanceSettingsService,
    private metadataService: MetadataService,
    private configService: ConfigService,
    private sessionService: SessionService
  ) {}

  verifyToken(token: string) {
    try {
      const signedJwt = this.jwtService.verify(token);
      return signedJwt;
    } catch (err) {
      return null;
    }
  }

  private async validateUser(email: string, password: string, organizationId?: string): Promise<User> {
    const user = await this.usersService.findByEmail(email, organizationId, WORKSPACE_USER_STATUS.ACTIVE);

    if (!user) {
      throw new UnauthorizedException('Invalid credentials');
    }

    if (user.status !== USER_STATUS.ACTIVE) {
      throw new UnauthorizedException(getUserErrorMessages(user.status));
    }

    const passwordRetryConfig = this.configService.get<string>('PASSWORD_RETRY_LIMIT');

    const passwordRetryAllowed = passwordRetryConfig ? parseInt(passwordRetryConfig) : 5;

    if (
      this.configService.get<string>('DISABLE_PASSWORD_RETRY_LIMIT') !== 'true' &&
      user.passwordRetryCount >= passwordRetryAllowed
    ) {
      throw new UnauthorizedException(
        'Maximum password retry limit reached, please reset your password using forgot password option'
      );
    }
    if (!(await bcrypt.compare(password, user.password))) {
      await this.usersService.updateUser(user.id, { passwordRetryCount: user.passwordRetryCount + 1 });
      throw new UnauthorizedException('Invalid credentials');
    }

    return user;
  }

  async login(response: Response, email: string, password: string, organizationId?: string, loggedInUser?: User) {
    let organization: Organization;

    const user = await this.validateUser(email, password, organizationId);

    const allowPersonalWorkspace =
      isSuperAdmin(user) || (await this.instanceSettingsService.getSettings('ALLOW_PERSONAL_WORKSPACE')) === 'true';

    return await dbTransactionWrap(async (manager: EntityManager) => {
      if (!organizationId) {
        // Global login
        // Determine the organization to be loaded

        const organizationList: Organization[] = await this.organizationsService.findOrganizationWithLoginSupport(
          user,
          'form'
        );

        const defaultOrgDetails: Organization = organizationList?.find((og) => og.id === user.defaultOrganizationId);
        if (defaultOrgDetails) {
          // default organization form login enabled
          organization = defaultOrgDetails;
        } else if (organizationList?.length > 0) {
          // default organization form login not enabled, picking first one from form enabled list
          organization = organizationList[0];
        } else {
<<<<<<< HEAD
          // Multi organization

          let organizationList: Organization[];
          if (!isSuperAdmin(user)) {
            organizationList = await this.organizationsService.findOrganizationWithLoginSupport(user, 'form');
          } else {
            // bypass login support check
            const superAdminOrganization = // Default organization or pick any
              (await this.organizationsRepository.findOne({ id: user.defaultOrganizationId })) ||
              (await this.organizationsService.getSingleOrganization());

            organizationList = [superAdminOrganization];
          }

          const defaultOrgDetails: Organization = organizationList?.find((og) => og.id === user.defaultOrganizationId);
          if (defaultOrgDetails) {
            // default organization form login enabled
            organization = defaultOrgDetails;
          } else if (organizationList?.length > 0) {
            // default organization form login not enabled, picking first one from form enabled list
            organization = organizationList[0];
          } else if (allowPersonalWorkspace) {
            // no form login enabled organization available for user - creating new one
            organization = await this.organizationsService.create('Untitled workspace', user, manager);
          } else {
            throw new UnauthorizedException('User not included in any workspace');
          }
=======
          // no form login enabled organization available for user - creating new one
          organization = await this.organizationsService.create('Untitled workspace', user, manager);
>>>>>>> 2dc6ae8e
        }

        user.organizationId = organization.id;
      } else {
        // organization specific login
        // No need to validate user status, validateUser() already covers it
        user.organizationId = organizationId;

        organization = await this.organizationsService.get(user.organizationId);
        const formConfigs: SSOConfigs = organization?.ssoConfigs?.find((sso) => sso.sso === 'form');

        if (!formConfigs?.enabled) {
          // no configurations in organization side or Form login disabled for the organization
          throw new UnauthorizedException('Password login is disabled for the organization');
        }
      }

      await this.usersService.updateUser(
        user.id,
        {
          ...(user.defaultOrganizationId !== user.organizationId && { defaultOrganizationId: organization.id }),
          passwordRetryCount: 0,
        },
        manager
      );

<<<<<<< HEAD
      await this.auditLoggerService.perform(
        {
          userId: user.id,
          organizationId: organization.id,
          resourceId: user.id,
          resourceType: ResourceTypes.USER,
          resourceName: user.email,
          actionType: ActionTypes.USER_LOGIN,
        },
        manager
      );

      return await this.generateLoginResultPayload(user, organization, false, true, manager);
=======
      return await this.generateLoginResultPayload(response, user, organization, false, true, loggedInUser);
>>>>>>> 2dc6ae8e
    });
  }

  async switchOrganization(response: Response, newOrganizationId: string, user: User, isNewOrganization?: boolean) {
    if (!(isNewOrganization || user.isPasswordLogin || user.isSSOLogin)) {
      throw new UnauthorizedException();
    }
    const newUser = await this.usersService.findByEmail(user.email, newOrganizationId, WORKSPACE_USER_STATUS.ACTIVE);

    if (!newUser && !isSuperAdmin(newUser)) {
      throw new UnauthorizedException('Invalid credentials');
    }
    newUser.organizationId = newOrganizationId;

    const organization: Organization = await this.organizationsService.get(newUser.organizationId);

    const formConfigs: SSOConfigs = organization?.ssoConfigs?.find((sso) => sso.sso === 'form');

    if (
      !isSuperAdmin(newUser) && // bypassing login mode checks for super admin
      ((user.isPasswordLogin && !formConfigs?.enabled) || (user.isSSOLogin && !organization.inheritSSO))
    ) {
      // no configurations in organization side or Form login disabled for the organization
      throw new UnauthorizedException('Please log in to continue');
    }

    return await dbTransactionWrap(async (manager: EntityManager) => {
      // Updating default organization Id
      await this.usersService.updateUser(newUser.id, { defaultOrganizationId: newUser.organizationId }, manager);

      return await this.generateLoginResultPayload(
        response,
        user,
        organization,
        user.isSSOLogin,
        user.isPasswordLogin,
        user
      );
    });
  }

  async authorizeOrganization(user: User) {
    return await dbTransactionWrap(async (manager: EntityManager) => {
      if (user.defaultOrganizationId !== user.organizationId)
        await this.usersService.updateUser(user.id, { defaultOrganizationId: user.organizationId }, manager);

      return decamelizeKeys({
        admin: await this.usersService.hasGroup(user, 'admin', null, manager),
        groupPermissions: await this.usersService.groupPermissions(user, manager),
        appGroupPermissions: await this.usersService.appGroupPermissions(user, null, manager),
        currentUser: {
          id: user.id,
          email: user.email,
          firstName: user.firstName,
          lastName: user.lastName,
          avatarId: user.avatarId,
        },
      });
    });
  }

  async resendEmail(email: string) {
    if (!email) {
      throw new BadRequestException();
    }
    const existingUser = await this.usersService.findByEmail(email);

    if (existingUser?.status === USER_STATUS.ARCHIVED) {
      throw new NotAcceptableException('User has been archived, please contact the administrator');
    }
    if (existingUser?.organizationUsers?.some((ou) => ou.status === WORKSPACE_USER_STATUS.ACTIVE)) {
      throw new NotAcceptableException('Email already exists');
    }

    if (existingUser?.invitationToken) {
      this.emailService
        .sendWelcomeEmail(existingUser.email, existingUser.firstName, existingUser.invitationToken)
        .catch((err) => console.error(err));
      return;
    }
  }

  async signup(email: string, name: string, password: string) {
    const existingUser = await this.usersService.findByEmail(email);
    if (existingUser?.organizationUsers?.some((ou) => ou.status === WORKSPACE_USER_STATUS.ACTIVE)) {
      throw new NotAcceptableException('Email already exists');
    }

    if (existingUser?.invitationToken) {
      this.emailService
        .sendWelcomeEmail(existingUser.email, existingUser.firstName, existingUser.invitationToken)
        .catch((err) => console.error(err));
      throw new NotAcceptableException(
        'The user is already registered. Please check your inbox for the activation link'
      );
    }

    let organization: Organization;
    // Check if the configs allows user signups
    if (this.configService.get<string>('DISABLE_SIGNUPS') === 'true') {
      throw new NotAcceptableException();
    }

    const names = { firstName: '', lastName: '' };
    if (name) {
      const [firstName, ...rest] = name.split(' ');
      names['firstName'] = firstName;
      if (rest.length != 0) {
        const lastName = rest.join(' ');
        names['lastName'] = lastName;
      }
    }

    await dbTransactionWrap(async (manager: EntityManager) => {
      // Create default organization
      organization = await this.organizationsService.create('Untitled workspace', null, manager);
      const user = await this.usersService.create(
        {
          email,
          password,
          ...(names.firstName && { firstName: names.firstName }),
          ...(names.lastName && { lastName: names.lastName }),
          ...getUserStatusAndSource(lifecycleEvents.USER_SIGN_UP),
        },
        organization.id,
        ['all_users', 'admin'],
        existingUser,
        true,
        null,
        manager
      );
      await this.organizationUsersService.create(user, organization, true, manager);
      this.emailService
        .sendWelcomeEmail(user.email, user.firstName, user.invitationToken)
        .catch((err) => console.error(err));
      await this.auditLoggerService.perform(
        {
          userId: user.id,
          organizationId: organization.id,
          resourceId: user.id,
          resourceType: ResourceTypes.USER,
          resourceName: user.email,
          actionType: ActionTypes.USER_SIGNUP,
        },
        manager
      );
    });
    return {};
  }

  async forgotPassword(email: string) {
    const user = await this.usersService.findByEmail(email);
    if (!user) {
      throw new BadRequestException('Email address not found');
    }
    const forgotPasswordToken = uuid.v4();
    await this.usersService.updateUser(user.id, { forgotPasswordToken });
    await this.emailService.sendPasswordResetEmail(email, forgotPasswordToken);
  }

  async resetPassword(token: string, password: string) {
    const user = await this.usersService.findByPasswordResetToken(token);
    if (!user) {
      throw new NotFoundException('Invalid URL');
    } else {
      await this.usersService.updateUser(user.id, {
        password,
        forgotPasswordToken: null,
        passwordRetryCount: 0,
      });
    }
  }

  private splitName(name: string): { firstName: string; lastName: string } {
    const nameObj = { firstName: '', lastName: '' };
    if (name) {
      const [firstName, ...rest] = name.split(' ');
      nameObj.firstName = firstName;
      if (rest.length != 0) {
        nameObj.lastName = rest.join(' ');
      }
    }
    return nameObj;
  }

  async setupAdmin(response: Response, userCreateDto: CreateAdminDto): Promise<any> {
    const { companyName, companySize, name, role, workspace, password, email, phoneNumber } = userCreateDto;

    const nameObj = this.splitName(name);

    const result = await dbTransactionWrap(async (manager: EntityManager) => {
      // Create first organization
      const organization = await this.organizationsService.create(workspace || 'Untitled workspace', null, manager);
      const user = await this.usersService.create(
        {
          email,
          password,
          ...(nameObj.firstName && { firstName: nameObj.firstName }),
          ...(nameObj.lastName && { lastName: nameObj.lastName }),
          ...getUserStatusAndSource(lifecycleEvents.USER_ADMIN_SETUP),
          companyName,
          companySize,
          role,
          phoneNumber,
        },
        organization.id,
        ['all_users', 'admin'],
        null,
        false,
        null,
        manager
      );
      await this.organizationUsersService.create(user, organization, false, manager);
      return this.generateLoginResultPayload(response, user, organization, false, true, null, manager);
    });

    await this.metadataService.finishOnboarding(name, email, companyName, companySize, role);
    return result;
  }

  async setupAccountFromInvitationToken(response: Response, userCreateDto: CreateUserDto) {
    const { companyName, companySize, token, role, organizationToken, password, source, phoneNumber } = userCreateDto;

    if (!token) {
      throw new BadRequestException('Invalid token');
    }

    return await dbTransactionWrap(async (manager: EntityManager) => {
      const user: User = await manager.findOne(User, { where: { invitationToken: token } });
      let organizationUser: OrganizationUser;
      let isSSOVerify: boolean;

      const allowPersonalWorkspace =
        (await this.usersRepository.count()) === 0 ||
        (await this.instanceSettingsService.getSettings('ALLOW_PERSONAL_WORKSPACE')) === 'true';

      if (!(allowPersonalWorkspace || organizationToken)) {
        throw new BadRequestException('Invalid invitation link');
      }
      if (organizationToken) {
        organizationUser = await manager.findOne(OrganizationUser, {
          where: { invitationToken: organizationToken },
          relations: ['user'],
        });
      }
      if (user?.organizationUsers) {
        if (isPasswordMandatory(user.source) && !password) {
          throw new BadRequestException('Please enter password');
        }

        if (allowPersonalWorkspace) {
          // Getting default workspace
          const defaultOrganizationUser: OrganizationUser = user.organizationUsers.find(
            (ou) => ou.organizationId === user.defaultOrganizationId
          );

          if (!defaultOrganizationUser) {
            throw new BadRequestException('Invalid invitation link');
          }

          // Activate default workspace
          await this.organizationUsersService.activateOrganization(defaultOrganizationUser, manager);
        }

        isSSOVerify =
          source === URL_SSO_SOURCE &&
          (user.source === SOURCE.GOOGLE || user.source === SOURCE.GIT || user.source === SOURCE.OPENID);

        const lifecycleParams = getUserStatusAndSource(
          isSSOVerify ? lifecycleEvents.USER_SSO_ACTIVATE : lifecycleEvents.USER_REDEEM,
          organizationUser ? SOURCE.INVITE : SOURCE.SIGNUP
        );

        await this.usersService.updateUser(
          user.id,
          {
            ...(role ? { role } : {}),
            companySize,
            companyName,
            phoneNumber,
            invitationToken: null,
            ...(isPasswordMandatory(user.source) ? { password } : {}),
            ...lifecycleParams,
            updatedAt: new Date(),
          },
          manager
        );

        if (companyName) {
          await manager.update(Organization, user.defaultOrganizationId, {
            name: companyName,
          });
        }
      } else {
        throw new BadRequestException('Invalid invitation link');
      }

      if (organizationUser) {
        // Activate invited workspace
        await this.organizationUsersService.activateOrganization(organizationUser, manager);

        // Setting this workspace as default one to load it
        await this.usersService.updateUser(
          organizationUser.user.id,
          { defaultOrganizationId: organizationUser.organizationId },
          manager
        );
      }

      const organization = await manager.findOne(Organization, {
        where: {
          id: organizationUser?.organizationId || user.defaultOrganizationId,
        },
      });

      const isInstanceSSOLogin = !organizationUser && isSSOVerify;

<<<<<<< HEAD
      await this.auditLoggerService.perform(
        {
          userId: user.id,
          organizationId: organization.id,
          resourceId: user.id,
          resourceName: user.email,
          resourceType: ResourceTypes.USER,
          actionType: ActionTypes.USER_INVITE_REDEEM,
        },
        manager
      );

      return this.generateLoginResultPayload(user, organization, isInstanceSSOLogin, !isSSOVerify, manager);
=======
      return this.generateLoginResultPayload(response, user, organization, isInstanceSSOLogin, !isSSOVerify);
>>>>>>> 2dc6ae8e
    });
  }

  async acceptOrganizationInvite(acceptInviteDto: AcceptInviteDto) {
    const { token } = acceptInviteDto;

    return await dbTransactionWrap(async (manager: EntityManager) => {
      const organizationUser = await manager.findOne(OrganizationUser, {
        where: { invitationToken: token },
        relations: ['user', 'organization'],
      });

      if (!organizationUser?.user) {
        throw new BadRequestException('Invalid invitation link');
      }
      const user: User = organizationUser.user;

      if (user.invitationToken) {
        // User sign up link send - not activated account
        this.emailService
          .sendWelcomeEmail(
            user.email,
            `${user.firstName} ${user.lastName} ?? ''`,
            user.invitationToken,
            `${organizationUser.invitationToken}?oid=${organizationUser.organizationId}`
          )
          .catch((err) => console.error('Error while sending welcome mail', err));
        throw new UnauthorizedException(
          'Please setup your account using account setup link shared via email before accepting the invite'
        );
      }
      await this.usersService.updateUser(user.id, { defaultOrganizationId: organizationUser.organizationId }, manager);

      await this.organizationUsersService.activateOrganization(organizationUser, manager);
      return;
    });
  }

  async verifyInviteToken(token: string, organizationToken?: string) {
    const user: User = await this.usersRepository.findOne({ where: { invitationToken: token } });
    let organizationUser: OrganizationUser;

    if (organizationToken) {
      organizationUser = await this.organizationUsersRepository.findOne({
        where: { invitationToken: organizationToken },
        relations: ['user'],
      });

      if (!user && organizationUser) {
        return {
          redirect_url: `${this.configService.get<string>(
            'TOOLJET_HOST'
          )}/organization-invitations/${organizationToken}?oid=${organizationUser.organizationId}`,
        };
      } else if (user && !organizationUser) {
        return {
          redirect_url: `${this.configService.get<string>('TOOLJET_HOST')}/invitations/${token}`,
        };
      }
    }

    if (!user) {
      throw new BadRequestException('Invalid token');
    }

    if (user.status === USER_STATUS.ARCHIVED) {
      throw new BadRequestException(getUserErrorMessages(user.status));
    }

    await this.usersService.updateUser(user.id, getUserStatusAndSource(lifecycleEvents.USER_VERIFY, user.source));

    return {
      email: user.email,
      name: `${user.firstName}${user.lastName ? ` ${user.lastName}` : ''}`,
      onboarding_details: {
        password: isPasswordMandatory(user.source), // Should accept password if user is setting up first time
        questions:
          (this.configService.get<string>('ENABLE_ONBOARDING_QUESTIONS_FOR_ALL_SIGN_UPS') === 'true' &&
            !organizationUser) || // Should ask onboarding questions if first user of the instance. If ENABLE_ONBOARDING_QUESTIONS_FOR_ALL_SIGN_UPS=true, then will ask questions to all signup users
          (await this.usersRepository.count({ where: { status: USER_STATUS.ACTIVE } })) === 0,
      },
    };
  }

  async verifyOrganizationToken(token: string) {
    const organizationUser: OrganizationUser = await this.organizationUsersRepository.findOne({
      where: { invitationToken: token },
      relations: ['user'],
    });

    const user: User = organizationUser?.user;
    if (!user) {
      throw new BadRequestException('Invalid token');
    }
    if (user.status !== USER_STATUS.ACTIVE) {
      throw new BadRequestException(getUserErrorMessages(user.status));
    }

<<<<<<< HEAD
    if (isSingleWorkspace) {
      await this.usersService.updateUser(user.id, getUserStatusAndSource(lifecycleEvents.USER_VERIFY));
    }

    await this.auditLoggerService.perform({
      userId: user.id,
      organizationId: organizationUser.organizationId,
      resourceId: user.id,
      resourceName: user.email,
      resourceType: ResourceTypes.USER,
      actionType: ActionTypes.USER_INVITE_REDEEM,
    });

=======
>>>>>>> 2dc6ae8e
    return {
      email: user.email,
      name: `${user.firstName}${user.lastName ? ` ${user.lastName}` : ''}`,
      onboarding_details: {
        password: false, // Should not accept password for organization token
      },
    };
  }

  generateSessionPayload(user: User, appOrganizationId: string) {
    return decamelizeKeys({
      id: user.id,
      email: user.email,
      firstName: user.firstName,
      lastName: user.lastName,
      currentOrganizationId: appOrganizationId
        ? appOrganizationId
        : user?.organizationIds?.includes(user?.defaultOrganizationId)
        ? user.defaultOrganizationId
        : user?.organizationIds?.[0],
    });
  }

  async generateLoginResultPayload(
    response: Response,
    user: User,
    organization: DeepPartial<Organization>,
    isInstanceSSO: boolean,
    isPasswordLogin: boolean,
    loggedInUser?: User,
    manager?: EntityManager
  ): Promise<any> {
    const request = RequestContext?.currentContext?.req;
    const organizationIds = new Set([
      ...(loggedInUser?.id === user.id ? loggedInUser?.organizationIds || [] : []),
      organization.id,
    ]);
    let sessionId = loggedInUser?.sessionId;

    // logged in user and new user are different -> creating session
    if (loggedInUser?.id !== user.id) {
      const session: UserSessions = await this.sessionService.createSession(
        user.id,
        `IP: ${request?.clientIp || requestIp.getClientIp(request) || 'unknown'} UA: ${
          request?.headers['user-agent'] || 'unknown'
        }`,
        manager
      );
      sessionId = session.id;
    }

    const JWTPayload: JWTPayload = {
      sessionId: sessionId,
      username: user.id,
      sub: user.email,
      organizationIds: [...organizationIds],
      isSSOLogin: loggedInUser?.isSSOLogin || isInstanceSSO,
      isPasswordLogin: loggedInUser?.isPasswordLogin || isPasswordLogin,
    };
    user.organizationId = organization.id;

    response.cookie('tj_auth_token', this.jwtService.sign(JWTPayload), {
      httpOnly: true,
      sameSite: 'strict',
      maxAge: 2 * 365 * 24 * 60 * 60 * 1000, // maximum expiry 2 years
    });

    return decamelizeKeys({
      id: user.id,
      email: user.email,
      firstName: user.firstName,
      lastName: user.lastName,
<<<<<<< HEAD
      avatar_id: user.avatarId,
      organizationId: organization.id,
      organization: organization.name,
      superAdmin: isSuperAdmin(user),
      admin: await this.usersService.hasGroup(user, 'admin', null, manager),
      groupPermissions: await this.usersService.groupPermissions(user, manager),
      appGroupPermissions: await this.usersService.appGroupPermissions(user, null, manager),
=======
      currentOrganizationId: organization.id,
>>>>>>> 2dc6ae8e
    });
  }
}

interface JWTPayload {
  sessionId: string;
  username: string;
  sub: string;
  organizationIds: Array<string>;
  isSSOLogin: boolean;
  isPasswordLogin: boolean;
}<|MERGE_RESOLUTION|>--- conflicted
+++ resolved
@@ -129,39 +129,11 @@
         } else if (organizationList?.length > 0) {
           // default organization form login not enabled, picking first one from form enabled list
           organization = organizationList[0];
-        } else {
-<<<<<<< HEAD
-          // Multi organization
-
-          let organizationList: Organization[];
-          if (!isSuperAdmin(user)) {
-            organizationList = await this.organizationsService.findOrganizationWithLoginSupport(user, 'form');
-          } else {
-            // bypass login support check
-            const superAdminOrganization = // Default organization or pick any
-              (await this.organizationsRepository.findOne({ id: user.defaultOrganizationId })) ||
-              (await this.organizationsService.getSingleOrganization());
-
-            organizationList = [superAdminOrganization];
-          }
-
-          const defaultOrgDetails: Organization = organizationList?.find((og) => og.id === user.defaultOrganizationId);
-          if (defaultOrgDetails) {
-            // default organization form login enabled
-            organization = defaultOrgDetails;
-          } else if (organizationList?.length > 0) {
-            // default organization form login not enabled, picking first one from form enabled list
-            organization = organizationList[0];
-          } else if (allowPersonalWorkspace) {
-            // no form login enabled organization available for user - creating new one
-            organization = await this.organizationsService.create('Untitled workspace', user, manager);
-          } else {
-            throw new UnauthorizedException('User not included in any workspace');
-          }
-=======
+        } else if (allowPersonalWorkspace) {
           // no form login enabled organization available for user - creating new one
           organization = await this.organizationsService.create('Untitled workspace', user, manager);
->>>>>>> 2dc6ae8e
+        } else {
+          throw new UnauthorizedException('User is not assigned to any workspaces');
         }
 
         user.organizationId = organization.id;
@@ -188,7 +160,6 @@
         manager
       );
 
-<<<<<<< HEAD
       await this.auditLoggerService.perform(
         {
           userId: user.id,
@@ -201,10 +172,7 @@
         manager
       );
 
-      return await this.generateLoginResultPayload(user, organization, false, true, manager);
-=======
       return await this.generateLoginResultPayload(response, user, organization, false, true, loggedInUser);
->>>>>>> 2dc6ae8e
     });
   }
 
@@ -522,7 +490,6 @@
 
       const isInstanceSSOLogin = !organizationUser && isSSOVerify;
 
-<<<<<<< HEAD
       await this.auditLoggerService.perform(
         {
           userId: user.id,
@@ -535,10 +502,7 @@
         manager
       );
 
-      return this.generateLoginResultPayload(user, organization, isInstanceSSOLogin, !isSSOVerify, manager);
-=======
       return this.generateLoginResultPayload(response, user, organization, isInstanceSSOLogin, !isSSOVerify);
->>>>>>> 2dc6ae8e
     });
   }
 
@@ -637,11 +601,6 @@
       throw new BadRequestException(getUserErrorMessages(user.status));
     }
 
-<<<<<<< HEAD
-    if (isSingleWorkspace) {
-      await this.usersService.updateUser(user.id, getUserStatusAndSource(lifecycleEvents.USER_VERIFY));
-    }
-
     await this.auditLoggerService.perform({
       userId: user.id,
       organizationId: organizationUser.organizationId,
@@ -651,8 +610,6 @@
       actionType: ActionTypes.USER_INVITE_REDEEM,
     });
 
-=======
->>>>>>> 2dc6ae8e
     return {
       email: user.email,
       name: `${user.firstName}${user.lastName ? ` ${user.lastName}` : ''}`,
@@ -725,17 +682,7 @@
       email: user.email,
       firstName: user.firstName,
       lastName: user.lastName,
-<<<<<<< HEAD
-      avatar_id: user.avatarId,
-      organizationId: organization.id,
-      organization: organization.name,
-      superAdmin: isSuperAdmin(user),
-      admin: await this.usersService.hasGroup(user, 'admin', null, manager),
-      groupPermissions: await this.usersService.groupPermissions(user, manager),
-      appGroupPermissions: await this.usersService.appGroupPermissions(user, null, manager),
-=======
       currentOrganizationId: organization.id,
->>>>>>> 2dc6ae8e
     });
   }
 }
