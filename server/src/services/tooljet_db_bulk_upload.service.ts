--- conflicted
+++ resolved
@@ -8,10 +8,7 @@
 import { pipeline } from 'stream/promises';
 import { PassThrough } from 'stream';
 import { v4 as uuid } from 'uuid';
-<<<<<<< HEAD
 import { findTenantSchema } from 'src/helpers/tooljet_db.helper';
-=======
->>>>>>> cc39d229
 import { TJDB, TooljetDatabaseColumn, TooljetDatabaseDataTypes } from 'src/modules/tooljet_db/tooljet-db.types';
 
 const MAX_ROW_COUNT = 1000;
@@ -26,7 +23,7 @@
     @InjectEntityManager('tooljetDb')
     private readonly tooljetDbManager: EntityManager,
     private readonly tooljetDbService: TooljetDbService
-  ) {}
+  ) { }
 
   async perform(organizationId: string, tableName: string, fileBuffer: Buffer) {
     const internalTable = await this.manager.findOne(InternalTable, {
@@ -43,22 +40,14 @@
         table_name: tableName,
       });
 
-<<<<<<< HEAD
     return await this.bulkUploadCsv(internalTable.id, internalTableDatabaseColumn, fileBuffer, organizationId);
-=======
-    return await this.bulkUploadCsv(internalTable.id, internalTableDatabaseColumn, fileBuffer);
->>>>>>> cc39d229
   }
 
   async bulkUploadCsv(
     internalTableId: string,
     internalTableDatabaseColumn: TooljetDatabaseColumn[],
-<<<<<<< HEAD
     fileBuffer: Buffer,
     organizationId: string
-=======
-    fileBuffer: Buffer
->>>>>>> cc39d229
   ): Promise<{ processedRows: number }> {
     const rowsToUpsert = [];
     const passThrough = new PassThrough();
@@ -116,7 +105,6 @@
     await pipeline(passThrough, csvStream);
 
     await this.tooljetDbManager.transaction(async (tooljetDbManager) => {
-<<<<<<< HEAD
       await this.bulkUpsertRows(
         tooljetDbManager,
         rowsToUpsert,
@@ -124,9 +112,6 @@
         internalTableDatabaseColumn,
         organizationId
       );
-=======
-      await this.bulkUpsertRows(tooljetDbManager, rowsToUpsert, internalTableId, internalTableDatabaseColumn);
->>>>>>> cc39d229
     });
 
     return { processedRows: rowsProcessed };
@@ -136,12 +121,8 @@
     tooljetDbManager: EntityManager,
     rowsToUpsert: unknown[],
     internalTableId: string,
-<<<<<<< HEAD
     internalTableDatabaseColumn: TooljetDatabaseColumn[],
     organizationId: string
-=======
-    internalTableDatabaseColumn: TooljetDatabaseColumn[]
->>>>>>> cc39d229
   ) {
     if (isEmpty(rowsToUpsert)) return;
 
