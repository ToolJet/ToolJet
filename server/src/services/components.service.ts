import { Injectable } from '@nestjs/common';
import { InjectRepository } from '@nestjs/typeorm';
import { EntityManager, In, Repository } from 'typeorm';
import { Component } from 'src/entities/component.entity';
import { Layout } from 'src/entities/layout.entity';
import { Page } from 'src/entities/page.entity';
import { dbTransactionForAppVersionAssociationsUpdate, dbTransactionWrap } from 'src/helpers/database.helper';
import { LayoutDimensionUnits, resolveGridPositionForComponent } from 'src/helpers/components.helper';

import { EventsService } from './events_handler.service';
import { LayoutData } from '@dto/component.dto';

const _ = require('lodash');

@Injectable()
export class ComponentsService {
  constructor(
    private eventHandlerService: EventsService,

    @InjectRepository(Component)
    private componentsRepository: Repository<Component>
  ) {}

  async findOne(id: string): Promise<Component> {
    return this.componentsRepository.findOne({ where: { id } });
  }

  async create(componentDiff: object, pageId: string, appVersionId: string) {
    return dbTransactionForAppVersionAssociationsUpdate(async (manager: EntityManager) => {
      const page = await manager.findOne(Page, {
        where: { appVersionId, id: pageId },
      });

      const newComponents = this.transformComponentData(componentDiff);

      const componentLayouts = [];

      newComponents.forEach((component) => {
        component.page = page;
      });

      const savedComponents = await manager.save(Component, newComponents);

      savedComponents.forEach((component) => {
        const componentLayout = componentDiff[component.id].layouts;

        if (componentLayout) {
          for (const type in componentLayout) {
            const layout = componentLayout[type];
            const newLayout = new Layout();
            newLayout.type = type;
            newLayout.top = layout.top;
            newLayout.left = layout.left;
            newLayout.width = layout.width;
            newLayout.height = layout.height;
            newLayout.component = component;
            newLayout.dimensionUnit = LayoutDimensionUnits.COUNT;

            componentLayouts.push(newLayout);
          }
        }
      });

      await manager.save(Layout, componentLayouts);

      return {};
    }, appVersionId);
  }

  async update(componentDiff: object, appVersionId: string) {
    return dbTransactionForAppVersionAssociationsUpdate(async (manager: EntityManager) => {
      for (const componentId in componentDiff) {
        const { component } = componentDiff[componentId];

<<<<<<< HEAD
        const componentData: Component = await manager.findOne(Component, {
          where: { id: componentId },
        });
=======
        const doesComponentExist = await manager.findOneOrFail(Component, componentId);
>>>>>>> 5800def9

        if (doesComponentExist[1] === 0) {
          return {
            error: {
              message: `Component with id ${componentId} does not exist`,
            },
          };
        }

        const componentData: Component = await manager.findOne(Component, componentId);

        const isComponentDefinitionChanged = component.definition ? true : false;

        if (isComponentDefinitionChanged) {
          const updatedDefinition = component.definition;
          const columnsUpdated = Object.keys(updatedDefinition);

          const newComponentsData = columnsUpdated.reduce((acc, column) => {
            const newColumnData = _.mergeWith(
              componentData[column === 'others' ? 'displayPreferences' : column],
              updatedDefinition[column],
              (objValue, srcValue) => {
                if (
                  (componentData.type === 'Table' ||
                    componentData.type === 'DropdownV2' ||
                    componentData.type === 'MultiselectV2') &&
                  _.isArray(objValue)
                ) {
                  return srcValue;
                }
              }
            );

            if (column === 'others') {
              acc['displayPreferences'] = newColumnData;
            } else {
              acc[column] = newColumnData;
            }

            return acc;
          }, {});

          // Update the component with merged data
          await manager.update(Component, componentId, newComponentsData);
        } else {
          // Update the component directly if definition is not changed
          await manager.update(Component, componentId, component);
        }
      }
    }, appVersionId);
  }

  async delete(componentIds: string[], appVersionId: string, isComponentCut = false) {
    return dbTransactionForAppVersionAssociationsUpdate(async (manager: EntityManager) => {
      const components = await manager.find(Component, {
        where: { id: In(componentIds) },
      });

      if (!components.length) {
        return {
          error: {
            message: `Components with ids ${componentIds} do not exist`,
          },
        };
      }

      if (!isComponentCut) {
        components.forEach((component) => {
          this.eventHandlerService.cascadeDeleteEvents(component.id);
        });
      }

      await manager.delete(Component, { id: In(componentIds) });
    }, appVersionId);
  }

  async componentLayoutChange(
    componenstLayoutDiff: Record<string, { layouts: LayoutData; component?: { parent: string } }>,
    appVersionId: string
  ) {
    return dbTransactionForAppVersionAssociationsUpdate(async (manager: EntityManager) => {
      for (const componentId in componenstLayoutDiff) {
<<<<<<< HEAD
        const doesComponentExist = await manager.findAndCount(Component, { where: { id: componentId } });
=======
        const doesComponentExist = await manager.findOneOrFail(Component, componentId);
>>>>>>> 5800def9

        if (doesComponentExist[1] === 0) {
          return {
            error: {
              message: `Component with id ${componentId} does not exist`,
            },
          };
        }

        const { layouts, component } = componenstLayoutDiff[componentId];

        for (const type in layouts) {
          const componentLayout = await manager.findOne(Layout, { where: { componentId, type } });

          if (componentLayout) {
            const layout = {
              ...layouts[type],
            } as Partial<Layout>;

            await manager.update(Layout, { id: componentLayout.id }, layout);
          }
          //Handle parent change cases. component.parent can be undefined if the element is moved form container to canvas
          if (component) {
            await manager.update(Component, { id: componentId }, { parent: component.parent });
          }
        }
      }
    }, appVersionId);
  }

  async getAllComponents(pageId: string) {
    // need to get all components for a page with their layouts

    return dbTransactionWrap(async (manager: EntityManager) => {
      return manager
        .createQueryBuilder(Component, 'component')
        .leftJoinAndSelect('component.layouts', 'layout')
        .where('component.pageId = :pageId', { pageId })
        .andWhere((qb) => {
          const subQuery = qb
            .subQuery()
            .select('layout.id')
            .from('layouts', 'layout')
            .where('layout.componentId = component.id')
            .andWhere('layout.type IN (:...types)', { types: ['desktop', 'mobile'] })
            .orderBy('layout.updatedAt', 'DESC')
            .limit(2)
            .getQuery();
          return `layout.id IN ${subQuery}`;
        })
        .getMany()
        .then((components) => {
          return components.reduce((acc, component) => {
            const componentId = component.id;
            const componentData = component;
            const componentLayout = component.layouts;

            const transformedData = this.createComponentWithLayout(componentData, componentLayout, manager);

            acc[componentId] = transformedData[componentId];

            return acc;
          }, {});
        });
    });
  }

  transformComponentData(data: object): Component[] {
    const transformedComponents: Component[] = [];

    for (const componentId in data) {
      const componentData = data[componentId];

      const transformedComponent: Component = new Component();
      transformedComponent.id = componentId;
      transformedComponent.name = componentData.name;
      transformedComponent.type = componentData.type;
      transformedComponent.parent = componentData.parent || null;
      transformedComponent.properties = componentData.properties || {};
      transformedComponent.styles = componentData.styles || {};
      transformedComponent.validation = componentData.validation || {};
      transformedComponent.displayPreferences = componentData.others || null;
      transformedComponent.general = componentData.general || null;
      transformedComponent.generalStyles = componentData.generalStyles || null;

      transformedComponents.push(transformedComponent);
    }

    return transformedComponents;
  }

  createComponentWithLayout(componentData: Component, layoutData = [], manager: EntityManager) {
    const { id, name, properties, styles, generalStyles, validation, parent, displayPreferences, general } =
      componentData;

    const layouts = {};

    layoutData.forEach((layout) => {
      const { type, top, left, width, height, dimensionUnit, id } = layout;

      let adjustedLeftValue = left;
      if (dimensionUnit === LayoutDimensionUnits.PERCENT) {
        adjustedLeftValue = resolveGridPositionForComponent(left, type);
        manager.update(
          Layout,
          {
            id,
          },
          {
            dimensionUnit: LayoutDimensionUnits.COUNT,
            left: adjustedLeftValue,
          }
        );
      }

      layouts[type] = {
        top,
        left: adjustedLeftValue,
        width,
        height,
      };
    });

    const componentWithLayout = {
      [id]: {
        component: {
          name,
          component: componentData.type,
          definition: {
            properties,
            styles,
            generalStyles,
            validation,
            general,
            others: displayPreferences,
          },
          parent,
        },
        layouts: {
          ...layouts,
        },
      },
    };

    return componentWithLayout;
  }
}<|MERGE_RESOLUTION|>--- conflicted
+++ resolved
@@ -72,13 +72,11 @@
       for (const componentId in componentDiff) {
         const { component } = componentDiff[componentId];
 
-<<<<<<< HEAD
-        const componentData: Component = await manager.findOne(Component, {
-          where: { id: componentId },
+        const doesComponentExist = await manager.findOneOrFail(Component, {
+          where: {
+            id: componentId
+          }
         });
-=======
-        const doesComponentExist = await manager.findOneOrFail(Component, componentId);
->>>>>>> 5800def9
 
         if (doesComponentExist[1] === 0) {
           return {
@@ -88,7 +86,9 @@
           };
         }
 
-        const componentData: Component = await manager.findOne(Component, componentId);
+        const componentData: Component = await manager.findOne(Component, {
+          where: { id: componentId },
+        });
 
         const isComponentDefinitionChanged = component.definition ? true : false;
 
@@ -161,11 +161,7 @@
   ) {
     return dbTransactionForAppVersionAssociationsUpdate(async (manager: EntityManager) => {
       for (const componentId in componenstLayoutDiff) {
-<<<<<<< HEAD
-        const doesComponentExist = await manager.findAndCount(Component, { where: { id: componentId } });
-=======
-        const doesComponentExist = await manager.findOneOrFail(Component, componentId);
->>>>>>> 5800def9
+        const doesComponentExist = await manager.findOneOrFail(Component, { where: { id: componentId } });
 
         if (doesComponentExist[1] === 0) {
           return {
