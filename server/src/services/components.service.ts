--- conflicted
+++ resolved
@@ -208,13 +208,8 @@
     return transformedComponents;
   }
 
-<<<<<<< HEAD
-  createComponentWithLayout(componentData: Component, layoutData) {
+  createComponentWithLayout(componentData: Component, layoutData = []) {
     const { id, name, properties, styles, generalStyles, validation, parent, displayPreferences, general } =
-=======
-  createComponentWithLayout(componentData: Component, layoutData = []) {
-    const { id, name, properties, styles, generalStyles, validations, parent, displayPreferences, general } =
->>>>>>> cdd3411e
       componentData;
 
     const layouts = {};
