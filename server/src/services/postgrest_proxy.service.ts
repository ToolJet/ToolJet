--- conflicted
+++ resolved
@@ -6,25 +6,18 @@
 import * as jwt from 'jsonwebtoken';
 import { ConfigService } from '@nestjs/config';
 import { maybeSetSubPath } from '../helpers/utils.helper';
-<<<<<<< HEAD
 import { EventEmitter2 } from '@nestjs/event-emitter';
 import { ActionTypes, ResourceTypes } from 'src/entities/audit_log.entity';
-=======
 import { QueryError } from 'src/modules/data_sources/query.errors';
->>>>>>> 0fae5a09
 import got from 'got';
 
 @Injectable()
 export class PostgrestProxyService {
-<<<<<<< HEAD
   constructor(
     private readonly manager: EntityManager,
     private readonly configService: ConfigService,
     private eventEmitter: EventEmitter2
   ) {}
-=======
-  constructor(private readonly manager: EntityManager, private readonly configService: ConfigService) {}
->>>>>>> 0fae5a09
 
   // NOTE: This method forwards request directly to PostgREST Using express middleware
   // If additional functionalities from http proxy isn't used, we can deprecate this
@@ -39,7 +32,6 @@
 
     res.set('Access-Control-Expose-Headers', 'Content-Range');
 
-<<<<<<< HEAD
     if (!isEmpty(req.dataQuery) && !isEmpty(req.user)) {
       this.eventEmitter.emit('auditLogEntry', {
         userId: req.user.id,
@@ -52,22 +44,6 @@
       });
     }
 
-    const tableId = req.url.split('?')[0].split('/').pop();
-    const internalTable = await this.manager.findOne(InternalTable, {
-      where: {
-        organizationId,
-        id: tableId,
-      },
-    });
-
-    if (internalTable.tableName) {
-      const tableInfo = {};
-      tableInfo[tableId] = internalTable.tableName;
-      req.headers['tableInfo'] = tableInfo;
-    }
-
-=======
->>>>>>> 0fae5a09
     return this.httpProxy(req, res, next);
   }
 
@@ -79,7 +55,6 @@
 
       if (!postgrestUrl.startsWith('http://') && !postgrestUrl.startsWith('https://')) {
         postgrestUrl = 'http://' + postgrestUrl;
-<<<<<<< HEAD
       }
 
       const reqHeaders = {
@@ -98,51 +73,11 @@
 
       return response.body;
     } catch (error) {
-      return error;
-    }
-  }
-
-  private httpProxy = proxy(this.configService.get<string>('PGRST_HOST') || 'http://localhost:3001', {
-    userResDecorator: function (proxyRes, proxyResData, userReq, _userRes) {
-      if (userReq?.headers?.tableInfo && proxyRes.statusCode >= 400) {
-        const customErrorObj = Buffer.isBuffer(proxyResData) ? JSON.parse(proxyResData.toString('utf8')) : proxyResData;
-
-        let customErrorMessage = customErrorObj?.message ?? '';
-        if (customErrorMessage) {
-          Object.entries(userReq.headers.tableInfo).forEach(([key, value]) => {
-            customErrorMessage = customErrorMessage.replace(key, value as string);
-          });
-          customErrorObj.message = customErrorMessage;
-        }
-        proxyResData = Buffer.from(JSON.stringify(customErrorObj), 'utf-8');
-      }
-
-      return proxyResData;
-    },
-=======
-      }
-
-      const reqHeaders = {
-        ...headers,
-        Authorization: authToken,
-        Prefer: 'count=exact', // get the total no of records
-      };
-
-      const response = await got(postgrestUrl, {
-        method,
-        headers: reqHeaders,
-        responseType: 'json',
-        ...(!isEmpty(body) && { body: JSON.stringify(body) }),
-      });
-
-      return response.body;
-    } catch (error) {
       throw new QueryError('Query could not be completed', error.message, {});
     }
   }
 
   private httpProxy = proxy(this.configService.get<string>('PGRST_HOST') || 'http://localhost:3001', {
->>>>>>> 0fae5a09
     proxyReqPathResolver: function (req) {
       return replaceUrlForPostgrest(req.url);
     },
