--- conflicted
+++ resolved
@@ -34,12 +34,9 @@
 import { DataSource } from 'src/entities/data_source.entity';
 import { AppEnvironment } from 'src/entities/app_environments.entity';
 import { DataSourceOptions } from 'src/entities/data_source_options.entity';
-<<<<<<< HEAD
 import { ERROR_HANDLER, ERROR_HANDLER_TITLE } from '@module/organizations/constant/constants';
 import { GroupPermissionsServiceV2 } from './group_permissions.service.v2';
-=======
 import { dbTransactionWrap } from 'src/helpers/database.helper';
->>>>>>> e0a58996
 
 const MAX_ROW_COUNT = 500;
 
@@ -90,11 +87,8 @@
     private encryptionService: EncryptionService,
     private emailService: EmailService,
     private configService: ConfigService,
-<<<<<<< HEAD
-    private userRoleService: UserRoleService
-=======
+    private userRoleService: UserRoleService,
     private readonly _dataSource: TypeORMDatasource
->>>>>>> e0a58996
   ) {}
 
   async create(name: string, slug: string, user: User, manager?: EntityManager): Promise<Organization> {
@@ -712,19 +706,11 @@
     const invalidFields = new Set();
     let invalidGroups = [];
     const emailPattern = /^[A-Z0-9._%+-]+@[A-Z0-9.-]+\.[A-Z]{2,4}$/i;
-<<<<<<< HEAD
-    const manager = getManager();
+    const manager = this._dataSource.manager;
     const invalidRoles = [];
     const groupPermissions = (await this.groupPermissionService.getAllGroup(currentUser.organizationId))
       .groupPermissions;
     const existingGroups = groupPermissions.map((groupPermission) => groupPermission.name);
-=======
-    const manager = this._dataSource.manager;
-
-    const groupPermissions = await this.groupPermissionService.findAll(currentUser);
-    const existingGroups = groupPermissions.map((groupPermission) => groupPermission.group);
-
->>>>>>> e0a58996
     csv
       .parseString(fileStream.toString(), {
         headers: ['first_name', 'last_name', 'email', 'user_role', 'groups'],
