import {
  BadRequestException,
  ConflictException,
  HttpException,
  Injectable,
  NotAcceptableException,
} from '@nestjs/common';
import * as csv from 'fast-csv';
import { InjectRepository } from '@nestjs/typeorm';
import { GroupPermission } from 'src/entities/group_permission.entity';
import { Organization } from 'src/entities/organization.entity';
import { ConfigScope, SSOConfigs, SSOType } from 'src/entities/sso_config.entity';
import { User } from 'src/entities/user.entity';
import {
  cleanObject,
  dbTransactionWrap,
  isPlural,
  generatePayloadForLimits,
  catchDbException,
  generateNextNameAndSlug,
  isSuperAdmin,
} from 'src/helpers/utils.helper';
import { Brackets, createQueryBuilder, DeepPartial, EntityManager, getManager, Repository } from 'typeorm';
import { OrganizationUser } from '../entities/organization_user.entity';
import { EmailService } from './email.service';
import { EncryptionService } from './encryption.service';
import { GroupPermissionsService } from './group_permissions.service';
import { OrganizationUsersService } from './organization_users.service';
import { UsersService } from './users.service';
import { InviteNewUserDto } from '@dto/invite-new-user.dto';
import { ConfigService } from '@nestjs/config';
import { ActionTypes, ResourceTypes } from 'src/entities/audit_log.entity';
import { AuditLoggerService } from './audit_logger.service';
import {
  getUserStatusAndSource,
  lifecycleEvents,
  USER_STATUS,
  USER_TYPE,
  WORKSPACE_USER_STATUS,
  WORKSPACE_STATUS,
} from 'src/helpers/user_lifecycle';
import { InstanceSettingsService } from './instance_settings.service';
import { decamelize } from 'humps';
import { Response } from 'express';
import { AppEnvironmentService } from './app_environments.service';
import { LicenseService } from './license.service';
import { LICENSE_FIELD, LICENSE_LIMIT, LICENSE_LIMITS_LABEL, LICENSE_TYPE } from 'src/helpers/license.helper';
import { DataBaseConstraints } from 'src/helpers/db_constraints.constants';
import { OrganizationUpdateDto } from '@dto/organization.dto';
import { INSTANCE_SYSTEM_SETTINGS, INSTANCE_USER_SETTINGS } from 'src/helpers/instance_settings.constants';
import { IsNull } from 'typeorm';

const MAX_ROW_COUNT = 500;

type FetchUserResponse = {
  email: string;
  firstName: string;
  lastName: string;
  name: string;
  id: string;
  status: string;
  invitationToken?: string;
  accountSetupToken?: string;
};

type UserFilterOptions = { searchText?: string; status?: string };

interface UserCsvRow {
  first_name: string;
  last_name: string;
  email: string;
  groups?: any;
}

class OrganizationWithLicenseType extends Organization {
  licenseType: string | null;
}

interface SSOConfig {
  enabled: boolean;
  configs: any; // Replace 'any' with a more specific type if possible
}

export interface InstanceSSOConfigMap {
  google?: SSOConfig;
  git?: SSOConfig;
  openid?: SSOConfig;
  form?: SSOConfig;
}

const orgConstraints = [
  {
    dbConstraint: DataBaseConstraints.WORKSPACE_NAME_UNIQUE,
    message: 'This workspace name is already taken.',
  },
  {
    dbConstraint: DataBaseConstraints.WORKSPACE_SLUG_UNIQUE,
    message: 'This workspace slug is already taken.',
  },
];

@Injectable()
export class OrganizationsService {
  constructor(
    @InjectRepository(Organization)
    private organizationsRepository: Repository<Organization>,
    @InjectRepository(SSOConfigs)
    private ssoConfigRepository: Repository<SSOConfigs>,
    private usersService: UsersService,
    private organizationUserService: OrganizationUsersService,
    private groupPermissionService: GroupPermissionsService,
    private appEnvironmentService: AppEnvironmentService,
    private encryptionService: EncryptionService,
    private emailService: EmailService,
    private instanceSettingsService: InstanceSettingsService,
    private configService: ConfigService,
    private auditLoggerService: AuditLoggerService,
    private licenseService: LicenseService
  ) {}

  async create(name: string, slug: string, user: User, manager?: EntityManager): Promise<Organization> {
    let organization: Organization;
    await dbTransactionWrap(async (manager: EntityManager) => {
      organization = await catchDbException(async () => {
        return await manager.save(
          manager.create(Organization, {
            ssoConfigs: [
              {
                sso: SSOType.FORM,
                enabled: true,
                configScope: ConfigScope.ORGANIZATION,
              },
            ],
            name,
            slug,
            createdAt: new Date(),
            updatedAt: new Date(),
          })
        );
      }, orgConstraints);

      await this.appEnvironmentService.createDefaultEnvironments(organization.id, manager);

      const createdGroupPermissions: GroupPermission[] = await this.createDefaultGroupPermissionsForOrganization(
        organization,
        manager
      );

      if (user) {
        await this.organizationUserService.create(user, organization, false, manager);

        for (const groupPermission of createdGroupPermissions) {
          await this.groupPermissionService.createUserGroupPermission(user.id, groupPermission.id, manager);
        }

        await this.updateOwner(organization.id, user.id, manager);
        await this.usersService.validateLicense(manager, organization.id);
      }
      //does not apply to cloud-licensing (workspace specific)
      //await this.organizationUserService.validateLicense(manager);
    }, manager);

    return organization;
  }

  async constructSSOConfigs(organizationId?: string) {
    const isPersonalWorkspaceAllowed = await this.instanceSettingsService.getSettings(
      INSTANCE_USER_SETTINGS.ALLOW_PERSONAL_WORKSPACE
    );
    const oidcEnabled = await this.licenseService.getLicenseTerms(LICENSE_FIELD.OIDC, organizationId);
    const ssoConfigs = await this.getInstanceSSOConfigs();
    const enableSignUp = await this.instanceSettingsService.getSettings(INSTANCE_SYSTEM_SETTINGS.ENABLE_SIGNUP);

    // Create a map from the ssoConfigs array
    const ssoConfigMap: InstanceSSOConfigMap = {};
    ssoConfigs.forEach((config) => {
      ssoConfigMap[config.sso] = {
        enabled: config.enabled,
        configs: config.configs,
      };
    });

    return {
      google: {
        enabled: ssoConfigMap?.google?.enabled || false,
        configs: ssoConfigMap?.google?.configs || {},
      },
      git: {
        enabled: ssoConfigMap?.git?.enabled || false,
        configs: ssoConfigMap?.git?.configs || {},
      },
      openid: {
        enabled: ssoConfigMap?.openid?.enabled && oidcEnabled,
        configs: ssoConfigMap?.openid?.configs || {},
      },
      form: {
        enable_sign_up: enableSignUp === 'true' && isPersonalWorkspaceAllowed === 'true',
        enabled: ssoConfigMap?.form?.enabled || false,
      },
      enableSignUp: enableSignUp === 'true' && isPersonalWorkspaceAllowed === 'true',
    };
  }

  async get(id: string): Promise<Organization> {
    return await this.organizationsRepository.findOne({ where: { id }, relations: ['ssoConfigs'] });
  }

<<<<<<< HEAD
  async updateOwner(id: string, ownerId: string, manager?: EntityManager): Promise<void> {
    await dbTransactionWrap((manager: EntityManager) => manager.update(Organization, { id }, { ownerId }), manager);
  }

  async getInstanceSSOConfigs(): Promise<SSOConfigs[]> {
=======
  async getInstanceSSOConfigs(decryptSensitiveData = true): Promise<SSOConfigs[]> {
>>>>>>> 7e9f3b2c
    const result = await dbTransactionWrap(async (manager: EntityManager) => {
      return await manager.find(SSOConfigs, {
        where: {
          organizationId: IsNull(),
        },
      });
    });
    if (!(result.length > 0)) {
      return result;
    }
    if (decryptSensitiveData) {
      for (const sso of result) {
        await this.decryptSecret(sso?.configs);
      }
    }
    return result;
  }

  async updateInstanceSSOConfigs(params: any): Promise<SSOConfigs> {
    //can't do an upsert because entity includes only partial unique constraints
    return await dbTransactionWrap(async (manager: EntityManager) => {
      const { type, configs, enabled } = params;
      await this.encryptSecret(configs);
      const updatableParams = {
        configs,
        enabled,
        updatedAt: new Date(),
      };
      cleanObject(updatableParams);

      let ssoConfig = await manager.findOne(SSOConfigs, {
        where: {
          sso: type,
          organizationId: null,
          configScope: ConfigScope.INSTANCE,
        },
      });

      if (ssoConfig) {
        ssoConfig = { ...ssoConfig, ...updatableParams };
      } else {
        ssoConfig = manager.create(SSOConfigs, {
          organizationId: null,
          sso: type,
          configScope: ConfigScope.INSTANCE,
          ...updatableParams,
        });
      }

      // Save the record (insert or update)
      const savedConfig = await manager.save(SSOConfigs, ssoConfig);
      return savedConfig;
    });
  }

  async fetchOrganization(slug: string): Promise<Organization> {
    let organization: Organization;
    try {
      organization = await this.organizationsRepository.findOneOrFail({
        where: { slug },
        select: ['id', 'slug', 'status'],
      });
    } catch (error) {
      organization = await this.organizationsRepository.findOne({
        where: { id: slug },
        select: ['id', 'slug', 'status'],
      });
    }
    if (organization && organization.status !== WORKSPACE_STATUS.ACTIVE)
      throw new BadRequestException('Organization is Archived');
    return organization;
  }

  async getSingleOrganization(): Promise<Organization> {
    return await this.organizationsRepository.findOne({ relations: ['ssoConfigs'] });
  }

  async createDefaultGroupPermissionsForOrganization(organization: Organization, manager?: EntityManager) {
    const defaultGroups = ['all_users', 'admin'];

    return await dbTransactionWrap(async (manager: EntityManager) => {
      const createdGroupPermissions: GroupPermission[] = [];
      for (const group of defaultGroups) {
        const isAdmin = group === 'admin';
        const groupPermission = manager.create(GroupPermission, {
          organizationId: organization.id,
          group: group,
          appCreate: isAdmin,
          appDelete: isAdmin,
          folderCreate: isAdmin,
          orgEnvironmentVariableCreate: isAdmin,
          orgEnvironmentVariableUpdate: isAdmin,
          orgEnvironmentVariableDelete: isAdmin,
          orgEnvironmentConstantCreate: isAdmin,
          orgEnvironmentConstantDelete: isAdmin,
          folderUpdate: isAdmin,
          folderDelete: isAdmin,
          dataSourceDelete: isAdmin,
          dataSourceCreate: isAdmin,
        });
        await manager.save(groupPermission);
        createdGroupPermissions.push(groupPermission);
      }
      return createdGroupPermissions;
    }, manager);
  }

  async fetchUsersByValue(user: User, searchInput: string): Promise<any> {
    if (!searchInput) {
      return [];
    }
    const options = {
      searchText: searchInput,
    };
    const organizationUsers = await this.organizationUsersQuery(user.organizationId, options, 'or', true)
      .distinctOn(['user.email'])
      .orderBy('user.email', 'ASC')
      .take(10)
      .getMany();

    return organizationUsers?.map((orgUser) => {
      return {
        email: orgUser.user.email,
        firstName: orgUser.user?.firstName,
        lastName: orgUser.user?.lastName,
        name: `${orgUser.user?.firstName} ${orgUser.user?.lastName}`,
        id: orgUser.id,
        userId: orgUser.user.id,
      };
    });
  }

  organizationUsersQuery(
    organizationId: string,
    options: UserFilterOptions,
    condition?: 'and' | 'or',
    getSuperAdmin?: boolean
  ) {
    const defaultConditions = () => {
      return new Brackets((qb) => {
        if (options?.searchText)
          qb.orWhere('lower(user.email) like :email', {
            email: `%${options?.searchText.toLowerCase()}%`,
          });
        if (options?.searchText)
          qb.orWhere('lower(user.firstName) like :firstName', {
            firstName: `%${options?.searchText.toLowerCase()}%`,
          });
        if (options?.searchText)
          qb.orWhere('lower(user.lastName) like :lastName', {
            lastName: `%${options?.searchText.toLowerCase()}%`,
          });
      });
    };

    const getOrConditions = () => {
      return new Brackets((qb) => {
        if (options?.status)
          qb.orWhere('organization_user.status = :status', {
            status: `${options?.status}`,
          });
      });
    };
    const getAndConditions = () => {
      return new Brackets((qb) => {
        if (options?.status)
          qb.andWhere('organization_user.status = :status', {
            status: `${options?.status}`,
          });
      });
    };
    const query = createQueryBuilder(OrganizationUser, 'organization_user')
      .innerJoinAndSelect('organization_user.user', 'user')
      .innerJoinAndSelect(
        'user.groupPermissions',
        'group_permissions',
        'group_permissions.organization_id = :organizationId',
        {
          organizationId: organizationId,
        }
      )
      .where('organization_user.organization_id = :organizationId', {
        organizationId,
      });

    if (getSuperAdmin) {
      query.andWhere(
        new Brackets((qb) => {
          qb.orWhere('organization_user.organization_id = :organizationId', {
            organizationId,
          }).orWhere('user.userType = :userType', {
            userType: USER_TYPE.INSTANCE,
          });
        })
      );
    } else {
      query.andWhere('organization_user.organization_id = :organizationId', {
        organizationId,
      });
    }

    query.andWhere(defaultConditions()).andWhere(condition === 'and' ? getAndConditions() : getOrConditions());
    return query;
  }

  async fetchUsers(user: User, page = 1, options: UserFilterOptions): Promise<FetchUserResponse[]> {
    const condition = options?.searchText ? 'and' : 'or';
    const organizationUsers = await this.organizationUsersQuery(user.organizationId, options, condition)
      .orderBy('user.firstName', 'ASC')
      .take(10)
      .skip(10 * (page - 1))
      .getMany();

    return organizationUsers?.map((orgUser) => {
      return {
        email: orgUser.user.email,
        firstName: orgUser.user.firstName ?? '',
        lastName: orgUser.user.lastName ?? '',
        name: `${orgUser.user.firstName || ''}${orgUser.user.lastName ? ` ${orgUser.user.lastName}` : ''}`,
        id: orgUser.id,
        userId: orgUser.user.id,
        role: orgUser.role,
        status: orgUser.status,
        avatarId: orgUser.user.avatarId,
        groups: orgUser.user.groupPermissions.map((groupPermission) => groupPermission.group),
        ...(orgUser.invitationToken ? { invitationToken: orgUser.invitationToken } : {}),
        ...(this.configService.get<string>('HIDE_ACCOUNT_SETUP_LINK') !== 'true' && orgUser.user.invitationToken
          ? { accountSetupToken: orgUser.user.invitationToken }
          : {}),
      };
    });
  }

  async usersCount(user: User, options: UserFilterOptions): Promise<number> {
    const condition = options?.searchText ? 'and' : 'or';
    return await this.organizationUsersQuery(user.organizationId, options, condition).getCount();
  }

  async fetchOrganizations(user: any): Promise<OrganizationWithLicenseType[]> {
    const organizations = await createQueryBuilder(Organization, 'organization')
      .leftJoinAndSelect('organization.organizationsLicense', 'license')
      .innerJoin(
        'organization.organizationUsers',
        'organization_users',
        'organization_users.status IN(:...statusList)',
        {
          statusList: ['active'],
        }
      )
      .andWhere('organization_users.userId = :userId', { userId: user.id })
      .orderBy('organization.name', 'ASC')
      .getMany();

    return organizations.map((org) => {
      const organizationWithLicenseType = new OrganizationWithLicenseType();
      Object.assign(organizationWithLicenseType, org);
      organizationWithLicenseType.licenseType =
        org.organizationsLicense && org.organizationsLicense.expiryDate > new Date()
          ? org.organizationsLicense.licenseType
          : LICENSE_TYPE.BASIC;
      return organizationWithLicenseType;
    });
  }

  async findOrganizationWithLoginSupport(
    user: User,
    loginType: string,
    status?: string | Array<string>
  ): Promise<Organization[]> {
    const statusList = status ? (typeof status === 'object' ? status : [status]) : [WORKSPACE_USER_STATUS.ACTIVE];

    const query = createQueryBuilder(Organization, 'organization')
      .innerJoin('organization.ssoConfigs', 'organization_sso', 'organization_sso.sso = :form', {
        form: 'form',
      })
      .innerJoin(
        'organization.organizationUsers',
        'organization_users',
        'organization_users.status IN(:...statusList)',
        {
          statusList,
        }
      );

    if (!isSuperAdmin(user)) {
      if (loginType === 'form') {
        query.where('organization_sso.enabled = :enabled', {
          enabled: true,
        });
      } else if (loginType === 'sso') {
        query.where('organization.inheritSSO = :inheritSSO', {
          inheritSSO: true,
        });
      } else {
        return;
      }
    }

    query.andWhere('organization_users.userId = :userId', {
      userId: user.id,
    });

    return await query.orderBy('name', 'ASC').getMany();
  }

  async getSSOConfigs(organizationId: string, sso: string): Promise<Organization> {
    return await createQueryBuilder(Organization, 'organization')
      .leftJoinAndSelect('organization.ssoConfigs', 'organisation_sso', 'organisation_sso.sso = :sso', {
        sso,
      })
      .andWhere('organization.id = :organizationId', {
        organizationId,
      })
      .getOne();
  }

  constructOrgFindQuery(slug: string, id: string, statusList?: Array<boolean>) {
    const query = createQueryBuilder(Organization, 'organization').leftJoinAndSelect(
      'organization.ssoConfigs',
      'organisation_sso',
      'organisation_sso.enabled IN (:...statusList)',
      {
        statusList: statusList || [true, false], // Return enabled and disabled sso if status list not passed
      }
    );
    if (slug) {
      query.andWhere(`organization.slug = :slug`, { slug });
    } else {
      query.andWhere(`organization.id = :id`, { id });
    }
    return query;
  }

  async fetchOrganizationDetails(
    organizationId: string,
    statusList?: Array<boolean>,
    isHideSensitiveData?: boolean,
    addInstanceLevelSSO?: boolean
  ): Promise<DeepPartial<Organization>> {
    let result: DeepPartial<Organization>;
    try {
      result = await this.constructOrgFindQuery(organizationId, null, statusList).getOneOrFail();
    } catch (error) {
      result = await this.constructOrgFindQuery(null, organizationId, statusList).getOne();
    }
    const ssoConfigs = await this.getInstanceSSOConfigs(false);
    const isEnableWorkspaceLoginConfiguration =
      (await this.instanceSettingsService.getSettings(
        INSTANCE_SYSTEM_SETTINGS.ENABLE_WORKSPACE_LOGIN_CONFIGURATION
      )) === 'true';

    // Create a map from the ssoConfigs array
    const ssoConfigMap: InstanceSSOConfigMap = {};
    ssoConfigs.forEach((config) => {
      ssoConfigMap[config.sso] = {
        enabled: config.enabled,
        configs: config.configs,
      };
    });

    if (!result) return;

    if (!isEnableWorkspaceLoginConfiguration) {
      result.ssoConfigs = [];
      if (ssoConfigMap?.form?.enabled === true) {
        result.ssoConfigs.push({
          sso: SSOType.FORM,
          enabled: true,
        });
      }
      if (ssoConfigMap?.google?.enabled === true) {
        result.ssoConfigs.push({
          sso: SSOType.GOOGLE,
          enabled: true,
          configs: ssoConfigMap?.google?.configs || {},
        });
      }
      if (ssoConfigMap?.git?.enabled === true) {
        result.ssoConfigs.push({
          sso: SSOType.GIT,
          enabled: true,
          configs: ssoConfigMap?.git?.configs || {},
        });
      }
      if (ssoConfigMap?.openid?.enabled === true) {
        result.ssoConfigs.push({
          sso: SSOType.OPENID,
          enabled: true,
          configs: ssoConfigMap?.openid?.configs || {},
        });
      }
    }

    if (addInstanceLevelSSO && result.inheritSSO && isEnableWorkspaceLoginConfiguration) {
      if (ssoConfigMap?.google?.enabled === true && !result.ssoConfigs?.some((config) => config.sso === 'google')) {
        if (!result.ssoConfigs) {
          result.ssoConfigs = [];
        }
        result.ssoConfigs.push({
          sso: SSOType.GOOGLE,
          enabled: true,
          configs: ssoConfigMap?.google?.configs || {},
        });
      }
      if (ssoConfigMap?.git?.enabled === true && !result.ssoConfigs?.some((config) => config.sso === 'git')) {
        if (!result.ssoConfigs) {
          result.ssoConfigs = [];
        }
        result.ssoConfigs.push({
          sso: SSOType.GIT,
          enabled: true,
          configs: ssoConfigMap?.git?.configs || {},
        });
      }
      if (ssoConfigMap?.openid?.enabled === true && !result.ssoConfigs?.some((config) => config.sso === 'openid')) {
        if (!result.ssoConfigs) {
          result.ssoConfigs = [];
        }
        result.ssoConfigs.push({
          sso: SSOType.OPENID,
          enabled: true,
          configs: ssoConfigMap?.openid?.configs || {},
        });
      }
    }

    // filter oidc and ldap configs
<<<<<<< HEAD
    const licenseTerms = await this.licenseService.getLicenseTerms(
      [LICENSE_FIELD.OIDC, LICENSE_FIELD.LDAP, LICENSE_FIELD.SAML],
      result.id || organizationId
    );
    if (result?.ssoConfigs?.some((sso) => sso.sso === 'openid') && !licenseTerms[LICENSE_FIELD.OIDC]) {
      result.ssoConfigs = result.ssoConfigs.filter((sso) => sso.sso !== 'openid');
=======
    const licenseTerms = await this.licenseService.getLicenseTerms([
      LICENSE_FIELD.OIDC,
      LICENSE_FIELD.LDAP,
      LICENSE_FIELD.SAML,
    ]);
    if (result?.ssoConfigs?.some((sso) => sso.sso === SSOType.OPENID) && !licenseTerms[LICENSE_FIELD.OIDC]) {
      result.ssoConfigs = result.ssoConfigs.filter((sso) => sso.sso !== SSOType.OPENID);
>>>>>>> 7e9f3b2c
    }
    if (result?.ssoConfigs?.some((sso) => sso.sso === SSOType.LDAP) && !licenseTerms[LICENSE_FIELD.LDAP]) {
      result.ssoConfigs = result.ssoConfigs.filter((sso) => sso.sso !== SSOType.LDAP);
    }
    if (result?.ssoConfigs?.some((sso) => sso.sso === SSOType.SAML) && !licenseTerms[LICENSE_FIELD.SAML]) {
      result.ssoConfigs = result.ssoConfigs.filter((sso) => sso.sso !== SSOType.SAML);
    }

    if (!isHideSensitiveData) {
      if (!(result?.ssoConfigs?.length > 0)) {
        return;
      }
      for (const sso of result?.ssoConfigs) {
        await this.decryptSecret(sso?.configs);
      }
      return result;
    }
    return this.hideSSOSensitiveData(result?.ssoConfigs, result?.name, result?.enableSignUp, result.id);
  }

  private hideSSOSensitiveData(
    ssoConfigs: DeepPartial<SSOConfigs>[],
    organizationName: string,
    enableSignUp: boolean,
    organizationId: string
  ): any {
    const configs = { name: organizationName, enableSignUp, id: organizationId };
    if (ssoConfigs?.length > 0) {
      for (const config of ssoConfigs) {
        const configId = config['id'];
        delete config['id'];
        delete config['organizationId'];
        delete config['createdAt'];
        delete config['updatedAt'];

        configs[config.sso] = this.buildConfigs(config, configId);
      }
    }
    return configs;
  }

  private buildConfigs(config: any, configId: string) {
    if (!config) return config;
    return {
      ...config,
      configs: {
        ...(config?.configs || {}),
        ...(config?.configs ? { clientSecret: '' } : {}),
      },
      configId,
    };
  }

  private async encryptSecret(configs) {
    if (!configs || typeof configs !== 'object') return configs;
    await Promise.all(
      Object.keys(configs).map(async (key) => {
        if (key.toLowerCase().includes('secret')) {
          if (configs[key]) {
            configs[key] = await this.encryptionService.encryptColumnValue('ssoConfigs', key, configs[key]);
          }
        }
        if (key.toLowerCase().includes('sslCerts')) {
          if (typeof configs[key] === 'object' && Object.keys(configs[key]).length) {
            const sslCerts = {};
            for (const k of Object.keys(configs[key])) {
              try {
                sslCerts[k] = await this.encryptionService.encryptColumnValue('ssoConfigs', k, configs[key][k]);
              } catch (error) {
                sslCerts[k] = configs[key][k];
              }
            }
            configs[key] = sslCerts;
          }
        }
      })
    );
  }

  private async decryptSecret(configs) {
    if (!configs || typeof configs !== 'object') return configs;
    await Promise.all(
      Object.keys(configs).map(async (key) => {
        if (key.toLowerCase().includes('secret')) {
          if (configs[key]) {
            configs[key] = await this.encryptionService.decryptColumnValue('ssoConfigs', key, configs[key]);
          }
        }
        if (key.toLowerCase().includes('sslCerts')) {
          if (typeof configs[key] === 'object' && Object.keys(configs[key]).length) {
            const sslCerts = {};
            for (const k of Object.keys(configs[key])) {
              try {
                sslCerts[k] = await this.encryptionService.decryptColumnValue('ssoConfigs', k, configs[key][k]);
              } catch (error) {
                sslCerts[k] = configs[key][k];
              }
            }
            configs[key] = sslCerts;
          }
        }
      })
    );
  }

  async updateOrganization(organizationId: string, params: OrganizationUpdateDto) {
    const { name, slug, domain, enableSignUp, inheritSSO, status } = params;

    const updatableParams = {
      name,
      slug,
      domain,
      enableSignUp,
      inheritSSO,
      status,
    };

    // removing keys with undefined values
    cleanObject(updatableParams);
    return await dbTransactionWrap(async (manager: EntityManager) => {
      await catchDbException(async () => {
        await manager.update(Organization, organizationId, updatableParams);
      }, orgConstraints);
      await this.usersService.validateLicense(manager);
    });
  }

  async updateOrganizationConfigs(organizationId: string, params: any) {
    const { type, configs, enabled } = params;

    if (!(type && ['git', 'google', 'form', 'openid', 'ldap', 'saml'].includes(type))) {
      throw new BadRequestException();
    }

    if (type === 'openid' && !(await this.licenseService.getLicenseTerms(LICENSE_FIELD.OIDC, organizationId))) {
      throw new HttpException('OIDC disabled', 451);
    }

    await this.encryptSecret(configs);
    const organization: Organization = await this.getSSOConfigs(organizationId, type);

    if (organization?.ssoConfigs?.length > 0) {
      const ssoConfigs: SSOConfigs = organization.ssoConfigs[0];

      const updatableParams = {
        configs,
        enabled,
      };

      // removing keys with undefined values
      cleanObject(updatableParams);
      return await this.ssoConfigRepository.update(ssoConfigs.id, updatableParams);
    } else {
      const newSSOConfigs = this.ssoConfigRepository.create({
        organization,
        sso: type,
        configs,
        enabled: !!enabled,
        configScope: ConfigScope.ORGANIZATION,
      });
      return await this.ssoConfigRepository.save(newSSOConfigs);
    }
  }

  async getConfigs(id: string): Promise<SSOConfigs> {
    const result: SSOConfigs = await this.ssoConfigRepository.findOne({
      where: { id, enabled: true },
      relations: ['organization'],
    });
    await this.decryptSecret(result?.configs);
    return result;
  }

  async inviteNewUser(
    currentUser: User,
    inviteNewUserDto: InviteNewUserDto,
    manager?: EntityManager
  ): Promise<OrganizationUser> {
    const userParams = <User>{
      firstName: inviteNewUserDto.first_name,
      lastName: inviteNewUserDto.last_name,
      email: inviteNewUserDto.email,
      ...getUserStatusAndSource(lifecycleEvents.USER_INVITE),
    };
    const groups = inviteNewUserDto.groups ?? [];

    return await dbTransactionWrap(async (manager: EntityManager) => {
      let user = await this.usersService.findByEmail(userParams.email, undefined, undefined, manager);

      if (user?.status === USER_STATUS.ARCHIVED) {
        throw new BadRequestException('User is archived in the instance. Contact super admin to activate them.');
      }
      let defaultOrganization: Organization,
        shouldSendWelcomeMail = false;

      if (user?.organizationUsers?.some((ou) => ou.organizationId === currentUser.organizationId)) {
        throw new BadRequestException('Duplicate email found. Please provide a unique email address.');
      }

      if (user?.invitationToken) {
        // user sign up not completed, name will be empty - updating name and source
        await this.usersService.update(
          user.id,
          { firstName: userParams.firstName, lastName: userParams.lastName, source: userParams.source },
          manager
        );
      }

      if (!user) {
        // User not exist
        shouldSendWelcomeMail = true;
        // Create default organization if user not exist
        if (
          (await this.instanceSettingsService.getSettings(INSTANCE_USER_SETTINGS.ALLOW_PERSONAL_WORKSPACE)) === 'true'
        ) {
          // Create default organization if user not exist
          const { name, slug } = generateNextNameAndSlug('My workspace');
          defaultOrganization = await this.create(name, slug, null, manager);
        }
      } else if (user.invitationToken) {
        // User not setup
        shouldSendWelcomeMail = true;
      }

      if (user && user.status === USER_STATUS.ARCHIVED) {
        await this.usersService.updateUser(user.id, { status: USER_STATUS.ACTIVE });
      }

      user = await this.usersService.create(
        userParams,
        currentUser.organizationId,
        ['all_users', ...groups],
        user,
        true,
        defaultOrganization?.id,
        manager
      );

      if (defaultOrganization) {
        // Setting up default organization
        await this.updateOwner(defaultOrganization.id, user.id, manager);
        await this.organizationUserService.create(user, defaultOrganization, true, manager);
        await this.organizationUserService.validateLicense(manager);
        await this.usersService.attachUserGroup(
          ['all_users', 'admin'],
          defaultOrganization.id,
          user.id,
          false,
          manager
        );
      }

      const currentOrganization: Organization = await this.organizationsRepository.findOneOrFail({
        where: { id: currentUser.organizationId },
      });

      const organizationUser = await this.organizationUserService.create(user, currentOrganization, true, manager);

      await this.usersService.validateLicense(manager, currentOrganization.id);

      await this.auditLoggerService.perform(
        {
          userId: currentUser.id,
          organizationId: currentOrganization.id,
          resourceId: user.id,
          resourceName: user.email,
          resourceType: ResourceTypes.USER,
          actionType: ActionTypes.USER_INVITE,
        },
        manager
      );

      if (shouldSendWelcomeMail) {
        this.emailService
          .sendWelcomeEmail(
            user.email,
            user.firstName,
            user.invitationToken,
            organizationUser.invitationToken,
            currentOrganization.id,
            currentOrganization.name,
            `${currentUser.firstName} ${currentUser.lastName ?? ''}`
          )
          .catch((err) => console.error('Error while sending welcome mail', err));

        void this.licenseService.createCRMUser({
          email: user.email,
          firstName: user.firstName,
          lastName: user.lastName,
          role: user.role,
        });
      } else {
        this.emailService
          .sendOrganizationUserWelcomeEmail(
            user.email,
            user.firstName,
            `${currentUser.firstName} ${currentUser.lastName ?? ''}`,
            `${organizationUser.invitationToken}?oid=${organizationUser.organizationId}`,
            currentOrganization.name,
            currentOrganization.id
          )
          .catch((err) => console.error('Error while sending welcome mail', err));
      }
      return organizationUser;
    }, manager);
  }

  decamelizeDefaultGroupNames(groups: string) {
    return groups?.length
      ? groups
          .split('|')
          .map((group: string) =>
            group === 'All Users' || group === 'Admin' ? decamelize(group.replace(' ', '')) : group
          )
      : [];
  }

  async inviteUserswrapper(users, currentUser: User): Promise<void> {
    await dbTransactionWrap(async (manager) => {
      for (let i = 0; i < users.length; i++) {
        await this.inviteNewUser(currentUser, users[i], manager);
      }
    });
  }

  async bulkUploadUsers(currentUser: User, fileStream, res: Response) {
    const users = [];
    const existingUsers = [];
    const archivedUsers = [];
    const invalidRows = [];
    const invalidFields = new Set();
    const invalidGroups = [];
    let isUserInOtherGroupsAndAdmin = false;
    const emailPattern = /^[A-Z0-9._%+-]+@[A-Z0-9.-]+\.[A-Z]{2,4}$/i;
    const manager = getManager();

    const groupPermissions = await this.groupPermissionService.findAll(currentUser);
    const existingGroups = groupPermissions.map((groupPermission) => groupPermission.group);

    csv
      .parseString(fileStream.toString(), {
        headers: ['first_name', 'last_name', 'email', 'groups'],
        renameHeaders: true,
        ignoreEmpty: true,
      })
      .transform((row: UserCsvRow, next) => {
        return next(null, {
          ...row,
          groups: this.decamelizeDefaultGroupNames(row?.groups),
        });
      })
      .validate(async (data: UserCsvRow, next) => {
        await dbTransactionWrap(async (manager: EntityManager) => {
          //Check for existing users
          const user = await this.usersService.findByEmail(data?.email, undefined, undefined, manager);

          if (user?.status === USER_STATUS.ARCHIVED) {
            archivedUsers.push(data?.email);
          } else if (user?.organizationUsers?.some((ou) => ou.organizationId === currentUser.organizationId)) {
            existingUsers.push(data?.email);
          } else {
            users.push(data);
          }

          //Check for invalid groups
          const receivedGroups: string[] | null = data?.groups.length ? data?.groups : null;

          if (Array.isArray(receivedGroups)) {
            for (const group of receivedGroups) {
              if (group === 'admin' && receivedGroups.includes('all_users') && receivedGroups.length > 2) {
                isUserInOtherGroupsAndAdmin = true;
                break;
              }

              if (existingGroups.indexOf(group) === -1) {
                invalidGroups.push(group);
              }
            }
          }

          data.first_name = data.first_name?.trim();
          data.last_name = data.last_name?.trim();

          const isValidName = data.first_name !== '' || data.last_name !== '';

          return next(null, isValidName && emailPattern.test(data.email) && receivedGroups?.length > 0);
        }, manager);
      })
      .on('data', function () {})
      .on('data-invalid', (row, rowNumber) => {
        const invalidField = Object.keys(row).filter((key) => {
          if (Array.isArray(row[key])) {
            return row[key].length === 0;
          }
          return !row[key] || row[key] === '';
        });
        invalidRows.push(rowNumber);
        invalidFields.add(invalidField);
      })
      .on('end', async (rowCount: number) => {
        try {
          if (rowCount > MAX_ROW_COUNT) {
            throw new BadRequestException('Row count cannot be greater than 500');
          }

          if (invalidRows.length) {
            const invalidFieldsArray = invalidFields.entries().next().value[1];
            const errorMsg = `Invalid row(s): [${invalidFieldsArray.join(', ')}] in [${
              invalidRows.length
            }] row(s). No users were uploaded.`;
            throw new BadRequestException(errorMsg);
          }

          if (isUserInOtherGroupsAndAdmin) {
            throw new BadRequestException(
              'Conflicting Group Memberships: User cannot be in both the Admin group and other groups simultaneously.'
            );
          }

          if (invalidGroups.length) {
            throw new BadRequestException(
              `${invalidGroups.length} group${isPlural(invalidGroups)} doesn't exist. No users were uploaded`
            );
          }

          if (archivedUsers.length) {
            throw new BadRequestException(
              `User${isPlural(archivedUsers)} with email ${archivedUsers.join(
                ', '
              )} is archived. No users were uploaded`
            );
          }

          if (existingUsers.length) {
            throw new BadRequestException(
              `${existingUsers.length} users with same email already exist. No users were uploaded `
            );
          }

          if (users.length === 0) {
            throw new BadRequestException('No users were uploaded');
          }

          if (users.length > 250) {
            throw new BadRequestException(`You can only invite 250 users at a time`);
          }

          await this.inviteUserswrapper(users, currentUser);
          res.status(201).send({ message: `${rowCount} user${isPlural(users)} are being added` });
        } catch (error) {
          const { status, response } = error;
          if (status === 451) {
            res.status(status).send({ message: response, statusCode: status });
            return;
          }
          res.status(status).send(JSON.stringify(response));
        }
      })
      .on('error', (error) => {
        throw error.message;
      });
  }

  async organizationsLimit() {
    const licenseTerms = await this.licenseService.getLicenseTerms([LICENSE_FIELD.WORKSPACES, LICENSE_FIELD.STATUS]);

    return {
      workspacesCount: generatePayloadForLimits(
        licenseTerms[LICENSE_FIELD.WORKSPACES] !== LICENSE_LIMIT.UNLIMITED
          ? await this.organizationUserService.organizationsCount()
          : 0,
        licenseTerms[LICENSE_FIELD.WORKSPACES],
        licenseTerms[LICENSE_FIELD.STATUS],
        LICENSE_LIMITS_LABEL.WORKSPACES
      ),
    };
  }

  async checkWorkspaceUniqueness(name: string, slug: string) {
    if (!(slug || name)) {
      throw new NotAcceptableException('Request should contain the slug or name');
    }
    const result = await getManager().findOne(Organization, {
      ...(name && { name }),
      ...(slug && { slug }),
    });
    if (result) throw new ConflictException(`${name ? 'Name' : 'Slug'} must be unique`);
    return;
  }
}<|MERGE_RESOLUTION|>--- conflicted
+++ resolved
@@ -205,15 +205,11 @@
     return await this.organizationsRepository.findOne({ where: { id }, relations: ['ssoConfigs'] });
   }
 
-<<<<<<< HEAD
   async updateOwner(id: string, ownerId: string, manager?: EntityManager): Promise<void> {
     await dbTransactionWrap((manager: EntityManager) => manager.update(Organization, { id }, { ownerId }), manager);
   }
 
-  async getInstanceSSOConfigs(): Promise<SSOConfigs[]> {
-=======
   async getInstanceSSOConfigs(decryptSensitiveData = true): Promise<SSOConfigs[]> {
->>>>>>> 7e9f3b2c
     const result = await dbTransactionWrap(async (manager: EntityManager) => {
       return await manager.find(SSOConfigs, {
         where: {
@@ -641,22 +637,12 @@
     }
 
     // filter oidc and ldap configs
-<<<<<<< HEAD
     const licenseTerms = await this.licenseService.getLicenseTerms(
       [LICENSE_FIELD.OIDC, LICENSE_FIELD.LDAP, LICENSE_FIELD.SAML],
       result.id || organizationId
     );
-    if (result?.ssoConfigs?.some((sso) => sso.sso === 'openid') && !licenseTerms[LICENSE_FIELD.OIDC]) {
-      result.ssoConfigs = result.ssoConfigs.filter((sso) => sso.sso !== 'openid');
-=======
-    const licenseTerms = await this.licenseService.getLicenseTerms([
-      LICENSE_FIELD.OIDC,
-      LICENSE_FIELD.LDAP,
-      LICENSE_FIELD.SAML,
-    ]);
     if (result?.ssoConfigs?.some((sso) => sso.sso === SSOType.OPENID) && !licenseTerms[LICENSE_FIELD.OIDC]) {
       result.ssoConfigs = result.ssoConfigs.filter((sso) => sso.sso !== SSOType.OPENID);
->>>>>>> 7e9f3b2c
     }
     if (result?.ssoConfigs?.some((sso) => sso.sso === SSOType.LDAP) && !licenseTerms[LICENSE_FIELD.LDAP]) {
       result.ssoConfigs = result.ssoConfigs.filter((sso) => sso.sso !== SSOType.LDAP);
