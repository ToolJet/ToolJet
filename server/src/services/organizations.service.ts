import {
  BadRequestException,
  ConflictException,
  HttpException,
  Injectable,
  NotAcceptableException,
} from '@nestjs/common';
import * as csv from 'fast-csv';
import { InjectRepository } from '@nestjs/typeorm';
import { GroupPermission } from 'src/entities/group_permission.entity';
import { Organization } from 'src/entities/organization.entity';
import { SSOConfigs } from 'src/entities/sso_config.entity';
import { User } from 'src/entities/user.entity';
import {
  cleanObject,
  dbTransactionWrap,
  isPlural,
  generatePayloadForLimits,
  catchDbException,
  generateNextNameAndSlug,
  isSuperAdmin,
} from 'src/helpers/utils.helper';
import {
  Brackets,
  createQueryBuilder,
  DeepPartial,
  EntityManager,
  FindManyOptions,
  getManager,
  ILike,
  Repository,
} from 'typeorm';
import { OrganizationUser } from '../entities/organization_user.entity';
import { EmailService } from './email.service';
import { EncryptionService } from './encryption.service';
import { GroupPermissionsService } from './group_permissions.service';
import { OrganizationUsersService } from './organization_users.service';
import { UsersService } from './users.service';
import { InviteNewUserDto } from '@dto/invite-new-user.dto';
import { ConfigService } from '@nestjs/config';
import { ActionTypes, ResourceTypes } from 'src/entities/audit_log.entity';
import { AuditLoggerService } from './audit_logger.service';
import {
  getUserStatusAndSource,
  lifecycleEvents,
  USER_STATUS,
  USER_TYPE,
  WORKSPACE_USER_STATUS,
  WORKSPACE_STATUS,
} from 'src/helpers/user_lifecycle';
import { InstanceSettingsService } from './instance_settings.service';
import { decamelize } from 'humps';
import { Response } from 'express';
import { AppEnvironmentService } from './app_environments.service';
import { LicenseService } from './license.service';
import { LICENSE_FIELD, LICENSE_LIMIT, LICENSE_LIMITS_LABEL, LICENSE_TYPE } from 'src/helpers/license.helper';
import { DataBaseConstraints } from 'src/helpers/db_constraints.constants';
import { OrganizationUpdateDto } from '@dto/organization.dto';
import { INSTANCE_USER_SETTINGS } from 'src/helpers/instance_settings.constants';

const MAX_ROW_COUNT = 500;

type FetchUserResponse = {
  email: string;
  firstName: string;
  lastName: string;
  name: string;
  id: string;
  status: string;
  invitationToken?: string;
  accountSetupToken?: string;
};

type UserFilterOptions = { searchText?: string; status?: string };

interface UserCsvRow {
  first_name: string;
  last_name: string;
  email: string;
  groups?: any;
}

class OrganizationWithLicenseType extends Organization {
  licenseType: string | null;
}

const orgConstraints = [
  {
    dbConstraint: DataBaseConstraints.WORKSPACE_NAME_UNIQUE,
    message: 'This workspace name is already taken.',
  },
  {
    dbConstraint: DataBaseConstraints.WORKSPACE_SLUG_UNIQUE,
    message: 'This workspace slug is already taken.',
  },
];

@Injectable()
export class OrganizationsService {
  constructor(
    @InjectRepository(Organization)
    private organizationsRepository: Repository<Organization>,
    @InjectRepository(SSOConfigs)
    private ssoConfigRepository: Repository<SSOConfigs>,
    private usersService: UsersService,
    private organizationUserService: OrganizationUsersService,
    private groupPermissionService: GroupPermissionsService,
    private appEnvironmentService: AppEnvironmentService,
    private encryptionService: EncryptionService,
    private emailService: EmailService,
    private instanceSettingsService: InstanceSettingsService,
    private configService: ConfigService,
    private auditLoggerService: AuditLoggerService,
    private licenseService: LicenseService
  ) {}

  async create(name: string, slug: string, user: User, manager?: EntityManager): Promise<Organization> {
    let organization: Organization;
    await dbTransactionWrap(async (manager: EntityManager) => {
      organization = await catchDbException(async () => {
        return await manager.save(
          manager.create(Organization, {
            ssoConfigs: [
              {
                sso: 'form',
                enabled: true,
              },
            ],
            name,
            slug,
            createdAt: new Date(),
            updatedAt: new Date(),
          })
        );
      }, orgConstraints);

      await this.appEnvironmentService.createDefaultEnvironments(organization.id, manager);

      const createdGroupPermissions: GroupPermission[] = await this.createDefaultGroupPermissionsForOrganization(
        organization,
        manager
      );

      if (user) {
        await this.organizationUserService.create(user, organization, false, manager);

        for (const groupPermission of createdGroupPermissions) {
          await this.groupPermissionService.createUserGroupPermission(user.id, groupPermission.id, manager);
        }

        await this.updateOwner(organization.id, user.id, manager);
        await this.usersService.validateLicense(manager, organization.id);
      }
      //does not apply to cloud-licensing (workspace specific)
      //await this.organizationUserService.validateLicense(manager);
    }, manager);

    return organization;
  }

  async constructSSOConfigs(organizationId?: string) {
    const isPersonalWorkspaceAllowed = await this.instanceSettingsService.getSettings(
      INSTANCE_USER_SETTINGS.ALLOW_PERSONAL_WORKSPACE
    );
    const oidcEnabled = await this.licenseService.getLicenseTerms(LICENSE_FIELD.OIDC, organizationId);
    return {
      google: {
        enabled: !!this.configService.get<string>('SSO_GOOGLE_OAUTH2_CLIENT_ID'),
        configs: {
          client_id: this.configService.get<string>('SSO_GOOGLE_OAUTH2_CLIENT_ID'),
        },
      },
      git: {
        enabled: !!this.configService.get<string>('SSO_GIT_OAUTH2_CLIENT_ID'),
        configs: {
          client_id: this.configService.get<string>('SSO_GIT_OAUTH2_CLIENT_ID'),
          host_name: this.configService.get<string>('SSO_GIT_OAUTH2_HOST'),
        },
      },
      openid: {
        enabled: !!(this.configService.get<string>('SSO_OPENID_CLIENT_ID') && oidcEnabled),
        configs: {
          client_id: this.configService.get<string>('SSO_OPENID_CLIENT_ID'),
          name: this.configService.get<string>('SSO_OPENID_NAME'),
        },
      },
      form: {
        enable_sign_up:
          this.configService.get<string>('DISABLE_SIGNUPS') !== 'true' && isPersonalWorkspaceAllowed === 'true',
        enabled: true,
      },
      enableSignUp:
        this.configService.get<string>('SSO_DISABLE_SIGNUPS') !== 'true' && isPersonalWorkspaceAllowed === 'true',
    };
  }

  async get(id: string): Promise<Organization> {
    return await this.organizationsRepository.findOne({ where: { id }, relations: ['ssoConfigs'] });
  }

  async updateOwner(id: string, ownerId: string, manager?: EntityManager): Promise<void> {
    await dbTransactionWrap((manager: EntityManager) => manager.update(Organization, { id }, { ownerId }), manager);
  }

  async fetchOrganization(slug: string): Promise<Organization> {
    let organization: Organization;
    try {
      organization = await this.organizationsRepository.findOneOrFail({
        where: { slug },
        select: ['id', 'slug', 'status'],
      });
    } catch (error) {
      organization = await this.organizationsRepository.findOne({
        where: { id: slug },
        select: ['id', 'slug', 'status'],
      });
    }
    if (organization && organization.status !== WORKSPACE_STATUS.ACTIVE)
      throw new BadRequestException('Organization is Archived');
    return organization;
  }

  async getSingleOrganization(): Promise<Organization> {
    return await this.organizationsRepository.findOne({ relations: ['ssoConfigs'] });
  }

  async createDefaultGroupPermissionsForOrganization(organization: Organization, manager?: EntityManager) {
    const defaultGroups = ['all_users', 'admin'];

    return await dbTransactionWrap(async (manager: EntityManager) => {
      const createdGroupPermissions: GroupPermission[] = [];
      for (const group of defaultGroups) {
        const isAdmin = group === 'admin';
        const groupPermission = manager.create(GroupPermission, {
          organizationId: organization.id,
          group: group,
          appCreate: isAdmin,
          appDelete: isAdmin,
          folderCreate: isAdmin,
          orgEnvironmentVariableCreate: isAdmin,
          orgEnvironmentVariableUpdate: isAdmin,
          orgEnvironmentVariableDelete: isAdmin,
          orgEnvironmentConstantCreate: isAdmin,
          orgEnvironmentConstantDelete: isAdmin,
          folderUpdate: isAdmin,
          folderDelete: isAdmin,
          dataSourceDelete: isAdmin,
          dataSourceCreate: isAdmin,
        });
        await manager.save(groupPermission);
        createdGroupPermissions.push(groupPermission);
      }
      return createdGroupPermissions;
    }, manager);
  }

  async fetchUsersByValue(user: User, searchInput: string): Promise<any> {
    if (!searchInput) {
      return [];
    }
    const options = {
      searchText: searchInput,
    };
    const organizationUsers = await this.organizationUsersQuery(user.organizationId, options, 'or', true)
      .distinctOn(['user.email'])
      .orderBy('user.email', 'ASC')
      .take(10)
      .getMany();

    return organizationUsers?.map((orgUser) => {
      return {
        email: orgUser.user.email,
        firstName: orgUser.user?.firstName,
        lastName: orgUser.user?.lastName,
        name: `${orgUser.user?.firstName} ${orgUser.user?.lastName}`,
        id: orgUser.id,
        userId: orgUser.user.id,
      };
    });
  }

  organizationUsersQuery(
    organizationId: string,
    options: UserFilterOptions,
    condition?: 'and' | 'or',
    getSuperAdmin?: boolean
  ) {
    const defaultConditions = () => {
      return new Brackets((qb) => {
        if (options?.searchText)
          qb.orWhere('lower(user.email) like :email', {
            email: `%${options?.searchText.toLowerCase()}%`,
          });
        if (options?.searchText)
          qb.orWhere('lower(user.firstName) like :firstName', {
            firstName: `%${options?.searchText.toLowerCase()}%`,
          });
        if (options?.searchText)
          qb.orWhere('lower(user.lastName) like :lastName', {
            lastName: `%${options?.searchText.toLowerCase()}%`,
          });
      });
    };

    const getOrConditions = () => {
      return new Brackets((qb) => {
        if (options?.status)
          qb.orWhere('organization_user.status = :status', {
            status: `${options?.status}`,
          });
      });
    };
    const getAndConditions = () => {
      return new Brackets((qb) => {
        if (options?.status)
          qb.andWhere('organization_user.status = :status', {
            status: `${options?.status}`,
          });
      });
    };
    const query = createQueryBuilder(OrganizationUser, 'organization_user')
      .innerJoinAndSelect('organization_user.user', 'user')
      .innerJoinAndSelect(
        'user.groupPermissions',
        'group_permissions',
        'group_permissions.organization_id = :organizationId',
        {
          organizationId: organizationId,
        }
      )
      .where('organization_user.organization_id = :organizationId', {
        organizationId,
      });

    if (getSuperAdmin) {
      query.andWhere(
        new Brackets((qb) => {
          qb.orWhere('organization_user.organization_id = :organizationId', {
            organizationId,
          }).orWhere('user.userType = :userType', {
            userType: USER_TYPE.INSTANCE,
          });
        })
      );
    } else {
      query.andWhere('organization_user.organization_id = :organizationId', {
        organizationId,
      });
    }

    query.andWhere(defaultConditions()).andWhere(condition === 'and' ? getAndConditions() : getOrConditions());
    return query;
  }

  async fetchUsers(user: User, page = 1, options: UserFilterOptions): Promise<FetchUserResponse[]> {
    const condition = options?.searchText ? 'and' : 'or';
    const organizationUsers = await this.organizationUsersQuery(user.organizationId, options, condition)
      .orderBy('user.firstName', 'ASC')
      .take(10)
      .skip(10 * (page - 1))
      .getMany();

    return organizationUsers?.map((orgUser) => {
      return {
        email: orgUser.user.email,
        firstName: orgUser.user.firstName ?? '',
        lastName: orgUser.user.lastName ?? '',
        name: `${orgUser.user.firstName || ''}${orgUser.user.lastName ? ` ${orgUser.user.lastName}` : ''}`,
        id: orgUser.id,
        userId: orgUser.user.id,
        role: orgUser.role,
        status: orgUser.status,
        avatarId: orgUser.user.avatarId,
        groups: orgUser.user.groupPermissions.map((groupPermission) => groupPermission.group),
        ...(orgUser.invitationToken ? { invitationToken: orgUser.invitationToken } : {}),
        ...(this.configService.get<string>('HIDE_ACCOUNT_SETUP_LINK') !== 'true' && orgUser.user.invitationToken
          ? { accountSetupToken: orgUser.user.invitationToken }
          : {}),
      };
    });
  }

  async usersCount(user: User, options: UserFilterOptions): Promise<number> {
    const condition = options?.searchText ? 'and' : 'or';
    return await this.organizationUsersQuery(user.organizationId, options, condition).getCount();
  }

<<<<<<< HEAD
  async fetchOrganizations(user: any): Promise<OrganizationWithLicenseType[]> {
    const organizations = await createQueryBuilder(Organization, 'organization')
      .leftJoinAndSelect('organization.organizationsLicense', 'license')
      .innerJoin(
        'organization.organizationUsers',
        'organization_users',
        'organization_users.status IN(:...statusList)',
        {
          statusList: ['active'],
        }
      )
      .andWhere('organization_users.userId = :userId', { userId: user.id })
      .orderBy('organization.name', 'ASC')
      .getMany();

    return organizations.map((org) => {
      const organizationWithLicenseType = new OrganizationWithLicenseType();
      Object.assign(organizationWithLicenseType, org);
      organizationWithLicenseType.licenseType =
        org.organizationsLicense && org.organizationsLicense.expiryDate > new Date()
          ? org.organizationsLicense.licenseType
          : LICENSE_TYPE.BASIC;
      return organizationWithLicenseType;
    });
=======
  async fetchOrganizations(
    user: any,
    status = 'active',
    currentPage?: number,
    perPageCount?: number,
    name?: string
  ): Promise<{ organizations: Organization[]; totalCount: number }> {
    /**
     * Asynchronous function to fetch organizations based on specified parameters.
     *
     * @param user - The user making the request. If the user is a Super Admin, all organizations are accessible; otherwise, only organizations associated with the user are retrieved.
     * @param status - Optional parameter specifying the status of organizations to retrieve (default: 'active').
     * @param currentPage - Optional parameter specifying the current page number for paginated results.
     * @param perPageCount - Optional parameter specifying the number of organizations to fetch per page.
     * @param name - Optional parameter to filter organizations by name.
     *
     * @returns A Promise containing an object with two properties:
     *   - organizations: An array of Organization objects based on the specified criteria.
     *   - totalCount: The total count of organizations that match the criteria.
     *
     * @throws An error if the function encounters issues during database queries or data retrieval.
     */
    if (isSuperAdmin(user)) {
      const findOptions: FindManyOptions<Organization> = {
        order: { name: 'ASC' },
        where: {
          status: status,
          /* Adding optional like filter for name */
          ...(name ? { name: ILike(`%${name}%`) } : {}),
        },
      };

      /* Adding pagination in API using current page and page per count  */
      if (currentPage && perPageCount > 0) {
        findOptions.skip = (currentPage - 1) * perPageCount;
        findOptions.take = perPageCount;
      }

      /* Returning both all organizations and total count of organization that matches the given status and name condition   */
      const [organizations, totalCount] = await this.organizationsRepository.findAndCount(findOptions);
      return { organizations, totalCount };
    } else {
      let query = createQueryBuilder(Organization, 'organization')
        .innerJoin(
          'organization.organizationUsers',
          'organization_users',
          'organization_users.status IN(:...statusList)',
          {
            statusList: ['active'],
          }
        )
        .andWhere('organization_users.userId = :userId', {
          userId: user.id,
        })
        .andWhere('organization.status = :status', {
          status,
        });

      if (name) {
        query = query.andWhere('organization.name ILIKE :name', {
          name: `%${name}%`,
        });
      }
      query = query.orderBy('name', 'ASC');

      /* wrapping two different promises for optimization */
      const [organizations, totalCount] = await Promise.all([
        (async () => {
          if (currentPage && perPageCount > 0) {
            const skipCount = (currentPage - 1) * perPageCount;
            query = query.take(perPageCount).skip(skipCount);
          }
          return await query.getMany();
        })(),
        query.getCount(),
      ]);

      return { organizations, totalCount };
    }
>>>>>>> e18e7865
  }

  async findOrganizationWithLoginSupport(
    user: User,
    loginType: string,
    status?: string | Array<string>
  ): Promise<Organization[]> {
    const statusList = status ? (typeof status === 'object' ? status : [status]) : [WORKSPACE_USER_STATUS.ACTIVE];

    const query = createQueryBuilder(Organization, 'organization')
      .innerJoin('organization.ssoConfigs', 'organization_sso', 'organization_sso.sso = :form', {
        form: 'form',
      })
      .innerJoin(
        'organization.organizationUsers',
        'organization_users',
        'organization_users.status IN(:...statusList)',
        {
          statusList,
        }
      );

    if (!isSuperAdmin(user)) {
      if (loginType === 'form') {
        query.where('organization_sso.enabled = :enabled', {
          enabled: true,
        });
      } else if (loginType === 'sso') {
        query.where('organization.inheritSSO = :inheritSSO', {
          inheritSSO: true,
        });
      } else {
        return;
      }
    }

    query.andWhere('organization_users.userId = :userId', {
      userId: user.id,
    });

    return await query.orderBy('name', 'ASC').getMany();
  }

  async getSSOConfigs(organizationId: string, sso: string): Promise<Organization> {
    return await createQueryBuilder(Organization, 'organization')
      .leftJoinAndSelect('organization.ssoConfigs', 'organisation_sso', 'organisation_sso.sso = :sso', {
        sso,
      })
      .andWhere('organization.id = :organizationId', {
        organizationId,
      })
      .getOne();
  }

  constructOrgFindQuery(slug: string, id: string, statusList?: Array<boolean>) {
    const query = createQueryBuilder(Organization, 'organization').leftJoinAndSelect(
      'organization.ssoConfigs',
      'organisation_sso',
      'organisation_sso.enabled IN (:...statusList)',
      {
        statusList: statusList || [true, false], // Return enabled and disabled sso if status list not passed
      }
    );
    if (slug) {
      query.andWhere(`organization.slug = :slug`, { slug });
    } else {
      query.andWhere(`organization.id = :id`, { id });
    }
    return query;
  }

  async fetchOrganizationDetails(
    organizationId: string,
    statusList?: Array<boolean>,
    isHideSensitiveData?: boolean,
    addInstanceLevelSSO?: boolean
  ): Promise<DeepPartial<Organization>> {
    let result: DeepPartial<Organization>;
    try {
      result = await this.constructOrgFindQuery(organizationId, null, statusList).getOneOrFail();
    } catch (error) {
      result = await this.constructOrgFindQuery(null, organizationId, statusList).getOne();
    }

    if (!result) return;

    if (addInstanceLevelSSO && result.inheritSSO) {
      if (
        this.configService.get<string>('SSO_GOOGLE_OAUTH2_CLIENT_ID') &&
        !result.ssoConfigs?.some((config) => config.sso === 'google')
      ) {
        if (!result.ssoConfigs) {
          result.ssoConfigs = [];
        }
        result.ssoConfigs.push({
          sso: 'google',
          enabled: true,
          configs: {
            clientId: this.configService.get<string>('SSO_GOOGLE_OAUTH2_CLIENT_ID'),
          },
        });
      }
      if (
        this.configService.get<string>('SSO_GIT_OAUTH2_CLIENT_ID') &&
        this.configService.get<string>('SSO_GIT_OAUTH2_CLIENT_SECRET') &&
        !result.ssoConfigs?.some((config) => config.sso === 'git')
      ) {
        if (!result.ssoConfigs) {
          result.ssoConfigs = [];
        }
        result.ssoConfigs.push({
          sso: 'git',
          enabled: true,
          configs: {
            clientId: this.configService.get<string>('SSO_GIT_OAUTH2_CLIENT_ID'),
            clientSecret: await this.encryptionService.encryptColumnValue(
              'ssoConfigs',
              'clientSecret',
              this.configService.get<string>('SSO_GIT_OAUTH2_CLIENT_SECRET')
            ),
            hostName: this.configService.get<string>('SSO_GIT_OAUTH2_HOST'),
          },
        });
      }
      if (
        this.configService.get<string>('SSO_OPENID_CLIENT_ID') &&
        this.configService.get<string>('SSO_OPENID_CLIENT_SECRET') &&
        !result.ssoConfigs?.some((config) => config.sso === 'openid')
      ) {
        if (!result.ssoConfigs) {
          result.ssoConfigs = [];
        }
        result.ssoConfigs.push({
          sso: 'openid',
          enabled: true,
          configs: {
            clientId: this.configService.get<string>('SSO_OPENID_CLIENT_ID'),
            clientSecret: await this.encryptionService.encryptColumnValue(
              'ssoConfigs',
              'clientSecret',
              this.configService.get<string>('SSO_OPENID_CLIENT_SECRET')
            ),
            wellKnownUrl: this.configService.get<string>('SSO_OPENID_WELL_KNOWN_URL'),
          },
        });
      }
    }

    // filter oidc and ldap configs
    const licenseTerms = await this.licenseService.getLicenseTerms(
      [LICENSE_FIELD.OIDC, LICENSE_FIELD.LDAP, LICENSE_FIELD.SAML],
      result.id || organizationId
    );
    if (result?.ssoConfigs?.some((sso) => sso.sso === 'openid') && !licenseTerms[LICENSE_FIELD.OIDC]) {
      result.ssoConfigs = result.ssoConfigs.filter((sso) => sso.sso !== 'openid');
    }
    if (result?.ssoConfigs?.some((sso) => sso.sso === 'ldap') && !licenseTerms[LICENSE_FIELD.LDAP]) {
      result.ssoConfigs = result.ssoConfigs.filter((sso) => sso.sso !== 'ldap');
    }
    if (result?.ssoConfigs?.some((sso) => sso.sso === 'saml') && !licenseTerms[LICENSE_FIELD.SAML]) {
      result.ssoConfigs = result.ssoConfigs.filter((sso) => sso.sso !== 'saml');
    }

    if (!isHideSensitiveData) {
      if (!(result?.ssoConfigs?.length > 0)) {
        return;
      }
      for (const sso of result?.ssoConfigs) {
        await this.decryptSecret(sso?.configs);
      }
      return result;
    }
    return this.hideSSOSensitiveData(result?.ssoConfigs, result?.name, result?.enableSignUp, result.id);
  }

  private hideSSOSensitiveData(
    ssoConfigs: DeepPartial<SSOConfigs>[],
    organizationName: string,
    enableSignUp: boolean,
    organizationId: string
  ): any {
    const configs = { name: organizationName, enableSignUp, id: organizationId };
    if (ssoConfigs?.length > 0) {
      for (const config of ssoConfigs) {
        const configId = config['id'];
        delete config['id'];
        delete config['organizationId'];
        delete config['createdAt'];
        delete config['updatedAt'];

        configs[config.sso] = this.buildConfigs(config, configId);
      }
    }
    return configs;
  }

  private buildConfigs(config: any, configId: string) {
    if (!config) return config;
    return {
      ...config,
      configs: {
        ...(config?.configs || {}),
        ...(config?.configs ? { clientSecret: '' } : {}),
      },
      configId,
    };
  }

  private async encryptSecret(configs) {
    if (!configs || typeof configs !== 'object') return configs;
    await Promise.all(
      Object.keys(configs).map(async (key) => {
        if (key.toLowerCase().includes('secret')) {
          if (configs[key]) {
            configs[key] = await this.encryptionService.encryptColumnValue('ssoConfigs', key, configs[key]);
          }
        }
        if (key.toLowerCase().includes('sslCerts')) {
          if (typeof configs[key] === 'object' && Object.keys(configs[key]).length) {
            const sslCerts = {};
            for (const k of Object.keys(configs[key])) {
              try {
                sslCerts[k] = await this.encryptionService.encryptColumnValue('ssoConfigs', k, configs[key][k]);
              } catch (error) {
                sslCerts[k] = configs[key][k];
              }
            }
            configs[key] = sslCerts;
          }
        }
      })
    );
  }

  private async decryptSecret(configs) {
    if (!configs || typeof configs !== 'object') return configs;
    await Promise.all(
      Object.keys(configs).map(async (key) => {
        if (key.toLowerCase().includes('secret')) {
          if (configs[key]) {
            configs[key] = await this.encryptionService.decryptColumnValue('ssoConfigs', key, configs[key]);
          }
        }
        if (key.toLowerCase().includes('sslCerts')) {
          if (typeof configs[key] === 'object' && Object.keys(configs[key]).length) {
            const sslCerts = {};
            for (const k of Object.keys(configs[key])) {
              try {
                sslCerts[k] = await this.encryptionService.decryptColumnValue('ssoConfigs', k, configs[key][k]);
              } catch (error) {
                sslCerts[k] = configs[key][k];
              }
            }
            configs[key] = sslCerts;
          }
        }
      })
    );
  }

  async updateOrganization(organizationId: string, params: OrganizationUpdateDto) {
    const { name, slug, domain, enableSignUp, inheritSSO, status } = params;

    const updatableParams = {
      name,
      slug,
      domain,
      enableSignUp,
      inheritSSO,
      status,
    };

    // removing keys with undefined values
    cleanObject(updatableParams);
    return await dbTransactionWrap(async (manager: EntityManager) => {
      await catchDbException(async () => {
        await manager.update(Organization, organizationId, updatableParams);
      }, orgConstraints);
      await this.usersService.validateLicense(manager);
    });
  }

  async updateOrganizationConfigs(organizationId: string, params: any) {
    const { type, configs, enabled } = params;

    if (!(type && ['git', 'google', 'form', 'openid', 'ldap', 'saml'].includes(type))) {
      throw new BadRequestException();
    }

    if (type === 'openid' && !(await this.licenseService.getLicenseTerms(LICENSE_FIELD.OIDC, organizationId))) {
      throw new HttpException('OIDC disabled', 451);
    }

    await this.encryptSecret(configs);
    const organization: Organization = await this.getSSOConfigs(organizationId, type);

    if (organization?.ssoConfigs?.length > 0) {
      const ssoConfigs: SSOConfigs = organization.ssoConfigs[0];

      const updatableParams = {
        configs,
        enabled,
      };

      // removing keys with undefined values
      cleanObject(updatableParams);
      return await this.ssoConfigRepository.update(ssoConfigs.id, updatableParams);
    } else {
      const newSSOConfigs = this.ssoConfigRepository.create({
        organization,
        sso: type,
        configs,
        enabled: !!enabled,
      });
      return await this.ssoConfigRepository.save(newSSOConfigs);
    }
  }

  async getConfigs(id: string): Promise<SSOConfigs> {
    const result: SSOConfigs = await this.ssoConfigRepository.findOne({
      where: { id, enabled: true },
      relations: ['organization'],
    });
    await this.decryptSecret(result?.configs);
    return result;
  }

  async inviteNewUser(
    currentUser: User,
    inviteNewUserDto: InviteNewUserDto,
    manager?: EntityManager
  ): Promise<OrganizationUser> {
    const userParams = <User>{
      firstName: inviteNewUserDto.first_name,
      lastName: inviteNewUserDto.last_name,
      email: inviteNewUserDto.email,
      ...getUserStatusAndSource(lifecycleEvents.USER_INVITE),
    };
    const groups = inviteNewUserDto.groups ?? [];

    return await dbTransactionWrap(async (manager: EntityManager) => {
      let user = await this.usersService.findByEmail(userParams.email, undefined, undefined, manager);

      if (user?.status === USER_STATUS.ARCHIVED) {
        throw new BadRequestException('User is archived in the instance. Contact super admin to activate them.');
      }
      let defaultOrganization: Organization,
        shouldSendWelcomeMail = false;

      if (user?.organizationUsers?.some((ou) => ou.organizationId === currentUser.organizationId)) {
        throw new BadRequestException('Duplicate email found. Please provide a unique email address.');
      }

      if (user?.invitationToken) {
        // user sign up not completed, name will be empty - updating name and source
        await this.usersService.update(
          user.id,
          { firstName: userParams.firstName, lastName: userParams.lastName, source: userParams.source },
          manager
        );
      }

      if (!user) {
        // User not exist
        shouldSendWelcomeMail = true;
        // Create default organization if user not exist
        if (
          (await this.instanceSettingsService.getSettings(INSTANCE_USER_SETTINGS.ALLOW_PERSONAL_WORKSPACE)) === 'true'
        ) {
          // Create default organization if user not exist
          const { name, slug } = generateNextNameAndSlug('My workspace');
          defaultOrganization = await this.create(name, slug, null, manager);
        }
      } else if (user.invitationToken) {
        // User not setup
        shouldSendWelcomeMail = true;
      }

      if (user && user.status === USER_STATUS.ARCHIVED) {
        await this.usersService.updateUser(user.id, { status: USER_STATUS.ACTIVE });
      }

      user = await this.usersService.create(
        userParams,
        currentUser.organizationId,
        ['all_users', ...groups],
        user,
        true,
        defaultOrganization?.id,
        manager
      );

      if (defaultOrganization) {
        // Setting up default organization
        await this.updateOwner(defaultOrganization.id, user.id, manager);
        await this.organizationUserService.create(user, defaultOrganization, true, manager);
        await this.organizationUserService.validateLicense(manager);
        await this.usersService.attachUserGroup(
          ['all_users', 'admin'],
          defaultOrganization.id,
          user.id,
          false,
          manager
        );
      }

      const currentOrganization: Organization = await this.organizationsRepository.findOneOrFail({
        where: { id: currentUser.organizationId },
      });

      const organizationUser = await this.organizationUserService.create(user, currentOrganization, true, manager);

      await this.usersService.validateLicense(manager, currentOrganization.id);

      await this.auditLoggerService.perform(
        {
          userId: currentUser.id,
          organizationId: currentOrganization.id,
          resourceId: user.id,
          resourceName: user.email,
          resourceType: ResourceTypes.USER,
          actionType: ActionTypes.USER_INVITE,
        },
        manager
      );

      if (shouldSendWelcomeMail) {
        this.emailService
          .sendWelcomeEmail(
            user.email,
            user.firstName,
            user.invitationToken,
            organizationUser.invitationToken,
            currentOrganization.id,
            currentOrganization.name,
            `${currentUser.firstName} ${currentUser.lastName ?? ''}`
          )
          .catch((err) => console.error('Error while sending welcome mail', err));

        void this.licenseService.createCRMUser({
          email: user.email,
          firstName: user.firstName,
          lastName: user.lastName,
          role: user.role,
        });
      } else {
        this.emailService
          .sendOrganizationUserWelcomeEmail(
            user.email,
            user.firstName,
            `${currentUser.firstName} ${currentUser.lastName ?? ''}`,
            `${organizationUser.invitationToken}?oid=${organizationUser.organizationId}`,
            currentOrganization.name,
            currentOrganization.id
          )
          .catch((err) => console.error('Error while sending welcome mail', err));
      }
      return organizationUser;
    }, manager);
  }

  decamelizeDefaultGroupNames(groups: string) {
    return groups?.length
      ? groups
          .split('|')
          .map((group: string) =>
            group === 'All Users' || group === 'Admin' ? decamelize(group.replace(' ', '')) : group
          )
      : [];
  }

  async inviteUserswrapper(users, currentUser: User): Promise<void> {
    await dbTransactionWrap(async (manager) => {
      for (let i = 0; i < users.length; i++) {
        await this.inviteNewUser(currentUser, users[i], manager);
      }
    });
  }

  async bulkUploadUsers(currentUser: User, fileStream, res: Response) {
    const users = [];
    const existingUsers = [];
    const archivedUsers = [];
    const invalidRows = [];
    const invalidFields = new Set();
    const invalidGroups = [];
    let isUserInOtherGroupsAndAdmin = false;
    const emailPattern = /^[A-Z0-9._%+-]+@[A-Z0-9.-]+\.[A-Z]{2,4}$/i;
    const manager = getManager();

    const groupPermissions = await this.groupPermissionService.findAll(currentUser);
    const existingGroups = groupPermissions.map((groupPermission) => groupPermission.group);

    csv
      .parseString(fileStream.toString(), {
        headers: ['first_name', 'last_name', 'email', 'groups'],
        renameHeaders: true,
        ignoreEmpty: true,
      })
      .transform((row: UserCsvRow, next) => {
        return next(null, {
          ...row,
          groups: this.decamelizeDefaultGroupNames(row?.groups),
        });
      })
      .validate(async (data: UserCsvRow, next) => {
        await dbTransactionWrap(async (manager: EntityManager) => {
          //Check for existing users
          const user = await this.usersService.findByEmail(data?.email, undefined, undefined, manager);

          if (user?.status === USER_STATUS.ARCHIVED) {
            archivedUsers.push(data?.email);
          } else if (user?.organizationUsers?.some((ou) => ou.organizationId === currentUser.organizationId)) {
            existingUsers.push(data?.email);
          } else {
            users.push(data);
          }

          //Check for invalid groups
          const receivedGroups: string[] | null = data?.groups.length ? data?.groups : null;

          if (Array.isArray(receivedGroups)) {
            for (const group of receivedGroups) {
              if (group === 'admin' && receivedGroups.includes('all_users') && receivedGroups.length > 2) {
                isUserInOtherGroupsAndAdmin = true;
                break;
              }

              if (existingGroups.indexOf(group) === -1) {
                invalidGroups.push(group);
              }
            }
          }

          data.first_name = data.first_name?.trim();
          data.last_name = data.last_name?.trim();

          const isValidName = data.first_name !== '' || data.last_name !== '';

          return next(null, isValidName && emailPattern.test(data.email) && receivedGroups?.length > 0);
        }, manager);
      })
      .on('data', function () {})
      .on('data-invalid', (row, rowNumber) => {
        const invalidField = Object.keys(row).filter((key) => {
          if (Array.isArray(row[key])) {
            return row[key].length === 0;
          }
          return !row[key] || row[key] === '';
        });
        invalidRows.push(rowNumber);
        invalidFields.add(invalidField);
      })
      .on('end', async (rowCount: number) => {
        try {
          if (rowCount > MAX_ROW_COUNT) {
            throw new BadRequestException('Row count cannot be greater than 500');
          }

          if (invalidRows.length) {
            const invalidFieldsArray = invalidFields.entries().next().value[1];
            const errorMsg = `Invalid row(s): [${invalidFieldsArray.join(', ')}] in [${
              invalidRows.length
            }] row(s). No users were uploaded.`;
            throw new BadRequestException(errorMsg);
          }

          if (isUserInOtherGroupsAndAdmin) {
            throw new BadRequestException(
              'Conflicting Group Memberships: User cannot be in both the Admin group and other groups simultaneously.'
            );
          }

          if (invalidGroups.length) {
            throw new BadRequestException(
              `${invalidGroups.length} group${isPlural(invalidGroups)} doesn't exist. No users were uploaded`
            );
          }

          if (archivedUsers.length) {
            throw new BadRequestException(
              `User${isPlural(archivedUsers)} with email ${archivedUsers.join(
                ', '
              )} is archived. No users were uploaded`
            );
          }

          if (existingUsers.length) {
            throw new BadRequestException(
              `${existingUsers.length} users with same email already exist. No users were uploaded `
            );
          }

          if (users.length === 0) {
            throw new BadRequestException('No users were uploaded');
          }

          if (users.length > 250) {
            throw new BadRequestException(`You can only invite 250 users at a time`);
          }

          await this.inviteUserswrapper(users, currentUser);
          res.status(201).send({ message: `${rowCount} user${isPlural(users)} are being added` });
        } catch (error) {
          const { status, response } = error;
          if (status === 451) {
            res.status(status).send({ message: response, statusCode: status });
            return;
          }
          res.status(status).send(JSON.stringify(response));
        }
      })
      .on('error', (error) => {
        throw error.message;
      });
  }

  async organizationsLimit() {
    const licenseTerms = await this.licenseService.getLicenseTerms([LICENSE_FIELD.WORKSPACES, LICENSE_FIELD.STATUS]);

    return {
      workspacesCount: generatePayloadForLimits(
        licenseTerms[LICENSE_FIELD.WORKSPACES] !== LICENSE_LIMIT.UNLIMITED
          ? await this.organizationUserService.organizationsCount()
          : 0,
        licenseTerms[LICENSE_FIELD.WORKSPACES],
        licenseTerms[LICENSE_FIELD.STATUS],
        LICENSE_LIMITS_LABEL.WORKSPACES
      ),
    };
  }

  async checkWorkspaceUniqueness(name: string, slug: string) {
    if (!(slug || name)) {
      throw new NotAcceptableException('Request should contain the slug or name');
    }
    const result = await getManager().findOne(Organization, {
      ...(name && { name }),
      ...(slug && { slug }),
    });
    if (result) throw new ConflictException(`${name ? 'Name' : 'Slug'} must be unique`);
    return;
  }
}<|MERGE_RESOLUTION|>--- conflicted
+++ resolved
@@ -20,16 +20,7 @@
   generateNextNameAndSlug,
   isSuperAdmin,
 } from 'src/helpers/utils.helper';
-import {
-  Brackets,
-  createQueryBuilder,
-  DeepPartial,
-  EntityManager,
-  FindManyOptions,
-  getManager,
-  ILike,
-  Repository,
-} from 'typeorm';
+import { Brackets, createQueryBuilder, DeepPartial, EntityManager, getManager, Repository } from 'typeorm';
 import { OrganizationUser } from '../entities/organization_user.entity';
 import { EmailService } from './email.service';
 import { EncryptionService } from './encryption.service';
@@ -385,7 +376,6 @@
     return await this.organizationUsersQuery(user.organizationId, options, condition).getCount();
   }
 
-<<<<<<< HEAD
   async fetchOrganizations(user: any): Promise<OrganizationWithLicenseType[]> {
     const organizations = await createQueryBuilder(Organization, 'organization')
       .leftJoinAndSelect('organization.organizationsLicense', 'license')
@@ -410,87 +400,6 @@
           : LICENSE_TYPE.BASIC;
       return organizationWithLicenseType;
     });
-=======
-  async fetchOrganizations(
-    user: any,
-    status = 'active',
-    currentPage?: number,
-    perPageCount?: number,
-    name?: string
-  ): Promise<{ organizations: Organization[]; totalCount: number }> {
-    /**
-     * Asynchronous function to fetch organizations based on specified parameters.
-     *
-     * @param user - The user making the request. If the user is a Super Admin, all organizations are accessible; otherwise, only organizations associated with the user are retrieved.
-     * @param status - Optional parameter specifying the status of organizations to retrieve (default: 'active').
-     * @param currentPage - Optional parameter specifying the current page number for paginated results.
-     * @param perPageCount - Optional parameter specifying the number of organizations to fetch per page.
-     * @param name - Optional parameter to filter organizations by name.
-     *
-     * @returns A Promise containing an object with two properties:
-     *   - organizations: An array of Organization objects based on the specified criteria.
-     *   - totalCount: The total count of organizations that match the criteria.
-     *
-     * @throws An error if the function encounters issues during database queries or data retrieval.
-     */
-    if (isSuperAdmin(user)) {
-      const findOptions: FindManyOptions<Organization> = {
-        order: { name: 'ASC' },
-        where: {
-          status: status,
-          /* Adding optional like filter for name */
-          ...(name ? { name: ILike(`%${name}%`) } : {}),
-        },
-      };
-
-      /* Adding pagination in API using current page and page per count  */
-      if (currentPage && perPageCount > 0) {
-        findOptions.skip = (currentPage - 1) * perPageCount;
-        findOptions.take = perPageCount;
-      }
-
-      /* Returning both all organizations and total count of organization that matches the given status and name condition   */
-      const [organizations, totalCount] = await this.organizationsRepository.findAndCount(findOptions);
-      return { organizations, totalCount };
-    } else {
-      let query = createQueryBuilder(Organization, 'organization')
-        .innerJoin(
-          'organization.organizationUsers',
-          'organization_users',
-          'organization_users.status IN(:...statusList)',
-          {
-            statusList: ['active'],
-          }
-        )
-        .andWhere('organization_users.userId = :userId', {
-          userId: user.id,
-        })
-        .andWhere('organization.status = :status', {
-          status,
-        });
-
-      if (name) {
-        query = query.andWhere('organization.name ILIKE :name', {
-          name: `%${name}%`,
-        });
-      }
-      query = query.orderBy('name', 'ASC');
-
-      /* wrapping two different promises for optimization */
-      const [organizations, totalCount] = await Promise.all([
-        (async () => {
-          if (currentPage && perPageCount > 0) {
-            const skipCount = (currentPage - 1) * perPageCount;
-            query = query.take(perPageCount).skip(skipCount);
-          }
-          return await query.getMany();
-        })(),
-        query.getCount(),
-      ]);
-
-      return { organizations, totalCount };
-    }
->>>>>>> e18e7865
   }
 
   async findOrganizationWithLoginSupport(
