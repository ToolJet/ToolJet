import {
  BadRequestException,
  ConflictException,
  HttpException,
  Injectable,
  NotAcceptableException,
} from '@nestjs/common';
import * as csv from 'fast-csv';
import { InjectRepository } from '@nestjs/typeorm';
import { GroupPermission } from 'src/entities/group_permission.entity';
import { Organization } from 'src/entities/organization.entity';
import { ConfigScope, SSOConfigs, SSOType } from 'src/entities/sso_config.entity';
import { User } from 'src/entities/user.entity';
import {
  cleanObject,
  dbTransactionWrap,
  isPlural,
  generatePayloadForLimits,
  catchDbException,
  generateNextNameAndSlug,
  isSuperAdmin,
} from 'src/helpers/utils.helper';
import { Brackets, createQueryBuilder, DeepPartial, EntityManager, getManager, Repository } from 'typeorm';
import { OrganizationUser } from '../entities/organization_user.entity';
import { EmailService } from './email.service';
import { EncryptionService } from './encryption.service';
import { GroupPermissionsService } from './group_permissions.service';
import { OrganizationUsersService } from './organization_users.service';
import { UsersService } from './users.service';
import { InviteNewUserDto } from '@dto/invite-new-user.dto';
import { ConfigService } from '@nestjs/config';
import { ActionTypes, ResourceTypes } from 'src/entities/audit_log.entity';
import { AuditLoggerService } from './audit_logger.service';
import {
  getUserStatusAndSource,
  lifecycleEvents,
  USER_STATUS,
  USER_TYPE,
  WORKSPACE_USER_STATUS,
  WORKSPACE_STATUS,
} from 'src/helpers/user_lifecycle';
import { InstanceSettingsService } from './instance_settings.service';
import { decamelize } from 'humps';
import { Response } from 'express';
import { AppEnvironmentService } from './app_environments.service';
import { LicenseService } from './license.service';
import { LICENSE_FIELD, LICENSE_LIMIT, LICENSE_LIMITS_LABEL, LICENSE_TYPE } from 'src/helpers/license.helper';
import { DataBaseConstraints } from 'src/helpers/db_constraints.constants';
import { OrganizationUpdateDto } from '@dto/organization.dto';
import { INSTANCE_SYSTEM_SETTINGS, INSTANCE_USER_SETTINGS } from 'src/helpers/instance_settings.constants';
import { IsNull } from 'typeorm';

const MAX_ROW_COUNT = 500;

type FetchUserResponse = {
  email: string;
  firstName: string;
  lastName: string;
  name: string;
  id: string;
  status: string;
  invitationToken?: string;
  accountSetupToken?: string;
};

type UserFilterOptions = { searchText?: string; status?: string };

interface UserCsvRow {
  first_name: string;
  last_name: string;
  email: string;
  groups?: any;
}

<<<<<<< HEAD
class OrganizationWithLicenseType extends Organization {
  licenseType: string | null;
=======
interface SSOConfig {
  enabled: boolean;
  configs: any; // Replace 'any' with a more specific type if possible
}

interface InstanceSSOConfigMap {
  google?: SSOConfig;
  git?: SSOConfig;
  openid?: SSOConfig;
  form?: SSOConfig;
>>>>>>> 3e989d9e
}

const orgConstraints = [
  {
    dbConstraint: DataBaseConstraints.WORKSPACE_NAME_UNIQUE,
    message: 'This workspace name is already taken.',
  },
  {
    dbConstraint: DataBaseConstraints.WORKSPACE_SLUG_UNIQUE,
    message: 'This workspace slug is already taken.',
  },
];

@Injectable()
export class OrganizationsService {
  constructor(
    @InjectRepository(Organization)
    private organizationsRepository: Repository<Organization>,
    @InjectRepository(SSOConfigs)
    private ssoConfigRepository: Repository<SSOConfigs>,
    private usersService: UsersService,
    private organizationUserService: OrganizationUsersService,
    private groupPermissionService: GroupPermissionsService,
    private appEnvironmentService: AppEnvironmentService,
    private encryptionService: EncryptionService,
    private emailService: EmailService,
    private instanceSettingsService: InstanceSettingsService,
    private configService: ConfigService,
    private auditLoggerService: AuditLoggerService,
    private licenseService: LicenseService
  ) {}

  async create(name: string, slug: string, user: User, manager?: EntityManager): Promise<Organization> {
    let organization: Organization;
    await dbTransactionWrap(async (manager: EntityManager) => {
      organization = await catchDbException(async () => {
        return await manager.save(
          manager.create(Organization, {
            ssoConfigs: [
              {
                sso: SSOType.FORM,
                enabled: true,
                configScope: ConfigScope.ORGANIZATION,
              },
            ],
            name,
            slug,
            createdAt: new Date(),
            updatedAt: new Date(),
          })
        );
      }, orgConstraints);

      await this.appEnvironmentService.createDefaultEnvironments(organization.id, manager);

      const createdGroupPermissions: GroupPermission[] = await this.createDefaultGroupPermissionsForOrganization(
        organization,
        manager
      );

      if (user) {
        await this.organizationUserService.create(user, organization, false, manager);

        for (const groupPermission of createdGroupPermissions) {
          await this.groupPermissionService.createUserGroupPermission(user.id, groupPermission.id, manager);
        }

        await this.updateOwner(organization.id, user.id, manager);
        await this.usersService.validateLicense(manager, organization.id);
      }
      //does not apply to cloud-licensing (workspace specific)
      //await this.organizationUserService.validateLicense(manager);
    }, manager);

    return organization;
  }

  async constructSSOConfigs(organizationId?: string) {
    const isPersonalWorkspaceAllowed = await this.instanceSettingsService.getSettings(
      INSTANCE_USER_SETTINGS.ALLOW_PERSONAL_WORKSPACE
    );
<<<<<<< HEAD
    const oidcEnabled = await this.licenseService.getLicenseTerms(LICENSE_FIELD.OIDC, organizationId);
=======
    const oidcEnabled = await this.licenseService.getLicenseTerms(LICENSE_FIELD.OIDC);
    const ssoConfigs = await this.getInstanceSSOConfigs();
    const enableSignUp = await this.instanceSettingsService.getSettings(INSTANCE_SYSTEM_SETTINGS.ENABLE_SIGNUP);

    // Create a map from the ssoConfigs array
    const ssoConfigMap: InstanceSSOConfigMap = {};
    ssoConfigs.forEach((config) => {
      ssoConfigMap[config.sso] = {
        enabled: config.enabled,
        configs: config.configs,
      };
    });

>>>>>>> 3e989d9e
    return {
      google: {
        enabled: ssoConfigMap?.google?.enabled || false,
        configs: ssoConfigMap?.google?.configs || {},
      },
      git: {
        enabled: ssoConfigMap?.git?.enabled || false,
        configs: ssoConfigMap?.git?.configs || {},
      },
      openid: {
        enabled: ssoConfigMap?.openid?.enabled && oidcEnabled,
        configs: ssoConfigMap?.openid?.configs || {},
      },
      form: {
        enable_sign_up: enableSignUp === 'true' && isPersonalWorkspaceAllowed === 'true',
        enabled: ssoConfigMap?.form?.enabled || false,
      },
      enableSignUp: enableSignUp === 'true' && isPersonalWorkspaceAllowed === 'true',
    };
  }

  async get(id: string): Promise<Organization> {
    return await this.organizationsRepository.findOne({ where: { id }, relations: ['ssoConfigs'] });
  }

<<<<<<< HEAD
  async updateOwner(id: string, ownerId: string, manager?: EntityManager): Promise<void> {
    await dbTransactionWrap((manager: EntityManager) => manager.update(Organization, { id }, { ownerId }), manager);
=======
  async getInstanceSSOConfigs(): Promise<SSOConfigs[]> {
    const result = await dbTransactionWrap(async (manager: EntityManager) => {
      return await manager.find(SSOConfigs, {
        where: {
          organizationId: IsNull(),
        },
      });
    });
    if (!(result.length > 0)) {
      return result;
    }
    for (const sso of result) {
      await this.decryptSecret(sso?.configs);
    }
    return result;
  }

  async updateInstanceSSOConfigs(params: any): Promise<SSOConfigs> {
    //can't do an upsert because entity includes only partial unique constraints
    return await dbTransactionWrap(async (manager: EntityManager) => {
      const { type, configs, enabled } = params;
      await this.encryptSecret(configs);
      const updatableParams = {
        configs,
        enabled,
        updatedAt: new Date(),
      };
      cleanObject(updatableParams);

      let ssoConfig = await manager.findOne(SSOConfigs, {
        where: {
          sso: type,
          organizationId: null,
          configScope: ConfigScope.INSTANCE,
        },
      });

      if (ssoConfig) {
        ssoConfig = { ...ssoConfig, ...updatableParams };
      } else {
        ssoConfig = manager.create(SSOConfigs, {
          organizationId: null,
          sso: type,
          configScope: ConfigScope.INSTANCE,
          ...updatableParams,
        });
      }

      // Save the record (insert or update)
      const savedConfig = await manager.save(SSOConfigs, ssoConfig);
      return savedConfig;
    });
>>>>>>> 3e989d9e
  }

  async fetchOrganization(slug: string): Promise<Organization> {
    let organization: Organization;
    try {
      organization = await this.organizationsRepository.findOneOrFail({
        where: { slug },
        select: ['id', 'slug', 'status'],
      });
    } catch (error) {
      organization = await this.organizationsRepository.findOne({
        where: { id: slug },
        select: ['id', 'slug', 'status'],
      });
    }
    if (organization && organization.status !== WORKSPACE_STATUS.ACTIVE)
      throw new BadRequestException('Organization is Archived');
    return organization;
  }

  async getSingleOrganization(): Promise<Organization> {
    return await this.organizationsRepository.findOne({ relations: ['ssoConfigs'] });
  }

  async createDefaultGroupPermissionsForOrganization(organization: Organization, manager?: EntityManager) {
    const defaultGroups = ['all_users', 'admin'];

    return await dbTransactionWrap(async (manager: EntityManager) => {
      const createdGroupPermissions: GroupPermission[] = [];
      for (const group of defaultGroups) {
        const isAdmin = group === 'admin';
        const groupPermission = manager.create(GroupPermission, {
          organizationId: organization.id,
          group: group,
          appCreate: isAdmin,
          appDelete: isAdmin,
          folderCreate: isAdmin,
          orgEnvironmentVariableCreate: isAdmin,
          orgEnvironmentVariableUpdate: isAdmin,
          orgEnvironmentVariableDelete: isAdmin,
          orgEnvironmentConstantCreate: isAdmin,
          orgEnvironmentConstantDelete: isAdmin,
          folderUpdate: isAdmin,
          folderDelete: isAdmin,
          dataSourceDelete: isAdmin,
          dataSourceCreate: isAdmin,
        });
        await manager.save(groupPermission);
        createdGroupPermissions.push(groupPermission);
      }
      return createdGroupPermissions;
    }, manager);
  }

  async fetchUsersByValue(user: User, searchInput: string): Promise<any> {
    if (!searchInput) {
      return [];
    }
    const options = {
      searchText: searchInput,
    };
    const organizationUsers = await this.organizationUsersQuery(user.organizationId, options, 'or', true)
      .distinctOn(['user.email'])
      .orderBy('user.email', 'ASC')
      .take(10)
      .getMany();

    return organizationUsers?.map((orgUser) => {
      return {
        email: orgUser.user.email,
        firstName: orgUser.user?.firstName,
        lastName: orgUser.user?.lastName,
        name: `${orgUser.user?.firstName} ${orgUser.user?.lastName}`,
        id: orgUser.id,
        userId: orgUser.user.id,
      };
    });
  }

  organizationUsersQuery(
    organizationId: string,
    options: UserFilterOptions,
    condition?: 'and' | 'or',
    getSuperAdmin?: boolean
  ) {
    const defaultConditions = () => {
      return new Brackets((qb) => {
        if (options?.searchText)
          qb.orWhere('lower(user.email) like :email', {
            email: `%${options?.searchText.toLowerCase()}%`,
          });
        if (options?.searchText)
          qb.orWhere('lower(user.firstName) like :firstName', {
            firstName: `%${options?.searchText.toLowerCase()}%`,
          });
        if (options?.searchText)
          qb.orWhere('lower(user.lastName) like :lastName', {
            lastName: `%${options?.searchText.toLowerCase()}%`,
          });
      });
    };

    const getOrConditions = () => {
      return new Brackets((qb) => {
        if (options?.status)
          qb.orWhere('organization_user.status = :status', {
            status: `${options?.status}`,
          });
      });
    };
    const getAndConditions = () => {
      return new Brackets((qb) => {
        if (options?.status)
          qb.andWhere('organization_user.status = :status', {
            status: `${options?.status}`,
          });
      });
    };
    const query = createQueryBuilder(OrganizationUser, 'organization_user')
      .innerJoinAndSelect('organization_user.user', 'user')
      .innerJoinAndSelect(
        'user.groupPermissions',
        'group_permissions',
        'group_permissions.organization_id = :organizationId',
        {
          organizationId: organizationId,
        }
      )
      .where('organization_user.organization_id = :organizationId', {
        organizationId,
      });

    if (getSuperAdmin) {
      query.andWhere(
        new Brackets((qb) => {
          qb.orWhere('organization_user.organization_id = :organizationId', {
            organizationId,
          }).orWhere('user.userType = :userType', {
            userType: USER_TYPE.INSTANCE,
          });
        })
      );
    } else {
      query.andWhere('organization_user.organization_id = :organizationId', {
        organizationId,
      });
    }

    query.andWhere(defaultConditions()).andWhere(condition === 'and' ? getAndConditions() : getOrConditions());
    return query;
  }

  async fetchUsers(user: User, page = 1, options: UserFilterOptions): Promise<FetchUserResponse[]> {
    const condition = options?.searchText ? 'and' : 'or';
    const organizationUsers = await this.organizationUsersQuery(user.organizationId, options, condition)
      .orderBy('user.firstName', 'ASC')
      .take(10)
      .skip(10 * (page - 1))
      .getMany();

    return organizationUsers?.map((orgUser) => {
      return {
        email: orgUser.user.email,
        firstName: orgUser.user.firstName ?? '',
        lastName: orgUser.user.lastName ?? '',
        name: `${orgUser.user.firstName || ''}${orgUser.user.lastName ? ` ${orgUser.user.lastName}` : ''}`,
        id: orgUser.id,
        userId: orgUser.user.id,
        role: orgUser.role,
        status: orgUser.status,
        avatarId: orgUser.user.avatarId,
        groups: orgUser.user.groupPermissions.map((groupPermission) => groupPermission.group),
        ...(orgUser.invitationToken ? { invitationToken: orgUser.invitationToken } : {}),
        ...(this.configService.get<string>('HIDE_ACCOUNT_SETUP_LINK') !== 'true' && orgUser.user.invitationToken
          ? { accountSetupToken: orgUser.user.invitationToken }
          : {}),
      };
    });
  }

  async usersCount(user: User, options: UserFilterOptions): Promise<number> {
    const condition = options?.searchText ? 'and' : 'or';
    return await this.organizationUsersQuery(user.organizationId, options, condition).getCount();
  }

  async fetchOrganizations(user: any): Promise<OrganizationWithLicenseType[]> {
    const organizations = await createQueryBuilder(Organization, 'organization')
      .leftJoinAndSelect('organization.organizationsLicense', 'license')
      .innerJoin(
        'organization.organizationUsers',
        'organization_users',
        'organization_users.status IN(:...statusList)',
        {
          statusList: ['active'],
        }
      )
      .andWhere('organization_users.userId = :userId', { userId: user.id })
      .orderBy('organization.name', 'ASC')
      .getMany();

    return organizations.map((org) => {
      const organizationWithLicenseType = new OrganizationWithLicenseType();
      Object.assign(organizationWithLicenseType, org);
      organizationWithLicenseType.licenseType =
        org.organizationsLicense && org.organizationsLicense.expiryDate > new Date()
          ? org.organizationsLicense.licenseType
          : LICENSE_TYPE.BASIC;
      return organizationWithLicenseType;
    });
  }

  async findOrganizationWithLoginSupport(
    user: User,
    loginType: string,
    status?: string | Array<string>
  ): Promise<Organization[]> {
    const statusList = status ? (typeof status === 'object' ? status : [status]) : [WORKSPACE_USER_STATUS.ACTIVE];

    const query = createQueryBuilder(Organization, 'organization')
      .innerJoin('organization.ssoConfigs', 'organization_sso', 'organization_sso.sso = :form', {
        form: 'form',
      })
      .innerJoin(
        'organization.organizationUsers',
        'organization_users',
        'organization_users.status IN(:...statusList)',
        {
          statusList,
        }
      );

    if (!isSuperAdmin(user)) {
      if (loginType === 'form') {
        query.where('organization_sso.enabled = :enabled', {
          enabled: true,
        });
      } else if (loginType === 'sso') {
        query.where('organization.inheritSSO = :inheritSSO', {
          inheritSSO: true,
        });
      } else {
        return;
      }
    }

    query.andWhere('organization_users.userId = :userId', {
      userId: user.id,
    });

    return await query.orderBy('name', 'ASC').getMany();
  }

  async getSSOConfigs(organizationId: string, sso: string): Promise<Organization> {
    return await createQueryBuilder(Organization, 'organization')
      .leftJoinAndSelect('organization.ssoConfigs', 'organisation_sso', 'organisation_sso.sso = :sso', {
        sso,
      })
      .andWhere('organization.id = :organizationId', {
        organizationId,
      })
      .getOne();
  }

  constructOrgFindQuery(slug: string, id: string, statusList?: Array<boolean>) {
    const query = createQueryBuilder(Organization, 'organization').leftJoinAndSelect(
      'organization.ssoConfigs',
      'organisation_sso',
      'organisation_sso.enabled IN (:...statusList)',
      {
        statusList: statusList || [true, false], // Return enabled and disabled sso if status list not passed
      }
    );
    if (slug) {
      query.andWhere(`organization.slug = :slug`, { slug });
    } else {
      query.andWhere(`organization.id = :id`, { id });
    }
    return query;
  }

  async fetchOrganizationDetails(
    organizationId: string,
    statusList?: Array<boolean>,
    isHideSensitiveData?: boolean,
    addInstanceLevelSSO?: boolean
  ): Promise<DeepPartial<Organization>> {
    let result: DeepPartial<Organization>;
    try {
      result = await this.constructOrgFindQuery(organizationId, null, statusList).getOneOrFail();
    } catch (error) {
      result = await this.constructOrgFindQuery(null, organizationId, statusList).getOne();
    }
    const ssoConfigs = await this.getInstanceSSOConfigs();
    const isEnableWorkspaceLoginConfiguration =
      (await this.instanceSettingsService.getSettings(
        INSTANCE_SYSTEM_SETTINGS.ENABLE_WORKSPACE_LOGIN_CONFIGURATION
      )) === 'true';

    // Create a map from the ssoConfigs array
    const ssoConfigMap: InstanceSSOConfigMap = {};
    ssoConfigs.forEach((config) => {
      ssoConfigMap[config.sso] = {
        enabled: config.enabled,
        configs: config.configs,
      };
    });

    if (!result) return;

    if (!isEnableWorkspaceLoginConfiguration) {
      result.ssoConfigs = [];
      if (ssoConfigMap?.form?.enabled === true) {
        result.ssoConfigs.push({
          sso: SSOType.FORM,
          enabled: true,
        });
      }
      if (ssoConfigMap?.google?.enabled === true) {
        result.ssoConfigs.push({
          sso: SSOType.GOOGLE,
          enabled: true,
          configs: ssoConfigMap?.google?.configs || {},
        });
      }
      if (ssoConfigMap?.git?.enabled === true) {
        result.ssoConfigs.push({
          sso: SSOType.GIT,
          enabled: true,
          configs: ssoConfigMap?.git?.configs || {},
        });
      }
      if (ssoConfigMap?.openid?.enabled === true) {
        result.ssoConfigs.push({
          sso: SSOType.OPENID,
          enabled: true,
          configs: ssoConfigMap?.openid?.configs || {},
        });
      }
    }

    if (addInstanceLevelSSO && result.inheritSSO && isEnableWorkspaceLoginConfiguration) {
      if (ssoConfigMap?.google?.enabled === true && !result.ssoConfigs?.some((config) => config.sso === 'google')) {
        if (!result.ssoConfigs) {
          result.ssoConfigs = [];
        }
        result.ssoConfigs.push({
          sso: SSOType.GOOGLE,
          enabled: true,
          configs: ssoConfigMap?.git?.configs || {},
        });
      }
      if (ssoConfigMap?.git?.enabled === true && !result.ssoConfigs?.some((config) => config.sso === 'git')) {
        if (!result.ssoConfigs) {
          result.ssoConfigs = [];
        }
        result.ssoConfigs.push({
          sso: SSOType.GIT,
          enabled: true,
          configs: ssoConfigMap?.git?.configs || {},
        });
      }
      if (ssoConfigMap?.openid?.enabled === true && !result.ssoConfigs?.some((config) => config.sso === 'openid')) {
        if (!result.ssoConfigs) {
          result.ssoConfigs = [];
        }
        result.ssoConfigs.push({
          sso: SSOType.OPENID,
          enabled: true,
          configs: ssoConfigMap?.openid?.configs || {},
        });
      }
    }

    // filter oidc and ldap configs
    const licenseTerms = await this.licenseService.getLicenseTerms(
      [LICENSE_FIELD.OIDC, LICENSE_FIELD.LDAP, LICENSE_FIELD.SAML],
      result.id || organizationId
    );
    if (result?.ssoConfigs?.some((sso) => sso.sso === 'openid') && !licenseTerms[LICENSE_FIELD.OIDC]) {
      result.ssoConfigs = result.ssoConfigs.filter((sso) => sso.sso !== 'openid');
    }
    if (result?.ssoConfigs?.some((sso) => sso.sso === 'ldap') && !licenseTerms[LICENSE_FIELD.LDAP]) {
      result.ssoConfigs = result.ssoConfigs.filter((sso) => sso.sso !== 'ldap');
    }
    if (result?.ssoConfigs?.some((sso) => sso.sso === 'saml') && !licenseTerms[LICENSE_FIELD.SAML]) {
      result.ssoConfigs = result.ssoConfigs.filter((sso) => sso.sso !== 'saml');
    }

    if (!isHideSensitiveData) {
      if (!(result?.ssoConfigs?.length > 0)) {
        return;
      }
      for (const sso of result?.ssoConfigs) {
        await this.decryptSecret(sso?.configs);
      }
      return result;
    }
    return this.hideSSOSensitiveData(result?.ssoConfigs, result?.name, result?.enableSignUp, result.id);
  }

  private hideSSOSensitiveData(
    ssoConfigs: DeepPartial<SSOConfigs>[],
    organizationName: string,
    enableSignUp: boolean,
    organizationId: string
  ): any {
    const configs = { name: organizationName, enableSignUp, id: organizationId };
    if (ssoConfigs?.length > 0) {
      for (const config of ssoConfigs) {
        const configId = config['id'];
        delete config['id'];
        delete config['organizationId'];
        delete config['createdAt'];
        delete config['updatedAt'];

        configs[config.sso] = this.buildConfigs(config, configId);
      }
    }
    return configs;
  }

  private buildConfigs(config: any, configId: string) {
    if (!config) return config;
    return {
      ...config,
      configs: {
        ...(config?.configs || {}),
        ...(config?.configs ? { clientSecret: '' } : {}),
      },
      configId,
    };
  }

  private async encryptSecret(configs) {
    if (!configs || typeof configs !== 'object') return configs;
    await Promise.all(
      Object.keys(configs).map(async (key) => {
        if (key.toLowerCase().includes('secret')) {
          if (configs[key]) {
            configs[key] = await this.encryptionService.encryptColumnValue('ssoConfigs', key, configs[key]);
          }
        }
        if (key.toLowerCase().includes('sslCerts')) {
          if (typeof configs[key] === 'object' && Object.keys(configs[key]).length) {
            const sslCerts = {};
            for (const k of Object.keys(configs[key])) {
              try {
                sslCerts[k] = await this.encryptionService.encryptColumnValue('ssoConfigs', k, configs[key][k]);
              } catch (error) {
                sslCerts[k] = configs[key][k];
              }
            }
            configs[key] = sslCerts;
          }
        }
      })
    );
  }

  private async decryptSecret(configs) {
    if (!configs || typeof configs !== 'object') return configs;
    await Promise.all(
      Object.keys(configs).map(async (key) => {
        if (key.toLowerCase().includes('secret')) {
          if (configs[key]) {
            configs[key] = await this.encryptionService.decryptColumnValue('ssoConfigs', key, configs[key]);
          }
        }
        if (key.toLowerCase().includes('sslCerts')) {
          if (typeof configs[key] === 'object' && Object.keys(configs[key]).length) {
            const sslCerts = {};
            for (const k of Object.keys(configs[key])) {
              try {
                sslCerts[k] = await this.encryptionService.decryptColumnValue('ssoConfigs', k, configs[key][k]);
              } catch (error) {
                sslCerts[k] = configs[key][k];
              }
            }
            configs[key] = sslCerts;
          }
        }
      })
    );
  }

  async updateOrganization(organizationId: string, params: OrganizationUpdateDto) {
    const { name, slug, domain, enableSignUp, inheritSSO, status } = params;

    const updatableParams = {
      name,
      slug,
      domain,
      enableSignUp,
      inheritSSO,
      status,
    };

    // removing keys with undefined values
    cleanObject(updatableParams);
    return await dbTransactionWrap(async (manager: EntityManager) => {
      await catchDbException(async () => {
        await manager.update(Organization, organizationId, updatableParams);
      }, orgConstraints);
      await this.usersService.validateLicense(manager);
    });
  }

  async updateOrganizationConfigs(organizationId: string, params: any) {
    const { type, configs, enabled } = params;

    if (!(type && ['git', 'google', 'form', 'openid', 'ldap', 'saml'].includes(type))) {
      throw new BadRequestException();
    }

    if (type === 'openid' && !(await this.licenseService.getLicenseTerms(LICENSE_FIELD.OIDC, organizationId))) {
      throw new HttpException('OIDC disabled', 451);
    }

    await this.encryptSecret(configs);
    const organization: Organization = await this.getSSOConfigs(organizationId, type);

    if (organization?.ssoConfigs?.length > 0) {
      const ssoConfigs: SSOConfigs = organization.ssoConfigs[0];

      const updatableParams = {
        configs,
        enabled,
      };

      // removing keys with undefined values
      cleanObject(updatableParams);
      return await this.ssoConfigRepository.update(ssoConfigs.id, updatableParams);
    } else {
      const newSSOConfigs = this.ssoConfigRepository.create({
        organization,
        sso: type,
        configs,
        enabled: !!enabled,
        configScope: ConfigScope.ORGANIZATION,
      });
      return await this.ssoConfigRepository.save(newSSOConfigs);
    }
  }

  async getConfigs(id: string): Promise<SSOConfigs> {
    const result: SSOConfigs = await this.ssoConfigRepository.findOne({
      where: { id, enabled: true },
      relations: ['organization'],
    });
    await this.decryptSecret(result?.configs);
    return result;
  }

  async inviteNewUser(
    currentUser: User,
    inviteNewUserDto: InviteNewUserDto,
    manager?: EntityManager
  ): Promise<OrganizationUser> {
    const userParams = <User>{
      firstName: inviteNewUserDto.first_name,
      lastName: inviteNewUserDto.last_name,
      email: inviteNewUserDto.email,
      ...getUserStatusAndSource(lifecycleEvents.USER_INVITE),
    };
    const groups = inviteNewUserDto.groups ?? [];

    return await dbTransactionWrap(async (manager: EntityManager) => {
      let user = await this.usersService.findByEmail(userParams.email, undefined, undefined, manager);

      if (user?.status === USER_STATUS.ARCHIVED) {
        throw new BadRequestException('User is archived in the instance. Contact super admin to activate them.');
      }
      let defaultOrganization: Organization,
        shouldSendWelcomeMail = false;

      if (user?.organizationUsers?.some((ou) => ou.organizationId === currentUser.organizationId)) {
        throw new BadRequestException('Duplicate email found. Please provide a unique email address.');
      }

      if (user?.invitationToken) {
        // user sign up not completed, name will be empty - updating name and source
        await this.usersService.update(
          user.id,
          { firstName: userParams.firstName, lastName: userParams.lastName, source: userParams.source },
          manager
        );
      }

      if (!user) {
        // User not exist
        shouldSendWelcomeMail = true;
        // Create default organization if user not exist
        if (
          (await this.instanceSettingsService.getSettings(INSTANCE_USER_SETTINGS.ALLOW_PERSONAL_WORKSPACE)) === 'true'
        ) {
          // Create default organization if user not exist
          const { name, slug } = generateNextNameAndSlug('My workspace');
          defaultOrganization = await this.create(name, slug, null, manager);
        }
      } else if (user.invitationToken) {
        // User not setup
        shouldSendWelcomeMail = true;
      }

      if (user && user.status === USER_STATUS.ARCHIVED) {
        await this.usersService.updateUser(user.id, { status: USER_STATUS.ACTIVE });
      }

      user = await this.usersService.create(
        userParams,
        currentUser.organizationId,
        ['all_users', ...groups],
        user,
        true,
        defaultOrganization?.id,
        manager
      );

      if (defaultOrganization) {
        // Setting up default organization
        await this.updateOwner(defaultOrganization.id, user.id, manager);
        await this.organizationUserService.create(user, defaultOrganization, true, manager);
        await this.organizationUserService.validateLicense(manager);
        await this.usersService.attachUserGroup(
          ['all_users', 'admin'],
          defaultOrganization.id,
          user.id,
          false,
          manager
        );
      }

      const currentOrganization: Organization = await this.organizationsRepository.findOneOrFail({
        where: { id: currentUser.organizationId },
      });

      const organizationUser = await this.organizationUserService.create(user, currentOrganization, true, manager);

      await this.usersService.validateLicense(manager, currentOrganization.id);

      await this.auditLoggerService.perform(
        {
          userId: currentUser.id,
          organizationId: currentOrganization.id,
          resourceId: user.id,
          resourceName: user.email,
          resourceType: ResourceTypes.USER,
          actionType: ActionTypes.USER_INVITE,
        },
        manager
      );

      if (shouldSendWelcomeMail) {
        this.emailService
          .sendWelcomeEmail(
            user.email,
            user.firstName,
            user.invitationToken,
            organizationUser.invitationToken,
            currentOrganization.id,
            currentOrganization.name,
            `${currentUser.firstName} ${currentUser.lastName ?? ''}`
          )
          .catch((err) => console.error('Error while sending welcome mail', err));

        void this.licenseService.createCRMUser({
          email: user.email,
          firstName: user.firstName,
          lastName: user.lastName,
          role: user.role,
        });
      } else {
        this.emailService
          .sendOrganizationUserWelcomeEmail(
            user.email,
            user.firstName,
            `${currentUser.firstName} ${currentUser.lastName ?? ''}`,
            `${organizationUser.invitationToken}?oid=${organizationUser.organizationId}`,
            currentOrganization.name,
            currentOrganization.id
          )
          .catch((err) => console.error('Error while sending welcome mail', err));
      }
      return organizationUser;
    }, manager);
  }

  decamelizeDefaultGroupNames(groups: string) {
    return groups?.length
      ? groups
          .split('|')
          .map((group: string) =>
            group === 'All Users' || group === 'Admin' ? decamelize(group.replace(' ', '')) : group
          )
      : [];
  }

  async inviteUserswrapper(users, currentUser: User): Promise<void> {
    await dbTransactionWrap(async (manager) => {
      for (let i = 0; i < users.length; i++) {
        await this.inviteNewUser(currentUser, users[i], manager);
      }
    });
  }

  async bulkUploadUsers(currentUser: User, fileStream, res: Response) {
    const users = [];
    const existingUsers = [];
    const archivedUsers = [];
    const invalidRows = [];
    const invalidFields = new Set();
    const invalidGroups = [];
    let isUserInOtherGroupsAndAdmin = false;
    const emailPattern = /^[A-Z0-9._%+-]+@[A-Z0-9.-]+\.[A-Z]{2,4}$/i;
    const manager = getManager();

    const groupPermissions = await this.groupPermissionService.findAll(currentUser);
    const existingGroups = groupPermissions.map((groupPermission) => groupPermission.group);

    csv
      .parseString(fileStream.toString(), {
        headers: ['first_name', 'last_name', 'email', 'groups'],
        renameHeaders: true,
        ignoreEmpty: true,
      })
      .transform((row: UserCsvRow, next) => {
        return next(null, {
          ...row,
          groups: this.decamelizeDefaultGroupNames(row?.groups),
        });
      })
      .validate(async (data: UserCsvRow, next) => {
        await dbTransactionWrap(async (manager: EntityManager) => {
          //Check for existing users
          const user = await this.usersService.findByEmail(data?.email, undefined, undefined, manager);

          if (user?.status === USER_STATUS.ARCHIVED) {
            archivedUsers.push(data?.email);
          } else if (user?.organizationUsers?.some((ou) => ou.organizationId === currentUser.organizationId)) {
            existingUsers.push(data?.email);
          } else {
            users.push(data);
          }

          //Check for invalid groups
          const receivedGroups: string[] | null = data?.groups.length ? data?.groups : null;

          if (Array.isArray(receivedGroups)) {
            for (const group of receivedGroups) {
              if (group === 'admin' && receivedGroups.includes('all_users') && receivedGroups.length > 2) {
                isUserInOtherGroupsAndAdmin = true;
                break;
              }

              if (existingGroups.indexOf(group) === -1) {
                invalidGroups.push(group);
              }
            }
          }

          data.first_name = data.first_name?.trim();
          data.last_name = data.last_name?.trim();

          const isValidName = data.first_name !== '' || data.last_name !== '';

          return next(null, isValidName && emailPattern.test(data.email) && receivedGroups?.length > 0);
        }, manager);
      })
      .on('data', function () {})
      .on('data-invalid', (row, rowNumber) => {
        const invalidField = Object.keys(row).filter((key) => {
          if (Array.isArray(row[key])) {
            return row[key].length === 0;
          }
          return !row[key] || row[key] === '';
        });
        invalidRows.push(rowNumber);
        invalidFields.add(invalidField);
      })
      .on('end', async (rowCount: number) => {
        try {
          if (rowCount > MAX_ROW_COUNT) {
            throw new BadRequestException('Row count cannot be greater than 500');
          }

          if (invalidRows.length) {
            const invalidFieldsArray = invalidFields.entries().next().value[1];
            const errorMsg = `Invalid row(s): [${invalidFieldsArray.join(', ')}] in [${
              invalidRows.length
            }] row(s). No users were uploaded.`;
            throw new BadRequestException(errorMsg);
          }

          if (isUserInOtherGroupsAndAdmin) {
            throw new BadRequestException(
              'Conflicting Group Memberships: User cannot be in both the Admin group and other groups simultaneously.'
            );
          }

          if (invalidGroups.length) {
            throw new BadRequestException(
              `${invalidGroups.length} group${isPlural(invalidGroups)} doesn't exist. No users were uploaded`
            );
          }

          if (archivedUsers.length) {
            throw new BadRequestException(
              `User${isPlural(archivedUsers)} with email ${archivedUsers.join(
                ', '
              )} is archived. No users were uploaded`
            );
          }

          if (existingUsers.length) {
            throw new BadRequestException(
              `${existingUsers.length} users with same email already exist. No users were uploaded `
            );
          }

          if (users.length === 0) {
            throw new BadRequestException('No users were uploaded');
          }

          if (users.length > 250) {
            throw new BadRequestException(`You can only invite 250 users at a time`);
          }

          await this.inviteUserswrapper(users, currentUser);
          res.status(201).send({ message: `${rowCount} user${isPlural(users)} are being added` });
        } catch (error) {
          const { status, response } = error;
          if (status === 451) {
            res.status(status).send({ message: response, statusCode: status });
            return;
          }
          res.status(status).send(JSON.stringify(response));
        }
      })
      .on('error', (error) => {
        throw error.message;
      });
  }

  async organizationsLimit() {
    const licenseTerms = await this.licenseService.getLicenseTerms([LICENSE_FIELD.WORKSPACES, LICENSE_FIELD.STATUS]);

    return {
      workspacesCount: generatePayloadForLimits(
        licenseTerms[LICENSE_FIELD.WORKSPACES] !== LICENSE_LIMIT.UNLIMITED
          ? await this.organizationUserService.organizationsCount()
          : 0,
        licenseTerms[LICENSE_FIELD.WORKSPACES],
        licenseTerms[LICENSE_FIELD.STATUS],
        LICENSE_LIMITS_LABEL.WORKSPACES
      ),
    };
  }

  async checkWorkspaceUniqueness(name: string, slug: string) {
    if (!(slug || name)) {
      throw new NotAcceptableException('Request should contain the slug or name');
    }
    const result = await getManager().findOne(Organization, {
      ...(name && { name }),
      ...(slug && { slug }),
    });
    if (result) throw new ConflictException(`${name ? 'Name' : 'Slug'} must be unique`);
    return;
  }
}<|MERGE_RESOLUTION|>--- conflicted
+++ resolved
@@ -72,10 +72,10 @@
   groups?: any;
 }
 
-<<<<<<< HEAD
 class OrganizationWithLicenseType extends Organization {
   licenseType: string | null;
-=======
+}
+
 interface SSOConfig {
   enabled: boolean;
   configs: any; // Replace 'any' with a more specific type if possible
@@ -86,7 +86,6 @@
   git?: SSOConfig;
   openid?: SSOConfig;
   form?: SSOConfig;
->>>>>>> 3e989d9e
 }
 
 const orgConstraints = [
@@ -168,10 +167,7 @@
     const isPersonalWorkspaceAllowed = await this.instanceSettingsService.getSettings(
       INSTANCE_USER_SETTINGS.ALLOW_PERSONAL_WORKSPACE
     );
-<<<<<<< HEAD
     const oidcEnabled = await this.licenseService.getLicenseTerms(LICENSE_FIELD.OIDC, organizationId);
-=======
-    const oidcEnabled = await this.licenseService.getLicenseTerms(LICENSE_FIELD.OIDC);
     const ssoConfigs = await this.getInstanceSSOConfigs();
     const enableSignUp = await this.instanceSettingsService.getSettings(INSTANCE_SYSTEM_SETTINGS.ENABLE_SIGNUP);
 
@@ -184,7 +180,6 @@
       };
     });
 
->>>>>>> 3e989d9e
     return {
       google: {
         enabled: ssoConfigMap?.google?.enabled || false,
@@ -210,10 +205,10 @@
     return await this.organizationsRepository.findOne({ where: { id }, relations: ['ssoConfigs'] });
   }
 
-<<<<<<< HEAD
   async updateOwner(id: string, ownerId: string, manager?: EntityManager): Promise<void> {
     await dbTransactionWrap((manager: EntityManager) => manager.update(Organization, { id }, { ownerId }), manager);
-=======
+  }
+
   async getInstanceSSOConfigs(): Promise<SSOConfigs[]> {
     const result = await dbTransactionWrap(async (manager: EntityManager) => {
       return await manager.find(SSOConfigs, {
@@ -266,7 +261,6 @@
       const savedConfig = await manager.save(SSOConfigs, ssoConfig);
       return savedConfig;
     });
->>>>>>> 3e989d9e
   }
 
   async fetchOrganization(slug: string): Promise<Organization> {
