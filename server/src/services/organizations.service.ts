import { BadRequestException, HttpException, Injectable } from '@nestjs/common';
import * as csv from 'fast-csv';
import { InjectRepository } from '@nestjs/typeorm';
import { GroupPermission } from 'src/entities/group_permission.entity';
import { Organization } from 'src/entities/organization.entity';
import { SSOConfigs } from 'src/entities/sso_config.entity';
import { User } from 'src/entities/user.entity';
<<<<<<< HEAD
import { cleanObject, dbTransactionWrap, isSuperAdmin, isPlural } from 'src/helpers/utils.helper';
=======
import { catchDbException, cleanObject, dbTransactionWrap, isPlural, generateNextName } from 'src/helpers/utils.helper';
>>>>>>> e4a0a33f
import { Brackets, createQueryBuilder, DeepPartial, EntityManager, getManager, Repository } from 'typeorm';
import { OrganizationUser } from '../entities/organization_user.entity';
import { EmailService } from './email.service';
import { EncryptionService } from './encryption.service';
import { GroupPermissionsService } from './group_permissions.service';
import { OrganizationUsersService } from './organization_users.service';
import { UsersService } from './users.service';
import { InviteNewUserDto } from '@dto/invite-new-user.dto';
import { ConfigService } from '@nestjs/config';
import { ActionTypes, ResourceTypes } from 'src/entities/audit_log.entity';
import { AuditLoggerService } from './audit_logger.service';
import {
  getUserErrorMessages,
  getUserStatusAndSource,
  lifecycleEvents,
  USER_STATUS,
  USER_TYPE,
  WORKSPACE_USER_STATUS,
} from 'src/helpers/user_lifecycle';
import { InstanceSettingsService } from './instance_settings.service';
import { decamelize } from 'humps';
import { Response } from 'express';
import { AppEnvironmentService } from './app_environments.service';
<<<<<<< HEAD
import { LicenseService } from './license.service';
import { LICENSE_FIELD } from 'src/helpers/license.helper';
=======
import { DataBaseConstraints } from 'src/helpers/db_constraints.constants';
>>>>>>> e4a0a33f

const MAX_ROW_COUNT = 500;

type FetchUserResponse = {
  email: string;
  firstName: string;
  lastName: string;
  name: string;
  id: string;
  status: string;
  invitationToken?: string;
  accountSetupToken?: string;
};

type UserFilterOptions = { searchText?: string; status?: string };

interface UserCsvRow {
  first_name: string;
  last_name: string;
  email: string;
  groups?: any;
}
@Injectable()
export class OrganizationsService {
  constructor(
    @InjectRepository(Organization)
    private organizationsRepository: Repository<Organization>,
    @InjectRepository(SSOConfigs)
    private ssoConfigRepository: Repository<SSOConfigs>,
    private usersService: UsersService,
    private organizationUserService: OrganizationUsersService,
    private groupPermissionService: GroupPermissionsService,
    private appEnvironmentService: AppEnvironmentService,
    private encryptionService: EncryptionService,
    private emailService: EmailService,
    private instanceSettingsService: InstanceSettingsService,
    private configService: ConfigService,
    private auditLoggerService: AuditLoggerService,
    private licenseService: LicenseService
  ) {}

  async create(name: string, user?: User, manager?: EntityManager): Promise<Organization> {
    let organization: Organization;
    await dbTransactionWrap(async (manager: EntityManager) => {
      organization = await catchDbException(
        async () => {
          return await manager.save(
            manager.create(Organization, {
              ssoConfigs: [
                {
                  sso: 'form',
                  enabled: true,
                },
              ],
              name,
              createdAt: new Date(),
              updatedAt: new Date(),
            })
          );
        },
        DataBaseConstraints.WORKSPACE_NAME_UNIQUE,
        'This workspace name is already taken.'
      );

      await this.appEnvironmentService.createDefaultEnvironments(organization.id, manager);

      const createdGroupPermissions: GroupPermission[] = await this.createDefaultGroupPermissionsForOrganization(
        organization,
        manager
      );

      if (user) {
        await this.organizationUserService.create(user, organization, false, manager);

        for (const groupPermission of createdGroupPermissions) {
          await this.groupPermissionService.createUserGroupPermission(user.id, groupPermission.id, manager);
        }

        await this.usersService.validateLicense(manager);
      }
    }, manager);

    return organization;
  }

  async constructSSOConfigs() {
    const isPersonalWorkspaceAllowed = await this.instanceSettingsService.getSettings('ALLOW_PERSONAL_WORKSPACE');
    return {
      google: {
        enabled: !!this.configService.get<string>('SSO_GOOGLE_OAUTH2_CLIENT_ID'),
        configs: {
          client_id: this.configService.get<string>('SSO_GOOGLE_OAUTH2_CLIENT_ID'),
        },
      },
      git: {
        enabled: !!this.configService.get<string>('SSO_GIT_OAUTH2_CLIENT_ID'),
        configs: {
          client_id: this.configService.get<string>('SSO_GIT_OAUTH2_CLIENT_ID'),
          host_name: this.configService.get<string>('SSO_GIT_OAUTH2_HOST'),
        },
      },
      openid: {
        enabled: !!this.configService.get<string>('SSO_OPENID_CLIENT_ID'),
        configs: {
          client_id: this.configService.get<string>('SSO_OPENID_CLIENT_ID'),
          name: this.configService.get<string>('SSO_OPENID_NAME'),
        },
      },
      form: {
        enable_sign_up:
          this.configService.get<string>('DISABLE_SIGNUPS') !== 'true' && isPersonalWorkspaceAllowed === 'true',
        enabled: true,
      },
      enableSignUp:
        this.configService.get<string>('SSO_DISABLE_SIGNUPS') !== 'true' && isPersonalWorkspaceAllowed === 'true',
    };
  }

  async get(id: string): Promise<Organization> {
    return await this.organizationsRepository.findOne({ where: { id }, relations: ['ssoConfigs'] });
  }

  async getSingleOrganization(): Promise<Organization> {
    return await this.organizationsRepository.findOne({ relations: ['ssoConfigs'] });
  }

  async createDefaultGroupPermissionsForOrganization(organization: Organization, manager?: EntityManager) {
    const defaultGroups = ['all_users', 'admin'];

    return await dbTransactionWrap(async (manager: EntityManager) => {
      const createdGroupPermissions: GroupPermission[] = [];
      for (const group of defaultGroups) {
        const isAdmin = group === 'admin';
        const groupPermission = manager.create(GroupPermission, {
          organizationId: organization.id,
          group: group,
          appCreate: isAdmin,
          appDelete: isAdmin,
          folderCreate: isAdmin,
          orgEnvironmentVariableCreate: isAdmin,
          orgEnvironmentVariableUpdate: isAdmin,
          orgEnvironmentVariableDelete: isAdmin,
          folderUpdate: isAdmin,
          folderDelete: isAdmin,
          dataSourceDelete: isAdmin,
          dataSourceCreate: isAdmin,
        });
        await manager.save(groupPermission);
        createdGroupPermissions.push(groupPermission);
      }
      return createdGroupPermissions;
    }, manager);
  }

  async fetchUsersByValue(user: User, searchInput: string): Promise<any> {
    if (!searchInput) {
      return [];
    }
    const options = {
      searchText: searchInput,
    };
    const organizationUsers = await this.organizationUsersQuery(user.organizationId, options, 'or', true)
      .distinctOn(['user.email'])
      .orderBy('user.email', 'ASC')
      .take(10)
      .getMany();

    return organizationUsers?.map((orgUser) => {
      return {
        email: orgUser.user.email,
        firstName: orgUser.user?.firstName,
        lastName: orgUser.user?.lastName,
        name: `${orgUser.user?.firstName} ${orgUser.user?.lastName}`,
        id: orgUser.id,
        userId: orgUser.user.id,
      };
    });
  }

  organizationUsersQuery(
    organizationId: string,
    options: UserFilterOptions,
    condition?: 'and' | 'or',
    getSuperAdmin?: boolean
  ) {
    const defaultConditions = () => {
      return new Brackets((qb) => {
        if (options?.searchText)
          qb.orWhere('lower(user.email) like :email', {
            email: `%${options?.searchText.toLowerCase()}%`,
          });
        if (options?.searchText)
          qb.orWhere('lower(user.firstName) like :firstName', {
            firstName: `%${options?.searchText.toLowerCase()}%`,
          });
        if (options?.searchText)
          qb.orWhere('lower(user.lastName) like :lastName', {
            lastName: `%${options?.searchText.toLowerCase()}%`,
          });
      });
    };

    const getOrConditions = () => {
      return new Brackets((qb) => {
        if (options?.status)
          qb.orWhere('organization_user.status = :status', {
            status: `${options?.status}`,
          });
      });
    };
    const getAndConditions = () => {
      return new Brackets((qb) => {
        if (options?.status)
          qb.andWhere('organization_user.status = :status', {
            status: `${options?.status}`,
          });
      });
    };
    const query = createQueryBuilder(OrganizationUser, 'organization_user').innerJoinAndSelect(
      'organization_user.user',
      'user'
    );

    if (getSuperAdmin) {
      query.andWhere(
        new Brackets((qb) => {
          qb.orWhere('organization_user.organization_id = :organizationId', {
            organizationId,
          }).orWhere('user.userType = :userType', {
            userType: USER_TYPE.INSTANCE,
          });
        })
      );
    } else {
      query.andWhere('organization_user.organization_id = :organizationId', {
        organizationId,
      });
    }

    query.andWhere(defaultConditions()).andWhere(condition === 'and' ? getAndConditions() : getOrConditions());
    return query;
  }

  async fetchUsers(user: User, page = 1, options: UserFilterOptions): Promise<FetchUserResponse[]> {
    const condition = options?.searchText ? 'and' : 'or';
    const organizationUsers = await this.organizationUsersQuery(user.organizationId, options, condition)
      .orderBy('user.firstName', 'ASC')
      .take(10)
      .skip(10 * (page - 1))
      .getMany();

    return organizationUsers?.map((orgUser) => {
      return {
        email: orgUser.user.email,
        firstName: orgUser.user.firstName ?? '',
        lastName: orgUser.user.lastName ?? '',
        name: `${orgUser.user.firstName ?? ''} ${orgUser.user.lastName ?? ''}`,
        id: orgUser.id,
        userId: orgUser.user.id,
        role: orgUser.role,
        status: orgUser.status,
        avatarId: orgUser.user.avatarId,
        ...(orgUser.invitationToken ? { invitationToken: orgUser.invitationToken } : {}),
        ...(this.configService.get<string>('HIDE_ACCOUNT_SETUP_LINK') !== 'true' && orgUser.user.invitationToken
          ? { accountSetupToken: orgUser.user.invitationToken }
          : {}),
      };
    });
  }

  async usersCount(user: User, options: UserFilterOptions): Promise<number> {
    const condition = options?.searchText ? 'and' : 'or';
    return await this.organizationUsersQuery(user.organizationId, options, condition).getCount();
  }

  async fetchOrganizations(user: any): Promise<Organization[]> {
    if (isSuperAdmin(user)) {
      return await this.organizationsRepository.find({ order: { name: 'ASC' } });
    } else {
      return await createQueryBuilder(Organization, 'organization')
        .innerJoin(
          'organization.organizationUsers',
          'organization_users',
          'organization_users.status IN(:...statusList)',
          {
            statusList: ['active'],
          }
        )
        .andWhere('organization_users.userId = :userId', {
          userId: user.id,
        })
        .orderBy('name', 'ASC')
        .getMany();
    }
  }

  async findOrganizationWithLoginSupport(
    user: User,
    loginType: string,
    status?: string | Array<string>
  ): Promise<Organization[]> {
    const statusList = status ? (typeof status === 'object' ? status : [status]) : [WORKSPACE_USER_STATUS.ACTIVE];

    const query = createQueryBuilder(Organization, 'organization')
      .innerJoin('organization.ssoConfigs', 'organization_sso', 'organization_sso.sso = :form', {
        form: 'form',
      })
      .innerJoin(
        'organization.organizationUsers',
        'organization_users',
        'organization_users.status IN(:...statusList)',
        {
          statusList,
        }
      );

    if (!isSuperAdmin(user)) {
      if (loginType === 'form') {
        query.where('organization_sso.enabled = :enabled', {
          enabled: true,
        });
      } else if (loginType === 'sso') {
        query.where('organization.inheritSSO = :inheritSSO', {
          inheritSSO: true,
        });
      } else {
        return;
      }
    }

    query.andWhere('organization_users.userId = :userId', {
      userId: user.id,
    });

    return await query.orderBy('name', 'ASC').getMany();
  }

  async getSSOConfigs(organizationId: string, sso: string): Promise<Organization> {
    return await createQueryBuilder(Organization, 'organization')
      .leftJoinAndSelect('organization.ssoConfigs', 'organisation_sso', 'organisation_sso.sso = :sso', {
        sso,
      })
      .andWhere('organization.id = :organizationId', {
        organizationId,
      })
      .getOne();
  }

  async fetchOrganizationDetails(
    organizationId: string,
    statusList?: Array<boolean>,
    isHideSensitiveData?: boolean,
    addInstanceLevelSSO?: boolean
  ): Promise<DeepPartial<Organization>> {
    const result: DeepPartial<Organization> = await createQueryBuilder(Organization, 'organization')
      .leftJoinAndSelect(
        'organization.ssoConfigs',
        'organisation_sso',
        'organisation_sso.enabled IN (:...statusList)',
        {
          statusList: statusList || [true, false], // Return enabled and disabled sso if status list not passed
        }
      )
      .andWhere('organization.id = :organizationId', {
        organizationId,
      })
      .getOne();

    if (!result) return;

    if (addInstanceLevelSSO && result.inheritSSO) {
      if (
        this.configService.get<string>('SSO_GOOGLE_OAUTH2_CLIENT_ID') &&
        !result.ssoConfigs?.some((config) => config.sso === 'google')
      ) {
        if (!result.ssoConfigs) {
          result.ssoConfigs = [];
        }
        result.ssoConfigs.push({
          sso: 'google',
          enabled: true,
          configs: {
            clientId: this.configService.get<string>('SSO_GOOGLE_OAUTH2_CLIENT_ID'),
          },
        });
      }
      if (
        this.configService.get<string>('SSO_GIT_OAUTH2_CLIENT_ID') &&
        !result.ssoConfigs?.some((config) => config.sso === 'git')
      ) {
        if (!result.ssoConfigs) {
          result.ssoConfigs = [];
        }
        result.ssoConfigs.push({
          sso: 'git',
          enabled: true,
          configs: {
            clientId: this.configService.get<string>('SSO_GIT_OAUTH2_CLIENT_ID'),
            clientSecret: await this.encryptionService.encryptColumnValue(
              'ssoConfigs',
              'clientSecret',
              this.configService.get<string>('SSO_GIT_OAUTH2_CLIENT_SECRET')
            ),
            hostName: this.configService.get<string>('SSO_GIT_OAUTH2_HOST'),
          },
        });
      }
      if (
        this.configService.get<string>('SSO_OPENID_CLIENT_ID') &&
        !result.ssoConfigs?.some((config) => config.sso === 'openid')
      ) {
        if (!result.ssoConfigs) {
          result.ssoConfigs = [];
        }
        result.ssoConfigs.push({
          sso: 'openid',
          enabled: true,
          configs: {
            clientId: this.configService.get<string>('SSO_OPENID_CLIENT_ID'),
            clientSecret: await this.encryptionService.encryptColumnValue(
              'ssoConfigs',
              'clientSecret',
              this.configService.get<string>('SSO_OPENID_CLIENT_SECRET')
            ),
            wellKnownUrl: this.configService.get<string>('SSO_OPENID_WELL_KNOWN_URL'),
          },
        });
      }
    }

    // filter oidc configs
    if (
      result?.ssoConfigs?.some((sso) => sso.sso === 'openid') &&
      !(await this.licenseService.getLicenseTerms(LICENSE_FIELD.AUDIT_LOGS))
    ) {
      result.ssoConfigs = result.ssoConfigs.filter((sso) => sso.sso !== 'openid');
    }

    if (!isHideSensitiveData) {
      if (!(result?.ssoConfigs?.length > 0)) {
        return;
      }
      for (const sso of result?.ssoConfigs) {
        await this.decryptSecret(sso?.configs);
      }
      return result;
    }
    return this.hideSSOSensitiveData(result?.ssoConfigs, result?.name, result?.enableSignUp);
  }

  private hideSSOSensitiveData(ssoConfigs: DeepPartial<SSOConfigs>[], organizationName, enableSignUp): any {
    const configs = { name: organizationName, enableSignUp };
    if (ssoConfigs?.length > 0) {
      for (const config of ssoConfigs) {
        const configId = config['id'];
        delete config['id'];
        delete config['organizationId'];
        delete config['createdAt'];
        delete config['updatedAt'];

        configs[config.sso] = this.buildConfigs(config, configId);
      }
    }
    return configs;
  }

  private buildConfigs(config: any, configId: string) {
    if (!config) return config;
    return {
      ...config,
      configs: {
        ...(config?.configs || {}),
        ...(config?.configs ? { clientSecret: '' } : {}),
      },
      configId,
    };
  }

  private async encryptSecret(configs) {
    if (!configs || typeof configs !== 'object') return configs;
    await Promise.all(
      Object.keys(configs).map(async (key) => {
        if (key.toLowerCase().includes('secret')) {
          if (configs[key]) {
            configs[key] = await this.encryptionService.encryptColumnValue('ssoConfigs', key, configs[key]);
          }
        }
      })
    );
  }

  private async decryptSecret(configs) {
    if (!configs || typeof configs !== 'object') return configs;
    await Promise.all(
      Object.keys(configs).map(async (key) => {
        if (key.toLowerCase().includes('secret')) {
          if (configs[key]) {
            configs[key] = await this.encryptionService.decryptColumnValue('ssoConfigs', key, configs[key]);
          }
        }
      })
    );
  }

  async updateOrganization(organizationId: string, params) {
    const { name, domain, enableSignUp, inheritSSO } = params;

    const updatableParams = {
      name,
      domain,
      enableSignUp,
      inheritSSO,
    };

    // removing keys with undefined values
    cleanObject(updatableParams);

    return await catchDbException(
      async () => {
        return await this.organizationsRepository.update(organizationId, updatableParams);
      },
      DataBaseConstraints.WORKSPACE_NAME_UNIQUE,
      'This workspace name is already taken.'
    );
  }

  async updateOrganizationConfigs(organizationId: string, params: any) {
    const { type, configs, enabled } = params;

    if (!(type && ['git', 'google', 'form', 'openid'].includes(type))) {
      throw new BadRequestException();
    }

    if (type === 'openid' && !(await this.licenseService.getLicenseTerms(LICENSE_FIELD.AUDIT_LOGS))) {
      throw new HttpException('OIDC disabled', 451);
    }

    await this.encryptSecret(configs);
    const organization: Organization = await this.getSSOConfigs(organizationId, type);

    if (organization?.ssoConfigs?.length > 0) {
      const ssoConfigs: SSOConfigs = organization.ssoConfigs[0];

      const updatableParams = {
        configs,
        enabled,
      };

      // removing keys with undefined values
      cleanObject(updatableParams);
      return await this.ssoConfigRepository.update(ssoConfigs.id, updatableParams);
    } else {
      const newSSOConfigs = this.ssoConfigRepository.create({
        organization,
        sso: type,
        configs,
        enabled: !!enabled,
      });
      return await this.ssoConfigRepository.save(newSSOConfigs);
    }
  }

  async getConfigs(id: string): Promise<SSOConfigs> {
    const result: SSOConfigs = await this.ssoConfigRepository.findOne({
      where: { id, enabled: true },
      relations: ['organization'],
    });
    await this.decryptSecret(result?.configs);
    return result;
  }

  async inviteNewUser(
    currentUser: User,
    inviteNewUserDto: InviteNewUserDto,
    manager?: EntityManager
  ): Promise<OrganizationUser> {
    const userParams = <User>{
      firstName: inviteNewUserDto.first_name,
      lastName: inviteNewUserDto.last_name,
      email: inviteNewUserDto.email,
      ...getUserStatusAndSource(lifecycleEvents.USER_INVITE),
    };
    const groups = inviteNewUserDto.groups ?? [];

    return await dbTransactionWrap(async (manager: EntityManager) => {
      let user = await this.usersService.findByEmail(userParams.email, undefined, undefined, manager);

      if (user?.status === USER_STATUS.ARCHIVED) {
        throw new BadRequestException(getUserErrorMessages(user.status));
      }
      let defaultOrganization: Organization,
        shouldSendWelcomeMail = false;

      if (user?.organizationUsers?.some((ou) => ou.organizationId === currentUser.organizationId)) {
        throw new BadRequestException('Duplicate email found. Please provide a unique email address.');
      }

      if (user?.invitationToken) {
        // user sign up not completed, name will be empty - updating name and source
        await this.usersService.update(
          user.id,
          { firstName: userParams.firstName, lastName: userParams.lastName, source: userParams.source },
          manager
        );
      }

      if (!user) {
        // User not exist
        shouldSendWelcomeMail = true;
        // Create default organization if user not exist
<<<<<<< HEAD
        if ((await this.instanceSettingsService.getSettings('ALLOW_PERSONAL_WORKSPACE')) === 'true') {
          // Create default organization if user not exist
          defaultOrganization = await this.create('Untitled workspace', null, manager);
        }
=======
        const organizationName = generateNextName('My workspace');
        defaultOrganization = await this.create(organizationName, null, manager);
>>>>>>> e4a0a33f
      } else if (user.invitationToken) {
        // User not setup
        shouldSendWelcomeMail = true;
      }

      if (user && user.status === USER_STATUS.ARCHIVED) {
        await this.usersService.updateUser(user.id, { status: USER_STATUS.ACTIVE });
      }

      user = await this.usersService.create(
        userParams,
        currentUser.organizationId,
        ['all_users', ...groups],
        user,
        true,
        defaultOrganization?.id,
        manager
      );

      if (defaultOrganization) {
        // Setting up default organization
        await this.organizationUserService.create(user, defaultOrganization, true, manager);
        await this.usersService.attachUserGroup(['all_users', 'admin'], defaultOrganization.id, user.id, manager);
      }

      const currentOrganization: Organization = await this.organizationsRepository.findOneOrFail({
        where: { id: currentUser.organizationId },
      });

      const organizationUser = await this.organizationUserService.create(user, currentOrganization, true, manager);

      await this.usersService.validateLicense(manager);

      await this.auditLoggerService.perform(
        {
          userId: currentUser.id,
          organizationId: currentOrganization.id,
          resourceId: user.id,
          resourceName: user.email,
          resourceType: ResourceTypes.USER,
          actionType: ActionTypes.USER_INVITE,
        },
        manager
      );

      if (shouldSendWelcomeMail) {
        this.emailService
          .sendWelcomeEmail(
            user.email,
            user.firstName,
            user.invitationToken,
            `${organizationUser.invitationToken}?oid=${organizationUser.organizationId}`,
            currentOrganization.name,
            `${currentUser.firstName} ${currentUser.lastName ?? ''}`
          )
          .catch((err) => console.error('Error while sending welcome mail', err));
      } else {
        this.emailService
          .sendOrganizationUserWelcomeEmail(
            user.email,
            user.firstName,
            `${currentUser.firstName} ${currentUser.lastName ?? ''}`,
            `${organizationUser.invitationToken}?oid=${organizationUser.organizationId}`,
            currentOrganization.name
          )
          .catch((err) => console.error('Error while sending welcome mail', err));
      }
      return organizationUser;
    }, manager);
  }

  decamelizeDefaultGroupNames(groups: string) {
    return groups?.length
      ? groups
          .split('|')
          .map((group: string) =>
            group === 'All Users' || group === 'Admin' ? decamelize(group.replace(' ', '')) : group
          )
      : [];
  }

  async inviteUserswrapper(users, currentUser: User): Promise<void> {
    await dbTransactionWrap(async (manager) => {
      for (let i = 0; i < users.length; i++) {
        await this.inviteNewUser(currentUser, users[i], manager);
      }
    });
  }

  async bulkUploadUsers(currentUser: User, fileStream, res: Response) {
    const users = [];
    const existingUsers = [];
    const archivedUsers = [];
    const invalidRows = [];
    const invalidFields = new Set();
    const invalidGroups = [];
    const emailPattern = /^[A-Z0-9._%+-]+@[A-Z0-9.-]+\.[A-Z]{2,4}$/i;
    const manager = getManager();

    const groupPermissions = await this.groupPermissionService.findAll(currentUser);
    const existingGroups = groupPermissions.map((groupPermission) => groupPermission.group);

    csv
      .parseString(fileStream.toString(), {
        headers: ['first_name', 'last_name', 'email', 'groups'],
        renameHeaders: true,
        ignoreEmpty: true,
      })
      .transform((row: UserCsvRow, next) => {
        return next(null, {
          ...row,
          groups: this.decamelizeDefaultGroupNames(row?.groups),
        });
      })
      .validate(async (data: UserCsvRow, next) => {
        await dbTransactionWrap(async (manager: EntityManager) => {
          //Check for existing users
          const user = await this.usersService.findByEmail(data?.email, undefined, undefined, manager);

          if (user?.status === USER_STATUS.ARCHIVED) {
            archivedUsers.push(data?.email);
          } else if (user?.organizationUsers?.some((ou) => ou.organizationId === currentUser.organizationId)) {
            existingUsers.push(data?.email);
          } else {
            users.push(data);
          }

          //Check for invalid groups
          const receivedGroups: string[] | null = data?.groups.length ? data?.groups : null;

          if (Array.isArray(receivedGroups)) {
            for (const group of receivedGroups) {
              if (existingGroups.indexOf(group) === -1) {
                invalidGroups.push(group);
              }
            }
          }

          data.first_name = data.first_name?.trim();
          data.last_name = data.last_name?.trim();

          const isValidName = data.first_name !== '' || data.last_name !== '';

          return next(null, isValidName && emailPattern.test(data.email) && receivedGroups?.length > 0);
        }, manager);
      })
      .on('data', function () {})
      .on('data-invalid', (row, rowNumber) => {
        const invalidField = Object.keys(row).filter((key) => {
          if (Array.isArray(row[key])) {
            return row[key].length === 0;
          }
          return !row[key] || row[key] === '';
        });
        invalidRows.push(rowNumber);
        invalidFields.add(invalidField);
      })
      .on('end', async (rowCount: number) => {
        try {
          if (rowCount > MAX_ROW_COUNT) {
            throw new BadRequestException('Row count cannot be greater than 500');
          }

          if (invalidRows.length) {
            const invalidFieldsArray = invalidFields.entries().next().value[1];
            const errorMsg = `Invalid row(s): [${invalidFieldsArray.join(', ')}] in [${
              invalidRows.length
            }] row(s). No users were uploaded.`;
            throw new BadRequestException(errorMsg);
          }

          if (invalidGroups.length) {
            throw new BadRequestException(
              `${invalidGroups.length} group${isPlural(invalidGroups)} doesn't exist. No users were uploaded`
            );
          }

          if (archivedUsers.length) {
            throw new BadRequestException(
              `User${isPlural(archivedUsers)} with email ${archivedUsers.join(
                ', '
              )} is archived. No users were uploaded`
            );
          }

          if (existingUsers.length) {
            throw new BadRequestException(
              `${existingUsers.length} users with same email already exist. No users were uploaded `
            );
          }

          if (users.length === 0) {
            throw new BadRequestException('No users were uploaded');
          }

          if (users.length > 250) {
            throw new BadRequestException(`You can only invite 250 users at a time`);
          }

          await this.inviteUserswrapper(users, currentUser);
          res.status(201).send({ message: `${rowCount} user${isPlural(users)} are being added` });
        } catch (error) {
          const { status, response } = error;
          res.status(status).send(response);
        }
      })
      .on('error', (error) => {
        throw error.message;
      });
  }
}<|MERGE_RESOLUTION|>--- conflicted
+++ resolved
@@ -5,11 +5,14 @@
 import { Organization } from 'src/entities/organization.entity';
 import { SSOConfigs } from 'src/entities/sso_config.entity';
 import { User } from 'src/entities/user.entity';
-<<<<<<< HEAD
-import { cleanObject, dbTransactionWrap, isSuperAdmin, isPlural } from 'src/helpers/utils.helper';
-=======
-import { catchDbException, cleanObject, dbTransactionWrap, isPlural, generateNextName } from 'src/helpers/utils.helper';
->>>>>>> e4a0a33f
+import {
+  catchDbException,
+  cleanObject,
+  dbTransactionWrap,
+  isPlural,
+  generateNextName,
+  isSuperAdmin,
+} from 'src/helpers/utils.helper';
 import { Brackets, createQueryBuilder, DeepPartial, EntityManager, getManager, Repository } from 'typeorm';
 import { OrganizationUser } from '../entities/organization_user.entity';
 import { EmailService } from './email.service';
@@ -33,12 +36,9 @@
 import { decamelize } from 'humps';
 import { Response } from 'express';
 import { AppEnvironmentService } from './app_environments.service';
-<<<<<<< HEAD
 import { LicenseService } from './license.service';
 import { LICENSE_FIELD } from 'src/helpers/license.helper';
-=======
 import { DataBaseConstraints } from 'src/helpers/db_constraints.constants';
->>>>>>> e4a0a33f
 
 const MAX_ROW_COUNT = 500;
 
@@ -649,15 +649,11 @@
         // User not exist
         shouldSendWelcomeMail = true;
         // Create default organization if user not exist
-<<<<<<< HEAD
         if ((await this.instanceSettingsService.getSettings('ALLOW_PERSONAL_WORKSPACE')) === 'true') {
           // Create default organization if user not exist
-          defaultOrganization = await this.create('Untitled workspace', null, manager);
-        }
-=======
-        const organizationName = generateNextName('My workspace');
-        defaultOrganization = await this.create(organizationName, null, manager);
->>>>>>> e4a0a33f
+          const organizationName = generateNextName('My workspace');
+          defaultOrganization = await this.create(organizationName, null, manager);
+        }
       } else if (user.invitationToken) {
         // User not setup
         shouldSendWelcomeMail = true;
