--- conflicted
+++ resolved
@@ -93,14 +93,11 @@
         appCreate: isAdmin,
         appDelete: isAdmin,
         folderCreate: isAdmin,
-<<<<<<< HEAD
         orgEnvironmentVariableCreate: isAdmin,
         orgEnvironmentVariableUpdate: isAdmin,
         orgEnvironmentVariableDelete: isAdmin,
-=======
         folderUpdate: isAdmin,
         folderDelete: isAdmin,
->>>>>>> 97e29624
       });
       await this.groupPermissionsRepository.save(groupPermission);
       createdGroupPermissions.push(groupPermission);
