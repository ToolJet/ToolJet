--- conflicted
+++ resolved
@@ -9,12 +9,9 @@
   cleanObject,
   dbTransactionWrap,
   isPlural,
-<<<<<<< HEAD
   generatePayloadForLimits,
   catchDbException,
-=======
   fullName,
->>>>>>> 76776a99
   generateNextNameAndSlug,
   isSuperAdmin,
 } from 'src/helpers/utils.helper';
@@ -212,7 +209,6 @@
     return await this.organizationsRepository.findOne({ where: { id }, relations: ['ssoConfigs'] });
   }
 
-<<<<<<< HEAD
   async getInstanceSSOConfigs(decryptSensitiveData = true): Promise<SSOConfigs[]> {
     const result = await dbTransactionWrap(async (manager: EntityManager) => {
       return await manager.find(SSOConfigs, {
@@ -269,40 +265,24 @@
     });
   }
 
-  async fetchOrganization(slug: string): Promise<Organization> {
-    let organization: Organization;
-    try {
-      organization = await this.organizationsRepository.findOneOrFail({
-        where: { slug },
-        select: ['id', 'slug', 'status'],
-      });
-    } catch (error) {
-      organization = await this.organizationsRepository.findOne({
-        where: { id: slug },
-        select: ['id', 'slug', 'status'],
-      });
-    }
-    if (organization && organization.status !== WORKSPACE_STATUS.ACTIVE)
-      throw new BadRequestException('Organization is Archived');
-    return organization;
-=======
   async fetchOrganization(slug: string, manager?: EntityManager): Promise<Organization> {
     return dbTransactionWrap(async (manager: EntityManager) => {
       let organization: Organization;
       try {
-        organization = await manager.findOneOrFail(Organization, {
+        organization = await this.organizationsRepository.findOneOrFail({
           where: { slug },
-          select: ['id', 'slug', 'name'],
+          select: ['id', 'slug', 'status', 'name'],
         });
       } catch (error) {
-        organization = await manager.findOneOrFail(Organization, {
+        organization = await this.organizationsRepository.findOne({
           where: { id: slug },
-          select: ['id', 'slug', 'name'],
-        });
-      }
+          select: ['id', 'slug', 'status', 'name'],
+        });
+      }
+      if (organization && organization.status !== WORKSPACE_STATUS.ACTIVE)
+        throw new BadRequestException('Organization is Archived');
       return organization;
     }, manager);
->>>>>>> 76776a99
   }
 
   async getSingleOrganization(): Promise<Organization> {
@@ -450,11 +430,7 @@
         email: orgUser.user.email,
         firstName: orgUser.user.firstName ?? '',
         lastName: orgUser.user.lastName ?? '',
-<<<<<<< HEAD
-        name: `${orgUser.user.firstName || ''}${orgUser.user.lastName ? ` ${orgUser.user.lastName}` : ''}`,
-=======
         name: fullName(orgUser.user.firstName, orgUser.user.lastName),
->>>>>>> 76776a99
         id: orgUser.id,
         userId: orgUser.user.id,
         role: orgUser.role,
@@ -945,13 +921,10 @@
         shouldSendWelcomeMail = true;
       }
 
-<<<<<<< HEAD
       if (user && user.status === USER_STATUS.ARCHIVED) {
         await this.usersService.updateUser(user.id, { status: USER_STATUS.ACTIVE });
       }
 
-=======
->>>>>>> 76776a99
       user = await this.usersService.create(
         userParams,
         currentUser.organizationId,
