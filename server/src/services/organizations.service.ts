--- conflicted
+++ resolved
@@ -1,7 +1,6 @@
 import { BadRequestException, ConflictException, Injectable, NotAcceptableException } from '@nestjs/common';
 import * as csv from 'fast-csv';
 import { InjectRepository } from '@nestjs/typeorm';
-import { GroupPermission } from 'src/entities/group_permission.entity';
 import { Organization } from 'src/entities/organization.entity';
 import { SSOConfigs } from 'src/entities/sso_config.entity';
 import { User } from 'src/entities/user.entity';
@@ -35,18 +34,15 @@
 import { AppEnvironmentService } from './app_environments.service';
 import { DataBaseConstraints } from 'src/helpers/db_constraints.constants';
 import { OrganizationUpdateDto } from '@dto/organization.dto';
-<<<<<<< HEAD
 import { UserRoleService } from './user-role.service';
 import {
   GROUP_PERMISSIONS_TYPE,
   USER_ROLE,
 } from '@module/user_resource_permissions/constants/group-permissions.constant';
-=======
 import { DataSourceScopes, DataSourceTypes } from 'src/helpers/data_source.constants';
 import { DataSource } from 'src/entities/data_source.entity';
 import { AppEnvironment } from 'src/entities/app_environments.entity';
 import { DataSourceOptions } from 'src/entities/data_source_options.entity';
->>>>>>> c3d9b29b
 
 const MAX_ROW_COUNT = 500;
 
@@ -121,22 +117,11 @@
 
       await this.appEnvironmentService.createDefaultEnvironments(organization.id, manager);
 
-      //Change as per new group permissions
-      const createdGroupPermissions: GroupPermission[] = await this.createDefaultGroupPermissionsForOrganization(
-        organization,
-        manager
-      );
-
       await this.userRoleService.createDefaultGroups(organization.id, manager);
 
       if (user) {
         await this.organizationUserService.create(user, organization, false, manager);
         await this.userRoleService.addUserRole({ role: USER_ROLE.ADMIN, userId: user.id }, organization.id, manager);
-
-        for (const groupPermission of createdGroupPermissions) {
-          //Change as per new group permissions
-          await this.groupPermissionService.createUserGroupPermission(user.id, groupPermission.id, manager);
-        }
       }
     }, manager);
 
@@ -190,35 +175,6 @@
 
   async getSingleOrganization(): Promise<Organization> {
     return await this.organizationsRepository.findOne({ relations: ['ssoConfigs'] });
-  }
-
-  //Change as per new group permissions
-  async createDefaultGroupPermissionsForOrganization(organization: Organization, manager?: EntityManager) {
-    const defaultGroups = ['all_users', 'admin'];
-
-    return await dbTransactionWrap(async (manager: EntityManager) => {
-      const createdGroupPermissions: GroupPermission[] = [];
-      for (const group of defaultGroups) {
-        const isAdmin = group === 'admin';
-        const groupPermission = manager.create(GroupPermission, {
-          organizationId: organization.id,
-          group: group,
-          appCreate: isAdmin,
-          appDelete: isAdmin,
-          folderCreate: isAdmin,
-          orgEnvironmentVariableCreate: isAdmin,
-          orgEnvironmentVariableUpdate: isAdmin,
-          orgEnvironmentVariableDelete: isAdmin,
-          orgEnvironmentConstantCreate: isAdmin,
-          orgEnvironmentConstantDelete: isAdmin,
-          folderUpdate: isAdmin,
-          folderDelete: isAdmin,
-        });
-        await manager.save(groupPermission);
-        createdGroupPermissions.push(groupPermission);
-      }
-      return createdGroupPermissions;
-    }, manager);
   }
 
   async fetchUsersByValue(user: User, searchInput: string): Promise<any> {
@@ -278,13 +234,12 @@
           });
       });
     };
-    //Query as per nw group permissions
     const query = createQueryBuilder(OrganizationUser, 'organization_user')
       .innerJoinAndSelect('organization_user.user', 'user')
       .innerJoinAndSelect(
         'user.userPermissions',
-        'group_permissions',
-        'group_permissions.organizationId = :organizationId',
+        'userPermissions',
+        'userPermissions.organizationId = :organizationId',
         {
           organizationId: organizationId,
         }
@@ -667,7 +622,11 @@
       if (defaultOrganization) {
         // Setting up default organization
         await this.organizationUserService.create(user, defaultOrganization, true, manager);
-        await this.usersService.attachUserGroup(['admin'], defaultOrganization.id, user.id, manager);
+        await this.userRoleService.addUserRole(
+          { userId: user.id, role: USER_ROLE.END_USER },
+          defaultOrganization.id,
+          manager
+        );
       }
 
       const currentOrganization: Organization = await this.organizationsRepository.findOneOrFail({
@@ -745,7 +704,7 @@
 
     csv
       .parseString(fileStream.toString(), {
-        headers: ['first_name', 'last_name', 'email', 'groups'],
+        headers: ['first_name', 'last_name', 'email', 'groups', 'role'],
         renameHeaders: true,
         ignoreEmpty: true,
       })
