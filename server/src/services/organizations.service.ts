import { BadRequestException, HttpException, Injectable } from '@nestjs/common';
import { InjectRepository } from '@nestjs/typeorm';
import { GroupPermission } from 'src/entities/group_permission.entity';
import { Organization } from 'src/entities/organization.entity';
import { SSOConfigs } from 'src/entities/sso_config.entity';
import { User } from 'src/entities/user.entity';
import { cleanObject, dbTransactionWrap } from 'src/helpers/utils.helper';
import { Brackets, createQueryBuilder, DeepPartial, EntityManager, Repository } from 'typeorm';
import { OrganizationUser } from '../entities/organization_user.entity';
import { EmailService } from './email.service';
import { EncryptionService } from './encryption.service';
import { GroupPermissionsService } from './group_permissions.service';
import { OrganizationUsersService } from './organization_users.service';
import { UsersService } from './users.service';
import { InviteNewUserDto } from '@dto/invite-new-user.dto';
import { ConfigService } from '@nestjs/config';
<<<<<<< HEAD
import { ActionTypes, ResourceTypes } from 'src/entities/audit_log.entity';
import { AuditLoggerService } from './audit_logger.service';
import License from '@ee/licensing/configs/License';
=======
import { getUserStatusAndSource, lifecycleEvents, WORKSPACE_USER_STATUS } from 'src/helpers/user_lifecycle';
>>>>>>> 8cdcfc81

type FetchUserResponse = {
  email: string;
  firstName: string;
  lastName: string;
  name: string;
  id: string;
  status: string;
  invitationToken?: string;
  accountSetupToken?: string;
};

type UserFilterOptions = { email?: string; firstName?: string; lastName?: string };

@Injectable()
export class OrganizationsService {
  constructor(
    @InjectRepository(Organization)
    private organizationsRepository: Repository<Organization>,
    @InjectRepository(SSOConfigs)
    private ssoConfigRepository: Repository<SSOConfigs>,
    private usersService: UsersService,
    private organizationUserService: OrganizationUsersService,
    private groupPermissionService: GroupPermissionsService,
    private encryptionService: EncryptionService,
    private emailService: EmailService,
    private configService: ConfigService,
    private auditLoggerService: AuditLoggerService
  ) {}

  async create(name: string, user?: User, manager?: EntityManager): Promise<Organization> {
    return await dbTransactionWrap(async (manager: EntityManager) => {
      const organization: Organization = await manager.save(
        manager.create(Organization, {
          ssoConfigs: [
            {
              sso: 'form',
              enabled: true,
            },
          ],
          name,
          createdAt: new Date(),
          updatedAt: new Date(),
        })
      );

      const createdGroupPermissions: GroupPermission[] = await this.createDefaultGroupPermissionsForOrganization(
        organization,
        manager
      );

      if (user) {
        await this.organizationUserService.create(user, organization, false, manager);

        for (const groupPermission of createdGroupPermissions) {
          await this.groupPermissionService.createUserGroupPermission(user.id, groupPermission.id, manager);
        }

        await this.usersService.validateLicense(manager);
      }

      return organization;
    }, manager);
  }

  constructSSOConfigs() {
    return {
      google: {
        enabled: !!this.configService.get<string>('SSO_GOOGLE_OAUTH2_CLIENT_ID'),
        configs: {
          client_id: this.configService.get<string>('SSO_GOOGLE_OAUTH2_CLIENT_ID'),
        },
      },
      git: {
        enabled: !!this.configService.get<string>('SSO_GIT_OAUTH2_CLIENT_ID'),
        configs: {
          client_id: this.configService.get<string>('SSO_GIT_OAUTH2_CLIENT_ID'),
          host_name: this.configService.get<string>('SSO_GIT_OAUTH2_HOST'),
        },
      },
      form: {
        enable_sign_up: this.configService.get<string>('DISABLE_SIGNUPS') !== 'true',
        enabled: true,
      },
      enableSignUp:
        this.configService.get<string>('DISABLE_MULTI_WORKSPACE') !== 'true' &&
        this.configService.get<string>('SSO_DISABLE_SIGNUPS') !== 'true',
    };
  }

  async get(id: string): Promise<Organization> {
    return await this.organizationsRepository.findOne({ where: { id }, relations: ['ssoConfigs'] });
  }

  async getSingleOrganization(): Promise<Organization> {
    return await this.organizationsRepository.findOne({ relations: ['ssoConfigs'] });
  }

  async createDefaultGroupPermissionsForOrganization(organization: Organization, manager?: EntityManager) {
    const defaultGroups = ['all_users', 'admin'];

    return await dbTransactionWrap(async (manager: EntityManager) => {
      const createdGroupPermissions: GroupPermission[] = [];
      for (const group of defaultGroups) {
        const isAdmin = group === 'admin';
        const groupPermission = manager.create(GroupPermission, {
          organizationId: organization.id,
          group: group,
          appCreate: isAdmin,
          appDelete: isAdmin,
          folderCreate: isAdmin,
          orgEnvironmentVariableCreate: isAdmin,
          orgEnvironmentVariableUpdate: isAdmin,
          orgEnvironmentVariableDelete: isAdmin,
          folderUpdate: isAdmin,
          folderDelete: isAdmin,
        });
        await manager.save(groupPermission);
        createdGroupPermissions.push(groupPermission);
      }
      return createdGroupPermissions;
    }, manager);
  }

  async fetchUsersByValue(user: User, searchInput: string): Promise<any> {
    if (!searchInput) {
      return [];
    }
    const options = {
      email: searchInput,
      firstName: searchInput,
      lastName: searchInput,
    };
    const organizationUsers = await this.organizationUsersQuery(user.organizationId, options, 'or')
      .orderBy('user.firstName', 'ASC')
      .getMany();

    return organizationUsers?.map((orgUser) => {
      return {
        email: orgUser.user.email,
        firstName: orgUser.user?.firstName,
        lastName: orgUser.user?.lastName,
        name: `${orgUser.user?.firstName} ${orgUser.user?.lastName}`,
        id: orgUser.id,
        userId: orgUser.user.id,
      };
    });
  }

  organizationUsersQuery(organizationId: string, options: UserFilterOptions, condition?: 'and' | 'or') {
    const getOrConditions = () => {
      return new Brackets((qb) => {
        if (options?.email)
          qb.orWhere('lower(user.email) like :email', {
            email: `%${options?.email.toLowerCase()}%`,
          });
        if (options?.firstName)
          qb.orWhere('lower(user.firstName) like :firstName', {
            firstName: `%${options?.firstName.toLowerCase()}%`,
          });
        if (options?.lastName)
          qb.orWhere('lower(user.lastName) like :lastName', {
            lastName: `%${options?.lastName.toLowerCase()}%`,
          });
      });
    };
    const getAndConditions = () => {
      return new Brackets((qb) => {
        if (options?.email)
          qb.andWhere('lower(user.email) like :email', {
            email: `%${options?.email.toLowerCase()}%`,
          });
        if (options?.firstName)
          qb.andWhere('lower(user.firstName) like :firstName', {
            firstName: `%${options?.firstName.toLowerCase()}%`,
          });
        if (options?.lastName)
          qb.andWhere('lower(user.lastName) like :lastName', {
            lastName: `%${options?.lastName.toLowerCase()}%`,
          });
      });
    };
    const query = createQueryBuilder(OrganizationUser, 'organization_user')
      .innerJoinAndSelect('organization_user.user', 'user')
      .where('organization_user.organization_id = :organizationId', {
        organizationId,
      });
    query.andWhere(condition === 'and' ? getAndConditions() : getOrConditions());
    return query;
  }

  async fetchUsers(user: User, page: number, options: UserFilterOptions): Promise<FetchUserResponse[]> {
    const organizationUsers = await this.organizationUsersQuery(user.organizationId, options, 'and')
      .orderBy('user.firstName', 'ASC')
      .take(10)
      .skip(10 * (page - 1))
      .getMany();

    return organizationUsers?.map((orgUser) => {
      return {
        email: orgUser.user.email,
        firstName: orgUser.user.firstName,
        lastName: orgUser.user.lastName,
        name: `${orgUser.user.firstName || ''} ${orgUser.user.lastName || ''}`,
        id: orgUser.id,
        userId: orgUser.user.id,
        role: orgUser.role,
        status: orgUser.status,
        avatarId: orgUser.user.avatarId,
        ...(orgUser.invitationToken ? { invitationToken: orgUser.invitationToken } : {}),
        ...(this.configService.get<string>('DISABLE_MULTI_WORKSPACE') !== 'true' &&
        this.configService.get<string>('HIDE_ACCOUNT_SETUP_LINK') !== 'true' &&
        orgUser.user.invitationToken
          ? { accountSetupToken: orgUser.user.invitationToken }
          : {}),
      };
    });
  }

  async usersCount(user: User, options: UserFilterOptions): Promise<number> {
    return await this.organizationUsersQuery(user.organizationId, options, 'and').getCount();
  }

  async fetchOrganizations(user: any): Promise<Organization[]> {
    return await createQueryBuilder(Organization, 'organization')
      .innerJoin(
        'organization.organizationUsers',
        'organization_users',
        'organization_users.status IN(:...statusList)',
        {
          statusList: [WORKSPACE_USER_STATUS.ACTIVE],
        }
      )
      .andWhere('organization_users.userId = :userId', {
        userId: user.id,
      })
      .orderBy('name', 'ASC')
      .getMany();
  }

  async findOrganizationWithLoginSupport(
    user: User,
    loginType: string,
    status?: string | Array<string>
  ): Promise<Organization[]> {
    const statusList = status ? (typeof status === 'object' ? status : [status]) : [WORKSPACE_USER_STATUS.ACTIVE];

    const query = createQueryBuilder(Organization, 'organization')
      .innerJoin('organization.ssoConfigs', 'organization_sso', 'organization_sso.sso = :form', {
        form: 'form',
      })
      .innerJoin(
        'organization.organizationUsers',
        'organization_users',
        'organization_users.status IN(:...statusList)',
        {
          statusList,
        }
      );

    if (loginType === 'form') {
      query.where('organization_sso.enabled = :enabled', {
        enabled: true,
      });
    } else if (loginType === 'sso') {
      query.where('organization.inheritSSO = :inheritSSO', {
        inheritSSO: true,
      });
    } else {
      return;
    }

    return await query
      .andWhere('organization_users.userId = :userId', {
        userId: user.id,
      })
      .orderBy('name', 'ASC')
      .getMany();
  }

  async getSSOConfigs(organizationId: string, sso: string): Promise<Organization> {
    return await createQueryBuilder(Organization, 'organization')
      .leftJoinAndSelect('organization.ssoConfigs', 'organisation_sso', 'organisation_sso.sso = :sso', {
        sso,
      })
      .andWhere('organization.id = :organizationId', {
        organizationId,
      })
      .getOne();
  }

  async fetchOrganizationDetails(
    organizationId: string,
    statusList?: Array<boolean>,
    isHideSensitiveData?: boolean,
    addInstanceLevelSSO?: boolean
  ): Promise<DeepPartial<Organization>> {
    const result: DeepPartial<Organization> = await createQueryBuilder(Organization, 'organization')
      .leftJoinAndSelect(
        'organization.ssoConfigs',
        'organisation_sso',
        'organisation_sso.enabled IN (:...statusList)',
        {
          statusList: statusList || [true, false], // Return enabled and disabled sso if status list not passed
        }
      )
      .andWhere('organization.id = :organizationId', {
        organizationId,
      })
      .getOne();

    if (!result) return;

    if (
      addInstanceLevelSSO &&
      this.configService.get<string>('DISABLE_MULTI_WORKSPACE') !== 'true' &&
      result.inheritSSO
    ) {
      if (
        this.configService.get<string>('SSO_GOOGLE_OAUTH2_CLIENT_ID') &&
        !result.ssoConfigs?.some((config) => config.sso === 'google')
      ) {
        if (!result.ssoConfigs) {
          result.ssoConfigs = [];
        }
        result.ssoConfigs.push({
          sso: 'google',
          enabled: true,
          configs: {
            clientId: this.configService.get<string>('SSO_GOOGLE_OAUTH2_CLIENT_ID'),
          },
        });
      }
      if (
        this.configService.get<string>('SSO_GIT_OAUTH2_CLIENT_ID') &&
        !result.ssoConfigs?.some((config) => config.sso === 'git')
      ) {
        if (!result.ssoConfigs) {
          result.ssoConfigs = [];
        }
        result.ssoConfigs.push({
          sso: 'git',
          enabled: true,
          configs: {
            clientId: this.configService.get<string>('SSO_GIT_OAUTH2_CLIENT_ID'),
            clientSecret: await this.encryptionService.encryptColumnValue(
              'ssoConfigs',
              'clientSecret',
              this.configService.get<string>('SSO_GIT_OAUTH2_CLIENT_SECRET')
            ),
            hostName: this.configService.get<string>('SSO_GIT_OAUTH2_HOST'),
          },
        });
      }
      if (
        this.configService.get<string>('SSO_OPENID_CLIENT_ID') &&
        !result.ssoConfigs?.some((config) => config.sso === 'openid')
      ) {
        if (!result.ssoConfigs) {
          result.ssoConfigs = [];
        }
        result.ssoConfigs.push({
          sso: 'openid',
          enabled: true,
          configs: {
            clientId: this.configService.get<string>('SSO_OPENID_CLIENT_ID'),
            clientSecret: await this.encryptionService.encryptColumnValue(
              'ssoConfigs',
              'clientSecret',
              this.configService.get<string>('SSO_OPENID_CLIENT_SECRET')
            ),
            wellKnownUrl: this.configService.get<string>('SSO_OPENID_WELL_KNOWN_URL'),
          },
        });
      }
    }

    // filter oidc configs
    if (result?.ssoConfigs?.some((sso) => sso.sso === 'openid') && !License.Instance.oidc) {
      result.ssoConfigs = result.ssoConfigs.filter((sso) => sso.sso !== 'openid');
    }

    if (!isHideSensitiveData) {
      if (!(result?.ssoConfigs?.length > 0)) {
        return;
      }
      for (const sso of result?.ssoConfigs) {
        await this.decryptSecret(sso?.configs);
      }
      return result;
    }
    return this.hideSSOSensitiveData(result?.ssoConfigs, result?.name, result?.enableSignUp);
  }

  private hideSSOSensitiveData(ssoConfigs: DeepPartial<SSOConfigs>[], organizationName, enableSignUp): any {
    const configs = { name: organizationName, enableSignUp };
    if (ssoConfigs?.length > 0) {
      for (const config of ssoConfigs) {
        const configId = config['id'];
        delete config['id'];
        delete config['organizationId'];
        delete config['createdAt'];
        delete config['updatedAt'];

        configs[config.sso] = this.buildConfigs(config, configId);
      }
    }
    return configs;
  }

  private buildConfigs(config: any, configId: string) {
    if (!config) return config;
    return {
      ...config,
      configs: {
        ...(config?.configs || {}),
        ...(config?.configs ? { clientSecret: '' } : {}),
      },
      configId,
    };
  }

  private async encryptSecret(configs) {
    if (!configs || typeof configs !== 'object') return configs;
    await Promise.all(
      Object.keys(configs).map(async (key) => {
        if (key.toLowerCase().includes('secret')) {
          if (configs[key]) {
            configs[key] = await this.encryptionService.encryptColumnValue('ssoConfigs', key, configs[key]);
          }
        }
      })
    );
  }

  private async decryptSecret(configs) {
    if (!configs || typeof configs !== 'object') return configs;
    await Promise.all(
      Object.keys(configs).map(async (key) => {
        if (key.toLowerCase().includes('secret')) {
          if (configs[key]) {
            configs[key] = await this.encryptionService.decryptColumnValue('ssoConfigs', key, configs[key]);
          }
        }
      })
    );
  }

  async updateOrganization(organizationId: string, params) {
    const { name, domain, enableSignUp, inheritSSO } = params;

    const updatableParams = {
      name,
      domain,
      enableSignUp,
      inheritSSO,
    };

    // removing keys with undefined values
    cleanObject(updatableParams);

    return await this.organizationsRepository.update(organizationId, updatableParams);
  }

  async updateOrganizationConfigs(organizationId: string, params: any) {
    const { type, configs, enabled } = params;

    if (!(type && ['git', 'google', 'form', 'openid'].includes(type))) {
      throw new BadRequestException();
    }

    if (type === 'openid' && !License.Instance.oidc) {
      throw new HttpException('OIDC disabled', 451);
    }

    await this.encryptSecret(configs);
    const organization: Organization = await this.getSSOConfigs(organizationId, type);

    if (organization?.ssoConfigs?.length > 0) {
      const ssoConfigs: SSOConfigs = organization.ssoConfigs[0];

      const updatableParams = {
        configs,
        enabled,
      };

      // removing keys with undefined values
      cleanObject(updatableParams);
      return await this.ssoConfigRepository.update(ssoConfigs.id, updatableParams);
    } else {
      const newSSOConfigs = this.ssoConfigRepository.create({
        organization,
        sso: type,
        configs,
        enabled: !!enabled,
      });
      return await this.ssoConfigRepository.save(newSSOConfigs);
    }
  }

  async getConfigs(id: string): Promise<SSOConfigs> {
    const result: SSOConfigs = await this.ssoConfigRepository.findOne({
      where: { id, enabled: true },
      relations: ['organization'],
    });
    await this.decryptSecret(result?.configs);
    return result;
  }

  async inviteNewUser(currentUser: User, inviteNewUserDto: InviteNewUserDto): Promise<OrganizationUser> {
    const userParams = <User>{
      firstName: inviteNewUserDto.first_name,
      lastName: inviteNewUserDto.last_name,
      email: inviteNewUserDto.email,
      ...getUserStatusAndSource(lifecycleEvents.USER_INVITE),
    };

    let user = await this.usersService.findByEmail(userParams.email);
    let defaultOrganization: Organization,
      shouldSendWelcomeMail = false,
      organizationUser: OrganizationUser,
      currentOrganization: Organization;

    if (user?.organizationUsers?.some((ou) => ou.organizationId === currentUser.organizationId)) {
      throw new BadRequestException('User with such email already exists.');
    }

    await dbTransactionWrap(async (manager: EntityManager) => {
      if ((!user || user?.invitationToken) && this.configService.get<string>('DISABLE_MULTI_WORKSPACE') !== 'true') {
        // Multi workspace && User not exist or user onboarding pending
        shouldSendWelcomeMail = true;
        if (!user) {
          // Create default organization if user not exist
          defaultOrganization = await this.create('Untitled workspace', null, manager);
        }
      }
      user = await this.usersService.create(
        userParams,
        currentUser.organizationId,
        ['all_users'],
        user,
        true,
        defaultOrganization?.id,
        manager
      );

      if (defaultOrganization) {
        // Setting up default organization
        await this.organizationUserService.create(user, defaultOrganization, true, manager);
        await this.usersService.attachUserGroup(['all_users', 'admin'], defaultOrganization.id, user.id, manager);
      }

      currentOrganization = await this.organizationsRepository.findOneOrFail({
        where: { id: currentUser.organizationId },
      });

      organizationUser = await this.organizationUserService.create(user, currentOrganization, true, manager);

      await this.usersService.validateLicense(manager);

      await this.auditLoggerService.perform(
        {
          userId: currentUser.id,
          organizationId: currentOrganization.id,
          resourceId: user.id,
          resourceName: user.email,
          resourceType: ResourceTypes.USER,
          actionType: ActionTypes.USER_INVITE,
        },
        manager
      );
    });

    if (shouldSendWelcomeMail) {
      this.emailService
        .sendWelcomeEmail(
          user.email,
          user.firstName,
          user.invitationToken,
          `${organizationUser.invitationToken}?oid=${organizationUser.organizationId}`,
          currentOrganization.name,
          `${currentUser.firstName} ${currentUser.lastName}`
        )
        .catch((err) => console.error('Error while sending welcome mail', err));
    } else {
      this.emailService
        .sendOrganizationUserWelcomeEmail(
          user.email,
          user.firstName,
          `${currentUser.firstName} ${currentUser.lastName}`,
          `${organizationUser.invitationToken}?oid=${organizationUser.organizationId}`,
          currentOrganization.name
        )
        .catch((err) => console.error('Error while sending welcome mail', err));
    }
    return organizationUser;
  }
}<|MERGE_RESOLUTION|>--- conflicted
+++ resolved
@@ -14,13 +14,10 @@
 import { UsersService } from './users.service';
 import { InviteNewUserDto } from '@dto/invite-new-user.dto';
 import { ConfigService } from '@nestjs/config';
-<<<<<<< HEAD
 import { ActionTypes, ResourceTypes } from 'src/entities/audit_log.entity';
 import { AuditLoggerService } from './audit_logger.service';
 import License from '@ee/licensing/configs/License';
-=======
 import { getUserStatusAndSource, lifecycleEvents, WORKSPACE_USER_STATUS } from 'src/helpers/user_lifecycle';
->>>>>>> 8cdcfc81
 
 type FetchUserResponse = {
   email: string;
