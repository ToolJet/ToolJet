--- conflicted
+++ resolved
@@ -17,11 +17,8 @@
 import { ActionTypes, ResourceTypes } from 'src/entities/audit_log.entity';
 import { AuditLoggerService } from './audit_logger.service';
 import License from '@ee/licensing/configs/License';
-<<<<<<< HEAD
 import { getUserStatusAndSource, lifecycleEvents, WORKSPACE_USER_STATUS } from 'src/helpers/user_lifecycle';
-=======
 import { InstanceSettingsService } from './instance_settings.service';
->>>>>>> c56b6b4c
 
 type FetchUserResponse = {
   email: string;
@@ -277,22 +274,6 @@
   }
 
   async fetchOrganizations(user: any): Promise<Organization[]> {
-<<<<<<< HEAD
-    return await createQueryBuilder(Organization, 'organization')
-      .innerJoin(
-        'organization.organizationUsers',
-        'organization_users',
-        'organization_users.status IN(:...statusList)',
-        {
-          statusList: [WORKSPACE_USER_STATUS.ACTIVE],
-        }
-      )
-      .andWhere('organization_users.userId = :userId', {
-        userId: user.id,
-      })
-      .orderBy('name', 'ASC')
-      .getMany();
-=======
     if (isSuperAdmin(user)) {
       return await this.organizationsRepository.find({ order: { name: 'ASC' } });
     } else {
@@ -311,7 +292,6 @@
         .orderBy('name', 'ASC')
         .getMany();
     }
->>>>>>> c56b6b4c
   }
 
   async findOrganizationWithLoginSupport(
@@ -604,14 +584,8 @@
       if ((!user || user?.invitationToken) && this.configService.get<string>('DISABLE_MULTI_WORKSPACE') !== 'true') {
         // Multi workspace && User not exist or user onboarding pending
         shouldSendWelcomeMail = true;
-<<<<<<< HEAD
-        if (!user) {
+        if (!user && (await this.instanceSettingsService.getSettings('ALLOW_PERSONAL_WORKSPACE')) === 'true') {
           // Create default organization if user not exist
-=======
-
-        if ((await this.instanceSettingsService.getSettings('ALLOW_PERSONAL_WORKSPACE')) === 'true') {
-          // Create default organization
->>>>>>> c56b6b4c
           defaultOrganization = await this.create('Untitled workspace', null, manager);
         }
       }
