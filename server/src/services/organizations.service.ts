import { BadRequestException, ConflictException, Injectable, NotAcceptableException } from '@nestjs/common';
import * as csv from 'fast-csv';
import { InjectRepository } from '@nestjs/typeorm';
import { Organization } from 'src/entities/organization.entity';
import { SSOConfigs } from 'src/entities/sso_config.entity';
import { User } from 'src/entities/user.entity';
import {
  catchDbException,
  cleanObject,
  dbTransactionWrap,
  isPlural,
  fullName,
  generateNextNameAndSlug,
} from 'src/helpers/utils.helper';
import { Brackets, createQueryBuilder, DeepPartial, EntityManager, getManager, Repository } from 'typeorm';
import { OrganizationUser } from '../entities/organization_user.entity';
import { EmailService } from './email.service';
import { EncryptionService } from './encryption.service';
import { OrganizationUsersService } from './organization_users.service';
import { DataSourcesService } from './data_sources.service';
import { UsersService } from './users.service';
import { InviteNewUserDto } from '@dto/invite-new-user.dto';
import { ConfigService } from '@nestjs/config';
import {
  getUserErrorMessages,
  getUserStatusAndSource,
  lifecycleEvents,
  USER_STATUS,
  WORKSPACE_USER_STATUS,
} from 'src/helpers/user_lifecycle';
import { Response } from 'express';
import { AppEnvironmentService } from './app_environments.service';
import { DataBaseConstraints } from 'src/helpers/db_constraints.constants';
import { OrganizationUpdateDto } from '@dto/organization.dto';
import { UserRoleService } from './user-role.service';
import {
  GROUP_PERMISSIONS_TYPE,
  USER_ROLE,
} from '@module/user_resource_permissions/constants/group-permissions.constant';
import { DataSourceScopes, DataSourceTypes } from 'src/helpers/data_source.constants';
import { DataSource } from 'src/entities/data_source.entity';
import { AppEnvironment } from 'src/entities/app_environments.entity';
import { DataSourceOptions } from 'src/entities/data_source_options.entity';
import { ERROR_HANDLER, ERROR_HANDLER_TITLE } from '@module/organizations/constant/constants';
import { GroupPermissionsServiceV2 } from './group_permissions.service.v2';

const MAX_ROW_COUNT = 500;

type FetchUserResponse = {
  email: string;
  firstName: string;
  lastName: string;
  name: string;
  id: string;
  status: string;
  invitationToken?: string;
  accountSetupToken?: string;
};

type UserFilterOptions = { searchText?: string; status?: string };

interface UserCsvRow {
  first_name: string;
  last_name: string;
  email: string;
<<<<<<< HEAD
  role: string;
=======
  user_role: string;
>>>>>>> ef2c8b7f
  groups?: any;
}

const orgConstraints = [
  {
    dbConstraint: DataBaseConstraints.WORKSPACE_NAME_UNIQUE,
    message: 'This workspace name is already taken.',
  },
  {
    dbConstraint: DataBaseConstraints.WORKSPACE_SLUG_UNIQUE,
    message: 'This workspace slug is already taken.',
  },
];

@Injectable()
export class OrganizationsService {
  constructor(
    @InjectRepository(Organization)
    private organizationsRepository: Repository<Organization>,
    @InjectRepository(SSOConfigs)
    private ssoConfigRepository: Repository<SSOConfigs>,
    private usersService: UsersService,
    private dataSourceService: DataSourcesService,
    private organizationUserService: OrganizationUsersService,
    private groupPermissionService: GroupPermissionsServiceV2,
    private appEnvironmentService: AppEnvironmentService,
    private encryptionService: EncryptionService,
    private emailService: EmailService,
    private configService: ConfigService,
    private userRoleService: UserRoleService
  ) {}

  async create(name: string, slug: string, user: User, manager?: EntityManager): Promise<Organization> {
    let organization: Organization;
    await dbTransactionWrap(async (manager: EntityManager) => {
      organization = await catchDbException(async () => {
        return await manager.save(
          manager.create(Organization, {
            ssoConfigs: [
              {
                sso: 'form',
                enabled: true,
              },
            ],
            name,
            slug,
            createdAt: new Date(),
            updatedAt: new Date(),
          })
        );
      }, orgConstraints);

      await this.appEnvironmentService.createDefaultEnvironments(organization.id, manager);

      await this.userRoleService.createDefaultGroups(organization.id, manager);

      if (user) {
        await this.organizationUserService.create(user, organization, false, manager);
        await this.userRoleService.addUserRole({ role: USER_ROLE.ADMIN, userId: user.id }, organization.id, manager);
      }
    }, manager);

    return organization;
  }

  constructSSOConfigs() {
    return {
      google: {
        enabled: !!this.configService.get<string>('SSO_GOOGLE_OAUTH2_CLIENT_ID'),
        configs: {
          client_id: this.configService.get<string>('SSO_GOOGLE_OAUTH2_CLIENT_ID'),
        },
      },
      git: {
        enabled: !!this.configService.get<string>('SSO_GIT_OAUTH2_CLIENT_ID'),
        configs: {
          client_id: this.configService.get<string>('SSO_GIT_OAUTH2_CLIENT_ID'),
          host_name: this.configService.get<string>('SSO_GIT_OAUTH2_HOST'),
        },
      },
      form: {
        enable_sign_up: this.configService.get<string>('DISABLE_SIGNUPS') !== 'true',
        enabled: true,
      },
      enableSignUp: this.configService.get<string>('SSO_DISABLE_SIGNUPS') !== 'true',
    };
  }

  async get(id: string): Promise<Organization> {
    return await this.organizationsRepository.findOne({ where: { id }, relations: ['ssoConfigs'] });
  }

  async fetchOrganization(slug: string, manager?: EntityManager): Promise<Organization> {
    return dbTransactionWrap(async (manager: EntityManager) => {
      let organization: Organization;
      try {
        organization = await manager.findOneOrFail(Organization, {
          where: { slug },
          select: ['id', 'slug', 'name'],
        });
      } catch (error) {
        organization = await manager.findOneOrFail(Organization, {
          where: { id: slug },
          select: ['id', 'slug', 'name'],
        });
      }
      return organization;
    }, manager);
  }

  async getSingleOrganization(): Promise<Organization> {
    return await this.organizationsRepository.findOne({ relations: ['ssoConfigs'] });
  }

  async fetchUsersByValue(user: User, searchInput: string): Promise<any> {
    if (!searchInput) {
      return [];
    }
    const options = {
      searchText: searchInput,
    };
    const organizationUsers = await this.organizationUsersQuery(user.organizationId, options, 'or')
      .orderBy('user.firstName', 'ASC')
      .getMany();

    return organizationUsers?.map((orgUser) => {
      return {
        email: orgUser.user.email,
        firstName: orgUser.user?.firstName,
        lastName: orgUser.user?.lastName,
        name: `${orgUser.user?.firstName} ${orgUser.user?.lastName}`,
        id: orgUser.id,
        userId: orgUser.user.id,
      };
    });
  }

  organizationUsersQuery(organizationId: string, options: UserFilterOptions, condition?: 'and' | 'or') {
    const defaultConditions = () => {
      return new Brackets((qb) => {
        if (options?.searchText)
          qb.orWhere('lower(user.email) like :email', {
            email: `%${options?.searchText.toLowerCase()}%`,
          });
        if (options?.searchText)
          qb.orWhere('lower(user.firstName) like :firstName', {
            firstName: `%${options?.searchText.toLowerCase()}%`,
          });
        if (options?.searchText)
          qb.orWhere('lower(user.lastName) like :lastName', {
            lastName: `%${options?.searchText.toLowerCase()}%`,
          });
      });
    };

    const getOrConditions = () => {
      return new Brackets((qb) => {
        if (options?.status)
          qb.orWhere('organization_user.status = :status', {
            status: `${options?.status}`,
          });
      });
    };
    const getAndConditions = () => {
      return new Brackets((qb) => {
        if (options?.status)
          qb.andWhere('organization_user.status = :status', {
            status: `${options?.status}`,
          });
      });
    };
    const query = createQueryBuilder(OrganizationUser, 'organization_user')
      .innerJoinAndSelect('organization_user.user', 'user')
      .innerJoinAndSelect(
        'user.userPermissions',
        'userPermissions',
        'userPermissions.organizationId = :organizationId',
        {
          organizationId: organizationId,
        }
      )
      .where('organization_user.organization_id = :organizationId', {
        organizationId,
      })
      .andWhere(defaultConditions());
    query.andWhere(condition === 'and' ? getAndConditions() : getOrConditions());
    return query;
  }

  async fetchUsers(user: User, page: number, options: UserFilterOptions): Promise<FetchUserResponse[]> {
    const condition = options?.searchText ? 'and' : 'or';
    const organizationUsers = await this.organizationUsersQuery(user.organizationId, options, condition)
      .orderBy('user.firstName', 'ASC')
      .take(10)
      .skip(10 * (page - 1))
      .getMany();

    return organizationUsers?.map((orgUser) => {
      //Change as per new group permissions
      const role = orgUser.user.userPermissions.filter((group) => group.type === GROUP_PERMISSIONS_TYPE.DEFAULT);
      const groups = orgUser.user.userPermissions.filter((group) => group.type === GROUP_PERMISSIONS_TYPE.CUSTOM_GROUP);
      return {
        email: orgUser.user.email,
        firstName: orgUser.user.firstName ?? '',
        lastName: orgUser.user.lastName ?? '',
        name: fullName(orgUser.user.firstName, orgUser.user.lastName),
        id: orgUser.id,
        userId: orgUser.user.id,
        role: orgUser.role,
        status: orgUser.status,
        avatarId: orgUser.user.avatarId,
        groups: groups.map((groupPermission) => ({ name: groupPermission.name, id: groupPermission.id })),
        roleGroup: role.map((groupPermission) => ({ name: groupPermission.name, id: groupPermission.id })),
        ...(orgUser.invitationToken ? { invitationToken: orgUser.invitationToken } : {}),
        ...(this.configService.get<string>('HIDE_ACCOUNT_SETUP_LINK') !== 'true' && orgUser.user.invitationToken
          ? { accountSetupToken: orgUser.user.invitationToken }
          : {}),
      };
    });
  }

  async usersCount(user: User, options: UserFilterOptions): Promise<number> {
    const condition = options?.searchText ? 'and' : 'or';
    return await this.organizationUsersQuery(user.organizationId, options, condition).getCount();
  }

  async fetchOrganizations(user: any): Promise<Organization[]> {
    return await createQueryBuilder(Organization, 'organization')
      .innerJoin(
        'organization.organizationUsers',
        'organization_users',
        'organization_users.status IN(:...statusList)',
        {
          statusList: [WORKSPACE_USER_STATUS.ACTIVE],
        }
      )
      .andWhere('organization_users.userId = :userId', {
        userId: user.id,
      })
      .orderBy('name', 'ASC')
      .getMany();
  }

  async findOrganizationWithLoginSupport(
    user: User,
    loginType: string,
    status?: string | Array<string>
  ): Promise<Organization[]> {
    const statusList = status ? (typeof status === 'object' ? status : [status]) : [WORKSPACE_USER_STATUS.ACTIVE];

    const query = createQueryBuilder(Organization, 'organization')
      .innerJoin('organization.ssoConfigs', 'organization_sso', 'organization_sso.sso = :form', {
        form: 'form',
      })
      .innerJoin(
        'organization.organizationUsers',
        'organization_users',
        'organization_users.status IN(:...statusList)',
        {
          statusList,
        }
      );

    if (loginType === 'form') {
      query.where('organization_sso.enabled = :enabled', {
        enabled: true,
      });
    } else if (loginType === 'sso') {
      query.where('organization.inheritSSO = :inheritSSO', {
        inheritSSO: true,
      });
    } else {
      return;
    }

    return await query
      .andWhere('organization_users.userId = :userId', {
        userId: user.id,
      })
      .orderBy('name', 'ASC')
      .getMany();
  }

  async getSSOConfigs(organizationId: string, sso: string): Promise<Organization> {
    return await createQueryBuilder(Organization, 'organization')
      .leftJoinAndSelect('organization.ssoConfigs', 'organisation_sso', 'organisation_sso.sso = :sso', {
        sso,
      })
      .andWhere('organization.id = :organizationId', {
        organizationId,
      })
      .getOne();
  }

  constructOrgFindQuery(slug: string, id: string, statusList?: Array<boolean>) {
    const query = createQueryBuilder(Organization, 'organization').leftJoinAndSelect(
      'organization.ssoConfigs',
      'organisation_sso',
      'organisation_sso.enabled IN (:...statusList)',
      {
        statusList: statusList || [true, false], // Return enabled and disabled sso if status list not passed
      }
    );
    if (slug) {
      query.andWhere(`organization.slug = :slug`, { slug });
    } else {
      query.andWhere(`organization.id = :id`, { id });
    }
    return query;
  }

  async fetchOrganizationDetails(
    organizationId: string,
    statusList?: Array<boolean>,
    isHideSensitiveData?: boolean,
    addInstanceLevelSSO?: boolean
  ): Promise<DeepPartial<Organization>> {
    let result: DeepPartial<Organization>;
    try {
      result = await this.constructOrgFindQuery(organizationId, null, statusList).getOneOrFail();
    } catch (error) {
      result = await this.constructOrgFindQuery(null, organizationId, statusList).getOne();
    }

    if (!result) return;

    if (addInstanceLevelSSO && result.inheritSSO) {
      if (
        this.configService.get<string>('SSO_GOOGLE_OAUTH2_CLIENT_ID') &&
        !result.ssoConfigs?.some((config) => config.sso === 'google')
      ) {
        if (!result.ssoConfigs) {
          result.ssoConfigs = [];
        }
        result.ssoConfigs.push({
          sso: 'google',
          enabled: true,
          configs: {
            clientId: this.configService.get<string>('SSO_GOOGLE_OAUTH2_CLIENT_ID'),
          },
        });
      }
      if (
        this.configService.get<string>('SSO_GIT_OAUTH2_CLIENT_ID') &&
        !result.ssoConfigs?.some((config) => config.sso === 'git')
      ) {
        if (!result.ssoConfigs) {
          result.ssoConfigs = [];
        }
        result.ssoConfigs.push({
          sso: 'git',
          enabled: true,
          configs: {
            clientId: this.configService.get<string>('SSO_GIT_OAUTH2_CLIENT_ID'),
            clientSecret: await this.encryptionService.encryptColumnValue(
              'ssoConfigs',
              'clientSecret',
              this.configService.get<string>('SSO_GIT_OAUTH2_CLIENT_SECRET')
            ),
            hostName: this.configService.get<string>('SSO_GIT_OAUTH2_HOST'),
          },
        });
      }
    }

    if (!isHideSensitiveData) {
      if (!(result?.ssoConfigs?.length > 0)) {
        return;
      }
      for (const sso of result?.ssoConfigs) {
        await this.decryptSecret(sso?.configs);
      }
      return result;
    }
    return this.hideSSOSensitiveData(result?.ssoConfigs, result?.name, result?.enableSignUp, result.id);
  }

  private hideSSOSensitiveData(
    ssoConfigs: DeepPartial<SSOConfigs>[],
    organizationName: string,
    enableSignUp: boolean,
    organizationId: string
  ): any {
    const configs = { name: organizationName, enableSignUp, id: organizationId };
    if (ssoConfigs?.length > 0) {
      for (const config of ssoConfigs) {
        const configId = config['id'];
        delete config['id'];
        delete config['organizationId'];
        delete config['createdAt'];
        delete config['updatedAt'];

        configs[config.sso] = this.buildConfigs(config, configId);
      }
    }
    return configs;
  }

  private buildConfigs(config: any, configId: string) {
    if (!config) return config;
    return {
      ...config,
      configs: {
        ...(config?.configs || {}),
        ...(config?.configs ? { clientSecret: '' } : {}),
      },
      configId,
    };
  }

  private async encryptSecret(configs) {
    if (!configs || typeof configs !== 'object') return configs;
    await Promise.all(
      Object.keys(configs).map(async (key) => {
        if (key.toLowerCase().includes('secret')) {
          if (configs[key]) {
            configs[key] = await this.encryptionService.encryptColumnValue('ssoConfigs', key, configs[key]);
          }
        }
      })
    );
  }

  private async decryptSecret(configs) {
    if (!configs || typeof configs !== 'object') return configs;
    await Promise.all(
      Object.keys(configs).map(async (key) => {
        if (key.toLowerCase().includes('secret')) {
          if (configs[key]) {
            configs[key] = await this.encryptionService.decryptColumnValue('ssoConfigs', key, configs[key]);
          }
        }
      })
    );
  }

  async updateOrganization(organizationId: string, params: OrganizationUpdateDto) {
    const { name, slug, domain, enableSignUp, inheritSSO } = params;

    const updatableParams = {
      name,
      slug,
      domain,
      enableSignUp,
      inheritSSO,
    };

    // removing keys with undefined values
    cleanObject(updatableParams);

    return await catchDbException(async () => {
      return await this.organizationsRepository.update(organizationId, updatableParams);
    }, orgConstraints);
  }

  async updateOrganizationConfigs(organizationId: string, params: any) {
    const { type, configs, enabled } = params;

    if (!(type && ['git', 'google', 'form'].includes(type))) {
      throw new BadRequestException();
    }

    await this.encryptSecret(configs);
    const organization: Organization = await this.getSSOConfigs(organizationId, type);

    if (organization?.ssoConfigs?.length > 0) {
      const ssoConfigs: SSOConfigs = organization.ssoConfigs[0];

      const updatableParams = {
        configs,
        enabled,
      };

      // removing keys with undefined values
      cleanObject(updatableParams);
      return await this.ssoConfigRepository.update(ssoConfigs.id, updatableParams);
    } else {
      const newSSOConfigs = this.ssoConfigRepository.create({
        organization,
        sso: type,
        configs,
        enabled: !!enabled,
      });
      return await this.ssoConfigRepository.save(newSSOConfigs);
    }
  }

  async getConfigs(id: string): Promise<SSOConfigs> {
    const result: SSOConfigs = await this.ssoConfigRepository.findOne({
      where: { id, enabled: true },
      relations: ['organization'],
    });
    await this.decryptSecret(result?.configs);
    return result;
  }

  async inviteNewUser(
    currentUser: User,
    inviteNewUserDto: InviteNewUserDto,
    manager?: EntityManager
  ): Promise<OrganizationUser> {
    const userParams = <User>{
      firstName: inviteNewUserDto.first_name,
      lastName: inviteNewUserDto.last_name,
      email: inviteNewUserDto.email,
      ...getUserStatusAndSource(lifecycleEvents.USER_INVITE),
    };
    const groups = inviteNewUserDto?.groups;
    const role = inviteNewUserDto.role;
    return await dbTransactionWrap(async (manager: EntityManager) => {
      let user = await this.usersService.findByEmail(userParams.email, undefined, undefined, manager);
      if (user?.status === USER_STATUS.ARCHIVED) {
        throw new BadRequestException(getUserErrorMessages(user.status));
      }
      let defaultOrganization: Organization,
        shouldSendWelcomeMail = false;

      if (user?.organizationUsers?.some((ou) => ou.organizationId === currentUser.organizationId)) {
        throw new BadRequestException({
          message: {
            error: ERROR_HANDLER.DUPLICATE_EMAIL_PRESENT,
            title: ERROR_HANDLER_TITLE.DUPLICATE_EMAIL_PRESENT,
          },
        });
      }

      if (user?.invitationToken) {
        // user sign up not completed, name will be empty - updating name and source
        await this.usersService.update(
          user.id,
          { firstName: userParams.firstName, lastName: userParams.lastName, source: userParams.source },
          manager
        );
      }

      if (!user) {
        // User not exist
        shouldSendWelcomeMail = true;
        // Create default organization if user not exist
        const { name, slug } = generateNextNameAndSlug('My workspace');
        defaultOrganization = await this.create(name, slug, null, manager);
      } else if (user.invitationToken) {
        // User not setup
        shouldSendWelcomeMail = true;
      }

      user = await this.usersService.create(
        userParams,
        currentUser.organizationId,
        role,
        user,
        true,
        defaultOrganization?.id,
        manager
      );
      if (defaultOrganization) {
        // Setting up default organization
        await this.organizationUserService.create(user, defaultOrganization, true, manager);

        await this.userRoleService.addUserRole(
          { userId: user.id, role: USER_ROLE.END_USER },
          defaultOrganization.id,
          manager
        );
      }

      const currentOrganization: Organization = await this.organizationsRepository.findOneOrFail({
        where: { id: currentUser.organizationId },
      });

      const organizationUser: OrganizationUser = await this.organizationUserService.create(
        user,
        currentOrganization,
        true,
        manager
      );

      await this.usersService.attachUserGroup(groups, currentOrganization.id, user.id, manager);
      const name = fullName(currentUser.firstName, currentUser.lastName);
      if (shouldSendWelcomeMail) {
        this.emailService
          .sendWelcomeEmail(
            user.email,
            user.firstName,
            user.invitationToken,
            organizationUser.invitationToken,
            organizationUser.organizationId,
            currentOrganization.name,
            name
          )
          .catch((err) => console.error('Error while sending welcome mail', err));
      } else {
        this.emailService
          .sendOrganizationUserWelcomeEmail(
            user.email,
            user.firstName,
            name,
            organizationUser.invitationToken,
            currentOrganization.name,
            organizationUser.organizationId
          )
          .catch((err) => console.error('Error while sending welcome mail', err));
      }
      return organizationUser;
    }, manager);
  }

  createGroupsList(groups: string) {
    return groups?.length ? groups.split('|') : [];
  }

  async inviteUserswrapper(users, currentUser: User): Promise<void> {
    await dbTransactionWrap(async (manager) => {
      for (let i = 0; i < users.length; i++) {
        await this.inviteNewUser(currentUser, users[i], manager);
      }
    });
  }

  convertUserRolesCasing(role: string) {
    switch (role) {
      case 'End User':
        return 'end-user';
      case 'Builder':
        return 'builder';
      case 'Admin':
        return 'admin';
      default:
        break;
    }
  }

  async bulkUploadUsers(currentUser: User, fileStream, res: Response) {
    const users = [];
    const existingUsers = [];
    const archivedUsers = [];
    const invalidRows = [];
    const invalidFields = new Set();
    const invalidGroups = [];
    const emailPattern = /^[A-Z0-9._%+-]+@[A-Z0-9.-]+\.[A-Z]{2,4}$/i;
    const manager = getManager();
    const invalidRoles = [];
    const groupPermissions = (await this.groupPermissionService.getAllGroup(currentUser.organizationId))
      .groupPermissions;
    const existingGroups = groupPermissions.map((groupPermission) => groupPermission.name);
    csv
      .parseString(fileStream.toString(), {
<<<<<<< HEAD
        headers: ['first_name', 'last_name', 'email', 'groups', 'role'],
=======
        headers: ['first_name', 'last_name', 'email', 'groups', 'user_role'],
>>>>>>> ef2c8b7f
        renameHeaders: true,
        ignoreEmpty: true,
      })
      .transform((row: UserCsvRow, next) => {
        return next(null, {
          ...row,
          groups: this.createGroupsList(row?.groups),
<<<<<<< HEAD
          role: this.convertUserRolesCasing(row?.role),
=======
          user_role: this.convertUserRolesCasing(row?.user_role),
>>>>>>> ef2c8b7f
        });
      })
      .validate(async (data: UserCsvRow, next) => {
        await dbTransactionWrap(async (manager: EntityManager) => {
          //Check for existing users
<<<<<<< HEAD

=======
>>>>>>> ef2c8b7f
          let isInvalidRole = false;
          const user = await this.usersService.findByEmail(data?.email, undefined, undefined, manager);

          if (user?.status === USER_STATUS.ARCHIVED) {
            archivedUsers.push(data?.email);
          } else if (user?.organizationUsers?.some((ou) => ou.organizationId === currentUser.organizationId)) {
            existingUsers.push(data?.email);
          } else {
            const user = {
              first_name: data.first_name,
              last_name: data.last_name,
              email: data.email,
              role: data.user_role,
              groups: data?.groups,
            };
            users.push(user);
          }

          //Check for invalid groups
          const receivedGroups: string[] | null = data?.groups.length ? data?.groups : null;

          if (Array.isArray(receivedGroups)) {
            for (const group of receivedGroups) {
              if (existingGroups.indexOf(group) === -1) {
                invalidGroups.push(group);
              }
            }
          }

<<<<<<< HEAD
          if (!Object.values(USER_ROLE).includes(data?.role as USER_ROLE)) {
            invalidRoles.push(data?.role);
=======
          if (!Object.values(USER_ROLE).includes(data?.user_role as USER_ROLE)) {
            invalidRoles.push(data?.user_role);
>>>>>>> ef2c8b7f
            isInvalidRole = true;
          }

          data.first_name = data.first_name?.trim();
          data.last_name = data.last_name?.trim();

          const isValidName = data.first_name !== '' || data.last_name !== '';
          return next(null, isValidName && emailPattern.test(data.email) && !isInvalidRole);
        }, manager);
      })
      .on('data', function () {})
      .on('data-invalid', (row, rowNumber) => {
        const invalidField = Object.keys(row).filter((key) => {
          if (Array.isArray(row[key])) {
            return row[key].length === 0;
          }
          return !row[key] || row[key] === '';
        });
        invalidRows.push(rowNumber);
        invalidFields.add(invalidField);
      })
      .on('end', async (rowCount: number) => {
        try {
          if (rowCount > MAX_ROW_COUNT) {
            throw new BadRequestException('Row count cannot be greater than 500');
          }

          if (invalidRows.length) {
            const invalidFieldsArray = invalidFields.entries().next().value[1];
            const errorMsg = `Invalid row(s): [${invalidFieldsArray.join(', ')}] in [${
              invalidRows.length
            }] row(s). No users were uploaded.`;
            throw new BadRequestException(errorMsg);
          }

          if (invalidGroups.length) {
            throw new BadRequestException(
              `${invalidGroups.length} group${isPlural(invalidGroups)} doesn't exist. No users were uploaded`
            );
          }

          if (invalidRoles.length > 0) {
            throw new BadRequestException('Invalid role present for the users');
          }

          if (archivedUsers.length) {
            throw new BadRequestException(
              `User${isPlural(archivedUsers)} with email ${archivedUsers.join(
                ', '
              )} is archived. No users were uploaded`
            );
          }

          if (existingUsers.length) {
            throw new BadRequestException(
              `${existingUsers.length} users with same email already exist. No users were uploaded `
            );
          }

          if (users.length === 0) {
            throw new BadRequestException('No users were uploaded');
          }

          if (users.length > 250) {
            throw new BadRequestException(`You can only invite 250 users at a time`);
          }

          await this.inviteUserswrapper(users, currentUser);
          res.status(201).send({ message: `${rowCount} user${isPlural(users)} are being added` });
        } catch (error) {
          const { status, response } = error;
          res.status(status).send(response);
        }
      })
      .on('error', (error) => {
        throw error.message;
      });
  }

  async checkWorkspaceUniqueness(name: string, slug: string) {
    if (!(slug || name)) {
      throw new NotAcceptableException('Request should contain the slug or name');
    }
    const result = await getManager().findOne(Organization, {
      ...(name && { name }),
      ...(slug && { slug }),
    });
    if (result) throw new ConflictException(`${name ? 'Name' : 'Slug'} must be unique`);
    return;
  }

  async createSampleDB(organizationId, manager: EntityManager) {
    const config = {
      name: 'Sample Data Source',
      kind: 'postgresql',
      type: DataSourceTypes.SAMPLE,
      scope: DataSourceScopes.GLOBAL,
      organizationId,
    };
    const options = [
      {
        key: 'host',
        value: this.configService.get<string>('PG_HOST'),
        encrypted: true,
      },
      {
        key: 'port',
        value: this.configService.get<string>('PG_PORT'),
        encrypted: true,
      },
      {
        key: 'database',
        value: 'sample_db',
      },
      {
        key: 'username',
        value: this.configService.get<string>('PG_USER'),
        encrypted: true,
      },
      {
        key: 'password',
        value: this.configService.get<string>('PG_PASS'),
        encrypted: true,
      },
      {
        key: 'ssl_enabled',
        value: false,
        encrypted: true,
      },
      { key: 'ssl_certificate', value: 'none', encrypted: false },
    ];
    const dataSource = manager.create(DataSource, config);
    await manager.save(dataSource);

    const allEnvs: AppEnvironment[] = await this.appEnvironmentService.getAll(organizationId, manager);

    await Promise.all(
      allEnvs?.map(async (env) => {
        const parsedOptions = await this.dataSourceService.parseOptionsForCreate(options);
        await manager.save(
          manager.create(DataSourceOptions, {
            environmentId: env.id,
            dataSourceId: dataSource.id,
            options: parsedOptions,
          })
        );
      })
    );
  }
}<|MERGE_RESOLUTION|>--- conflicted
+++ resolved
@@ -63,11 +63,7 @@
   first_name: string;
   last_name: string;
   email: string;
-<<<<<<< HEAD
-  role: string;
-=======
   user_role: string;
->>>>>>> ef2c8b7f
   groups?: any;
 }
 
@@ -715,11 +711,7 @@
     const existingGroups = groupPermissions.map((groupPermission) => groupPermission.name);
     csv
       .parseString(fileStream.toString(), {
-<<<<<<< HEAD
-        headers: ['first_name', 'last_name', 'email', 'groups', 'role'],
-=======
         headers: ['first_name', 'last_name', 'email', 'groups', 'user_role'],
->>>>>>> ef2c8b7f
         renameHeaders: true,
         ignoreEmpty: true,
       })
@@ -727,20 +719,12 @@
         return next(null, {
           ...row,
           groups: this.createGroupsList(row?.groups),
-<<<<<<< HEAD
-          role: this.convertUserRolesCasing(row?.role),
-=======
           user_role: this.convertUserRolesCasing(row?.user_role),
->>>>>>> ef2c8b7f
         });
       })
       .validate(async (data: UserCsvRow, next) => {
         await dbTransactionWrap(async (manager: EntityManager) => {
           //Check for existing users
-<<<<<<< HEAD
-
-=======
->>>>>>> ef2c8b7f
           let isInvalidRole = false;
           const user = await this.usersService.findByEmail(data?.email, undefined, undefined, manager);
 
@@ -770,13 +754,8 @@
             }
           }
 
-<<<<<<< HEAD
-          if (!Object.values(USER_ROLE).includes(data?.role as USER_ROLE)) {
-            invalidRoles.push(data?.role);
-=======
           if (!Object.values(USER_ROLE).includes(data?.user_role as USER_ROLE)) {
             invalidRoles.push(data?.user_role);
->>>>>>> ef2c8b7f
             isInvalidRole = true;
           }
 
