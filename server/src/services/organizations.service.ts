<<<<<<< HEAD
import { BadRequestException, HttpException, Injectable } from '@nestjs/common';
=======
import { BadRequestException, Injectable } from '@nestjs/common';
import * as csv from 'fast-csv';
>>>>>>> f76c4aba
import { InjectRepository } from '@nestjs/typeorm';
import { GroupPermission } from 'src/entities/group_permission.entity';
import { Organization } from 'src/entities/organization.entity';
import { SSOConfigs } from 'src/entities/sso_config.entity';
import { User } from 'src/entities/user.entity';
import { cleanObject, dbTransactionWrap, isPlural } from 'src/helpers/utils.helper';
import { Brackets, createQueryBuilder, DeepPartial, EntityManager, getManager, Repository } from 'typeorm';
import { OrganizationUser } from '../entities/organization_user.entity';
import { EmailService } from './email.service';
import { EncryptionService } from './encryption.service';
import { GroupPermissionsService } from './group_permissions.service';
import { OrganizationUsersService } from './organization_users.service';
import { UsersService } from './users.service';
import { InviteNewUserDto } from '@dto/invite-new-user.dto';
import { ConfigService } from '@nestjs/config';
<<<<<<< HEAD
import { ActionTypes, ResourceTypes } from 'src/entities/audit_log.entity';
import { AuditLoggerService } from './audit_logger.service';
import License from '@ee/licensing/configs/License';
=======
import { decamelize } from 'humps';
import { Response } from 'express';

const MAX_ROW_COUNT = 500;
>>>>>>> f76c4aba

type FetchUserResponse = {
  email: string;
  firstName: string;
  lastName: string;
  name: string;
  id: string;
  status: string;
  invitationToken?: string;
  accountSetupToken?: string;
};

type UserFilterOptions = { email?: string; firstName?: string; lastName?: string; status?: string };

interface UserCsvRow {
  first_name: string;
  last_name: string;
  email: string;
  groups?: any;
}
@Injectable()
export class OrganizationsService {
  constructor(
    @InjectRepository(Organization)
    private organizationsRepository: Repository<Organization>,
    @InjectRepository(SSOConfigs)
    private ssoConfigRepository: Repository<SSOConfigs>,
    private usersService: UsersService,
    private organizationUserService: OrganizationUsersService,
    private groupPermissionService: GroupPermissionsService,
    private encryptionService: EncryptionService,
    private emailService: EmailService,
    private configService: ConfigService,
    private auditLoggerService: AuditLoggerService
  ) {}

  async create(name: string, user?: User, manager?: EntityManager): Promise<Organization> {
    return await dbTransactionWrap(async (manager: EntityManager) => {
      const organization: Organization = await manager.save(
        manager.create(Organization, {
          ssoConfigs: [
            {
              sso: 'form',
              enabled: true,
            },
          ],
          name,
          createdAt: new Date(),
          updatedAt: new Date(),
        })
      );

      const createdGroupPermissions: GroupPermission[] = await this.createDefaultGroupPermissionsForOrganization(
        organization,
        manager
      );

      if (user) {
        await this.organizationUserService.create(user, organization, false, manager);

        for (const groupPermission of createdGroupPermissions) {
          await this.groupPermissionService.createUserGroupPermission(user.id, groupPermission.id, manager);
        }

        await this.usersService.validateLicense(manager);
      }

      return organization;
    }, manager);
  }

  async get(id: string): Promise<Organization> {
    return await this.organizationsRepository.findOne({ where: { id }, relations: ['ssoConfigs'] });
  }

  async getSingleOrganization(): Promise<Organization> {
    return await this.organizationsRepository.findOne({ relations: ['ssoConfigs'] });
  }

  async createDefaultGroupPermissionsForOrganization(organization: Organization, manager?: EntityManager) {
    const defaultGroups = ['all_users', 'admin'];

    return await dbTransactionWrap(async (manager: EntityManager) => {
      const createdGroupPermissions: GroupPermission[] = [];
      for (const group of defaultGroups) {
        const isAdmin = group === 'admin';
        const groupPermission = manager.create(GroupPermission, {
          organizationId: organization.id,
          group: group,
          appCreate: isAdmin,
          appDelete: isAdmin,
          folderCreate: isAdmin,
          orgEnvironmentVariableCreate: isAdmin,
          orgEnvironmentVariableUpdate: isAdmin,
          orgEnvironmentVariableDelete: isAdmin,
          folderUpdate: isAdmin,
          folderDelete: isAdmin,
        });
        await manager.save(groupPermission);
        createdGroupPermissions.push(groupPermission);
      }
      return createdGroupPermissions;
    }, manager);
  }

  async fetchUsersByValue(user: User, searchInput: string): Promise<any> {
    if (!searchInput) {
      return [];
    }
    const options = {
      email: searchInput,
      firstName: searchInput,
      lastName: searchInput,
    };
    const organizationUsers = await this.organizationUsersQuery(user.organizationId, options, 'or')
      .orderBy('user.firstName', 'ASC')
      .getMany();

    return organizationUsers?.map((orgUser) => {
      return {
        email: orgUser.user.email,
        firstName: orgUser.user?.firstName,
        lastName: orgUser.user?.lastName,
        name: `${orgUser.user?.firstName} ${orgUser.user?.lastName}`,
        id: orgUser.id,
        userId: orgUser.user.id,
      };
    });
  }

  organizationUsersQuery(organizationId: string, options: UserFilterOptions, condition?: 'and' | 'or') {
    const getOrConditions = () => {
      return new Brackets((qb) => {
        if (options?.email)
          qb.orWhere('lower(user.email) like :email', {
            email: `%${options?.email.toLowerCase()}%`,
          });
        if (options?.firstName)
          qb.orWhere('lower(user.firstName) like :firstName', {
            firstName: `%${options?.firstName.toLowerCase()}%`,
          });
        if (options?.lastName)
          qb.orWhere('lower(user.lastName) like :lastName', {
            lastName: `%${options?.lastName.toLowerCase()}%`,
          });
        if (options?.status)
          qb.orWhere('organization_user.status = :status', {
            status: `${options?.status}`,
          });
      });
    };
    const getAndConditions = () => {
      return new Brackets((qb) => {
        if (options?.email)
          qb.andWhere('lower(user.email) like :email', {
            email: `%${options?.email.toLowerCase()}%`,
          });
        if (options?.firstName)
          qb.andWhere('lower(user.firstName) like :firstName', {
            firstName: `%${options?.firstName.toLowerCase()}%`,
          });
        if (options?.lastName)
          qb.andWhere('lower(user.lastName) like :lastName', {
            lastName: `%${options?.lastName.toLowerCase()}%`,
          });
        if (options?.status)
          qb.andWhere('organization_user.status = :status', {
            status: `${options?.status}`,
          });
      });
    };
    const query = createQueryBuilder(OrganizationUser, 'organization_user')
      .innerJoinAndSelect('organization_user.user', 'user')
      .where('organization_user.organization_id = :organizationId', {
        organizationId,
      });
    query.andWhere(condition === 'and' ? getAndConditions() : getOrConditions());
    return query;
  }

  async fetchUsers(user: User, page: number, options: UserFilterOptions): Promise<FetchUserResponse[]> {
    const organizationUsers = await this.organizationUsersQuery(user.organizationId, options, 'and')
      .orderBy('user.firstName', 'ASC')
      .take(10)
      .skip(10 * (page - 1))
      .getMany();

    return organizationUsers?.map((orgUser) => {
      return {
        email: orgUser.user.email,
        firstName: orgUser.user.firstName,
        lastName: orgUser.user.lastName,
        name: `${orgUser.user.firstName} ${orgUser.user.lastName}`,
        id: orgUser.id,
        userId: orgUser.user.id,
        role: orgUser.role,
        status: orgUser.status,
        avatarId: orgUser.user.avatarId,
        ...(orgUser.invitationToken ? { invitationToken: orgUser.invitationToken } : {}),
        ...(this.configService.get<string>('DISABLE_MULTI_WORKSPACE') !== 'true' &&
        this.configService.get<string>('HIDE_ACCOUNT_SETUP_LINK') !== 'true' &&
        orgUser.user.invitationToken
          ? { accountSetupToken: orgUser.user.invitationToken }
          : {}),
      };
    });
  }

  async usersCount(user: User, options: UserFilterOptions): Promise<number> {
    return await this.organizationUsersQuery(user.organizationId, options, 'and').getCount();
  }

  async fetchOrganizations(user: any): Promise<Organization[]> {
    return await createQueryBuilder(Organization, 'organization')
      .innerJoin(
        'organization.organizationUsers',
        'organization_users',
        'organization_users.status IN(:...statusList)',
        {
          statusList: ['active'],
        }
      )
      .andWhere('organization_users.userId = :userId', {
        userId: user.id,
      })
      .orderBy('name', 'ASC')
      .getMany();
  }

  async findOrganizationWithLoginSupport(user: User, loginType: string): Promise<Organization[]> {
    const query = createQueryBuilder(Organization, 'organization')
      .innerJoin('organization.ssoConfigs', 'organization_sso', 'organization_sso.sso = :form', {
        form: 'form',
      })
      .innerJoin(
        'organization.organizationUsers',
        'organization_users',
        'organization_users.status IN(:...statusList)',
        {
          statusList: ['active'],
        }
      );

    if (loginType === 'form') {
      query.where('organization_sso.enabled = :enabled', {
        enabled: true,
      });
    } else if (loginType === 'sso') {
      query.where('organization.inheritSSO = :inheritSSO', {
        inheritSSO: true,
      });
    } else {
      return;
    }

    return await query
      .andWhere('organization_users.userId = :userId', {
        userId: user.id,
      })
      .orderBy('name', 'ASC')
      .getMany();
  }

  async getSSOConfigs(organizationId: string, sso: string): Promise<Organization> {
    return await createQueryBuilder(Organization, 'organization')
      .leftJoinAndSelect('organization.ssoConfigs', 'organisation_sso', 'organisation_sso.sso = :sso', {
        sso,
      })
      .andWhere('organization.id = :organizationId', {
        organizationId,
      })
      .getOne();
  }

  async fetchOrganizationDetails(
    organizationId: string,
    statusList?: Array<boolean>,
    isHideSensitiveData?: boolean,
    addInstanceLevelSSO?: boolean
  ): Promise<DeepPartial<Organization>> {
    const result: DeepPartial<Organization> = await createQueryBuilder(Organization, 'organization')
      .leftJoinAndSelect(
        'organization.ssoConfigs',
        'organisation_sso',
        'organisation_sso.enabled IN (:...statusList)',
        {
          statusList: statusList || [true, false], // Return enabled and disabled sso if status list not passed
        }
      )
      .andWhere('organization.id = :organizationId', {
        organizationId,
      })
      .getOne();

    if (!result) return;

    if (
      addInstanceLevelSSO &&
      this.configService.get<string>('DISABLE_MULTI_WORKSPACE') !== 'true' &&
      result.inheritSSO
    ) {
      if (
        this.configService.get<string>('SSO_GOOGLE_OAUTH2_CLIENT_ID') &&
        !result.ssoConfigs?.some((config) => config.sso === 'google')
      ) {
        if (!result.ssoConfigs) {
          result.ssoConfigs = [];
        }
        result.ssoConfigs.push({
          sso: 'google',
          enabled: true,
          configs: {
            clientId: this.configService.get<string>('SSO_GOOGLE_OAUTH2_CLIENT_ID'),
          },
        });
      }
      if (
        this.configService.get<string>('SSO_GIT_OAUTH2_CLIENT_ID') &&
        !result.ssoConfigs?.some((config) => config.sso === 'git')
      ) {
        if (!result.ssoConfigs) {
          result.ssoConfigs = [];
        }
        result.ssoConfigs.push({
          sso: 'git',
          enabled: true,
          configs: {
            clientId: this.configService.get<string>('SSO_GIT_OAUTH2_CLIENT_ID'),
            clientSecret: await this.encryptionService.encryptColumnValue(
              'ssoConfigs',
              'clientSecret',
              this.configService.get<string>('SSO_GIT_OAUTH2_CLIENT_SECRET')
            ),
            hostName: this.configService.get<string>('SSO_GIT_OAUTH2_HOST'),
          },
        });
      }
      if (
        this.configService.get<string>('SSO_OPENID_CLIENT_ID') &&
        !result.ssoConfigs?.some((config) => config.sso === 'openid')
      ) {
        if (!result.ssoConfigs) {
          result.ssoConfigs = [];
        }
        result.ssoConfigs.push({
          sso: 'openid',
          enabled: true,
          configs: {
            clientId: this.configService.get<string>('SSO_OPENID_CLIENT_ID'),
            clientSecret: await this.encryptionService.encryptColumnValue(
              'ssoConfigs',
              'clientSecret',
              this.configService.get<string>('SSO_OPENID_CLIENT_SECRET')
            ),
            wellKnownUrl: this.configService.get<string>('SSO_OPENID_WELL_KNOWN_URL'),
          },
        });
      }
    }

    // filter oidc configs
    if (result?.ssoConfigs?.some((sso) => sso.sso === 'openid') && !License.Instance.oidc) {
      result.ssoConfigs = result.ssoConfigs.filter((sso) => sso.sso !== 'openid');
    }

    if (!isHideSensitiveData) {
      if (!(result?.ssoConfigs?.length > 0)) {
        return;
      }
      for (const sso of result?.ssoConfigs) {
        await this.decryptSecret(sso?.configs);
      }
      return result;
    }
    return this.hideSSOSensitiveData(result?.ssoConfigs, result?.name, result?.enableSignUp);
  }

  private hideSSOSensitiveData(ssoConfigs: DeepPartial<SSOConfigs>[], organizationName, enableSignUp): any {
    const configs = { name: organizationName, enableSignUp };
    if (ssoConfigs?.length > 0) {
      for (const config of ssoConfigs) {
        const configId = config['id'];
        delete config['id'];
        delete config['organizationId'];
        delete config['createdAt'];
        delete config['updatedAt'];

        configs[config.sso] = this.buildConfigs(config, configId);
      }
    }
    return configs;
  }

  private buildConfigs(config: any, configId: string) {
    if (!config) return config;
    return {
      ...config,
      configs: {
        ...(config?.configs || {}),
        ...(config?.configs ? { clientSecret: '' } : {}),
      },
      configId,
    };
  }

  private async encryptSecret(configs) {
    if (!configs || typeof configs !== 'object') return configs;
    await Promise.all(
      Object.keys(configs).map(async (key) => {
        if (key.toLowerCase().includes('secret')) {
          if (configs[key]) {
            configs[key] = await this.encryptionService.encryptColumnValue('ssoConfigs', key, configs[key]);
          }
        }
      })
    );
  }

  private async decryptSecret(configs) {
    if (!configs || typeof configs !== 'object') return configs;
    await Promise.all(
      Object.keys(configs).map(async (key) => {
        if (key.toLowerCase().includes('secret')) {
          if (configs[key]) {
            configs[key] = await this.encryptionService.decryptColumnValue('ssoConfigs', key, configs[key]);
          }
        }
      })
    );
  }

  async updateOrganization(organizationId: string, params) {
    const { name, domain, enableSignUp, inheritSSO } = params;

    const updatableParams = {
      name,
      domain,
      enableSignUp,
      inheritSSO,
    };

    // removing keys with undefined values
    cleanObject(updatableParams);

    return await this.organizationsRepository.update(organizationId, updatableParams);
  }

  async updateOrganizationConfigs(organizationId: string, params: any) {
    const { type, configs, enabled } = params;

    if (!(type && ['git', 'google', 'form', 'openid'].includes(type))) {
      throw new BadRequestException();
    }

    if (type === 'openid' && !License.Instance.oidc) {
      throw new HttpException('OIDC disabled', 451);
    }

    await this.encryptSecret(configs);
    const organization: Organization = await this.getSSOConfigs(organizationId, type);

    if (organization?.ssoConfigs?.length > 0) {
      const ssoConfigs: SSOConfigs = organization.ssoConfigs[0];

      const updatableParams = {
        configs,
        enabled,
      };

      // removing keys with undefined values
      cleanObject(updatableParams);
      return await this.ssoConfigRepository.update(ssoConfigs.id, updatableParams);
    } else {
      const newSSOConfigs = this.ssoConfigRepository.create({
        organization,
        sso: type,
        configs,
        enabled: !!enabled,
      });
      return await this.ssoConfigRepository.save(newSSOConfigs);
    }
  }

  async getConfigs(id: string): Promise<SSOConfigs> {
    const result: SSOConfigs = await this.ssoConfigRepository.findOne({
      where: { id, enabled: true },
      relations: ['organization'],
    });
    await this.decryptSecret(result?.configs);
    return result;
  }

  async inviteNewUser(
    currentUser: User,
    inviteNewUserDto: InviteNewUserDto,
    manager?: EntityManager
  ): Promise<OrganizationUser> {
    const userParams = <User>{
      firstName: inviteNewUserDto.first_name,
      lastName: inviteNewUserDto.last_name,
      email: inviteNewUserDto.email,
    };
    const groups = inviteNewUserDto.groups ?? [];

    return await dbTransactionWrap(async (manager: EntityManager) => {
      let user = await this.usersService.findByEmail(userParams.email, undefined, undefined, manager);
      let defaultOrganization: Organization,
        shouldSendWelcomeMail = false;

      if (user?.organizationUsers?.some((ou) => ou.organizationId === currentUser.organizationId)) {
        throw new BadRequestException('User with such email already exists.');
      }

      if (user?.invitationToken) {
        // user sign up not completed, name will be empty - updating name
        await this.usersService.update(
          user.id,
          { firstName: userParams.firstName, lastName: userParams.lastName },
          manager
        );
      }

      if (!user && this.configService.get<string>('DISABLE_MULTI_WORKSPACE') !== 'true') {
        // User not exist
        shouldSendWelcomeMail = true;
        // Create default organization
        defaultOrganization = await this.create('Untitled workspace', null, manager);
      }
      user = await this.usersService.create(
        userParams,
        currentUser.organizationId,
        ['all_users', ...groups],
        user,
        true,
        defaultOrganization?.id,
        manager
      );

      if (defaultOrganization) {
        // Setting up default organization
        await this.organizationUserService.create(user, defaultOrganization, true, manager);
        await this.usersService.attachUserGroup(['all_users', 'admin'], defaultOrganization.id, user.id, manager);
      }

      const currentOrganization: Organization = await this.organizationsRepository.findOneOrFail({
        where: { id: currentUser.organizationId },
      });

<<<<<<< HEAD
      organizationUser = await this.organizationUserService.create(user, currentOrganization, true, manager);

      await this.usersService.validateLicense(manager);

      await this.auditLoggerService.perform(
        {
          userId: currentUser.id,
          organizationId: currentOrganization.id,
          resourceId: user.id,
          resourceName: user.email,
          resourceType: ResourceTypes.USER,
          actionType: ActionTypes.USER_INVITE,
        },
        manager
      );
    });
=======
      const organizationUser: OrganizationUser = await this.organizationUserService.create(
        user,
        currentOrganization,
        true,
        manager
      );
>>>>>>> f76c4aba

      if (shouldSendWelcomeMail) {
        this.emailService
          .sendWelcomeEmail(
            user.email,
            user.firstName,
            user.invitationToken,
            `${organizationUser.invitationToken}?oid=${organizationUser.organizationId}`,
            currentOrganization.name,
            `${currentUser.firstName} ${currentUser.lastName}`
          )
          .catch((err) => console.error('Error while sending welcome mail', err));
      } else {
        this.emailService
          .sendOrganizationUserWelcomeEmail(
            user.email,
            user.firstName,
            `${currentUser.firstName} ${currentUser.lastName}`,
            organizationUser.invitationToken,
            currentOrganization.name
          )
          .catch((err) => console.error('Error while sending welcome mail', err));
      }
      return organizationUser;
    }, manager);
  }

  decamelizeDefaultGroupNames(groups: string) {
    return groups?.length
      ? groups
          .split('|')
          .map((group: string) =>
            group === 'All Users' || group === 'Admin' ? decamelize(group.replace(' ', '')) : group
          )
      : [];
  }

  async inviteUserswrapper(users, currentUser: User, manager: EntityManager): Promise<void> {
    for (let i = 0; i < users.length; i++) {
      await this.inviteNewUser(currentUser, users[i], manager);
    }
  }

  async bulkUploadUsers(currentUser: User, fileStream, res: Response) {
    const users = [];
    const existingUsers = [];
    const invalidRows = [];
    const invalidGroups = [];
    const emailPattern = /^[A-Z0-9._%+-]+@[A-Z0-9.-]+\.[A-Z]{2,4}$/i;
    const manager = getManager();

    const groupPermissions = await this.groupPermissionService.findAll(currentUser);
    const existingGroups = groupPermissions.map((groupPermission) => groupPermission.group);

    csv
      .parseString(fileStream.toString(), {
        headers: ['first_name', 'last_name', 'email', 'groups'],
        renameHeaders: true,
        ignoreEmpty: true,
      })
      .transform((row: UserCsvRow, next) => {
        return next(null, {
          ...row,
          groups: this.decamelizeDefaultGroupNames(row?.groups),
        });
      })
      .validate(async (data: UserCsvRow, next) => {
        await dbTransactionWrap(async (manager: EntityManager) => {
          //Check for existing users
          const user = await this.usersService.findByEmail(data?.email, undefined, undefined, manager);
          if (user?.organizationUsers?.some((ou) => ou.organizationId === currentUser.organizationId)) {
            existingUsers.push(data?.email);
          } else {
            users.push(data);
          }

          //Check for invalid groups
          const receivedGroups: string[] = data?.groups;
          for (const group of receivedGroups) {
            if (existingGroups.indexOf(group) === -1) {
              invalidGroups.push(group);
            }
          }

          return next(null, data.first_name !== '' && data.last_name !== '' && emailPattern.test(data.email));
        }, manager);
      })
      .on('data', function () {})
      .on('data-invalid', (row, rowNumber) => {
        invalidRows.push(rowNumber);
      })
      .on('end', async (rowCount: number) => {
        try {
          if (rowCount > MAX_ROW_COUNT) {
            throw new BadRequestException('Row count cannot be greater than 500');
          }

          if (invalidRows.length) {
            throw new BadRequestException(
              `Please fix row number${isPlural(invalidRows)}: ${invalidRows.join(', ')}. No users were uploaded`
            );
          }

          if (invalidGroups.length) {
            throw new BadRequestException(
              `Group${isPlural(invalidGroups)} ${invalidGroups.join(', ')} doesn't exist. No users were uploaded`
            );
          }

          if (existingUsers.length) {
            throw new BadRequestException(
              `User${isPlural(existingUsers)} with email ${existingUsers.join(
                ', '
              )} already exists. No users were uploaded`
            );
          }

          this.inviteUserswrapper(users, currentUser, manager).catch((error) => {
            console.error(error);
          });
          res.status(201).send({ message: `${rowCount} user${isPlural(users)} are being added` });
        } catch (error) {
          const { status, response } = error;
          res.status(status).send(response);
        }
      })
      .on('error', (error) => {
        throw error.message;
      });
  }
}<|MERGE_RESOLUTION|>--- conflicted
+++ resolved
@@ -1,9 +1,5 @@
-<<<<<<< HEAD
 import { BadRequestException, HttpException, Injectable } from '@nestjs/common';
-=======
-import { BadRequestException, Injectable } from '@nestjs/common';
 import * as csv from 'fast-csv';
->>>>>>> f76c4aba
 import { InjectRepository } from '@nestjs/typeorm';
 import { GroupPermission } from 'src/entities/group_permission.entity';
 import { Organization } from 'src/entities/organization.entity';
@@ -19,16 +15,13 @@
 import { UsersService } from './users.service';
 import { InviteNewUserDto } from '@dto/invite-new-user.dto';
 import { ConfigService } from '@nestjs/config';
-<<<<<<< HEAD
 import { ActionTypes, ResourceTypes } from 'src/entities/audit_log.entity';
 import { AuditLoggerService } from './audit_logger.service';
 import License from '@ee/licensing/configs/License';
-=======
 import { decamelize } from 'humps';
 import { Response } from 'express';
 
 const MAX_ROW_COUNT = 500;
->>>>>>> f76c4aba
 
 type FetchUserResponse = {
   email: string;
@@ -577,8 +570,7 @@
         where: { id: currentUser.organizationId },
       });
 
-<<<<<<< HEAD
-      organizationUser = await this.organizationUserService.create(user, currentOrganization, true, manager);
+      const organizationUser = await this.organizationUserService.create(user, currentOrganization, true, manager);
 
       await this.usersService.validateLicense(manager);
 
@@ -593,15 +585,6 @@
         },
         manager
       );
-    });
-=======
-      const organizationUser: OrganizationUser = await this.organizationUserService.create(
-        user,
-        currentOrganization,
-        true,
-        manager
-      );
->>>>>>> f76c4aba
 
       if (shouldSendWelcomeMail) {
         this.emailService
