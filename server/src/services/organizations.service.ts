import { BadRequestException, HttpException, Injectable } from '@nestjs/common';
import * as csv from 'fast-csv';
import { InjectRepository } from '@nestjs/typeorm';
import { GroupPermission } from 'src/entities/group_permission.entity';
import { Organization } from 'src/entities/organization.entity';
import { SSOConfigs } from 'src/entities/sso_config.entity';
import { User } from 'src/entities/user.entity';
import { cleanObject, dbTransactionWrap, isSuperAdmin, isPlural } from 'src/helpers/utils.helper';
import { Brackets, createQueryBuilder, DeepPartial, EntityManager, getManager, Repository } from 'typeorm';
import { OrganizationUser } from '../entities/organization_user.entity';
import { EmailService } from './email.service';
import { EncryptionService } from './encryption.service';
import { GroupPermissionsService } from './group_permissions.service';
import { OrganizationUsersService } from './organization_users.service';
import { UsersService } from './users.service';
import { InviteNewUserDto } from '@dto/invite-new-user.dto';
import { ConfigService } from '@nestjs/config';
<<<<<<< HEAD
import { ActionTypes, ResourceTypes } from 'src/entities/audit_log.entity';
import { AuditLoggerService } from './audit_logger.service';
import License from '@ee/licensing/configs/License';
import {
  getUserStatusAndSource,
  lifecycleEvents,
  USER_STATUS,
  USER_TYPE,
  WORKSPACE_USER_STATUS,
} from 'src/helpers/user_lifecycle';
import { InstanceSettingsService } from './instance_settings.service';
=======
import {
  getUserErrorMessages,
  getUserStatusAndSource,
  lifecycleEvents,
  USER_STATUS,
  WORKSPACE_USER_STATUS,
} from 'src/helpers/user_lifecycle';
>>>>>>> f1e915e6
import { decamelize } from 'humps';
import { Response } from 'express';

const MAX_ROW_COUNT = 500;

type FetchUserResponse = {
  email: string;
  firstName: string;
  lastName: string;
  name: string;
  id: string;
  status: string;
  invitationToken?: string;
  accountSetupToken?: string;
};

type UserFilterOptions = { email?: string; firstName?: string; lastName?: string; status?: string };

interface UserCsvRow {
  first_name: string;
  last_name: string;
  email: string;
  groups?: any;
}
@Injectable()
export class OrganizationsService {
  constructor(
    @InjectRepository(Organization)
    private organizationsRepository: Repository<Organization>,
    @InjectRepository(SSOConfigs)
    private ssoConfigRepository: Repository<SSOConfigs>,
    private usersService: UsersService,
    private organizationUserService: OrganizationUsersService,
    private groupPermissionService: GroupPermissionsService,
    private encryptionService: EncryptionService,
    private emailService: EmailService,
    private instanceSettingsService: InstanceSettingsService,
    private configService: ConfigService,
    private auditLoggerService: AuditLoggerService
  ) {}

  async create(name: string, user?: User, manager?: EntityManager): Promise<Organization> {
    let organization: Organization;
    await dbTransactionWrap(async (manager: EntityManager) => {
      organization = await manager.save(
        manager.create(Organization, {
          ssoConfigs: [
            {
              sso: 'form',
              enabled: true,
            },
          ],
          name,
          createdAt: new Date(),
          updatedAt: new Date(),
        })
      );

      const createdGroupPermissions: GroupPermission[] = await this.createDefaultGroupPermissionsForOrganization(
        organization,
        manager
      );

      if (user) {
        await this.organizationUserService.create(user, organization, false, manager);

        for (const groupPermission of createdGroupPermissions) {
          await this.groupPermissionService.createUserGroupPermission(user.id, groupPermission.id, manager);
        }

        await this.usersService.validateLicense(manager);
      }
    }, manager);

    return organization;
  }

  async constructSSOConfigs() {
    const isPersonalWorkspaceAllowed = await this.instanceSettingsService.getSettings('ALLOW_PERSONAL_WORKSPACE');
    return {
      google: {
        enabled: !!this.configService.get<string>('SSO_GOOGLE_OAUTH2_CLIENT_ID'),
        configs: {
          client_id: this.configService.get<string>('SSO_GOOGLE_OAUTH2_CLIENT_ID'),
        },
      },
      git: {
        enabled: !!this.configService.get<string>('SSO_GIT_OAUTH2_CLIENT_ID'),
        configs: {
          client_id: this.configService.get<string>('SSO_GIT_OAUTH2_CLIENT_ID'),
          host_name: this.configService.get<string>('SSO_GIT_OAUTH2_HOST'),
        },
      },
      openid: {
        enabled: !!this.configService.get<string>('SSO_OPENID_CLIENT_ID'),
        configs: {
          client_id: this.configService.get<string>('SSO_OPENID_CLIENT_ID'),
          name: this.configService.get<string>('SSO_OPENID_NAME'),
        },
      },
      form: {
        enable_sign_up:
          this.configService.get<string>('DISABLE_SIGNUPS') !== 'true' && isPersonalWorkspaceAllowed === 'true',
        enabled: true,
      },
      enableSignUp:
        this.configService.get<string>('DISABLE_MULTI_WORKSPACE') !== 'true' &&
        this.configService.get<string>('SSO_DISABLE_SIGNUPS') !== 'true' &&
        isPersonalWorkspaceAllowed === 'true',
    };
  }

  async get(id: string): Promise<Organization> {
    return await this.organizationsRepository.findOne({ where: { id }, relations: ['ssoConfigs'] });
  }

  async getSingleOrganization(): Promise<Organization> {
    return await this.organizationsRepository.findOne({ relations: ['ssoConfigs'] });
  }

  async createDefaultGroupPermissionsForOrganization(organization: Organization, manager?: EntityManager) {
    const defaultGroups = ['all_users', 'admin'];

    return await dbTransactionWrap(async (manager: EntityManager) => {
      const createdGroupPermissions: GroupPermission[] = [];
      for (const group of defaultGroups) {
        const isAdmin = group === 'admin';
        const groupPermission = manager.create(GroupPermission, {
          organizationId: organization.id,
          group: group,
          appCreate: isAdmin,
          appDelete: isAdmin,
          folderCreate: isAdmin,
          orgEnvironmentVariableCreate: isAdmin,
          orgEnvironmentVariableUpdate: isAdmin,
          orgEnvironmentVariableDelete: isAdmin,
          folderUpdate: isAdmin,
          folderDelete: isAdmin,
        });
        await manager.save(groupPermission);
        createdGroupPermissions.push(groupPermission);
      }
      return createdGroupPermissions;
    }, manager);
  }

  async fetchUsersByValue(user: User, searchInput: string): Promise<any> {
    if (!searchInput) {
      return [];
    }
    const options = {
      email: searchInput,
      firstName: searchInput,
      lastName: searchInput,
    };
    const organizationUsers = await this.organizationUsersQuery(user.organizationId, options, 'or', true)
      .distinctOn(['user.email'])
      .orderBy('user.email', 'ASC')
      .take(10)
      .getMany();

    return organizationUsers?.map((orgUser) => {
      return {
        email: orgUser.user.email,
        firstName: orgUser.user?.firstName,
        lastName: orgUser.user?.lastName,
        name: `${orgUser.user?.firstName} ${orgUser.user?.lastName}`,
        id: orgUser.id,
        userId: orgUser.user.id,
      };
    });
  }

  organizationUsersQuery(
    organizationId: string,
    options: UserFilterOptions,
    condition?: 'and' | 'or',
    getSuperAdmin?: boolean
  ) {
    const getOrConditions = () => {
      return new Brackets((qb) => {
        if (options?.email)
          qb.orWhere('lower(user.email) like :email', {
            email: `%${options?.email.toLowerCase()}%`,
          });
        if (options?.firstName)
          qb.orWhere('lower(user.firstName) like :firstName', {
            firstName: `%${options?.firstName.toLowerCase()}%`,
          });
        if (options?.lastName)
          qb.orWhere('lower(user.lastName) like :lastName', {
            lastName: `%${options?.lastName.toLowerCase()}%`,
          });
        if (options?.status)
          qb.orWhere('organization_user.status = :status', {
            status: `${options?.status}`,
          });
      });
    };
    const getAndConditions = () => {
      return new Brackets((qb) => {
        if (options?.email)
          qb.andWhere('lower(user.email) like :email', {
            email: `%${options?.email.toLowerCase()}%`,
          });
        if (options?.firstName)
          qb.andWhere('lower(user.firstName) like :firstName', {
            firstName: `%${options?.firstName.toLowerCase()}%`,
          });
        if (options?.lastName)
          qb.andWhere('lower(user.lastName) like :lastName', {
            lastName: `%${options?.lastName.toLowerCase()}%`,
          });
        if (options?.status)
          qb.andWhere('organization_user.status = :status', {
            status: `${options?.status}`,
          });
      });
    };
    const query = createQueryBuilder(OrganizationUser, 'organization_user').innerJoinAndSelect(
      'organization_user.user',
      'user'
    );

    if (getSuperAdmin) {
      query.andWhere(
        new Brackets((qb) => {
          qb.orWhere('organization_user.organization_id = :organizationId', {
            organizationId,
          }).orWhere('user.userType = :userType', {
            userType: USER_TYPE.INSTANCE,
          });
        })
      );
    } else {
      query.andWhere('organization_user.organization_id = :organizationId', {
        organizationId,
      });
    }

    query.andWhere(condition === 'and' ? getAndConditions() : getOrConditions());
    return query;
  }

  async fetchUsers(user: User, page = 1, options: UserFilterOptions): Promise<FetchUserResponse[]> {
    const organizationUsers = await this.organizationUsersQuery(user.organizationId, options, 'and')
      .orderBy('user.firstName', 'ASC')
      .take(10)
      .skip(10 * (page - 1))
      .getMany();

    return organizationUsers?.map((orgUser) => {
      return {
        email: orgUser.user.email,
        firstName: orgUser.user.firstName ?? '',
        lastName: orgUser.user.lastName ?? '',
        name: `${orgUser.user.firstName ?? ''} ${orgUser.user.lastName ?? ''}`,
        id: orgUser.id,
        userId: orgUser.user.id,
        role: orgUser.role,
        status: orgUser.status,
        avatarId: orgUser.user.avatarId,
        ...(orgUser.invitationToken ? { invitationToken: orgUser.invitationToken } : {}),
        ...(this.configService.get<string>('DISABLE_MULTI_WORKSPACE') !== 'true' &&
        this.configService.get<string>('HIDE_ACCOUNT_SETUP_LINK') !== 'true' &&
        orgUser.user.invitationToken
          ? { accountSetupToken: orgUser.user.invitationToken }
          : {}),
      };
    });
  }

  async usersCount(user: User, options: UserFilterOptions): Promise<number> {
    return await this.organizationUsersQuery(user.organizationId, options, 'and').getCount();
  }

  async fetchOrganizations(user: any): Promise<Organization[]> {
    if (isSuperAdmin(user)) {
      return await this.organizationsRepository.find({ order: { name: 'ASC' } });
    } else {
      return await createQueryBuilder(Organization, 'organization')
        .innerJoin(
          'organization.organizationUsers',
          'organization_users',
          'organization_users.status IN(:...statusList)',
          {
            statusList: ['active'],
          }
        )
        .andWhere('organization_users.userId = :userId', {
          userId: user.id,
        })
        .orderBy('name', 'ASC')
        .getMany();
    }
  }

  async findOrganizationWithLoginSupport(
    user: User,
    loginType: string,
    status?: string | Array<string>
  ): Promise<Organization[]> {
    const statusList = status ? (typeof status === 'object' ? status : [status]) : [WORKSPACE_USER_STATUS.ACTIVE];

    const query = createQueryBuilder(Organization, 'organization')
      .innerJoin('organization.ssoConfigs', 'organization_sso', 'organization_sso.sso = :form', {
        form: 'form',
      })
      .innerJoin(
        'organization.organizationUsers',
        'organization_users',
        'organization_users.status IN(:...statusList)',
        {
          statusList,
        }
      );

    if (loginType === 'form') {
      query.where('organization_sso.enabled = :enabled', {
        enabled: true,
      });
    } else if (loginType === 'sso') {
      query.where('organization.inheritSSO = :inheritSSO', {
        inheritSSO: true,
      });
    } else {
      return;
    }

    query.andWhere('organization_users.userId = :userId', {
      userId: user.id,
    });

    return await query.orderBy('name', 'ASC').getMany();
  }

  async getSSOConfigs(organizationId: string, sso: string): Promise<Organization> {
    return await createQueryBuilder(Organization, 'organization')
      .leftJoinAndSelect('organization.ssoConfigs', 'organisation_sso', 'organisation_sso.sso = :sso', {
        sso,
      })
      .andWhere('organization.id = :organizationId', {
        organizationId,
      })
      .getOne();
  }

  async fetchOrganizationDetails(
    organizationId: string,
    statusList?: Array<boolean>,
    isHideSensitiveData?: boolean,
    addInstanceLevelSSO?: boolean
  ): Promise<DeepPartial<Organization>> {
    const result: DeepPartial<Organization> = await createQueryBuilder(Organization, 'organization')
      .leftJoinAndSelect(
        'organization.ssoConfigs',
        'organisation_sso',
        'organisation_sso.enabled IN (:...statusList)',
        {
          statusList: statusList || [true, false], // Return enabled and disabled sso if status list not passed
        }
      )
      .andWhere('organization.id = :organizationId', {
        organizationId,
      })
      .getOne();

    if (!result) return;

    if (
      addInstanceLevelSSO &&
      this.configService.get<string>('DISABLE_MULTI_WORKSPACE') !== 'true' &&
      result.inheritSSO
    ) {
      if (
        this.configService.get<string>('SSO_GOOGLE_OAUTH2_CLIENT_ID') &&
        !result.ssoConfigs?.some((config) => config.sso === 'google')
      ) {
        if (!result.ssoConfigs) {
          result.ssoConfigs = [];
        }
        result.ssoConfigs.push({
          sso: 'google',
          enabled: true,
          configs: {
            clientId: this.configService.get<string>('SSO_GOOGLE_OAUTH2_CLIENT_ID'),
          },
        });
      }
      if (
        this.configService.get<string>('SSO_GIT_OAUTH2_CLIENT_ID') &&
        !result.ssoConfigs?.some((config) => config.sso === 'git')
      ) {
        if (!result.ssoConfigs) {
          result.ssoConfigs = [];
        }
        result.ssoConfigs.push({
          sso: 'git',
          enabled: true,
          configs: {
            clientId: this.configService.get<string>('SSO_GIT_OAUTH2_CLIENT_ID'),
            clientSecret: await this.encryptionService.encryptColumnValue(
              'ssoConfigs',
              'clientSecret',
              this.configService.get<string>('SSO_GIT_OAUTH2_CLIENT_SECRET')
            ),
            hostName: this.configService.get<string>('SSO_GIT_OAUTH2_HOST'),
          },
        });
      }
      if (
        this.configService.get<string>('SSO_OPENID_CLIENT_ID') &&
        !result.ssoConfigs?.some((config) => config.sso === 'openid')
      ) {
        if (!result.ssoConfigs) {
          result.ssoConfigs = [];
        }
        result.ssoConfigs.push({
          sso: 'openid',
          enabled: true,
          configs: {
            clientId: this.configService.get<string>('SSO_OPENID_CLIENT_ID'),
            clientSecret: await this.encryptionService.encryptColumnValue(
              'ssoConfigs',
              'clientSecret',
              this.configService.get<string>('SSO_OPENID_CLIENT_SECRET')
            ),
            wellKnownUrl: this.configService.get<string>('SSO_OPENID_WELL_KNOWN_URL'),
          },
        });
      }
    }

    // filter oidc configs
    if (result?.ssoConfigs?.some((sso) => sso.sso === 'openid') && !License.Instance.oidc) {
      result.ssoConfigs = result.ssoConfigs.filter((sso) => sso.sso !== 'openid');
    }

    if (!isHideSensitiveData) {
      if (!(result?.ssoConfigs?.length > 0)) {
        return;
      }
      for (const sso of result?.ssoConfigs) {
        await this.decryptSecret(sso?.configs);
      }
      return result;
    }
    return this.hideSSOSensitiveData(result?.ssoConfigs, result?.name, result?.enableSignUp);
  }

  private hideSSOSensitiveData(ssoConfigs: DeepPartial<SSOConfigs>[], organizationName, enableSignUp): any {
    const configs = { name: organizationName, enableSignUp };
    if (ssoConfigs?.length > 0) {
      for (const config of ssoConfigs) {
        const configId = config['id'];
        delete config['id'];
        delete config['organizationId'];
        delete config['createdAt'];
        delete config['updatedAt'];

        configs[config.sso] = this.buildConfigs(config, configId);
      }
    }
    return configs;
  }

  private buildConfigs(config: any, configId: string) {
    if (!config) return config;
    return {
      ...config,
      configs: {
        ...(config?.configs || {}),
        ...(config?.configs ? { clientSecret: '' } : {}),
      },
      configId,
    };
  }

  private async encryptSecret(configs) {
    if (!configs || typeof configs !== 'object') return configs;
    await Promise.all(
      Object.keys(configs).map(async (key) => {
        if (key.toLowerCase().includes('secret')) {
          if (configs[key]) {
            configs[key] = await this.encryptionService.encryptColumnValue('ssoConfigs', key, configs[key]);
          }
        }
      })
    );
  }

  private async decryptSecret(configs) {
    if (!configs || typeof configs !== 'object') return configs;
    await Promise.all(
      Object.keys(configs).map(async (key) => {
        if (key.toLowerCase().includes('secret')) {
          if (configs[key]) {
            configs[key] = await this.encryptionService.decryptColumnValue('ssoConfigs', key, configs[key]);
          }
        }
      })
    );
  }

  async updateOrganization(organizationId: string, params) {
    const { name, domain, enableSignUp, inheritSSO } = params;

    const updatableParams = {
      name,
      domain,
      enableSignUp,
      inheritSSO,
    };

    // removing keys with undefined values
    cleanObject(updatableParams);

    return await this.organizationsRepository.update(organizationId, updatableParams);
  }

  async updateOrganizationConfigs(organizationId: string, params: any) {
    const { type, configs, enabled } = params;

    if (!(type && ['git', 'google', 'form', 'openid'].includes(type))) {
      throw new BadRequestException();
    }

    if (type === 'openid' && !License.Instance.oidc) {
      throw new HttpException('OIDC disabled', 451);
    }

    await this.encryptSecret(configs);
    const organization: Organization = await this.getSSOConfigs(organizationId, type);

    if (organization?.ssoConfigs?.length > 0) {
      const ssoConfigs: SSOConfigs = organization.ssoConfigs[0];

      const updatableParams = {
        configs,
        enabled,
      };

      // removing keys with undefined values
      cleanObject(updatableParams);
      return await this.ssoConfigRepository.update(ssoConfigs.id, updatableParams);
    } else {
      const newSSOConfigs = this.ssoConfigRepository.create({
        organization,
        sso: type,
        configs,
        enabled: !!enabled,
      });
      return await this.ssoConfigRepository.save(newSSOConfigs);
    }
  }

  async getConfigs(id: string): Promise<SSOConfigs> {
    const result: SSOConfigs = await this.ssoConfigRepository.findOne({
      where: { id, enabled: true },
      relations: ['organization'],
    });
    await this.decryptSecret(result?.configs);
    return result;
  }

  async inviteNewUser(
    currentUser: User,
    inviteNewUserDto: InviteNewUserDto,
    manager?: EntityManager
  ): Promise<OrganizationUser> {
    const userParams = <User>{
      firstName: inviteNewUserDto.first_name,
      lastName: inviteNewUserDto.last_name,
      email: inviteNewUserDto.email,
      ...getUserStatusAndSource(lifecycleEvents.USER_INVITE),
    };
    const groups = inviteNewUserDto.groups ?? [];

    const isSingleWorkspace = this.configService.get<string>('DISABLE_MULTI_WORKSPACE') === 'true';

    return await dbTransactionWrap(async (manager: EntityManager) => {
      let user = await this.usersService.findByEmail(userParams.email, undefined, undefined, manager);

      if (user?.status === USER_STATUS.ARCHIVED) {
        throw new BadRequestException(getUserErrorMessages(user.status));
      }
      let defaultOrganization: Organization,
        shouldSendWelcomeMail = false;

      if (user?.organizationUsers?.some((ou) => ou.organizationId === currentUser.organizationId)) {
        throw new BadRequestException('User with such email already exists.');
      }

      if (user?.invitationToken) {
        // user sign up not completed, name will be empty - updating name and source
        await this.usersService.update(
          user.id,
          { firstName: userParams.firstName, lastName: userParams.lastName, source: userParams.source },
          manager
        );
      }

<<<<<<< HEAD
      if (!user && this.configService.get<string>('DISABLE_MULTI_WORKSPACE') !== 'true') {
        // User not exist
        shouldSendWelcomeMail = true;
        if (!user && (await this.instanceSettingsService.getSettings('ALLOW_PERSONAL_WORKSPACE')) === 'true') {
=======
      if (!isSingleWorkspace) {
        if (!user) {
          // User not exist
          shouldSendWelcomeMail = true;
>>>>>>> f1e915e6
          // Create default organization if user not exist
          defaultOrganization = await this.create('Untitled workspace', null, manager);
        } else if (user.invitationToken) {
          // User not setup
          shouldSendWelcomeMail = true;
        }
      }

      if (user && user.status === USER_STATUS.ARCHIVED) {
        await this.usersService.updateUser(user.id, { status: USER_STATUS.ACTIVE });
      }

      user = await this.usersService.create(
        userParams,
        currentUser.organizationId,
        ['all_users', ...groups],
        user,
        true,
        defaultOrganization?.id,
        manager
      );

      if (defaultOrganization) {
        // Setting up default organization
        await this.organizationUserService.create(user, defaultOrganization, true, manager);
        await this.usersService.attachUserGroup(['all_users', 'admin'], defaultOrganization.id, user.id, manager);
      }

      const currentOrganization: Organization = await this.organizationsRepository.findOneOrFail({
        where: { id: currentUser.organizationId },
      });

      const organizationUser = await this.organizationUserService.create(user, currentOrganization, true, manager);

      await this.usersService.validateLicense(manager);

      await this.auditLoggerService.perform(
        {
          userId: currentUser.id,
          organizationId: currentOrganization.id,
          resourceId: user.id,
          resourceName: user.email,
          resourceType: ResourceTypes.USER,
          actionType: ActionTypes.USER_INVITE,
        },
        manager
      );

      if (shouldSendWelcomeMail) {
        this.emailService
          .sendWelcomeEmail(
            user.email,
            user.firstName,
            user.invitationToken,
            `${organizationUser.invitationToken}?oid=${organizationUser.organizationId}`,
            currentOrganization.name,
            `${currentUser.firstName} ${currentUser.lastName ?? ''}`
          )
          .catch((err) => console.error('Error while sending welcome mail', err));
      } else {
        this.emailService
          .sendOrganizationUserWelcomeEmail(
            user.email,
            user.firstName,
            `${currentUser.firstName} ${currentUser.lastName ?? ''}`,
            `${organizationUser.invitationToken}?oid=${organizationUser.organizationId}`,
            currentOrganization.name
          )
          .catch((err) => console.error('Error while sending welcome mail', err));
      }
      return organizationUser;
    }, manager);
  }

  decamelizeDefaultGroupNames(groups: string) {
    return groups?.length
      ? groups
          .split('|')
          .map((group: string) =>
            group === 'All Users' || group === 'Admin' ? decamelize(group.replace(' ', '')) : group
          )
      : [];
  }

  async inviteUserswrapper(users, currentUser: User): Promise<void> {
    await dbTransactionWrap(async (manager) => {
      for (let i = 0; i < users.length; i++) {
        await this.inviteNewUser(currentUser, users[i], manager);
      }
    });
  }

  async bulkUploadUsers(currentUser: User, fileStream, res: Response) {
    const users = [];
    const existingUsers = [];
    const archivedUsers = [];
    const invalidRows = [];
    const invalidGroups = [];
    const emailPattern = /^[A-Z0-9._%+-]+@[A-Z0-9.-]+\.[A-Z]{2,4}$/i;
    const manager = getManager();

    const groupPermissions = await this.groupPermissionService.findAll(currentUser);
    const existingGroups = groupPermissions.map((groupPermission) => groupPermission.group);

    csv
      .parseString(fileStream.toString(), {
        headers: ['first_name', 'last_name', 'email', 'groups'],
        renameHeaders: true,
        ignoreEmpty: true,
      })
      .transform((row: UserCsvRow, next) => {
        return next(null, {
          ...row,
          groups: this.decamelizeDefaultGroupNames(row?.groups),
        });
      })
      .validate(async (data: UserCsvRow, next) => {
        await dbTransactionWrap(async (manager: EntityManager) => {
          //Check for existing users
          const user = await this.usersService.findByEmail(data?.email, undefined, undefined, manager);

          if (user?.status === USER_STATUS.ARCHIVED) {
            archivedUsers.push(data?.email);
          } else if (user?.organizationUsers?.some((ou) => ou.organizationId === currentUser.organizationId)) {
            existingUsers.push(data?.email);
          } else {
            users.push(data);
          }

          //Check for invalid groups
          const receivedGroups: string[] = data?.groups;
          for (const group of receivedGroups) {
            if (existingGroups.indexOf(group) === -1) {
              invalidGroups.push(group);
            }
          }

          return next(null, data.first_name !== '' && data.last_name !== '' && emailPattern.test(data.email));
        }, manager);
      })
      .on('data', function () {})
      .on('data-invalid', (row, rowNumber) => {
        invalidRows.push(rowNumber);
      })
      .on('end', async (rowCount: number) => {
        try {
          if (rowCount > MAX_ROW_COUNT) {
            throw new BadRequestException('Row count cannot be greater than 500');
          }

          if (invalidRows.length) {
            throw new BadRequestException(
              `Please fix row number${isPlural(invalidRows)}: ${invalidRows.join(', ')}. No users were uploaded`
            );
          }

          if (invalidGroups.length) {
            throw new BadRequestException(
              `Group${isPlural(invalidGroups)} ${invalidGroups.join(', ')} doesn't exist. No users were uploaded`
            );
          }

          if (archivedUsers.length) {
            throw new BadRequestException(
              `User${isPlural(archivedUsers)} with email ${archivedUsers.join(
                ', '
              )} is archived. No users were uploaded`
            );
          }

          if (existingUsers.length) {
            throw new BadRequestException(
              `User${isPlural(existingUsers)} with email ${existingUsers.join(
                ', '
              )} already exists. No users were uploaded`
            );
          }

          this.inviteUserswrapper(users, currentUser).catch((error) => {
            console.error(error);
          });
          res.status(201).send({ message: `${rowCount} user${isPlural(users)} are being added` });
        } catch (error) {
          const { status, response } = error;
          res.status(status).send(response);
        }
      })
      .on('error', (error) => {
        throw error.message;
      });
  }
}<|MERGE_RESOLUTION|>--- conflicted
+++ resolved
@@ -15,11 +15,11 @@
 import { UsersService } from './users.service';
 import { InviteNewUserDto } from '@dto/invite-new-user.dto';
 import { ConfigService } from '@nestjs/config';
-<<<<<<< HEAD
 import { ActionTypes, ResourceTypes } from 'src/entities/audit_log.entity';
 import { AuditLoggerService } from './audit_logger.service';
 import License from '@ee/licensing/configs/License';
 import {
+  getUserErrorMessages,
   getUserStatusAndSource,
   lifecycleEvents,
   USER_STATUS,
@@ -27,15 +27,6 @@
   WORKSPACE_USER_STATUS,
 } from 'src/helpers/user_lifecycle';
 import { InstanceSettingsService } from './instance_settings.service';
-=======
-import {
-  getUserErrorMessages,
-  getUserStatusAndSource,
-  lifecycleEvents,
-  USER_STATUS,
-  WORKSPACE_USER_STATUS,
-} from 'src/helpers/user_lifecycle';
->>>>>>> f1e915e6
 import { decamelize } from 'humps';
 import { Response } from 'express';
 
@@ -638,19 +629,14 @@
         );
       }
 
-<<<<<<< HEAD
-      if (!user && this.configService.get<string>('DISABLE_MULTI_WORKSPACE') !== 'true') {
-        // User not exist
-        shouldSendWelcomeMail = true;
-        if (!user && (await this.instanceSettingsService.getSettings('ALLOW_PERSONAL_WORKSPACE')) === 'true') {
-=======
       if (!isSingleWorkspace) {
         if (!user) {
           // User not exist
           shouldSendWelcomeMail = true;
->>>>>>> f1e915e6
-          // Create default organization if user not exist
-          defaultOrganization = await this.create('Untitled workspace', null, manager);
+          if ((await this.instanceSettingsService.getSettings('ALLOW_PERSONAL_WORKSPACE')) === 'true') {
+            // Create default organization if user not exist
+            defaultOrganization = await this.create('Untitled workspace', null, manager);
+          }
         } else if (user.invitationToken) {
           // User not setup
           shouldSendWelcomeMail = true;
