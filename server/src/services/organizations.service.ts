import { BadRequestException, HttpException, Injectable } from '@nestjs/common';
import * as csv from 'fast-csv';
import { InjectRepository } from '@nestjs/typeorm';
import { GroupPermission } from 'src/entities/group_permission.entity';
import { Organization } from 'src/entities/organization.entity';
import { SSOConfigs } from 'src/entities/sso_config.entity';
import { User } from 'src/entities/user.entity';
import { cleanObject, dbTransactionWrap, isSuperAdmin, isPlural } from 'src/helpers/utils.helper';
import { Brackets, createQueryBuilder, DeepPartial, EntityManager, getManager, Repository } from 'typeorm';
import { OrganizationUser } from '../entities/organization_user.entity';
import { EmailService } from './email.service';
import { EncryptionService } from './encryption.service';
import { GroupPermissionsService } from './group_permissions.service';
import { OrganizationUsersService } from './organization_users.service';
import { UsersService } from './users.service';
import { InviteNewUserDto } from '@dto/invite-new-user.dto';
import { ConfigService } from '@nestjs/config';
import { ActionTypes, ResourceTypes } from 'src/entities/audit_log.entity';
import { AuditLoggerService } from './audit_logger.service';
import License from '@ee/licensing/configs/License';
import {
  getUserErrorMessages,
  getUserStatusAndSource,
  lifecycleEvents,
  USER_STATUS,
  USER_TYPE,
  WORKSPACE_USER_STATUS,
} from 'src/helpers/user_lifecycle';
import { InstanceSettingsService } from './instance_settings.service';
import { decamelize } from 'humps';
import { Response } from 'express';
import { AppEnvironmentService } from './app_environments.service';

const MAX_ROW_COUNT = 500;

type FetchUserResponse = {
  email: string;
  firstName: string;
  lastName: string;
  name: string;
  id: string;
  status: string;
  invitationToken?: string;
  accountSetupToken?: string;
};

type UserFilterOptions = { searchText?: string; status?: string };

interface UserCsvRow {
  first_name: string;
  last_name: string;
  email: string;
  groups?: any;
}
@Injectable()
export class OrganizationsService {
  constructor(
    @InjectRepository(Organization)
    private organizationsRepository: Repository<Organization>,
    @InjectRepository(SSOConfigs)
    private ssoConfigRepository: Repository<SSOConfigs>,
    private usersService: UsersService,
    private organizationUserService: OrganizationUsersService,
    private groupPermissionService: GroupPermissionsService,
    private appEnvironmentService: AppEnvironmentService,
    private encryptionService: EncryptionService,
    private emailService: EmailService,
    private instanceSettingsService: InstanceSettingsService,
    private configService: ConfigService,
    private auditLoggerService: AuditLoggerService
  ) {}

  async create(name: string, user?: User, manager?: EntityManager): Promise<Organization> {
    let organization: Organization;
    await dbTransactionWrap(async (manager: EntityManager) => {
      organization = await manager.save(
        manager.create(Organization, {
          ssoConfigs: [
            {
              sso: 'form',
              enabled: true,
            },
          ],
          name,
          createdAt: new Date(),
          updatedAt: new Date(),
        })
      );

      await this.appEnvironmentService.createDefaultEnvironments(organization.id, manager);

      const createdGroupPermissions: GroupPermission[] = await this.createDefaultGroupPermissionsForOrganization(
        organization,
        manager
      );

      if (user) {
        await this.organizationUserService.create(user, organization, false, manager);

        for (const groupPermission of createdGroupPermissions) {
          await this.groupPermissionService.createUserGroupPermission(user.id, groupPermission.id, manager);
        }

        await this.usersService.validateLicense(manager);
      }
    }, manager);

    return organization;
  }

  async constructSSOConfigs() {
    const isPersonalWorkspaceAllowed = await this.instanceSettingsService.getSettings('ALLOW_PERSONAL_WORKSPACE');
    return {
      google: {
        enabled: !!this.configService.get<string>('SSO_GOOGLE_OAUTH2_CLIENT_ID'),
        configs: {
          client_id: this.configService.get<string>('SSO_GOOGLE_OAUTH2_CLIENT_ID'),
        },
      },
      git: {
        enabled: !!this.configService.get<string>('SSO_GIT_OAUTH2_CLIENT_ID'),
        configs: {
          client_id: this.configService.get<string>('SSO_GIT_OAUTH2_CLIENT_ID'),
          host_name: this.configService.get<string>('SSO_GIT_OAUTH2_HOST'),
        },
      },
      openid: {
        enabled: !!this.configService.get<string>('SSO_OPENID_CLIENT_ID'),
        configs: {
          client_id: this.configService.get<string>('SSO_OPENID_CLIENT_ID'),
          name: this.configService.get<string>('SSO_OPENID_NAME'),
        },
      },
      form: {
        enable_sign_up:
          this.configService.get<string>('DISABLE_SIGNUPS') !== 'true' && isPersonalWorkspaceAllowed === 'true',
        enabled: true,
      },
      enableSignUp:
        this.configService.get<string>('SSO_DISABLE_SIGNUPS') !== 'true' && isPersonalWorkspaceAllowed === 'true',
    };
  }

  async get(id: string): Promise<Organization> {
    return await this.organizationsRepository.findOne({ where: { id }, relations: ['ssoConfigs'] });
  }

  async getSingleOrganization(): Promise<Organization> {
    return await this.organizationsRepository.findOne({ relations: ['ssoConfigs'] });
  }

  async createDefaultGroupPermissionsForOrganization(organization: Organization, manager?: EntityManager) {
    const defaultGroups = ['all_users', 'admin'];

    return await dbTransactionWrap(async (manager: EntityManager) => {
      const createdGroupPermissions: GroupPermission[] = [];
      for (const group of defaultGroups) {
        const isAdmin = group === 'admin';
        const groupPermission = manager.create(GroupPermission, {
          organizationId: organization.id,
          group: group,
          appCreate: isAdmin,
          appDelete: isAdmin,
          folderCreate: isAdmin,
          orgEnvironmentVariableCreate: isAdmin,
          orgEnvironmentVariableUpdate: isAdmin,
          orgEnvironmentVariableDelete: isAdmin,
          folderUpdate: isAdmin,
          folderDelete: isAdmin,
          dataSourceDelete: isAdmin,
          dataSourceCreate: isAdmin,
        });
        await manager.save(groupPermission);
        createdGroupPermissions.push(groupPermission);
      }
      return createdGroupPermissions;
    }, manager);
  }

  async fetchUsersByValue(user: User, searchInput: string): Promise<any> {
    if (!searchInput) {
      return [];
    }
    const options = {
      searchText: searchInput,
    };
    const organizationUsers = await this.organizationUsersQuery(user.organizationId, options, 'or', true)
      .distinctOn(['user.email'])
      .orderBy('user.email', 'ASC')
      .take(10)
      .getMany();

    return organizationUsers?.map((orgUser) => {
      return {
        email: orgUser.user.email,
        firstName: orgUser.user?.firstName,
        lastName: orgUser.user?.lastName,
        name: `${orgUser.user?.firstName} ${orgUser.user?.lastName}`,
        id: orgUser.id,
        userId: orgUser.user.id,
      };
    });
  }

<<<<<<< HEAD
  organizationUsersQuery(
    organizationId: string,
    options: UserFilterOptions,
    condition?: 'and' | 'or',
    getSuperAdmin?: boolean
  ) {
    const getOrConditions = () => {
=======
  organizationUsersQuery(organizationId: string, options: UserFilterOptions, condition?: 'and' | 'or') {
    const defaultConditions = () => {
>>>>>>> 4759e282
      return new Brackets((qb) => {
        if (options?.searchText)
          qb.orWhere('lower(user.email) like :email', {
            email: `%${options?.searchText.toLowerCase()}%`,
          });
        if (options?.searchText)
          qb.orWhere('lower(user.firstName) like :firstName', {
            firstName: `%${options?.searchText.toLowerCase()}%`,
          });
        if (options?.searchText)
          qb.orWhere('lower(user.lastName) like :lastName', {
            lastName: `%${options?.searchText.toLowerCase()}%`,
          });
      });
    };

    const getOrConditions = () => {
      return new Brackets((qb) => {
        if (options?.status)
          qb.orWhere('organization_user.status = :status', {
            status: `${options?.status}`,
          });
      });
    };
    const getAndConditions = () => {
      return new Brackets((qb) => {
        if (options?.status)
          qb.andWhere('organization_user.status = :status', {
            status: `${options?.status}`,
          });
      });
    };
    const query = createQueryBuilder(OrganizationUser, 'organization_user').innerJoinAndSelect(
      'organization_user.user',
      'user'
    );

    if (getSuperAdmin) {
      query.andWhere(
        new Brackets((qb) => {
          qb.orWhere('organization_user.organization_id = :organizationId', {
            organizationId,
          }).orWhere('user.userType = :userType', {
            userType: USER_TYPE.INSTANCE,
          });
        })
      );
    } else {
      query.andWhere('organization_user.organization_id = :organizationId', {
        organizationId,
<<<<<<< HEAD
      });
    }

=======
      })
      .andWhere(defaultConditions());
>>>>>>> 4759e282
    query.andWhere(condition === 'and' ? getAndConditions() : getOrConditions());
    return query;
  }

<<<<<<< HEAD
  async fetchUsers(user: User, page = 1, options: UserFilterOptions): Promise<FetchUserResponse[]> {
    const organizationUsers = await this.organizationUsersQuery(user.organizationId, options, 'and')
=======
  async fetchUsers(user: User, page: number, options: UserFilterOptions): Promise<FetchUserResponse[]> {
    const condition = options?.searchText ? 'and' : 'or';
    const organizationUsers = await this.organizationUsersQuery(user.organizationId, options, condition)
>>>>>>> 4759e282
      .orderBy('user.firstName', 'ASC')
      .take(10)
      .skip(10 * (page - 1))
      .getMany();

    return organizationUsers?.map((orgUser) => {
      return {
        email: orgUser.user.email,
        firstName: orgUser.user.firstName ?? '',
        lastName: orgUser.user.lastName ?? '',
        name: `${orgUser.user.firstName ?? ''} ${orgUser.user.lastName ?? ''}`,
        id: orgUser.id,
        userId: orgUser.user.id,
        role: orgUser.role,
        status: orgUser.status,
        avatarId: orgUser.user.avatarId,
        ...(orgUser.invitationToken ? { invitationToken: orgUser.invitationToken } : {}),
        ...(this.configService.get<string>('HIDE_ACCOUNT_SETUP_LINK') !== 'true' && orgUser.user.invitationToken
          ? { accountSetupToken: orgUser.user.invitationToken }
          : {}),
      };
    });
  }

  async usersCount(user: User, options: UserFilterOptions): Promise<number> {
    const condition = options?.searchText ? 'and' : 'or';
    return await this.organizationUsersQuery(user.organizationId, options, condition).getCount();
  }

  async fetchOrganizations(user: any): Promise<Organization[]> {
    if (isSuperAdmin(user)) {
      return await this.organizationsRepository.find({ order: { name: 'ASC' } });
    } else {
      return await createQueryBuilder(Organization, 'organization')
        .innerJoin(
          'organization.organizationUsers',
          'organization_users',
          'organization_users.status IN(:...statusList)',
          {
            statusList: ['active'],
          }
        )
        .andWhere('organization_users.userId = :userId', {
          userId: user.id,
        })
        .orderBy('name', 'ASC')
        .getMany();
    }
  }

  async findOrganizationWithLoginSupport(
    user: User,
    loginType: string,
    status?: string | Array<string>
  ): Promise<Organization[]> {
    const statusList = status ? (typeof status === 'object' ? status : [status]) : [WORKSPACE_USER_STATUS.ACTIVE];

    const query = createQueryBuilder(Organization, 'organization')
      .innerJoin('organization.ssoConfigs', 'organization_sso', 'organization_sso.sso = :form', {
        form: 'form',
      })
      .innerJoin(
        'organization.organizationUsers',
        'organization_users',
        'organization_users.status IN(:...statusList)',
        {
          statusList,
        }
      );

    if (loginType === 'form') {
      query.where('organization_sso.enabled = :enabled', {
        enabled: true,
      });
    } else if (loginType === 'sso') {
      query.where('organization.inheritSSO = :inheritSSO', {
        inheritSSO: true,
      });
    } else {
      return;
    }

    query.andWhere('organization_users.userId = :userId', {
      userId: user.id,
    });

    return await query.orderBy('name', 'ASC').getMany();
  }

  async getSSOConfigs(organizationId: string, sso: string): Promise<Organization> {
    return await createQueryBuilder(Organization, 'organization')
      .leftJoinAndSelect('organization.ssoConfigs', 'organisation_sso', 'organisation_sso.sso = :sso', {
        sso,
      })
      .andWhere('organization.id = :organizationId', {
        organizationId,
      })
      .getOne();
  }

  async fetchOrganizationDetails(
    organizationId: string,
    statusList?: Array<boolean>,
    isHideSensitiveData?: boolean,
    addInstanceLevelSSO?: boolean
  ): Promise<DeepPartial<Organization>> {
    const result: DeepPartial<Organization> = await createQueryBuilder(Organization, 'organization')
      .leftJoinAndSelect(
        'organization.ssoConfigs',
        'organisation_sso',
        'organisation_sso.enabled IN (:...statusList)',
        {
          statusList: statusList || [true, false], // Return enabled and disabled sso if status list not passed
        }
      )
      .andWhere('organization.id = :organizationId', {
        organizationId,
      })
      .getOne();

    if (!result) return;

    if (addInstanceLevelSSO && result.inheritSSO) {
      if (
        this.configService.get<string>('SSO_GOOGLE_OAUTH2_CLIENT_ID') &&
        !result.ssoConfigs?.some((config) => config.sso === 'google')
      ) {
        if (!result.ssoConfigs) {
          result.ssoConfigs = [];
        }
        result.ssoConfigs.push({
          sso: 'google',
          enabled: true,
          configs: {
            clientId: this.configService.get<string>('SSO_GOOGLE_OAUTH2_CLIENT_ID'),
          },
        });
      }
      if (
        this.configService.get<string>('SSO_GIT_OAUTH2_CLIENT_ID') &&
        !result.ssoConfigs?.some((config) => config.sso === 'git')
      ) {
        if (!result.ssoConfigs) {
          result.ssoConfigs = [];
        }
        result.ssoConfigs.push({
          sso: 'git',
          enabled: true,
          configs: {
            clientId: this.configService.get<string>('SSO_GIT_OAUTH2_CLIENT_ID'),
            clientSecret: await this.encryptionService.encryptColumnValue(
              'ssoConfigs',
              'clientSecret',
              this.configService.get<string>('SSO_GIT_OAUTH2_CLIENT_SECRET')
            ),
            hostName: this.configService.get<string>('SSO_GIT_OAUTH2_HOST'),
          },
        });
      }
      if (
        this.configService.get<string>('SSO_OPENID_CLIENT_ID') &&
        !result.ssoConfigs?.some((config) => config.sso === 'openid')
      ) {
        if (!result.ssoConfigs) {
          result.ssoConfigs = [];
        }
        result.ssoConfigs.push({
          sso: 'openid',
          enabled: true,
          configs: {
            clientId: this.configService.get<string>('SSO_OPENID_CLIENT_ID'),
            clientSecret: await this.encryptionService.encryptColumnValue(
              'ssoConfigs',
              'clientSecret',
              this.configService.get<string>('SSO_OPENID_CLIENT_SECRET')
            ),
            wellKnownUrl: this.configService.get<string>('SSO_OPENID_WELL_KNOWN_URL'),
          },
        });
      }
    }

    // filter oidc configs
    if (result?.ssoConfigs?.some((sso) => sso.sso === 'openid') && !License.Instance.oidc) {
      result.ssoConfigs = result.ssoConfigs.filter((sso) => sso.sso !== 'openid');
    }

    if (!isHideSensitiveData) {
      if (!(result?.ssoConfigs?.length > 0)) {
        return;
      }
      for (const sso of result?.ssoConfigs) {
        await this.decryptSecret(sso?.configs);
      }
      return result;
    }
    return this.hideSSOSensitiveData(result?.ssoConfigs, result?.name, result?.enableSignUp);
  }

  private hideSSOSensitiveData(ssoConfigs: DeepPartial<SSOConfigs>[], organizationName, enableSignUp): any {
    const configs = { name: organizationName, enableSignUp };
    if (ssoConfigs?.length > 0) {
      for (const config of ssoConfigs) {
        const configId = config['id'];
        delete config['id'];
        delete config['organizationId'];
        delete config['createdAt'];
        delete config['updatedAt'];

        configs[config.sso] = this.buildConfigs(config, configId);
      }
    }
    return configs;
  }

  private buildConfigs(config: any, configId: string) {
    if (!config) return config;
    return {
      ...config,
      configs: {
        ...(config?.configs || {}),
        ...(config?.configs ? { clientSecret: '' } : {}),
      },
      configId,
    };
  }

  private async encryptSecret(configs) {
    if (!configs || typeof configs !== 'object') return configs;
    await Promise.all(
      Object.keys(configs).map(async (key) => {
        if (key.toLowerCase().includes('secret')) {
          if (configs[key]) {
            configs[key] = await this.encryptionService.encryptColumnValue('ssoConfigs', key, configs[key]);
          }
        }
      })
    );
  }

  private async decryptSecret(configs) {
    if (!configs || typeof configs !== 'object') return configs;
    await Promise.all(
      Object.keys(configs).map(async (key) => {
        if (key.toLowerCase().includes('secret')) {
          if (configs[key]) {
            configs[key] = await this.encryptionService.decryptColumnValue('ssoConfigs', key, configs[key]);
          }
        }
      })
    );
  }

  async updateOrganization(organizationId: string, params) {
    const { name, domain, enableSignUp, inheritSSO } = params;

    const updatableParams = {
      name,
      domain,
      enableSignUp,
      inheritSSO,
    };

    // removing keys with undefined values
    cleanObject(updatableParams);

    return await this.organizationsRepository.update(organizationId, updatableParams);
  }

  async updateOrganizationConfigs(organizationId: string, params: any) {
    const { type, configs, enabled } = params;

    if (!(type && ['git', 'google', 'form', 'openid'].includes(type))) {
      throw new BadRequestException();
    }

    if (type === 'openid' && !License.Instance.oidc) {
      throw new HttpException('OIDC disabled', 451);
    }

    await this.encryptSecret(configs);
    const organization: Organization = await this.getSSOConfigs(organizationId, type);

    if (organization?.ssoConfigs?.length > 0) {
      const ssoConfigs: SSOConfigs = organization.ssoConfigs[0];

      const updatableParams = {
        configs,
        enabled,
      };

      // removing keys with undefined values
      cleanObject(updatableParams);
      return await this.ssoConfigRepository.update(ssoConfigs.id, updatableParams);
    } else {
      const newSSOConfigs = this.ssoConfigRepository.create({
        organization,
        sso: type,
        configs,
        enabled: !!enabled,
      });
      return await this.ssoConfigRepository.save(newSSOConfigs);
    }
  }

  async getConfigs(id: string): Promise<SSOConfigs> {
    const result: SSOConfigs = await this.ssoConfigRepository.findOne({
      where: { id, enabled: true },
      relations: ['organization'],
    });
    await this.decryptSecret(result?.configs);
    return result;
  }

  async inviteNewUser(
    currentUser: User,
    inviteNewUserDto: InviteNewUserDto,
    manager?: EntityManager
  ): Promise<OrganizationUser> {
    const userParams = <User>{
      firstName: inviteNewUserDto.first_name,
      lastName: inviteNewUserDto.last_name,
      email: inviteNewUserDto.email,
      ...getUserStatusAndSource(lifecycleEvents.USER_INVITE),
    };
    const groups = inviteNewUserDto.groups ?? [];

    return await dbTransactionWrap(async (manager: EntityManager) => {
      let user = await this.usersService.findByEmail(userParams.email, undefined, undefined, manager);

      if (user?.status === USER_STATUS.ARCHIVED) {
        throw new BadRequestException(getUserErrorMessages(user.status));
      }
      let defaultOrganization: Organization,
        shouldSendWelcomeMail = false;

      if (user?.organizationUsers?.some((ou) => ou.organizationId === currentUser.organizationId)) {
        throw new BadRequestException('User with such email already exists.');
      }

      if (user?.invitationToken) {
        // user sign up not completed, name will be empty - updating name and source
        await this.usersService.update(
          user.id,
          { firstName: userParams.firstName, lastName: userParams.lastName, source: userParams.source },
          manager
        );
      }

      if (!user) {
        // User not exist
        shouldSendWelcomeMail = true;
        // Create default organization if user not exist
        if ((await this.instanceSettingsService.getSettings('ALLOW_PERSONAL_WORKSPACE')) === 'true') {
          // Create default organization if user not exist
          defaultOrganization = await this.create('Untitled workspace', null, manager);
        }
      } else if (user.invitationToken) {
        // User not setup
        shouldSendWelcomeMail = true;
      }

      if (user && user.status === USER_STATUS.ARCHIVED) {
        await this.usersService.updateUser(user.id, { status: USER_STATUS.ACTIVE });
      }

      user = await this.usersService.create(
        userParams,
        currentUser.organizationId,
        ['all_users', ...groups],
        user,
        true,
        defaultOrganization?.id,
        manager
      );

      if (defaultOrganization) {
        // Setting up default organization
        await this.organizationUserService.create(user, defaultOrganization, true, manager);
        await this.usersService.attachUserGroup(['all_users', 'admin'], defaultOrganization.id, user.id, manager);
      }

      const currentOrganization: Organization = await this.organizationsRepository.findOneOrFail({
        where: { id: currentUser.organizationId },
      });

      const organizationUser = await this.organizationUserService.create(user, currentOrganization, true, manager);

      await this.usersService.validateLicense(manager);

      await this.auditLoggerService.perform(
        {
          userId: currentUser.id,
          organizationId: currentOrganization.id,
          resourceId: user.id,
          resourceName: user.email,
          resourceType: ResourceTypes.USER,
          actionType: ActionTypes.USER_INVITE,
        },
        manager
      );

      if (shouldSendWelcomeMail) {
        this.emailService
          .sendWelcomeEmail(
            user.email,
            user.firstName,
            user.invitationToken,
            `${organizationUser.invitationToken}?oid=${organizationUser.organizationId}`,
            currentOrganization.name,
            `${currentUser.firstName} ${currentUser.lastName ?? ''}`
          )
          .catch((err) => console.error('Error while sending welcome mail', err));
      } else {
        this.emailService
          .sendOrganizationUserWelcomeEmail(
            user.email,
            user.firstName,
            `${currentUser.firstName} ${currentUser.lastName ?? ''}`,
            `${organizationUser.invitationToken}?oid=${organizationUser.organizationId}`,
            currentOrganization.name
          )
          .catch((err) => console.error('Error while sending welcome mail', err));
      }
      return organizationUser;
    }, manager);
  }

  decamelizeDefaultGroupNames(groups: string) {
    return groups?.length
      ? groups
          .split('|')
          .map((group: string) =>
            group === 'All Users' || group === 'Admin' ? decamelize(group.replace(' ', '')) : group
          )
      : [];
  }

  async inviteUserswrapper(users, currentUser: User): Promise<void> {
    await dbTransactionWrap(async (manager) => {
      for (let i = 0; i < users.length; i++) {
        await this.inviteNewUser(currentUser, users[i], manager);
      }
    });
  }

  async bulkUploadUsers(currentUser: User, fileStream, res: Response) {
    const users = [];
    const existingUsers = [];
    const archivedUsers = [];
    const invalidRows = [];
    const invalidGroups = [];
    const emailPattern = /^[A-Z0-9._%+-]+@[A-Z0-9.-]+\.[A-Z]{2,4}$/i;
    const manager = getManager();

    const groupPermissions = await this.groupPermissionService.findAll(currentUser);
    const existingGroups = groupPermissions.map((groupPermission) => groupPermission.group);

    csv
      .parseString(fileStream.toString(), {
        headers: ['first_name', 'last_name', 'email', 'groups'],
        renameHeaders: true,
        ignoreEmpty: true,
      })
      .transform((row: UserCsvRow, next) => {
        return next(null, {
          ...row,
          groups: this.decamelizeDefaultGroupNames(row?.groups),
        });
      })
      .validate(async (data: UserCsvRow, next) => {
        await dbTransactionWrap(async (manager: EntityManager) => {
          //Check for existing users
          const user = await this.usersService.findByEmail(data?.email, undefined, undefined, manager);

          if (user?.status === USER_STATUS.ARCHIVED) {
            archivedUsers.push(data?.email);
          } else if (user?.organizationUsers?.some((ou) => ou.organizationId === currentUser.organizationId)) {
            existingUsers.push(data?.email);
          } else {
            users.push(data);
          }

          //Check for invalid groups
          const receivedGroups: string[] = data?.groups;
          for (const group of receivedGroups) {
            if (existingGroups.indexOf(group) === -1) {
              invalidGroups.push(group);
            }
          }

          return next(null, data.first_name !== '' && data.last_name !== '' && emailPattern.test(data.email));
        }, manager);
      })
      .on('data', function () {})
      .on('data-invalid', (row, rowNumber) => {
        invalidRows.push(rowNumber);
      })
      .on('end', async (rowCount: number) => {
        try {
          if (rowCount > MAX_ROW_COUNT) {
            throw new BadRequestException('Row count cannot be greater than 500');
          }

          if (invalidRows.length) {
            throw new BadRequestException(
              `Please fix row number${isPlural(invalidRows)}: ${invalidRows.join(', ')}. No users were uploaded`
            );
          }

          if (invalidGroups.length) {
            throw new BadRequestException(
              `Group${isPlural(invalidGroups)} ${invalidGroups.join(', ')} doesn't exist. No users were uploaded`
            );
          }

          if (archivedUsers.length) {
            throw new BadRequestException(
              `User${isPlural(archivedUsers)} with email ${archivedUsers.join(
                ', '
              )} is archived. No users were uploaded`
            );
          }

          if (existingUsers.length) {
            throw new BadRequestException(
              `User${isPlural(existingUsers)} with email ${existingUsers.join(
                ', '
              )} already exists. No users were uploaded`
            );
          }

          this.inviteUserswrapper(users, currentUser).catch((error) => {
            console.error(error);
          });
          res.status(201).send({ message: `${rowCount} user${isPlural(users)} are being added` });
        } catch (error) {
          const { status, response } = error;
          res.status(status).send(response);
        }
      })
      .on('error', (error) => {
        throw error.message;
      });
  }
}<|MERGE_RESOLUTION|>--- conflicted
+++ resolved
@@ -202,18 +202,13 @@
     });
   }
 
-<<<<<<< HEAD
   organizationUsersQuery(
     organizationId: string,
     options: UserFilterOptions,
     condition?: 'and' | 'or',
     getSuperAdmin?: boolean
   ) {
-    const getOrConditions = () => {
-=======
-  organizationUsersQuery(organizationId: string, options: UserFilterOptions, condition?: 'and' | 'or') {
     const defaultConditions = () => {
->>>>>>> 4759e282
       return new Brackets((qb) => {
         if (options?.searchText)
           qb.orWhere('lower(user.email) like :email', {
@@ -264,26 +259,16 @@
     } else {
       query.andWhere('organization_user.organization_id = :organizationId', {
         organizationId,
-<<<<<<< HEAD
       });
     }
 
-=======
-      })
-      .andWhere(defaultConditions());
->>>>>>> 4759e282
-    query.andWhere(condition === 'and' ? getAndConditions() : getOrConditions());
+    query.andWhere(defaultConditions()).andWhere(condition === 'and' ? getAndConditions() : getOrConditions());
     return query;
   }
 
-<<<<<<< HEAD
-  async fetchUsers(user: User, page = 1, options: UserFilterOptions): Promise<FetchUserResponse[]> {
-    const organizationUsers = await this.organizationUsersQuery(user.organizationId, options, 'and')
-=======
   async fetchUsers(user: User, page: number, options: UserFilterOptions): Promise<FetchUserResponse[]> {
     const condition = options?.searchText ? 'and' : 'or';
     const organizationUsers = await this.organizationUsersQuery(user.organizationId, options, condition)
->>>>>>> 4759e282
       .orderBy('user.firstName', 'ASC')
       .take(10)
       .skip(10 * (page - 1))
