import { Injectable } from '@nestjs/common';
import { InjectRepository } from '@nestjs/typeorm';
import { getManager, Repository } from 'typeorm';
import { Metadata } from 'src/entities/metadata.entity';
import { gt } from 'semver';
import got from 'got';
import { User } from 'src/entities/user.entity';
import { UsersService } from '@services/users.service';
import { ConfigService } from '@nestjs/config';
import { InternalTable } from 'src/entities/internal_table.entity';
import { App } from 'src/entities/app.entity';

@Injectable()
export class MetadataService {
  constructor(
    @InjectRepository(Metadata)
    private metadataRepository: Repository<Metadata>,
    private configService: ConfigService,
    private usersService: UsersService
  ) {}

  async getMetaData() {
    let metadata = await this.metadataRepository.findOne({});

    if (!metadata) {
      metadata = await this.metadataRepository.save(
        this.metadataRepository.create({
          data: {},
          createdAt: new Date(),
          updatedAt: new Date(),
        })
      );
    }

    return metadata;
  }

  async updateMetaData(newOptions: any) {
    const metadata = await this.metadataRepository.findOne({});

    return await this.metadataRepository.update(metadata.id, {
      data: { ...metadata.data, ...newOptions },
    });
  }

  async finishOnboarding(name, email, companyName, companySize, role) {
    if (process.env.NODE_ENV == 'production') {
      void this.finishInstallation(name, email, companyName, companySize, role);

      await this.updateMetaData({
        onboarded: true,
      });
    }
  }

  async finishInstallation(name: string, email: string, org: string, companySize: string, role: string) {
    const metadata = await this.getMetaData();
    try {
      return await got('https://hub.tooljet.io/subscribe', {
        method: 'post',
        json: {
          id: metadata.id,
          installed_version: globalThis.TOOLJET_VERSION,
          name,
          email,
          org,
          companySize,
          role,
        },
      });
    } catch (error) {
      console.error('Error while connecting to URL https://hub.tooljet.io/subscribe', error);
    }
  }

  async sendTelemetryData(metadata: Metadata) {
    const manager = getManager();
    const totalUserCount = await manager.count(User);
<<<<<<< HEAD
    const { editor: totalEditorCount, viewer: totalViewerCount } = await this.usersService.fetchTotalViewerEditorCount(
      manager
    );
=======
    const totalAppCount = await manager.count(App);
    const totalInternalTableCount = await manager.count(InternalTable);
    const totalEditorCount = await this.fetchTotalEditorCount(manager);
    const totalViewerCount = await this.fetchTotalViewerCount(manager);
>>>>>>> 053fca34

    try {
      return await got('https://hub.tooljet.io/telemetry', {
        method: 'post',
        json: {
          id: metadata.id,
          total_users: totalUserCount,
          total_editors: totalEditorCount,
          total_viewers: totalViewerCount,
          total_apps: totalAppCount,
          tooljet_db_table_count: totalInternalTableCount,
          tooljet_version: globalThis.TOOLJET_VERSION,
          deployment_platform: this.configService.get<string>('DEPLOYMENT_PLATFORM'),
        },
      });
    } catch (error) {
      console.error('Error while connecting to URL https://hub.tooljet.io/telemetry', error);
    }
  }

  async checkForUpdates(metadata: Metadata) {
    const installedVersion = globalThis.TOOLJET_VERSION;
    const response = await got('https://hub.tooljet.io/updates', {
      method: 'post',
    });
    const data = JSON.parse(response.body);
    const latestVersion = data['latest_version'];

    const newOptions = {
      last_checked: new Date(),
    };

    if (gt(latestVersion, installedVersion) && installedVersion !== metadata.data['ignored_version']) {
      newOptions['latest_version'] = latestVersion;
      newOptions['version_ignored'] = false;
    }

    await this.updateMetaData(newOptions);
    return { latestVersion };
  }
}<|MERGE_RESOLUTION|>--- conflicted
+++ resolved
@@ -76,16 +76,11 @@
   async sendTelemetryData(metadata: Metadata) {
     const manager = getManager();
     const totalUserCount = await manager.count(User);
-<<<<<<< HEAD
     const { editor: totalEditorCount, viewer: totalViewerCount } = await this.usersService.fetchTotalViewerEditorCount(
       manager
     );
-=======
     const totalAppCount = await manager.count(App);
     const totalInternalTableCount = await manager.count(InternalTable);
-    const totalEditorCount = await this.fetchTotalEditorCount(manager);
-    const totalViewerCount = await this.fetchTotalViewerCount(manager);
->>>>>>> 053fca34
 
     try {
       return await got('https://hub.tooljet.io/telemetry', {
