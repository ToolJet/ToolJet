--- conflicted
+++ resolved
@@ -3,23 +3,18 @@
 import License from '@ee/licensing/configs/License';
 import { LicenseUpdateDto } from '@dto/license.dto';
 import { InstanceSettings } from 'src/entities/instance_settings.entity';
-<<<<<<< HEAD
 import { CreateTrialLicenseDto } from '@dto/create-trial-license.dto';
-import { EntityManager } from 'typeorm';
 import got from 'got';
 import { SelfhostCustomerLicense } from 'src/entities/selfhost_customer_license.entity';
-import { dbTransactionWrap } from 'src/helpers/utils.helper';
 import { ConfigService } from '@nestjs/config';
 import { CRMData } from '@ee/licensing/types';
 import OrganizationLicense from '@ee/licensing/configs/OrganizationLicense';
 import { OrganizationsLicense } from 'src/entities/organization_license.entity';
 import { OrganizationLicenseService } from './organization_license.service';
-=======
 import { dbTransactionWrap } from 'src/helpers/utils.helper';
 import { Brackets, EntityManager } from 'typeorm';
 import { User } from 'src/entities/user.entity';
-import { USER_STATUS, USER_TYPE, WORKSPACE_STATUS, WORKSPACE_USER_STATUS } from 'src/helpers/user_lifecycle';
->>>>>>> e18e7865
+import { USER_STATUS, USER_TYPE } from 'src/helpers/user_lifecycle';
 
 @Injectable()
 export class LicenseService {
@@ -415,23 +410,34 @@
 
   isBasicPlan = async () => !(await this.getLicenseFieldValue(LICENSE_FIELD.VALID));
 
-  private async getUserIdWithEditPermission(manager: EntityManager) {
-    const statusList = [WORKSPACE_USER_STATUS.INVITED, WORKSPACE_USER_STATUS.ACTIVE];
+  private createAppsJoinCondition(organizationId?: string): string {
+    return organizationId ? 'apps.organizationId = :organizationId' : '1=1';
+  }
+
+  private createGroupPermissionsJoinCondition(organizationId?: string): string {
+    return organizationId ? 'group_permissions.organizationId = :organizationId' : '1=1';
+  }
+
+  createOrganizationUsersJoinCondition(organizationId?: string): string {
+    const statusCondition = 'organization_users.status IN (:...statusList)';
+    const organizationCondition = organizationId ? ' AND organization_users.organizationId = :organizationId' : '';
+    return `${statusCondition}${organizationCondition}`;
+  }
+
+  private async getUserIdWithEditPermission(manager: EntityManager, organizationId?: string) {
+    const statusList = [USER_STATUS.INVITED, USER_STATUS.ACTIVE];
+    const groupPermissionsCondition = this.createGroupPermissionsJoinCondition(organizationId);
+    const organizationUsersCondition = this.createOrganizationUsersJoinCondition(organizationId);
+    const appsCondition = this.createAppsJoinCondition(organizationId);
     const userIdsWithEditPermissions = (
       await manager
         .createQueryBuilder(User, 'users')
-        .innerJoin('users.organizationUsers', 'organization_users', 'organization_users.status IN (:...statusList)', {
+        .innerJoin('users.groupPermissions', 'group_permissions', groupPermissionsCondition, { organizationId })
+        .leftJoin('group_permissions.appGroupPermission', 'app_group_permissions')
+        .innerJoin('users.organizationUsers', 'organization_users', organizationUsersCondition, {
           statusList,
+          organizationId,
         })
-        .innerJoin(
-          'users.groupPermissions',
-          'group_permissions',
-          'organization_users.organizationId = group_permissions.organizationId'
-        )
-        .innerJoin('group_permissions.organization', 'organization', 'organization.status = :activeStatus', {
-          activeStatus: WORKSPACE_STATUS.ACTIVE,
-        })
-        .leftJoin('group_permissions.appGroupPermission', 'app_group_permissions')
         .andWhere('users.status != :archived', { archived: USER_STATUS.ARCHIVED })
         .andWhere(
           new Brackets((qb) => {
@@ -448,12 +454,10 @@
     const userIdsOfAppOwners = (
       await manager
         .createQueryBuilder(User, 'users')
-        .innerJoin('users.apps', 'apps')
-        .innerJoin('users.organizationUsers', 'organization_users', 'organization_users.status IN (:...statusList)', {
+        .innerJoin('users.apps', 'apps', appsCondition, { organizationId })
+        .innerJoin('users.organizationUsers', 'organization_users', organizationUsersCondition, {
           statusList,
-        })
-        .innerJoin('organization_users.organization', 'organization', 'organization.status = :activeStatus', {
-          activeStatus: WORKSPACE_STATUS.ACTIVE,
+          organizationId,
         })
         .andWhere('users.status != :archived', { archived: USER_STATUS.ARCHIVED })
         .select('users.id')
@@ -473,27 +477,28 @@
     return [...new Set([...userIdsWithEditPermissions, ...userIdsOfAppOwners, ...userIdsOfSuperAdmins])];
   }
 
-  async fetchTotalEditorCount(manager: EntityManager): Promise<number> {
-    const userIdsWithEditPermissions = await this.getUserIdWithEditPermission(manager);
+  async fetchTotalEditorCount(manager: EntityManager, organizationId?: string): Promise<number> {
+    const userIdsWithEditPermissions = await this.getUserIdWithEditPermission(manager, organizationId);
     return userIdsWithEditPermissions?.length || 0;
   }
 
-  async fetchTotalViewerEditorCount(manager: EntityManager): Promise<{ editor: number; viewer: number }> {
-    const userIdsWithEditPermissions = await this.getUserIdWithEditPermission(manager);
+  async fetchTotalViewerEditorCount(
+    manager: EntityManager,
+    organizationId?: string
+  ): Promise<{ editor: number; viewer: number }> {
+    const userIdsWithEditPermissions = await this.getUserIdWithEditPermission(manager, organizationId);
+    const statusList = [USER_STATUS.INVITED, USER_STATUS.ACTIVE];
+    const organizationUsersCondition = this.createOrganizationUsersJoinCondition(organizationId);
 
     if (!userIdsWithEditPermissions?.length) {
       // No editors -> No viewers
       return { editor: 0, viewer: 0 };
     }
-
-    const statusList = [USER_STATUS.INVITED, USER_STATUS.ACTIVE];
     const viewer = await manager
       .createQueryBuilder(User, 'users')
-      .innerJoin('users.organizationUsers', 'organization_users', 'organization_users.status IN (:...statusList)', {
+      .innerJoin('users.organizationUsers', 'organization_users', organizationUsersCondition, {
         statusList,
-      })
-      .innerJoin('organization_users.organization', 'organization', 'organization.status = :activeStatus', {
-        activeStatus: WORKSPACE_STATUS.ACTIVE,
+        organizationId,
       })
       .andWhere('users.status != :archived', { archived: USER_STATUS.ARCHIVED })
       .andWhere('users.id NOT IN(:...userIdsWithEditPermissions)', { userIdsWithEditPermissions })
