import { Injectable } from '@nestjs/common';
import PostgrestQueryBuilder from 'src/helpers/postgrest_query_builder';
import { QueryService, QueryResult } from '@tooljet/plugins/dist/packages/common/lib';
import { TooljetDbService } from './tooljet_db.service';
import { isEmpty } from 'lodash';
import { PostgrestProxyService } from './postgrest_proxy.service';

@Injectable()
export class TooljetDbOperationsService implements QueryService {
  constructor(private tooljetDbService: TooljetDbService, private postgrestProxyService: PostgrestProxyService) {}

  async run(_sourceOptions, queryOptions, _dataSourceCacheId, _dataSourceCacheUpdatedAt): Promise<QueryResult> {
    switch (queryOptions.operation) {
      case 'list_rows':
        return this.listRows(queryOptions);
      case 'create_row':
        return this.createRow(queryOptions);
      case 'update_rows':
        return this.updateRows(queryOptions);
      case 'delete_rows':
        return this.deleteRows(queryOptions);
      case 'join_tables':
        // custom implementation without PostgREST
        return this.joinTables(queryOptions);

      default:
        return {
          status: 'failed',
          data: {},
          errorMessage: 'Invalid operation',
        };
    }
  }

  private async proxyPostgrest(
    url: string,
    method: 'GET' | 'POST' | 'PUT' | 'PATCH' | 'DELETE',
    headers: Record<string, string>,
    body: Record<string, any> = {}
  ): Promise<QueryResult> {
    const result = await this.postgrestProxyService.perform(url, method, headers, body);

    return { status: 'ok', data: result };
  }

  async listRows(queryOptions): Promise<QueryResult> {
    if (hasNullValueInFilters(queryOptions, 'list_rows')) {
      return {
        status: 'failed',
        errorMessage: 'Null value comparison not allowed, To check null values Please use IS operator instead.',
        data: {},
      };
    }
    const { table_id: tableId, list_rows: listRows } = queryOptions;
    const query = [];

    if (!isEmpty(listRows)) {
      const { limit, where_filters: whereFilters, order_filters: orderFilters, offset } = listRows;

      if (limit && isNaN(limit)) {
        return {
          status: 'failed',
          errorMessage: 'Limit should be a number.',
          data: {},
        };
      }

      const whereQuery = buildPostgrestQuery(whereFilters);
      const orderQuery = buildPostgrestQuery(orderFilters);

      !isEmpty(whereQuery) && query.push(whereQuery);
      !isEmpty(orderQuery) && query.push(orderQuery);
      !isEmpty(limit) && query.push(`limit=${limit}`);
      !isEmpty(offset) && query.push(`offset=${offset}`);
    }
    const headers = { 'data-query-id': queryOptions.id, 'tj-workspace-id': queryOptions.organization_id };
<<<<<<< HEAD
    const url = `/api/tooljet-db/proxy/${tableId}` + `?${query}`;
=======
    const url =
      query.length > 0
        ? `/api/tooljet-db/proxy/${tableId}` + `?${query.join('&')}`
        : `/api/tooljet-db/proxy/${tableId}`;
>>>>>>> 1311b5ab

    return await this.proxyPostgrest(maybeSetSubPath(url), 'GET', headers);
  }

  async createRow(queryOptions): Promise<QueryResult> {
    const columns = Object.values(queryOptions.create_row).reduce((acc, colOpts: { column: string; value: any }) => {
      if (isEmpty(colOpts.column)) return acc;
      return Object.assign(acc, { [colOpts.column]: colOpts.value });
    }, {});

    const headers = { 'data-query-id': queryOptions.id, 'tj-workspace-id': queryOptions.organization_id };

    const url = `/api/tooljet-db/proxy/${queryOptions.table_id}`;
    return await this.proxyPostgrest(url, 'POST', headers, columns);
  }

  async updateRows(queryOptions): Promise<QueryResult> {
    if (hasNullValueInFilters(queryOptions, 'update_rows')) {
      return {
        status: 'failed',
        errorMessage: 'Null value comparison not allowed, To check null values Please use IS operator instead.',
        data: {},
      };
    }
    const { table_id: tableId, update_rows: updateRows } = queryOptions;
    const { where_filters: whereFilters, columns } = updateRows;

    const query = [];
    const whereQuery = buildPostgrestQuery(whereFilters);
    const body = Object.values<{ column: string; value: any }>(columns).reduce((acc, colOpts) => {
      if (isEmpty(colOpts.column)) return acc;
      return Object.assign(acc, { [colOpts.column]: colOpts.value });
    }, {});

    !isEmpty(whereQuery) && query.push(whereQuery);

    const headers = { 'data-query-id': queryOptions.id, 'tj-workspace-id': queryOptions.organization_id };
    const url = `/api/tooljet-db/proxy/${tableId}?` + query.join('&') + '&order=id';
    return await this.proxyPostgrest(url, 'PATCH', headers, body);
  }

  async deleteRows(queryOptions): Promise<QueryResult> {
    if (hasNullValueInFilters(queryOptions, 'delete_rows')) {
      return {
        status: 'failed',
        errorMessage: 'Null value comparison not allowed, To check null values Please use IS operator instead.',
        data: {},
      };
    }
    const { table_id: tableId, delete_rows: deleteRows = { whereFilters: {} } } = queryOptions;
    const { where_filters: whereFilters, limit = 1 } = deleteRows;

    const query = [];
    const whereQuery = buildPostgrestQuery(whereFilters);
    if (isEmpty(whereQuery)) {
      return {
        status: 'failed',
        errorMessage: 'Please provide a where filter or a limit to delete rows',
        data: {},
      };
    }

    if (limit && isNaN(limit)) {
      return {
        status: 'failed',
        errorMessage: 'Limit should be a number',
        data: {},
      };
    }

    !isEmpty(whereQuery) && query.push(whereQuery);
    limit && limit !== '' && query.push(`limit=${limit}&order=id`);

    const headers = { 'data-query-id': queryOptions.id, 'tj-workspace-id': queryOptions.organization_id };
    const url = `/api/tooljet-db/proxy/${tableId}?` + query.join('&');
    return await this.proxyPostgrest(url, 'DELETE', headers);
  }

  async joinTables(queryOptions): Promise<QueryResult> {
    const organizationId = queryOptions.organization_id;
    const { join_table = {} } = queryOptions;

    // Empty Input is restricted
    if (Object.keys(join_table).length === 0) {
      return {
        status: 'failed',
        errorMessage: `Input can't be empty`,
        data: {},
      };
    }

    const sanitizedJoinTableJson = { ...join_table };
    // If mandatory fields ( Select, Join & From section ), are empty throw error
    const mandatoryFieldsButEmpty = [];
    if (!sanitizedJoinTableJson?.fields.length) mandatoryFieldsButEmpty.push('Select');
    if (sanitizedJoinTableJson?.from && !Object.keys(sanitizedJoinTableJson?.from).length)
      mandatoryFieldsButEmpty.push('From');
    if (mandatoryFieldsButEmpty.length) {
      return {
        status: 'failed',
        errorMessage: `Empty values are found in the following section - ${mandatoryFieldsButEmpty.join(', ')}.`,
        data: {},
      };
    }

    // If non-mandatory fields ( Filter & Sort ) are empty - remove the particular field
    if (
      sanitizedJoinTableJson?.conditions &&
      (!Object.keys(sanitizedJoinTableJson?.conditions)?.length ||
        !sanitizedJoinTableJson?.conditions?.conditionsList?.length)
    ) {
      delete sanitizedJoinTableJson.conditions;
    }
    if (sanitizedJoinTableJson?.order_by && !sanitizedJoinTableJson?.order_by.length)
      delete sanitizedJoinTableJson.order_by;

    const result = await this.tooljetDbService.perform(organizationId, 'join_tables', {
      joinQueryJson: sanitizedJoinTableJson,
    });

    return { status: 'ok', data: { result } };
  }
}

function hasNullValueInFilters(queryOptions, operation) {
  const filters = queryOptions.operation?.where_filters;
  if (filters) {
    const filterKeys = Object.keys(filters);
    for (let i = 0; i < filterKeys.length; i++) {
      const filter = filters[filterKeys[i]];
      if (filter.operator !== 'is' && filter.value === null) {
        return true;
      }
    }
  }
  return false;
}

function buildPostgrestQuery(filters) {
  if (isEmpty(filters)) return null;

  const postgrestQueryBuilder = new PostgrestQueryBuilder();

  Object.keys(filters).map((key) => {
    if (!isEmpty(filters[key])) {
      const { column, operator, value, order } = filters[key];

      if (!isEmpty(column) && !isEmpty(order)) {
        postgrestQueryBuilder.order(column, order);
      }

      if (!isEmpty(column) && !isEmpty(operator)) {
        postgrestQueryBuilder[operator](column, value);
      }
    }
  });
  return postgrestQueryBuilder.url.toString();
}<|MERGE_RESOLUTION|>--- conflicted
+++ resolved
@@ -74,14 +74,10 @@
       !isEmpty(offset) && query.push(`offset=${offset}`);
     }
     const headers = { 'data-query-id': queryOptions.id, 'tj-workspace-id': queryOptions.organization_id };
-<<<<<<< HEAD
-    const url = `/api/tooljet-db/proxy/${tableId}` + `?${query}`;
-=======
     const url =
       query.length > 0
         ? `/api/tooljet-db/proxy/${tableId}` + `?${query.join('&')}`
         : `/api/tooljet-db/proxy/${tableId}`;
->>>>>>> 1311b5ab
 
     return await this.proxyPostgrest(maybeSetSubPath(url), 'GET', headers);
   }
