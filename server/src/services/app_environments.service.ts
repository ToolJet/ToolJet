--- conflicted
+++ resolved
@@ -19,9 +19,7 @@
 
 @Injectable()
 export class AppEnvironmentService {
-<<<<<<< HEAD
   constructor(private licenseService: LicenseService) {}
-=======
   async init(editingVersionId: string, manager?: EntityManager): Promise<AppEnvironmentResponse> {
     return await dbTransactionWrap(async (manager: EntityManager) => {
       const editorVersion = await manager.findOne(AppVersion, {
@@ -48,7 +46,6 @@
     const shouldRenderReleaseButton = true;
     return { shouldRenderPromoteButton, shouldRenderReleaseButton };
   }
->>>>>>> fa10a392
 
   async get(
     organizationId: string,
