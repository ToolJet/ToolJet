--- conflicted
+++ resolved
@@ -1,44 +1,18 @@
 import { Injectable } from '@nestjs/common';
-import { InjectRepository } from '@nestjs/typeorm';
 import { AppEnvironment } from 'src/entities/app_environments.entity';
-<<<<<<< HEAD
+import { EntityManager, UpdateResult } from 'typeorm';
+import { dbTransactionWrap, defaultAppEnvironments } from 'src/helpers/utils.helper';
+import { DataSourceOptions } from 'src/entities/data_source_options.entity';
 import { AppVersion } from 'src/entities/app_version.entity';
-import { dbTransactionWrap } from 'src/helpers/utils.helper';
-import { EntityManager, Repository, UpdateResult } from 'typeorm';
-=======
-import { dbTransactionWrap, defaultAppEnvironments } from 'src/helpers/utils.helper';
->>>>>>> 84c515c9
-import { DataSourceOptions } from 'src/entities/data_source_options.entity';
-
-// async create(versionId: string, name: string, isDefault = false, manager?: EntityManager): Promise<AppEnvironment> {
 
 @Injectable()
 export class AppEnvironmentService {
-<<<<<<< HEAD
-  constructor(
-    @InjectRepository(AppEnvironment)
-    private appEnvRepository: Repository<AppEnvironment>,
-    @InjectRepository(AppVersion)
-    private appVersionRepository: Repository<AppVersion>
-  ) {}
-
-  async get(appVersionId: string, id?: string, manager?: EntityManager): Promise<AppEnvironment> {
-    return await dbTransactionWrap(async (manager: EntityManager) => {
-      if (!id) {
-        return await manager.findOneOrFail(AppEnvironment, {
-          where: { appVersionId, isDefault: true },
-          relations: ['appVersion'],
-        });
-      }
-      return await manager.findOneOrFail(AppEnvironment, { where: { id, appVersionId }, relations: ['appVersion'] });
-=======
   async get(organizationId: string, id?: string, manager?: EntityManager): Promise<AppEnvironment> {
     return await dbTransactionWrap(async (manager: EntityManager) => {
       if (!id) {
         return await manager.findOneOrFail(AppEnvironment, { where: { organizationId, isDefault: true } });
       }
       return await manager.findOneOrFail(AppEnvironment, { where: { id, organizationId } });
->>>>>>> 84c515c9
     }, manager);
   }
 
@@ -72,35 +46,39 @@
     }, manager);
   }
 
-<<<<<<< HEAD
-  async update(id: string, name: string, appVersionId: string): Promise<UpdateResult> {
-    return this.appEnvRepository.update({ id, appVersionId }, { name });
+  async update(id: string, name: string, appVersionId: string, manager?: EntityManager): Promise<UpdateResult> {
+    return await dbTransactionWrap(async (manager: EntityManager) => {
+      return await manager.update(AppEnvironment, { id, appVersionId }, { name });
+    }, manager);
   }
 
-  async getAll(appVersionId: string, manager?: EntityManager): Promise<AppEnvironment[]> {
-=======
   async getAll(organizationId: string, manager?: EntityManager): Promise<AppEnvironment[]> {
->>>>>>> 84c515c9
     return await dbTransactionWrap(async (manager: EntityManager) => {
       return await manager.find(AppEnvironment, { where: { organizationId } });
     }, manager);
   }
 
   async delete(id: string, appVersionId: string) {
-    const env = await this.appEnvRepository.findOne({
-      id,
-      appVersionId,
+    return await dbTransactionWrap(async (manager: EntityManager) => {
+      const env = await manager.findOne(AppEnvironment, {
+        where: {
+          id,
+          appVersionId,
+        },
+      });
+
+      if (env.isDefault) {
+        throw Error("Can't delete the default environment");
+      }
+
+      return await manager.delete(AppEnvironment, { where: { id, appVersionId } });
     });
-
-    if (env.isDefault) {
-      throw Error("Can't delete the default environment");
-    }
-
-    return await this.appEnvRepository.delete({ id, appVersionId });
   }
 
   async getVersion(id: string) {
-    return this.appVersionRepository.findOne(id);
+    return await dbTransactionWrap(async (manager: EntityManager) => {
+      return await manager.findOneOrFail(AppVersion, { id });
+    });
   }
 
   async updateOptions(options: object, environmentId: string, dataSourceId: string, manager?: EntityManager) {
