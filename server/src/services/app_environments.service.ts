import { Injectable } from '@nestjs/common';
import { InjectRepository } from '@nestjs/typeorm';
import { AppEnvironment } from 'src/entities/app_environments.entity';
<<<<<<< HEAD
import { AppVersion } from 'src/entities/app_version.entity';
import { dbTransactionWrap } from 'src/helpers/utils.helper';
import { EntityManager, Repository, UpdateResult } from 'typeorm';
=======
import { dbTransactionWrap, defaultAppEnvironments } from 'src/helpers/utils.helper';
>>>>>>> 2dc6ae8e
import { DataSourceOptions } from 'src/entities/data_source_options.entity';

// async create(versionId: string, name: string, isDefault = false, manager?: EntityManager): Promise<AppEnvironment> {

@Injectable()
export class AppEnvironmentService {
<<<<<<< HEAD
  constructor(
    @InjectRepository(AppEnvironment)
    private appEnvRepository: Repository<AppEnvironment>,
    @InjectRepository(AppVersion)
    private appVersionRepository: Repository<AppVersion>
  ) {}

  async get(appVersionId: string, id?: string, manager?: EntityManager): Promise<AppEnvironment> {
    return await dbTransactionWrap(async (manager: EntityManager) => {
      if (!id) {
        return await manager.findOneOrFail(AppEnvironment, {
          where: { appVersionId, isDefault: true },
          relations: ['appVersion'],
        });
      }
      return await manager.findOneOrFail(AppEnvironment, { where: { id, appVersionId }, relations: ['appVersion'] });
=======
  async get(organizationId: string, id?: string, manager?: EntityManager): Promise<AppEnvironment> {
    return await dbTransactionWrap(async (manager: EntityManager) => {
      if (!id) {
        return await manager.findOneOrFail(AppEnvironment, { where: { organizationId, isDefault: true } });
      }
      return await manager.findOneOrFail(AppEnvironment, { where: { id, organizationId } });
>>>>>>> 2dc6ae8e
    }, manager);
  }

  async getOptions(dataSourceId: string, organizationId: string, environmentId?: string): Promise<DataSourceOptions> {
    return await dbTransactionWrap(async (manager: EntityManager) => {
      let envId: string = environmentId;
      if (!environmentId) {
        envId = (await this.get(organizationId, null, manager)).id;
      }
      return await manager.findOneOrFail(DataSourceOptions, { where: { environmentId: envId, dataSourceId } });
    });
  }

  async create(
    organizationId: string,
    name: string,
    isDefault = false,
    manager?: EntityManager
  ): Promise<AppEnvironment> {
    return await dbTransactionWrap(async (manager: EntityManager) => {
      return await manager.save(
        AppEnvironment,
        manager.create(AppEnvironment, {
          name,
          organizationId,
          isDefault,
          createdAt: new Date(),
          updatedAt: new Date(),
        })
      );
    }, manager);
  }

<<<<<<< HEAD
  async update(id: string, name: string, appVersionId: string): Promise<UpdateResult> {
    return this.appEnvRepository.update({ id, appVersionId }, { name });
  }

  async getAll(appVersionId: string, manager?: EntityManager): Promise<AppEnvironment[]> {
=======
  async getAll(organizationId: string, manager?: EntityManager): Promise<AppEnvironment[]> {
>>>>>>> 2dc6ae8e
    return await dbTransactionWrap(async (manager: EntityManager) => {
      return await manager.find(AppEnvironment, { where: { organizationId } });
    }, manager);
  }

  async delete(id: string, appVersionId: string) {
    const env = await this.appEnvRepository.findOne({
      id,
      appVersionId,
    });

    if (env.isDefault) {
      throw Error("Can't delete the default environment");
    }

    return await this.appEnvRepository.delete({ id, appVersionId });
  }

  async getVersion(id: string) {
    return this.appVersionRepository.findOne(id);
  }

  async updateOptions(options: object, environmentId: string, dataSourceId: string, manager?: EntityManager) {
    await dbTransactionWrap(async (manager: EntityManager) => {
      await manager.update(
        DataSourceOptions,
        {
          environmentId,
          dataSourceId,
        },
        { options, updatedAt: new Date() }
      );
    }, manager);
  }

  async createDefaultEnvironments(organizationId: string, manager?: EntityManager) {
    await dbTransactionWrap(async (manager: EntityManager) => {
      await Promise.all(
        defaultAppEnvironments.map(async (en) => {
          const env = manager.create(AppEnvironment, {
            organizationId: organizationId,
            name: en.name,
            isDefault: en.isDefault,
            createdAt: new Date(),
            updatedAt: new Date(),
          });
          await manager.save(env);
        })
      );
    }, manager);
  }

  async createDataSourceInAllEnvironments(organizationId: string, dataSourceId: string, manager?: EntityManager) {
    await dbTransactionWrap(async (manager: EntityManager) => {
      const allEnvs = await this.getAll(organizationId, manager);
      const allEnvOptions = allEnvs.map((env) =>
        manager.create(DataSourceOptions, {
          environmentId: env.id,
          dataSourceId,
          createdAt: new Date(),
          updatedAt: new Date(),
        })
      );
      await manager.save(DataSourceOptions, allEnvOptions);
    }, manager);
  }
}<|MERGE_RESOLUTION|>--- conflicted
+++ resolved
@@ -1,44 +1,24 @@
 import { Injectable } from '@nestjs/common';
 import { InjectRepository } from '@nestjs/typeorm';
 import { AppEnvironment } from 'src/entities/app_environments.entity';
-<<<<<<< HEAD
 import { AppVersion } from 'src/entities/app_version.entity';
-import { dbTransactionWrap } from 'src/helpers/utils.helper';
-import { EntityManager, Repository, UpdateResult } from 'typeorm';
-=======
+import { EntityManager, Repository } from 'typeorm';
 import { dbTransactionWrap, defaultAppEnvironments } from 'src/helpers/utils.helper';
->>>>>>> 2dc6ae8e
 import { DataSourceOptions } from 'src/entities/data_source_options.entity';
-
-// async create(versionId: string, name: string, isDefault = false, manager?: EntityManager): Promise<AppEnvironment> {
 
 @Injectable()
 export class AppEnvironmentService {
-<<<<<<< HEAD
   constructor(
-    @InjectRepository(AppEnvironment)
-    private appEnvRepository: Repository<AppEnvironment>,
     @InjectRepository(AppVersion)
     private appVersionRepository: Repository<AppVersion>
   ) {}
 
-  async get(appVersionId: string, id?: string, manager?: EntityManager): Promise<AppEnvironment> {
-    return await dbTransactionWrap(async (manager: EntityManager) => {
-      if (!id) {
-        return await manager.findOneOrFail(AppEnvironment, {
-          where: { appVersionId, isDefault: true },
-          relations: ['appVersion'],
-        });
-      }
-      return await manager.findOneOrFail(AppEnvironment, { where: { id, appVersionId }, relations: ['appVersion'] });
-=======
   async get(organizationId: string, id?: string, manager?: EntityManager): Promise<AppEnvironment> {
     return await dbTransactionWrap(async (manager: EntityManager) => {
       if (!id) {
         return await manager.findOneOrFail(AppEnvironment, { where: { organizationId, isDefault: true } });
       }
       return await manager.findOneOrFail(AppEnvironment, { where: { id, organizationId } });
->>>>>>> 2dc6ae8e
     }, manager);
   }
 
@@ -72,31 +52,10 @@
     }, manager);
   }
 
-<<<<<<< HEAD
-  async update(id: string, name: string, appVersionId: string): Promise<UpdateResult> {
-    return this.appEnvRepository.update({ id, appVersionId }, { name });
-  }
-
-  async getAll(appVersionId: string, manager?: EntityManager): Promise<AppEnvironment[]> {
-=======
   async getAll(organizationId: string, manager?: EntityManager): Promise<AppEnvironment[]> {
->>>>>>> 2dc6ae8e
     return await dbTransactionWrap(async (manager: EntityManager) => {
       return await manager.find(AppEnvironment, { where: { organizationId } });
     }, manager);
-  }
-
-  async delete(id: string, appVersionId: string) {
-    const env = await this.appEnvRepository.findOne({
-      id,
-      appVersionId,
-    });
-
-    if (env.isDefault) {
-      throw Error("Can't delete the default environment");
-    }
-
-    return await this.appEnvRepository.delete({ id, appVersionId });
   }
 
   async getVersion(id: string) {
