import { Injectable } from '@nestjs/common';
<<<<<<< HEAD
import { DeleteResult, EntityManager } from 'typeorm';
import { AppEnvironment } from 'src/entities/app_environments.entity';
import { dbTransactionWrap, defaultAppEnvironments } from 'src/helpers/utils.helper';
import { DataSourceOptions } from 'src/entities/data_source_options.entity';
import { OrgEnvironmentConstantValue } from 'src/entities/org_environment_constant_values.entity';
import { OrganizationConstant } from 'src/entities/organization_constants.entity';
=======
import { EntityManager, FindOneOptions, In } from 'typeorm';
import { AppEnvironment } from 'src/entities/app_environments.entity';
import { dbTransactionWrap, defaultAppEnvironments } from 'src/helpers/utils.helper';
import { DataSourceOptions } from 'src/entities/data_source_options.entity';
import { AppVersion } from 'src/entities/app_version.entity';
>>>>>>> 5519cf97

@Injectable()
export class AppEnvironmentService {
  async get(
    organizationId: string,
    id?: string,
    priorityCheck = false,
    manager?: EntityManager
  ): Promise<AppEnvironment> {
    return await dbTransactionWrap(async (manager: EntityManager) => {
      const condition: FindOneOptions<AppEnvironment> = {
        where: { organizationId, ...(id ? { id } : !priorityCheck && { isDefault: true }) },
        ...(priorityCheck && { order: { priority: 'ASC' } }),
      };
      return await manager.findOneOrFail(AppEnvironment, condition);
    }, manager);
  }

  async getOptions(dataSourceId: string, organizationId: string, environmentId?: string): Promise<DataSourceOptions> {
    return await dbTransactionWrap(async (manager: EntityManager) => {
      let envId: string = environmentId;
      if (!environmentId) {
        envId = (await this.get(organizationId, null, false, manager)).id;
      }
      return await manager.findOneOrFail(DataSourceOptions, { where: { environmentId: envId, dataSourceId } });
    });
  }

  async create(
    organizationId: string,
    name: string,
    isDefault = false,
    priority: number,
    manager?: EntityManager
  ): Promise<AppEnvironment> {
    return await dbTransactionWrap(async (manager: EntityManager) => {
      return await manager.save(
        AppEnvironment,
        manager.create(AppEnvironment, {
          name,
          organizationId,
          isDefault,
          priority,
          createdAt: new Date(),
          updatedAt: new Date(),
        })
      );
    }, manager);
  }

  async getAll(organizationId: string, manager?: EntityManager, appId?: string): Promise<AppEnvironment[]> {
    return await dbTransactionWrap(async (manager: EntityManager) => {
      const appEnvironments = await manager.find(AppEnvironment, {
        where: {
          organizationId,
          enabled: true,
        },
        order: {
          priority: 'ASC',
        },
      });

      if (appId) {
        for (const appEnvironment of appEnvironments) {
          const count = await manager.count(AppVersion, {
            where: {
              ...(appEnvironment.priority !== 1 && { currentEnvironmentId: appEnvironment.id }),
              appId,
            },
          });

          appEnvironment['appVersionsCount'] = count;
        }
      }

      return appEnvironments;
    }, manager);
  }

  async getVersionsByEnvironment(organizationId: string, appId: string, currentEnvironmentId?: string) {
    return await dbTransactionWrap(async (manager: EntityManager) => {
      const conditions = { appId };
      if (currentEnvironmentId) {
        const env = await this.get(organizationId, currentEnvironmentId, false, manager);
        if (env.priority !== 1) {
          /* staging environment
           * this logic will change in future if there is more than 3 environments
           */
          if (env.priority === 2) {
            const productionEnv = await manager.findOne(AppEnvironment, {
              where: {
                isDefault: true,
                organizationId,
              },
              select: ['id'],
            });
            conditions['currentEnvironmentId'] = In([productionEnv.id, currentEnvironmentId]);
          } else {
            conditions['currentEnvironmentId'] = currentEnvironmentId;
          }
        }
      }

      return await manager.find(AppVersion, {
        where: { ...conditions },
        order: {
          createdAt: 'DESC',
        },
      });
    });
  }

  async updateOptions(options: object, environmentId: string, dataSourceId: string, manager?: EntityManager) {
    await dbTransactionWrap(async (manager: EntityManager) => {
      await manager.update(
        DataSourceOptions,
        {
          environmentId,
          dataSourceId,
        },
        { options, updatedAt: new Date() }
      );
    }, manager);
  }

  async createDefaultEnvironments(organizationId: string, manager?: EntityManager) {
    await dbTransactionWrap(async (manager: EntityManager) => {
      await Promise.all(
        defaultAppEnvironments.map(async (en) => {
          const env = manager.create(AppEnvironment, {
            organizationId: organizationId,
            name: en.name,
            isDefault: en.isDefault,
            priority: en.priority,
            createdAt: new Date(),
            updatedAt: new Date(),
          });
          await manager.save(env);
        })
      );
    }, manager);
  }

  async createDataSourceInAllEnvironments(organizationId: string, dataSourceId: string, manager?: EntityManager) {
    await dbTransactionWrap(async (manager: EntityManager) => {
      const allEnvs = await this.getAll(organizationId, manager);
      const allEnvOptions = allEnvs.map((env) =>
        manager.create(DataSourceOptions, {
          environmentId: env.id,
          dataSourceId,
          createdAt: new Date(),
          updatedAt: new Date(),
        })
      );
      await manager.save(DataSourceOptions, allEnvOptions);
    }, manager);
  }

  async createOrgConstantsInAllEnvironments(organizationId: string, orgConstantId: string, manager?: EntityManager) {
    await dbTransactionWrap(async (manager: EntityManager) => {
      const allEnvs = await this.getAll(organizationId, manager);

      const allEnvConstants = allEnvs.map((env) =>
        manager.create(OrgEnvironmentConstantValue, {
          organizationConstantId: orgConstantId,
          environmentId: env.id,
          value: '',
          createdAt: new Date(),
          updatedAt: new Date(),
        })
      );
      await manager.save(OrgEnvironmentConstantValue, allEnvConstants);
    }, manager);
  }

  async updateOrgEnvironmentConstant(
    constantValue: string,
    environmentId: string,
    orgConstantId: string,
    manager?: EntityManager
  ) {
    await dbTransactionWrap(async (manager: EntityManager) => {
      await manager.update(
        OrgEnvironmentConstantValue,
        {
          environmentId,
          organizationConstantId: orgConstantId,
        },
        { value: constantValue, updatedAt: new Date() }
      );
    }, manager);
  }

  async getOrgEnvironmentConstant(
    constantName: string,
    organizationId: string,
    environmentId: string,
    manager?: EntityManager
  ) {
    return await dbTransactionWrap(async (manager: EntityManager) => {
      let envId: string = environmentId;
      if (!environmentId) {
        envId = (await this.get(organizationId, null, manager)).id;
      }

      const constantId = (await manager.findOne(OrganizationConstant, { where: { constantName, organizationId } })).id;

      return await manager.findOneOrFail(OrgEnvironmentConstantValue, {
        where: { organizationConstantId: constantId, environmentId: envId },
      });
    }, manager);
  }

  async deleteOrgEnvironmentConstant(
    constantId: string,
    organizationId: string,
    environmentId: string
  ): Promise<DeleteResult> {
    return await dbTransactionWrap(async (manager: EntityManager) => {
      const constantToDelete = await manager.findOne(OrganizationConstant, {
        where: { id: constantId, organizationId },
        relations: ['orgEnvironmentConstantValues'],
      });

      if (!constantToDelete) {
        throw new Error('Constant not found');
      }

      if (constantToDelete.orgEnvironmentConstantValues.length === 1) {
        return await manager.delete(OrganizationConstant, { id: constantId });
      } else {
        const environmentValueToDelete = constantToDelete.orgEnvironmentConstantValues.find(
          (value) => value.environmentId === environmentId
        );

        if (!environmentValueToDelete) {
          throw new Error('Environment value not found');
        }

        return await manager.update(
          OrgEnvironmentConstantValue,
          { id: environmentValueToDelete.id },
          { value: '', updatedAt: new Date() }
        );
      }
    });
  }
}<|MERGE_RESOLUTION|>--- conflicted
+++ resolved
@@ -1,18 +1,11 @@
 import { Injectable } from '@nestjs/common';
-<<<<<<< HEAD
-import { DeleteResult, EntityManager } from 'typeorm';
 import { AppEnvironment } from 'src/entities/app_environments.entity';
 import { dbTransactionWrap, defaultAppEnvironments } from 'src/helpers/utils.helper';
 import { DataSourceOptions } from 'src/entities/data_source_options.entity';
 import { OrgEnvironmentConstantValue } from 'src/entities/org_environment_constant_values.entity';
 import { OrganizationConstant } from 'src/entities/organization_constants.entity';
-=======
-import { EntityManager, FindOneOptions, In } from 'typeorm';
-import { AppEnvironment } from 'src/entities/app_environments.entity';
-import { dbTransactionWrap, defaultAppEnvironments } from 'src/helpers/utils.helper';
-import { DataSourceOptions } from 'src/entities/data_source_options.entity';
+import { EntityManager, FindOneOptions, In, DeleteResult } from 'typeorm';
 import { AppVersion } from 'src/entities/app_version.entity';
->>>>>>> 5519cf97
 
 @Injectable()
 export class AppEnvironmentService {
@@ -215,7 +208,7 @@
     return await dbTransactionWrap(async (manager: EntityManager) => {
       let envId: string = environmentId;
       if (!environmentId) {
-        envId = (await this.get(organizationId, null, manager)).id;
+        envId = (await this.get(organizationId, environmentId, null, manager)).id;
       }
 
       const constantId = (await manager.findOne(OrganizationConstant, { where: { constantName, organizationId } })).id;
