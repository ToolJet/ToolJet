import { Injectable } from '@nestjs/common';
import { InjectRepository } from '@nestjs/typeorm';
import { OrganizationConstant } from '../entities/organization_constants.entity';
import { dbTransactionWrap } from 'src/helpers/utils.helper';
import { EncryptionService } from './encryption.service';
import { AppEnvironmentService } from './app_environments.service';

import { DeleteResult, EntityManager, Repository } from 'typeorm';
import { CreateOrganizationConstantDto, UpdateOrganizationConstantDto } from '@dto/organization-constant.dto';
import { LicenseService } from './license.service';
import { LICENSE_FIELD } from 'src/helpers/license.helper';

@Injectable()
export class OrganizationConstantsService {
  constructor(
    @InjectRepository(OrganizationConstant)
    private organizationConstantsRepository: Repository<OrganizationConstant>,
    private encryptionService: EncryptionService,
    private appEnvironmentService: AppEnvironmentService,
    private licenseService: LicenseService
  ) {}

  async allEnvironmentConstants(organizationId: string): Promise<OrganizationConstant[]> {
    return await dbTransactionWrap(async (manager: EntityManager) => {
      const query = manager
        .createQueryBuilder(OrganizationConstant, 'organization_constants')
        .leftJoinAndSelect('organization_constants.orgEnvironmentConstantValues', 'org_environment_constant_values')
        .where('organization_constants.organization_id = :organizationId', { organizationId });
      const result = await query.getMany();

      const appEnvironments = await this.appEnvironmentService.getAll(organizationId, manager);

      const constantsWithValues = await Promise.all(
        result.map(async (constant) => {
          const values = await Promise.all(
            appEnvironments.map(async (env) => {
              const value = constant.orgEnvironmentConstantValues.find((value) => value.environmentId === env.id);

              return {
                environmentName: env.name,
                value: value && value.value.length > 0 ? await this.decryptSecret(organizationId, value.value) : '',
                id: value.environmentId,
              };
            })
          );

          return {
            id: constant.id,
            name: constant.constantName,
            values,
            createdAt: constant.createdAt,
          };
        })
      );

      return constantsWithValues;
    });
  }

  async getConstantsForEnvironment(organizationId: string, environmentId: string): Promise<OrganizationConstant[]> {
    return await dbTransactionWrap(async (manager: EntityManager) => {
      const query = manager
        .createQueryBuilder(OrganizationConstant, 'organization_constants')
        .leftJoinAndSelect('organization_constants.orgEnvironmentConstantValues', 'org_environment_constant_values')
        .where('organization_constants.organization_id = :organizationId', { organizationId })
        .andWhere('org_environment_constant_values.environment_id = :environmentId', { environmentId });
      const result = await query.getMany();

      const constantsWithValues = result.map(async (constant) => {
        const decryptedValue = await this.decryptSecret(organizationId, constant.orgEnvironmentConstantValues[0].value);
        return {
          id: constant.id,
          name: constant.constantName,
          value: decryptedValue,
        };
      });

      return Promise.all(constantsWithValues);
    });
  }

  async create(
    organizationConstant: CreateOrganizationConstantDto,
    organizationId: string
  ): Promise<OrganizationConstant | []> {
    return await dbTransactionWrap(async (manager: EntityManager) => {
      const isMultiEnvEnabled = await this.licenseService.getLicenseTerms(LICENSE_FIELD.MULTI_ENVIRONMENT);
      const newOrganizationConstant = manager.create(OrganizationConstant, {
        constantName: organizationConstant.constant_name,
        organizationId,
      });

      const savedOrganizationConstant = await manager.save(newOrganizationConstant);

      // Creating empty options mapping for the constant
      await this.appEnvironmentService.createOrgConstantsInAllEnvironments(
        organizationId,
        savedOrganizationConstant.id,
        manager
      );

      let environmentsToUpdate = [];
      if (isMultiEnvEnabled) {
        const environmentsIds = organizationConstant.environments;
        environmentsToUpdate = environmentsIds.map(async (environmentId) => {
          return await this.appEnvironmentService.get(organizationId, environmentId, false, manager);
        });
      } else {
        /* 
          Basic plan customer. lets update all environment constant values. 
          this will help us to run the apps successfully when the user buys enterprise plan 
        */
        environmentsToUpdate = await this.appEnvironmentService.getAll(organizationId, manager);
      }

      await Promise.all(
<<<<<<< HEAD
        environmentsToUpdate.map(async (environment) => {
=======
        environmentToUpdate.map(async (environment) => {
          const encryptedValue = await this.encryptSecret(organizationId, organizationConstant.value);
>>>>>>> 2e0e6140
          await this.appEnvironmentService.updateOrgEnvironmentConstant(
            encryptedValue,
            (
              await environment
            ).id,
            savedOrganizationConstant.id,
            manager
          );
        })
      );

      return savedOrganizationConstant;
    });
  }

  async update(
    constantId: string,
    organizationId: string,
    params: UpdateOrganizationConstantDto
  ): Promise<OrganizationConstant> {
    const { constant_name, environment_id, value } = params;

    if (!constant_name && !value) {
      throw new Error('Nothing to update');
    }

    return await dbTransactionWrap(async (manager: EntityManager) => {
      const constantToUpdate = await manager.findOne(OrganizationConstant, {
        where: { id: constantId, organizationId },
      });

      if (!constantToUpdate) {
        throw new Error('Constant not found');
      }

      if (constant_name) {
        constantToUpdate.constantName = constant_name;
      }

      await manager.save(constantToUpdate);

      const environmentToUpdate = await this.appEnvironmentService.get(organizationId, environment_id, false, manager);
      const encryptedValue = await this.encryptSecret(organizationId, value);

      await this.appEnvironmentService.updateOrgEnvironmentConstant(
        encryptedValue,
        environmentToUpdate.id,
        constantToUpdate.id,
        manager
      );

      return constantToUpdate;
    });
  }

  async delete(constantId: string, organizationId: string, environmentId?: string): Promise<DeleteResult> {
    return await this.appEnvironmentService.deleteOrgEnvironmentConstant(constantId, organizationId, environmentId);
  }

  private async encryptSecret(workspaceId: string, value: string) {
    return await this.encryptionService.encryptColumnValue('org_environment_constant_values', workspaceId, value);
  }

  private async decryptSecret(workspaceId: string, value: string) {
    return await this.encryptionService.decryptColumnValue('org_environment_constant_values', workspaceId, value);
  }
}<|MERGE_RESOLUTION|>--- conflicted
+++ resolved
@@ -114,12 +114,8 @@
       }
 
       await Promise.all(
-<<<<<<< HEAD
         environmentsToUpdate.map(async (environment) => {
-=======
-        environmentToUpdate.map(async (environment) => {
           const encryptedValue = await this.encryptSecret(organizationId, organizationConstant.value);
->>>>>>> 2e0e6140
           await this.appEnvironmentService.updateOrgEnvironmentConstant(
             encryptedValue,
             (
