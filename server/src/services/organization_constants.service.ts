--- conflicted
+++ resolved
@@ -81,15 +81,7 @@
       const result = await query.getMany();
 
       const constantsWithValues = result.map(async (constant) => {
-<<<<<<< HEAD
-        const decryptedValue =
-          constant.orgEnvironmentConstantValues[0].value.length > 0
-            ? await this.decryptSecret(organizationId, constant.orgEnvironmentConstantValues[0].value)
-            : '';
-        return {
-=======
         const constantResult = {
->>>>>>> da93579e
           id: constant.id,
           name: constant.constantName,
         };
