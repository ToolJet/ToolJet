import { BadRequestException, Injectable } from '@nestjs/common';
import { isEmpty } from 'lodash';
import { App } from 'src/entities/app.entity';
import { AppEnvironment } from 'src/entities/app_environments.entity';
import { AppGroupPermission } from 'src/entities/app_group_permission.entity';
import { AppVersion } from 'src/entities/app_version.entity';
import { DataQuery } from 'src/entities/data_query.entity';
import { DataSource } from 'src/entities/data_source.entity';
import { DataSourceOptions } from 'src/entities/data_source_options.entity';
import { GroupPermission } from 'src/entities/group_permission.entity';
import { User } from 'src/entities/user.entity';
import { EntityManager } from 'typeorm';
import { DataSourcesService } from './data_sources.service';
import {
  dbTransactionWrap,
  defaultAppEnvironments,
  catchDbException,
  extractMajorVersion,
  isTooljetVersionWithNormalizedAppDefinitionSchem,
  isVersionGreaterThanOrEqual,
} from 'src/helpers/utils.helper';
import { AppEnvironmentService } from './app_environments.service';
import { convertAppDefinitionFromSinglePageToMultiPage } from '../../lib/single-page-to-and-from-multipage-definition-conversion';
import { DataSourceScopes, DataSourceTypes } from 'src/helpers/data_source.constants';
import { Organization } from 'src/entities/organization.entity';
import { DataBaseConstraints } from 'src/helpers/db_constraints.constants';
import { QueryDeepPartialEntity } from 'typeorm/query-builder/QueryPartialEntity';
import { Plugin } from 'src/entities/plugin.entity';
import { Page } from 'src/entities/page.entity';
import { Component } from 'src/entities/component.entity';
import { Layout } from 'src/entities/layout.entity';
import { EventHandler, Target } from 'src/entities/event_handler.entity';
import { v4 as uuid } from 'uuid';

interface AppResourceMappings {
  defaultDataSourceIdMapping: Record<string, string>;
  dataQueryMapping: Record<string, string>;
  appVersionMapping: Record<string, string>;
  appEnvironmentMapping: Record<string, string>;
  appDefaultEnvironmentMapping: Record<string, string[]>;
  pagesMapping: Record<string, string>;
  componentsMapping: Record<string, string>;
}

type DefaultDataSourceKind = 'restapi' | 'runjs' | 'runpy' | 'tooljetdb' | 'workflows';
type DefaultDataSourceName =
  | 'restapidefault'
  | 'runjsdefault'
  | 'runpydefault'
  | 'tooljetdbdefault'
  | 'workflowsdefault';

type NewRevampedComponent = 'Text' | 'TextInput' | 'PasswordInput' | 'NumberInput';

const DefaultDataSourceNames: DefaultDataSourceName[] = [
  'restapidefault',
  'runjsdefault',
  'runpydefault',
  'tooljetdbdefault',
  'workflowsdefault',
];
const DefaultDataSourceKinds: DefaultDataSourceKind[] = ['restapi', 'runjs', 'runpy', 'tooljetdb', 'workflows'];
const NewRevampedComponents: NewRevampedComponent[] = ['Text', 'TextInput', 'PasswordInput', 'NumberInput'];

@Injectable()
export class AppImportExportService {
  constructor(
    private dataSourcesService: DataSourcesService,
    private appEnvironmentService: AppEnvironmentService,
    private readonly entityManager: EntityManager
  ) {}

  async export(user: User, id: string, searchParams: any = {}): Promise<{ appV2: App }> {
    // https://github.com/typeorm/typeorm/issues/3857
    // Making use of query builder
    // filter by search params
    const versionId = searchParams?.version_id;
    return await dbTransactionWrap(async (manager: EntityManager) => {
      const queryForAppToExport = manager
        .createQueryBuilder(App, 'apps')
        .where('apps.id = :id AND apps.organization_id = :organizationId', {
          id,
          organizationId: user.organizationId,
        });
      const appToExport = await queryForAppToExport.getOne();

      const queryAppVersions = manager
        .createQueryBuilder(AppVersion, 'app_versions')
        .where('app_versions.appId = :appId', {
          appId: appToExport.id,
        });

      if (versionId) {
        queryAppVersions.andWhere('app_versions.id = :versionId', { versionId });
      }
      const appVersions = await queryAppVersions.orderBy('app_versions.created_at', 'ASC').getMany();

      let dataSources =
        appVersions?.length &&
        (await manager
          .createQueryBuilder(DataSource, 'data_sources')
          .where('data_sources.appVersionId IN(:...versionId)', {
            versionId: appVersions.map((v) => v.id),
          })
          .orderBy('data_sources.created_at', 'ASC')
          .getMany());

      const appEnvironments = await manager
        .createQueryBuilder(AppEnvironment, 'app_environments')
        .where('app_environments.organizationId = :organizationId', {
          organizationId: user.organizationId,
        })
        .orderBy('app_environments.createdAt', 'ASC')
        .getMany();

      let dataQueries: DataQuery[] = [];
      let dataSourceOptions: DataSourceOptions[] = [];

      const globalQueries: DataQuery[] = await manager
        .createQueryBuilder(DataQuery, 'data_query')
        .innerJoinAndSelect('data_query.dataSource', 'dataSource')
        .where('data_query.appVersionId IN(:...versionId)', {
          versionId: appVersions.map((v) => v.id),
        })
        .andWhere('dataSource.scope = :scope', { scope: DataSourceScopes.GLOBAL })
        .getMany();

      const globalDataSources = [...new Map(globalQueries.map((gq) => [gq.dataSource.id, gq.dataSource])).values()];

      dataSources = [...dataSources, ...globalDataSources];

      if (dataSources?.length) {
        dataQueries = await manager
          .createQueryBuilder(DataQuery, 'data_queries')
          .where('data_queries.dataSourceId IN(:...dataSourceId)', {
            dataSourceId: dataSources?.map((v) => v.id),
          })
          .andWhere('data_queries.appVersionId IN(:...versionId)', {
            versionId: appVersions.map((v) => v.id),
          })
          .orderBy('data_queries.created_at', 'ASC')
          .getMany();

        dataSourceOptions = await manager
          .createQueryBuilder(DataSourceOptions, 'data_source_options')
          .where(
            'data_source_options.environmentId IN(:...environmentId) AND data_source_options.dataSourceId IN(:...dataSourceId)',
            {
              environmentId: appEnvironments.map((v) => v.id),
              dataSourceId: dataSources.map((v) => v.id),
            }
          )
          .orderBy('data_source_options.createdAt', 'ASC')
          .getMany();

        dataSourceOptions?.forEach((dso) => {
          delete dso?.options?.tokenData;
        });
      }

      const pages = await manager
        .createQueryBuilder(Page, 'pages')
        .where('pages.appVersionId IN(:...versionId)', {
          versionId: appVersions.map((v) => v.id),
        })
        .orderBy('pages.created_at', 'ASC')
        .getMany();

      const components =
        pages.length > 0
          ? await manager
              .createQueryBuilder(Component, 'components')
              .leftJoinAndSelect('components.layouts', 'layouts')
              .where('components.pageId IN(:...pageId)', {
                pageId: pages.map((v) => v.id),
              })
              .orderBy('components.created_at', 'ASC')
              .getMany()
          : [];

      const events = await manager
        .createQueryBuilder(EventHandler, 'event_handlers')
        .where('event_handlers.appVersionId IN(:...versionId)', {
          versionId: appVersions.map((v) => v.id),
        })
        .orderBy('event_handlers.created_at', 'ASC')
        .getMany();

      appToExport['components'] = components;
      appToExport['pages'] = pages;
      appToExport['events'] = events;
      appToExport['dataQueries'] = dataQueries;
      appToExport['dataSources'] = dataSources;
      appToExport['appVersions'] = appVersions;
      appToExport['appEnvironments'] = appEnvironments;
      appToExport['dataSourceOptions'] = dataSourceOptions;
      appToExport['schemaDetails'] = {
        multiPages: true,
        multiEnv: true,
        globalDataSources: true,
      };

      return { appV2: appToExport };
    });
  }

  async import(
    user: User,
    appParamsObj: any,
    appName: string,
    externalResourceMappings = {},
    isGitApp = false,
    tooljetVersion = '',
    cloning = false
  ): Promise<App> {
    if (typeof appParamsObj !== 'object') {
      throw new BadRequestException('Invalid params for app import');
    }

    let appParams = appParamsObj;

    if (appParams?.appV2) {
      appParams = { ...appParams.appV2 };
    }

    if (!appParams?.name) {
      throw new BadRequestException('Invalid params for app import');
    }

    const schemaUnifiedAppParams = appParams?.schemaDetails?.multiPages
      ? appParams
      : convertSinglePageSchemaToMultiPageSchema(appParams);
    schemaUnifiedAppParams.name = appName;

    const importedAppTooljetVersion = !cloning && extractMajorVersion(tooljetVersion);
    const isNormalizedAppDefinitionSchema = cloning
      ? true
      : isTooljetVersionWithNormalizedAppDefinitionSchem(importedAppTooljetVersion);

<<<<<<< HEAD
    const importedApp = await this.createImportedAppForUser(this.entityManager, schemaUnifiedAppParams, user, isGitApp);
=======
    const importedApp = await this.createImportedAppForUser(this.entityManager, schemaUnifiedAppParams, user);
    const currentTooljetVersion = !cloning ? tooljetVersion : null;
>>>>>>> b8878a50

    await this.setupImportedAppAssociations(
      this.entityManager,
      importedApp,
      schemaUnifiedAppParams,
      user,
      externalResourceMappings,
      isNormalizedAppDefinitionSchema,
      currentTooljetVersion
    );
    await this.createAdminGroupPermissions(this.entityManager, importedApp);

    // NOTE: App slug updation callback doesn't work while wrapped in transaction
    // hence updating slug explicitly
    await importedApp.reload();
    importedApp.slug = importedApp.id;
    await this.entityManager.save(importedApp);

    return importedApp;
  }

  async createImportedAppForUser(manager: EntityManager, appParams: any, user: User, isGitApp = false): Promise<App> {
    return await catchDbException(async () => {
      const importedApp = manager.create(App, {
        name: appParams.name,
        organizationId: user.organizationId,
        userId: user.id,
        slug: null,
        icon: appParams.icon,
        creationMode: `${isGitApp ? 'GIT' : 'DEFAULT'}`,
        isPublic: false,
        createdAt: new Date(),
        updatedAt: new Date(),
      });

      await manager.save(importedApp);
      return importedApp;
    }, [{ dbConstraint: DataBaseConstraints.APP_NAME_UNIQUE, message: 'This app name is already taken.' }]);
  }

  extractImportDataFromAppParams(appParams: Record<string, any>): {
    importingDataSources: DataSource[];
    importingDataQueries: DataQuery[];
    importingAppVersions: AppVersion[];
    importingAppEnvironments: AppEnvironment[];
    importingDataSourceOptions: DataSourceOptions[];
    importingDefaultAppEnvironmentId: string;
    importingPages: Page[];
    importingComponents: Component[];
    importingEvents: EventHandler[];
  } {
    const importingDataSources = appParams?.dataSources || [];
    const importingDataQueries = appParams?.dataQueries || [];
    const importingAppVersions = appParams?.appVersions || [];
    const importingAppEnvironments = appParams?.appEnvironments || [];
    const importingDataSourceOptions = appParams?.dataSourceOptions || [];
    const importingDefaultAppEnvironmentId = importingAppEnvironments.find(
      (env: { isDefault: any }) => env.isDefault
    )?.id;

    const importingPages = appParams?.pages || [];
    const importingComponents = appParams?.components || [];
    const importingEvents = appParams?.events || [];

    return {
      importingDataSources,
      importingDataQueries,
      importingAppVersions,
      importingAppEnvironments,
      importingDataSourceOptions,
      importingDefaultAppEnvironmentId,
      importingPages,
      importingComponents,
      importingEvents,
    };
  }

  /*
   * With new multi-env changes. the imported apps will not have any released versions from now (if the importing schema has any currentVersionId).
   * All version's default environment will be development or least priority environment only.
   */
  async setupImportedAppAssociations(
    manager: EntityManager,
    importedApp: App,
    appParams: any,
    user: User,
    externalResourceMappings: Record<string, unknown>,
    isNormalizedAppDefinitionSchema: boolean,
    tooljetVersion: string | null
  ) {
    // Old version without app version
    // Handle exports prior to 0.12.0
    // TODO: have version based conditional based on app versions
    // isLessThanExportVersion(appParams.tooljet_version, 'v0.12.0')
    if (!appParams?.appVersions) {
      await this.performLegacyAppImport(manager, importedApp, appParams, externalResourceMappings, user);
      return;
    }

    let appResourceMappings: AppResourceMappings = {
      defaultDataSourceIdMapping: {},
      dataQueryMapping: {},
      appVersionMapping: {},
      appEnvironmentMapping: {},
      appDefaultEnvironmentMapping: {},
      pagesMapping: {},
      componentsMapping: {},
    };
    const {
      importingDataSources,
      importingDataQueries,
      importingAppVersions,
      importingAppEnvironments,
      importingDataSourceOptions,
      importingDefaultAppEnvironmentId,
      importingPages,
      importingComponents,
      importingEvents,
    } = this.extractImportDataFromAppParams(appParams);

    const { appDefaultEnvironmentMapping, appVersionMapping } = await this.createAppVersionsForImportedApp(
      manager,
      user,
      importedApp,
      importingAppVersions,
      appResourceMappings,
      isNormalizedAppDefinitionSchema
    );
    appResourceMappings.appDefaultEnvironmentMapping = appDefaultEnvironmentMapping;
    appResourceMappings.appVersionMapping = appVersionMapping;

    /**
     * as multiple operations are run within a single transaction using  the transaction method provides a convenient way to handle transactions.
     *  The transaction will automatically committed when the function completes without throwing an error.
     * If an error occurs during the function execution, the transaction will rolled back.
     */

    await manager.transaction(async (transactionalEntityManager) => {
      appResourceMappings = await this.setupAppVersionAssociations(
        transactionalEntityManager,
        importingAppVersions,
        user,
        appResourceMappings,
        externalResourceMappings,
        importingAppEnvironments,
        importingDataSources,
        importingDataSourceOptions,
        importingDataQueries,
        importingDefaultAppEnvironmentId,
        importingPages,
        importingComponents,
        importingEvents,
        tooljetVersion
      );

      if (!isNormalizedAppDefinitionSchema) {
        for (const importingAppVersion of importingAppVersions) {
          const updatedDefinition = this.replaceDataQueryIdWithinDefinitions(
            importingAppVersion.definition,
            appResourceMappings.dataQueryMapping
          );

          let updateHomepageId = null;

          if (updatedDefinition?.pages) {
            for (const pageId of Object.keys(updatedDefinition?.pages)) {
              const page = updatedDefinition.pages[pageId];

              const pageEvents = page.events || [];
              const componentEvents = [];

              const pagePostionIntheList = Object.keys(updatedDefinition?.pages).indexOf(pageId);

              const isHompage = (updatedDefinition['homePageId'] as any) === pageId;

              const pageComponents = page.components;

              const mappedComponents = transformComponentData(
                pageComponents,
                componentEvents,
                appResourceMappings.componentsMapping,
                isNormalizedAppDefinitionSchema,
                tooljetVersion
              );

              const componentLayouts = [];

              const newPage = transactionalEntityManager.create(Page, {
                name: page.name,
                handle: page.handle,
                appVersionId: appResourceMappings.appVersionMapping[importingAppVersion.id],
                index: pagePostionIntheList,
                disabled: page.disabled || false,
                hidden: page.hidden || false,
              });
              const pageCreated = await transactionalEntityManager.save(newPage);

              appResourceMappings.pagesMapping[pageId] = pageCreated.id;

              mappedComponents.forEach((component) => {
                component.page = pageCreated;
              });

              const savedComponents = await transactionalEntityManager.save(Component, mappedComponents);

              for (const componentId in pageComponents) {
                const componentLayout = pageComponents[componentId]['layouts'];

                if (componentLayout && appResourceMappings.componentsMapping[componentId]) {
                  for (const type in componentLayout) {
                    const layout = componentLayout[type];
                    const newLayout = new Layout();
                    newLayout.type = type;
                    newLayout.top = layout.top;
                    newLayout.left = layout.left;
                    newLayout.width = layout.width;
                    newLayout.height = layout.height;
                    newLayout.componentId = appResourceMappings.componentsMapping[componentId];

                    componentLayouts.push(newLayout);
                  }
                }
              }

              await transactionalEntityManager.save(Layout, componentLayouts);

              //Event handlers

              if (pageEvents.length > 0) {
                pageEvents.forEach(async (event, index) => {
                  const newEvent = {
                    name: event.eventId,
                    sourceId: pageCreated.id,
                    target: Target.page,
                    event: event,
                    index: pageEvents.index || index,
                    appVersionId: appResourceMappings.appVersionMapping[importingAppVersion.id],
                  };

                  await transactionalEntityManager.save(EventHandler, newEvent);
                });
              }

              componentEvents.forEach((eventObj) => {
                if (eventObj.event?.length === 0) return;

                eventObj.event.forEach(async (event, index) => {
                  const newEvent = transactionalEntityManager.create(EventHandler, {
                    name: event.eventId,
                    sourceId: appResourceMappings.componentsMapping[eventObj.componentId],
                    target: Target.component,
                    event: event,
                    index: eventObj.index || index,
                    appVersionId: appResourceMappings.appVersionMapping[importingAppVersion.id],
                  });

                  await transactionalEntityManager.save(EventHandler, newEvent);
                });
              });

              savedComponents.forEach(async (component) => {
                if (component.type === 'Table') {
                  const tableActions = component.properties?.actions?.value || [];
                  const tableColumns = component.properties?.columns?.value || [];

                  const tableActionAndColumnEvents = [];

                  tableActions.forEach((action) => {
                    const actionEvents = action.events || [];

                    actionEvents.forEach((event, index) => {
                      tableActionAndColumnEvents.push({
                        name: event.eventId,
                        sourceId: component.id,
                        target: Target.tableAction,
                        event: { ...event, ref: action.name },
                        index: event.index ?? index,
                        appVersionId: appResourceMappings.appVersionMapping[importingAppVersion.id],
                      });
                    });
                  });

                  tableColumns.forEach((column) => {
                    if (column?.columnType !== 'toggle') return;
                    const columnEvents = column.events || [];

                    columnEvents.forEach((event, index) => {
                      tableActionAndColumnEvents.push({
                        name: event.eventId,
                        sourceId: component.id,
                        target: Target.tableColumn,
                        event: { ...event, ref: column.name },
                        index: event.index ?? index,
                        appVersionId: appResourceMappings.appVersionMapping[importingAppVersion.id],
                      });
                    });
                  });

                  await transactionalEntityManager.save(EventHandler, tableActionAndColumnEvents);
                }
              });

              if (isHompage) {
                updateHomepageId = pageCreated.id;
              }
            }
          }

          await transactionalEntityManager.update(
            AppVersion,
            { id: appResourceMappings.appVersionMapping[importingAppVersion.id] },
            {
              definition: updatedDefinition,
              homePageId: updateHomepageId,
            }
          );
        }
      }
    });

    const appVersionIds = Object.values(appResourceMappings.appVersionMapping);

    for (const appVersionId of appVersionIds) {
      await this.updateEventActionsForNewVersionWithNewMappingIds(
        manager,
        appVersionId,
        appResourceMappings.dataQueryMapping,
        appResourceMappings.componentsMapping,
        appResourceMappings.pagesMapping
      );
    }

    await this.setEditingVersionAsLatestVersion(manager, appResourceMappings.appVersionMapping, importingAppVersions);

    return appResourceMappings;
  }

  async setupAppVersionAssociations(
    manager: EntityManager,
    importingAppVersions: AppVersion[],
    user: User,
    appResourceMappings: AppResourceMappings,
    externalResourceMappings: Record<string, unknown>,
    importingAppEnvironments: AppEnvironment[],
    importingDataSources: DataSource[],
    importingDataSourceOptions: DataSourceOptions[],
    importingDataQueries: DataQuery[],
    importingDefaultAppEnvironmentId: string,
    importingPages: Page[],
    importingComponents: Component[],
    importingEvents: EventHandler[],
    tooljetVersion: string | null
  ): Promise<AppResourceMappings> {
    appResourceMappings = { ...appResourceMappings };

    for (const importingAppVersion of importingAppVersions) {
      let isHomePage = false;
      let updateHomepageId = null;

      const { appEnvironmentMapping } = await this.associateAppEnvironmentsToAppVersion(
        manager,
        user,
        importingAppEnvironments,
        importingAppVersion,
        appResourceMappings
      );
      appResourceMappings.appEnvironmentMapping = appEnvironmentMapping;

      const { defaultDataSourceIdMapping } = await this.createDefaultDatasourcesForAppVersion(
        manager,
        importingAppVersion,
        user,
        appResourceMappings
      );
      appResourceMappings.defaultDataSourceIdMapping = defaultDataSourceIdMapping;

      const importingDataSourcesForAppVersion = await this.rejectMarketplacePluginsNotInstalled(
        manager,
        importingDataSources
      );

      const importingDataQueriesForAppVersion = importingDataQueries.filter(
        (dq: { dataSourceId: string; appVersionId: string }) => dq.appVersionId === importingAppVersion.id
      );

      // associate data sources and queries for each of the app versions
      for (const importingDataSource of importingDataSourcesForAppVersion) {
        const dataSourceForAppVersion = await this.findOrCreateDataSourceForAppVersion(
          manager,
          importingDataSource,
          appResourceMappings.appVersionMapping[importingAppVersion.id],
          user
        );

        // TODO: Have version based conditional based on app versions
        // currently we are checking on existence of keys and handling
        // imports accordingly. Would be pragmatic to do:
        // isLessThanExportVersion(appParams.tooljet_version, 'v2.0.0')
        // Will need to have JSON schema setup for each versions
        if (importingDataSource.options) {
          const convertedOptions = this.convertToArrayOfKeyValuePairs(importingDataSource.options);

          await Promise.all(
            appResourceMappings.appDefaultEnvironmentMapping[importingAppVersion.id].map(async (envId: any) => {
              if (this.isExistingDataSource(dataSourceForAppVersion)) return;

              const newOptions = await this.dataSourcesService.parseOptionsForCreate(convertedOptions, true, manager);
              const dsOption = manager.create(DataSourceOptions, {
                environmentId: envId,
                dataSourceId: dataSourceForAppVersion.id,
                options: newOptions,
                createdAt: new Date(),
                updatedAt: new Date(),
              });
              await manager.save(dsOption);
            })
          );
        }

        const isDefaultDatasource = DefaultDataSourceNames.includes(importingDataSource.name as DefaultDataSourceName);
        if (!isDefaultDatasource) {
          await this.createDataSourceOptionsForExistingAppEnvs(
            manager,
            importingAppVersion,
            dataSourceForAppVersion,
            importingDataSourceOptions,
            importingDataSource,
            importingAppEnvironments,
            appResourceMappings,
            importingDefaultAppEnvironmentId
          );
        }

        const { dataQueryMapping } = await this.createDataQueriesForAppVersion(
          manager,
          importingDataQueriesForAppVersion,
          importingDataSource,
          dataSourceForAppVersion,
          importingAppVersion,
          appResourceMappings,
          externalResourceMappings
        );
        appResourceMappings.dataQueryMapping = dataQueryMapping;
      }

      const pagesOfAppVersion = importingPages.filter((page) => page.appVersionId === importingAppVersion.id);

      for (const page of pagesOfAppVersion) {
        const newPage = manager.create(Page, {
          name: page.name,
          handle: page.handle,
          appVersionId: appResourceMappings.appVersionMapping[importingAppVersion.id],
          index: page.index,
          disabled: page.disabled || false,
          hidden: page.hidden || false,
        });

        const pageCreated = await manager.save(newPage);

        appResourceMappings.pagesMapping[page.id] = pageCreated.id;

        isHomePage = importingAppVersion.homePageId === page.id;

        if (isHomePage) {
          updateHomepageId = pageCreated.id;
        }

        const pageComponents = importingComponents.filter((component) => component.pageId === page.id);

        const newComponentIdsMap = {};

        for (const component of pageComponents) {
          newComponentIdsMap[component.id] = uuid();
        }

        for (const component of pageComponents) {
          let skipComponent = false;
          const newComponent = new Component();

          let parentId = component.parent ? component.parent : null;

          const isParentTabOrCalendar = isChildOfTabsOrCalendar(component, pageComponents, parentId, true);

          if (isParentTabOrCalendar) {
            const childTabId = component.parent.split('-')[component.parent.split('-').length - 1];
            const _parentId = component?.parent?.split('-').slice(0, -1).join('-');
            const mappedParentId = newComponentIdsMap[_parentId];

            parentId = `${mappedParentId}-${childTabId}`;
          } else if (isChildOfKanbanModal(component, pageComponents, parentId, true)) {
            const _parentId = component?.parent?.split('-').slice(0, -1).join('-');
            const mappedParentId = newComponentIdsMap[_parentId];

            parentId = `${mappedParentId}-modal`;
          } else {
            if (component.parent && !newComponentIdsMap[parentId]) {
              skipComponent = true;
            }

            parentId = newComponentIdsMap[parentId];
          }
          if (!skipComponent) {
            const { properties, styles, general, validation, generalStyles } = migrateProperties(
              component.type as NewRevampedComponent,
              component,
              NewRevampedComponents,
              tooljetVersion
            );
            newComponent.id = newComponentIdsMap[component.id];
            newComponent.name = component.name;
            newComponent.type = component.type;
            newComponent.properties = properties;
            newComponent.styles = styles;
            newComponent.generalStyles = generalStyles;
            newComponent.general = general;
            newComponent.displayPreferences = component.displayPreferences;
            newComponent.validation = validation;
            newComponent.parent = component.parent ? parentId : null;

            newComponent.page = pageCreated;

            const savedComponent = await manager.save(newComponent);

            appResourceMappings.componentsMapping[component.id] = savedComponent.id;
            const componentLayout = component.layouts;

            componentLayout.forEach(async (layout) => {
              const newLayout = new Layout();
              newLayout.type = layout.type;
              newLayout.top = layout.top;
              newLayout.left = layout.left;
              newLayout.width = layout.width;
              newLayout.height = layout.height;
              newLayout.component = savedComponent;

              await manager.save(newLayout);
            });

            const componentEvents = importingEvents.filter((event) => event.sourceId === component.id);

            if (componentEvents.length > 0) {
              componentEvents.forEach(async (componentEvent) => {
                const newEvent = await manager.create(EventHandler, {
                  name: componentEvent.name,
                  sourceId: savedComponent.id,
                  target: componentEvent.target,
                  event: componentEvent.event,
                  index: componentEvent.index,
                  appVersionId: appResourceMappings.appVersionMapping[importingAppVersion.id],
                });

                await manager.save(EventHandler, newEvent);
              });
            }
          }
        }

        const pageEvents = importingEvents.filter((event) => event.sourceId === page.id);

        if (pageEvents.length > 0) {
          pageEvents.forEach(async (pageEvent) => {
            const newEvent = await manager.create(EventHandler, {
              name: pageEvent.name,
              sourceId: pageCreated.id,
              target: pageEvent.target,
              event: pageEvent.event,
              index: pageEvent.index,
              appVersionId: appResourceMappings.appVersionMapping[importingAppVersion.id],
            });

            await manager.save(EventHandler, newEvent);
          });
        }
      }

      const newDataQueries = await manager.find(DataQuery, {
        where: { appVersionId: appResourceMappings.appVersionMapping[importingAppVersion.id] },
      });

      for (const importedDataQuery of importingDataQueriesForAppVersion) {
        const mappedNewDataQuery = newDataQueries.find(
          (dq) => dq.id === appResourceMappings.dataQueryMapping[importedDataQuery.id]
        );

        if (!mappedNewDataQuery) continue;

        const importingQueryEvents = importingEvents.filter(
          (event) => event.target === Target.dataQuery && event.sourceId === importedDataQuery.id
        );

        if (importingQueryEvents.length > 0) {
          importingQueryEvents.forEach(async (dataQueryEvent) => {
            const newEvent = await manager.create(EventHandler, {
              name: dataQueryEvent.name,
              sourceId: mappedNewDataQuery.id,
              target: dataQueryEvent.target,
              event: dataQueryEvent.event,
              index: dataQueryEvent.index,
              appVersionId: appResourceMappings.appVersionMapping[importingAppVersion.id],
            });

            await manager.save(EventHandler, newEvent);
          });
        } else {
          this.replaceDataQueryOptionsWithNewDataQueryIds(
            mappedNewDataQuery?.options,
            appResourceMappings.dataQueryMapping
          );
          const queryEvents = mappedNewDataQuery?.options?.events || [];

          delete mappedNewDataQuery?.options?.events;

          if (queryEvents.length > 0) {
            queryEvents.forEach(async (event, index) => {
              const newEvent = await manager.create(EventHandler, {
                name: event.eventId,
                sourceId: mappedNewDataQuery.id,
                target: Target.dataQuery,
                event: event,
                index: event.index ?? index,
                appVersionId: appResourceMappings.appVersionMapping[importingAppVersion.id],
              });

              await manager.save(EventHandler, newEvent);
            });
          }
        }

        await manager.save(mappedNewDataQuery);
      }

      await manager.update(
        AppVersion,
        { id: appResourceMappings.appVersionMapping[importingAppVersion.id] },
        {
          homePageId: updateHomepageId,
        }
      );
    }

    // const appVersionIds = Object.values(appResourceMappings.appVersionMapping);

    // for (const appVersionId of appVersionIds) {
    //   await this.updateEventActionsForNewVersionWithNewMappingIds(
    //     manager,
    //     appVersionId,
    //     appResourceMappings.dataQueryMapping,
    //     appResourceMappings.componentsMapping,
    //     appResourceMappings.pagesMapping
    //   );
    // }

    return appResourceMappings;
  }

  async rejectMarketplacePluginsNotInstalled(
    manager: EntityManager,
    importingDataSources: DataSource[]
  ): Promise<DataSource[]> {
    const pluginsFound = new Set<string>();

    const isPluginInstalled = async (kind: string): Promise<boolean> => {
      if (pluginsFound.has(kind)) return true;

      const pluginExists = !!(await manager.findOne(Plugin, { where: { pluginId: kind } }));

      if (pluginExists) pluginsFound.add(kind);

      return pluginExists;
    };

    const filteredDataSources: DataSource[] = [];

    for (const ds of importingDataSources) {
      const isPlugin = !!ds.pluginId;
      if (!isPlugin || (isPlugin && (await isPluginInstalled(ds.kind)))) {
        filteredDataSources.push(ds);
      }
    }

    return filteredDataSources;
  }

  async createDataQueriesForAppVersion(
    manager: EntityManager,
    importingDataQueriesForAppVersion: DataQuery[],
    importingDataSource: DataSource,
    dataSourceForAppVersion: DataSource,
    importingAppVersion: AppVersion,
    appResourceMappings: AppResourceMappings,
    externalResourceMappings: { [x: string]: any }
  ) {
    appResourceMappings = { ...appResourceMappings };
    const importingQueriesForSource = importingDataQueriesForAppVersion.filter(
      (dq: { dataSourceId: any }) => dq.dataSourceId === importingDataSource.id
    );
    if (isEmpty(importingDataQueriesForAppVersion)) return appResourceMappings;

    for (const importingQuery of importingQueriesForSource) {
      const options =
        importingDataSource.kind === 'tooljetdb'
          ? this.replaceTooljetDbTableIds(importingQuery.options, externalResourceMappings['tooljet_database'])
          : importingQuery.options;

      const newQuery = manager.create(DataQuery, {
        name: importingQuery.name,
        options,
        dataSourceId: dataSourceForAppVersion.id,
        appVersionId: appResourceMappings.appVersionMapping[importingAppVersion.id],
      });

      await manager.save(newQuery);
      appResourceMappings.dataQueryMapping[importingQuery.id] = newQuery.id;
    }

    return appResourceMappings;
  }

  isExistingDataSource(dataSourceForAppVersion: DataSource): boolean {
    return !!dataSourceForAppVersion.createdAt;
  }

  async createDataSourceOptionsForExistingAppEnvs(
    manager: EntityManager,
    appVersion: AppVersion,
    dataSourceForAppVersion: DataSource,
    dataSourceOptions: DataSourceOptions[],
    importingDataSource: DataSource,
    appEnvironments: AppEnvironment[],
    appResourceMappings: AppResourceMappings,
    defaultAppEnvironmentId: string
  ) {
    appResourceMappings = { ...appResourceMappings };
    const importingDatasourceOptionsForAppVersion = dataSourceOptions.filter(
      (dso: { dataSourceId: string }) => dso.dataSourceId === importingDataSource.id
    );
    // create the datasource options for datasource if other environments present which is not in the export
    if (appEnvironments?.length !== appResourceMappings.appDefaultEnvironmentMapping[appVersion.id].length) {
      const availableEnvironments = importingDatasourceOptionsForAppVersion.map(
        (option) => appResourceMappings.appEnvironmentMapping[option.environmentId]
      );
      const otherEnvironmentsIds = appResourceMappings.appDefaultEnvironmentMapping[appVersion.id].filter(
        (defaultEnv) => !availableEnvironments.includes(defaultEnv)
      );
      const defaultEnvDsOption = importingDatasourceOptionsForAppVersion.find(
        (dso) => dso.environmentId === defaultAppEnvironmentId
      );
      for (const otherEnvironmentId of otherEnvironmentsIds) {
        const existingDataSourceOptions = await manager.findOne(DataSourceOptions, {
          where: {
            dataSourceId: dataSourceForAppVersion.id,
            environmentId: otherEnvironmentId,
          },
        });
        !existingDataSourceOptions &&
          (await this.createDatasourceOption(
            manager,
            defaultEnvDsOption.options,
            otherEnvironmentId,
            dataSourceForAppVersion.id
          ));
      }
    }

    // create datasource options only for newly created datasources
    for (const importingDataSourceOption of importingDatasourceOptionsForAppVersion) {
      if (importingDataSourceOption?.environmentId in appResourceMappings.appEnvironmentMapping) {
        const existingDataSourceOptions = await manager.findOne(DataSourceOptions, {
          where: {
            dataSourceId: dataSourceForAppVersion.id,
            environmentId: appResourceMappings.appEnvironmentMapping[importingDataSourceOption.environmentId],
          },
        });

        !existingDataSourceOptions &&
          (await this.createDatasourceOption(
            manager,
            importingDataSourceOption.options,
            appResourceMappings.appEnvironmentMapping[importingDataSourceOption.environmentId],
            dataSourceForAppVersion.id
          ));
      }
    }
  }

  async createDefaultDatasourcesForAppVersion(
    manager: EntityManager,
    appVersion: AppVersion,
    user: User,
    appResourceMappings: AppResourceMappings
  ) {
    const defaultDataSourceIds = await this.createDefaultDataSourceForVersion(
      user.organizationId,
      appResourceMappings.appVersionMapping[appVersion.id],
      DefaultDataSourceKinds,
      manager
    );
    appResourceMappings.defaultDataSourceIdMapping[appVersion.id] = defaultDataSourceIds;

    return appResourceMappings;
  }

  async findOrCreateDataSourceForAppVersion(
    manager: EntityManager,
    dataSource: DataSource,
    appVersionId: string,
    user: User
  ): Promise<DataSource> {
    const isDefaultDatasource = DefaultDataSourceNames.includes(dataSource.name as DefaultDataSourceName);
    const isPlugin = !!dataSource.pluginId;

    if (isDefaultDatasource) {
      const createdDefaultDatasource = await manager.findOne(DataSource, {
        where: {
          appVersionId,
          kind: dataSource.kind,
          type: DataSourceTypes.STATIC,
          scope: 'local',
        },
      });

      return createdDefaultDatasource;
    }

    const globalDataSourceWithSameIdExists = async (dataSource: DataSource) => {
      return await manager.findOne(DataSource, {
        where: {
          id: dataSource.id,
          kind: dataSource.kind,
          type: DataSourceTypes.DEFAULT,
          scope: 'global',
          organizationId: user.organizationId,
        },
      });
    };
    const globalDataSourceWithSameNameExists = async (dataSource: DataSource) => {
      return await manager.findOne(DataSource, {
        where: {
          name: dataSource.name,
          kind: dataSource.kind,
          type: DataSourceTypes.DEFAULT,
          scope: 'global',
          organizationId: user.organizationId,
        },
      });
    };
    const existingDatasource =
      (await globalDataSourceWithSameIdExists(dataSource)) || (await globalDataSourceWithSameNameExists(dataSource));

    if (existingDatasource) return existingDatasource;

    const createDsFromPluginInstalled = async (ds: DataSource): Promise<DataSource> => {
      const plugin = await manager.findOneOrFail(Plugin, {
        where: {
          pluginId: dataSource.kind,
        },
      });

      if (plugin) {
        const newDataSource = manager.create(DataSource, {
          organizationId: user.organizationId,
          name: dataSource.name,
          kind: dataSource.kind,
          type: DataSourceTypes.DEFAULT,
          appVersionId,
          scope: 'global',
          pluginId: plugin.id,
        });
        await manager.save(newDataSource);

        return newDataSource;
      }
    };

    const createNewGlobalDs = async (ds: DataSource): Promise<DataSource> => {
      const newDataSource = manager.create(DataSource, {
        organizationId: user.organizationId,
        name: dataSource.name,
        kind: dataSource.kind,
        type: DataSourceTypes.DEFAULT,
        appVersionId,
        scope: 'global',
        pluginId: null,
      });
      await manager.save(newDataSource);

      return newDataSource;
    };

    if (isPlugin) {
      return await createDsFromPluginInstalled(dataSource);
    } else {
      return await createNewGlobalDs(dataSource);
    }
  }

  async associateAppEnvironmentsToAppVersion(
    manager: EntityManager,
    user: User,
    appEnvironments: Record<string, any>[],
    appVersion: AppVersion,
    appResourceMappings: AppResourceMappings
  ) {
    appResourceMappings = { ...appResourceMappings };
    const currentOrgEnvironments = await this.appEnvironmentService.getAll(user.organizationId, manager);

    if (!appEnvironments?.length) {
      currentOrgEnvironments.map((env) => (appResourceMappings.appEnvironmentMapping[env.id] = env.id));
    } else if (appEnvironments?.length && appEnvironments[0]?.appVersionId) {
      const appVersionedEnvironments = appEnvironments.filter(
        (appEnv: { appVersionId: string }) => appEnv.appVersionId === appVersion.id
      );
      for (const currentOrgEnv of currentOrgEnvironments) {
        const appEnvironment = appVersionedEnvironments.filter(
          (appEnv: { name: string }) => appEnv.name === currentOrgEnv.name
        )[0];
        if (appEnvironment) {
          appResourceMappings.appEnvironmentMapping[appEnvironment.id] = currentOrgEnv.id;
        }
      }
    } else {
      //For apps imported on v2 where organizationId not available
      for (const currentOrgEnv of currentOrgEnvironments) {
        const appEnvironment = appEnvironments.filter(
          (appEnv: { name: string }) => appEnv.name === currentOrgEnv.name
        )[0];
        if (appEnvironment) {
          appResourceMappings.appEnvironmentMapping[appEnvironment.id] = currentOrgEnv.id;
        }
      }
    }

    return appResourceMappings;
  }

  async createAppVersionsForImportedApp(
    manager: EntityManager,
    user: User,
    importedApp: App,
    appVersions: AppVersion[],
    appResourceMappings: AppResourceMappings,
    isNormalizedAppDefinitionSchema: boolean
  ) {
    appResourceMappings = { ...appResourceMappings };
    const { appVersionMapping, appDefaultEnvironmentMapping } = appResourceMappings;
    const organization: Organization = await manager.findOne(Organization, {
      where: { id: user.organizationId },
      relations: ['appEnvironments'],
    });
    let currentEnvironmentId: string;

    for (const appVersion of appVersions) {
      const appEnvIds: string[] = [...organization.appEnvironments.map((env) => env.id)];

      //app is exported to CE
      if (defaultAppEnvironments.length === 1) {
        currentEnvironmentId = organization.appEnvironments.find((env: any) => env.isDefault)?.id;
      } else {
        //to EE or cloud
        currentEnvironmentId = organization.appEnvironments.find((env) => env.priority === 1)?.id;
      }

      const version = await manager.create(AppVersion, {
        appId: importedApp.id,
        definition: appVersion.definition,
        name: appVersion.name,
        currentEnvironmentId,
        createdAt: new Date(),
        updatedAt: new Date(),
      });

      if (isNormalizedAppDefinitionSchema) {
        version.showViewerNavigation = appVersion.showViewerNavigation;
        version.homePageId = appVersion.homePageId;
        version.globalSettings = appVersion.globalSettings;
      } else {
        version.showViewerNavigation = appVersion.definition?.showViewerNavigation || true;
        version.homePageId = appVersion.definition?.homePageId;

        if (!appVersion.definition?.globalSettings) {
          version.globalSettings = {
            hideHeader: false,
            appInMaintenance: false,
            canvasMaxWidth: 100,
            canvasMaxWidthType: '%',
            canvasMaxHeight: 2400,
            canvasBackgroundColor: '#edeff5',
            backgroundFxQuery: '',
          };
        } else {
          version.globalSettings = appVersion.definition?.globalSettings;
        }
      }

      await manager.save(version);

      appDefaultEnvironmentMapping[appVersion.id] = appEnvIds;
      appVersionMapping[appVersion.id] = version.id;
    }

    return appResourceMappings;
  }

  async createDefaultDataSourceForVersion(
    organizationId: string,
    versionId: string,
    kinds: DefaultDataSourceKind[],
    manager: EntityManager
  ): Promise<any> {
    const response = {};
    for (const defaultSource of kinds) {
      const dataSource = await this.dataSourcesService.createDefaultDataSource(defaultSource, versionId, null, manager);
      response[defaultSource] = dataSource.id;
      await this.appEnvironmentService.createDataSourceInAllEnvironments(organizationId, dataSource.id, manager);
    }
    return response;
  }

  async setEditingVersionAsLatestVersion(manager: EntityManager, appVersionMapping: any, appVersions: Array<any>) {
    if (isEmpty(appVersions)) return;

    const lastVersionFromImport = appVersions[appVersions.length - 1];
    const lastVersionIdToUpdate = appVersionMapping[lastVersionFromImport.id];

    await manager.update(AppVersion, { id: lastVersionIdToUpdate }, { updatedAt: new Date() });
  }

  async createAdminGroupPermissions(manager: EntityManager, app: App) {
    const orgDefaultGroupPermissions = await manager.find(GroupPermission, {
      where: {
        organizationId: app.organizationId,
        group: 'admin',
      },
    });

    const adminPermissions = {
      read: true,
      update: true,
      delete: true,
    };

    for (const groupPermission of orgDefaultGroupPermissions) {
      const appGroupPermission = manager.create(AppGroupPermission, {
        groupPermissionId: groupPermission.id,
        appId: app.id,
        ...adminPermissions,
      });

      return await manager.save(AppGroupPermission, appGroupPermission);
    }
  }

  async createDatasourceOption(
    manager: EntityManager,
    options: Record<string, unknown>,
    environmentId: string,
    dataSourceId: string
  ) {
    const convertedOptions = this.convertToArrayOfKeyValuePairs(options);
    const newOptions = await this.dataSourcesService.parseOptionsForCreate(convertedOptions, true, manager);
    const dsOption = manager.create(DataSourceOptions, {
      options: newOptions,
      environmentId,
      dataSourceId,
      createdAt: new Date(),
      updatedAt: new Date(),
    });
    await manager.save(dsOption);
  }

  convertToArrayOfKeyValuePairs(options: Record<string, unknown>): Array<object> {
    if (!options) return;
    return Object.keys(options).map((key) => {
      return {
        key: key,
        value: options[key]['value'],
        encrypted: options[key]['encrypted'],
      };
    });
  }

  replaceDataQueryOptionsWithNewDataQueryIds(
    options: { events: Record<string, unknown>[] },
    dataQueryMapping: Record<string, string>
  ) {
    if (options && options.events) {
      const replacedEvents = options.events.map((event: { queryId: string }) => {
        if (event.queryId) {
          event.queryId = dataQueryMapping[event.queryId];
        }
        return event;
      });
      options.events = replacedEvents;
    }
    return options;
  }

  replaceDataQueryIdWithinDefinitions(
    definition: QueryDeepPartialEntity<any>,
    dataQueryMapping: Record<string, string>
  ): QueryDeepPartialEntity<any> {
    if (definition?.pages) {
      for (const pageId of Object.keys(definition?.pages)) {
        if (definition.pages[pageId].events) {
          const replacedPageEvents = definition.pages[pageId].events.map((event: { queryId: string }) => {
            if (event.queryId) {
              event.queryId = dataQueryMapping[event.queryId];
            }
            return event;
          });
          definition.pages[pageId].events = replacedPageEvents;
        }
        if (definition.pages[pageId].components) {
          for (const id of Object.keys(definition.pages[pageId].components)) {
            const component = definition.pages[pageId].components[id].component;

            if (component?.definition?.events) {
              const replacedComponentEvents = component.definition.events.map((event: { queryId: string }) => {
                if (event.queryId) {
                  event.queryId = dataQueryMapping[event.queryId];
                }
                return event;
              });
              component.definition.events = replacedComponentEvents;
            }

            if (component?.definition?.properties?.actions?.value) {
              for (const value of component.definition.properties.actions.value) {
                if (value?.events) {
                  const replacedComponentActionEvents = value.events.map((event: { queryId: string }) => {
                    if (event.queryId) {
                      event.queryId = dataQueryMapping[event.queryId];
                    }
                    return event;
                  });
                  value.events = replacedComponentActionEvents;
                }
              }
            }

            if (component?.component === 'Table') {
              for (const column of component?.definition?.properties?.columns?.value ?? []) {
                if (column?.events) {
                  const replacedComponentActionEvents = column.events.map((event: { queryId: string }) => {
                    if (event.queryId) {
                      event.queryId = dataQueryMapping[event.queryId];
                    }
                    return event;
                  });
                  column.events = replacedComponentActionEvents;
                }
              }
            }

            definition.pages[pageId].components[id].component = component;
          }
        }
      }
    }
    return definition;
  }

  async performLegacyAppImport(
    manager: EntityManager,
    importedApp: App,
    appParams: any,
    externalResourceMappings: any,
    user: any
  ) {
    const dataSourceMapping = {};
    const dataQueryMapping = {};
    const dataSources = appParams?.dataSources || [];
    const dataQueries = appParams?.dataQueries || [];
    let currentEnvironmentId = null;

    const version = manager.create(AppVersion, {
      appId: importedApp.id,
      definition: appParams.definition,
      name: 'v1',
      currentEnvironmentId,
      createdAt: new Date(),
      updatedAt: new Date(),
    });
    await manager.save(version);

    // Create default data sources
    const defaultDataSourceIds = await this.createDefaultDataSourceForVersion(
      user.organizationId,
      version.id,
      DefaultDataSourceKinds,
      manager
    );
    let envIdArray: string[] = [];

    const organization: Organization = await manager.findOne(Organization, {
      where: { id: user.organizationId },
      relations: ['appEnvironments'],
    });
    envIdArray = [...organization.appEnvironments.map((env) => env.id)];

    if (!envIdArray.length) {
      await Promise.all(
        defaultAppEnvironments.map(async (en) => {
          const env = manager.create(AppEnvironment, {
            organizationId: user.organizationId,
            name: en.name,
            isDefault: en.isDefault,
            priority: en.priority,
            createdAt: new Date(),
            updatedAt: new Date(),
          });
          await manager.save(env);
          if (defaultAppEnvironments.length === 1 || en.priority === 1) {
            currentEnvironmentId = env.id;
          }
          envIdArray.push(env.id);
        })
      );
    } else {
      //get starting env from the organization environments list
      const { appEnvironments } = organization;
      if (appEnvironments.length === 1) currentEnvironmentId = appEnvironments[0].id;
      else {
        appEnvironments.map((appEnvironment) => {
          if (appEnvironment.priority === 1) currentEnvironmentId = appEnvironment.id;
        });
      }
    }

    for (const source of dataSources) {
      const convertedOptions = this.convertToArrayOfKeyValuePairs(source.options);

      const newSource = manager.create(DataSource, {
        name: source.name,
        kind: source.kind,
        appVersionId: version.id,
      });
      await manager.save(newSource);
      dataSourceMapping[source.id] = newSource.id;

      await Promise.all(
        envIdArray.map(async (envId) => {
          let newOptions: Record<string, unknown>;
          if (source.options) {
            newOptions = await this.dataSourcesService.parseOptionsForCreate(convertedOptions, true, manager);
          }

          const dsOption = manager.create(DataSourceOptions, {
            environmentId: envId,
            dataSourceId: newSource.id,
            options: newOptions,
            createdAt: new Date(),
            updatedAt: new Date(),
          });
          await manager.save(dsOption);
        })
      );
    }

    const newDataQueries = [];
    for (const query of dataQueries) {
      const dataSourceId = dataSourceMapping[query.dataSourceId];
      const newQuery = manager.create(DataQuery, {
        name: query.name,
        dataSourceId: !dataSourceId ? defaultDataSourceIds[query.kind] : dataSourceId,
        appVersionId: query.appVersionId,
        options:
          dataSourceId == defaultDataSourceIds['tooljetdb']
            ? this.replaceTooljetDbTableIds(query.options, externalResourceMappings['tooljet_database'])
            : query.options,
      });
      await manager.save(newQuery);
      dataQueryMapping[query.id] = newQuery.id;
      newDataQueries.push(newQuery);
    }

    for (const newQuery of newDataQueries) {
      const newOptions = this.replaceDataQueryOptionsWithNewDataQueryIds(newQuery.options, dataQueryMapping);
      const queryEvents = newQuery.options?.events || [];
      delete newOptions?.events;

      newQuery.options = newOptions;
      await manager.save(newQuery);

      queryEvents.forEach(async (event, index) => {
        const newEvent = {
          name: event.eventId,
          sourceId: newQuery.id,
          target: Target.dataQuery,
          event: event,
          index: queryEvents.index || index,
          appVersionId: newQuery.appVersionId,
        };

        await manager.save(EventHandler, newEvent);
      });
    }

    await manager.update(
      AppVersion,
      { id: version.id },
      { definition: this.replaceDataQueryIdWithinDefinitions(version.definition, dataQueryMapping) }
    );
  }

  // Entire function should be santised for Undefined values
  replaceTooljetDbTableIds(queryOptions: any, tooljetDatabaseMapping: any) {
    if (queryOptions?.operation && queryOptions.operation === 'join_tables') {
      const joinOptions = { ...(queryOptions?.join_table ?? {}) };

      // JOIN Section
      if (joinOptions?.joins && joinOptions.joins.length > 0) {
        const joinsTableIdUpdatedList = joinOptions.joins.map((joinCondition) => {
          const updatedJoinCondition = { ...joinCondition };
          // Updating Join tableId
          if (updatedJoinCondition.table)
            updatedJoinCondition.table =
              tooljetDatabaseMapping[updatedJoinCondition.table]?.id ?? updatedJoinCondition.table;
          // Updating TableId on Conditions in Join Query
          if (updatedJoinCondition.conditions) {
            const updatedJoinConditionFilter = this.updateNewTableIdForFilter(
              updatedJoinCondition.conditions,
              tooljetDatabaseMapping
            );
            updatedJoinCondition.conditions = updatedJoinConditionFilter.conditions;
          }

          return updatedJoinCondition;
        });
        joinOptions.joins = joinsTableIdUpdatedList;
      }

      // Filter Section
      if (joinOptions?.conditions) {
        joinOptions.conditions = this.updateNewTableIdForFilter(
          joinOptions.conditions,
          tooljetDatabaseMapping
        ).conditions;
      }

      // Select Section
      if (joinOptions?.fields) {
        joinOptions.fields = joinOptions.fields.map((eachField) => {
          if (eachField.table) {
            eachField.table = tooljetDatabaseMapping[eachField.table]?.id ?? eachField.table;
            return eachField;
          }
          return eachField;
        });
      }

      // From Section
      if (joinOptions?.from) {
        const { name = '' } = joinOptions.from;
        joinOptions.from = { ...joinOptions.from, name: tooljetDatabaseMapping[name]?.id ?? name };
      }

      // Sort Section
      if (joinOptions?.order_by) {
        joinOptions.order_by = joinOptions.order_by.map((eachOrderBy) => {
          if (eachOrderBy.table) {
            eachOrderBy.table = tooljetDatabaseMapping[eachOrderBy.table]?.id ?? eachOrderBy.table;
            return eachOrderBy;
          }
          return eachOrderBy;
        });
      }

      return { ...queryOptions, table_id: tooljetDatabaseMapping[queryOptions.table_id]?.id, join_table: joinOptions };
    } else {
      return { ...queryOptions, table_id: tooljetDatabaseMapping[queryOptions.table_id]?.id };
    }
  }

  updateNewTableIdForFilter(joinConditions, tooljetDatabaseMapping) {
    const { conditionsList = [] } = { ...joinConditions };
    const updatedConditionList = conditionsList.map((condition) => {
      if (condition.conditions) {
        return this.updateNewTableIdForFilter(condition.conditions, tooljetDatabaseMapping);
      } else {
        const { operator = '=', leftField = {}, rightField = {} } = { ...condition };
        if (leftField?.type && leftField.type === 'Column')
          leftField['table'] = tooljetDatabaseMapping[leftField.table]?.id ?? leftField.table;
        if (rightField?.type && rightField.type === 'Column')
          rightField['table'] = tooljetDatabaseMapping[rightField.table]?.id ?? rightField.table;
        return { operator, leftField, rightField };
      }
    });
    return { conditions: { ...joinConditions, conditionsList: [...updatedConditionList] } };
  }

  async updateEventActionsForNewVersionWithNewMappingIds(
    manager: EntityManager,
    versionId: string,
    oldDataQueryToNewMapping: Record<string, unknown>,
    oldComponentToNewComponentMapping: Record<string, unknown>,
    oldPageToNewPageMapping: Record<string, unknown>
  ) {
    const allEvents = await manager
      .createQueryBuilder(EventHandler, 'event')
      .where('event.appVersionId = :versionId', { versionId })
      .getMany();

    for (const event of allEvents) {
      const eventDefinition = event.event;

      if (eventDefinition?.actionId === 'run-query' && oldDataQueryToNewMapping[eventDefinition.queryId]) {
        eventDefinition.queryId = oldDataQueryToNewMapping[eventDefinition.queryId];
      }

      if (
        eventDefinition?.actionId === 'control-component' &&
        oldComponentToNewComponentMapping[eventDefinition.componentId]
      ) {
        eventDefinition.componentId = oldComponentToNewComponentMapping[eventDefinition.componentId];
      }

      if (eventDefinition?.actionId === 'switch-page' && oldPageToNewPageMapping[eventDefinition.pageId]) {
        eventDefinition.pageId = oldPageToNewPageMapping[eventDefinition.pageId];
      }

      if (
        (eventDefinition?.actionId == 'show-modal' || eventDefinition?.actionId === 'close-modal') &&
        oldComponentToNewComponentMapping[eventDefinition.modal]
      ) {
        eventDefinition.modal = oldComponentToNewComponentMapping[eventDefinition.modal];
      }

      event.event = eventDefinition;

      await manager.save(event);
    }
  }
}

export function convertSinglePageSchemaToMultiPageSchema(appParams: any) {
  const appParamsWithMultipageSchema = {
    ...appParams,
    appVersions: appParams.appVersions?.map((appVersion: { definition: any }) => ({
      ...appVersion,
      definition: convertAppDefinitionFromSinglePageToMultiPage(appVersion.definition),
    })),
  };
  return appParamsWithMultipageSchema;
}

/**
 * Migrates styles to properties of the component based on the specified component types.
 * @param {NewRevampedComponent} componentType - Component type for which to perform property migration.
 * @param {Component} component - The component object containing properties, styles, and general information.
 * @param {NewRevampedComponent[]} componentTypes - An array of component types for which to perform property migration.
 * @returns {object} An object containing the modified properties, styles, and general information.
 */
function migrateProperties(
  componentType: NewRevampedComponent,
  component: Component,
  componentTypes: NewRevampedComponent[],
  tooljetVersion: string | null
) {
  const properties = { ...component.properties };
  const styles = { ...component.styles };
  const general = { ...component.general };
  const validation = { ...component.validation };
  const generalStyles = { ...component.generalStyles };

  if (!tooljetVersion) {
    return { properties, styles, general, generalStyles, validation };
  }

  const shouldHandleBackwardCompatibility = isVersionGreaterThanOrEqual(tooljetVersion, '2.29.0') ? false : true;

  // Check if the component type is included in the specified component types
  if (componentTypes.includes(componentType as NewRevampedComponent)) {
    if (styles.visibility) {
      properties.visibility = styles.visibility;
      delete styles.visibility;
    }

    if (styles.disabledState) {
      properties.disabledState = styles.disabledState;
      delete styles.disabledState;
    }

    if (general?.tooltip) {
      properties.tooltip = general?.tooltip;
      delete general?.tooltip;
    }

    if (generalStyles?.boxShadow) {
      styles.boxShadow = generalStyles?.boxShadow;
      delete generalStyles?.boxShadow;
    }

    if (
      shouldHandleBackwardCompatibility &&
      (componentType === 'TextInput' || componentType === 'PasswordInput' || componentType === 'NumberInput')
    ) {
      properties.label = '';
    }

    if (componentType === 'NumberInput') {
      if (properties.minValue) {
        validation.minValue = properties?.minValue;
        delete properties.minValue;
      }

      if (properties.maxValue) {
        validation.maxValue = properties?.maxValue;
        delete properties.maxValue;
      }
    }
  }
  return { properties, styles, general, generalStyles, validation };
}

function transformComponentData(
  data: object,
  componentEvents: any[],
  componentsMapping: Record<string, string>,
  isNormalizedAppDefinitionSchema = true,
  tooljetVersion: string
): Component[] {
  const transformedComponents: Component[] = [];

  const allComponents = Object.keys(data).map((key) => {
    return {
      id: key,
      ...data[key],
    };
  });

  for (const componentId in data) {
    const component = data[componentId];
    const componentData = component['component'];

    let skipComponent = false;
    const transformedComponent: Component = new Component();

    let parentId = component.parent ? component.parent : null;

    const isParentTabOrCalendar = isChildOfTabsOrCalendar(
      component,
      allComponents,
      parentId,
      isNormalizedAppDefinitionSchema
    );

    if (isParentTabOrCalendar) {
      const childTabId = component.parent.split('-')[component.parent.split('-').length - 1];
      const _parentId = component?.parent?.split('-').slice(0, -1).join('-');
      const mappedParentId = componentsMapping[_parentId];

      parentId = `${mappedParentId}-${childTabId}`;
    } else if (isChildOfKanbanModal(component, allComponents, parentId, isNormalizedAppDefinitionSchema)) {
      const _parentId = component?.parent?.split('-').slice(0, -1).join('-');
      const mappedParentId = componentsMapping[_parentId];

      parentId = `${mappedParentId}-modal`;
    } else {
      if (component.parent && !componentsMapping[parentId]) {
        skipComponent = true;
      }
      parentId = componentsMapping[parentId];
    }

    if (!skipComponent) {
      const { properties, styles, general, validation, generalStyles } = migrateProperties(
        componentData.component,
        componentData.definition,
        NewRevampedComponents,
        tooljetVersion
      );
      transformedComponent.id = uuid();
      transformedComponent.name = componentData.name;
      transformedComponent.type = componentData.component;
      transformedComponent.properties = properties || {};
      transformedComponent.styles = styles || {};
      transformedComponent.validation = validation || {};
      transformedComponent.general = general || {};
      transformedComponent.generalStyles = generalStyles || {};
      transformedComponent.displayPreferences = componentData.definition.others || {};
      transformedComponent.parent = component.parent ? parentId : null;

      transformedComponents.push(transformedComponent);

      componentEvents.push({
        componentId: componentId,
        event: componentData.definition.events,
      });
      componentsMapping[componentId] = transformedComponent.id;
    }
  }

  return transformedComponents;
}

const isChildOfTabsOrCalendar = (
  component,
  allComponents = [],
  componentParentId = undefined,
  isNormalizedAppDefinitionSchema: boolean
) => {
  if (componentParentId) {
    const parentId = component?.parent?.split('-').slice(0, -1).join('-');

    const parentComponent = allComponents.find((comp) => comp.id === parentId);

    if (parentComponent) {
      if (!isNormalizedAppDefinitionSchema) {
        return parentComponent.component.component === 'Tabs' || parentComponent.component.component === 'Calendar';
      }

      return parentComponent.type === 'Tabs' || parentComponent.type === 'Calendar';
    }
  }

  return false;
};

const isChildOfKanbanModal = (
  component,
  allComponents = [],
  componentParentId = undefined,
  isNormalizedAppDefinitionSchema: boolean
) => {
  if (!componentParentId || !componentParentId.includes('modal')) return false;

  const parentId = component?.parent?.split('-').slice(0, -1).join('-');

  const parentComponent = allComponents.find((comp) => comp.id === parentId);

  if (!isNormalizedAppDefinitionSchema) {
    return parentComponent.component.component === 'Kanban';
  }

  return parentComponent.type === 'Kanban';
};<|MERGE_RESOLUTION|>--- conflicted
+++ resolved
@@ -237,12 +237,8 @@
       ? true
       : isTooljetVersionWithNormalizedAppDefinitionSchem(importedAppTooljetVersion);
 
-<<<<<<< HEAD
     const importedApp = await this.createImportedAppForUser(this.entityManager, schemaUnifiedAppParams, user, isGitApp);
-=======
-    const importedApp = await this.createImportedAppForUser(this.entityManager, schemaUnifiedAppParams, user);
     const currentTooljetVersion = !cloning ? tooljetVersion : null;
->>>>>>> b8878a50
 
     await this.setupImportedAppAssociations(
       this.entityManager,
