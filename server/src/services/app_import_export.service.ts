--- conflicted
+++ resolved
@@ -241,11 +241,8 @@
 
     const currentTooljetVersion = !cloning ? tooljetVersion : null;
 
-<<<<<<< HEAD
     const importedApp = await this.createImportedAppForUser(this.entityManager, schemaUnifiedAppParams, user);
 
-=======
->>>>>>> 3cb97a5b
     const resourceMapping = await this.setupImportedAppAssociations(
       this.entityManager,
       importedApp,
@@ -325,11 +322,7 @@
     }
   }
 
-<<<<<<< HEAD
   async createImportedAppForUser(manager: EntityManager, appParams: any, user: User, isGitApp = false): Promise<App> {
-=======
-  async createImportedAppForUser(manager: EntityManager, appParams: any, user: User): Promise<App> {
->>>>>>> 3cb97a5b
     return await catchDbException(async () => {
       const importedApp = manager.create(App, {
         name: appParams.name,
