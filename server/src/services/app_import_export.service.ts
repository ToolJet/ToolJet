--- conflicted
+++ resolved
@@ -16,12 +16,6 @@
 import { convertAppDefinitionFromSinglePageToMultiPage } from '../../lib/single-page-to-and-from-multipage-definition-conversion';
 import { DataSourceScopes, DataSourceTypes } from 'src/helpers/data_source.constants';
 import { Organization } from 'src/entities/organization.entity';
-<<<<<<< HEAD
-import { Page } from 'src/entities/page.entity';
-import { Component } from 'src/entities/component.entity';
-import { Layout } from 'src/entities/layout.entity';
-import { EventHandler, Target } from 'src/entities/event_handler.entity';
-=======
 import { QueryDeepPartialEntity } from 'typeorm/query-builder/QueryPartialEntity';
 import { Plugin } from 'src/entities/plugin.entity';
 
@@ -49,7 +43,6 @@
   'workflowsdefault',
 ];
 const DefaultDataSourceKinds: DefaultDataSourceKind[] = ['restapi', 'runjs', 'runpy', 'tooljetdb', 'workflows'];
->>>>>>> e380789c
 
 @Injectable()
 export class AppImportExportService {
@@ -181,10 +174,6 @@
 
     await dbTransactionWrap(async (manager) => {
       importedApp = await this.createImportedAppForUser(manager, schemaUnifiedAppParams, user);
-<<<<<<< HEAD
-
-      await this.buildImportedAppAssociations(manager, importedApp, schemaUnifiedAppParams, user);
-=======
       await this.setupImportedAppAssociations(
         manager,
         importedApp,
@@ -192,7 +181,6 @@
         user,
         externalResourceMappings
       );
->>>>>>> e380789c
       await this.createAdminGroupPermissions(manager, importedApp);
     });
 
@@ -435,33 +423,8 @@
   ): Promise<DataSource[]> {
     const pluginsFound = new Set<string>();
 
-<<<<<<< HEAD
-      const version = await manager.create(AppVersion, {
-        appId: importedApp.id,
-        name: appVersion.name,
-        currentEnvironmentId,
-        createdAt: new Date(),
-        updatedAt: new Date(),
-      });
-
-      // Set default values for app version
-      version.showViewerNavigation = true;
-      version.homePageId = appVersion.definition?.homePageId;
-      version.globalSettings = {
-        hideHeader: false,
-        appInMaintenance: false,
-        canvasMaxWidth: 1292,
-        canvasMaxWidthType: 'px',
-        canvasMaxHeight: 2400,
-        canvasBackgroundColor: '#edeff5',
-        backgroundFxQuery: '',
-      };
-
-      await manager.save(version);
-=======
     const isPluginInstalled = async (kind: string): Promise<boolean> => {
       if (pluginsFound.has(kind)) return true;
->>>>>>> e380789c
 
       const pluginExists = !!(await manager.findOne(Plugin, { where: { pluginId: kind } }));
 
@@ -727,150 +690,6 @@
         if (appEnvironment) {
           appResourceMappings.appEnvironmentMapping[appEnvironment.id] = currentOrgEnv.id;
         }
-<<<<<<< HEAD
-
-        for (const query of dataQueries.filter(
-          (dq) => dq.dataSourceId === source.id && dq.appVersionId === appVersion.id
-        )) {
-          const newQuery = manager.create(DataQuery, {
-            name: query.name,
-            options: query.options,
-            dataSourceId: newSource.id,
-            appVersionId: appVersionMapping[appVersion.id],
-          });
-          await manager.save(newQuery);
-          dataQueryMapping[query.id] = newQuery.id;
-          newDataQueries.push(newQuery);
-        }
-      }
-    }
-
-    for (const newQuery of newDataQueries) {
-      const newOptions = this.replaceDataQueryOptionsWithNewDataQueryIds(newQuery.options, dataQueryMapping);
-      const queryEvents = newQuery.options?.events || [];
-
-      delete newOptions?.events;
-
-      newQuery.options = newOptions;
-      await manager.save(newQuery);
-
-      queryEvents.forEach(async (event, index) => {
-        const newEvent = {
-          name: event.eventId,
-          sourceId: newQuery.id,
-          target: Target.dataQuery,
-          event: event,
-          index: queryEvents.index || index,
-          appVersionId: newQuery.appVersionId,
-        };
-
-        await manager.save(EventHandler, newEvent);
-      });
-    }
-
-    for (const appVersion of appVersions) {
-      const updatedDef = this.replaceDataQueryIdWithinDefinitions(appVersion.definition, dataQueryMapping);
-
-      let updateHomepageId = null;
-
-      if (updatedDef?.pages) {
-        for (const pageId of Object.keys(updatedDef?.pages)) {
-          const page = updatedDef.pages[pageId];
-
-          const pageEvents = page.events || [];
-          const componentEvents = [];
-
-          const pagePostionIntheList = Object.keys(updatedDef?.pages).indexOf(pageId);
-
-          const isHompage = updatedDef.homePageId === pageId;
-
-          const pageComponents = page.components;
-
-          const mappedComponents = transformComponentData(pageComponents, componentEvents);
-
-          const componentLayouts = [];
-
-          const newPage = manager.create(Page, {
-            name: page.name,
-            handle: page.handle,
-            appVersionId: appVersionMapping[appVersion.id],
-            index: pagePostionIntheList,
-          });
-          const pageCreated = await manager.save(newPage);
-
-          mappedComponents.forEach((component) => {
-            component.page = pageCreated;
-          });
-
-          const savedComponents = await manager.save(Component, mappedComponents);
-
-          savedComponents.forEach((component) => {
-            const componentLayout = pageComponents[component.id]['layouts'];
-
-            if (componentLayout) {
-              for (const type in componentLayout) {
-                const layout = componentLayout[type];
-                const newLayout = new Layout();
-                newLayout.type = type;
-                newLayout.top = layout.top;
-                newLayout.left = layout.left;
-                newLayout.width = layout.width;
-                newLayout.height = layout.height;
-                newLayout.component = component;
-
-                componentLayouts.push(newLayout);
-              }
-            }
-          });
-
-          await manager.save(Layout, componentLayouts);
-
-          //Event handlers
-
-          if (pageEvents.length > 0) {
-            pageEvents.forEach(async (event, index) => {
-              const newEvent = {
-                name: event.eventId,
-                sourceId: pageCreated.id,
-                target: Target.page,
-                event: event,
-                index: pageEvents.index || index,
-                appVersionId: appVersionMapping[appVersion.id],
-              };
-
-              await manager.save(EventHandler, newEvent);
-            });
-          }
-
-          componentEvents.forEach((eventObj) => {
-            if (eventObj.event?.length === 0) return;
-
-            eventObj.event.forEach(async (event, index) => {
-              const newEvent = {
-                name: event.eventId,
-                sourceId: eventObj.componentId,
-                target: Target.component,
-                event: event,
-                index: eventObj.index || index,
-                appVersionId: appVersionMapping[appVersion.id],
-              };
-
-              await manager.save(EventHandler, newEvent);
-            });
-          });
-
-          if (isHompage) {
-            updateHomepageId = pageCreated.id;
-          }
-        }
-      }
-
-      await manager.update(
-        AppVersion,
-        { id: appVersionMapping[appVersion.id] },
-        { definition: null, homePageId: updateHomepageId }
-      );
-=======
       }
     } else {
       //For apps imported on v2 where organizationId not available
@@ -925,7 +744,6 @@
 
       appDefaultEnvironmentMapping[appVersion.id] = appEnvIds;
       appVersionMapping[appVersion.id] = version.id;
->>>>>>> e380789c
     }
 
     return appResourceMappings;
@@ -1231,29 +1049,4 @@
     })),
   };
   return appParamsWithMultipageSchema;
-}
-
-function transformComponentData(data: object, componentEvents: any[]): Component[] {
-  const transformedComponents: Component[] = [];
-
-  for (const componentId in data) {
-    const componentData = data[componentId]['component'];
-
-    const transformedComponent: Component = new Component();
-    transformedComponent.id = componentId;
-    transformedComponent.name = componentData.name;
-    transformedComponent.type = componentData.component;
-    transformedComponent.properties = componentData.definition.properties || {};
-    transformedComponent.styles = componentData.definition.styles || {};
-    transformedComponent.validations = componentData.definition.validation || {};
-
-    transformedComponents.push(transformedComponent);
-
-    componentEvents.push({
-      componentId: componentId,
-      event: componentData.definition.events,
-    });
-  }
-
-  return transformedComponents;
 }