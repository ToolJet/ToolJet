--- conflicted
+++ resolved
@@ -16,16 +16,17 @@
 
 @Injectable()
 export class AppImportExportService {
-<<<<<<< HEAD
   constructor(
     private dataSourcesService: DataSourcesService,
     private appEnvironmentService: AppEnvironmentService,
     private readonly entityManager: EntityManager
   ) {}
 
-  async export(user: User, id: string): Promise<App> {
+  async export(user: User, id: string, searchParams: any = {}): Promise<App> {
     // https://github.com/typeorm/typeorm/issues/3857
     // Making use of query builder
+    // filter by search params
+    const { versionId = undefined } = searchParams;
     return await dbTransactionWrap(async (manager: EntityManager) => {
       const queryForAppToExport = manager
         .createQueryBuilder(App, 'apps')
@@ -35,21 +36,26 @@
         });
       const appToExport = await queryForAppToExport.getOne();
 
-      const appVersions = await manager
+      const queryAppVersions = await manager
         .createQueryBuilder(AppVersion, 'app_versions')
         .where('app_versions.appId = :appId', {
           appId: appToExport.id,
-        })
-        .orderBy('app_versions.created_at', 'ASC')
-        .getMany();
-
-      const dataSources = await manager
-        .createQueryBuilder(DataSource, 'data_sources')
-        .where('data_sources.appVersionId IN(:...versionId)', {
-          versionId: appVersions.map((v) => v.id),
-        })
-        .orderBy('data_sources.created_at', 'ASC')
-        .getMany();
+        });
+
+      if (versionId) {
+        queryAppVersions.andWhere('app_versions.id = :versionId', { versionId });
+      }
+      const appVersions = await queryAppVersions.orderBy('app_versions.created_at', 'ASC').getMany();
+
+      const dataSources =
+        appVersions?.length &&
+        (await manager
+          .createQueryBuilder(DataSource, 'data_sources')
+          .where('data_sources.appVersionId IN(:...versionId)', {
+            versionId: appVersions.map((v) => v.id),
+          })
+          .orderBy('data_sources.created_at', 'ASC')
+          .getMany());
 
       const dataQueries =
         dataSources?.length &&
@@ -87,56 +93,6 @@
 
       return { appV2: appToExport };
     });
-=======
-  constructor(private dataSourcesService: DataSourcesService, private readonly entityManager: EntityManager) {}
-
-  async export(user: User, id: string, searchParams: any = {}): Promise<App> {
-    // https://github.com/typeorm/typeorm/issues/3857
-    // Making use of query builder
-    const queryForappToExport = this.entityManager
-      .createQueryBuilder(App, 'apps')
-      .where('apps.id = :id AND apps.organization_id = :organizationId', {
-        id,
-        organizationId: user.organizationId,
-      });
-    const appToExport = await queryForappToExport.getOne();
-
-    let queryDataQueries = await this.entityManager
-      .createQueryBuilder(DataQuery, 'data_queries')
-      .where('app_id = :appId', {
-        appId: appToExport.id,
-      })
-      .orderBy('data_queries.created_at', 'ASC');
-
-    let queryDataSources = await this.entityManager
-      .createQueryBuilder(DataSource, 'data_sources')
-      .where('app_id = :appId', {
-        appId: appToExport.id,
-      })
-      .orderBy('data_sources.created_at', 'ASC');
-
-    let queryAppVersions = await this.entityManager
-      .createQueryBuilder(AppVersion, 'app_versions')
-      .where('app_id = :appId', {
-        appId: appToExport.id,
-      })
-      .orderBy('app_versions.created_at', 'ASC');
-
-    // filter by search params
-    const { versionId = undefined } = searchParams;
-
-    if (versionId) {
-      queryDataQueries = queryDataQueries.andWhere('app_version_id = :versionId', { versionId });
-      queryDataSources = queryDataSources.andWhere('app_version_id = :versionId', { versionId });
-      queryAppVersions = queryAppVersions.andWhere('id = :versionId', { versionId });
-    }
-
-    appToExport['dataQueries'] = await queryDataQueries.getMany();
-    appToExport['dataSources'] = await queryDataSources.getMany();
-    appToExport['appVersions'] = await queryAppVersions.getMany();
-
-    return appToExport;
->>>>>>> 046a212b
   }
 
   async import(user: User, appParams: any): Promise<App> {
