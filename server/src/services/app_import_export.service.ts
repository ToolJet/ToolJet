import { BadRequestException, Injectable } from '@nestjs/common';
import { isEmpty } from 'lodash';
import { App } from 'src/entities/app.entity';
import { AppEnvironment } from 'src/entities/app_environments.entity';
import { AppGroupPermission } from 'src/entities/app_group_permission.entity';
import { AppVersion } from 'src/entities/app_version.entity';
import { DataQuery } from 'src/entities/data_query.entity';
import { DataSource } from 'src/entities/data_source.entity';
import { DataSourceOptions } from 'src/entities/data_source_options.entity';
import { GroupPermission } from 'src/entities/group_permission.entity';
import { User } from 'src/entities/user.entity';
import { EntityManager, In } from 'typeorm';
import { DataSourcesService } from './data_sources.service';
import {
  dbTransactionWrap,
  defaultAppEnvironments,
  catchDbException,
  extractMajorVersion,
  isTooljetVersionWithNormalizedAppDefinitionSchem,
  isVersionGreaterThanOrEqual,
} from 'src/helpers/utils.helper';
import { AppEnvironmentService } from './app_environments.service';
import { convertAppDefinitionFromSinglePageToMultiPage } from '../../lib/single-page-to-and-from-multipage-definition-conversion';
import { DataSourceScopes, DataSourceTypes } from 'src/helpers/data_source.constants';
import { Organization } from 'src/entities/organization.entity';
import { DataBaseConstraints } from 'src/helpers/db_constraints.constants';
import { QueryDeepPartialEntity } from 'typeorm/query-builder/QueryPartialEntity';
import { Plugin } from 'src/entities/plugin.entity';
import { Page } from 'src/entities/page.entity';
import { Component } from 'src/entities/component.entity';
import { Layout } from 'src/entities/layout.entity';
import { EventHandler, Target } from 'src/entities/event_handler.entity';
import { v4 as uuid } from 'uuid';

interface AppResourceMappings {
  defaultDataSourceIdMapping: Record<string, string>;
  dataQueryMapping: Record<string, string>;
  appVersionMapping: Record<string, string>;
  appEnvironmentMapping: Record<string, string>;
  appDefaultEnvironmentMapping: Record<string, string[]>;
  pagesMapping: Record<string, string>;
  componentsMapping: Record<string, string>;
}

type DefaultDataSourceKind = 'restapi' | 'runjs' | 'runpy' | 'tooljetdb' | 'workflows';
type DefaultDataSourceName =
  | 'restapidefault'
  | 'runjsdefault'
  | 'runpydefault'
  | 'tooljetdbdefault'
  | 'workflowsdefault';

type NewRevampedComponent = 'Text' | 'TextInput' | 'PasswordInput' | 'NumberInput' | 'Table' | 'Button' | 'Checkbox';

const DefaultDataSourceNames: DefaultDataSourceName[] = [
  'restapidefault',
  'runjsdefault',
  'runpydefault',
  'tooljetdbdefault',
  'workflowsdefault',
];
const DefaultDataSourceKinds: DefaultDataSourceKind[] = ['restapi', 'runjs', 'runpy', 'tooljetdb', 'workflows'];
const NewRevampedComponents: NewRevampedComponent[] = [
  'Text',
  'TextInput',
  'PasswordInput',
  'NumberInput',
  'Table',
  'Checkbox',
  'Button',
];

@Injectable()
export class AppImportExportService {
  constructor(
    private dataSourcesService: DataSourcesService,
    private appEnvironmentService: AppEnvironmentService,
    private readonly entityManager: EntityManager
  ) {}

  async export(user: User, id: string, searchParams: any = {}): Promise<{ appV2: App }> {
    // https://github.com/typeorm/typeorm/issues/3857
    // Making use of query builder
    // filter by search params
    const versionId = searchParams?.version_id;
    return await dbTransactionWrap(async (manager: EntityManager) => {
      const queryForAppToExport = manager
        .createQueryBuilder(App, 'apps')
        .where('apps.id = :id AND apps.organization_id = :organizationId', {
          id,
          organizationId: user.organizationId,
        });
      const appToExport = await queryForAppToExport.getOne();

      const queryAppVersions = manager
        .createQueryBuilder(AppVersion, 'app_versions')
        .where('app_versions.appId = :appId', {
          appId: appToExport.id,
        });

      if (versionId) {
        queryAppVersions.andWhere('app_versions.id = :versionId', { versionId });
      }
      const appVersions = await queryAppVersions.orderBy('app_versions.created_at', 'ASC').getMany();

      const legacyLocalDataSources =
        appVersions?.length &&
        (await manager
          .createQueryBuilder(DataSource, 'data_sources')
          .where('data_sources.appVersionId IN(:...versionId)', {
            versionId: appVersions.map((v) => v.id),
          })
          .andWhere('data_sources.scope != :scope', { scope: DataSourceScopes.GLOBAL })
          .orderBy('data_sources.created_at', 'ASC')
          .getMany());

      const appEnvironments = await manager
        .createQueryBuilder(AppEnvironment, 'app_environments')
        .where('app_environments.organizationId = :organizationId', {
          organizationId: user.organizationId,
        })
        .orderBy('app_environments.createdAt', 'ASC')
        .getMany();

      let dataQueries: DataQuery[] = [];
      let dataSourceOptions: DataSourceOptions[] = [];

      const globalQueries: DataQuery[] = await manager
        .createQueryBuilder(DataQuery, 'data_query')
        .innerJoinAndSelect('data_query.dataSource', 'dataSource')
        .where('data_query.appVersionId IN(:...versionId)', {
          versionId: appVersions.map((v) => v.id),
        })
        .andWhere('dataSource.scope = :scope', { scope: DataSourceScopes.GLOBAL })
        .getMany();

      const globalDataSources = [...new Map(globalQueries.map((gq) => [gq.dataSource.id, gq.dataSource])).values()];

      const dataSources = [...legacyLocalDataSources, ...globalDataSources];

      if (dataSources?.length) {
        dataQueries = await manager
          .createQueryBuilder(DataQuery, 'data_queries')
          .where('data_queries.dataSourceId IN(:...dataSourceId)', {
            dataSourceId: dataSources?.map((v) => v.id),
          })
          .andWhere('data_queries.appVersionId IN(:...versionId)', {
            versionId: appVersions.map((v) => v.id),
          })
          .orderBy('data_queries.created_at', 'ASC')
          .getMany();

        dataSourceOptions = await manager
          .createQueryBuilder(DataSourceOptions, 'data_source_options')
          .where(
            'data_source_options.environmentId IN(:...environmentId) AND data_source_options.dataSourceId IN(:...dataSourceId)',
            {
              environmentId: appEnvironments.map((v) => v.id),
              dataSourceId: dataSources.map((v) => v.id),
            }
          )
          .orderBy('data_source_options.createdAt', 'ASC')
          .getMany();

        dataSourceOptions?.forEach((dso) => {
          delete dso?.options?.tokenData;
        });
      }

      const pages = await manager
        .createQueryBuilder(Page, 'pages')
        .where('pages.appVersionId IN(:...versionId)', {
          versionId: appVersions.map((v) => v.id),
        })
        .orderBy('pages.created_at', 'ASC')
        .getMany();

      const components =
        pages.length > 0
          ? await manager
              .createQueryBuilder(Component, 'components')
              .leftJoinAndSelect('components.layouts', 'layouts')
              .where('components.pageId IN(:...pageId)', {
                pageId: pages.map((v) => v.id),
              })
              .orderBy('components.created_at', 'ASC')
              .getMany()
          : [];

      const events = await manager
        .createQueryBuilder(EventHandler, 'event_handlers')
        .where('event_handlers.appVersionId IN(:...versionId)', {
          versionId: appVersions.map((v) => v.id),
        })
        .orderBy('event_handlers.created_at', 'ASC')
        .getMany();

      appToExport['components'] = components;
      appToExport['pages'] = pages;
      appToExport['events'] = events;
      appToExport['dataQueries'] = dataQueries;
      appToExport['dataSources'] = dataSources;
      appToExport['appVersions'] = appVersions;
      appToExport['appEnvironments'] = appEnvironments;
      appToExport['dataSourceOptions'] = dataSourceOptions;
      appToExport['schemaDetails'] = {
        multiPages: true,
        multiEnv: true,
        globalDataSources: true,
      };

      return { appV2: appToExport };
    });
  }

  async import(
    user: User,
    appParamsObj: any,
    appName: string,
    externalResourceMappings = {},
    tooljetVersion = '',
    cloning = false
  ): Promise<App> {
    if (typeof appParamsObj !== 'object') {
      throw new BadRequestException('Invalid params for app import');
    }

    let appParams = appParamsObj;

    if (appParams?.appV2) {
      appParams = { ...appParams.appV2 };
    }

    if (!appParams?.name) {
      throw new BadRequestException('Invalid params for app import');
    }

    const schemaUnifiedAppParams = appParams?.schemaDetails?.multiPages
      ? appParams
      : convertSinglePageSchemaToMultiPageSchema(appParams);
    schemaUnifiedAppParams.name = appName;

    const importedAppTooljetVersion = !cloning && extractMajorVersion(tooljetVersion);
    const isNormalizedAppDefinitionSchema = cloning
      ? true
      : isTooljetVersionWithNormalizedAppDefinitionSchem(importedAppTooljetVersion);

    const importedApp = await this.createImportedAppForUser(this.entityManager, schemaUnifiedAppParams, user);
    const currentTooljetVersion = !cloning ? tooljetVersion : null;

    await this.setupImportedAppAssociations(
      this.entityManager,
      importedApp,
      schemaUnifiedAppParams,
      user,
      externalResourceMappings,
      isNormalizedAppDefinitionSchema,
      currentTooljetVersion
    );
    await this.createAdminGroupPermissions(this.entityManager, importedApp);

    // NOTE: App slug updation callback doesn't work while wrapped in transaction
    // hence updating slug explicitly
    await importedApp.reload();
    importedApp.slug = importedApp.id;
    await this.entityManager.save(importedApp);

    return importedApp;
  }

  async createImportedAppForUser(manager: EntityManager, appParams: any, user: User): Promise<App> {
    return await catchDbException(async () => {
      const importedApp = manager.create(App, {
        name: appParams.name,
        organizationId: user.organizationId,
        userId: user.id,
        slug: null,
        icon: appParams.icon,
        isPublic: false,
        createdAt: new Date(),
        updatedAt: new Date(),
      });

      await manager.save(importedApp);
      return importedApp;
    }, [{ dbConstraint: DataBaseConstraints.APP_NAME_UNIQUE, message: 'This app name is already taken.' }]);
  }

  extractImportDataFromAppParams(appParams: Record<string, any>): {
    importingDataSources: DataSource[];
    importingDataQueries: DataQuery[];
    importingAppVersions: AppVersion[];
    importingAppEnvironments: AppEnvironment[];
    importingDataSourceOptions: DataSourceOptions[];
    importingDefaultAppEnvironmentId: string;
    importingPages: Page[];
    importingComponents: Component[];
    importingEvents: EventHandler[];
  } {
    const importingDataSources = appParams?.dataSources || [];
    const importingDataQueries = appParams?.dataQueries || [];
    const importingAppVersions = appParams?.appVersions || [];
    const importingAppEnvironments = appParams?.appEnvironments || [];
    const importingDataSourceOptions = appParams?.dataSourceOptions || [];
    const importingDefaultAppEnvironmentId = importingAppEnvironments.find(
      (env: { isDefault: any }) => env.isDefault
    )?.id;

    const importingPages = appParams?.pages || [];
    const importingComponents = appParams?.components || [];
    const importingEvents = appParams?.events || [];

    return {
      importingDataSources,
      importingDataQueries,
      importingAppVersions,
      importingAppEnvironments,
      importingDataSourceOptions,
      importingDefaultAppEnvironmentId,
      importingPages,
      importingComponents,
      importingEvents,
    };
  }

  /*
   * With new multi-env changes. the imported apps will not have any released versions from now (if the importing schema has any currentVersionId).
   * All version's default environment will be development or least priority environment only.
   */
  async setupImportedAppAssociations(
    manager: EntityManager,
    importedApp: App,
    appParams: any,
    user: User,
    externalResourceMappings: Record<string, unknown>,
    isNormalizedAppDefinitionSchema: boolean,
    tooljetVersion: string | null
  ) {
    // Old version without app version
    // Handle exports prior to 0.12.0
    // TODO: have version based conditional based on app versions
    // isLessThanExportVersion(appParams.tooljet_version, 'v0.12.0')
    if (!appParams?.appVersions) {
      await this.performLegacyAppImport(manager, importedApp, appParams, externalResourceMappings, user);
      return;
    }

    let appResourceMappings: AppResourceMappings = {
      defaultDataSourceIdMapping: {},
      dataQueryMapping: {},
      appVersionMapping: {},
      appEnvironmentMapping: {},
      appDefaultEnvironmentMapping: {},
      pagesMapping: {},
      componentsMapping: {},
    };
    const {
      importingDataSources,
      importingDataQueries,
      importingAppVersions,
      importingAppEnvironments,
      importingDataSourceOptions,
      importingDefaultAppEnvironmentId,
      importingPages,
      importingComponents,
      importingEvents,
    } = this.extractImportDataFromAppParams(appParams);

    const { appDefaultEnvironmentMapping, appVersionMapping } = await this.createAppVersionsForImportedApp(
      manager,
      user,
      importedApp,
      importingAppVersions,
      appResourceMappings,
      isNormalizedAppDefinitionSchema
    );
    appResourceMappings.appDefaultEnvironmentMapping = appDefaultEnvironmentMapping;
    appResourceMappings.appVersionMapping = appVersionMapping;

    /**
     * as multiple operations are run within a single transaction using  the transaction method provides a convenient way to handle transactions.
     *  The transaction will automatically committed when the function completes without throwing an error.
     * If an error occurs during the function execution, the transaction will rolled back.
     */

    await manager.transaction(async (transactionalEntityManager) => {
      appResourceMappings = await this.setupAppVersionAssociations(
        transactionalEntityManager,
        importingAppVersions,
        user,
        appResourceMappings,
        externalResourceMappings,
        importingAppEnvironments,
        importingDataSources,
        importingDataSourceOptions,
        importingDataQueries,
        importingDefaultAppEnvironmentId,
        importingPages,
        importingComponents,
        importingEvents,
        tooljetVersion
      );

      if (!isNormalizedAppDefinitionSchema) {
        for (const importingAppVersion of importingAppVersions) {
          const updatedDefinition = this.replaceDataQueryIdWithinDefinitions(
            importingAppVersion.definition,
            appResourceMappings.dataQueryMapping
          );

          let updateHomepageId = null;

          if (updatedDefinition?.pages) {
            for (const pageId of Object.keys(updatedDefinition?.pages)) {
              const page = updatedDefinition.pages[pageId];

              const pageEvents = page.events || [];
              const componentEvents = [];

              const pagePostionIntheList = Object.keys(updatedDefinition?.pages).indexOf(pageId);

              const isHompage = (updatedDefinition['homePageId'] as any) === pageId;

              const pageComponents = page.components;

              const mappedComponents = transformComponentData(
                pageComponents,
                componentEvents,
                appResourceMappings.componentsMapping,
                isNormalizedAppDefinitionSchema,
                tooljetVersion
              );

              const componentLayouts = [];

              const newPage = transactionalEntityManager.create(Page, {
                name: page.name,
                handle: page.handle,
                appVersionId: appResourceMappings.appVersionMapping[importingAppVersion.id],
                index: pagePostionIntheList,
                disabled: page.disabled || false,
                hidden: page.hidden || false,
              });
              const pageCreated = await transactionalEntityManager.save(newPage);

              appResourceMappings.pagesMapping[pageId] = pageCreated.id;

              mappedComponents.forEach((component) => {
                component.page = pageCreated;
              });

              const savedComponents = await transactionalEntityManager.save(Component, mappedComponents);

              for (const componentId in pageComponents) {
                const componentLayout = pageComponents[componentId]['layouts'];

                if (componentLayout && appResourceMappings.componentsMapping[componentId]) {
                  for (const type in componentLayout) {
                    const layout = componentLayout[type];
                    const newLayout = new Layout();
                    newLayout.type = type;
                    newLayout.top = layout.top;
                    newLayout.left = layout.left;
                    newLayout.width = layout.width;
                    newLayout.height = layout.height;
                    newLayout.componentId = appResourceMappings.componentsMapping[componentId];

                    componentLayouts.push(newLayout);
                  }
                }
              }

              await transactionalEntityManager.save(Layout, componentLayouts);

              //Event handlers

              if (pageEvents.length > 0) {
                pageEvents.forEach(async (event, index) => {
                  const newEvent = {
                    name: event.eventId,
                    sourceId: pageCreated.id,
                    target: Target.page,
                    event: event,
                    index: pageEvents.index || index,
                    appVersionId: appResourceMappings.appVersionMapping[importingAppVersion.id],
                  };

                  await transactionalEntityManager.save(EventHandler, newEvent);
                });
              }

              componentEvents.forEach((eventObj) => {
                if (eventObj.event?.length === 0) return;

                eventObj.event.forEach(async (event, index) => {
                  const newEvent = transactionalEntityManager.create(EventHandler, {
                    name: event.eventId,
                    sourceId: appResourceMappings.componentsMapping[eventObj.componentId],
                    target: Target.component,
                    event: event,
                    index: eventObj.index || index,
                    appVersionId: appResourceMappings.appVersionMapping[importingAppVersion.id],
                  });

                  await transactionalEntityManager.save(EventHandler, newEvent);
                });
              });

              savedComponents.forEach(async (component) => {
                if (component.type === 'Table') {
                  const tableActions = component.properties?.actions?.value || [];
                  const tableColumns = component.properties?.columns?.value || [];

                  const tableActionAndColumnEvents = [];

                  tableActions.forEach((action) => {
                    const actionEvents = action.events || [];

                    actionEvents.forEach((event, index) => {
                      tableActionAndColumnEvents.push({
                        name: event.eventId,
                        sourceId: component.id,
                        target: Target.tableAction,
                        event: { ...event, ref: action.name },
                        index: event.index ?? index,
                        appVersionId: appResourceMappings.appVersionMapping[importingAppVersion.id],
                      });
                    });
                  });

                  tableColumns.forEach((column) => {
                    if (column?.columnType !== 'toggle') return;
                    const columnEvents = column.events || [];

                    columnEvents.forEach((event, index) => {
                      tableActionAndColumnEvents.push({
                        name: event.eventId,
                        sourceId: component.id,
                        target: Target.tableColumn,
                        event: { ...event, ref: column.name },
                        index: event.index ?? index,
                        appVersionId: appResourceMappings.appVersionMapping[importingAppVersion.id],
                      });
                    });
                  });

                  await transactionalEntityManager.save(EventHandler, tableActionAndColumnEvents);
                }
              });

              if (isHompage) {
                updateHomepageId = pageCreated.id;
              }
            }
          }

          await transactionalEntityManager.update(
            AppVersion,
            { id: appResourceMappings.appVersionMapping[importingAppVersion.id] },
            {
              definition: updatedDefinition,
              homePageId: updateHomepageId,
            }
          );
        }
      }
    });

    const appVersionIds = Object.values(appResourceMappings.appVersionMapping);

    for (const appVersionId of appVersionIds) {
      await this.updateEventActionsForNewVersionWithNewMappingIds(
        manager,
        appVersionId,
        appResourceMappings.dataQueryMapping,
        appResourceMappings.componentsMapping,
        appResourceMappings.pagesMapping
      );
    }

    await this.setEditingVersionAsLatestVersion(manager, appResourceMappings.appVersionMapping, importingAppVersions);

    return appResourceMappings;
  }

  async setupAppVersionAssociations(
    manager: EntityManager,
    importingAppVersions: AppVersion[],
    user: User,
    appResourceMappings: AppResourceMappings,
    externalResourceMappings: Record<string, unknown>,
    importingAppEnvironments: AppEnvironment[],
    importingDataSources: DataSource[],
    importingDataSourceOptions: DataSourceOptions[],
    importingDataQueries: DataQuery[],
    importingDefaultAppEnvironmentId: string,
    importingPages: Page[],
    importingComponents: Component[],
    importingEvents: EventHandler[],
    tooljetVersion: string | null
  ): Promise<AppResourceMappings> {
    appResourceMappings = { ...appResourceMappings };

    for (const importingAppVersion of importingAppVersions) {
      let isHomePage = false;
      let updateHomepageId = null;

      const { appEnvironmentMapping } = await this.associateAppEnvironmentsToAppVersion(
        manager,
        user,
        importingAppEnvironments,
        importingAppVersion,
        appResourceMappings
      );
      appResourceMappings.appEnvironmentMapping = appEnvironmentMapping;

      const { defaultDataSourceIdMapping } = await this.createDefaultDatasourcesForAppVersion(
        manager,
        importingAppVersion,
        user,
        appResourceMappings
      );
      appResourceMappings.defaultDataSourceIdMapping = defaultDataSourceIdMapping;

      const importingDataSourcesForAppVersion = await this.rejectMarketplacePluginsNotInstalled(
        manager,
        importingDataSources
      );

      const importingDataQueriesForAppVersion = importingDataQueries.filter(
        (dq: { dataSourceId: string; appVersionId: string }) => dq.appVersionId === importingAppVersion.id
      );

      // associate data sources and queries for each of the app versions
      for (const importingDataSource of importingDataSourcesForAppVersion) {
        const dataSourceForAppVersion = await this.findOrCreateDataSourceForAppVersion(
          manager,
          importingDataSource,
          appResourceMappings.appVersionMapping[importingAppVersion.id],
          user
        );

        // TODO: Have version based conditional based on app versions
        // currently we are checking on existence of keys and handling
        // imports accordingly. Would be pragmatic to do:
        // isLessThanExportVersion(appParams.tooljet_version, 'v2.0.0')
        // Will need to have JSON schema setup for each versions
        if (importingDataSource.options) {
          const convertedOptions = this.convertToArrayOfKeyValuePairs(importingDataSource.options);

          await Promise.all(
            appResourceMappings.appDefaultEnvironmentMapping[importingAppVersion.id].map(async (envId: any) => {
              if (this.isExistingDataSource(dataSourceForAppVersion)) return;

              const newOptions = await this.dataSourcesService.parseOptionsForCreate(convertedOptions, true, manager);
              const dsOption = manager.create(DataSourceOptions, {
                environmentId: envId,
                dataSourceId: dataSourceForAppVersion.id,
                options: newOptions,
                createdAt: new Date(),
                updatedAt: new Date(),
              });
              await manager.save(dsOption);
            })
          );
        }

        const isDefaultDatasource = DefaultDataSourceNames.includes(importingDataSource.name as DefaultDataSourceName);
        if (!isDefaultDatasource) {
          await this.createDataSourceOptionsForExistingAppEnvs(
            manager,
            importingAppVersion,
            dataSourceForAppVersion,
            importingDataSourceOptions,
            importingDataSource,
            importingAppEnvironments,
            appResourceMappings,
            importingDefaultAppEnvironmentId
          );
        }

        const { dataQueryMapping } = await this.createDataQueriesForAppVersion(
          manager,
          importingDataQueriesForAppVersion,
          importingDataSource,
          dataSourceForAppVersion,
          importingAppVersion,
          appResourceMappings,
          externalResourceMappings
        );
        appResourceMappings.dataQueryMapping = dataQueryMapping;
      }

      const pagesOfAppVersion = importingPages.filter((page) => page.appVersionId === importingAppVersion.id);

      for (const page of pagesOfAppVersion) {
        const newPage = manager.create(Page, {
          name: page.name,
          handle: page.handle,
          appVersionId: appResourceMappings.appVersionMapping[importingAppVersion.id],
          index: page.index,
          disabled: page.disabled || false,
          hidden: page.hidden || false,
        });

        const pageCreated = await manager.save(newPage);

        appResourceMappings.pagesMapping[page.id] = pageCreated.id;

        isHomePage = importingAppVersion.homePageId === page.id;

        if (isHomePage) {
          updateHomepageId = pageCreated.id;
        }

        const pageComponents = importingComponents.filter((component) => component.pageId === page.id);

        const newComponentIdsMap = {};

        for (const component of pageComponents) {
          newComponentIdsMap[component.id] = uuid();
        }

        for (const component of pageComponents) {
          let skipComponent = false;
          const newComponent = new Component();

          let parentId = component.parent ? component.parent : null;

          const isParentTabOrCalendar = isChildOfTabsOrCalendar(component, pageComponents, parentId, true);

          if (isParentTabOrCalendar) {
            const childTabId = component.parent.split('-')[component.parent.split('-').length - 1];
            const _parentId = component?.parent?.split('-').slice(0, -1).join('-');
            const mappedParentId = newComponentIdsMap[_parentId];

            parentId = `${mappedParentId}-${childTabId}`;
          } else if (isChildOfKanbanModal(component, pageComponents, parentId, true)) {
            const _parentId = component?.parent?.split('-').slice(0, -1).join('-');
            const mappedParentId = newComponentIdsMap[_parentId];

            parentId = `${mappedParentId}-modal`;
          } else {
            if (component.parent && !newComponentIdsMap[parentId]) {
              skipComponent = true;
            }

            parentId = newComponentIdsMap[parentId];
          }
          if (!skipComponent) {
            const { properties, styles, general, validation, generalStyles } = migrateProperties(
              component.type as NewRevampedComponent,
              component,
              NewRevampedComponents,
              tooljetVersion
            );
            newComponent.id = newComponentIdsMap[component.id];
            newComponent.name = component.name;
            newComponent.type = component.type;
            newComponent.properties = properties;
            newComponent.styles = styles;
            newComponent.generalStyles = generalStyles;
            newComponent.general = general;
            newComponent.displayPreferences = component.displayPreferences;
            newComponent.validation = validation;
            newComponent.parent = component.parent ? parentId : null;

            newComponent.page = pageCreated;

            const savedComponent = await manager.save(newComponent);

            appResourceMappings.componentsMapping[component.id] = savedComponent.id;
            const componentLayout = component.layouts;

            componentLayout.forEach(async (layout) => {
              const newLayout = new Layout();
              newLayout.type = layout.type;
              newLayout.top = layout.top;
              newLayout.left = layout.left;
              newLayout.width = layout.width;
              newLayout.height = layout.height;
              newLayout.component = savedComponent;

              await manager.save(newLayout);
            });

            const componentEvents = importingEvents.filter((event) => event.sourceId === component.id);

            if (componentEvents.length > 0) {
              componentEvents.forEach(async (componentEvent) => {
                const newEvent = await manager.create(EventHandler, {
                  name: componentEvent.name,
                  sourceId: savedComponent.id,
                  target: componentEvent.target,
                  event: componentEvent.event,
                  index: componentEvent.index,
                  appVersionId: appResourceMappings.appVersionMapping[importingAppVersion.id],
                });

                await manager.save(EventHandler, newEvent);
              });
            }
          }
        }

        const pageEvents = importingEvents.filter((event) => event.sourceId === page.id);

        if (pageEvents.length > 0) {
          pageEvents.forEach(async (pageEvent) => {
            const newEvent = await manager.create(EventHandler, {
              name: pageEvent.name,
              sourceId: pageCreated.id,
              target: pageEvent.target,
              event: pageEvent.event,
              index: pageEvent.index,
              appVersionId: appResourceMappings.appVersionMapping[importingAppVersion.id],
            });

            await manager.save(EventHandler, newEvent);
          });
        }
      }

      const newDataQueries = await manager.find(DataQuery, {
        where: { appVersionId: appResourceMappings.appVersionMapping[importingAppVersion.id] },
      });

      for (const importedDataQuery of importingDataQueriesForAppVersion) {
        const mappedNewDataQuery = newDataQueries.find(
          (dq) => dq.id === appResourceMappings.dataQueryMapping[importedDataQuery.id]
        );

        if (!mappedNewDataQuery) continue;

        const importingQueryEvents = importingEvents.filter(
          (event) => event.target === Target.dataQuery && event.sourceId === importedDataQuery.id
        );

        if (importingQueryEvents.length > 0) {
          importingQueryEvents.forEach(async (dataQueryEvent) => {
            const newEvent = await manager.create(EventHandler, {
              name: dataQueryEvent.name,
              sourceId: mappedNewDataQuery.id,
              target: dataQueryEvent.target,
              event: dataQueryEvent.event,
              index: dataQueryEvent.index,
              appVersionId: appResourceMappings.appVersionMapping[importingAppVersion.id],
            });

            await manager.save(EventHandler, newEvent);
          });
        } else {
          this.replaceDataQueryOptionsWithNewDataQueryIds(
            mappedNewDataQuery?.options,
            appResourceMappings.dataQueryMapping
          );
          const queryEvents = mappedNewDataQuery?.options?.events || [];

          delete mappedNewDataQuery?.options?.events;

          if (queryEvents.length > 0) {
            queryEvents.forEach(async (event, index) => {
              const newEvent = await manager.create(EventHandler, {
                name: event.eventId,
                sourceId: mappedNewDataQuery.id,
                target: Target.dataQuery,
                event: event,
                index: event.index ?? index,
                appVersionId: appResourceMappings.appVersionMapping[importingAppVersion.id],
              });

              await manager.save(EventHandler, newEvent);
            });
          }
        }

        await manager.save(mappedNewDataQuery);
      }

      await manager.update(
        AppVersion,
        { id: appResourceMappings.appVersionMapping[importingAppVersion.id] },
        {
          homePageId: updateHomepageId,
        }
      );
    }

    // const appVersionIds = Object.values(appResourceMappings.appVersionMapping);

    // for (const appVersionId of appVersionIds) {
    //   await this.updateEventActionsForNewVersionWithNewMappingIds(
    //     manager,
    //     appVersionId,
    //     appResourceMappings.dataQueryMapping,
    //     appResourceMappings.componentsMapping,
    //     appResourceMappings.pagesMapping
    //   );
    // }

    return appResourceMappings;
  }

  async rejectMarketplacePluginsNotInstalled(
    manager: EntityManager,
    importingDataSources: DataSource[]
  ): Promise<DataSource[]> {
    const pluginsFound = new Set<string>();

    const isPluginInstalled = async (kind: string): Promise<boolean> => {
      if (pluginsFound.has(kind)) return true;

      const pluginExists = !!(await manager.findOne(Plugin, { where: { pluginId: kind } }));

      if (pluginExists) pluginsFound.add(kind);

      return pluginExists;
    };

    const filteredDataSources: DataSource[] = [];

    for (const ds of importingDataSources) {
      const isPlugin = !!ds.pluginId;
      if (!isPlugin || (isPlugin && (await isPluginInstalled(ds.kind)))) {
        filteredDataSources.push(ds);
      }
    }

    return filteredDataSources;
  }

  async createDataQueriesForAppVersion(
    manager: EntityManager,
    importingDataQueriesForAppVersion: DataQuery[],
    importingDataSource: DataSource,
    dataSourceForAppVersion: DataSource,
    importingAppVersion: AppVersion,
    appResourceMappings: AppResourceMappings,
    externalResourceMappings: { [x: string]: any }
  ) {
    appResourceMappings = { ...appResourceMappings };
    const importingQueriesForSource = importingDataQueriesForAppVersion.filter(
      (dq: { dataSourceId: any }) => dq.dataSourceId === importingDataSource.id
    );
    if (isEmpty(importingDataQueriesForAppVersion)) return appResourceMappings;

    for (const importingQuery of importingQueriesForSource) {
      const options =
        importingDataSource.kind === 'tooljetdb'
          ? this.replaceTooljetDbTableIds(importingQuery.options, externalResourceMappings['tooljet_database'])
          : importingQuery.options;

      const newQuery = manager.create(DataQuery, {
        name: importingQuery.name,
        options,
        dataSourceId: dataSourceForAppVersion.id,
        appVersionId: appResourceMappings.appVersionMapping[importingAppVersion.id],
      });

      await manager.save(newQuery);
      appResourceMappings.dataQueryMapping[importingQuery.id] = newQuery.id;
    }

    return appResourceMappings;
  }

  isExistingDataSource(dataSourceForAppVersion: DataSource): boolean {
    return !!dataSourceForAppVersion.createdAt;
  }

  async createDataSourceOptionsForExistingAppEnvs(
    manager: EntityManager,
    appVersion: AppVersion,
    dataSourceForAppVersion: DataSource,
    dataSourceOptions: DataSourceOptions[],
    importingDataSource: DataSource,
    appEnvironments: AppEnvironment[],
    appResourceMappings: AppResourceMappings,
    defaultAppEnvironmentId: string
  ) {
    appResourceMappings = { ...appResourceMappings };
    const importingDatasourceOptionsForAppVersion = dataSourceOptions.filter(
      (dso: { dataSourceId: string }) => dso.dataSourceId === importingDataSource.id
    );
    // create the datasource options for datasource if other environments present which is not in the export
    if (appEnvironments?.length !== appResourceMappings.appDefaultEnvironmentMapping[appVersion.id].length) {
      const availableEnvironments = importingDatasourceOptionsForAppVersion.map(
        (option) => appResourceMappings.appEnvironmentMapping[option.environmentId]
      );
      const otherEnvironmentsIds = appResourceMappings.appDefaultEnvironmentMapping[appVersion.id].filter(
        (defaultEnv) => !availableEnvironments.includes(defaultEnv)
      );
      const defaultEnvDsOption = importingDatasourceOptionsForAppVersion.find(
        (dso) => dso.environmentId === defaultAppEnvironmentId
      );
      for (const otherEnvironmentId of otherEnvironmentsIds) {
        const existingDataSourceOptions = await manager.findOne(DataSourceOptions, {
          where: {
            dataSourceId: dataSourceForAppVersion.id,
            environmentId: otherEnvironmentId,
          },
        });
        !existingDataSourceOptions &&
          (await this.createDatasourceOption(
            manager,
            defaultEnvDsOption.options,
            otherEnvironmentId,
            dataSourceForAppVersion.id
          ));
      }
    }

    // create datasource options only for newly created datasources
    for (const importingDataSourceOption of importingDatasourceOptionsForAppVersion) {
      if (importingDataSourceOption?.environmentId in appResourceMappings.appEnvironmentMapping) {
        const existingDataSourceOptions = await manager.findOne(DataSourceOptions, {
          where: {
            dataSourceId: dataSourceForAppVersion.id,
            environmentId: appResourceMappings.appEnvironmentMapping[importingDataSourceOption.environmentId],
          },
        });

        !existingDataSourceOptions &&
          (await this.createDatasourceOption(
            manager,
            importingDataSourceOption.options,
            appResourceMappings.appEnvironmentMapping[importingDataSourceOption.environmentId],
            dataSourceForAppVersion.id
          ));
      }
    }
  }

  async createDefaultDatasourcesForAppVersion(
    manager: EntityManager,
    appVersion: AppVersion,
    user: User,
    appResourceMappings: AppResourceMappings
  ) {
    const defaultDataSourceIds = await this.createDefaultDataSourceForVersion(
      user.organizationId,
      appResourceMappings.appVersionMapping[appVersion.id],
      DefaultDataSourceKinds,
      manager
    );
    appResourceMappings.defaultDataSourceIdMapping[appVersion.id] = defaultDataSourceIds;

    return appResourceMappings;
  }

  async findOrCreateDataSourceForAppVersion(
    manager: EntityManager,
    dataSource: DataSource,
    appVersionId: string,
    user: User
  ): Promise<DataSource> {
    const isDefaultDatasource = DefaultDataSourceNames.includes(dataSource.name as DefaultDataSourceName);
    const isPlugin = !!dataSource.pluginId;

    if (isDefaultDatasource) {
      const createdDefaultDatasource = await manager.findOne(DataSource, {
        where: {
          appVersionId,
          kind: dataSource.kind,
          type: DataSourceTypes.STATIC,
          scope: 'local',
        },
      });

      return createdDefaultDatasource;
    }

    const globalDataSourceWithSameIdExists = async (dataSource: DataSource) => {
      return await manager.findOne(DataSource, {
        where: {
          id: dataSource.id,
          kind: dataSource.kind,
          type: DataSourceTypes.DEFAULT,
          scope: 'global',
          organizationId: user.organizationId,
        },
      });
    };
    const globalDataSourceWithSameNameExists = async (dataSource: DataSource) => {
      return await manager.findOne(DataSource, {
        where: {
          name: dataSource.name,
          kind: dataSource.kind,
          type: In([DataSourceTypes.DEFAULT, DataSourceTypes.SAMPLE]),
          scope: 'global',
          organizationId: user.organizationId,
        },
      });
    };
    const existingDatasource =
      (await globalDataSourceWithSameIdExists(dataSource)) || (await globalDataSourceWithSameNameExists(dataSource));

    if (existingDatasource) return existingDatasource;

    const createDsFromPluginInstalled = async (ds: DataSource): Promise<DataSource> => {
      const plugin = await manager.findOneOrFail(Plugin, {
        where: {
          pluginId: dataSource.kind,
        },
      });

      if (plugin) {
        const newDataSource = manager.create(DataSource, {
          organizationId: user.organizationId,
          name: dataSource.name,
          kind: dataSource.kind,
          type: DataSourceTypes.DEFAULT,
          appVersionId,
          scope: 'global',
          pluginId: plugin.id,
        });
        await manager.save(newDataSource);

        return newDataSource;
      }
    };

    const createNewGlobalDs = async (ds: DataSource): Promise<DataSource> => {
      const newDataSource = manager.create(DataSource, {
        organizationId: user.organizationId,
        name: dataSource.name,
        kind: dataSource.kind,
        type: DataSourceTypes.DEFAULT,
        appVersionId,
        scope: 'global',
        pluginId: null,
      });
      await manager.save(newDataSource);

      return newDataSource;
    };

    if (isPlugin) {
      return await createDsFromPluginInstalled(dataSource);
    } else {
      return await createNewGlobalDs(dataSource);
    }
  }

  async associateAppEnvironmentsToAppVersion(
    manager: EntityManager,
    user: User,
    appEnvironments: Record<string, any>[],
    appVersion: AppVersion,
    appResourceMappings: AppResourceMappings
  ) {
    appResourceMappings = { ...appResourceMappings };
    const currentOrgEnvironments = await this.appEnvironmentService.getAll(user.organizationId, manager);

    if (!appEnvironments?.length) {
      currentOrgEnvironments.map((env) => (appResourceMappings.appEnvironmentMapping[env.id] = env.id));
    } else if (appEnvironments?.length && appEnvironments[0]?.appVersionId) {
      const appVersionedEnvironments = appEnvironments.filter(
        (appEnv: { appVersionId: string }) => appEnv.appVersionId === appVersion.id
      );
      for (const currentOrgEnv of currentOrgEnvironments) {
        const appEnvironment = appVersionedEnvironments.filter(
          (appEnv: { name: string }) => appEnv.name === currentOrgEnv.name
        )[0];
        if (appEnvironment) {
          appResourceMappings.appEnvironmentMapping[appEnvironment.id] = currentOrgEnv.id;
        }
      }
    } else {
      //For apps imported on v2 where organizationId not available
      for (const currentOrgEnv of currentOrgEnvironments) {
        const appEnvironment = appEnvironments.filter(
          (appEnv: { name: string }) => appEnv.name === currentOrgEnv.name
        )[0];
        if (appEnvironment) {
          appResourceMappings.appEnvironmentMapping[appEnvironment.id] = currentOrgEnv.id;
        }
      }
    }

    return appResourceMappings;
  }

  async createAppVersionsForImportedApp(
    manager: EntityManager,
    user: User,
    importedApp: App,
    appVersions: AppVersion[],
    appResourceMappings: AppResourceMappings,
    isNormalizedAppDefinitionSchema: boolean
  ) {
    appResourceMappings = { ...appResourceMappings };
    const { appVersionMapping, appDefaultEnvironmentMapping } = appResourceMappings;
    const organization: Organization = await manager.findOne(Organization, {
      where: { id: user.organizationId },
      relations: ['appEnvironments'],
    });
    let currentEnvironmentId: string;

    for (const appVersion of appVersions) {
      const appEnvIds: string[] = [...organization.appEnvironments.map((env) => env.id)];

      //app is exported to CE
      if (defaultAppEnvironments.length === 1) {
        currentEnvironmentId = organization.appEnvironments.find((env: any) => env.isDefault)?.id;
      } else {
        //to EE or cloud
        currentEnvironmentId = organization.appEnvironments.find((env) => env.priority === 1)?.id;
      }

      const version = await manager.create(AppVersion, {
        appId: importedApp.id,
        definition: appVersion.definition,
        name: appVersion.name,
        currentEnvironmentId,
        createdAt: new Date(),
        updatedAt: new Date(),
      });

      if (isNormalizedAppDefinitionSchema) {
        version.showViewerNavigation = appVersion.showViewerNavigation;
        version.homePageId = appVersion.homePageId;
        version.globalSettings = appVersion.globalSettings;
      } else {
        version.showViewerNavigation = appVersion.definition.showViewerNavigation || true;
        version.homePageId = appVersion.definition?.homePageId;

        if (!appVersion.definition?.globalSettings) {
          version.globalSettings = {
            hideHeader: false,
            appInMaintenance: false,
            canvasMaxWidth: 100,
            canvasMaxWidthType: '%',
            canvasMaxHeight: 2400,
            canvasBackgroundColor: '#edeff5',
            backgroundFxQuery: '',
            appMode: 'auto',
          };
        } else {
          version.globalSettings = appVersion.definition?.globalSettings;
        }
      }

      await manager.save(version);

      appDefaultEnvironmentMapping[appVersion.id] = appEnvIds;
      appVersionMapping[appVersion.id] = version.id;
    }

    return appResourceMappings;
  }

  async createDefaultDataSourceForVersion(
    organizationId: string,
    versionId: string,
    kinds: DefaultDataSourceKind[],
    manager: EntityManager
  ): Promise<any> {
    const response = {};
    for (const defaultSource of kinds) {
      const dataSource = await this.dataSourcesService.createDefaultDataSource(defaultSource, versionId, null, manager);
      response[defaultSource] = dataSource.id;
      await this.appEnvironmentService.createDataSourceInAllEnvironments(organizationId, dataSource.id, manager);
    }
    return response;
  }

  async setEditingVersionAsLatestVersion(manager: EntityManager, appVersionMapping: any, appVersions: Array<any>) {
    if (isEmpty(appVersions)) return;

    const lastVersionFromImport = appVersions[appVersions.length - 1];
    const lastVersionIdToUpdate = appVersionMapping[lastVersionFromImport.id];

    await manager.update(AppVersion, { id: lastVersionIdToUpdate }, { updatedAt: new Date() });
  }

  async createAdminGroupPermissions(manager: EntityManager, app: App) {
    const orgDefaultGroupPermissions = await manager.find(GroupPermission, {
      where: {
        organizationId: app.organizationId,
        group: 'admin',
      },
    });

    const adminPermissions = {
      read: true,
      update: true,
      delete: true,
    };

    for (const groupPermission of orgDefaultGroupPermissions) {
      const appGroupPermission = manager.create(AppGroupPermission, {
        groupPermissionId: groupPermission.id,
        appId: app.id,
        ...adminPermissions,
      });

      return await manager.save(AppGroupPermission, appGroupPermission);
    }
  }

  async createDatasourceOption(
    manager: EntityManager,
    options: Record<string, unknown>,
    environmentId: string,
    dataSourceId: string
  ) {
    const convertedOptions = this.convertToArrayOfKeyValuePairs(options);
    const newOptions = await this.dataSourcesService.parseOptionsForCreate(convertedOptions, true, manager);
    const dsOption = manager.create(DataSourceOptions, {
      options: newOptions,
      environmentId,
      dataSourceId,
      createdAt: new Date(),
      updatedAt: new Date(),
    });
    await manager.save(dsOption);
  }

  convertToArrayOfKeyValuePairs(options: Record<string, unknown>): Array<object> {
    if (!options) return;
    return Object.keys(options).map((key) => {
      return {
        key: key,
        value: options[key]['value'],
        encrypted: options[key]['encrypted'],
      };
    });
  }

  replaceDataQueryOptionsWithNewDataQueryIds(
    options: { events: Record<string, unknown>[] },
    dataQueryMapping: Record<string, string>
  ) {
    if (options && options.events) {
      const replacedEvents = options.events.map((event: { queryId: string }) => {
        if (event.queryId) {
          event.queryId = dataQueryMapping[event.queryId];
        }
        return event;
      });
      options.events = replacedEvents;
    }
    return options;
  }

  replaceDataQueryIdWithinDefinitions(
    definition: QueryDeepPartialEntity<any>,
    dataQueryMapping: Record<string, string>
  ): QueryDeepPartialEntity<any> {
    if (definition?.pages) {
      for (const pageId of Object.keys(definition?.pages)) {
        if (definition.pages[pageId].events) {
          const replacedPageEvents = definition.pages[pageId].events.map((event: { queryId: string }) => {
            if (event.queryId) {
              event.queryId = dataQueryMapping[event.queryId];
            }
            return event;
          });
          definition.pages[pageId].events = replacedPageEvents;
        }
        if (definition.pages[pageId].components) {
          for (const id of Object.keys(definition.pages[pageId].components)) {
            const component = definition.pages[pageId].components[id].component;

            if (component?.definition?.events) {
              const replacedComponentEvents = component.definition.events.map((event: { queryId: string }) => {
                if (event.queryId) {
                  event.queryId = dataQueryMapping[event.queryId];
                }
                return event;
              });
              component.definition.events = replacedComponentEvents;
            }

            if (component?.definition?.properties?.actions?.value) {
              for (const value of component.definition.properties.actions.value) {
                if (value?.events) {
                  const replacedComponentActionEvents = value.events.map((event: { queryId: string }) => {
                    if (event.queryId) {
                      event.queryId = dataQueryMapping[event.queryId];
                    }
                    return event;
                  });
                  value.events = replacedComponentActionEvents;
                }
              }
            }

            if (component?.component === 'Table') {
              for (const column of component?.definition?.properties?.columns?.value ?? []) {
                if (column?.events) {
                  const replacedComponentActionEvents = column.events.map((event: { queryId: string }) => {
                    if (event.queryId) {
                      event.queryId = dataQueryMapping[event.queryId];
                    }
                    return event;
                  });
                  column.events = replacedComponentActionEvents;
                }
              }
            }

            definition.pages[pageId].components[id].component = component;
          }
        }
      }
    }
    return definition;
  }

  async performLegacyAppImport(
    manager: EntityManager,
    importedApp: App,
    appParams: any,
    externalResourceMappings: any,
    user: any
  ) {
    const dataSourceMapping = {};
    const dataQueryMapping = {};
    const dataSources = appParams?.dataSources || [];
    const dataQueries = appParams?.dataQueries || [];
    let currentEnvironmentId = null;

    const version = manager.create(AppVersion, {
      appId: importedApp.id,
      definition: appParams.definition,
      name: 'v1',
      currentEnvironmentId,
      createdAt: new Date(),
      updatedAt: new Date(),
    });
    await manager.save(version);

    // Create default data sources
    const defaultDataSourceIds = await this.createDefaultDataSourceForVersion(
      user.organizationId,
      version.id,
      DefaultDataSourceKinds,
      manager
    );
    let envIdArray: string[] = [];

    const organization: Organization = await manager.findOne(Organization, {
      where: { id: user.organizationId },
      relations: ['appEnvironments'],
    });
    envIdArray = [...organization.appEnvironments.map((env) => env.id)];

    if (!envIdArray.length) {
      await Promise.all(
        defaultAppEnvironments.map(async (en) => {
          const env = manager.create(AppEnvironment, {
            organizationId: user.organizationId,
            name: en.name,
            isDefault: en.isDefault,
            priority: en.priority,
            createdAt: new Date(),
            updatedAt: new Date(),
          });
          await manager.save(env);
          if (defaultAppEnvironments.length === 1 || en.priority === 1) {
            currentEnvironmentId = env.id;
          }
          envIdArray.push(env.id);
        })
      );
    } else {
      //get starting env from the organization environments list
      const { appEnvironments } = organization;
      if (appEnvironments.length === 1) currentEnvironmentId = appEnvironments[0].id;
      else {
        appEnvironments.map((appEnvironment) => {
          if (appEnvironment.priority === 1) currentEnvironmentId = appEnvironment.id;
        });
      }
    }

    for (const source of dataSources) {
      const convertedOptions = this.convertToArrayOfKeyValuePairs(source.options);

      const newSource = manager.create(DataSource, {
        name: source.name,
        kind: source.kind,
        appVersionId: version.id,
      });
      await manager.save(newSource);
      dataSourceMapping[source.id] = newSource.id;

      await Promise.all(
        envIdArray.map(async (envId) => {
          let newOptions: Record<string, unknown>;
          if (source.options) {
            newOptions = await this.dataSourcesService.parseOptionsForCreate(convertedOptions, true, manager);
          }

          const dsOption = manager.create(DataSourceOptions, {
            environmentId: envId,
            dataSourceId: newSource.id,
            options: newOptions,
            createdAt: new Date(),
            updatedAt: new Date(),
          });
          await manager.save(dsOption);
        })
      );
    }

    const newDataQueries = [];
    for (const query of dataQueries) {
      const dataSourceId = dataSourceMapping[query.dataSourceId];
      const newQuery = manager.create(DataQuery, {
        name: query.name,
        dataSourceId: !dataSourceId ? defaultDataSourceIds[query.kind] : dataSourceId,
        appVersionId: query.appVersionId,
        options:
          dataSourceId == defaultDataSourceIds['tooljetdb']
            ? this.replaceTooljetDbTableIds(query.options, externalResourceMappings['tooljet_database'])
            : query.options,
      });
      await manager.save(newQuery);
      dataQueryMapping[query.id] = newQuery.id;
      newDataQueries.push(newQuery);
    }

    for (const newQuery of newDataQueries) {
      const newOptions = this.replaceDataQueryOptionsWithNewDataQueryIds(newQuery.options, dataQueryMapping);
      const queryEvents = newQuery.options?.events || [];
      delete newOptions?.events;

      newQuery.options = newOptions;
      await manager.save(newQuery);

      queryEvents.forEach(async (event, index) => {
        const newEvent = {
          name: event.eventId,
          sourceId: newQuery.id,
          target: Target.dataQuery,
          event: event,
          index: queryEvents.index || index,
          appVersionId: newQuery.appVersionId,
        };

        await manager.save(EventHandler, newEvent);
      });
    }

    await manager.update(
      AppVersion,
      { id: version.id },
      { definition: this.replaceDataQueryIdWithinDefinitions(version.definition, dataQueryMapping) }
    );
  }

  // Entire function should be santised for Undefined values
<<<<<<< HEAD
  replaceTooljetDbTableIds(queryOptions: any, tooljetDatabaseMapping: any) {
    if (queryOptions?.operation && queryOptions.operation === 'join_tables') {
      const joinOptions = { ...(queryOptions?.join_table ?? {}) };

      // JOIN Section
      if (joinOptions?.joins && joinOptions.joins.length > 0) {
        const joinsTableIdUpdatedList = joinOptions.joins.map((joinCondition) => {
          const updatedJoinCondition = { ...joinCondition };
          // Updating Join tableId
          if (updatedJoinCondition.table)
            updatedJoinCondition.table =
              tooljetDatabaseMapping[updatedJoinCondition.table]?.id ?? updatedJoinCondition.table;
          // Updating TableId on Conditions in Join Query
          if (updatedJoinCondition.conditions) {
            const updatedJoinConditionFilter = this.updateNewTableIdForFilter(
              updatedJoinCondition.conditions,
              tooljetDatabaseMapping
            );
            updatedJoinCondition.conditions = updatedJoinConditionFilter.conditions;
          }
=======
  replaceTooljetDbTableIds(queryOptions, tooljetDatabaseMapping, organizationId: string) {
    let transformedQueryOptions;
    if (Object.keys(queryOptions).includes('join_table')) {
      transformedQueryOptions = this.replaceTooljetDbTableIdOnJoin(
        queryOptions,
        tooljetDatabaseMapping,
        organizationId
      );
    }
    if (queryOptions?.operation === 'join_tables') {
      return transformedQueryOptions;
    }

    const mappedTableId = tooljetDatabaseMapping[transformedQueryOptions.table_id]?.id;
    return {
      ...transformedQueryOptions,
      ...(mappedTableId && { table_id: mappedTableId }),
      ...(organizationId && { organization_id: organizationId }),
    };
  }

  replaceTooljetDbTableIdOnJoin(
    queryOptions,
    tooljetDatabaseMapping,
    organizationId: string
  ): Partial<{
    table_id: string;
    join_table: unknown;
    organization_id: string;
  }> {
    const joinOptions = { ...(queryOptions?.join_table ?? {}) };

    // JOIN Section
    if (joinOptions?.joins && joinOptions.joins.length > 0) {
      const joinsTableIdUpdatedList = joinOptions.joins.map((joinCondition) => {
        const updatedJoinCondition = { ...joinCondition };
        // Updating Join tableId
        if (updatedJoinCondition.table)
          updatedJoinCondition.table =
            tooljetDatabaseMapping[updatedJoinCondition.table]?.id ?? updatedJoinCondition.table;
        // Updating TableId on Conditions in Join Query
        if (updatedJoinCondition.conditions) {
          const updatedJoinConditionFilter = this.updateNewTableIdForFilter(
            updatedJoinCondition.conditions,
            tooljetDatabaseMapping
          );
          updatedJoinCondition.conditions = updatedJoinConditionFilter.conditions;
        }
>>>>>>> 1311b5ab

          return updatedJoinCondition;
        });
        joinOptions.joins = joinsTableIdUpdatedList;
      }

      // Filter Section
      if (joinOptions?.conditions) {
        joinOptions.conditions = this.updateNewTableIdForFilter(
          joinOptions.conditions,
          tooljetDatabaseMapping
        ).conditions;
      }

      // Select Section
      if (joinOptions?.fields) {
        joinOptions.fields = joinOptions.fields.map((eachField) => {
          if (eachField.table) {
            eachField.table = tooljetDatabaseMapping[eachField.table]?.id ?? eachField.table;
            return eachField;
          }
          return eachField;
        });
      }

      // From Section
      if (joinOptions?.from) {
        const { name = '' } = joinOptions.from;
        joinOptions.from = { ...joinOptions.from, name: tooljetDatabaseMapping[name]?.id ?? name };
      }

      // Sort Section
      if (joinOptions?.order_by) {
        joinOptions.order_by = joinOptions.order_by.map((eachOrderBy) => {
          if (eachOrderBy.table) {
            eachOrderBy.table = tooljetDatabaseMapping[eachOrderBy.table]?.id ?? eachOrderBy.table;
            return eachOrderBy;
          }
          return eachOrderBy;
        });
      }

      return { ...queryOptions, table_id: tooljetDatabaseMapping[queryOptions.table_id]?.id, join_table: joinOptions };
    } else {
      return { ...queryOptions, table_id: tooljetDatabaseMapping[queryOptions.table_id]?.id };
    }
  }

  updateNewTableIdForFilter(joinConditions, tooljetDatabaseMapping) {
    const { conditionsList = [] } = { ...joinConditions };
    const updatedConditionList = conditionsList.map((condition) => {
      if (condition.conditions) {
        return this.updateNewTableIdForFilter(condition.conditions, tooljetDatabaseMapping);
      } else {
        const { operator = '=', leftField = {}, rightField = {} } = { ...condition };
        if (leftField?.table) leftField['table'] = tooljetDatabaseMapping[leftField.table]?.id ?? leftField.table;
        if (rightField?.table) rightField['table'] = tooljetDatabaseMapping[rightField.table]?.id ?? rightField.table;
        return { operator, leftField, rightField };
      }
    });
    return { conditions: { ...joinConditions, conditionsList: [...updatedConditionList] } };
  }

  async updateEventActionsForNewVersionWithNewMappingIds(
    manager: EntityManager,
    versionId: string,
    oldDataQueryToNewMapping: Record<string, unknown>,
    oldComponentToNewComponentMapping: Record<string, unknown>,
    oldPageToNewPageMapping: Record<string, unknown>
  ) {
    const allEvents = await manager
      .createQueryBuilder(EventHandler, 'event')
      .where('event.appVersionId = :versionId', { versionId })
      .getMany();

    for (const event of allEvents) {
      const eventDefinition = event.event;

      if (eventDefinition?.actionId === 'run-query' && oldDataQueryToNewMapping[eventDefinition.queryId]) {
        eventDefinition.queryId = oldDataQueryToNewMapping[eventDefinition.queryId];
      }

      if (
        eventDefinition?.actionId === 'control-component' &&
        oldComponentToNewComponentMapping[eventDefinition.componentId]
      ) {
        eventDefinition.componentId = oldComponentToNewComponentMapping[eventDefinition.componentId];
      }

      if (eventDefinition?.actionId === 'switch-page' && oldPageToNewPageMapping[eventDefinition.pageId]) {
        eventDefinition.pageId = oldPageToNewPageMapping[eventDefinition.pageId];
      }

      if (
        (eventDefinition?.actionId == 'show-modal' || eventDefinition?.actionId === 'close-modal') &&
        oldComponentToNewComponentMapping[eventDefinition.modal]
      ) {
        eventDefinition.modal = oldComponentToNewComponentMapping[eventDefinition.modal];
      }

      event.event = eventDefinition;

      await manager.save(event);
    }
  }
}

function convertSinglePageSchemaToMultiPageSchema(appParams: any) {
  const appParamsWithMultipageSchema = {
    ...appParams,
    appVersions: appParams.appVersions?.map((appVersion: { definition: any }) => ({
      ...appVersion,
      definition: convertAppDefinitionFromSinglePageToMultiPage(appVersion.definition),
    })),
  };
  return appParamsWithMultipageSchema;
}

/**
 * Migrates styles to properties of the component based on the specified component types.
 * @param {NewRevampedComponent} componentType - Component type for which to perform property migration.
 * @param {Component} component - The component object containing properties, styles, and general information.
 * @param {NewRevampedComponent[]} componentTypes - An array of component types for which to perform property migration.
 * @returns {object} An object containing the modified properties, styles, and general information.
 */
function migrateProperties(
  componentType: NewRevampedComponent,
  component: Component,
  componentTypes: NewRevampedComponent[],
  tooljetVersion: string | null
) {
  const properties = { ...component.properties };
  const styles = { ...component.styles };
  const general = { ...component.general };
  const validation = { ...component.validation };
  const generalStyles = { ...component.generalStyles };

  if (!tooljetVersion) {
    return { properties, styles, general, generalStyles, validation };
  }

  const shouldHandleBackwardCompatibility = isVersionGreaterThanOrEqual(tooljetVersion, '2.29.0') ? false : true;

  // Check if the component type is included in the specified component types
  if (componentTypes.includes(componentType as NewRevampedComponent)) {
    if (styles.visibility) {
      properties.visibility = styles.visibility;
      delete styles.visibility;
    }

    if (styles.disabledState) {
      properties.disabledState = styles.disabledState;
      delete styles.disabledState;
    }

    if (general?.tooltip) {
      properties.tooltip = general?.tooltip;
      delete general?.tooltip;
    }

    if (generalStyles?.boxShadow) {
      styles.boxShadow = generalStyles?.boxShadow;
      delete generalStyles?.boxShadow;
    }

    if (
      shouldHandleBackwardCompatibility &&
      (componentType === 'TextInput' || componentType === 'PasswordInput' || componentType === 'NumberInput')
    ) {
      properties.label = '';
    }

    if (componentType === 'NumberInput') {
      if (properties.minValue) {
        validation.minValue = properties?.minValue;
        delete properties.minValue;
      }

      if (properties.maxValue) {
        validation.maxValue = properties?.maxValue;
        delete properties.maxValue;
      }
    }
  }
  return { properties, styles, general, generalStyles, validation };
}

function transformComponentData(
  data: object,
  componentEvents: any[],
  componentsMapping: Record<string, string>,
  isNormalizedAppDefinitionSchema = true,
  tooljetVersion: string
): Component[] {
  const transformedComponents: Component[] = [];

  const allComponents = Object.keys(data).map((key) => {
    return {
      id: key,
      ...data[key],
    };
  });

  for (const componentId in data) {
    const component = data[componentId];
    const componentData = component['component'];

    let skipComponent = false;
    const transformedComponent: Component = new Component();

    let parentId = component.parent ? component.parent : null;

    const isParentTabOrCalendar = isChildOfTabsOrCalendar(
      component,
      allComponents,
      parentId,
      isNormalizedAppDefinitionSchema
    );

    if (isParentTabOrCalendar) {
      const childTabId = component.parent.split('-')[component.parent.split('-').length - 1];
      const _parentId = component?.parent?.split('-').slice(0, -1).join('-');
      const mappedParentId = componentsMapping[_parentId];

      parentId = `${mappedParentId}-${childTabId}`;
    } else if (isChildOfKanbanModal(component, allComponents, parentId, true)) {
      const _parentId = component?.parent?.split('-').slice(0, -1).join('-');
      const mappedParentId = componentsMapping[_parentId];

      parentId = `${mappedParentId}-modal`;
    } else {
      if (component.parent && !componentsMapping[parentId]) {
        skipComponent = true;
      }
      parentId = componentsMapping[parentId];
    }

    if (!skipComponent) {
      const { properties, styles, general, validation, generalStyles } = migrateProperties(
        componentData.component,
        componentData.definition,
        NewRevampedComponents,
        tooljetVersion
      );
      transformedComponent.id = uuid();
      transformedComponent.name = componentData.name;
      transformedComponent.type = componentData.component;
      transformedComponent.properties = properties || {};
      transformedComponent.styles = styles || {};
      transformedComponent.validation = validation || {};
      transformedComponent.general = general || {};
      transformedComponent.generalStyles = generalStyles || {};
      transformedComponent.displayPreferences = componentData.definition.others || {};
      transformedComponent.parent = component.parent ? parentId : null;

      transformedComponents.push(transformedComponent);

      componentEvents.push({
        componentId: componentId,
        event: componentData.definition.events,
      });
      componentsMapping[componentId] = transformedComponent.id;
    }
  }

  return transformedComponents;
}

const isChildOfTabsOrCalendar = (
  component,
  allComponents = [],
  componentParentId = undefined,
  isNormalizedAppDefinitionSchema: boolean
) => {
  if (componentParentId) {
    const parentId = component?.parent?.split('-').slice(0, -1).join('-');

    const parentComponent = allComponents.find((comp) => comp.id === parentId);

    if (parentComponent) {
      if (!isNormalizedAppDefinitionSchema) {
        return parentComponent.component.component === 'Tabs' || parentComponent.component.component === 'Calendar';
      }

      return parentComponent.type === 'Tabs' || parentComponent.type === 'Calendar';
    }
  }

  return false;
};

const isChildOfKanbanModal = (
  component,
  allComponents = [],
  componentParentId = undefined,
  isNormalizedAppDefinitionSchema: boolean
) => {
  if (!componentParentId || !componentParentId.includes('modal')) return false;

  const parentId = component?.parent?.split('-').slice(0, -1).join('-');

  const parentComponent = allComponents.find((comp) => comp.id === parentId);

  if (!isNormalizedAppDefinitionSchema) {
    return parentComponent.component.component === 'Kanban';
  }

  return parentComponent.type === 'Kanban';
};<|MERGE_RESOLUTION|>--- conflicted
+++ resolved
@@ -1553,10 +1553,37 @@
   }
 
   // Entire function should be santised for Undefined values
-<<<<<<< HEAD
-  replaceTooljetDbTableIds(queryOptions: any, tooljetDatabaseMapping: any) {
-    if (queryOptions?.operation && queryOptions.operation === 'join_tables') {
-      const joinOptions = { ...(queryOptions?.join_table ?? {}) };
+  replaceTooljetDbTableIds(queryOptions, tooljetDatabaseMapping, organizationId: string) {
+    let transformedQueryOptions;
+    if (Object.keys(queryOptions).includes('join_table')) {
+      transformedQueryOptions = this.replaceTooljetDbTableIdOnJoin(
+        queryOptions,
+        tooljetDatabaseMapping,
+        organizationId
+      );
+    }
+    if (queryOptions?.operation === 'join_tables') {
+      return transformedQueryOptions;
+    }
+
+    const mappedTableId = tooljetDatabaseMapping[transformedQueryOptions.table_id]?.id;
+    return {
+      ...transformedQueryOptions,
+      ...(mappedTableId && { table_id: mappedTableId }),
+      ...(organizationId && { organization_id: organizationId }),
+    };
+  }
+
+  replaceTooljetDbTableIdOnJoin(
+    queryOptions,
+    tooljetDatabaseMapping,
+    organizationId: string
+  ): Partial<{
+    table_id: string;
+    join_table: unknown;
+    organization_id: string;
+  }> {
+    const joinOptions = { ...(queryOptions?.join_table ?? {}) };
 
       // JOIN Section
       if (joinOptions?.joins && joinOptions.joins.length > 0) {
@@ -1574,56 +1601,6 @@
             );
             updatedJoinCondition.conditions = updatedJoinConditionFilter.conditions;
           }
-=======
-  replaceTooljetDbTableIds(queryOptions, tooljetDatabaseMapping, organizationId: string) {
-    let transformedQueryOptions;
-    if (Object.keys(queryOptions).includes('join_table')) {
-      transformedQueryOptions = this.replaceTooljetDbTableIdOnJoin(
-        queryOptions,
-        tooljetDatabaseMapping,
-        organizationId
-      );
-    }
-    if (queryOptions?.operation === 'join_tables') {
-      return transformedQueryOptions;
-    }
-
-    const mappedTableId = tooljetDatabaseMapping[transformedQueryOptions.table_id]?.id;
-    return {
-      ...transformedQueryOptions,
-      ...(mappedTableId && { table_id: mappedTableId }),
-      ...(organizationId && { organization_id: organizationId }),
-    };
-  }
-
-  replaceTooljetDbTableIdOnJoin(
-    queryOptions,
-    tooljetDatabaseMapping,
-    organizationId: string
-  ): Partial<{
-    table_id: string;
-    join_table: unknown;
-    organization_id: string;
-  }> {
-    const joinOptions = { ...(queryOptions?.join_table ?? {}) };
-
-    // JOIN Section
-    if (joinOptions?.joins && joinOptions.joins.length > 0) {
-      const joinsTableIdUpdatedList = joinOptions.joins.map((joinCondition) => {
-        const updatedJoinCondition = { ...joinCondition };
-        // Updating Join tableId
-        if (updatedJoinCondition.table)
-          updatedJoinCondition.table =
-            tooljetDatabaseMapping[updatedJoinCondition.table]?.id ?? updatedJoinCondition.table;
-        // Updating TableId on Conditions in Join Query
-        if (updatedJoinCondition.conditions) {
-          const updatedJoinConditionFilter = this.updateNewTableIdForFilter(
-            updatedJoinCondition.conditions,
-            tooljetDatabaseMapping
-          );
-          updatedJoinCondition.conditions = updatedJoinConditionFilter.conditions;
-        }
->>>>>>> 1311b5ab
 
           return updatedJoinCondition;
         });
