--- conflicted
+++ resolved
@@ -9,17 +9,13 @@
 import { DataSourceOptions } from 'src/entities/data_source_options.entity';
 import { GroupPermission } from 'src/entities/group_permission.entity';
 import { User } from 'src/entities/user.entity';
-import { DataSourceTypes } from 'src/helpers/data_source.constants';
 import { dbTransactionWrap, defaultAppEnvironments } from 'src/helpers/utils.helper';
 import { EntityManager } from 'typeorm';
 import { convertAppDefinitionFromSinglePageToMultiPage } from '../../lib/single-page-to-and-from-multipage-definition-conversion';
-<<<<<<< HEAD
 import { AppEnvironmentService } from './app_environments.service';
 import { DataSourcesService } from './data_sources.service';
-=======
 import { DataSourceScopes, DataSourceTypes } from 'src/helpers/data_source.constants';
 import { Organization } from 'src/entities/organization.entity';
->>>>>>> 6d2e2046
 
 @Injectable()
 export class AppImportExportService {
@@ -144,11 +140,13 @@
 
     await dbTransactionWrap(async (manager) => {
       importedApp = await this.createImportedAppForUser(manager, schemaUnifiedAppParams, user);
-<<<<<<< HEAD
-      await this.buildImportedAppAssociations(manager, importedApp, schemaUnifiedAppParams, externalResourceMappings);
-=======
-      await this.buildImportedAppAssociations(manager, importedApp, schemaUnifiedAppParams, user);
->>>>>>> 6d2e2046
+      await this.buildImportedAppAssociations(
+        manager,
+        importedApp,
+        schemaUnifiedAppParams,
+        user,
+        externalResourceMappings
+      );
       await this.createAdminGroupPermissions(manager, importedApp);
     });
 
@@ -176,16 +174,13 @@
     return importedApp;
   }
 
-<<<<<<< HEAD
   async buildImportedAppAssociations(
     manager: EntityManager,
     importedApp: App,
     appParams: any,
+    user: User,
     externalResourceMappings
   ) {
-=======
-  async buildImportedAppAssociations(manager: EntityManager, importedApp: App, appParams: any, user: User) {
->>>>>>> 6d2e2046
     const dataSourceMapping = {};
     const defaultDataSourceIdMapping = {};
     const dataQueryMapping = {};
@@ -203,7 +198,6 @@
     // Old version without app version
     // Handle exports prior to 0.12.0
     if (!appVersions?.length) {
-<<<<<<< HEAD
       await this.setupLegacyAppsForImport(
         manager,
         importedApp,
@@ -212,105 +206,8 @@
         dataSourceMapping,
         dataQueries,
         dataQueryMapping,
-        externalResourceMappings
-=======
-      // Old version without app version
-      // Handle exports prior to 0.12.0
-      const version = manager.create(AppVersion, {
-        appId: importedApp.id,
-        definition: appParams.definition,
-        name: 'v1',
-        createdAt: new Date(),
-        updatedAt: new Date(),
-      });
-      await manager.save(version);
-
-      await manager.update(App, importedApp, { currentVersionId: version.id });
-
-      // Create default data sources
-      const defaultDataSourceIds = await this.createDefaultDataSourceForVersion(
-        user.organizationId,
-        version.id,
-        [],
-        manager
-      );
-
-      let envIdArray: string[] = [];
-      const organization: Organization = await manager.findOne(Organization, {
-        where: { id: user.organizationId },
-        relations: ['appEnvironments'],
-      });
-      envIdArray = [...organization.appEnvironments.map((env) => env.id)];
-      if (!envIdArray.length) {
-        await Promise.all(
-          defaultAppEnvironments.map(async (en) => {
-            const env = manager.create(AppEnvironment, {
-              organizationId: user.organizationId,
-              name: en.name,
-              isDefault: en.isDefault,
-              createdAt: new Date(),
-              updatedAt: new Date(),
-            });
-            await manager.save(env);
-            envIdArray.push(env.id);
-          })
-        );
-      }
-      for (const source of dataSources) {
-        const convertedOptions = this.convertToArrayOfKeyValuePairs(source.options);
-
-        const newSource = manager.create(DataSource, {
-          name: source.name,
-          kind: source.kind,
-          appVersionId: version.id,
-        });
-        await manager.save(newSource);
-        dataSourceMapping[source.id] = newSource.id;
-
-        await Promise.all(
-          envIdArray.map(async (envId) => {
-            let newOptions;
-            if (source.options) {
-              newOptions = await this.dataSourcesService.parseOptionsForCreate(convertedOptions, true, manager);
-            }
-
-            const dsOption = manager.create(DataSourceOptions, {
-              environmentId: envId,
-              dataSourceId: newSource.id,
-              options: newOptions,
-              createdAt: new Date(),
-              updatedAt: new Date(),
-            });
-            await manager.save(dsOption);
-          })
-        );
-      }
-
-      const newDataQueries = [];
-      for (const query of dataQueries) {
-        const dataSourceId = dataSourceMapping[query.dataSourceId];
-        const newQuery = manager.create(DataQuery, {
-          name: query.name,
-          options: query.options,
-          dataSourceId: !dataSourceId ? defaultDataSourceIds[query.kind] : dataSourceId,
-          appVersionId: query.appVersionId,
-        });
-        await manager.save(newQuery);
-        dataQueryMapping[query.id] = newQuery.id;
-        newDataQueries.push(newQuery);
-      }
-
-      for (const newQuery of newDataQueries) {
-        const newOptions = this.replaceDataQueryOptionsWithNewDataQueryIds(newQuery.options, dataQueryMapping);
-        newQuery.options = newOptions;
-        await manager.save(newQuery);
-      }
-
-      await manager.update(
-        AppVersion,
-        { id: version.id },
-        { definition: this.replaceDataQueryIdWithinDefinitions(version.definition, dataQueryMapping) }
->>>>>>> 6d2e2046
+        externalResourceMappings,
+        user
       );
       return;
     }
@@ -684,7 +581,8 @@
     dataSourceMapping: any,
     dataQueries: DataQuery[],
     dataQueryMapping: any,
-    externalResourceMappings: any
+    externalResourceMappings: any,
+    user: any
   ) {
     const version = manager.create(AppVersion, {
       appId: importedApp.id,
@@ -698,22 +596,34 @@
     await manager.update(App, importedApp, { currentVersionId: version.id });
 
     // Create default data sources
-    const defaultDataSourceIds = await this.createDefaultDataSourceForVersion(version.id, [], manager);
-
-    const envIdArray = [];
-    await Promise.all(
-      defaultAppEnvironments.map(async (en) => {
-        const env = manager.create(AppEnvironment, {
-          appVersionId: version.id,
-          name: en.name,
-          isDefault: en.isDefault,
-          createdAt: new Date(),
-          updatedAt: new Date(),
-        });
-        await manager.save(env);
-        envIdArray.push(env.id);
-      })
+    const defaultDataSourceIds = await this.createDefaultDataSourceForVersion(
+      user.organizationId,
+      version.id,
+      [],
+      manager
     );
+
+    let envIdArray: string[] = [];
+    const organization: Organization = await manager.findOne(Organization, {
+      where: { id: user.organizationId },
+      relations: ['appEnvironments'],
+    });
+    envIdArray = [...organization.appEnvironments.map((env) => env.id)];
+    if (!envIdArray.length) {
+      await Promise.all(
+        defaultAppEnvironments.map(async (en) => {
+          const env = manager.create(AppEnvironment, {
+            organizationId: user.organizationId,
+            name: en.name,
+            isDefault: en.isDefault,
+            createdAt: new Date(),
+            updatedAt: new Date(),
+          });
+          await manager.save(env);
+          envIdArray.push(env.id);
+        })
+      );
+    }
 
     for (const source of dataSources) {
       const convertedOptions = this.convertToArrayOfKeyValuePairs(source.options);
@@ -751,6 +661,7 @@
       const newQuery = manager.create(DataQuery, {
         name: query.name,
         dataSourceId: !dataSourceId ? defaultDataSourceIds[query.kind] : dataSourceId,
+        appVersionId: query.appVersionId,
         options:
           dataSourceId == defaultDataSourceIds['tooljetdb']
             ? this.replaceTooljetDbTableIds(query.options, externalResourceMappings['tooljet_database'])
