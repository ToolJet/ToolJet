import { BadRequestException, Injectable } from '@nestjs/common';
import { isEmpty } from 'lodash';
import { App } from 'src/entities/app.entity';
import { AppEnvironment } from 'src/entities/app_environments.entity';
import { AppGroupPermission } from 'src/entities/app_group_permission.entity';
import { AppVersion } from 'src/entities/app_version.entity';
import { DataQuery } from 'src/entities/data_query.entity';
import { DataSource } from 'src/entities/data_source.entity';
import { DataSourceOptions } from 'src/entities/data_source_options.entity';
import { GroupPermission } from 'src/entities/group_permission.entity';
import { User } from 'src/entities/user.entity';
import { EntityManager, In } from 'typeorm';
import { DataSourcesService } from './data_sources.service';
import {
  dbTransactionWrap,
  defaultAppEnvironments,
  catchDbException,
  extractMajorVersion,
  isTooljetVersionWithNormalizedAppDefinitionSchem,
  isVersionGreaterThanOrEqual,
} from 'src/helpers/utils.helper';
import { LayoutDimensionUnits, resolveGridPositionForComponent } from 'src/helpers/components.helper';
import { AppEnvironmentService } from './app_environments.service';
import { convertAppDefinitionFromSinglePageToMultiPage } from '../../lib/single-page-to-and-from-multipage-definition-conversion';
import { DataSourceScopes, DataSourceTypes } from 'src/helpers/data_source.constants';
import { Organization } from 'src/entities/organization.entity';
import { DataBaseConstraints } from 'src/helpers/db_constraints.constants';
import { QueryDeepPartialEntity } from 'typeorm/query-builder/QueryPartialEntity';
import { Plugin } from 'src/entities/plugin.entity';
import { Page } from 'src/entities/page.entity';
import { Component } from 'src/entities/component.entity';
import { Layout } from 'src/entities/layout.entity';
import { EventHandler, Target } from 'src/entities/event_handler.entity';
import { v4 as uuid } from 'uuid';
import { findAllEntityReferences, isValidUUID, updateEntityReferences } from 'src/helpers/import_export.helpers';
interface AppResourceMappings {
  defaultDataSourceIdMapping: Record<string, string>;
  dataQueryMapping: Record<string, string>;
  appVersionMapping: Record<string, string>;
  appEnvironmentMapping: Record<string, string>;
  appDefaultEnvironmentMapping: Record<string, string[]>;
  pagesMapping: Record<string, string>;
  componentsMapping: Record<string, string>;
}

type DefaultDataSourceKind = 'restapi' | 'runjs' | 'runpy' | 'tooljetdb' | 'workflows';
type DefaultDataSourceName =
  | 'restapidefault'
  | 'runjsdefault'
  | 'runpydefault'
  | 'tooljetdbdefault'
  | 'workflowsdefault';

type NewRevampedComponent = 'Text' | 'TextInput' | 'PasswordInput' | 'NumberInput' | 'Table' | 'Button' | 'Checkbox';

const DefaultDataSourceNames: DefaultDataSourceName[] = [
  'restapidefault',
  'runjsdefault',
  'runpydefault',
  'tooljetdbdefault',
  'workflowsdefault',
];
const DefaultDataSourceKinds: DefaultDataSourceKind[] = ['restapi', 'runjs', 'runpy', 'tooljetdb', 'workflows'];
const NewRevampedComponents: NewRevampedComponent[] = [
  'Text',
  'TextInput',
  'PasswordInput',
  'NumberInput',
  'Table',
  'Checkbox',
  'Button',
];

@Injectable()
export class AppImportExportService {
  constructor(
    private dataSourcesService: DataSourcesService,
    private appEnvironmentService: AppEnvironmentService,
    private readonly entityManager: EntityManager
  ) {}

  async export(user: User, id: string, searchParams: any = {}): Promise<{ appV2: App }> {
    // https://github.com/typeorm/typeorm/issues/3857
    // Making use of query builder
    // filter by search params
    const versionId = searchParams?.version_id;
    return await dbTransactionWrap(async (manager: EntityManager) => {
      const queryForAppToExport = manager
        .createQueryBuilder(App, 'apps')
        .where('apps.id = :id AND apps.organization_id = :organizationId', {
          id,
          organizationId: user.organizationId,
        });
      const appToExport = await queryForAppToExport.getOne();

      const queryAppVersions = manager
        .createQueryBuilder(AppVersion, 'app_versions')
        .where('app_versions.appId = :appId', {
          appId: appToExport.id,
        });

      if (versionId) {
        queryAppVersions.andWhere('app_versions.id = :versionId', { versionId });
      }
      const appVersions = await queryAppVersions.orderBy('app_versions.created_at', 'ASC').getMany();

      const legacyLocalDataSources =
        appVersions?.length &&
        (await manager
          .createQueryBuilder(DataSource, 'data_sources')
          .where('data_sources.appVersionId IN(:...versionId)', {
            versionId: appVersions.map((v) => v.id),
          })
          .andWhere('data_sources.scope != :scope', { scope: DataSourceScopes.GLOBAL })
          .orderBy('data_sources.created_at', 'ASC')
          .getMany());

      const appEnvironments = await manager
        .createQueryBuilder(AppEnvironment, 'app_environments')
        .where('app_environments.organizationId = :organizationId', {
          organizationId: user.organizationId,
        })
        .orderBy('app_environments.createdAt', 'ASC')
        .getMany();

      let dataQueries: DataQuery[] = [];
      let dataSourceOptions: DataSourceOptions[] = [];

      const globalQueries: DataQuery[] = await manager
        .createQueryBuilder(DataQuery, 'data_query')
        .innerJoinAndSelect('data_query.dataSource', 'dataSource')
        .where('data_query.appVersionId IN(:...versionId)', {
          versionId: appVersions.map((v) => v.id),
        })
        .andWhere('dataSource.scope = :scope', { scope: DataSourceScopes.GLOBAL })
        .getMany();

      const globalDataSources = [...new Map(globalQueries.map((gq) => [gq.dataSource.id, gq.dataSource])).values()];

      const dataSources = [...legacyLocalDataSources, ...globalDataSources];

      if (dataSources?.length) {
        dataQueries = await manager
          .createQueryBuilder(DataQuery, 'data_queries')
          .where('data_queries.dataSourceId IN(:...dataSourceId)', {
            dataSourceId: dataSources?.map((v) => v.id),
          })
          .andWhere('data_queries.appVersionId IN(:...versionId)', {
            versionId: appVersions.map((v) => v.id),
          })
          .orderBy('data_queries.created_at', 'ASC')
          .getMany();

        dataSourceOptions = await manager
          .createQueryBuilder(DataSourceOptions, 'data_source_options')
          .where(
            'data_source_options.environmentId IN(:...environmentId) AND data_source_options.dataSourceId IN(:...dataSourceId)',
            {
              environmentId: appEnvironments.map((v) => v.id),
              dataSourceId: dataSources.map((v) => v.id),
            }
          )
          .orderBy('data_source_options.createdAt', 'ASC')
          .getMany();

        dataSourceOptions?.forEach((dso) => {
          delete dso?.options?.tokenData;
        });
      }

      const pages = await manager
        .createQueryBuilder(Page, 'pages')
        .where('pages.appVersionId IN(:...versionId)', {
          versionId: appVersions.map((v) => v.id),
        })
        .orderBy('pages.created_at', 'ASC')
        .getMany();

      const components =
        pages.length > 0
          ? await manager
              .createQueryBuilder(Component, 'components')
              .leftJoinAndSelect('components.layouts', 'layouts')
              .where('components.pageId IN(:...pageId)', {
                pageId: pages.map((v) => v.id),
              })
              .orderBy('components.created_at', 'ASC')
              .getMany()
          : [];

      const events = await manager
        .createQueryBuilder(EventHandler, 'event_handlers')
        .where('event_handlers.appVersionId IN(:...versionId)', {
          versionId: appVersions.map((v) => v.id),
        })
        .orderBy('event_handlers.created_at', 'ASC')
        .getMany();

      appToExport['components'] = components;
      appToExport['pages'] = pages;
      appToExport['events'] = events;
      appToExport['dataQueries'] = dataQueries;
      appToExport['dataSources'] = dataSources;
      appToExport['appVersions'] = appVersions;
      appToExport['appEnvironments'] = appEnvironments;
      appToExport['dataSourceOptions'] = dataSourceOptions;
      appToExport['schemaDetails'] = {
        multiPages: true,
        multiEnv: true,
        globalDataSources: true,
      };

      return { appV2: appToExport };
    });
  }

  async import(
    user: User,
    appParamsObj: any,
    appName: string,
    externalResourceMappings = {},
    tooljetVersion = '',
    cloning = false
  ): Promise<App> {
    if (typeof appParamsObj !== 'object') {
      throw new BadRequestException('Invalid params for app import');
    }

    let appParams = appParamsObj;

    if (appParams?.appV2) {
      appParams = { ...appParams.appV2 };
    }

    if (!appParams?.name) {
      throw new BadRequestException('Invalid params for app import');
    }

    const schemaUnifiedAppParams = appParams?.schemaDetails?.multiPages
      ? appParams
      : convertSinglePageSchemaToMultiPageSchema(appParams);
    schemaUnifiedAppParams.name = appName;

    const importedAppTooljetVersion = !cloning && extractMajorVersion(tooljetVersion);
    const isNormalizedAppDefinitionSchema = cloning
      ? true
      : isTooljetVersionWithNormalizedAppDefinitionSchem(importedAppTooljetVersion);

    const importedApp = await this.createImportedAppForUser(this.entityManager, schemaUnifiedAppParams, user);
    const currentTooljetVersion = !cloning ? tooljetVersion : null;

    const resourceMapping = await this.setupImportedAppAssociations(
      this.entityManager,
      importedApp,
      schemaUnifiedAppParams,
      user,
      externalResourceMappings,
      isNormalizedAppDefinitionSchema,
      currentTooljetVersion
    );
    await this.createAdminGroupPermissions(this.entityManager, importedApp);
    await this.updateEntityReferencesForImportedApp(this.entityManager, resourceMapping);

    // NOTE: App slug updation callback doesn't work while wrapped in transaction
    // hence updating slug explicitly
    await importedApp.reload();
    importedApp.slug = importedApp.id;
    await this.entityManager.save(importedApp);

    return importedApp;
  }

  async updateEntityReferencesForImportedApp(manager: EntityManager, resourceMapping: AppResourceMappings) {
    const mappings = { ...resourceMapping.componentsMapping, ...resourceMapping.dataQueryMapping };
    const newComponentIds = Object.values(resourceMapping.componentsMapping);
    const newQueriesIds = Object.values(resourceMapping.dataQueryMapping);

    if (newComponentIds.length > 0) {
      const components = await manager
        .createQueryBuilder(Component, 'components')
        .where('components.id IN(:...componentIds)', { componentIds: newComponentIds })
        .select([
          'components.id',
          'components.properties',
          'components.styles',
          'components.general',
          'components.validation',
          'components.generalStyles',
          'components.displayPreferences',
        ])
        .getMany();

      const toUpdateComponents = components.filter((component) => {
        const entityReferencesInComponentDefinitions = findAllEntityReferences(component, []).filter(
          (entity) => entity && isValidUUID(entity)
        );

        if (entityReferencesInComponentDefinitions.length > 0) {
          return updateEntityReferences(component, mappings);
        }
      });

      if (!isEmpty(toUpdateComponents)) {
        await manager.save(toUpdateComponents);
      }
    }

    if (newQueriesIds.length > 0) {
      const dataQueries = await manager
        .createQueryBuilder(DataQuery, 'dataQueries')
        .where('dataQueries.id IN(:...dataQueryIds)', { dataQueryIds: newQueriesIds })
        .select(['dataQueries.id', 'dataQueries.options'])
        .getMany();

      const toUpdateDataQueries = dataQueries.filter((dataQuery) => {
        const entityReferencesInQueryOptions = findAllEntityReferences(dataQuery, []).filter(
          (entity) => entity && isValidUUID(entity)
        );

        if (entityReferencesInQueryOptions.length > 0) {
          return updateEntityReferences(dataQuery, mappings);
        }
      });

      if (!isEmpty(toUpdateDataQueries)) {
        await manager.save(toUpdateDataQueries);
      }
    }
  }

  async createImportedAppForUser(manager: EntityManager, appParams: any, user: User): Promise<App> {
    return await catchDbException(async () => {
      const importedApp = manager.create(App, {
        name: appParams.name,
        organizationId: user.organizationId,
        userId: user.id,
        slug: null,
        icon: appParams.icon,
        isPublic: false,
        createdAt: new Date(),
        updatedAt: new Date(),
      });

      await manager.save(importedApp);
      return importedApp;
    }, [{ dbConstraint: DataBaseConstraints.APP_NAME_UNIQUE, message: 'This app name is already taken.' }]);
  }

  extractImportDataFromAppParams(appParams: Record<string, any>): {
    importingDataSources: DataSource[];
    importingDataQueries: DataQuery[];
    importingAppVersions: AppVersion[];
    importingAppEnvironments: AppEnvironment[];
    importingDataSourceOptions: DataSourceOptions[];
    importingDefaultAppEnvironmentId: string;
    importingPages: Page[];
    importingComponents: Component[];
    importingEvents: EventHandler[];
  } {
    const importingDataSources = appParams?.dataSources || [];
    const importingDataQueries = appParams?.dataQueries || [];
    const importingAppVersions = appParams?.appVersions || [];
    const importingAppEnvironments = appParams?.appEnvironments || [];
    const importingDataSourceOptions = appParams?.dataSourceOptions || [];
    const importingDefaultAppEnvironmentId = importingAppEnvironments.find(
      (env: { isDefault: any }) => env.isDefault
    )?.id;

    const importingPages = appParams?.pages || [];
    const importingComponents = appParams?.components || [];
    const importingEvents = appParams?.events || [];

    return {
      importingDataSources,
      importingDataQueries,
      importingAppVersions,
      importingAppEnvironments,
      importingDataSourceOptions,
      importingDefaultAppEnvironmentId,
      importingPages,
      importingComponents,
      importingEvents,
    };
  }

  /*
   * With new multi-env changes. the imported apps will not have any released versions from now (if the importing schema has any currentVersionId).
   * All version's default environment will be development or least priority environment only.
   */
  async setupImportedAppAssociations(
    manager: EntityManager,
    importedApp: App,
    appParams: any,
    user: User,
    externalResourceMappings: Record<string, unknown>,
    isNormalizedAppDefinitionSchema: boolean,
    tooljetVersion: string | null
  ) {
    // Old version without app version
    // Handle exports prior to 0.12.0
    // TODO: have version based conditional based on app versions
    // isLessThanExportVersion(appParams.tooljet_version, 'v0.12.0')
    if (!appParams?.appVersions) {
      await this.performLegacyAppImport(manager, importedApp, appParams, externalResourceMappings, user);
      return;
    }

    let appResourceMappings: AppResourceMappings = {
      defaultDataSourceIdMapping: {},
      dataQueryMapping: {},
      appVersionMapping: {},
      appEnvironmentMapping: {},
      appDefaultEnvironmentMapping: {},
      pagesMapping: {},
      componentsMapping: {},
    };
    const {
      importingDataSources,
      importingDataQueries,
      importingAppVersions,
      importingAppEnvironments,
      importingDataSourceOptions,
      importingDefaultAppEnvironmentId,
      importingPages,
      importingComponents,
      importingEvents,
    } = this.extractImportDataFromAppParams(appParams);

    const { appDefaultEnvironmentMapping, appVersionMapping } = await this.createAppVersionsForImportedApp(
      manager,
      user,
      importedApp,
      importingAppVersions,
      appResourceMappings,
      isNormalizedAppDefinitionSchema
    );
    appResourceMappings.appDefaultEnvironmentMapping = appDefaultEnvironmentMapping;
    appResourceMappings.appVersionMapping = appVersionMapping;

    /**
     * as multiple operations are run within a single transaction using  the transaction method provides a convenient way to handle transactions.
     *  The transaction will automatically committed when the function completes without throwing an error.
     * If an error occurs during the function execution, the transaction will rolled back.
     */

    await manager.transaction(async (transactionalEntityManager) => {
      appResourceMappings = await this.setupAppVersionAssociations(
        transactionalEntityManager,
        importingAppVersions,
        user,
        appResourceMappings,
        externalResourceMappings,
        importingAppEnvironments,
        importingDataSources,
        importingDataSourceOptions,
        importingDataQueries,
        importingDefaultAppEnvironmentId,
        importingPages,
        importingComponents,
        importingEvents,
        tooljetVersion
      );

      if (!isNormalizedAppDefinitionSchema) {
        for (const importingAppVersion of importingAppVersions) {
          const updatedDefinition = this.replaceDataQueryIdWithinDefinitions(
            importingAppVersion.definition,
            appResourceMappings.dataQueryMapping
          );

          let updateHomepageId = null;

          if (updatedDefinition?.pages) {
            for (const pageId of Object.keys(updatedDefinition?.pages)) {
              const page = updatedDefinition.pages[pageId];

              const pageEvents = page.events || [];
              const componentEvents = [];

              const pagePostionIntheList = Object.keys(updatedDefinition?.pages).indexOf(pageId);

              const isHompage = (updatedDefinition['homePageId'] as any) === pageId;

              const pageComponents = page.components;

              const mappedComponents = transformComponentData(
                pageComponents,
                componentEvents,
                appResourceMappings.componentsMapping,
                isNormalizedAppDefinitionSchema,
                tooljetVersion
              );

              const componentLayouts = [];

              const newPage = transactionalEntityManager.create(Page, {
                name: page.name,
                handle: page.handle,
                appVersionId: appResourceMappings.appVersionMapping[importingAppVersion.id],
                index: pagePostionIntheList,
                disabled: page.disabled || false,
                hidden: page.hidden || false,
                autoComputeLayout: page.autoComputeLayout || false,
              });
              const pageCreated = await transactionalEntityManager.save(newPage);

              appResourceMappings.pagesMapping[pageId] = pageCreated.id;

              mappedComponents.forEach((component) => {
                component.page = pageCreated;
              });

              const savedComponents = await transactionalEntityManager.save(Component, mappedComponents);

              for (const componentId in pageComponents) {
                const componentLayout = pageComponents[componentId]['layouts'];

                if (componentLayout && appResourceMappings.componentsMapping[componentId]) {
                  for (const type in componentLayout) {
                    const layout = componentLayout[type];
                    const newLayout = new Layout();
                    newLayout.type = type;
                    newLayout.top = layout.top;
                    newLayout.left =
                      layout.dimensionUnit !== LayoutDimensionUnits.COUNT
                        ? resolveGridPositionForComponent(layout.left, type)
                        : layout.left;
                    newLayout.dimensionUnit = LayoutDimensionUnits.COUNT;
<<<<<<< HEAD
                    // newLayout.left = layout.left;
=======
>>>>>>> 9519a1a8
                    newLayout.width = layout.width;
                    newLayout.height = layout.height;
                    newLayout.componentId = appResourceMappings.componentsMapping[componentId];

                    componentLayouts.push(newLayout);
                  }
                }
              }

              await transactionalEntityManager.save(Layout, componentLayouts);

              //Event handlers

              if (pageEvents.length > 0) {
                pageEvents.forEach(async (event, index) => {
                  const newEvent = {
                    name: event.eventId,
                    sourceId: pageCreated.id,
                    target: Target.page,
                    event: event,
                    index: pageEvents.index || index,
                    appVersionId: appResourceMappings.appVersionMapping[importingAppVersion.id],
                  };

                  await transactionalEntityManager.save(EventHandler, newEvent);
                });
              }

              componentEvents.forEach((eventObj) => {
                if (eventObj.event?.length === 0) return;

                eventObj.event.forEach(async (event, index) => {
                  const newEvent = transactionalEntityManager.create(EventHandler, {
                    name: event.eventId,
                    sourceId: appResourceMappings.componentsMapping[eventObj.componentId],
                    target: Target.component,
                    event: event,
                    index: eventObj.index || index,
                    appVersionId: appResourceMappings.appVersionMapping[importingAppVersion.id],
                  });

                  await transactionalEntityManager.save(EventHandler, newEvent);
                });
              });

              savedComponents.forEach(async (component) => {
                if (component.type === 'Table') {
                  const tableActions = component.properties?.actions?.value || [];
                  const tableColumns = component.properties?.columns?.value || [];

                  const tableActionAndColumnEvents = [];

                  tableActions.forEach((action) => {
                    const actionEvents = action.events || [];

                    actionEvents.forEach((event, index) => {
                      tableActionAndColumnEvents.push({
                        name: event.eventId,
                        sourceId: component.id,
                        target: Target.tableAction,
                        event: { ...event, ref: action.name },
                        index: event.index ?? index,
                        appVersionId: appResourceMappings.appVersionMapping[importingAppVersion.id],
                      });
                    });
                  });

                  tableColumns.forEach((column) => {
                    if (column?.columnType !== 'toggle') return;
                    const columnEvents = column.events || [];

                    columnEvents.forEach((event, index) => {
                      tableActionAndColumnEvents.push({
                        name: event.eventId,
                        sourceId: component.id,
                        target: Target.tableColumn,
                        event: { ...event, ref: column.name },
                        index: event.index ?? index,
                        appVersionId: appResourceMappings.appVersionMapping[importingAppVersion.id],
                      });
                    });
                  });

                  await transactionalEntityManager.save(EventHandler, tableActionAndColumnEvents);
                }
              });

              if (isHompage) {
                updateHomepageId = pageCreated.id;
              }
            }
          }

          await transactionalEntityManager.update(
            AppVersion,
            { id: appResourceMappings.appVersionMapping[importingAppVersion.id] },
            {
              definition: updatedDefinition,
              homePageId: updateHomepageId,
            }
          );
        }
      }
    });

    const appVersionIds = Object.values(appResourceMappings.appVersionMapping);

    for (const appVersionId of appVersionIds) {
      await this.updateEventActionsForNewVersionWithNewMappingIds(
        manager,
        appVersionId,
        appResourceMappings.dataQueryMapping,
        appResourceMappings.componentsMapping,
        appResourceMappings.pagesMapping
      );
    }

    await this.setEditingVersionAsLatestVersion(manager, appResourceMappings.appVersionMapping, importingAppVersions);

    return appResourceMappings;
  }

  async setupAppVersionAssociations(
    manager: EntityManager,
    importingAppVersions: AppVersion[],
    user: User,
    appResourceMappings: AppResourceMappings,
    externalResourceMappings: Record<string, unknown>,
    importingAppEnvironments: AppEnvironment[],
    importingDataSources: DataSource[],
    importingDataSourceOptions: DataSourceOptions[],
    importingDataQueries: DataQuery[],
    importingDefaultAppEnvironmentId: string,
    importingPages: Page[],
    importingComponents: Component[],
    importingEvents: EventHandler[],
    tooljetVersion: string | null
  ): Promise<AppResourceMappings> {
    appResourceMappings = { ...appResourceMappings };

    for (const importingAppVersion of importingAppVersions) {
      let isHomePage = false;
      let updateHomepageId = null;

      const { appEnvironmentMapping } = await this.associateAppEnvironmentsToAppVersion(
        manager,
        user,
        importingAppEnvironments,
        importingAppVersion,
        appResourceMappings
      );
      appResourceMappings.appEnvironmentMapping = appEnvironmentMapping;

      const { defaultDataSourceIdMapping } = await this.createDefaultDatasourcesForAppVersion(
        manager,
        importingAppVersion,
        user,
        appResourceMappings
      );
      appResourceMappings.defaultDataSourceIdMapping = defaultDataSourceIdMapping;

      const importingDataSourcesForAppVersion = await this.rejectMarketplacePluginsNotInstalled(
        manager,
        importingDataSources
      );

      const importingDataQueriesForAppVersion = importingDataQueries.filter(
        (dq: { dataSourceId: string; appVersionId: string }) => dq.appVersionId === importingAppVersion.id
      );

      // associate data sources and queries for each of the app versions
      for (const importingDataSource of importingDataSourcesForAppVersion) {
        const dataSourceForAppVersion = await this.findOrCreateDataSourceForAppVersion(
          manager,
          importingDataSource,
          appResourceMappings.appVersionMapping[importingAppVersion.id],
          user
        );

        // TODO: Have version based conditional based on app versions
        // currently we are checking on existence of keys and handling
        // imports accordingly. Would be pragmatic to do:
        // isLessThanExportVersion(appParams.tooljet_version, 'v2.0.0')
        // Will need to have JSON schema setup for each versions
        if (importingDataSource.options) {
          const convertedOptions = this.convertToArrayOfKeyValuePairs(importingDataSource.options);

          await Promise.all(
            appResourceMappings.appDefaultEnvironmentMapping[importingAppVersion.id].map(async (envId: any) => {
              if (this.isExistingDataSource(dataSourceForAppVersion)) return;

              const newOptions = await this.dataSourcesService.parseOptionsForCreate(convertedOptions, true, manager);
              const dsOption = manager.create(DataSourceOptions, {
                environmentId: envId,
                dataSourceId: dataSourceForAppVersion.id,
                options: newOptions,
                createdAt: new Date(),
                updatedAt: new Date(),
              });
              await manager.save(dsOption);
            })
          );
        }

        const isDefaultDatasource = DefaultDataSourceNames.includes(importingDataSource.name as DefaultDataSourceName);
        if (!isDefaultDatasource) {
          await this.createDataSourceOptionsForExistingAppEnvs(
            manager,
            importingAppVersion,
            dataSourceForAppVersion,
            importingDataSourceOptions,
            importingDataSource,
            importingAppEnvironments,
            appResourceMappings,
            importingDefaultAppEnvironmentId
          );
        }

        const { dataQueryMapping } = await this.createDataQueriesForAppVersion(
          manager,
          user.organizationId,
          importingDataQueriesForAppVersion,
          importingDataSource,
          dataSourceForAppVersion,
          importingAppVersion,
          appResourceMappings,
          externalResourceMappings
        );
        appResourceMappings.dataQueryMapping = dataQueryMapping;
      }

      const pagesOfAppVersion = importingPages.filter((page) => page.appVersionId === importingAppVersion.id);

      for (const page of pagesOfAppVersion) {
        const newPage = manager.create(Page, {
          name: page.name,
          handle: page.handle,
          appVersionId: appResourceMappings.appVersionMapping[importingAppVersion.id],
          index: page.index,
          disabled: page.disabled || false,
          hidden: page.hidden || false,
          autoComputeLayout: page.autoComputeLayout || false,
        });

        const pageCreated = await manager.save(newPage);

        appResourceMappings.pagesMapping[page.id] = pageCreated.id;

        isHomePage = importingAppVersion.homePageId === page.id;

        if (isHomePage) {
          updateHomepageId = pageCreated.id;
        }

        const pageComponents = importingComponents.filter((component) => component.pageId === page.id);

        const newComponentIdsMap = {};

        for (const component of pageComponents) {
          newComponentIdsMap[component.id] = uuid();
        }

        for (const component of pageComponents) {
          let skipComponent = false;
          const newComponent = new Component();

          let parentId = component.parent ? component.parent : null;

          const isParentTabOrCalendar = isChildOfTabsOrCalendar(component, pageComponents, parentId, true);

          if (isParentTabOrCalendar) {
            const childTabId = component.parent.split('-')[component.parent.split('-').length - 1];
            const _parentId = component?.parent?.split('-').slice(0, -1).join('-');
            const mappedParentId = newComponentIdsMap[_parentId];

            parentId = `${mappedParentId}-${childTabId}`;
          } else if (isChildOfKanbanModal(component, pageComponents, parentId, true)) {
            const _parentId = component?.parent?.split('-').slice(0, -1).join('-');
            const mappedParentId = newComponentIdsMap[_parentId];

            parentId = `${mappedParentId}-modal`;
          } else {
            if (component.parent && !newComponentIdsMap[parentId]) {
              skipComponent = true;
            }

            parentId = newComponentIdsMap[parentId];
          }
          if (!skipComponent) {
            const { properties, styles, general, validation, generalStyles } = migrateProperties(
              component.type as NewRevampedComponent,
              component,
              NewRevampedComponents,
              tooljetVersion
            );
            newComponent.id = newComponentIdsMap[component.id];
            newComponent.name = component.name;
            newComponent.type = component.type;
            newComponent.properties = properties;
            newComponent.styles = styles;
            newComponent.generalStyles = generalStyles;
            newComponent.general = general;
            newComponent.displayPreferences = component.displayPreferences;
            newComponent.validation = validation;
            newComponent.parent = component.parent ? parentId : null;

            newComponent.page = pageCreated;

            const savedComponent = await manager.save(newComponent);

            appResourceMappings.componentsMapping[component.id] = savedComponent.id;
            const componentLayout = component.layouts;

            componentLayout.forEach(async (layout) => {
              const newLayout = new Layout();
              newLayout.type = layout.type;
              newLayout.top = layout.top;
              newLayout.left =
                layout.dimensionUnit !== LayoutDimensionUnits.COUNT
                  ? resolveGridPositionForComponent(layout.left, layout.type)
                  : layout.left;
              newLayout.dimensionUnit = LayoutDimensionUnits.COUNT;
              newLayout.width = layout.width;
              newLayout.height = layout.height;
              newLayout.component = savedComponent;

              await manager.save(newLayout);
            });

            const componentEvents = importingEvents.filter((event) => event.sourceId === component.id);

            if (componentEvents.length > 0) {
              componentEvents.forEach(async (componentEvent) => {
                const newEvent = await manager.create(EventHandler, {
                  name: componentEvent.name,
                  sourceId: savedComponent.id,
                  target: componentEvent.target,
                  event: componentEvent.event,
                  index: componentEvent.index,
                  appVersionId: appResourceMappings.appVersionMapping[importingAppVersion.id],
                });

                await manager.save(EventHandler, newEvent);
              });
            }
          }
        }

        const pageEvents = importingEvents.filter((event) => event.sourceId === page.id);

        if (pageEvents.length > 0) {
          pageEvents.forEach(async (pageEvent) => {
            const newEvent = await manager.create(EventHandler, {
              name: pageEvent.name,
              sourceId: pageCreated.id,
              target: pageEvent.target,
              event: pageEvent.event,
              index: pageEvent.index,
              appVersionId: appResourceMappings.appVersionMapping[importingAppVersion.id],
            });

            await manager.save(EventHandler, newEvent);
          });
        }
      }

      const newDataQueries = await manager.find(DataQuery, {
        where: { appVersionId: appResourceMappings.appVersionMapping[importingAppVersion.id] },
      });

      for (const importedDataQuery of importingDataQueriesForAppVersion) {
        const mappedNewDataQuery = newDataQueries.find(
          (dq) => dq.id === appResourceMappings.dataQueryMapping[importedDataQuery.id]
        );

        if (!mappedNewDataQuery) continue;

        const importingQueryEvents = importingEvents.filter(
          (event) => event.target === Target.dataQuery && event.sourceId === importedDataQuery.id
        );

        if (importingQueryEvents.length > 0) {
          importingQueryEvents.forEach(async (dataQueryEvent) => {
            const newEvent = await manager.create(EventHandler, {
              name: dataQueryEvent.name,
              sourceId: mappedNewDataQuery.id,
              target: dataQueryEvent.target,
              event: dataQueryEvent.event,
              index: dataQueryEvent.index,
              appVersionId: appResourceMappings.appVersionMapping[importingAppVersion.id],
            });

            await manager.save(EventHandler, newEvent);
          });
        } else {
          this.replaceDataQueryOptionsWithNewDataQueryIds(
            mappedNewDataQuery?.options,
            appResourceMappings.dataQueryMapping
          );
          const queryEvents = mappedNewDataQuery?.options?.events || [];

          delete mappedNewDataQuery?.options?.events;

          if (queryEvents.length > 0) {
            queryEvents.forEach(async (event, index) => {
              const newEvent = await manager.create(EventHandler, {
                name: event.eventId,
                sourceId: mappedNewDataQuery.id,
                target: Target.dataQuery,
                event: event,
                index: event.index ?? index,
                appVersionId: appResourceMappings.appVersionMapping[importingAppVersion.id],
              });

              await manager.save(EventHandler, newEvent);
            });
          }
        }

        await manager.save(mappedNewDataQuery);
      }

      await manager.update(
        AppVersion,
        { id: appResourceMappings.appVersionMapping[importingAppVersion.id] },
        {
          homePageId: updateHomepageId,
        }
      );
    }

    // const appVersionIds = Object.values(appResourceMappings.appVersionMapping);

    // for (const appVersionId of appVersionIds) {
    //   await this.updateEventActionsForNewVersionWithNewMappingIds(
    //     manager,
    //     appVersionId,
    //     appResourceMappings.dataQueryMapping,
    //     appResourceMappings.componentsMapping,
    //     appResourceMappings.pagesMapping
    //   );
    // }

    return appResourceMappings;
  }

  async rejectMarketplacePluginsNotInstalled(
    manager: EntityManager,
    importingDataSources: DataSource[]
  ): Promise<DataSource[]> {
    const pluginsFound = new Set<string>();

    const isPluginInstalled = async (kind: string): Promise<boolean> => {
      if (pluginsFound.has(kind)) return true;

      const pluginExists = !!(await manager.findOne(Plugin, { where: { pluginId: kind } }));

      if (pluginExists) pluginsFound.add(kind);

      return pluginExists;
    };

    const filteredDataSources: DataSource[] = [];

    for (const ds of importingDataSources) {
      const isPlugin = !!ds.pluginId;
      if (!isPlugin || (isPlugin && (await isPluginInstalled(ds.kind)))) {
        filteredDataSources.push(ds);
      }
    }

    return filteredDataSources;
  }

  async createDataQueriesForAppVersion(
    manager: EntityManager,
    organizationId: string,
    importingDataQueriesForAppVersion: DataQuery[],
    importingDataSource: DataSource,
    dataSourceForAppVersion: DataSource,
    importingAppVersion: AppVersion,
    appResourceMappings: AppResourceMappings,
    externalResourceMappings: { [x: string]: any }
  ) {
    appResourceMappings = { ...appResourceMappings };
    const importingQueriesForSource = importingDataQueriesForAppVersion.filter(
      (dq: { dataSourceId: any }) => dq.dataSourceId === importingDataSource.id
    );
    if (isEmpty(importingDataQueriesForAppVersion)) return appResourceMappings;

    for (const importingQuery of importingQueriesForSource) {
      const options =
        importingDataSource.kind === 'tooljetdb'
          ? this.replaceTooljetDbTableIds(
              importingQuery.options,
              externalResourceMappings['tooljet_database'],
              organizationId
            )
          : importingQuery.options;

      const newQuery = manager.create(DataQuery, {
        name: importingQuery.name,
        options,
        dataSourceId: dataSourceForAppVersion.id,
        appVersionId: appResourceMappings.appVersionMapping[importingAppVersion.id],
      });

      await manager.save(newQuery);
      appResourceMappings.dataQueryMapping[importingQuery.id] = newQuery.id;
    }

    return appResourceMappings;
  }

  isExistingDataSource(dataSourceForAppVersion: DataSource): boolean {
    return !!dataSourceForAppVersion.createdAt;
  }

  async createDataSourceOptionsForExistingAppEnvs(
    manager: EntityManager,
    appVersion: AppVersion,
    dataSourceForAppVersion: DataSource,
    dataSourceOptions: DataSourceOptions[],
    importingDataSource: DataSource,
    appEnvironments: AppEnvironment[],
    appResourceMappings: AppResourceMappings,
    defaultAppEnvironmentId: string
  ) {
    appResourceMappings = { ...appResourceMappings };
    const importingDatasourceOptionsForAppVersion = dataSourceOptions.filter(
      (dso: { dataSourceId: string }) => dso.dataSourceId === importingDataSource.id
    );
    // create the datasource options for datasource if other environments present which is not in the export
    if (appEnvironments?.length !== appResourceMappings.appDefaultEnvironmentMapping[appVersion.id].length) {
      const availableEnvironments = importingDatasourceOptionsForAppVersion.map(
        (option) => appResourceMappings.appEnvironmentMapping[option.environmentId]
      );
      const otherEnvironmentsIds = appResourceMappings.appDefaultEnvironmentMapping[appVersion.id].filter(
        (defaultEnv) => !availableEnvironments.includes(defaultEnv)
      );
      const defaultEnvDsOption = importingDatasourceOptionsForAppVersion.find(
        (dso) => dso.environmentId === defaultAppEnvironmentId
      );
      for (const otherEnvironmentId of otherEnvironmentsIds) {
        const existingDataSourceOptions = await manager.findOne(DataSourceOptions, {
          where: {
            dataSourceId: dataSourceForAppVersion.id,
            environmentId: otherEnvironmentId,
          },
        });
        !existingDataSourceOptions &&
          (await this.createDatasourceOption(
            manager,
            defaultEnvDsOption.options,
            otherEnvironmentId,
            dataSourceForAppVersion.id
          ));
      }
    }

    // create datasource options only for newly created datasources
    for (const importingDataSourceOption of importingDatasourceOptionsForAppVersion) {
      if (importingDataSourceOption?.environmentId in appResourceMappings.appEnvironmentMapping) {
        const existingDataSourceOptions = await manager.findOne(DataSourceOptions, {
          where: {
            dataSourceId: dataSourceForAppVersion.id,
            environmentId: appResourceMappings.appEnvironmentMapping[importingDataSourceOption.environmentId],
          },
        });

        !existingDataSourceOptions &&
          (await this.createDatasourceOption(
            manager,
            importingDataSourceOption.options,
            appResourceMappings.appEnvironmentMapping[importingDataSourceOption.environmentId],
            dataSourceForAppVersion.id
          ));
      }
    }
  }

  async createDefaultDatasourcesForAppVersion(
    manager: EntityManager,
    appVersion: AppVersion,
    user: User,
    appResourceMappings: AppResourceMappings
  ) {
    const defaultDataSourceIds = await this.createDefaultDataSourceForVersion(
      user.organizationId,
      appResourceMappings.appVersionMapping[appVersion.id],
      DefaultDataSourceKinds,
      manager
    );
    appResourceMappings.defaultDataSourceIdMapping[appVersion.id] = defaultDataSourceIds;

    return appResourceMappings;
  }

  async findOrCreateDataSourceForAppVersion(
    manager: EntityManager,
    dataSource: DataSource,
    appVersionId: string,
    user: User
  ): Promise<DataSource> {
    const isDefaultDatasource = DefaultDataSourceNames.includes(dataSource.name as DefaultDataSourceName);
    const isPlugin = !!dataSource.pluginId;

    if (isDefaultDatasource) {
      const createdDefaultDatasource = await manager.findOne(DataSource, {
        where: {
          appVersionId,
          kind: dataSource.kind,
          type: DataSourceTypes.STATIC,
          scope: 'local',
        },
      });

      return createdDefaultDatasource;
    }

    const globalDataSourceWithSameIdExists = async (dataSource: DataSource) => {
      return await manager.findOne(DataSource, {
        where: {
          id: dataSource.id,
          kind: dataSource.kind,
          type: DataSourceTypes.DEFAULT,
          scope: 'global',
          organizationId: user.organizationId,
        },
      });
    };
    const globalDataSourceWithSameNameExists = async (dataSource: DataSource) => {
      return await manager.findOne(DataSource, {
        where: {
          name: dataSource.name,
          kind: dataSource.kind,
          type: In([DataSourceTypes.DEFAULT, DataSourceTypes.SAMPLE]),
          scope: 'global',
          organizationId: user.organizationId,
        },
      });
    };
    const existingDatasource =
      (await globalDataSourceWithSameIdExists(dataSource)) || (await globalDataSourceWithSameNameExists(dataSource));

    if (existingDatasource) return existingDatasource;

    const createDsFromPluginInstalled = async (ds: DataSource): Promise<DataSource> => {
      const plugin = await manager.findOneOrFail(Plugin, {
        where: {
          pluginId: dataSource.kind,
        },
      });

      if (plugin) {
        const newDataSource = manager.create(DataSource, {
          organizationId: user.organizationId,
          name: dataSource.name,
          kind: dataSource.kind,
          type: DataSourceTypes.DEFAULT,
          appVersionId,
          scope: 'global',
          pluginId: plugin.id,
        });
        await manager.save(newDataSource);

        return newDataSource;
      }
    };

    const createNewGlobalDs = async (ds: DataSource): Promise<DataSource> => {
      const newDataSource = manager.create(DataSource, {
        organizationId: user.organizationId,
        name: dataSource.name,
        kind: dataSource.kind,
        type: DataSourceTypes.DEFAULT,
        appVersionId,
        scope: 'global',
        pluginId: null,
      });
      await manager.save(newDataSource);

      return newDataSource;
    };

    if (isPlugin) {
      return await createDsFromPluginInstalled(dataSource);
    } else {
      return await createNewGlobalDs(dataSource);
    }
  }

  async associateAppEnvironmentsToAppVersion(
    manager: EntityManager,
    user: User,
    appEnvironments: Record<string, any>[],
    appVersion: AppVersion,
    appResourceMappings: AppResourceMappings
  ) {
    appResourceMappings = { ...appResourceMappings };
    const currentOrgEnvironments = await this.appEnvironmentService.getAll(user.organizationId, manager);

    if (!appEnvironments?.length) {
      currentOrgEnvironments.map((env) => (appResourceMappings.appEnvironmentMapping[env.id] = env.id));
    } else if (appEnvironments?.length && appEnvironments[0]?.appVersionId) {
      const appVersionedEnvironments = appEnvironments.filter(
        (appEnv: { appVersionId: string }) => appEnv.appVersionId === appVersion.id
      );
      for (const currentOrgEnv of currentOrgEnvironments) {
        const appEnvironment = appVersionedEnvironments.filter(
          (appEnv: { name: string }) => appEnv.name === currentOrgEnv.name
        )[0];
        if (appEnvironment) {
          appResourceMappings.appEnvironmentMapping[appEnvironment.id] = currentOrgEnv.id;
        }
      }
    } else {
      //For apps imported on v2 where organizationId not available
      for (const currentOrgEnv of currentOrgEnvironments) {
        const appEnvironment = appEnvironments.filter(
          (appEnv: { name: string }) => appEnv.name === currentOrgEnv.name
        )[0];
        if (appEnvironment) {
          appResourceMappings.appEnvironmentMapping[appEnvironment.id] = currentOrgEnv.id;
        }
      }
    }

    return appResourceMappings;
  }

  async createAppVersionsForImportedApp(
    manager: EntityManager,
    user: User,
    importedApp: App,
    appVersions: AppVersion[],
    appResourceMappings: AppResourceMappings,
    isNormalizedAppDefinitionSchema: boolean
  ) {
    appResourceMappings = { ...appResourceMappings };
    const { appVersionMapping, appDefaultEnvironmentMapping } = appResourceMappings;
    const organization: Organization = await manager.findOne(Organization, {
      where: { id: user.organizationId },
      relations: ['appEnvironments'],
    });
    let currentEnvironmentId: string;

    for (const appVersion of appVersions) {
      const appEnvIds: string[] = [...organization.appEnvironments.map((env) => env.id)];

      //app is exported to CE
      if (defaultAppEnvironments.length === 1) {
        currentEnvironmentId = organization.appEnvironments.find((env: any) => env.isDefault)?.id;
      } else {
        //to EE or cloud
        currentEnvironmentId = organization.appEnvironments.find((env) => env.priority === 1)?.id;
      }

      const version = await manager.create(AppVersion, {
        appId: importedApp.id,
        definition: appVersion.definition,
        name: appVersion.name,
        currentEnvironmentId,
        createdAt: new Date(),
        updatedAt: new Date(),
      });

      if (isNormalizedAppDefinitionSchema) {
        version.showViewerNavigation = appVersion.showViewerNavigation;
        version.homePageId = appVersion.homePageId;
        version.globalSettings = appVersion.globalSettings;
      } else {
        version.showViewerNavigation = appVersion.definition.showViewerNavigation || true;
        version.homePageId = appVersion.definition?.homePageId;

        if (!appVersion.definition?.globalSettings) {
          version.globalSettings = {
            hideHeader: false,
            appInMaintenance: false,
            canvasMaxWidth: 100,
            canvasMaxWidthType: '%',
            canvasMaxHeight: 2400,
            canvasBackgroundColor: '#edeff5',
            backgroundFxQuery: '',
            appMode: 'auto',
          };
        } else {
          version.globalSettings = appVersion.definition?.globalSettings;
        }
      }

      await manager.save(version);

      appDefaultEnvironmentMapping[appVersion.id] = appEnvIds;
      appVersionMapping[appVersion.id] = version.id;
    }

    return appResourceMappings;
  }

  async createDefaultDataSourceForVersion(
    organizationId: string,
    versionId: string,
    kinds: DefaultDataSourceKind[],
    manager: EntityManager
  ): Promise<any> {
    const response = {};
    for (const defaultSource of kinds) {
      const dataSource = await this.dataSourcesService.createDefaultDataSource(defaultSource, versionId, null, manager);
      response[defaultSource] = dataSource.id;
      await this.appEnvironmentService.createDataSourceInAllEnvironments(organizationId, dataSource.id, manager);
    }
    return response;
  }

  async setEditingVersionAsLatestVersion(manager: EntityManager, appVersionMapping: any, appVersions: Array<any>) {
    if (isEmpty(appVersions)) return;

    const lastVersionFromImport = appVersions[appVersions.length - 1];
    const lastVersionIdToUpdate = appVersionMapping[lastVersionFromImport.id];

    await manager.update(AppVersion, { id: lastVersionIdToUpdate }, { updatedAt: new Date() });
  }

  async createAdminGroupPermissions(manager: EntityManager, app: App) {
    const orgDefaultGroupPermissions = await manager.find(GroupPermission, {
      where: {
        organizationId: app.organizationId,
        group: 'admin',
      },
    });

    const adminPermissions = {
      read: true,
      update: true,
      delete: true,
    };

    for (const groupPermission of orgDefaultGroupPermissions) {
      const appGroupPermission = manager.create(AppGroupPermission, {
        groupPermissionId: groupPermission.id,
        appId: app.id,
        ...adminPermissions,
      });

      return await manager.save(AppGroupPermission, appGroupPermission);
    }
  }

  async createDatasourceOption(
    manager: EntityManager,
    options: Record<string, unknown>,
    environmentId: string,
    dataSourceId: string
  ) {
    const convertedOptions = this.convertToArrayOfKeyValuePairs(options);
    const newOptions = await this.dataSourcesService.parseOptionsForCreate(convertedOptions, true, manager);
    const dsOption = manager.create(DataSourceOptions, {
      options: newOptions,
      environmentId,
      dataSourceId,
      createdAt: new Date(),
      updatedAt: new Date(),
    });
    await manager.save(dsOption);
  }

  convertToArrayOfKeyValuePairs(options: Record<string, unknown>): Array<object> {
    if (!options) return;
    return Object.keys(options).map((key) => {
      return {
        key: key,
        value: options[key]['value'],
        encrypted: options[key]['encrypted'],
      };
    });
  }

  replaceDataQueryOptionsWithNewDataQueryIds(
    options: { events: Record<string, unknown>[] },
    dataQueryMapping: Record<string, string>
  ) {
    if (options && options.events) {
      const replacedEvents = options.events.map((event: { queryId: string }) => {
        if (event.queryId) {
          event.queryId = dataQueryMapping[event.queryId];
        }
        return event;
      });
      options.events = replacedEvents;
    }
    return options;
  }

  replaceDataQueryIdWithinDefinitions(
    definition: QueryDeepPartialEntity<any>,
    dataQueryMapping: Record<string, string>
  ): QueryDeepPartialEntity<any> {
    if (definition?.pages) {
      for (const pageId of Object.keys(definition?.pages)) {
        if (definition.pages[pageId].events) {
          const replacedPageEvents = definition.pages[pageId].events.map((event: { queryId: string }) => {
            if (event.queryId) {
              event.queryId = dataQueryMapping[event.queryId];
            }
            return event;
          });
          definition.pages[pageId].events = replacedPageEvents;
        }
        if (definition.pages[pageId].components) {
          for (const id of Object.keys(definition.pages[pageId].components)) {
            const component = definition.pages[pageId].components[id].component;

            if (component?.definition?.events) {
              const replacedComponentEvents = component.definition.events.map((event: { queryId: string }) => {
                if (event.queryId) {
                  event.queryId = dataQueryMapping[event.queryId];
                }
                return event;
              });
              component.definition.events = replacedComponentEvents;
            }

            if (component?.definition?.properties?.actions?.value) {
              for (const value of component.definition.properties.actions.value) {
                if (value?.events) {
                  const replacedComponentActionEvents = value.events.map((event: { queryId: string }) => {
                    if (event.queryId) {
                      event.queryId = dataQueryMapping[event.queryId];
                    }
                    return event;
                  });
                  value.events = replacedComponentActionEvents;
                }
              }
            }

            if (component?.component === 'Table') {
              for (const column of component?.definition?.properties?.columns?.value ?? []) {
                if (column?.events) {
                  const replacedComponentActionEvents = column.events.map((event: { queryId: string }) => {
                    if (event.queryId) {
                      event.queryId = dataQueryMapping[event.queryId];
                    }
                    return event;
                  });
                  column.events = replacedComponentActionEvents;
                }
              }
            }

            definition.pages[pageId].components[id].component = component;
          }
        }
      }
    }
    return definition;
  }

  async performLegacyAppImport(
    manager: EntityManager,
    importedApp: App,
    appParams: any,
    externalResourceMappings: any,
    user: any
  ) {
    const dataSourceMapping = {};
    const dataQueryMapping = {};
    const dataSources = appParams?.dataSources || [];
    const dataQueries = appParams?.dataQueries || [];
    let currentEnvironmentId = null;

    const version = manager.create(AppVersion, {
      appId: importedApp.id,
      definition: appParams.definition,
      name: 'v1',
      currentEnvironmentId,
      createdAt: new Date(),
      updatedAt: new Date(),
    });
    await manager.save(version);

    // Create default data sources
    const defaultDataSourceIds = await this.createDefaultDataSourceForVersion(
      user.organizationId,
      version.id,
      DefaultDataSourceKinds,
      manager
    );
    let envIdArray: string[] = [];

    const organization: Organization = await manager.findOne(Organization, {
      where: { id: user.organizationId },
      relations: ['appEnvironments'],
    });
    envIdArray = [...organization.appEnvironments.map((env) => env.id)];

    if (!envIdArray.length) {
      await Promise.all(
        defaultAppEnvironments.map(async (en) => {
          const env = manager.create(AppEnvironment, {
            organizationId: user.organizationId,
            name: en.name,
            isDefault: en.isDefault,
            priority: en.priority,
            createdAt: new Date(),
            updatedAt: new Date(),
          });
          await manager.save(env);
          if (defaultAppEnvironments.length === 1 || en.priority === 1) {
            currentEnvironmentId = env.id;
          }
          envIdArray.push(env.id);
        })
      );
    } else {
      //get starting env from the organization environments list
      const { appEnvironments } = organization;
      if (appEnvironments.length === 1) currentEnvironmentId = appEnvironments[0].id;
      else {
        appEnvironments.map((appEnvironment) => {
          if (appEnvironment.priority === 1) currentEnvironmentId = appEnvironment.id;
        });
      }
    }

    for (const source of dataSources) {
      const convertedOptions = this.convertToArrayOfKeyValuePairs(source.options);

      const newSource = manager.create(DataSource, {
        name: source.name,
        kind: source.kind,
        appVersionId: version.id,
      });
      await manager.save(newSource);
      dataSourceMapping[source.id] = newSource.id;

      await Promise.all(
        envIdArray.map(async (envId) => {
          let newOptions: Record<string, unknown>;
          if (source.options) {
            newOptions = await this.dataSourcesService.parseOptionsForCreate(convertedOptions, true, manager);
          }

          const dsOption = manager.create(DataSourceOptions, {
            environmentId: envId,
            dataSourceId: newSource.id,
            options: newOptions,
            createdAt: new Date(),
            updatedAt: new Date(),
          });
          await manager.save(dsOption);
        })
      );
    }

    const newDataQueries = [];
    for (const query of dataQueries) {
      const dataSourceId = dataSourceMapping[query.dataSourceId];
      const newQuery = manager.create(DataQuery, {
        name: query.name,
        dataSourceId: !dataSourceId ? defaultDataSourceIds[query.kind] : dataSourceId,
        appVersionId: query.appVersionId,
        options:
          dataSourceId == defaultDataSourceIds['tooljetdb']
            ? this.replaceTooljetDbTableIds(
                query.options,
                externalResourceMappings['tooljet_database'],
                user.organizationId
              )
            : query.options,
      });
      await manager.save(newQuery);
      dataQueryMapping[query.id] = newQuery.id;
      newDataQueries.push(newQuery);
    }

    for (const newQuery of newDataQueries) {
      const newOptions = this.replaceDataQueryOptionsWithNewDataQueryIds(newQuery.options, dataQueryMapping);
      const queryEvents = newQuery.options?.events || [];
      delete newOptions?.events;

      newQuery.options = newOptions;
      await manager.save(newQuery);

      queryEvents.forEach(async (event, index) => {
        const newEvent = {
          name: event.eventId,
          sourceId: newQuery.id,
          target: Target.dataQuery,
          event: event,
          index: queryEvents.index || index,
          appVersionId: newQuery.appVersionId,
        };

        await manager.save(EventHandler, newEvent);
      });
    }

    await manager.update(
      AppVersion,
      { id: version.id },
      { definition: this.replaceDataQueryIdWithinDefinitions(version.definition, dataQueryMapping) }
    );
  }

  // Entire function should be santised for Undefined values
  replaceTooljetDbTableIds(queryOptions, tooljetDatabaseMapping, organizationId: string) {
    if (queryOptions?.operation === 'join_tables')
      return this.replaceTooljetDbTableIdOnJoin(queryOptions, tooljetDatabaseMapping, organizationId);

    const mappedTableId = tooljetDatabaseMapping[queryOptions.table_id]?.id;
    return {
      ...queryOptions,
      ...(mappedTableId && { table_id: mappedTableId }),
      ...(organizationId && { organization_id: organizationId }),
    };
  }

  replaceTooljetDbTableIdOnJoin(
    queryOptions,
    tooljetDatabaseMapping,
    organizationId: string
  ): Partial<{
    table_id: string;
    join_table: unknown;
    organization_id: string;
  }> {
    const joinOptions = { ...(queryOptions?.join_table ?? {}) };

    // JOIN Section
    if (joinOptions?.joins && joinOptions.joins.length > 0) {
      const joinsTableIdUpdatedList = joinOptions.joins.map((joinCondition) => {
        const updatedJoinCondition = { ...joinCondition };
        // Updating Join tableId
        if (updatedJoinCondition.table)
          updatedJoinCondition.table =
            tooljetDatabaseMapping[updatedJoinCondition.table]?.id ?? updatedJoinCondition.table;
        // Updating TableId on Conditions in Join Query
        if (updatedJoinCondition.conditions) {
          const updatedJoinConditionFilter = this.updateNewTableIdForFilter(
            updatedJoinCondition.conditions,
            tooljetDatabaseMapping
          );
          updatedJoinCondition.conditions = updatedJoinConditionFilter.conditions;
        }

        return updatedJoinCondition;
      });
      joinOptions.joins = joinsTableIdUpdatedList;
    }

    // Filter Section
    if (joinOptions?.conditions) {
      joinOptions.conditions = this.updateNewTableIdForFilter(
        joinOptions.conditions,
        tooljetDatabaseMapping
      ).conditions;
    }

    // Select Section
    if (joinOptions?.fields) {
      joinOptions.fields = joinOptions.fields.map((eachField) => {
        if (eachField.table) {
          eachField.table = tooljetDatabaseMapping[eachField.table]?.id ?? eachField.table;
          return eachField;
        }
        return eachField;
      });
    }

    // From Section
    if (joinOptions?.from) {
      const { name = '' } = joinOptions.from;
      joinOptions.from = { ...joinOptions.from, name: tooljetDatabaseMapping[name]?.id ?? name };
    }

    // Sort Section
    if (joinOptions?.order_by) {
      joinOptions.order_by = joinOptions.order_by.map((eachOrderBy) => {
        if (eachOrderBy.table) {
          eachOrderBy.table = tooljetDatabaseMapping[eachOrderBy.table]?.id ?? eachOrderBy.table;
          return eachOrderBy;
        }
        return eachOrderBy;
      });
    }

    return {
      ...queryOptions,
      table_id: tooljetDatabaseMapping[queryOptions.table_id]?.id,
      join_table: joinOptions,
      organization_id: organizationId,
    };
  }

  updateNewTableIdForFilter(joinConditions, tooljetDatabaseMapping) {
    const { conditionsList = [] } = { ...joinConditions };
    const updatedConditionList = conditionsList.map((condition) => {
      if (condition.conditions) {
        return this.updateNewTableIdForFilter(condition.conditions, tooljetDatabaseMapping);
      } else {
        const { operator = '=', leftField = {}, rightField = {} } = { ...condition };
        if (leftField?.type && leftField.type === 'Column')
          leftField['table'] = tooljetDatabaseMapping[leftField.table]?.id ?? leftField.table;
        if (rightField?.type && rightField.type === 'Column')
          rightField['table'] = tooljetDatabaseMapping[rightField.table]?.id ?? rightField.table;
        return { operator, leftField, rightField };
      }
    });
    return { conditions: { ...joinConditions, conditionsList: [...updatedConditionList] } };
  }

  async updateEventActionsForNewVersionWithNewMappingIds(
    manager: EntityManager,
    versionId: string,
    oldDataQueryToNewMapping: Record<string, unknown>,
    oldComponentToNewComponentMapping: Record<string, unknown>,
    oldPageToNewPageMapping: Record<string, unknown>
  ) {
    const allEvents = await manager
      .createQueryBuilder(EventHandler, 'event')
      .where('event.appVersionId = :versionId', { versionId })
      .getMany();
    const mappings = { ...oldDataQueryToNewMapping, ...oldComponentToNewComponentMapping } as Record<string, string>;

    for (const event of allEvents) {
      const eventDefinition = updateEntityReferences(event.event, mappings);

      if (eventDefinition?.actionId === 'run-query' && oldDataQueryToNewMapping[eventDefinition.queryId]) {
        eventDefinition.queryId = oldDataQueryToNewMapping[eventDefinition.queryId];
      }

      if (
        eventDefinition?.actionId === 'control-component' &&
        oldComponentToNewComponentMapping[eventDefinition.componentId]
      ) {
        eventDefinition.componentId = oldComponentToNewComponentMapping[eventDefinition.componentId];
      }

      if (eventDefinition?.actionId === 'switch-page' && oldPageToNewPageMapping[eventDefinition.pageId]) {
        eventDefinition.pageId = oldPageToNewPageMapping[eventDefinition.pageId];
      }

      if (
        (eventDefinition?.actionId == 'show-modal' || eventDefinition?.actionId === 'close-modal') &&
        oldComponentToNewComponentMapping[eventDefinition.modal]
      ) {
        eventDefinition.modal = oldComponentToNewComponentMapping[eventDefinition.modal];
      }

      event.event = eventDefinition;

      await manager.save(event);
    }
  }
}

function convertSinglePageSchemaToMultiPageSchema(appParams: any) {
  const appParamsWithMultipageSchema = {
    ...appParams,
    appVersions: appParams.appVersions?.map((appVersion: { definition: any }) => ({
      ...appVersion,
      definition: convertAppDefinitionFromSinglePageToMultiPage(appVersion.definition),
    })),
  };
  return appParamsWithMultipageSchema;
}

/**
 * Migrates styles to properties of the component based on the specified component types.
 * @param {NewRevampedComponent} componentType - Component type for which to perform property migration.
 * @param {Component} component - The component object containing properties, styles, and general information.
 * @param {NewRevampedComponent[]} componentTypes - An array of component types for which to perform property migration.
 * @returns {object} An object containing the modified properties, styles, and general information.
 */
function migrateProperties(
  componentType: NewRevampedComponent,
  component: Component,
  componentTypes: NewRevampedComponent[],
  tooljetVersion: string | null
) {
  const properties = { ...component.properties };
  const styles = { ...component.styles };
  const general = { ...component.general };
  const validation = { ...component.validation };
  const generalStyles = { ...component.generalStyles };

  if (!tooljetVersion) {
    return { properties, styles, general, generalStyles, validation };
  }

  const shouldHandleBackwardCompatibility = isVersionGreaterThanOrEqual(tooljetVersion, '2.29.0') ? false : true;

  // Check if the component type is included in the specified component types
  if (componentTypes.includes(componentType as NewRevampedComponent)) {
    if (styles.visibility) {
      properties.visibility = styles.visibility;
      delete styles.visibility;
    }

    if (styles.disabledState) {
      properties.disabledState = styles.disabledState;
      delete styles.disabledState;
    }

    if (general?.tooltip) {
      properties.tooltip = general?.tooltip;
      delete general?.tooltip;
    }

    if (generalStyles?.boxShadow) {
      styles.boxShadow = generalStyles?.boxShadow;
      delete generalStyles?.boxShadow;
    }

    if (
      shouldHandleBackwardCompatibility &&
      (componentType === 'TextInput' || componentType === 'PasswordInput' || componentType === 'NumberInput')
    ) {
      properties.label = '';
    }

    if (componentType === 'NumberInput') {
      if (properties.minValue) {
        validation.minValue = properties?.minValue;
        delete properties.minValue;
      }

      if (properties.maxValue) {
        validation.maxValue = properties?.maxValue;
        delete properties.maxValue;
      }
    }
  }
  return { properties, styles, general, generalStyles, validation };
}

function transformComponentData(
  data: object,
  componentEvents: any[],
  componentsMapping: Record<string, string>,
  isNormalizedAppDefinitionSchema = true,
  tooljetVersion: string
): Component[] {
  const transformedComponents: Component[] = [];

  const allComponents = Object.keys(data).map((key) => {
    return {
      id: key,
      ...data[key],
    };
  });

  for (const componentId in data) {
    const component = data[componentId];
    const componentData = component['component'];

    let skipComponent = false;
    const transformedComponent: Component = new Component();

    let parentId = component.parent ? component.parent : null;

    const isParentTabOrCalendar = isChildOfTabsOrCalendar(
      component,
      allComponents,
      parentId,
      isNormalizedAppDefinitionSchema
    );

    if (isParentTabOrCalendar) {
      const childTabId = component.parent.split('-')[component.parent.split('-').length - 1];
      const _parentId = component?.parent?.split('-').slice(0, -1).join('-');
      const mappedParentId = componentsMapping[_parentId];

      parentId = `${mappedParentId}-${childTabId}`;
    } else if (isChildOfKanbanModal(component, allComponents, parentId, true)) {
      const _parentId = component?.parent?.split('-').slice(0, -1).join('-');
      const mappedParentId = componentsMapping[_parentId];

      parentId = `${mappedParentId}-modal`;
    } else {
      if (component.parent && !componentsMapping[parentId]) {
        skipComponent = true;
      }
      parentId = componentsMapping[parentId];
    }

    if (!skipComponent) {
      const { properties, styles, general, validation, generalStyles } = migrateProperties(
        componentData.component,
        componentData.definition,
        NewRevampedComponents,
        tooljetVersion
      );
      transformedComponent.id = uuid();
      transformedComponent.name = componentData.name;
      transformedComponent.type = componentData.component;
      transformedComponent.properties = properties || {};
      transformedComponent.styles = styles || {};
      transformedComponent.validation = validation || {};
      transformedComponent.general = general || {};
      transformedComponent.generalStyles = generalStyles || {};
      transformedComponent.displayPreferences = componentData.definition.others || {};
      transformedComponent.parent = component.parent ? parentId : null;

      transformedComponents.push(transformedComponent);

      componentEvents.push({
        componentId: componentId,
        event: componentData.definition.events,
      });
      componentsMapping[componentId] = transformedComponent.id;
    }
  }

  return transformedComponents;
}

const isChildOfTabsOrCalendar = (
  component,
  allComponents = [],
  componentParentId = undefined,
  isNormalizedAppDefinitionSchema: boolean
) => {
  if (componentParentId) {
    const parentId = component?.parent?.split('-').slice(0, -1).join('-');

    const parentComponent = allComponents.find((comp) => comp.id === parentId);

    if (parentComponent) {
      if (!isNormalizedAppDefinitionSchema) {
        return parentComponent.component.component === 'Tabs' || parentComponent.component.component === 'Calendar';
      }

      return parentComponent.type === 'Tabs' || parentComponent.type === 'Calendar';
    }
  }

  return false;
};

const isChildOfKanbanModal = (
  component,
  allComponents = [],
  componentParentId = undefined,
  isNormalizedAppDefinitionSchema: boolean
) => {
  if (!componentParentId || !componentParentId.includes('modal')) return false;

  const parentId = component?.parent?.split('-').slice(0, -1).join('-');

  const parentComponent = allComponents.find((comp) => comp.id === parentId);

  if (!isNormalizedAppDefinitionSchema) {
    return parentComponent.component.component === 'Kanban';
  }

  return parentComponent.type === 'Kanban';
};<|MERGE_RESOLUTION|>--- conflicted
+++ resolved
@@ -526,10 +526,6 @@
                         ? resolveGridPositionForComponent(layout.left, type)
                         : layout.left;
                     newLayout.dimensionUnit = LayoutDimensionUnits.COUNT;
-<<<<<<< HEAD
-                    // newLayout.left = layout.left;
-=======
->>>>>>> 9519a1a8
                     newLayout.width = layout.width;
                     newLayout.height = layout.height;
                     newLayout.componentId = appResourceMappings.componentsMapping[componentId];
