import { BadRequestException, Injectable } from '@nestjs/common';
import { isEmpty } from 'lodash';
import { App } from 'src/entities/app.entity';
import { AppEnvironment } from 'src/entities/app_environments.entity';
import { AppGroupPermission } from 'src/entities/app_group_permission.entity';
import { AppVersion } from 'src/entities/app_version.entity';
import { DataQuery } from 'src/entities/data_query.entity';
import { DataSource } from 'src/entities/data_source.entity';
import { DataSourceOptions } from 'src/entities/data_source_options.entity';
import { GroupPermission } from 'src/entities/group_permission.entity';
import { User } from 'src/entities/user.entity';
import { EntityManager, In } from 'typeorm';
import { DataSourcesService } from './data_sources.service';
import {
  dbTransactionWrap,
  defaultAppEnvironments,
  catchDbException,
  extractMajorVersion,
  isTooljetVersionWithNormalizedAppDefinitionSchem,
  isVersionGreaterThanOrEqual,
} from 'src/helpers/utils.helper';
import { AppEnvironmentService } from './app_environments.service';
import { convertAppDefinitionFromSinglePageToMultiPage } from '../../lib/single-page-to-and-from-multipage-definition-conversion';
import { DataSourceScopes, DataSourceTypes } from 'src/helpers/data_source.constants';
import { Organization } from 'src/entities/organization.entity';
import { DataBaseConstraints } from 'src/helpers/db_constraints.constants';
import { QueryDeepPartialEntity } from 'typeorm/query-builder/QueryPartialEntity';
import { Plugin } from 'src/entities/plugin.entity';
import { Page } from 'src/entities/page.entity';
import { Component } from 'src/entities/component.entity';
import { Layout } from 'src/entities/layout.entity';
import { EventHandler, Target } from 'src/entities/event_handler.entity';
import { v4 as uuid } from 'uuid';

interface AppResourceMappings {
  defaultDataSourceIdMapping: Record<string, string>;
  dataQueryMapping: Record<string, string>;
  appVersionMapping: Record<string, string>;
  appEnvironmentMapping: Record<string, string>;
  appDefaultEnvironmentMapping: Record<string, string[]>;
  pagesMapping: Record<string, string>;
  componentsMapping: Record<string, string>;
}

type DefaultDataSourceKind = 'restapi' | 'runjs' | 'runpy' | 'tooljetdb' | 'workflows';
type DefaultDataSourceName =
  | 'restapidefault'
  | 'runjsdefault'
  | 'runpydefault'
  | 'tooljetdbdefault'
  | 'workflowsdefault';

<<<<<<< HEAD
type NewRevampedComponent = 'Text' | 'TextInput' | 'PasswordInput' | 'NumberInput' | 'ToggleSwitch' | 'Checkbox';
=======
type NewRevampedComponent = 'Text' | 'TextInput' | 'PasswordInput' | 'NumberInput' | 'Table';
>>>>>>> 6ca2d4cf

const DefaultDataSourceNames: DefaultDataSourceName[] = [
  'restapidefault',
  'runjsdefault',
  'runpydefault',
  'tooljetdbdefault',
  'workflowsdefault',
];
const DefaultDataSourceKinds: DefaultDataSourceKind[] = ['restapi', 'runjs', 'runpy', 'tooljetdb', 'workflows'];
<<<<<<< HEAD
const NewRevampedComponents: NewRevampedComponent[] = [
  'Text',
  'TextInput',
  'PasswordInput',
  'NumberInput',
  'ToggleSwitch',
  'Checkbox',
];
=======
const NewRevampedComponents: NewRevampedComponent[] = ['Text', 'TextInput', 'PasswordInput', 'NumberInput', 'Table'];
>>>>>>> 6ca2d4cf

@Injectable()
export class AppImportExportService {
  constructor(
    private dataSourcesService: DataSourcesService,
    private appEnvironmentService: AppEnvironmentService,
    private readonly entityManager: EntityManager
  ) {}

  async export(user: User, id: string, searchParams: any = {}): Promise<{ appV2: App }> {
    // https://github.com/typeorm/typeorm/issues/3857
    // Making use of query builder
    // filter by search params
    const versionId = searchParams?.version_id;
    return await dbTransactionWrap(async (manager: EntityManager) => {
      const queryForAppToExport = manager
        .createQueryBuilder(App, 'apps')
        .where('apps.id = :id AND apps.organization_id = :organizationId', {
          id,
          organizationId: user.organizationId,
        });
      const appToExport = await queryForAppToExport.getOne();

      const queryAppVersions = manager
        .createQueryBuilder(AppVersion, 'app_versions')
        .where('app_versions.appId = :appId', {
          appId: appToExport.id,
        });

      if (versionId) {
        queryAppVersions.andWhere('app_versions.id = :versionId', { versionId });
      }
      const appVersions = await queryAppVersions.orderBy('app_versions.created_at', 'ASC').getMany();

      const legacyLocalDataSources =
        appVersions?.length &&
        (await manager
          .createQueryBuilder(DataSource, 'data_sources')
          .where('data_sources.appVersionId IN(:...versionId)', {
            versionId: appVersions.map((v) => v.id),
          })
          .andWhere('data_sources.scope != :scope', { scope: DataSourceScopes.GLOBAL })
          .orderBy('data_sources.created_at', 'ASC')
          .getMany());

      const appEnvironments = await manager
        .createQueryBuilder(AppEnvironment, 'app_environments')
        .where('app_environments.organizationId = :organizationId', {
          organizationId: user.organizationId,
        })
        .orderBy('app_environments.createdAt', 'ASC')
        .getMany();

      let dataQueries: DataQuery[] = [];
      let dataSourceOptions: DataSourceOptions[] = [];

      const globalQueries: DataQuery[] = await manager
        .createQueryBuilder(DataQuery, 'data_query')
        .innerJoinAndSelect('data_query.dataSource', 'dataSource')
        .where('data_query.appVersionId IN(:...versionId)', {
          versionId: appVersions.map((v) => v.id),
        })
        .andWhere('dataSource.scope = :scope', { scope: DataSourceScopes.GLOBAL })
        .getMany();

      const globalDataSources = [...new Map(globalQueries.map((gq) => [gq.dataSource.id, gq.dataSource])).values()];

      const dataSources = [...legacyLocalDataSources, ...globalDataSources];

      if (dataSources?.length) {
        dataQueries = await manager
          .createQueryBuilder(DataQuery, 'data_queries')
          .where('data_queries.dataSourceId IN(:...dataSourceId)', {
            dataSourceId: dataSources?.map((v) => v.id),
          })
          .andWhere('data_queries.appVersionId IN(:...versionId)', {
            versionId: appVersions.map((v) => v.id),
          })
          .orderBy('data_queries.created_at', 'ASC')
          .getMany();

        dataSourceOptions = await manager
          .createQueryBuilder(DataSourceOptions, 'data_source_options')
          .where(
            'data_source_options.environmentId IN(:...environmentId) AND data_source_options.dataSourceId IN(:...dataSourceId)',
            {
              environmentId: appEnvironments.map((v) => v.id),
              dataSourceId: dataSources.map((v) => v.id),
            }
          )
          .orderBy('data_source_options.createdAt', 'ASC')
          .getMany();

        dataSourceOptions?.forEach((dso) => {
          delete dso?.options?.tokenData;
        });
      }

      const pages = await manager
        .createQueryBuilder(Page, 'pages')
        .where('pages.appVersionId IN(:...versionId)', {
          versionId: appVersions.map((v) => v.id),
        })
        .orderBy('pages.created_at', 'ASC')
        .getMany();

      const components =
        pages.length > 0
          ? await manager
              .createQueryBuilder(Component, 'components')
              .leftJoinAndSelect('components.layouts', 'layouts')
              .where('components.pageId IN(:...pageId)', {
                pageId: pages.map((v) => v.id),
              })
              .orderBy('components.created_at', 'ASC')
              .getMany()
          : [];

      const events = await manager
        .createQueryBuilder(EventHandler, 'event_handlers')
        .where('event_handlers.appVersionId IN(:...versionId)', {
          versionId: appVersions.map((v) => v.id),
        })
        .orderBy('event_handlers.created_at', 'ASC')
        .getMany();

      appToExport['components'] = components;
      appToExport['pages'] = pages;
      appToExport['events'] = events;
      appToExport['dataQueries'] = dataQueries;
      appToExport['dataSources'] = dataSources;
      appToExport['appVersions'] = appVersions;
      appToExport['appEnvironments'] = appEnvironments;
      appToExport['dataSourceOptions'] = dataSourceOptions;
      appToExport['schemaDetails'] = {
        multiPages: true,
        multiEnv: true,
        globalDataSources: true,
      };

      return { appV2: appToExport };
    });
  }

  async import(
    user: User,
    appParamsObj: any,
    appName: string,
    externalResourceMappings = {},
    tooljetVersion = '',
    cloning = false
  ): Promise<App> {
    if (typeof appParamsObj !== 'object') {
      throw new BadRequestException('Invalid params for app import');
    }

    let appParams = appParamsObj;

    if (appParams?.appV2) {
      appParams = { ...appParams.appV2 };
    }

    if (!appParams?.name) {
      throw new BadRequestException('Invalid params for app import');
    }

    const schemaUnifiedAppParams = appParams?.schemaDetails?.multiPages
      ? appParams
      : convertSinglePageSchemaToMultiPageSchema(appParams);
    schemaUnifiedAppParams.name = appName;

    const importedAppTooljetVersion = !cloning && extractMajorVersion(tooljetVersion);
    const isNormalizedAppDefinitionSchema = cloning
      ? true
      : isTooljetVersionWithNormalizedAppDefinitionSchem(importedAppTooljetVersion);

    const importedApp = await this.createImportedAppForUser(this.entityManager, schemaUnifiedAppParams, user);
    const currentTooljetVersion = !cloning ? tooljetVersion : null;

    await this.setupImportedAppAssociations(
      this.entityManager,
      importedApp,
      schemaUnifiedAppParams,
      user,
      externalResourceMappings,
      isNormalizedAppDefinitionSchema,
      currentTooljetVersion
    );
    await this.createAdminGroupPermissions(this.entityManager, importedApp);

    // NOTE: App slug updation callback doesn't work while wrapped in transaction
    // hence updating slug explicitly
    await importedApp.reload();
    importedApp.slug = importedApp.id;
    await this.entityManager.save(importedApp);

    return importedApp;
  }

  async createImportedAppForUser(manager: EntityManager, appParams: any, user: User): Promise<App> {
    return await catchDbException(async () => {
      const importedApp = manager.create(App, {
        name: appParams.name,
        organizationId: user.organizationId,
        userId: user.id,
        slug: null,
        icon: appParams.icon,
        isPublic: false,
        createdAt: new Date(),
        updatedAt: new Date(),
      });

      await manager.save(importedApp);
      return importedApp;
    }, [{ dbConstraint: DataBaseConstraints.APP_NAME_UNIQUE, message: 'This app name is already taken.' }]);
  }

  extractImportDataFromAppParams(appParams: Record<string, any>): {
    importingDataSources: DataSource[];
    importingDataQueries: DataQuery[];
    importingAppVersions: AppVersion[];
    importingAppEnvironments: AppEnvironment[];
    importingDataSourceOptions: DataSourceOptions[];
    importingDefaultAppEnvironmentId: string;
    importingPages: Page[];
    importingComponents: Component[];
    importingEvents: EventHandler[];
  } {
    const importingDataSources = appParams?.dataSources || [];
    const importingDataQueries = appParams?.dataQueries || [];
    const importingAppVersions = appParams?.appVersions || [];
    const importingAppEnvironments = appParams?.appEnvironments || [];
    const importingDataSourceOptions = appParams?.dataSourceOptions || [];
    const importingDefaultAppEnvironmentId = importingAppEnvironments.find(
      (env: { isDefault: any }) => env.isDefault
    )?.id;

    const importingPages = appParams?.pages || [];
    const importingComponents = appParams?.components || [];
    const importingEvents = appParams?.events || [];

    return {
      importingDataSources,
      importingDataQueries,
      importingAppVersions,
      importingAppEnvironments,
      importingDataSourceOptions,
      importingDefaultAppEnvironmentId,
      importingPages,
      importingComponents,
      importingEvents,
    };
  }

  /*
   * With new multi-env changes. the imported apps will not have any released versions from now (if the importing schema has any currentVersionId).
   * All version's default environment will be development or least priority environment only.
   */
  async setupImportedAppAssociations(
    manager: EntityManager,
    importedApp: App,
    appParams: any,
    user: User,
    externalResourceMappings: Record<string, unknown>,
    isNormalizedAppDefinitionSchema: boolean,
    tooljetVersion: string | null
  ) {
    // Old version without app version
    // Handle exports prior to 0.12.0
    // TODO: have version based conditional based on app versions
    // isLessThanExportVersion(appParams.tooljet_version, 'v0.12.0')
    if (!appParams?.appVersions) {
      await this.performLegacyAppImport(manager, importedApp, appParams, externalResourceMappings, user);
      return;
    }

    let appResourceMappings: AppResourceMappings = {
      defaultDataSourceIdMapping: {},
      dataQueryMapping: {},
      appVersionMapping: {},
      appEnvironmentMapping: {},
      appDefaultEnvironmentMapping: {},
      pagesMapping: {},
      componentsMapping: {},
    };
    const {
      importingDataSources,
      importingDataQueries,
      importingAppVersions,
      importingAppEnvironments,
      importingDataSourceOptions,
      importingDefaultAppEnvironmentId,
      importingPages,
      importingComponents,
      importingEvents,
    } = this.extractImportDataFromAppParams(appParams);

    const { appDefaultEnvironmentMapping, appVersionMapping } = await this.createAppVersionsForImportedApp(
      manager,
      user,
      importedApp,
      importingAppVersions,
      appResourceMappings,
      isNormalizedAppDefinitionSchema
    );
    appResourceMappings.appDefaultEnvironmentMapping = appDefaultEnvironmentMapping;
    appResourceMappings.appVersionMapping = appVersionMapping;

    /**
     * as multiple operations are run within a single transaction using  the transaction method provides a convenient way to handle transactions.
     *  The transaction will automatically committed when the function completes without throwing an error.
     * If an error occurs during the function execution, the transaction will rolled back.
     */

    await manager.transaction(async (transactionalEntityManager) => {
      appResourceMappings = await this.setupAppVersionAssociations(
        transactionalEntityManager,
        importingAppVersions,
        user,
        appResourceMappings,
        externalResourceMappings,
        importingAppEnvironments,
        importingDataSources,
        importingDataSourceOptions,
        importingDataQueries,
        importingDefaultAppEnvironmentId,
        importingPages,
        importingComponents,
        importingEvents,
        tooljetVersion
      );

      if (!isNormalizedAppDefinitionSchema) {
        for (const importingAppVersion of importingAppVersions) {
          const updatedDefinition = this.replaceDataQueryIdWithinDefinitions(
            importingAppVersion.definition,
            appResourceMappings.dataQueryMapping
          );

          let updateHomepageId = null;

          if (updatedDefinition?.pages) {
            for (const pageId of Object.keys(updatedDefinition?.pages)) {
              const page = updatedDefinition.pages[pageId];

              const pageEvents = page.events || [];
              const componentEvents = [];

              const pagePostionIntheList = Object.keys(updatedDefinition?.pages).indexOf(pageId);

              const isHompage = (updatedDefinition['homePageId'] as any) === pageId;

              const pageComponents = page.components;

              const mappedComponents = transformComponentData(
                pageComponents,
                componentEvents,
                appResourceMappings.componentsMapping,
                isNormalizedAppDefinitionSchema,
                tooljetVersion
              );

              const componentLayouts = [];

              const newPage = transactionalEntityManager.create(Page, {
                name: page.name,
                handle: page.handle,
                appVersionId: appResourceMappings.appVersionMapping[importingAppVersion.id],
                index: pagePostionIntheList,
                disabled: page.disabled || false,
                hidden: page.hidden || false,
              });
              const pageCreated = await transactionalEntityManager.save(newPage);

              appResourceMappings.pagesMapping[pageId] = pageCreated.id;

              mappedComponents.forEach((component) => {
                component.page = pageCreated;
              });

              const savedComponents = await transactionalEntityManager.save(Component, mappedComponents);

              for (const componentId in pageComponents) {
                const componentLayout = pageComponents[componentId]['layouts'];

                if (componentLayout && appResourceMappings.componentsMapping[componentId]) {
                  for (const type in componentLayout) {
                    const layout = componentLayout[type];
                    const newLayout = new Layout();
                    newLayout.type = type;
                    newLayout.top = layout.top;
                    newLayout.left = layout.left;
                    newLayout.width = layout.width;
                    newLayout.height = layout.height;
                    newLayout.componentId = appResourceMappings.componentsMapping[componentId];

                    componentLayouts.push(newLayout);
                  }
                }
              }

              await transactionalEntityManager.save(Layout, componentLayouts);

              //Event handlers

              if (pageEvents.length > 0) {
                pageEvents.forEach(async (event, index) => {
                  const newEvent = {
                    name: event.eventId,
                    sourceId: pageCreated.id,
                    target: Target.page,
                    event: event,
                    index: pageEvents.index || index,
                    appVersionId: appResourceMappings.appVersionMapping[importingAppVersion.id],
                  };

                  await transactionalEntityManager.save(EventHandler, newEvent);
                });
              }

              componentEvents.forEach((eventObj) => {
                if (eventObj.event?.length === 0) return;

                eventObj.event.forEach(async (event, index) => {
                  const newEvent = transactionalEntityManager.create(EventHandler, {
                    name: event.eventId,
                    sourceId: appResourceMappings.componentsMapping[eventObj.componentId],
                    target: Target.component,
                    event: event,
                    index: eventObj.index || index,
                    appVersionId: appResourceMappings.appVersionMapping[importingAppVersion.id],
                  });

                  await transactionalEntityManager.save(EventHandler, newEvent);
                });
              });

              savedComponents.forEach(async (component) => {
                if (component.type === 'Table') {
                  const tableActions = component.properties?.actions?.value || [];
                  const tableColumns = component.properties?.columns?.value || [];

                  const tableActionAndColumnEvents = [];

                  tableActions.forEach((action) => {
                    const actionEvents = action.events || [];

                    actionEvents.forEach((event, index) => {
                      tableActionAndColumnEvents.push({
                        name: event.eventId,
                        sourceId: component.id,
                        target: Target.tableAction,
                        event: { ...event, ref: action.name },
                        index: event.index ?? index,
                        appVersionId: appResourceMappings.appVersionMapping[importingAppVersion.id],
                      });
                    });
                  });

                  tableColumns.forEach((column) => {
                    if (column?.columnType !== 'toggle') return;
                    const columnEvents = column.events || [];

                    columnEvents.forEach((event, index) => {
                      tableActionAndColumnEvents.push({
                        name: event.eventId,
                        sourceId: component.id,
                        target: Target.tableColumn,
                        event: { ...event, ref: column.name },
                        index: event.index ?? index,
                        appVersionId: appResourceMappings.appVersionMapping[importingAppVersion.id],
                      });
                    });
                  });

                  await transactionalEntityManager.save(EventHandler, tableActionAndColumnEvents);
                }
              });

              if (isHompage) {
                updateHomepageId = pageCreated.id;
              }
            }
          }

          await transactionalEntityManager.update(
            AppVersion,
            { id: appResourceMappings.appVersionMapping[importingAppVersion.id] },
            {
              definition: updatedDefinition,
              homePageId: updateHomepageId,
            }
          );
        }
      }
    });

    const appVersionIds = Object.values(appResourceMappings.appVersionMapping);

    for (const appVersionId of appVersionIds) {
      await this.updateEventActionsForNewVersionWithNewMappingIds(
        manager,
        appVersionId,
        appResourceMappings.dataQueryMapping,
        appResourceMappings.componentsMapping,
        appResourceMappings.pagesMapping
      );
    }

    await this.setEditingVersionAsLatestVersion(manager, appResourceMappings.appVersionMapping, importingAppVersions);

    return appResourceMappings;
  }

  async setupAppVersionAssociations(
    manager: EntityManager,
    importingAppVersions: AppVersion[],
    user: User,
    appResourceMappings: AppResourceMappings,
    externalResourceMappings: Record<string, unknown>,
    importingAppEnvironments: AppEnvironment[],
    importingDataSources: DataSource[],
    importingDataSourceOptions: DataSourceOptions[],
    importingDataQueries: DataQuery[],
    importingDefaultAppEnvironmentId: string,
    importingPages: Page[],
    importingComponents: Component[],
    importingEvents: EventHandler[],
    tooljetVersion: string | null
  ): Promise<AppResourceMappings> {
    appResourceMappings = { ...appResourceMappings };

    for (const importingAppVersion of importingAppVersions) {
      let isHomePage = false;
      let updateHomepageId = null;

      const { appEnvironmentMapping } = await this.associateAppEnvironmentsToAppVersion(
        manager,
        user,
        importingAppEnvironments,
        importingAppVersion,
        appResourceMappings
      );
      appResourceMappings.appEnvironmentMapping = appEnvironmentMapping;

      const { defaultDataSourceIdMapping } = await this.createDefaultDatasourcesForAppVersion(
        manager,
        importingAppVersion,
        user,
        appResourceMappings
      );
      appResourceMappings.defaultDataSourceIdMapping = defaultDataSourceIdMapping;

      const importingDataSourcesForAppVersion = await this.rejectMarketplacePluginsNotInstalled(
        manager,
        importingDataSources
      );

      const importingDataQueriesForAppVersion = importingDataQueries.filter(
        (dq: { dataSourceId: string; appVersionId: string }) => dq.appVersionId === importingAppVersion.id
      );

      // associate data sources and queries for each of the app versions
      for (const importingDataSource of importingDataSourcesForAppVersion) {
        const dataSourceForAppVersion = await this.findOrCreateDataSourceForAppVersion(
          manager,
          importingDataSource,
          appResourceMappings.appVersionMapping[importingAppVersion.id],
          user
        );

        // TODO: Have version based conditional based on app versions
        // currently we are checking on existence of keys and handling
        // imports accordingly. Would be pragmatic to do:
        // isLessThanExportVersion(appParams.tooljet_version, 'v2.0.0')
        // Will need to have JSON schema setup for each versions
        if (importingDataSource.options) {
          const convertedOptions = this.convertToArrayOfKeyValuePairs(importingDataSource.options);

          await Promise.all(
            appResourceMappings.appDefaultEnvironmentMapping[importingAppVersion.id].map(async (envId: any) => {
              if (this.isExistingDataSource(dataSourceForAppVersion)) return;

              const newOptions = await this.dataSourcesService.parseOptionsForCreate(convertedOptions, true, manager);
              const dsOption = manager.create(DataSourceOptions, {
                environmentId: envId,
                dataSourceId: dataSourceForAppVersion.id,
                options: newOptions,
                createdAt: new Date(),
                updatedAt: new Date(),
              });
              await manager.save(dsOption);
            })
          );
        }

        const isDefaultDatasource = DefaultDataSourceNames.includes(importingDataSource.name as DefaultDataSourceName);
        if (!isDefaultDatasource) {
          await this.createDataSourceOptionsForExistingAppEnvs(
            manager,
            importingAppVersion,
            dataSourceForAppVersion,
            importingDataSourceOptions,
            importingDataSource,
            importingAppEnvironments,
            appResourceMappings,
            importingDefaultAppEnvironmentId
          );
        }

        const { dataQueryMapping } = await this.createDataQueriesForAppVersion(
          manager,
          importingDataQueriesForAppVersion,
          importingDataSource,
          dataSourceForAppVersion,
          importingAppVersion,
          appResourceMappings,
          externalResourceMappings
        );
        appResourceMappings.dataQueryMapping = dataQueryMapping;
      }

      const pagesOfAppVersion = importingPages.filter((page) => page.appVersionId === importingAppVersion.id);

      for (const page of pagesOfAppVersion) {
        const newPage = manager.create(Page, {
          name: page.name,
          handle: page.handle,
          appVersionId: appResourceMappings.appVersionMapping[importingAppVersion.id],
          index: page.index,
          disabled: page.disabled || false,
          hidden: page.hidden || false,
        });

        const pageCreated = await manager.save(newPage);

        appResourceMappings.pagesMapping[page.id] = pageCreated.id;

        isHomePage = importingAppVersion.homePageId === page.id;

        if (isHomePage) {
          updateHomepageId = pageCreated.id;
        }

        const pageComponents = importingComponents.filter((component) => component.pageId === page.id);

        const newComponentIdsMap = {};

        for (const component of pageComponents) {
          newComponentIdsMap[component.id] = uuid();
        }

        for (const component of pageComponents) {
          let skipComponent = false;
          const newComponent = new Component();

          let parentId = component.parent ? component.parent : null;

          const isParentTabOrCalendar = isChildOfTabsOrCalendar(component, pageComponents, parentId, true);

          if (isParentTabOrCalendar) {
            const childTabId = component.parent.split('-')[component.parent.split('-').length - 1];
            const _parentId = component?.parent?.split('-').slice(0, -1).join('-');
            const mappedParentId = newComponentIdsMap[_parentId];

            parentId = `${mappedParentId}-${childTabId}`;
          } else if (isChildOfKanbanModal(component, pageComponents, parentId, true)) {
            const _parentId = component?.parent?.split('-').slice(0, -1).join('-');
            const mappedParentId = newComponentIdsMap[_parentId];

            parentId = `${mappedParentId}-modal`;
          } else {
            if (component.parent && !newComponentIdsMap[parentId]) {
              skipComponent = true;
            }

            parentId = newComponentIdsMap[parentId];
          }
          if (!skipComponent) {
            const { properties, styles, general, validation, generalStyles } = migrateProperties(
              component.type as NewRevampedComponent,
              component,
              NewRevampedComponents,
              tooljetVersion
            );
            newComponent.id = newComponentIdsMap[component.id];
            newComponent.name = component.name;
            newComponent.type = component.type;
            newComponent.properties = properties;
            newComponent.styles = styles;
            newComponent.generalStyles = generalStyles;
            newComponent.general = general;
            newComponent.displayPreferences = component.displayPreferences;
            newComponent.validation = validation;
            newComponent.parent = component.parent ? parentId : null;

            newComponent.page = pageCreated;

            const savedComponent = await manager.save(newComponent);

            appResourceMappings.componentsMapping[component.id] = savedComponent.id;
            const componentLayout = component.layouts;

            componentLayout.forEach(async (layout) => {
              const newLayout = new Layout();
              newLayout.type = layout.type;
              newLayout.top = layout.top;
              newLayout.left = layout.left;
              newLayout.width = layout.width;
              newLayout.height = layout.height;
              newLayout.component = savedComponent;

              await manager.save(newLayout);
            });

            const componentEvents = importingEvents.filter((event) => event.sourceId === component.id);

            if (componentEvents.length > 0) {
              componentEvents.forEach(async (componentEvent) => {
                const newEvent = await manager.create(EventHandler, {
                  name: componentEvent.name,
                  sourceId: savedComponent.id,
                  target: componentEvent.target,
                  event: componentEvent.event,
                  index: componentEvent.index,
                  appVersionId: appResourceMappings.appVersionMapping[importingAppVersion.id],
                });

                await manager.save(EventHandler, newEvent);
              });
            }
          }
        }

        const pageEvents = importingEvents.filter((event) => event.sourceId === page.id);

        if (pageEvents.length > 0) {
          pageEvents.forEach(async (pageEvent) => {
            const newEvent = await manager.create(EventHandler, {
              name: pageEvent.name,
              sourceId: pageCreated.id,
              target: pageEvent.target,
              event: pageEvent.event,
              index: pageEvent.index,
              appVersionId: appResourceMappings.appVersionMapping[importingAppVersion.id],
            });

            await manager.save(EventHandler, newEvent);
          });
        }
      }

      const newDataQueries = await manager.find(DataQuery, {
        where: { appVersionId: appResourceMappings.appVersionMapping[importingAppVersion.id] },
      });

      for (const importedDataQuery of importingDataQueriesForAppVersion) {
        const mappedNewDataQuery = newDataQueries.find(
          (dq) => dq.id === appResourceMappings.dataQueryMapping[importedDataQuery.id]
        );

        if (!mappedNewDataQuery) continue;

        const importingQueryEvents = importingEvents.filter(
          (event) => event.target === Target.dataQuery && event.sourceId === importedDataQuery.id
        );

        if (importingQueryEvents.length > 0) {
          importingQueryEvents.forEach(async (dataQueryEvent) => {
            const newEvent = await manager.create(EventHandler, {
              name: dataQueryEvent.name,
              sourceId: mappedNewDataQuery.id,
              target: dataQueryEvent.target,
              event: dataQueryEvent.event,
              index: dataQueryEvent.index,
              appVersionId: appResourceMappings.appVersionMapping[importingAppVersion.id],
            });

            await manager.save(EventHandler, newEvent);
          });
        } else {
          this.replaceDataQueryOptionsWithNewDataQueryIds(
            mappedNewDataQuery?.options,
            appResourceMappings.dataQueryMapping
          );
          const queryEvents = mappedNewDataQuery?.options?.events || [];

          delete mappedNewDataQuery?.options?.events;

          if (queryEvents.length > 0) {
            queryEvents.forEach(async (event, index) => {
              const newEvent = await manager.create(EventHandler, {
                name: event.eventId,
                sourceId: mappedNewDataQuery.id,
                target: Target.dataQuery,
                event: event,
                index: event.index ?? index,
                appVersionId: appResourceMappings.appVersionMapping[importingAppVersion.id],
              });

              await manager.save(EventHandler, newEvent);
            });
          }
        }

        await manager.save(mappedNewDataQuery);
      }

      await manager.update(
        AppVersion,
        { id: appResourceMappings.appVersionMapping[importingAppVersion.id] },
        {
          homePageId: updateHomepageId,
        }
      );
    }

    // const appVersionIds = Object.values(appResourceMappings.appVersionMapping);

    // for (const appVersionId of appVersionIds) {
    //   await this.updateEventActionsForNewVersionWithNewMappingIds(
    //     manager,
    //     appVersionId,
    //     appResourceMappings.dataQueryMapping,
    //     appResourceMappings.componentsMapping,
    //     appResourceMappings.pagesMapping
    //   );
    // }

    return appResourceMappings;
  }

  async rejectMarketplacePluginsNotInstalled(
    manager: EntityManager,
    importingDataSources: DataSource[]
  ): Promise<DataSource[]> {
    const pluginsFound = new Set<string>();

    const isPluginInstalled = async (kind: string): Promise<boolean> => {
      if (pluginsFound.has(kind)) return true;

      const pluginExists = !!(await manager.findOne(Plugin, { where: { pluginId: kind } }));

      if (pluginExists) pluginsFound.add(kind);

      return pluginExists;
    };

    const filteredDataSources: DataSource[] = [];

    for (const ds of importingDataSources) {
      const isPlugin = !!ds.pluginId;
      if (!isPlugin || (isPlugin && (await isPluginInstalled(ds.kind)))) {
        filteredDataSources.push(ds);
      }
    }

    return filteredDataSources;
  }

  async createDataQueriesForAppVersion(
    manager: EntityManager,
    importingDataQueriesForAppVersion: DataQuery[],
    importingDataSource: DataSource,
    dataSourceForAppVersion: DataSource,
    importingAppVersion: AppVersion,
    appResourceMappings: AppResourceMappings,
    externalResourceMappings: { [x: string]: any }
  ) {
    appResourceMappings = { ...appResourceMappings };
    const importingQueriesForSource = importingDataQueriesForAppVersion.filter(
      (dq: { dataSourceId: any }) => dq.dataSourceId === importingDataSource.id
    );
    if (isEmpty(importingDataQueriesForAppVersion)) return appResourceMappings;

    for (const importingQuery of importingQueriesForSource) {
      const options =
        importingDataSource.kind === 'tooljetdb'
          ? this.replaceTooljetDbTableIds(importingQuery.options, externalResourceMappings['tooljet_database'])
          : importingQuery.options;

      const newQuery = manager.create(DataQuery, {
        name: importingQuery.name,
        options,
        dataSourceId: dataSourceForAppVersion.id,
        appVersionId: appResourceMappings.appVersionMapping[importingAppVersion.id],
      });

      await manager.save(newQuery);
      appResourceMappings.dataQueryMapping[importingQuery.id] = newQuery.id;
    }

    return appResourceMappings;
  }

  isExistingDataSource(dataSourceForAppVersion: DataSource): boolean {
    return !!dataSourceForAppVersion.createdAt;
  }

  async createDataSourceOptionsForExistingAppEnvs(
    manager: EntityManager,
    appVersion: AppVersion,
    dataSourceForAppVersion: DataSource,
    dataSourceOptions: DataSourceOptions[],
    importingDataSource: DataSource,
    appEnvironments: AppEnvironment[],
    appResourceMappings: AppResourceMappings,
    defaultAppEnvironmentId: string
  ) {
    appResourceMappings = { ...appResourceMappings };
    const importingDatasourceOptionsForAppVersion = dataSourceOptions.filter(
      (dso: { dataSourceId: string }) => dso.dataSourceId === importingDataSource.id
    );
    // create the datasource options for datasource if other environments present which is not in the export
    if (appEnvironments?.length !== appResourceMappings.appDefaultEnvironmentMapping[appVersion.id].length) {
      const availableEnvironments = importingDatasourceOptionsForAppVersion.map(
        (option) => appResourceMappings.appEnvironmentMapping[option.environmentId]
      );
      const otherEnvironmentsIds = appResourceMappings.appDefaultEnvironmentMapping[appVersion.id].filter(
        (defaultEnv) => !availableEnvironments.includes(defaultEnv)
      );
      const defaultEnvDsOption = importingDatasourceOptionsForAppVersion.find(
        (dso) => dso.environmentId === defaultAppEnvironmentId
      );
      for (const otherEnvironmentId of otherEnvironmentsIds) {
        const existingDataSourceOptions = await manager.findOne(DataSourceOptions, {
          where: {
            dataSourceId: dataSourceForAppVersion.id,
            environmentId: otherEnvironmentId,
          },
        });
        !existingDataSourceOptions &&
          (await this.createDatasourceOption(
            manager,
            defaultEnvDsOption.options,
            otherEnvironmentId,
            dataSourceForAppVersion.id
          ));
      }
    }

    // create datasource options only for newly created datasources
    for (const importingDataSourceOption of importingDatasourceOptionsForAppVersion) {
      if (importingDataSourceOption?.environmentId in appResourceMappings.appEnvironmentMapping) {
        const existingDataSourceOptions = await manager.findOne(DataSourceOptions, {
          where: {
            dataSourceId: dataSourceForAppVersion.id,
            environmentId: appResourceMappings.appEnvironmentMapping[importingDataSourceOption.environmentId],
          },
        });

        !existingDataSourceOptions &&
          (await this.createDatasourceOption(
            manager,
            importingDataSourceOption.options,
            appResourceMappings.appEnvironmentMapping[importingDataSourceOption.environmentId],
            dataSourceForAppVersion.id
          ));
      }
    }
  }

  async createDefaultDatasourcesForAppVersion(
    manager: EntityManager,
    appVersion: AppVersion,
    user: User,
    appResourceMappings: AppResourceMappings
  ) {
    const defaultDataSourceIds = await this.createDefaultDataSourceForVersion(
      user.organizationId,
      appResourceMappings.appVersionMapping[appVersion.id],
      DefaultDataSourceKinds,
      manager
    );
    appResourceMappings.defaultDataSourceIdMapping[appVersion.id] = defaultDataSourceIds;

    return appResourceMappings;
  }

  async findOrCreateDataSourceForAppVersion(
    manager: EntityManager,
    dataSource: DataSource,
    appVersionId: string,
    user: User
  ): Promise<DataSource> {
    const isDefaultDatasource = DefaultDataSourceNames.includes(dataSource.name as DefaultDataSourceName);
    const isPlugin = !!dataSource.pluginId;

    if (isDefaultDatasource) {
      const createdDefaultDatasource = await manager.findOne(DataSource, {
        where: {
          appVersionId,
          kind: dataSource.kind,
          type: DataSourceTypes.STATIC,
          scope: 'local',
        },
      });

      return createdDefaultDatasource;
    }

    const globalDataSourceWithSameIdExists = async (dataSource: DataSource) => {
      return await manager.findOne(DataSource, {
        where: {
          id: dataSource.id,
          kind: dataSource.kind,
          type: DataSourceTypes.DEFAULT,
          scope: 'global',
          organizationId: user.organizationId,
        },
      });
    };
    const globalDataSourceWithSameNameExists = async (dataSource: DataSource) => {
      return await manager.findOne(DataSource, {
        where: {
          name: dataSource.name,
          kind: dataSource.kind,
          type: In([DataSourceTypes.DEFAULT, DataSourceTypes.SAMPLE]),
          scope: 'global',
          organizationId: user.organizationId,
        },
      });
    };
    const existingDatasource =
      (await globalDataSourceWithSameIdExists(dataSource)) || (await globalDataSourceWithSameNameExists(dataSource));

    if (existingDatasource) return existingDatasource;

    const createDsFromPluginInstalled = async (ds: DataSource): Promise<DataSource> => {
      const plugin = await manager.findOneOrFail(Plugin, {
        where: {
          pluginId: dataSource.kind,
        },
      });

      if (plugin) {
        const newDataSource = manager.create(DataSource, {
          organizationId: user.organizationId,
          name: dataSource.name,
          kind: dataSource.kind,
          type: DataSourceTypes.DEFAULT,
          appVersionId,
          scope: 'global',
          pluginId: plugin.id,
        });
        await manager.save(newDataSource);

        return newDataSource;
      }
    };

    const createNewGlobalDs = async (ds: DataSource): Promise<DataSource> => {
      const newDataSource = manager.create(DataSource, {
        organizationId: user.organizationId,
        name: dataSource.name,
        kind: dataSource.kind,
        type: DataSourceTypes.DEFAULT,
        appVersionId,
        scope: 'global',
        pluginId: null,
      });
      await manager.save(newDataSource);

      return newDataSource;
    };

    if (isPlugin) {
      return await createDsFromPluginInstalled(dataSource);
    } else {
      return await createNewGlobalDs(dataSource);
    }
  }

  async associateAppEnvironmentsToAppVersion(
    manager: EntityManager,
    user: User,
    appEnvironments: Record<string, any>[],
    appVersion: AppVersion,
    appResourceMappings: AppResourceMappings
  ) {
    appResourceMappings = { ...appResourceMappings };
    const currentOrgEnvironments = await this.appEnvironmentService.getAll(user.organizationId, manager);

    if (!appEnvironments?.length) {
      currentOrgEnvironments.map((env) => (appResourceMappings.appEnvironmentMapping[env.id] = env.id));
    } else if (appEnvironments?.length && appEnvironments[0]?.appVersionId) {
      const appVersionedEnvironments = appEnvironments.filter(
        (appEnv: { appVersionId: string }) => appEnv.appVersionId === appVersion.id
      );
      for (const currentOrgEnv of currentOrgEnvironments) {
        const appEnvironment = appVersionedEnvironments.filter(
          (appEnv: { name: string }) => appEnv.name === currentOrgEnv.name
        )[0];
        if (appEnvironment) {
          appResourceMappings.appEnvironmentMapping[appEnvironment.id] = currentOrgEnv.id;
        }
      }
    } else {
      //For apps imported on v2 where organizationId not available
      for (const currentOrgEnv of currentOrgEnvironments) {
        const appEnvironment = appEnvironments.filter(
          (appEnv: { name: string }) => appEnv.name === currentOrgEnv.name
        )[0];
        if (appEnvironment) {
          appResourceMappings.appEnvironmentMapping[appEnvironment.id] = currentOrgEnv.id;
        }
      }
    }

    return appResourceMappings;
  }

  async createAppVersionsForImportedApp(
    manager: EntityManager,
    user: User,
    importedApp: App,
    appVersions: AppVersion[],
    appResourceMappings: AppResourceMappings,
    isNormalizedAppDefinitionSchema: boolean
  ) {
    appResourceMappings = { ...appResourceMappings };
    const { appVersionMapping, appDefaultEnvironmentMapping } = appResourceMappings;
    const organization: Organization = await manager.findOne(Organization, {
      where: { id: user.organizationId },
      relations: ['appEnvironments'],
    });
    let currentEnvironmentId: string;

    for (const appVersion of appVersions) {
      const appEnvIds: string[] = [...organization.appEnvironments.map((env) => env.id)];

      //app is exported to CE
      if (defaultAppEnvironments.length === 1) {
        currentEnvironmentId = organization.appEnvironments.find((env: any) => env.isDefault)?.id;
      } else {
        //to EE or cloud
        currentEnvironmentId = organization.appEnvironments.find((env) => env.priority === 1)?.id;
      }

      const version = await manager.create(AppVersion, {
        appId: importedApp.id,
        definition: appVersion.definition,
        name: appVersion.name,
        currentEnvironmentId,
        createdAt: new Date(),
        updatedAt: new Date(),
      });

      if (isNormalizedAppDefinitionSchema) {
        version.showViewerNavigation = appVersion.showViewerNavigation;
        version.homePageId = appVersion.homePageId;
        version.globalSettings = appVersion.globalSettings;
      } else {
        version.showViewerNavigation = appVersion.definition.showViewerNavigation || true;
        version.homePageId = appVersion.definition?.homePageId;

        if (!appVersion.definition?.globalSettings) {
          version.globalSettings = {
            hideHeader: false,
            appInMaintenance: false,
            canvasMaxWidth: 100,
            canvasMaxWidthType: '%',
            canvasMaxHeight: 2400,
            canvasBackgroundColor: '#edeff5',
            backgroundFxQuery: '',
            appMode: 'auto',
          };
        } else {
          version.globalSettings = appVersion.definition?.globalSettings;
        }
      }

      await manager.save(version);

      appDefaultEnvironmentMapping[appVersion.id] = appEnvIds;
      appVersionMapping[appVersion.id] = version.id;
    }

    return appResourceMappings;
  }

  async createDefaultDataSourceForVersion(
    organizationId: string,
    versionId: string,
    kinds: DefaultDataSourceKind[],
    manager: EntityManager
  ): Promise<any> {
    const response = {};
    for (const defaultSource of kinds) {
      const dataSource = await this.dataSourcesService.createDefaultDataSource(defaultSource, versionId, null, manager);
      response[defaultSource] = dataSource.id;
      await this.appEnvironmentService.createDataSourceInAllEnvironments(organizationId, dataSource.id, manager);
    }
    return response;
  }

  async setEditingVersionAsLatestVersion(manager: EntityManager, appVersionMapping: any, appVersions: Array<any>) {
    if (isEmpty(appVersions)) return;

    const lastVersionFromImport = appVersions[appVersions.length - 1];
    const lastVersionIdToUpdate = appVersionMapping[lastVersionFromImport.id];

    await manager.update(AppVersion, { id: lastVersionIdToUpdate }, { updatedAt: new Date() });
  }

  async createAdminGroupPermissions(manager: EntityManager, app: App) {
    const orgDefaultGroupPermissions = await manager.find(GroupPermission, {
      where: {
        organizationId: app.organizationId,
        group: 'admin',
      },
    });

    const adminPermissions = {
      read: true,
      update: true,
      delete: true,
    };

    for (const groupPermission of orgDefaultGroupPermissions) {
      const appGroupPermission = manager.create(AppGroupPermission, {
        groupPermissionId: groupPermission.id,
        appId: app.id,
        ...adminPermissions,
      });

      return await manager.save(AppGroupPermission, appGroupPermission);
    }
  }

  async createDatasourceOption(
    manager: EntityManager,
    options: Record<string, unknown>,
    environmentId: string,
    dataSourceId: string
  ) {
    const convertedOptions = this.convertToArrayOfKeyValuePairs(options);
    const newOptions = await this.dataSourcesService.parseOptionsForCreate(convertedOptions, true, manager);
    const dsOption = manager.create(DataSourceOptions, {
      options: newOptions,
      environmentId,
      dataSourceId,
      createdAt: new Date(),
      updatedAt: new Date(),
    });
    await manager.save(dsOption);
  }

  convertToArrayOfKeyValuePairs(options: Record<string, unknown>): Array<object> {
    if (!options) return;
    return Object.keys(options).map((key) => {
      return {
        key: key,
        value: options[key]['value'],
        encrypted: options[key]['encrypted'],
      };
    });
  }

  replaceDataQueryOptionsWithNewDataQueryIds(
    options: { events: Record<string, unknown>[] },
    dataQueryMapping: Record<string, string>
  ) {
    if (options && options.events) {
      const replacedEvents = options.events.map((event: { queryId: string }) => {
        if (event.queryId) {
          event.queryId = dataQueryMapping[event.queryId];
        }
        return event;
      });
      options.events = replacedEvents;
    }
    return options;
  }

  replaceDataQueryIdWithinDefinitions(
    definition: QueryDeepPartialEntity<any>,
    dataQueryMapping: Record<string, string>
  ): QueryDeepPartialEntity<any> {
    if (definition?.pages) {
      for (const pageId of Object.keys(definition?.pages)) {
        if (definition.pages[pageId].events) {
          const replacedPageEvents = definition.pages[pageId].events.map((event: { queryId: string }) => {
            if (event.queryId) {
              event.queryId = dataQueryMapping[event.queryId];
            }
            return event;
          });
          definition.pages[pageId].events = replacedPageEvents;
        }
        if (definition.pages[pageId].components) {
          for (const id of Object.keys(definition.pages[pageId].components)) {
            const component = definition.pages[pageId].components[id].component;

            if (component?.definition?.events) {
              const replacedComponentEvents = component.definition.events.map((event: { queryId: string }) => {
                if (event.queryId) {
                  event.queryId = dataQueryMapping[event.queryId];
                }
                return event;
              });
              component.definition.events = replacedComponentEvents;
            }

            if (component?.definition?.properties?.actions?.value) {
              for (const value of component.definition.properties.actions.value) {
                if (value?.events) {
                  const replacedComponentActionEvents = value.events.map((event: { queryId: string }) => {
                    if (event.queryId) {
                      event.queryId = dataQueryMapping[event.queryId];
                    }
                    return event;
                  });
                  value.events = replacedComponentActionEvents;
                }
              }
            }

            if (component?.component === 'Table') {
              for (const column of component?.definition?.properties?.columns?.value ?? []) {
                if (column?.events) {
                  const replacedComponentActionEvents = column.events.map((event: { queryId: string }) => {
                    if (event.queryId) {
                      event.queryId = dataQueryMapping[event.queryId];
                    }
                    return event;
                  });
                  column.events = replacedComponentActionEvents;
                }
              }
            }

            definition.pages[pageId].components[id].component = component;
          }
        }
      }
    }
    return definition;
  }

  async performLegacyAppImport(
    manager: EntityManager,
    importedApp: App,
    appParams: any,
    externalResourceMappings: any,
    user: any
  ) {
    const dataSourceMapping = {};
    const dataQueryMapping = {};
    const dataSources = appParams?.dataSources || [];
    const dataQueries = appParams?.dataQueries || [];
    let currentEnvironmentId = null;

    const version = manager.create(AppVersion, {
      appId: importedApp.id,
      definition: appParams.definition,
      name: 'v1',
      currentEnvironmentId,
      createdAt: new Date(),
      updatedAt: new Date(),
    });
    await manager.save(version);

    // Create default data sources
    const defaultDataSourceIds = await this.createDefaultDataSourceForVersion(
      user.organizationId,
      version.id,
      DefaultDataSourceKinds,
      manager
    );
    let envIdArray: string[] = [];

    const organization: Organization = await manager.findOne(Organization, {
      where: { id: user.organizationId },
      relations: ['appEnvironments'],
    });
    envIdArray = [...organization.appEnvironments.map((env) => env.id)];

    if (!envIdArray.length) {
      await Promise.all(
        defaultAppEnvironments.map(async (en) => {
          const env = manager.create(AppEnvironment, {
            organizationId: user.organizationId,
            name: en.name,
            isDefault: en.isDefault,
            priority: en.priority,
            createdAt: new Date(),
            updatedAt: new Date(),
          });
          await manager.save(env);
          if (defaultAppEnvironments.length === 1 || en.priority === 1) {
            currentEnvironmentId = env.id;
          }
          envIdArray.push(env.id);
        })
      );
    } else {
      //get starting env from the organization environments list
      const { appEnvironments } = organization;
      if (appEnvironments.length === 1) currentEnvironmentId = appEnvironments[0].id;
      else {
        appEnvironments.map((appEnvironment) => {
          if (appEnvironment.priority === 1) currentEnvironmentId = appEnvironment.id;
        });
      }
    }

    for (const source of dataSources) {
      const convertedOptions = this.convertToArrayOfKeyValuePairs(source.options);

      const newSource = manager.create(DataSource, {
        name: source.name,
        kind: source.kind,
        appVersionId: version.id,
      });
      await manager.save(newSource);
      dataSourceMapping[source.id] = newSource.id;

      await Promise.all(
        envIdArray.map(async (envId) => {
          let newOptions: Record<string, unknown>;
          if (source.options) {
            newOptions = await this.dataSourcesService.parseOptionsForCreate(convertedOptions, true, manager);
          }

          const dsOption = manager.create(DataSourceOptions, {
            environmentId: envId,
            dataSourceId: newSource.id,
            options: newOptions,
            createdAt: new Date(),
            updatedAt: new Date(),
          });
          await manager.save(dsOption);
        })
      );
    }

    const newDataQueries = [];
    for (const query of dataQueries) {
      const dataSourceId = dataSourceMapping[query.dataSourceId];
      const newQuery = manager.create(DataQuery, {
        name: query.name,
        dataSourceId: !dataSourceId ? defaultDataSourceIds[query.kind] : dataSourceId,
        appVersionId: query.appVersionId,
        options:
          dataSourceId == defaultDataSourceIds['tooljetdb']
            ? this.replaceTooljetDbTableIds(query.options, externalResourceMappings['tooljet_database'])
            : query.options,
      });
      await manager.save(newQuery);
      dataQueryMapping[query.id] = newQuery.id;
      newDataQueries.push(newQuery);
    }

    for (const newQuery of newDataQueries) {
      const newOptions = this.replaceDataQueryOptionsWithNewDataQueryIds(newQuery.options, dataQueryMapping);
      const queryEvents = newQuery.options?.events || [];
      delete newOptions?.events;

      newQuery.options = newOptions;
      await manager.save(newQuery);

      queryEvents.forEach(async (event, index) => {
        const newEvent = {
          name: event.eventId,
          sourceId: newQuery.id,
          target: Target.dataQuery,
          event: event,
          index: queryEvents.index || index,
          appVersionId: newQuery.appVersionId,
        };

        await manager.save(EventHandler, newEvent);
      });
    }

    await manager.update(
      AppVersion,
      { id: version.id },
      { definition: this.replaceDataQueryIdWithinDefinitions(version.definition, dataQueryMapping) }
    );
  }

  // Entire function should be santised for Undefined values
  replaceTooljetDbTableIds(queryOptions: any, tooljetDatabaseMapping: any) {
    if (queryOptions?.operation && queryOptions.operation === 'join_tables') {
      const joinOptions = { ...(queryOptions?.join_table ?? {}) };

      // JOIN Section
      if (joinOptions?.joins && joinOptions.joins.length > 0) {
        const joinsTableIdUpdatedList = joinOptions.joins.map((joinCondition) => {
          const updatedJoinCondition = { ...joinCondition };
          // Updating Join tableId
          if (updatedJoinCondition.table)
            updatedJoinCondition.table =
              tooljetDatabaseMapping[updatedJoinCondition.table]?.id ?? updatedJoinCondition.table;
          // Updating TableId on Conditions in Join Query
          if (updatedJoinCondition.conditions) {
            const updatedJoinConditionFilter = this.updateNewTableIdForFilter(
              updatedJoinCondition.conditions,
              tooljetDatabaseMapping
            );
            updatedJoinCondition.conditions = updatedJoinConditionFilter.conditions;
          }

          return updatedJoinCondition;
        });
        joinOptions.joins = joinsTableIdUpdatedList;
      }

      // Filter Section
      if (joinOptions?.conditions) {
        joinOptions.conditions = this.updateNewTableIdForFilter(
          joinOptions.conditions,
          tooljetDatabaseMapping
        ).conditions;
      }

      // Select Section
      if (joinOptions?.fields) {
        joinOptions.fields = joinOptions.fields.map((eachField) => {
          if (eachField.table) {
            eachField.table = tooljetDatabaseMapping[eachField.table]?.id ?? eachField.table;
            return eachField;
          }
          return eachField;
        });
      }

      // From Section
      if (joinOptions?.from) {
        const { name = '' } = joinOptions.from;
        joinOptions.from = { ...joinOptions.from, name: tooljetDatabaseMapping[name]?.id ?? name };
      }

      // Sort Section
      if (joinOptions?.order_by) {
        joinOptions.order_by = joinOptions.order_by.map((eachOrderBy) => {
          if (eachOrderBy.table) {
            eachOrderBy.table = tooljetDatabaseMapping[eachOrderBy.table]?.id ?? eachOrderBy.table;
            return eachOrderBy;
          }
          return eachOrderBy;
        });
      }

      return { ...queryOptions, table_id: tooljetDatabaseMapping[queryOptions.table_id]?.id, join_table: joinOptions };
    } else {
      return { ...queryOptions, table_id: tooljetDatabaseMapping[queryOptions.table_id]?.id };
    }
  }

  updateNewTableIdForFilter(joinConditions, tooljetDatabaseMapping) {
    const { conditionsList = [] } = { ...joinConditions };
    const updatedConditionList = conditionsList.map((condition) => {
      if (condition.conditions) {
        return this.updateNewTableIdForFilter(condition.conditions, tooljetDatabaseMapping);
      } else {
        const { operator = '=', leftField = {}, rightField = {} } = { ...condition };
        if (leftField?.type && leftField.type === 'Column')
          leftField['table'] = tooljetDatabaseMapping[leftField.table]?.id ?? leftField.table;
        if (rightField?.type && rightField.type === 'Column')
          rightField['table'] = tooljetDatabaseMapping[rightField.table]?.id ?? rightField.table;
        return { operator, leftField, rightField };
      }
    });
    return { conditions: { ...joinConditions, conditionsList: [...updatedConditionList] } };
  }

  async updateEventActionsForNewVersionWithNewMappingIds(
    manager: EntityManager,
    versionId: string,
    oldDataQueryToNewMapping: Record<string, unknown>,
    oldComponentToNewComponentMapping: Record<string, unknown>,
    oldPageToNewPageMapping: Record<string, unknown>
  ) {
    const allEvents = await manager
      .createQueryBuilder(EventHandler, 'event')
      .where('event.appVersionId = :versionId', { versionId })
      .getMany();

    for (const event of allEvents) {
      const eventDefinition = event.event;

      if (eventDefinition?.actionId === 'run-query' && oldDataQueryToNewMapping[eventDefinition.queryId]) {
        eventDefinition.queryId = oldDataQueryToNewMapping[eventDefinition.queryId];
      }

      if (
        eventDefinition?.actionId === 'control-component' &&
        oldComponentToNewComponentMapping[eventDefinition.componentId]
      ) {
        eventDefinition.componentId = oldComponentToNewComponentMapping[eventDefinition.componentId];
      }

      if (eventDefinition?.actionId === 'switch-page' && oldPageToNewPageMapping[eventDefinition.pageId]) {
        eventDefinition.pageId = oldPageToNewPageMapping[eventDefinition.pageId];
      }

      if (
        (eventDefinition?.actionId == 'show-modal' || eventDefinition?.actionId === 'close-modal') &&
        oldComponentToNewComponentMapping[eventDefinition.modal]
      ) {
        eventDefinition.modal = oldComponentToNewComponentMapping[eventDefinition.modal];
      }

      event.event = eventDefinition;

      await manager.save(event);
    }
  }
}

function convertSinglePageSchemaToMultiPageSchema(appParams: any) {
  const appParamsWithMultipageSchema = {
    ...appParams,
    appVersions: appParams.appVersions?.map((appVersion: { definition: any }) => ({
      ...appVersion,
      definition: convertAppDefinitionFromSinglePageToMultiPage(appVersion.definition),
    })),
  };
  return appParamsWithMultipageSchema;
}

/**
 * Migrates styles to properties of the component based on the specified component types.
 * @param {NewRevampedComponent} componentType - Component type for which to perform property migration.
 * @param {Component} component - The component object containing properties, styles, and general information.
 * @param {NewRevampedComponent[]} componentTypes - An array of component types for which to perform property migration.
 * @returns {object} An object containing the modified properties, styles, and general information.
 */
function migrateProperties(
  componentType: NewRevampedComponent,
  component: Component,
  componentTypes: NewRevampedComponent[],
  tooljetVersion: string | null
) {
  const properties = { ...component.properties };
  const styles = { ...component.styles };
  const general = { ...component.general };
  const validation = { ...component.validation };
  const generalStyles = { ...component.generalStyles };

  if (!tooljetVersion) {
    return { properties, styles, general, generalStyles, validation };
  }

  const shouldHandleBackwardCompatibility = isVersionGreaterThanOrEqual(tooljetVersion, '2.29.0') ? false : true;

  // Check if the component type is included in the specified component types
  if (componentTypes.includes(componentType as NewRevampedComponent)) {
    if (styles.visibility) {
      properties.visibility = styles.visibility;
      delete styles.visibility;
    }

    if (styles.disabledState) {
      properties.disabledState = styles.disabledState;
      delete styles.disabledState;
    }

    if (general?.tooltip) {
      properties.tooltip = general?.tooltip;
      delete general?.tooltip;
    }

    if (generalStyles?.boxShadow) {
      styles.boxShadow = generalStyles?.boxShadow;
      delete generalStyles?.boxShadow;
    }

    if (
      shouldHandleBackwardCompatibility &&
      (componentType === 'TextInput' || componentType === 'PasswordInput' || componentType === 'NumberInput')
    ) {
      properties.label = '';
    }

    if (componentType === 'NumberInput') {
      if (properties.minValue) {
        validation.minValue = properties?.minValue;
        delete properties.minValue;
      }

      if (properties.maxValue) {
        validation.maxValue = properties?.maxValue;
        delete properties.maxValue;
      }
    }
  }
  return { properties, styles, general, generalStyles, validation };
}

function transformComponentData(
  data: object,
  componentEvents: any[],
  componentsMapping: Record<string, string>,
  isNormalizedAppDefinitionSchema = true,
  tooljetVersion: string
): Component[] {
  const transformedComponents: Component[] = [];

  const allComponents = Object.keys(data).map((key) => {
    return {
      id: key,
      ...data[key],
    };
  });

  for (const componentId in data) {
    const component = data[componentId];
    const componentData = component['component'];

    let skipComponent = false;
    const transformedComponent: Component = new Component();

    let parentId = component.parent ? component.parent : null;

    const isParentTabOrCalendar = isChildOfTabsOrCalendar(
      component,
      allComponents,
      parentId,
      isNormalizedAppDefinitionSchema
    );

    if (isParentTabOrCalendar) {
      const childTabId = component.parent.split('-')[component.parent.split('-').length - 1];
      const _parentId = component?.parent?.split('-').slice(0, -1).join('-');
      const mappedParentId = componentsMapping[_parentId];

      parentId = `${mappedParentId}-${childTabId}`;
    } else if (isChildOfKanbanModal(component, allComponents, parentId, true)) {
      const _parentId = component?.parent?.split('-').slice(0, -1).join('-');
      const mappedParentId = componentsMapping[_parentId];

      parentId = `${mappedParentId}-modal`;
    } else {
      if (component.parent && !componentsMapping[parentId]) {
        skipComponent = true;
      }
      parentId = componentsMapping[parentId];
    }

    if (!skipComponent) {
      const { properties, styles, general, validation, generalStyles } = migrateProperties(
        componentData.component,
        componentData.definition,
        NewRevampedComponents,
        tooljetVersion
      );
      transformedComponent.id = uuid();
      transformedComponent.name = componentData.name;
      transformedComponent.type = componentData.component;
      transformedComponent.properties = properties || {};
      transformedComponent.styles = styles || {};
      transformedComponent.validation = validation || {};
      transformedComponent.general = general || {};
      transformedComponent.generalStyles = generalStyles || {};
      transformedComponent.displayPreferences = componentData.definition.others || {};
      transformedComponent.parent = component.parent ? parentId : null;

      transformedComponents.push(transformedComponent);

      componentEvents.push({
        componentId: componentId,
        event: componentData.definition.events,
      });
      componentsMapping[componentId] = transformedComponent.id;
    }
  }

  return transformedComponents;
}

const isChildOfTabsOrCalendar = (
  component,
  allComponents = [],
  componentParentId = undefined,
  isNormalizedAppDefinitionSchema: boolean
) => {
  if (componentParentId) {
    const parentId = component?.parent?.split('-').slice(0, -1).join('-');

    const parentComponent = allComponents.find((comp) => comp.id === parentId);

    if (parentComponent) {
      if (!isNormalizedAppDefinitionSchema) {
        return parentComponent.component.component === 'Tabs' || parentComponent.component.component === 'Calendar';
      }

      return parentComponent.type === 'Tabs' || parentComponent.type === 'Calendar';
    }
  }

  return false;
};

const isChildOfKanbanModal = (
  component,
  allComponents = [],
  componentParentId = undefined,
  isNormalizedAppDefinitionSchema: boolean
) => {
  if (!componentParentId || !componentParentId.includes('modal')) return false;

  const parentId = component?.parent?.split('-').slice(0, -1).join('-');

  const parentComponent = allComponents.find((comp) => comp.id === parentId);

  if (!isNormalizedAppDefinitionSchema) {
    return parentComponent.component.component === 'Kanban';
  }

  return parentComponent.type === 'Kanban';
};<|MERGE_RESOLUTION|>--- conflicted
+++ resolved
@@ -50,11 +50,14 @@
   | 'tooljetdbdefault'
   | 'workflowsdefault';
 
-<<<<<<< HEAD
-type NewRevampedComponent = 'Text' | 'TextInput' | 'PasswordInput' | 'NumberInput' | 'ToggleSwitch' | 'Checkbox';
-=======
-type NewRevampedComponent = 'Text' | 'TextInput' | 'PasswordInput' | 'NumberInput' | 'Table';
->>>>>>> 6ca2d4cf
+type NewRevampedComponent =
+  | 'Text'
+  | 'TextInput'
+  | 'PasswordInput'
+  | 'NumberInput'
+  | 'Table'
+  | 'ToggleSwitch'
+  | 'Checkbox';
 
 const DefaultDataSourceNames: DefaultDataSourceName[] = [
   'restapidefault',
@@ -64,18 +67,15 @@
   'workflowsdefault',
 ];
 const DefaultDataSourceKinds: DefaultDataSourceKind[] = ['restapi', 'runjs', 'runpy', 'tooljetdb', 'workflows'];
-<<<<<<< HEAD
 const NewRevampedComponents: NewRevampedComponent[] = [
   'Text',
   'TextInput',
   'PasswordInput',
   'NumberInput',
+  'Table',
   'ToggleSwitch',
   'Checkbox',
 ];
-=======
-const NewRevampedComponents: NewRevampedComponent[] = ['Text', 'TextInput', 'PasswordInput', 'NumberInput', 'Table'];
->>>>>>> 6ca2d4cf
 
 @Injectable()
 export class AppImportExportService {
