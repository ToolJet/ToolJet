import { BadRequestException, Injectable } from '@nestjs/common';
import { isEmpty } from 'lodash';
import { App } from 'src/entities/app.entity';
import { AppEnvironment } from 'src/entities/app_environments.entity';
import { AppGroupPermission } from 'src/entities/app_group_permission.entity';
import { AppVersion } from 'src/entities/app_version.entity';
import { DataQuery } from 'src/entities/data_query.entity';
import { DataSource } from 'src/entities/data_source.entity';
import { DataSourceOptions } from 'src/entities/data_source_options.entity';
import { GroupPermission } from 'src/entities/group_permission.entity';
import { User } from 'src/entities/user.entity';
import { EntityManager } from 'typeorm';
import { DataSourcesService } from './data_sources.service';
import {
  dbTransactionWrap,
  defaultAppEnvironments,
  catchDbException,
  extractMajorVersion,
  isTooljetVersionWithNormalizedAppDefinitionSchem,
} from 'src/helpers/utils.helper';
import { AppEnvironmentService } from './app_environments.service';
import { convertAppDefinitionFromSinglePageToMultiPage } from '../../lib/single-page-to-and-from-multipage-definition-conversion';
import { DataSourceScopes, DataSourceTypes } from 'src/helpers/data_source.constants';
import { Organization } from 'src/entities/organization.entity';
import { DataBaseConstraints } from 'src/helpers/db_constraints.constants';
import { QueryDeepPartialEntity } from 'typeorm/query-builder/QueryPartialEntity';
import { Plugin } from 'src/entities/plugin.entity';
import { Page } from 'src/entities/page.entity';
import { Component } from 'src/entities/component.entity';
import { Layout } from 'src/entities/layout.entity';
import { EventHandler, Target } from 'src/entities/event_handler.entity';
import { v4 as uuid } from 'uuid';

interface AppResourceMappings {
  defaultDataSourceIdMapping: Record<string, string>;
  dataQueryMapping: Record<string, string>;
  appVersionMapping: Record<string, string>;
  appEnvironmentMapping: Record<string, string>;
  appDefaultEnvironmentMapping: Record<string, string[]>;
  pagesMapping: Record<string, string>;
  componentsMapping: Record<string, string>;
}

type DefaultDataSourceKind = 'restapi' | 'runjs' | 'runpy' | 'tooljetdb' | 'workflows';
type DefaultDataSourceName =
  | 'restapidefault'
  | 'runjsdefault'
  | 'runpydefault'
  | 'tooljetdbdefault'
  | 'workflowsdefault';

const DefaultDataSourceNames: DefaultDataSourceName[] = [
  'restapidefault',
  'runjsdefault',
  'runpydefault',
  'tooljetdbdefault',
  'workflowsdefault',
];
const DefaultDataSourceKinds: DefaultDataSourceKind[] = ['restapi', 'runjs', 'runpy', 'tooljetdb', 'workflows'];

@Injectable()
export class AppImportExportService {
  constructor(
    private dataSourcesService: DataSourcesService,
    private appEnvironmentService: AppEnvironmentService,
    private readonly entityManager: EntityManager
  ) {}

  async export(user: User, id: string, searchParams: any = {}): Promise<{ appV2: App }> {
    // https://github.com/typeorm/typeorm/issues/3857
    // Making use of query builder
    // filter by search params
    const versionId = searchParams?.version_id;
    return await dbTransactionWrap(async (manager: EntityManager) => {
      const queryForAppToExport = manager
        .createQueryBuilder(App, 'apps')
        .where('apps.id = :id AND apps.organization_id = :organizationId', {
          id,
          organizationId: user.organizationId,
        });
      const appToExport = await queryForAppToExport.getOne();

      const queryAppVersions = manager
        .createQueryBuilder(AppVersion, 'app_versions')
        .where('app_versions.appId = :appId', {
          appId: appToExport.id,
        });

      if (versionId) {
        queryAppVersions.andWhere('app_versions.id = :versionId', { versionId });
      }
      const appVersions = await queryAppVersions.orderBy('app_versions.created_at', 'ASC').getMany();

      let dataSources =
        appVersions?.length &&
        (await manager
          .createQueryBuilder(DataSource, 'data_sources')
          .where('data_sources.appVersionId IN(:...versionId)', {
            versionId: appVersions.map((v) => v.id),
          })
          .orderBy('data_sources.created_at', 'ASC')
          .getMany());

      const appEnvironments = await manager
        .createQueryBuilder(AppEnvironment, 'app_environments')
        .where('app_environments.organizationId = :organizationId', {
          organizationId: user.organizationId,
        })
        .orderBy('app_environments.createdAt', 'ASC')
        .getMany();

      let dataQueries: DataQuery[] = [];
      let dataSourceOptions: DataSourceOptions[] = [];

      const globalQueries: DataQuery[] = await manager
        .createQueryBuilder(DataQuery, 'data_query')
        .innerJoinAndSelect('data_query.dataSource', 'dataSource')
        .where('data_query.appVersionId IN(:...versionId)', {
          versionId: appVersions.map((v) => v.id),
        })
        .andWhere('dataSource.scope = :scope', { scope: DataSourceScopes.GLOBAL })
        .getMany();

      const globalDataSources = [...new Map(globalQueries.map((gq) => [gq.dataSource.id, gq.dataSource])).values()];

      dataSources = [...dataSources, ...globalDataSources];

      if (dataSources?.length) {
        dataQueries = await manager
          .createQueryBuilder(DataQuery, 'data_queries')
          .where('data_queries.dataSourceId IN(:...dataSourceId)', {
            dataSourceId: dataSources?.map((v) => v.id),
          })
          .andWhere('data_queries.appVersionId IN(:...versionId)', {
            versionId: appVersions.map((v) => v.id),
          })
          .orderBy('data_queries.created_at', 'ASC')
          .getMany();

        dataSourceOptions = await manager
          .createQueryBuilder(DataSourceOptions, 'data_source_options')
          .where('data_source_options.environmentId IN(:...environmentId)', {
            environmentId: appEnvironments.map((v) => v.id),
          })
          .orderBy('data_source_options.createdAt', 'ASC')
          .getMany();

        dataSourceOptions?.forEach((dso) => {
          delete dso?.options?.tokenData;
        });
      }

      const pages = await manager
        .createQueryBuilder(Page, 'pages')
        .where('pages.appVersionId IN(:...versionId)', {
          versionId: appVersions.map((v) => v.id),
        })
        .orderBy('pages.created_at', 'ASC')
        .getMany();

      const components =
        pages.length > 0
          ? await manager
              .createQueryBuilder(Component, 'components')
              .leftJoinAndSelect('components.layouts', 'layouts')
              .where('components.pageId IN(:...pageId)', {
                pageId: pages.map((v) => v.id),
              })
              .orderBy('components.created_at', 'ASC')
              .getMany()
          : [];

      const events = await manager
        .createQueryBuilder(EventHandler, 'event_handlers')
        .where('event_handlers.appVersionId IN(:...versionId)', {
          versionId: appVersions.map((v) => v.id),
        })
        .orderBy('event_handlers.created_at', 'ASC')
        .getMany();

      appToExport['components'] = components;
      appToExport['pages'] = pages;
      appToExport['events'] = events;
      appToExport['dataQueries'] = dataQueries;
      appToExport['dataSources'] = dataSources;
      appToExport['appVersions'] = appVersions;
      appToExport['appEnvironments'] = appEnvironments;
      appToExport['dataSourceOptions'] = dataSourceOptions;
      appToExport['schemaDetails'] = {
        multiPages: true,
        multiEnv: true,
        globalDataSources: true,
      };

      return { appV2: appToExport };
    });
  }

  async import(
    user: User,
    appParamsObj: any,
    appName: string,
    externalResourceMappings = {},
    isGitApp = false,
    tooljetVersion = '',
    cloning = false
  ): Promise<App> {
    if (typeof appParamsObj !== 'object') {
      throw new BadRequestException('Invalid params for app import');
    }

    let appParams = appParamsObj;

    if (appParams?.appV2) {
      appParams = { ...appParams.appV2 };
    }

    if (!appParams?.name) {
      throw new BadRequestException('Invalid params for app import');
    }

    const schemaUnifiedAppParams = appParams?.schemaDetails?.multiPages
      ? appParams
      : convertSinglePageSchemaToMultiPageSchema(appParams);
    schemaUnifiedAppParams.name = appName;

    const importedAppTooljetVersion = !cloning && extractMajorVersion(tooljetVersion);
    const isNormalizedAppDefinitionSchema = cloning
      ? true
      : isTooljetVersionWithNormalizedAppDefinitionSchem(importedAppTooljetVersion);

    const importedApp = await this.createImportedAppForUser(this.entityManager, schemaUnifiedAppParams, user, isGitApp);

    await this.setupImportedAppAssociations(
      this.entityManager,
      importedApp,
      schemaUnifiedAppParams,
      user,
      externalResourceMappings,
      isNormalizedAppDefinitionSchema
    );
    await this.createAdminGroupPermissions(this.entityManager, importedApp);

    // NOTE: App slug updation callback doesn't work while wrapped in transaction
    // hence updating slug explicitly
    await importedApp.reload();
    importedApp.slug = importedApp.id;
    await this.entityManager.save(importedApp);

    return importedApp;
  }

  async createImportedAppForUser(manager: EntityManager, appParams: any, user: User, isGitApp = false): Promise<App> {
    return await catchDbException(async () => {
      const importedApp = manager.create(App, {
        name: appParams.name,
        organizationId: user.organizationId,
        userId: user.id,
        slug: null,
        icon: appParams.icon,
        creationMode: `${isGitApp ? 'GIT' : 'DEFAULT'}`,
        isPublic: false,
        createdAt: new Date(),
        updatedAt: new Date(),
      });

      await manager.save(importedApp);
      return importedApp;
    }, [{ dbConstraint: DataBaseConstraints.APP_NAME_UNIQUE, message: 'This app name is already taken.' }]);
  }

  extractImportDataFromAppParams(appParams: Record<string, any>): {
    importingDataSources: DataSource[];
    importingDataQueries: DataQuery[];
    importingAppVersions: AppVersion[];
    importingAppEnvironments: AppEnvironment[];
    importingDataSourceOptions: DataSourceOptions[];
    importingDefaultAppEnvironmentId: string;
    importingPages: Page[];
    importingComponents: Component[];
    importingEvents: EventHandler[];
  } {
    const importingDataSources = appParams?.dataSources || [];
    const importingDataQueries = appParams?.dataQueries || [];
    const importingAppVersions = appParams?.appVersions || [];
    const importingAppEnvironments = appParams?.appEnvironments || [];
    const importingDataSourceOptions = appParams?.dataSourceOptions || [];
    const importingDefaultAppEnvironmentId = importingAppEnvironments.find(
      (env: { isDefault: any }) => env.isDefault
    )?.id;

    const importingPages = appParams?.pages || [];
    const importingComponents = appParams?.components || [];
    const importingEvents = appParams?.events || [];

    return {
      importingDataSources,
      importingDataQueries,
      importingAppVersions,
      importingAppEnvironments,
      importingDataSourceOptions,
      importingDefaultAppEnvironmentId,
      importingPages,
      importingComponents,
      importingEvents,
    };
  }

  /*
   * With new multi-env changes. the imported apps will not have any released versions from now (if the importing schema has any currentVersionId).
   * All version's default environment will be development or least priority environment only.
   */
  async setupImportedAppAssociations(
    manager: EntityManager,
    importedApp: App,
    appParams: any,
    user: User,
    externalResourceMappings: Record<string, unknown>,
    isNormalizedAppDefinitionSchema: boolean
  ) {
    // Old version without app version
    // Handle exports prior to 0.12.0
    // TODO: have version based conditional based on app versions
    // isLessThanExportVersion(appParams.tooljet_version, 'v0.12.0')
    if (!appParams?.appVersions) {
      await this.performLegacyAppImport(manager, importedApp, appParams, externalResourceMappings, user);
      return;
    }

    let appResourceMappings: AppResourceMappings = {
      defaultDataSourceIdMapping: {},
      dataQueryMapping: {},
      appVersionMapping: {},
      appEnvironmentMapping: {},
      appDefaultEnvironmentMapping: {},
      pagesMapping: {},
      componentsMapping: {},
    };
    const {
      importingDataSources,
      importingDataQueries,
      importingAppVersions,
      importingAppEnvironments,
      importingDataSourceOptions,
      importingDefaultAppEnvironmentId,
      importingPages,
      importingComponents,
      importingEvents,
    } = this.extractImportDataFromAppParams(appParams);

    const { appDefaultEnvironmentMapping, appVersionMapping } = await this.createAppVersionsForImportedApp(
      manager,
      user,
      importedApp,
      importingAppVersions,
      appResourceMappings,
      isNormalizedAppDefinitionSchema
    );
    appResourceMappings.appDefaultEnvironmentMapping = appDefaultEnvironmentMapping;
    appResourceMappings.appVersionMapping = appVersionMapping;

    /**
     * as multiple operations are run within a single transaction using  the transaction method provides a convenient way to handle transactions.
     *  The transaction will automatically committed when the function completes without throwing an error.
     * If an error occurs during the function execution, the transaction will rolled back.
     */
<<<<<<< HEAD

    await manager.transaction(async (transactionalEntityManager) => {
      appResourceMappings = await this.setupAppVersionAssociations(
        transactionalEntityManager,
        importingAppVersions,
        user,
        appResourceMappings,
        externalResourceMappings,
        importingAppEnvironments,
        importingDataSources,
        importingDataSourceOptions,
        importingDataQueries,
        importingDefaultAppEnvironmentId,
        importingPages,
        importingComponents,
        importingEvents
      );

      if (!isNormalizedAppDefinitionSchema) {
        for (const importingAppVersion of importingAppVersions) {
          const updatedDefinition = this.replaceDataQueryIdWithinDefinitions(
            importingAppVersion.definition,
            appResourceMappings.dataQueryMapping
          );

          let updateHomepageId = null;

          if (updatedDefinition?.pages) {
            for (const pageId of Object.keys(updatedDefinition?.pages)) {
              const page = updatedDefinition.pages[pageId];

              const pageEvents = page.events || [];
              const componentEvents = [];

              const pagePostionIntheList = Object.keys(updatedDefinition?.pages).indexOf(pageId);

              const isHompage = (updatedDefinition['homePageId'] as any) === pageId;

              const pageComponents = page.components;

              const mappedComponents = transformComponentData(
                pageComponents,
                componentEvents,
                appResourceMappings.componentsMapping,
                isNormalizedAppDefinitionSchema
              );

              const componentLayouts = [];

              const newPage = transactionalEntityManager.create(Page, {
                name: page.name,
                handle: page.handle,
                appVersionId: appResourceMappings.appVersionMapping[importingAppVersion.id],
                index: pagePostionIntheList,
                disabled: page.disabled || false,
                hidden: page.hidden || false,
              });
              const pageCreated = await transactionalEntityManager.save(newPage);

              appResourceMappings.pagesMapping[pageId] = pageCreated.id;

              mappedComponents.forEach((component) => {
                component.page = pageCreated;
              });

=======

    await manager.transaction(async (transactionalEntityManager) => {
      appResourceMappings = await this.setupAppVersionAssociations(
        transactionalEntityManager,
        importingAppVersions,
        user,
        appResourceMappings,
        externalResourceMappings,
        importingAppEnvironments,
        importingDataSources,
        importingDataSourceOptions,
        importingDataQueries,
        importingDefaultAppEnvironmentId,
        importingPages,
        importingComponents,
        importingEvents
      );

      if (!isNormalizedAppDefinitionSchema) {
        for (const importingAppVersion of importingAppVersions) {
          const updatedDefinition = this.replaceDataQueryIdWithinDefinitions(
            importingAppVersion.definition,
            appResourceMappings.dataQueryMapping
          );

          let updateHomepageId = null;

          if (updatedDefinition?.pages) {
            for (const pageId of Object.keys(updatedDefinition?.pages)) {
              const page = updatedDefinition.pages[pageId];

              const pageEvents = page.events || [];
              const componentEvents = [];

              const pagePostionIntheList = Object.keys(updatedDefinition?.pages).indexOf(pageId);

              const isHompage = (updatedDefinition['homePageId'] as any) === pageId;

              const pageComponents = page.components;

              const mappedComponents = transformComponentData(
                pageComponents,
                componentEvents,
                appResourceMappings.componentsMapping,
                isNormalizedAppDefinitionSchema
              );

              const componentLayouts = [];

              const newPage = transactionalEntityManager.create(Page, {
                name: page.name,
                handle: page.handle,
                appVersionId: appResourceMappings.appVersionMapping[importingAppVersion.id],
                index: pagePostionIntheList,
                disabled: page.disabled || false,
                hidden: page.hidden || false,
              });
              const pageCreated = await transactionalEntityManager.save(newPage);

              appResourceMappings.pagesMapping[pageId] = pageCreated.id;

              mappedComponents.forEach((component) => {
                component.page = pageCreated;
              });

>>>>>>> 747278b2
              const savedComponents = await transactionalEntityManager.save(Component, mappedComponents);

              for (const componentId in pageComponents) {
                const componentLayout = pageComponents[componentId]['layouts'];

                if (componentLayout && appResourceMappings.componentsMapping[componentId]) {
                  for (const type in componentLayout) {
                    const layout = componentLayout[type];
                    const newLayout = new Layout();
                    newLayout.type = type;
                    newLayout.top = layout.top;
                    newLayout.left = layout.left;
                    newLayout.width = layout.width;
                    newLayout.height = layout.height;
                    newLayout.componentId = appResourceMappings.componentsMapping[componentId];

                    componentLayouts.push(newLayout);
                  }
                }
              }

              await transactionalEntityManager.save(Layout, componentLayouts);

              //Event handlers

              if (pageEvents.length > 0) {
                pageEvents.forEach(async (event, index) => {
                  const newEvent = {
                    name: event.eventId,
                    sourceId: pageCreated.id,
                    target: Target.page,
                    event: event,
                    index: pageEvents.index || index,
                    appVersionId: appResourceMappings.appVersionMapping[importingAppVersion.id],
                  };

                  await transactionalEntityManager.save(EventHandler, newEvent);
                });
              }

              componentEvents.forEach((eventObj) => {
                if (eventObj.event?.length === 0) return;

                eventObj.event.forEach(async (event, index) => {
                  const newEvent = transactionalEntityManager.create(EventHandler, {
                    name: event.eventId,
                    sourceId: appResourceMappings.componentsMapping[eventObj.componentId],
                    target: Target.component,
                    event: event,
                    index: eventObj.index || index,
                    appVersionId: appResourceMappings.appVersionMapping[importingAppVersion.id],
                  });

                  await transactionalEntityManager.save(EventHandler, newEvent);
                });
              });

              savedComponents.forEach(async (component) => {
                if (component.type === 'Table') {
                  const tableActions = component.properties?.actions?.value || [];
                  const tableColumns = component.properties?.columns?.value || [];

                  const tableActionAndColumnEvents = [];

                  tableActions.forEach((action) => {
                    const actionEvents = action.events || [];

                    actionEvents.forEach((event, index) => {
                      tableActionAndColumnEvents.push({
                        name: event.eventId,
                        sourceId: component.id,
                        target: Target.tableAction,
                        event: { ...event, ref: action.name },
                        index: event.index ?? index,
                        appVersionId: appResourceMappings.appVersionMapping[importingAppVersion.id],
                      });
                    });
                  });

                  tableColumns.forEach((column) => {
                    if (column?.columnType !== 'toggle') return;
                    const columnEvents = column.events || [];

                    columnEvents.forEach((event, index) => {
                      tableActionAndColumnEvents.push({
                        name: event.eventId,
                        sourceId: component.id,
                        target: Target.tableColumn,
                        event: { ...event, ref: column.name },
                        index: event.index ?? index,
                        appVersionId: appResourceMappings.appVersionMapping[importingAppVersion.id],
                      });
                    });
                  });

                  await transactionalEntityManager.save(EventHandler, tableActionAndColumnEvents);
                }
              });

              if (isHompage) {
                updateHomepageId = pageCreated.id;
              }
            }
          }

          await transactionalEntityManager.update(
            AppVersion,
            { id: appResourceMappings.appVersionMapping[importingAppVersion.id] },
            {
              definition: updatedDefinition,
              homePageId: updateHomepageId,
            }
          );
        }
      }
    });

    const appVersionIds = Object.values(appResourceMappings.appVersionMapping);

    for (const appVersionId of appVersionIds) {
      await this.updateEventActionsForNewVersionWithNewMappingIds(
        manager,
        appVersionId,
        appResourceMappings.dataQueryMapping,
        appResourceMappings.componentsMapping,
        appResourceMappings.pagesMapping
      );
    }

    await this.setEditingVersionAsLatestVersion(manager, appResourceMappings.appVersionMapping, importingAppVersions);

    return appResourceMappings;
  }

  async setupAppVersionAssociations(
    manager: EntityManager,
    importingAppVersions: AppVersion[],
    user: User,
    appResourceMappings: AppResourceMappings,
    externalResourceMappings: Record<string, unknown>,
    importingAppEnvironments: AppEnvironment[],
    importingDataSources: DataSource[],
    importingDataSourceOptions: DataSourceOptions[],
    importingDataQueries: DataQuery[],
    importingDefaultAppEnvironmentId: string,
    importingPages: Page[],
    importingComponents: Component[],
    importingEvents: EventHandler[]
  ): Promise<AppResourceMappings> {
    appResourceMappings = { ...appResourceMappings };

    for (const importingAppVersion of importingAppVersions) {
      let isHomePage = false;
      let updateHomepageId = null;

      const { appEnvironmentMapping } = await this.associateAppEnvironmentsToAppVersion(
        manager,
        user,
        importingAppEnvironments,
        importingAppVersion,
        appResourceMappings
      );
      appResourceMappings.appEnvironmentMapping = appEnvironmentMapping;

      const { defaultDataSourceIdMapping } = await this.createDefaultDatasourcesForAppVersion(
        manager,
        importingAppVersion,
        user,
        appResourceMappings
      );
      appResourceMappings.defaultDataSourceIdMapping = defaultDataSourceIdMapping;

      const importingDataSourcesForAppVersion = await this.rejectMarketplacePluginsNotInstalled(
        manager,
        importingDataSources
      );

      const importingDataQueriesForAppVersion = importingDataQueries.filter(
        (dq: { dataSourceId: string; appVersionId: string }) => dq.appVersionId === importingAppVersion.id
      );

      // associate data sources and queries for each of the app versions
      for (const importingDataSource of importingDataSourcesForAppVersion) {
        const dataSourceForAppVersion = await this.findOrCreateDataSourceForAppVersion(
          manager,
          importingDataSource,
          appResourceMappings.appVersionMapping[importingAppVersion.id],
          user
        );

        // TODO: Have version based conditional based on app versions
        // currently we are checking on existence of keys and handling
        // imports accordingly. Would be pragmatic to do:
        // isLessThanExportVersion(appParams.tooljet_version, 'v2.0.0')
        // Will need to have JSON schema setup for each versions
        if (importingDataSource.options) {
          const convertedOptions = this.convertToArrayOfKeyValuePairs(importingDataSource.options);

          await Promise.all(
            appResourceMappings.appDefaultEnvironmentMapping[importingAppVersion.id].map(async (envId: any) => {
              if (this.isExistingDataSource(dataSourceForAppVersion)) return;

              const newOptions = await this.dataSourcesService.parseOptionsForCreate(convertedOptions, true, manager);
              const dsOption = manager.create(DataSourceOptions, {
                environmentId: envId,
                dataSourceId: dataSourceForAppVersion.id,
                options: newOptions,
                createdAt: new Date(),
                updatedAt: new Date(),
              });
              await manager.save(dsOption);
            })
          );
        }

        const isDefaultDatasource = DefaultDataSourceNames.includes(importingDataSource.name as DefaultDataSourceName);
        if (!isDefaultDatasource) {
          await this.createDataSourceOptionsForExistingAppEnvs(
            manager,
            importingAppVersion,
            dataSourceForAppVersion,
            importingDataSourceOptions,
            importingDataSource,
            importingAppEnvironments,
            appResourceMappings,
            importingDefaultAppEnvironmentId
          );
        }

        const { dataQueryMapping } = await this.createDataQueriesForAppVersion(
          manager,
          importingDataQueriesForAppVersion,
          importingDataSource,
          dataSourceForAppVersion,
          importingAppVersion,
          appResourceMappings,
          externalResourceMappings
        );
        appResourceMappings.dataQueryMapping = dataQueryMapping;
      }

      const pagesOfAppVersion = importingPages.filter((page) => page.appVersionId === importingAppVersion.id);

      for (const page of pagesOfAppVersion) {
        const newPage = manager.create(Page, {
          name: page.name,
          handle: page.handle,
          appVersionId: appResourceMappings.appVersionMapping[importingAppVersion.id],
          index: page.index,
          disabled: page.disabled || false,
          hidden: page.hidden || false,
        });

        const pageCreated = await manager.save(newPage);

        appResourceMappings.pagesMapping[page.id] = pageCreated.id;

        isHomePage = importingAppVersion.homePageId === page.id;

        if (isHomePage) {
          updateHomepageId = pageCreated.id;
        }

        const pageComponents = importingComponents.filter((component) => component.pageId === page.id);

        const newComponentIdsMap = {};

        for (const component of pageComponents) {
          newComponentIdsMap[component.id] = uuid();
        }

        for (const component of pageComponents) {
          let skipComponent = false;
          const newComponent = new Component();

          let parentId = component.parent ? component.parent : null;

          const isParentTabOrCalendar = isChildOfTabsOrCalendar(component, pageComponents, parentId, true);

          if (isParentTabOrCalendar) {
            const childTabId = component.parent.split('-')[component.parent.split('-').length - 1];
            const _parentId = component?.parent?.split('-').slice(0, -1).join('-');
            const mappedParentId = newComponentIdsMap[_parentId];

            parentId = `${mappedParentId}-${childTabId}`;
          } else {
            if (component.parent && !newComponentIdsMap[parentId]) {
              skipComponent = true;
            }

            parentId = newComponentIdsMap[parentId];
          }

          if (!skipComponent) {
            newComponent.id = newComponentIdsMap[component.id];
            newComponent.name = component.name;
            newComponent.type = component.type;
            newComponent.properties = component.properties;
            newComponent.styles = component.styles;
            newComponent.validation = component.validation;
            newComponent.parent = component.parent ? parentId : null;

            newComponent.page = pageCreated;

            const savedComponent = await manager.save(newComponent);

            appResourceMappings.componentsMapping[component.id] = savedComponent.id;
            const componentLayout = component.layouts;

            componentLayout.forEach(async (layout) => {
              const newLayout = new Layout();
              newLayout.type = layout.type;
              newLayout.top = layout.top;
              newLayout.left = layout.left;
              newLayout.width = layout.width;
              newLayout.height = layout.height;
              newLayout.component = savedComponent;

              await manager.save(newLayout);
            });

            const componentEvents = importingEvents.filter((event) => event.sourceId === component.id);

            if (componentEvents.length > 0) {
              componentEvents.forEach(async (componentEvent) => {
                const newEvent = await manager.create(EventHandler, {
                  name: componentEvent.name,
                  sourceId: savedComponent.id,
                  target: componentEvent.target,
                  event: componentEvent.event,
                  index: componentEvent.index,
                  appVersionId: appResourceMappings.appVersionMapping[importingAppVersion.id],
                });

                await manager.save(EventHandler, newEvent);
              });
            }
          }
        }

        const pageEvents = importingEvents.filter((event) => event.sourceId === page.id);

        if (pageEvents.length > 0) {
          pageEvents.forEach(async (pageEvent) => {
            const newEvent = await manager.create(EventHandler, {
              name: pageEvent.name,
              sourceId: pageCreated.id,
              target: pageEvent.target,
              event: pageEvent.event,
              index: pageEvent.index,
              appVersionId: appResourceMappings.appVersionMapping[importingAppVersion.id],
            });

            await manager.save(EventHandler, newEvent);
          });
        }
      }

      const newDataQueries = await manager.find(DataQuery, {
        where: { appVersionId: appResourceMappings.appVersionMapping[importingAppVersion.id] },
      });

      for (const importedDataQuery of importingDataQueriesForAppVersion) {
        const mappedNewDataQuery = newDataQueries.find(
          (dq) => dq.id === appResourceMappings.dataQueryMapping[importedDataQuery.id]
        );

        if (!mappedNewDataQuery) continue;

        const importingQueryEvents = importingEvents.filter(
          (event) => event.target === Target.dataQuery && event.sourceId === importedDataQuery.id
        );

        if (importingQueryEvents.length > 0) {
          importingQueryEvents.forEach(async (dataQueryEvent) => {
            const newEvent = await manager.create(EventHandler, {
              name: dataQueryEvent.name,
              sourceId: mappedNewDataQuery.id,
              target: dataQueryEvent.target,
              event: dataQueryEvent.event,
              index: dataQueryEvent.index,
              appVersionId: appResourceMappings.appVersionMapping[importingAppVersion.id],
            });

            await manager.save(EventHandler, newEvent);
          });
        } else {
          this.replaceDataQueryOptionsWithNewDataQueryIds(
            mappedNewDataQuery?.options,
            appResourceMappings.dataQueryMapping
          );
          const queryEvents = mappedNewDataQuery?.options?.events || [];

          delete mappedNewDataQuery?.options?.events;

          if (queryEvents.length > 0) {
            queryEvents.forEach(async (event, index) => {
              const newEvent = await manager.create(EventHandler, {
                name: event.eventId,
                sourceId: mappedNewDataQuery.id,
                target: Target.dataQuery,
                event: event,
                index: event.index ?? index,
                appVersionId: appResourceMappings.appVersionMapping[importingAppVersion.id],
              });

              await manager.save(EventHandler, newEvent);
            });
          }
        }

        await manager.save(mappedNewDataQuery);
      }

      await manager.update(
        AppVersion,
        { id: appResourceMappings.appVersionMapping[importingAppVersion.id] },
        {
          homePageId: updateHomepageId,
        }
      );
    }

    // const appVersionIds = Object.values(appResourceMappings.appVersionMapping);

    // for (const appVersionId of appVersionIds) {
    //   await this.updateEventActionsForNewVersionWithNewMappingIds(
    //     manager,
    //     appVersionId,
    //     appResourceMappings.dataQueryMapping,
    //     appResourceMappings.componentsMapping,
    //     appResourceMappings.pagesMapping
    //   );
    // }

    return appResourceMappings;
  }

  async rejectMarketplacePluginsNotInstalled(
    manager: EntityManager,
    importingDataSources: DataSource[]
  ): Promise<DataSource[]> {
    const pluginsFound = new Set<string>();

    const isPluginInstalled = async (kind: string): Promise<boolean> => {
      if (pluginsFound.has(kind)) return true;

      const pluginExists = !!(await manager.findOne(Plugin, { where: { pluginId: kind } }));

      if (pluginExists) pluginsFound.add(kind);

      return pluginExists;
    };

    const filteredDataSources: DataSource[] = [];

    for (const ds of importingDataSources) {
      const isPlugin = !!ds.pluginId;
      if (!isPlugin || (isPlugin && (await isPluginInstalled(ds.kind)))) {
        filteredDataSources.push(ds);
      }
    }

    return filteredDataSources;
  }

  async createDataQueriesForAppVersion(
    manager: EntityManager,
    importingDataQueriesForAppVersion: DataQuery[],
    importingDataSource: DataSource,
    dataSourceForAppVersion: DataSource,
    importingAppVersion: AppVersion,
    appResourceMappings: AppResourceMappings,
    externalResourceMappings: { [x: string]: any }
  ) {
    appResourceMappings = { ...appResourceMappings };
    const importingQueriesForSource = importingDataQueriesForAppVersion.filter(
      (dq: { dataSourceId: any }) => dq.dataSourceId === importingDataSource.id
    );
    if (isEmpty(importingDataQueriesForAppVersion)) return appResourceMappings;

    for (const importingQuery of importingQueriesForSource) {
      const options =
        importingDataSource.kind === 'tooljetdb'
          ? this.replaceTooljetDbTableIds(importingQuery.options, externalResourceMappings['tooljet_database'])
          : importingQuery.options;

      const newQuery = manager.create(DataQuery, {
        name: importingQuery.name,
        options,
        dataSourceId: dataSourceForAppVersion.id,
        appVersionId: appResourceMappings.appVersionMapping[importingAppVersion.id],
      });

      await manager.save(newQuery);
      appResourceMappings.dataQueryMapping[importingQuery.id] = newQuery.id;
    }

    return appResourceMappings;
  }

  isExistingDataSource(dataSourceForAppVersion: DataSource): boolean {
    return !!dataSourceForAppVersion.createdAt;
  }

  async createDataSourceOptionsForExistingAppEnvs(
    manager: EntityManager,
    appVersion: AppVersion,
    dataSourceForAppVersion: DataSource,
    dataSourceOptions: DataSourceOptions[],
    importingDataSource: DataSource,
    appEnvironments: AppEnvironment[],
    appResourceMappings: AppResourceMappings,
    defaultAppEnvironmentId: string
  ) {
    appResourceMappings = { ...appResourceMappings };
    const importingDatasourceOptionsForAppVersion = dataSourceOptions.filter(
      (dso: { dataSourceId: string }) => dso.dataSourceId === importingDataSource.id
    );
    // create the datasource options for datasource if other environments present which is not in the export
    if (appEnvironments?.length !== appResourceMappings.appDefaultEnvironmentMapping[appVersion.id].length) {
      const availableEnvironments = importingDatasourceOptionsForAppVersion.map(
        (option) => appResourceMappings.appEnvironmentMapping[option.environmentId]
      );
      const otherEnvironmentsIds = appResourceMappings.appDefaultEnvironmentMapping[appVersion.id].filter(
        (defaultEnv) => !availableEnvironments.includes(defaultEnv)
      );
      const defaultEnvDsOption = importingDatasourceOptionsForAppVersion.find(
        (dso) => dso.environmentId === defaultAppEnvironmentId
      );
      for (const otherEnvironmentId of otherEnvironmentsIds) {
        const existingDataSourceOptions = await manager.findOne(DataSourceOptions, {
          where: {
            dataSourceId: dataSourceForAppVersion.id,
            environmentId: otherEnvironmentId,
          },
        });
        !existingDataSourceOptions &&
          (await this.createDatasourceOption(
            manager,
            defaultEnvDsOption.options,
            otherEnvironmentId,
            dataSourceForAppVersion.id
          ));
      }
    }

    // create datasource options only for newly created datasources
    for (const importingDataSourceOption of importingDatasourceOptionsForAppVersion) {
      if (importingDataSourceOption?.environmentId in appResourceMappings.appEnvironmentMapping) {
        const existingDataSourceOptions = await manager.findOne(DataSourceOptions, {
          where: {
            dataSourceId: dataSourceForAppVersion.id,
            environmentId: appResourceMappings.appEnvironmentMapping[importingDataSourceOption.environmentId],
          },
        });

        !existingDataSourceOptions &&
          (await this.createDatasourceOption(
            manager,
            importingDataSourceOption.options,
            appResourceMappings.appEnvironmentMapping[importingDataSourceOption.environmentId],
            dataSourceForAppVersion.id
          ));
      }
    }
  }

  async createDefaultDatasourcesForAppVersion(
    manager: EntityManager,
    appVersion: AppVersion,
    user: User,
    appResourceMappings: AppResourceMappings
  ) {
    const defaultDataSourceIds = await this.createDefaultDataSourceForVersion(
      user.organizationId,
      appResourceMappings.appVersionMapping[appVersion.id],
      DefaultDataSourceKinds,
      manager
    );
    appResourceMappings.defaultDataSourceIdMapping[appVersion.id] = defaultDataSourceIds;

    return appResourceMappings;
  }

  async findOrCreateDataSourceForAppVersion(
    manager: EntityManager,
    dataSource: DataSource,
    appVersionId: string,
    user: User
  ): Promise<DataSource> {
    const isDefaultDatasource = DefaultDataSourceNames.includes(dataSource.name as DefaultDataSourceName);
    const isPlugin = !!dataSource.pluginId;

    if (isDefaultDatasource) {
      const createdDefaultDatasource = await manager.findOne(DataSource, {
        where: {
          appVersionId,
          kind: dataSource.kind,
          type: DataSourceTypes.STATIC,
          scope: 'local',
        },
      });

      return createdDefaultDatasource;
    }

    const globalDataSourceWithSameIdExists = async (dataSource: DataSource) => {
      return await manager.findOne(DataSource, {
        where: {
          id: dataSource.id,
          kind: dataSource.kind,
          type: DataSourceTypes.DEFAULT,
          scope: 'global',
          organizationId: user.organizationId,
        },
      });
    };
    const globalDataSourceWithSameNameExists = async (dataSource: DataSource) => {
      return await manager.findOne(DataSource, {
        where: {
          name: dataSource.name,
          kind: dataSource.kind,
          type: DataSourceTypes.DEFAULT,
          scope: 'global',
          organizationId: user.organizationId,
        },
      });
    };
    const existingDatasource =
      (await globalDataSourceWithSameIdExists(dataSource)) || (await globalDataSourceWithSameNameExists(dataSource));

    if (existingDatasource) return existingDatasource;

    const createDsFromPluginInstalled = async (ds: DataSource): Promise<DataSource> => {
      const plugin = await manager.findOneOrFail(Plugin, {
        where: {
          pluginId: dataSource.kind,
        },
      });

      if (plugin) {
        const newDataSource = manager.create(DataSource, {
          organizationId: user.organizationId,
          name: dataSource.name,
          kind: dataSource.kind,
          type: DataSourceTypes.DEFAULT,
          appVersionId,
          scope: 'global',
          pluginId: plugin.id,
        });
        await manager.save(newDataSource);

        return newDataSource;
      }
    };

    const createNewGlobalDs = async (ds: DataSource): Promise<DataSource> => {
      const newDataSource = manager.create(DataSource, {
        organizationId: user.organizationId,
        name: dataSource.name,
        kind: dataSource.kind,
        type: DataSourceTypes.DEFAULT,
        appVersionId,
        scope: 'global',
        pluginId: null,
      });
      await manager.save(newDataSource);

      return newDataSource;
    };

    if (isPlugin) {
      return await createDsFromPluginInstalled(dataSource);
    } else {
      return await createNewGlobalDs(dataSource);
    }
  }

  async associateAppEnvironmentsToAppVersion(
    manager: EntityManager,
    user: User,
    appEnvironments: Record<string, any>[],
    appVersion: AppVersion,
    appResourceMappings: AppResourceMappings
  ) {
    appResourceMappings = { ...appResourceMappings };
    const currentOrgEnvironments = await this.appEnvironmentService.getAll(user.organizationId, manager);

    if (!appEnvironments?.length) {
      currentOrgEnvironments.map((env) => (appResourceMappings.appEnvironmentMapping[env.id] = env.id));
    } else if (appEnvironments?.length && appEnvironments[0]?.appVersionId) {
      const appVersionedEnvironments = appEnvironments.filter(
        (appEnv: { appVersionId: string }) => appEnv.appVersionId === appVersion.id
      );
      for (const currentOrgEnv of currentOrgEnvironments) {
        const appEnvironment = appVersionedEnvironments.filter(
          (appEnv: { name: string }) => appEnv.name === currentOrgEnv.name
        )[0];
        if (appEnvironment) {
          appResourceMappings.appEnvironmentMapping[appEnvironment.id] = currentOrgEnv.id;
        }
      }
    } else {
      //For apps imported on v2 where organizationId not available
      for (const currentOrgEnv of currentOrgEnvironments) {
        const appEnvironment = appEnvironments.filter(
          (appEnv: { name: string }) => appEnv.name === currentOrgEnv.name
        )[0];
        if (appEnvironment) {
          appResourceMappings.appEnvironmentMapping[appEnvironment.id] = currentOrgEnv.id;
        }
      }
    }

    return appResourceMappings;
  }

  async createAppVersionsForImportedApp(
    manager: EntityManager,
    user: User,
    importedApp: App,
    appVersions: AppVersion[],
    appResourceMappings: AppResourceMappings,
    isNormalizedAppDefinitionSchema: boolean
  ) {
    appResourceMappings = { ...appResourceMappings };
    const { appVersionMapping, appDefaultEnvironmentMapping } = appResourceMappings;
    const organization: Organization = await manager.findOne(Organization, {
      where: { id: user.organizationId },
      relations: ['appEnvironments'],
    });
    let currentEnvironmentId: string;

    for (const appVersion of appVersions) {
      const appEnvIds: string[] = [...organization.appEnvironments.map((env) => env.id)];

      //app is exported to CE
      if (defaultAppEnvironments.length === 1) {
        currentEnvironmentId = organization.appEnvironments.find((env: any) => env.isDefault)?.id;
      } else {
        //to EE or cloud
        currentEnvironmentId = organization.appEnvironments.find((env) => env.priority === 1)?.id;
      }

      const version = await manager.create(AppVersion, {
        appId: importedApp.id,
        definition: appVersion.definition,
        name: appVersion.name,
        currentEnvironmentId,
        createdAt: new Date(),
        updatedAt: new Date(),
      });

      if (isNormalizedAppDefinitionSchema) {
        version.showViewerNavigation = appVersion.showViewerNavigation;
        version.homePageId = appVersion.homePageId;
        version.globalSettings = appVersion.globalSettings;
      } else {
        version.showViewerNavigation = appVersion.definition.showViewerNavigation || true;
        version.homePageId = appVersion.definition?.homePageId;

        if (!appVersion.definition?.globalSettings) {
          version.globalSettings = {
            hideHeader: false,
            appInMaintenance: false,
            canvasMaxWidth: 100,
            canvasMaxWidthType: '%',
            canvasMaxHeight: 2400,
            canvasBackgroundColor: '#edeff5',
            backgroundFxQuery: '',
          };
        } else {
          version.globalSettings = appVersion.definition?.globalSettings;
        }
      }

      await manager.save(version);

      appDefaultEnvironmentMapping[appVersion.id] = appEnvIds;
      appVersionMapping[appVersion.id] = version.id;
    }

    return appResourceMappings;
  }

  async createDefaultDataSourceForVersion(
    organizationId: string,
    versionId: string,
    kinds: DefaultDataSourceKind[],
    manager: EntityManager
  ): Promise<any> {
    const response = {};
    for (const defaultSource of kinds) {
      const dataSource = await this.dataSourcesService.createDefaultDataSource(defaultSource, versionId, null, manager);
      response[defaultSource] = dataSource.id;
      await this.appEnvironmentService.createDataSourceInAllEnvironments(organizationId, dataSource.id, manager);
    }
    return response;
  }

  async setEditingVersionAsLatestVersion(manager: EntityManager, appVersionMapping: any, appVersions: Array<any>) {
    if (isEmpty(appVersions)) return;

    const lastVersionFromImport = appVersions[appVersions.length - 1];
    const lastVersionIdToUpdate = appVersionMapping[lastVersionFromImport.id];

    await manager.update(AppVersion, { id: lastVersionIdToUpdate }, { updatedAt: new Date() });
  }

  async createAdminGroupPermissions(manager: EntityManager, app: App) {
    const orgDefaultGroupPermissions = await manager.find(GroupPermission, {
      where: {
        organizationId: app.organizationId,
        group: 'admin',
      },
    });

    const adminPermissions = {
      read: true,
      update: true,
      delete: true,
    };

    for (const groupPermission of orgDefaultGroupPermissions) {
      const appGroupPermission = manager.create(AppGroupPermission, {
        groupPermissionId: groupPermission.id,
        appId: app.id,
        ...adminPermissions,
      });

      return await manager.save(AppGroupPermission, appGroupPermission);
    }
  }

  async createDatasourceOption(
    manager: EntityManager,
    options: Record<string, unknown>,
    environmentId: string,
    dataSourceId: string
  ) {
    const convertedOptions = this.convertToArrayOfKeyValuePairs(options);
    const newOptions = await this.dataSourcesService.parseOptionsForCreate(convertedOptions, true, manager);
    const dsOption = manager.create(DataSourceOptions, {
      options: newOptions,
      environmentId,
      dataSourceId,
      createdAt: new Date(),
      updatedAt: new Date(),
    });
    await manager.save(dsOption);
  }

  convertToArrayOfKeyValuePairs(options: Record<string, unknown>): Array<object> {
    if (!options) return;
    return Object.keys(options).map((key) => {
      return {
        key: key,
        value: options[key]['value'],
        encrypted: options[key]['encrypted'],
      };
    });
  }

  replaceDataQueryOptionsWithNewDataQueryIds(
    options: { events: Record<string, unknown>[] },
    dataQueryMapping: Record<string, string>
  ) {
    if (options && options.events) {
      const replacedEvents = options.events.map((event: { queryId: string }) => {
        if (event.queryId) {
          event.queryId = dataQueryMapping[event.queryId];
        }
        return event;
      });
      options.events = replacedEvents;
    }
    return options;
  }

  replaceDataQueryIdWithinDefinitions(
    definition: QueryDeepPartialEntity<any>,
    dataQueryMapping: Record<string, string>
  ): QueryDeepPartialEntity<any> {
    if (definition?.pages) {
      for (const pageId of Object.keys(definition?.pages)) {
        if (definition.pages[pageId].events) {
          const replacedPageEvents = definition.pages[pageId].events.map((event: { queryId: string }) => {
            if (event.queryId) {
              event.queryId = dataQueryMapping[event.queryId];
            }
            return event;
          });
          definition.pages[pageId].events = replacedPageEvents;
        }
        if (definition.pages[pageId].components) {
          for (const id of Object.keys(definition.pages[pageId].components)) {
            const component = definition.pages[pageId].components[id].component;

            if (component?.definition?.events) {
              const replacedComponentEvents = component.definition.events.map((event: { queryId: string }) => {
                if (event.queryId) {
                  event.queryId = dataQueryMapping[event.queryId];
                }
                return event;
              });
              component.definition.events = replacedComponentEvents;
            }

            if (component?.definition?.properties?.actions?.value) {
              for (const value of component.definition.properties.actions.value) {
                if (value?.events) {
                  const replacedComponentActionEvents = value.events.map((event: { queryId: string }) => {
                    if (event.queryId) {
                      event.queryId = dataQueryMapping[event.queryId];
                    }
                    return event;
                  });
                  value.events = replacedComponentActionEvents;
                }
              }
            }

            if (component?.component === 'Table') {
              for (const column of component?.definition?.properties?.columns?.value ?? []) {
                if (column?.events) {
                  const replacedComponentActionEvents = column.events.map((event: { queryId: string }) => {
                    if (event.queryId) {
                      event.queryId = dataQueryMapping[event.queryId];
                    }
                    return event;
                  });
                  column.events = replacedComponentActionEvents;
                }
              }
            }

            definition.pages[pageId].components[id].component = component;
          }
        }
      }
    }
    return definition;
  }

  async performLegacyAppImport(
    manager: EntityManager,
    importedApp: App,
    appParams: any,
    externalResourceMappings: any,
    user: any
  ) {
    const dataSourceMapping = {};
    const dataQueryMapping = {};
    const dataSources = appParams?.dataSources || [];
    const dataQueries = appParams?.dataQueries || [];
    let currentEnvironmentId = null;

    const version = manager.create(AppVersion, {
      appId: importedApp.id,
      definition: appParams.definition,
      name: 'v1',
      currentEnvironmentId,
      createdAt: new Date(),
      updatedAt: new Date(),
    });
    await manager.save(version);

    // Create default data sources
    const defaultDataSourceIds = await this.createDefaultDataSourceForVersion(
      user.organizationId,
      version.id,
      DefaultDataSourceKinds,
      manager
    );
    let envIdArray: string[] = [];

    const organization: Organization = await manager.findOne(Organization, {
      where: { id: user.organizationId },
      relations: ['appEnvironments'],
    });
    envIdArray = [...organization.appEnvironments.map((env) => env.id)];

    if (!envIdArray.length) {
      await Promise.all(
        defaultAppEnvironments.map(async (en) => {
          const env = manager.create(AppEnvironment, {
            organizationId: user.organizationId,
            name: en.name,
            isDefault: en.isDefault,
            priority: en.priority,
            createdAt: new Date(),
            updatedAt: new Date(),
          });
          await manager.save(env);
          if (defaultAppEnvironments.length === 1 || en.priority === 1) {
            currentEnvironmentId = env.id;
          }
          envIdArray.push(env.id);
        })
      );
    } else {
      //get starting env from the organization environments list
      const { appEnvironments } = organization;
      if (appEnvironments.length === 1) currentEnvironmentId = appEnvironments[0].id;
      else {
        appEnvironments.map((appEnvironment) => {
          if (appEnvironment.priority === 1) currentEnvironmentId = appEnvironment.id;
        });
      }
    }

    for (const source of dataSources) {
      const convertedOptions = this.convertToArrayOfKeyValuePairs(source.options);

      const newSource = manager.create(DataSource, {
        name: source.name,
        kind: source.kind,
        appVersionId: version.id,
      });
      await manager.save(newSource);
      dataSourceMapping[source.id] = newSource.id;

      await Promise.all(
        envIdArray.map(async (envId) => {
          let newOptions: Record<string, unknown>;
          if (source.options) {
            newOptions = await this.dataSourcesService.parseOptionsForCreate(convertedOptions, true, manager);
          }

          const dsOption = manager.create(DataSourceOptions, {
            environmentId: envId,
            dataSourceId: newSource.id,
            options: newOptions,
            createdAt: new Date(),
            updatedAt: new Date(),
          });
          await manager.save(dsOption);
        })
      );
    }

    const newDataQueries = [];
    for (const query of dataQueries) {
      const dataSourceId = dataSourceMapping[query.dataSourceId];
      const newQuery = manager.create(DataQuery, {
        name: query.name,
        dataSourceId: !dataSourceId ? defaultDataSourceIds[query.kind] : dataSourceId,
        appVersionId: query.appVersionId,
        options:
          dataSourceId == defaultDataSourceIds['tooljetdb']
            ? this.replaceTooljetDbTableIds(query.options, externalResourceMappings['tooljet_database'])
            : query.options,
      });
      await manager.save(newQuery);
      dataQueryMapping[query.id] = newQuery.id;
      newDataQueries.push(newQuery);
    }

    for (const newQuery of newDataQueries) {
      const newOptions = this.replaceDataQueryOptionsWithNewDataQueryIds(newQuery.options, dataQueryMapping);
      const queryEvents = newQuery.options?.events || [];
      delete newOptions?.events;

      newQuery.options = newOptions;
      await manager.save(newQuery);

      queryEvents.forEach(async (event, index) => {
        const newEvent = {
          name: event.eventId,
          sourceId: newQuery.id,
          target: Target.dataQuery,
          event: event,
          index: queryEvents.index || index,
          appVersionId: newQuery.appVersionId,
        };

        await manager.save(EventHandler, newEvent);
      });
    }

    await manager.update(
      AppVersion,
      { id: version.id },
      { definition: this.replaceDataQueryIdWithinDefinitions(version.definition, dataQueryMapping) }
    );
  }

  // Entire function should be santised for Undefined values
  replaceTooljetDbTableIds(queryOptions: any, tooljetDatabaseMapping: any) {
    if (queryOptions?.operation && queryOptions.operation === 'join_tables') {
      const joinOptions = { ...(queryOptions?.join_table ?? {}) };

      // JOIN Section
      if (joinOptions?.joins && joinOptions.joins.length > 0) {
        const joinsTableIdUpdatedList = joinOptions.joins.map((joinCondition) => {
          const updatedJoinCondition = { ...joinCondition };
          // Updating Join tableId
          if (updatedJoinCondition.table)
            updatedJoinCondition.table =
              tooljetDatabaseMapping[updatedJoinCondition.table]?.id ?? updatedJoinCondition.table;
          // Updating TableId on Conditions in Join Query
          if (updatedJoinCondition.conditions) {
            const updatedJoinConditionFilter = this.updateNewTableIdForFilter(
              updatedJoinCondition.conditions,
              tooljetDatabaseMapping
            );
            updatedJoinCondition.conditions = updatedJoinConditionFilter.conditions;
          }

          return updatedJoinCondition;
        });
        joinOptions.joins = joinsTableIdUpdatedList;
      }

      // Filter Section
      if (joinOptions?.conditions) {
        joinOptions.conditions = this.updateNewTableIdForFilter(
          joinOptions.conditions,
          tooljetDatabaseMapping
        ).conditions;
      }

      // Select Section
      if (joinOptions?.fields) {
        joinOptions.fields = joinOptions.fields.map((eachField) => {
          if (eachField.table) {
            eachField.table = tooljetDatabaseMapping[eachField.table]?.id ?? eachField.table;
            return eachField;
          }
          return eachField;
        });
      }

      // From Section
      if (joinOptions?.from) {
        const { name = '' } = joinOptions.from;
        joinOptions.from = { ...joinOptions.from, name: tooljetDatabaseMapping[name]?.id ?? name };
      }

      // Sort Section
      if (joinOptions?.order_by) {
        joinOptions.order_by = joinOptions.order_by.map((eachOrderBy) => {
          if (eachOrderBy.table) {
            eachOrderBy.table = tooljetDatabaseMapping[eachOrderBy.table]?.id ?? eachOrderBy.table;
            return eachOrderBy;
          }
          return eachOrderBy;
        });
      }

      return { ...queryOptions, table_id: tooljetDatabaseMapping[queryOptions.table_id]?.id, join_table: joinOptions };
    } else {
      return { ...queryOptions, table_id: tooljetDatabaseMapping[queryOptions.table_id]?.id };
    }
  }

  updateNewTableIdForFilter(joinConditions, tooljetDatabaseMapping) {
    const { conditionsList = [] } = { ...joinConditions };
    const updatedConditionList = conditionsList.map((condition) => {
      if (condition.conditions) {
        return this.updateNewTableIdForFilter(condition.conditions, tooljetDatabaseMapping);
      } else {
        const { operator = '=', leftField = {}, rightField = {} } = { ...condition };
        if (leftField?.type && leftField.type === 'Column')
          leftField['table'] = tooljetDatabaseMapping[leftField.table]?.id ?? leftField.table;
        if (rightField?.type && rightField.type === 'Column')
          rightField['table'] = tooljetDatabaseMapping[rightField.table]?.id ?? rightField.table;
        return { operator, leftField, rightField };
      }
    });
    return { conditions: { ...joinConditions, conditionsList: [...updatedConditionList] } };
  }

  async updateEventActionsForNewVersionWithNewMappingIds(
    manager: EntityManager,
    versionId: string,
    oldDataQueryToNewMapping: Record<string, unknown>,
    oldComponentToNewComponentMapping: Record<string, unknown>,
    oldPageToNewPageMapping: Record<string, unknown>
  ) {
    const allEvents = await manager
      .createQueryBuilder(EventHandler, 'event')
      .where('event.appVersionId = :versionId', { versionId })
      .getMany();

    for (const event of allEvents) {
      const eventDefinition = event.event;

      if (eventDefinition?.actionId === 'run-query' && oldDataQueryToNewMapping[eventDefinition.queryId]) {
        eventDefinition.queryId = oldDataQueryToNewMapping[eventDefinition.queryId];
      }

      if (
        eventDefinition?.actionId === 'control-component' &&
        oldComponentToNewComponentMapping[eventDefinition.componentId]
      ) {
        eventDefinition.componentId = oldComponentToNewComponentMapping[eventDefinition.componentId];
      }

      if (eventDefinition?.actionId === 'switch-page' && oldPageToNewPageMapping[eventDefinition.pageId]) {
        eventDefinition.pageId = oldPageToNewPageMapping[eventDefinition.pageId];
      }

      if (
        (eventDefinition?.actionId == 'show-modal' || eventDefinition?.actionId === 'close-modal') &&
        oldComponentToNewComponentMapping[eventDefinition.modal]
      ) {
        eventDefinition.modal = oldComponentToNewComponentMapping[eventDefinition.modal];
      }

      event.event = eventDefinition;

      await manager.save(event);
    }
  }
}

export function convertSinglePageSchemaToMultiPageSchema(appParams: any) {
  const appParamsWithMultipageSchema = {
    ...appParams,
    appVersions: appParams.appVersions?.map((appVersion: { definition: any }) => ({
      ...appVersion,
      definition: convertAppDefinitionFromSinglePageToMultiPage(appVersion.definition),
    })),
  };
  return appParamsWithMultipageSchema;
}

function transformComponentData(
  data: object,
  componentEvents: any[],
  componentsMapping: Record<string, string>,
  isNormalizedAppDefinitionSchema = true
): Component[] {
  const transformedComponents: Component[] = [];

  const allComponents = Object.keys(data).map((key) => {
    return {
      id: key,
      ...data[key],
    };
  });

  for (const componentId in data) {
    const component = data[componentId];
    const componentData = component['component'];

    let skipComponent = false;
    const transformedComponent: Component = new Component();

    let parentId = component.parent ? component.parent : null;

    const isParentTabOrCalendar = isChildOfTabsOrCalendar(
      component,
      allComponents,
      parentId,
      isNormalizedAppDefinitionSchema
    );

    if (isParentTabOrCalendar) {
      const childTabId = component.parent.split('-')[component.parent.split('-').length - 1];
      const _parentId = component?.parent?.split('-').slice(0, -1).join('-');
      const mappedParentId = componentsMapping[_parentId];

      parentId = `${mappedParentId}-${childTabId}`;
    } else {
      if (component.parent && !componentsMapping[parentId]) {
        skipComponent = true;
      }
      parentId = componentsMapping[parentId];
    }

    if (!skipComponent) {
      transformedComponent.id = uuid();
      transformedComponent.name = componentData.name;
      transformedComponent.type = componentData.component;
      transformedComponent.properties = componentData.definition.properties || {};
      transformedComponent.styles = componentData.definition.styles || {};
      transformedComponent.validation = componentData.definition.validation || {};
      transformedComponent.general = componentData.definition.general || {};
      transformedComponent.generalStyles = componentData.definition.generalStyles || {};
      transformedComponent.displayPreferences = componentData.definition.others || {};
      transformedComponent.parent = component.parent ? parentId : null;

      transformedComponents.push(transformedComponent);

      componentEvents.push({
        componentId: componentId,
        event: componentData.definition.events,
      });
      componentsMapping[componentId] = transformedComponent.id;
    }
  }

  return transformedComponents;
}

const isChildOfTabsOrCalendar = (
  component,
  allComponents = [],
  componentParentId = undefined,
  isNormalizedAppDefinitionSchema: boolean
) => {
  if (componentParentId) {
    const parentId = component?.parent?.split('-').slice(0, -1).join('-');

    const parentComponent = allComponents.find((comp) => comp.id === parentId);

    if (parentComponent) {
      if (!isNormalizedAppDefinitionSchema) {
        return parentComponent.component.component === 'Tabs' || parentComponent.component.component === 'Calendar';
      }

      return parentComponent.type === 'Tabs' || parentComponent.type === 'Calendar';
    }
  }

  return false;
};<|MERGE_RESOLUTION|>--- conflicted
+++ resolved
@@ -364,7 +364,6 @@
      *  The transaction will automatically committed when the function completes without throwing an error.
      * If an error occurs during the function execution, the transaction will rolled back.
      */
-<<<<<<< HEAD
 
     await manager.transaction(async (transactionalEntityManager) => {
       appResourceMappings = await this.setupAppVersionAssociations(
@@ -430,73 +429,6 @@
                 component.page = pageCreated;
               });
 
-=======
-
-    await manager.transaction(async (transactionalEntityManager) => {
-      appResourceMappings = await this.setupAppVersionAssociations(
-        transactionalEntityManager,
-        importingAppVersions,
-        user,
-        appResourceMappings,
-        externalResourceMappings,
-        importingAppEnvironments,
-        importingDataSources,
-        importingDataSourceOptions,
-        importingDataQueries,
-        importingDefaultAppEnvironmentId,
-        importingPages,
-        importingComponents,
-        importingEvents
-      );
-
-      if (!isNormalizedAppDefinitionSchema) {
-        for (const importingAppVersion of importingAppVersions) {
-          const updatedDefinition = this.replaceDataQueryIdWithinDefinitions(
-            importingAppVersion.definition,
-            appResourceMappings.dataQueryMapping
-          );
-
-          let updateHomepageId = null;
-
-          if (updatedDefinition?.pages) {
-            for (const pageId of Object.keys(updatedDefinition?.pages)) {
-              const page = updatedDefinition.pages[pageId];
-
-              const pageEvents = page.events || [];
-              const componentEvents = [];
-
-              const pagePostionIntheList = Object.keys(updatedDefinition?.pages).indexOf(pageId);
-
-              const isHompage = (updatedDefinition['homePageId'] as any) === pageId;
-
-              const pageComponents = page.components;
-
-              const mappedComponents = transformComponentData(
-                pageComponents,
-                componentEvents,
-                appResourceMappings.componentsMapping,
-                isNormalizedAppDefinitionSchema
-              );
-
-              const componentLayouts = [];
-
-              const newPage = transactionalEntityManager.create(Page, {
-                name: page.name,
-                handle: page.handle,
-                appVersionId: appResourceMappings.appVersionMapping[importingAppVersion.id],
-                index: pagePostionIntheList,
-                disabled: page.disabled || false,
-                hidden: page.hidden || false,
-              });
-              const pageCreated = await transactionalEntityManager.save(newPage);
-
-              appResourceMappings.pagesMapping[pageId] = pageCreated.id;
-
-              mappedComponents.forEach((component) => {
-                component.page = pageCreated;
-              });
-
->>>>>>> 747278b2
               const savedComponents = await transactionalEntityManager.save(Component, mappedComponents);
 
               for (const componentId in pageComponents) {
