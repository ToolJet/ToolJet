--- conflicted
+++ resolved
@@ -238,14 +238,9 @@
       ? true
       : isTooljetVersionWithNormalizedAppDefinitionSchem(importedAppTooljetVersion);
 
-<<<<<<< HEAD
-    const importedApp = await this.createImportedAppForUser(this.entityManager, schemaUnifiedAppParams, user, isGitApp);
-    const currentTooljetVersion = !cloning ? tooljetVersion : null;
-=======
     const shouldUpdateForGridCompatibility = !cloning;
 
     const importedApp = await this.createImportedAppForUser(this.entityManager, schemaUnifiedAppParams, user);
->>>>>>> 319464c0
 
     await this.setupImportedAppAssociations(
       this.entityManager,
@@ -254,12 +249,8 @@
       user,
       externalResourceMappings,
       isNormalizedAppDefinitionSchema,
-<<<<<<< HEAD
+      shouldUpdateForGridCompatibility,
       currentTooljetVersion
-=======
-      shouldUpdateForGridCompatibility,
-      tooljetVersion
->>>>>>> 319464c0
     );
     await this.createAdminGroupPermissions(this.entityManager, importedApp);
 
@@ -339,12 +330,8 @@
     user: User,
     externalResourceMappings: Record<string, unknown>,
     isNormalizedAppDefinitionSchema: boolean,
-<<<<<<< HEAD
+    shouldUpdateForGridCompatibility: boolean,
     tooljetVersion: string | null
-=======
-    shouldUpdateForGridCompatibility: boolean,
-    tooljetVersion: string
->>>>>>> 319464c0
   ) {
     // Old version without app version
     // Handle exports prior to 0.12.0
@@ -614,12 +601,8 @@
     importingPages: Page[],
     importingComponents: Component[],
     importingEvents: EventHandler[],
-<<<<<<< HEAD
+    shouldUpdateForGridCompatibility: boolean,
     tooljetVersion: string | null
-=======
-    shouldUpdateForGridCompatibility: boolean,
-    tooljetVersion: string
->>>>>>> 319464c0
   ): Promise<AppResourceMappings> {
     appResourceMappings = { ...appResourceMappings };
 
