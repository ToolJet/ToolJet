--- conflicted
+++ resolved
@@ -1772,11 +1772,7 @@
       const mappedParentId = componentsMapping[_parentId];
 
       parentId = `${mappedParentId}-${childTabId}`;
-<<<<<<< HEAD
     } else if (isChildOfKanbanModal(component, allComponents, parentId, isNormalizedAppDefinitionSchema)) {
-=======
-    } else if (isChildOfKanbanModal(component, allComponents, parentId, true)) {
->>>>>>> 37e81c9e
       const _parentId = component?.parent?.split('-').slice(0, -1).join('-');
       const mappedParentId = componentsMapping[_parentId];
 
