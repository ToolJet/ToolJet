import { Injectable } from '@nestjs/common';
import { join } from 'path';
import handlebars from 'handlebars';
<<<<<<< HEAD
import { centsToUSD, generateInviteURL, generateOrgInviteURL } from 'src/helpers/utils.helper';
import { MailerService } from '@nestjs-modules/mailer';
import { WhiteLabellingService } from './white_labelling.service';
import {
  WHITE_LABELLING_SETTINGS,
  DEFAULT_WHITE_LABELLING_SETTINGS,
  WHITE_LABELLING_COLUMNS,
} from 'src/helpers/white_labelling.constants';

=======
import { generateInviteURL, generateOrgInviteURL } from 'src/helpers/utils.helper';
import { InstanceSettingsService } from './instance_settings.service';
import { INSTANCE_SETTINGS_TYPE, INSTANCE_SYSTEM_SETTINGS } from 'src/helpers/instance_settings.constants';
import { MailerService } from '@nestjs-modules/mailer';
>>>>>>> 27ef66ef
const path = require('path');
const fs = require('fs');

handlebars.registerHelper('capitalize', function (value) {
  return value.charAt(0);
});

handlebars.registerHelper('highlightMentionedUser', function (comment) {
  const regex = /(\()([^)]+)(\))/g;
  return comment.replace(regex, '<span style="color: #218DE3">$2</span>');
});
handlebars.registerHelper('eq', (a, b) => a == b);

handlebars.registerHelper('eq', (a, b) => a == b);

@Injectable()
export class EmailService {
  private FROM_EMAIL;
  private TOOLJET_HOST;
  private NODE_ENV;
  private WHITE_LABEL_TEXT;
  private WHITE_LABEL_LOGO;
  private SUB_PATH;

  constructor(
<<<<<<< HEAD
    private readonly whiteLabellingService: WhiteLabellingService,
    private readonly mailerService: MailerService
=======
    private readonly mailerService: MailerService,
    private readonly instancesettingsService: InstanceSettingsService
>>>>>>> 27ef66ef
  ) {
    this.FROM_EMAIL = process.env.DEFAULT_FROM_EMAIL || 'hello@tooljet.io';
    this.TOOLJET_HOST = this.stripTrailingSlash(process.env.TOOLJET_HOST);
    this.SUB_PATH = process.env.SUB_PATH;
    this.NODE_ENV = process.env.NODE_ENV || 'development';
  }

  async init(organizationId?: string) {
    const whiteLabelSettings = await this.retrieveWhiteLabelSettings(organizationId);
    this.WHITE_LABEL_TEXT = await this.retrieveWhiteLabelText(whiteLabelSettings);
    this.WHITE_LABEL_LOGO = await this.retrieveWhiteLabelLogo(whiteLabelSettings);
  }
<<<<<<< HEAD

=======
>>>>>>> 27ef66ef
  private async sendEmail(to: string, subject: string, templateData: any) {
    try {
      if (this.NODE_ENV === 'test' || (this.NODE_ENV !== 'development' && !process.env.SMTP_DOMAIN)) return;
      const message = {
        to: to,
        subject: subject,
        template: './base/base_template',
        context: templateData,
<<<<<<< HEAD
        from: this.FROM_EMAIL,
=======
        from: `"${this.WHITE_LABEL_TEXT}" <${this.FROM_EMAIL}>`,
>>>>>>> 27ef66ef
        ...(templateData?.whiteLabelText === 'ToolJet' && {
          attachments: [
            {
              filename: 'rocket.png',
              path: join(__dirname, '../mails/assets/rocket.png'),
              cid: 'rocket',
            },
            {
              filename: 'twitter.png',
              path: join(__dirname, '../mails/assets/twitter.png'),
              cid: 'twitter',
            },
            {
              filename: 'linkedin.png',
              path: join(__dirname, '../mails/assets/linkedin.png'),
              cid: 'linkedin',
            },
            {
              filename: 'youtube.png',
              path: join(__dirname, '../mails/assets/youtube.png'),
              cid: 'youtube',
            },
            {
              filename: 'github.png',
              path: join(__dirname, '../mails/assets/github.png'),
              cid: 'github',
            },
          ],
        }),
      };

      const info = await this.mailerService.sendMail(message);
      console.log('Message sent: %s', info);
    } catch (error) {
      if (this.NODE_ENV === 'test' || this.NODE_ENV == 'development') return;
      console.error('Email sent error', error);
    }
  }

  private compileTemplate(templatePath: string, templateData: object) {
    const emailContent = fs.readFileSync(path.join(__dirname, '..', 'mails', templatePath), 'utf8');
    const templateCompile = handlebars.compile(emailContent);
    return templateCompile(templateData);
  }

  private stripTrailingSlash(hostname: string) {
    return hostname?.endsWith('/') ? hostname.slice(0, -1) : hostname;
  }

  async sendWelcomeEmail(
    to: string,
    name: string,
    invitationtoken: string,
    organizationInvitationToken?: string,
    organizationId?: string,
    organizationName?: string,
    sender?: string
  ) {
<<<<<<< HEAD
    await this.init(organizationId);
    const isOrgInvite = organizationInvitationToken && sender && organizationName;
    const inviteUrl = generateInviteURL(invitationtoken, organizationInvitationToken, organizationId);
    const subject = isOrgInvite ? `Welcome to ${this.WHITE_LABEL_TEXT || 'ToolJet'}` : 'Set up your account!';
    const footerText = isOrgInvite
      ? `You have received this email as an invitation to join ${this.WHITE_LABEL_TEXT}’s workspace`
=======
    await this.init();
    const isOrgInvite = organizationInvitationToken && sender && organizationName;
    const inviteUrl = generateInviteURL(invitationtoken, organizationInvitationToken, organizationId);
    const subject = isOrgInvite ? `Welcome to ${organizationName || 'ToolJet'}` : 'Set up your account!';
    const footerText = isOrgInvite
      ? 'You have received this email as an invitation to join ToolJet’s workspace'
>>>>>>> 27ef66ef
      : 'You have received this email to confirm your email address';

    const templateData = {
      name: name || '',
      inviteUrl,
      sender,
      organizationName,
      whiteLabelText: this.WHITE_LABEL_TEXT,
      whiteLabelLogo: this.WHITE_LABEL_LOGO,
    };
    const templatePath = isOrgInvite ? 'invite_user.hbs' : 'setup_account.hbs';
    const htmlEmailContent = this.compileTemplate(templatePath, templateData);

    return await this.sendEmail(to, subject, {
      bodyHeader: subject,
      bodyContent: htmlEmailContent,
<<<<<<< HEAD
      inviteUrl,
      footerText: footerText,
=======
      footerText: footerText,
      inviteUrl,
>>>>>>> 27ef66ef
      whiteLabelText: this.WHITE_LABEL_TEXT,
      whiteLabelLogo: this.WHITE_LABEL_LOGO,
    });
  }

  async sendOrganizationUserWelcomeEmail(
    to: string,
    name: string,
    sender: string,
    invitationtoken: string,
    organizationName: string,
    organizationId?: string
  ) {
<<<<<<< HEAD
    await this.init(organizationId);
=======
    await this.init();
>>>>>>> 27ef66ef
    const subject = `Welcome to ${organizationName || 'ToolJet'}`;
    const inviteUrl = generateOrgInviteURL(invitationtoken);
    const templateData = {
      name: name || '',
      inviteUrl,
      sender,
      organizationName,
      whiteLabelText: this.WHITE_LABEL_TEXT,
      whiteLabelLogo: this.WHITE_LABEL_LOGO,
    };
    const templatePath = 'invite_user.hbs';
    const htmlEmailContent = this.compileTemplate(templatePath, templateData);

    return await this.sendEmail(to, subject, {
      bodyHeader: subject,
      bodyContent: htmlEmailContent,
      inviteUrl,
      footerText: 'You have received this email as an invitation to join ToolJet’s workspace',
      whiteLabelText: this.WHITE_LABEL_TEXT,
      whiteLabelLogo: this.WHITE_LABEL_LOGO,
    });
  }

<<<<<<< HEAD
  async sendPasswordResetEmail(to: string, token: string, organizationId?: string, firstName?: string) {
    await this.init(organizationId);
    const subject = 'Reset your password';
    const url = `${this.TOOLJET_HOST}${this.SUB_PATH ? this.SUB_PATH : '/'}reset-password/${token}`;
=======
  async sendPasswordResetEmail(to: string, token: string, firstName?: string) {
    await this.init();
    const subject = 'Reset your password';
    const url = `${this.TOOLJET_HOST}/reset-password/${token}`;
>>>>>>> 27ef66ef
    const templateData = {
      name: firstName || '',
      resetLink: url,
      whiteLabelText: this.WHITE_LABEL_TEXT,
      whiteLabelLogo: this.WHITE_LABEL_LOGO,
    };
    const templatePath = 'reset_password.hbs';
    const htmlEmailContent = this.compileTemplate(templatePath, templateData);

    return await this.sendEmail(to, subject, {
      bodyContent: htmlEmailContent,
      footerText: 'You have received this email as because a request to reset your password was made',
      whiteLabelText: this.WHITE_LABEL_TEXT,
      whiteLabelLogo: this.WHITE_LABEL_LOGO,
    });
  }

  async sendCommentMentionEmail(
    to: string,
    from: string,
    appName: string,
    appLink: string,
    commentLink: string,
    timestamp: string,
    comment: string,
    fromAvatar: string,
    organizationId: string
  ) {
    await this.init(organizationId);
    const filePath = path.join(__dirname, '../assets/email-templates/comment-mention.html');
    const source = fs.readFileSync(filePath, 'utf-8').toString();
    const template = handlebars.compile(source);
    const companyName = this.WHITE_LABEL_TEXT;
    const companyLogo = this.WHITE_LABEL_LOGO;
    const replacements = {
      to,
      from,
      appName,
      appLink,
      timestamp,
      commentLink,
      comment,
      fromAvatar,
      companyName,
      companyLogo,
    };
    const htmlToSend = template(replacements);
    const subject = `You were mentioned on ${appName}`;
    const html = htmlToSend;

    await this.sendEmail(to, subject, html);
  }

  async sendPaymentConfirmationEmail(to: string, firstName: string, invoiceLink: string, amount: string) {
    const subject = 'Payment confirmation';
    const templateData = {
      name: firstName || '',
      invoiceLink,
      amount: centsToUSD(amount),
      whiteLabelText: DEFAULT_WHITE_LABELLING_SETTINGS.WHITE_LABEL_TEXT,
      whiteLabelLogo: DEFAULT_WHITE_LABELLING_SETTINGS.WHITE_LABEL_LOGO,
    };
    const templatePath = 'payment_confirmation.hbs';
    const htmlEmailContent = this.compileTemplate(templatePath, templateData);

    return await this.sendEmail(to, subject, {
      bodyContent: htmlEmailContent,
      footerText: 'You have received this email as a notification about your payment status',
      whiteLabelText: DEFAULT_WHITE_LABELLING_SETTINGS.WHITE_LABEL_TEXT,
      whiteLabelLogo: DEFAULT_WHITE_LABELLING_SETTINGS.WHITE_LABEL_LOGO,
    });
  }

  async sendPaymentFailedEmail(to: string, firstName: string, invoiceLink: string, expirationDate: string) {
    const subject = 'Payment failed!';
    const templateData = {
      name: firstName || '',
      invoiceLink,
      expirationDate,
      whiteLabelText: DEFAULT_WHITE_LABELLING_SETTINGS.WHITE_LABEL_TEXT,
      whiteLabelLogo: DEFAULT_WHITE_LABELLING_SETTINGS.WHITE_LABEL_LOGO,
    };
    const templatePath = 'payment_failed.hbs';
    const htmlEmailContent = this.compileTemplate(templatePath, templateData);

    return await this.sendEmail(to, subject, {
      bodyContent: htmlEmailContent,
      footerText: 'You have received this email as a notification about your payment status',
      whiteLabelText: DEFAULT_WHITE_LABELLING_SETTINGS.WHITE_LABEL_TEXT,
      whiteLabelLogo: DEFAULT_WHITE_LABELLING_SETTINGS.WHITE_LABEL_LOGO,
    });
  }

  async sendPaymentReminderEmail(
    to: string,
    firstName: string,
    invoiceLink: string,
    dueDate,
    paymentDate,
    amount?: string
  ) {
    const subject = 'Payment reminder!';
    const templateData = {
      name: firstName || '',
      invoiceLink,
      dueDate: dueDate,
      paymentDate,
      whiteLabelText: DEFAULT_WHITE_LABELLING_SETTINGS.WHITE_LABEL_TEXT,
      whiteLabelLogo: DEFAULT_WHITE_LABELLING_SETTINGS.WHITE_LABEL_LOGO,
    };
    const templatePath = 'payment_reminder.hbs';
    const htmlEmailContent = this.compileTemplate(templatePath, templateData);

    return await this.sendEmail(to, subject, {
      bodyContent: htmlEmailContent,
      footerText: 'You have received this email as a notification about your payment status',
      whiteLabelText: DEFAULT_WHITE_LABELLING_SETTINGS.WHITE_LABEL_TEXT,
      whiteLabelLogo: DEFAULT_WHITE_LABELLING_SETTINGS.WHITE_LABEL_LOGO,
    });
  }

  sendSubscriptionStartInfoToToolJet(paymentObj) {
    return this.sendEmail(this.FROM_EMAIL, this.FROM_EMAIL, {
      bodyHeader: 'Subscription started',
      bodyContent: `<div>${JSON.stringify(paymentObj)}</div>`,
      footerText: '',
      whiteLabelText: this.WHITE_LABEL_TEXT,
      whiteLabelLogo: this.WHITE_LABEL_LOGO,
    });
  }

  async retrieveWhiteLabelSettings(organizationId?: string) {
    if (!organizationId) {
      return {};
    }
    const whiteLabelSetting = await this.whiteLabellingService.getSettings(organizationId);
    return whiteLabelSetting;
  }

  async retrieveWhiteLabelText(whiteLabelSettings) {
    const whiteLabelText = whiteLabelSettings?.[WHITE_LABELLING_COLUMNS.WHITE_LABEL_TEXT];
    return whiteLabelText || DEFAULT_WHITE_LABELLING_SETTINGS[WHITE_LABELLING_SETTINGS.WHITE_LABEL_TEXT];
  }

  async retrieveWhiteLabelLogo(whiteLabelSettings) {
    const whiteLabelLogo = whiteLabelSettings?.[WHITE_LABELLING_COLUMNS.WHITE_LABEL_LOGO];
    return whiteLabelLogo || DEFAULT_WHITE_LABELLING_SETTINGS[WHITE_LABELLING_SETTINGS.WHITE_LABEL_LOGO];
  }
}<|MERGE_RESOLUTION|>--- conflicted
+++ resolved
@@ -1,7 +1,6 @@
 import { Injectable } from '@nestjs/common';
 import { join } from 'path';
 import handlebars from 'handlebars';
-<<<<<<< HEAD
 import { centsToUSD, generateInviteURL, generateOrgInviteURL } from 'src/helpers/utils.helper';
 import { MailerService } from '@nestjs-modules/mailer';
 import { WhiteLabellingService } from './white_labelling.service';
@@ -11,12 +10,6 @@
   WHITE_LABELLING_COLUMNS,
 } from 'src/helpers/white_labelling.constants';
 
-=======
-import { generateInviteURL, generateOrgInviteURL } from 'src/helpers/utils.helper';
-import { InstanceSettingsService } from './instance_settings.service';
-import { INSTANCE_SETTINGS_TYPE, INSTANCE_SYSTEM_SETTINGS } from 'src/helpers/instance_settings.constants';
-import { MailerService } from '@nestjs-modules/mailer';
->>>>>>> 27ef66ef
 const path = require('path');
 const fs = require('fs');
 
@@ -42,13 +35,8 @@
   private SUB_PATH;
 
   constructor(
-<<<<<<< HEAD
     private readonly whiteLabellingService: WhiteLabellingService,
     private readonly mailerService: MailerService
-=======
-    private readonly mailerService: MailerService,
-    private readonly instancesettingsService: InstanceSettingsService
->>>>>>> 27ef66ef
   ) {
     this.FROM_EMAIL = process.env.DEFAULT_FROM_EMAIL || 'hello@tooljet.io';
     this.TOOLJET_HOST = this.stripTrailingSlash(process.env.TOOLJET_HOST);
@@ -61,10 +49,7 @@
     this.WHITE_LABEL_TEXT = await this.retrieveWhiteLabelText(whiteLabelSettings);
     this.WHITE_LABEL_LOGO = await this.retrieveWhiteLabelLogo(whiteLabelSettings);
   }
-<<<<<<< HEAD
-
-=======
->>>>>>> 27ef66ef
+
   private async sendEmail(to: string, subject: string, templateData: any) {
     try {
       if (this.NODE_ENV === 'test' || (this.NODE_ENV !== 'development' && !process.env.SMTP_DOMAIN)) return;
@@ -73,11 +58,7 @@
         subject: subject,
         template: './base/base_template',
         context: templateData,
-<<<<<<< HEAD
         from: this.FROM_EMAIL,
-=======
-        from: `"${this.WHITE_LABEL_TEXT}" <${this.FROM_EMAIL}>`,
->>>>>>> 27ef66ef
         ...(templateData?.whiteLabelText === 'ToolJet' && {
           attachments: [
             {
@@ -136,21 +117,12 @@
     organizationName?: string,
     sender?: string
   ) {
-<<<<<<< HEAD
     await this.init(organizationId);
     const isOrgInvite = organizationInvitationToken && sender && organizationName;
     const inviteUrl = generateInviteURL(invitationtoken, organizationInvitationToken, organizationId);
     const subject = isOrgInvite ? `Welcome to ${this.WHITE_LABEL_TEXT || 'ToolJet'}` : 'Set up your account!';
     const footerText = isOrgInvite
       ? `You have received this email as an invitation to join ${this.WHITE_LABEL_TEXT}’s workspace`
-=======
-    await this.init();
-    const isOrgInvite = organizationInvitationToken && sender && organizationName;
-    const inviteUrl = generateInviteURL(invitationtoken, organizationInvitationToken, organizationId);
-    const subject = isOrgInvite ? `Welcome to ${organizationName || 'ToolJet'}` : 'Set up your account!';
-    const footerText = isOrgInvite
-      ? 'You have received this email as an invitation to join ToolJet’s workspace'
->>>>>>> 27ef66ef
       : 'You have received this email to confirm your email address';
 
     const templateData = {
@@ -167,13 +139,8 @@
     return await this.sendEmail(to, subject, {
       bodyHeader: subject,
       bodyContent: htmlEmailContent,
-<<<<<<< HEAD
       inviteUrl,
       footerText: footerText,
-=======
-      footerText: footerText,
-      inviteUrl,
->>>>>>> 27ef66ef
       whiteLabelText: this.WHITE_LABEL_TEXT,
       whiteLabelLogo: this.WHITE_LABEL_LOGO,
     });
@@ -187,11 +154,7 @@
     organizationName: string,
     organizationId?: string
   ) {
-<<<<<<< HEAD
     await this.init(organizationId);
-=======
-    await this.init();
->>>>>>> 27ef66ef
     const subject = `Welcome to ${organizationName || 'ToolJet'}`;
     const inviteUrl = generateOrgInviteURL(invitationtoken);
     const templateData = {
@@ -215,17 +178,10 @@
     });
   }
 
-<<<<<<< HEAD
   async sendPasswordResetEmail(to: string, token: string, organizationId?: string, firstName?: string) {
     await this.init(organizationId);
     const subject = 'Reset your password';
     const url = `${this.TOOLJET_HOST}${this.SUB_PATH ? this.SUB_PATH : '/'}reset-password/${token}`;
-=======
-  async sendPasswordResetEmail(to: string, token: string, firstName?: string) {
-    await this.init();
-    const subject = 'Reset your password';
-    const url = `${this.TOOLJET_HOST}/reset-password/${token}`;
->>>>>>> 27ef66ef
     const templateData = {
       name: firstName || '',
       resetLink: url,
