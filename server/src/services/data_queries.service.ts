--- conflicted
+++ resolved
@@ -401,14 +401,10 @@
     const tempStr: string = str.replace(/%%/g, '');
     let result = tempStr;
 
-<<<<<<< HEAD
-    if (new RegExp('^server\\.[A-Za-z0-9_]+$').test(tempStr)) {
-=======
     const isServerVariable = new RegExp('^server').test(tempStr);
     const isClientVariable = new RegExp('^client').test(tempStr);
 
     if (isServerVariable || isClientVariable) {
->>>>>>> ee769780
       const splitArray = tempStr.split('.');
       const variableType = splitArray[0];
       const variableName = splitArray[splitArray.length - 1];
