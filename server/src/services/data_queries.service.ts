--- conflicted
+++ resolved
@@ -430,10 +430,7 @@
   async resolveVariable(str: string, organization_id: string) {
     const tempStr: string = str.replace(/%%/g, '');
     let result = tempStr;
-<<<<<<< HEAD
-=======
-
->>>>>>> 75b4e1a1
+
     if (new RegExp('^server\\.[A-Za-z0-9_]+$').test(tempStr)) {
       const splitArray = tempStr.split('.');
       const variableResult = await this.orgEnvironmentVariablesRepository.findOne({
