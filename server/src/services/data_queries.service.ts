import got from 'got';
import { QueryError } from '@tooljet/plugins/dist/server';
import { Injectable, BadRequestException, UnauthorizedException } from '@nestjs/common';
import { InjectRepository } from '@nestjs/typeorm';
import { EntityManager, Repository } from 'typeorm';
import { User } from 'src/entities/user.entity';
import { DataQuery } from '../../src/entities/data_query.entity';
import { CredentialsService } from './credentials.service';
import { DataSource } from 'src/entities/data_source.entity';
import { DataSourcesService } from './data_sources.service';
import { AuditLoggerService } from './audit_logger.service';
import { ActionTypes, ResourceTypes } from 'src/entities/audit_log.entity';
import { PluginsHelper } from '../helpers/plugins.helper';
import { OrgEnvironmentVariable } from 'src/entities/org_envirnoment_variable.entity';
import { EncryptionService } from './encryption.service';
import { App } from 'src/entities/app.entity';
import { AppEnvironmentService } from './app_environments.service';
import { dbTransactionWrap } from 'src/helpers/utils.helper';

@Injectable()
export class DataQueriesService {
  constructor(
    private readonly pluginsHelper: PluginsHelper,
    private credentialsService: CredentialsService,
    private dataSourcesService: DataSourcesService,
    private encryptionService: EncryptionService,
    private appEnvironmentService: AppEnvironmentService,
    @InjectRepository(DataQuery)
    private dataQueriesRepository: Repository<DataQuery>,
    private auditLoggerService: AuditLoggerService,
    @InjectRepository(OrgEnvironmentVariable)
    private orgEnvironmentVariablesRepository: Repository<OrgEnvironmentVariable>
  ) {}

  async findOne(dataQueryId: string): Promise<DataQuery> {
    return await this.dataQueriesRepository.findOne({
      where: { id: dataQueryId },
      relations: ['dataSource', 'dataSource.apps', 'plugins'],
    });
  }

  async all(query: object): Promise<DataQuery[]> {
    const { app_version_id: appVersionId }: any = query;

    return await dbTransactionWrap(async (manager: EntityManager) => {
      return await manager
        .createQueryBuilder(DataQuery, 'data_query')
        .innerJoinAndSelect('data_query.dataSource', 'data_source')
        .leftJoinAndSelect('data_query.plugins', 'plugins')
        .leftJoinAndSelect('plugins.iconFile', 'iconFile')
        .leftJoinAndSelect('plugins.manifestFile', 'manifestFile')
        .where('data_source.appVersionId = :appVersionId', { appVersionId })
        .orderBy('data_query.createdAt', 'DESC')
        .getMany();
    });
  }

  async create(name: string, options: object, dataSourceId: string, manager: EntityManager): Promise<DataQuery> {
    const newDataQuery = manager.create(DataQuery, {
      name,
      options,
      dataSourceId,
      createdAt: new Date(),
      updatedAt: new Date(),
    });

    return manager.save(newDataQuery);
  }

  async delete(dataQueryId: string) {
    return await this.dataQueriesRepository.delete(dataQueryId);
  }

  async update(dataQueryId: string, name: string, options: object): Promise<DataQuery> {
    const dataQuery = this.dataQueriesRepository.save({
      id: dataQueryId,
      name,
      options,
      updatedAt: new Date(),
    });

    return dataQuery;
  }

  async fetchServiceAndParsedParams(dataSource, dataQuery, queryOptions, organization_id) {
    const sourceOptions = await this.parseSourceOptions(dataSource.options);
    const parsedQueryOptions = await this.parseQueryOptions(dataQuery.options, queryOptions, organization_id);
    const dsKind = ['restapidefault', 'runjsdefault'].includes(dataSource.kind)
      ? dataSource.kind === 'restapidefault'
        ? 'restapi'
        : 'runjs'
      : dataSource.kind;
    const service = await this.pluginsHelper.getService(dataSource.pluginId, dsKind);

    return { service, sourceOptions, parsedQueryOptions };
  }

  private getCurrentUserToken = (isMultiAuthEnabled: boolean, tokenData: any, userId: string, isAppPublic: boolean) => {
    if (isMultiAuthEnabled) {
      if (!tokenData || !Array.isArray(tokenData)) return null;
      return !isAppPublic
        ? tokenData.find((token: any) => token.user_id === userId)
        : userId
        ? tokenData.find((token: any) => token.user_id === userId)
        : tokenData[0];
    } else {
      return tokenData;
    }
  };

<<<<<<< HEAD
  async runQuery(request: any, dataQuery: any, queryOptions: object): Promise<object> {
    const user = request.user;
    const dataSource = dataQuery.dataSource?.id ? dataQuery.dataSource : {};
    const app = dataQuery?.app;
=======
  async runQuery(user: User, dataQuery: any, queryOptions: object, environmentId?: string): Promise<object> {
    const dataSource: DataSource = dataQuery?.dataSource;
    const app: App = dataSource?.app;
    if (!(dataSource && app)) {
      throw new UnauthorizedException();
    }
    dataSource.options = await this.appEnvironmentService.getOptions(
      dataSource.id,
      dataSource.appVersionId,
      environmentId
    );
>>>>>>> 8cdcfc81
    const organizationId = user ? user.organizationId : app.organizationId;
    let { sourceOptions, parsedQueryOptions, service } = await this.fetchServiceAndParsedParams(
      dataSource,
      dataQuery,
      queryOptions,
      organizationId
    );
    let result;

    try {
      // multi-auth will not work with public apps
      if (app?.isPublic && sourceOptions['multiple_auth_enabled']) {
        throw new QueryError(
          'Authentication required for all users should be turned off since the app is public',
          '',
          {}
        );
      }
      result = await service.run(sourceOptions, parsedQueryOptions, dataSource.id, dataSource.updatedAt, {
        user: { id: user?.id },
        app: { id: app?.id, isPublic: app?.isPublic },
      });
    } catch (api_error) {
      if (api_error.constructor.name === 'OAuthUnauthorizedClientError') {
        const currentUserToken = sourceOptions['refresh_token']
          ? sourceOptions
          : this.getCurrentUserToken(
              sourceOptions['multiple_auth_enabled'],
              sourceOptions['tokenData'],
              user?.id,
              app?.isPublic
            );
        if (currentUserToken && currentUserToken['refresh_token']) {
          console.log('Access token expired. Attempting refresh token flow.');
          let accessTokenDetails;
          try {
            accessTokenDetails = await service.refreshToken(sourceOptions, dataSource.id, user?.id, app?.isPublic);
          } catch (error) {
            if (error.constructor.name === 'OAuthUnauthorizedClientError') {
              // unauthorized error need to re-authenticate
              return {
                status: 'needs_oauth',
                data: { auth_url: this.dataSourcesService.getAuthUrl(dataSource.kind, sourceOptions).url },
              };
            }
            throw new QueryError(
              `API Error: ${api_error.message}. Refresh Token Error: ${error.message}`,
              `API Error: ${api_error.description}. Refresh Token Error: ${error.description}`,
              {
                requestObject: { api: api_error.data?.requestObject, refresh_token: error.data?.requestObject },
                responseObject: { api: api_error.data?.responseObject, refresh_token: error.data?.responseObject },
                responseHeaders: { api: api_error.data?.responseHeaders, refresh_token: error.data?.responseHeaders },
              }
            );
          }

          await this.dataSourcesService.updateOAuthAccessToken(
            accessTokenDetails,
            dataSource.options,
            dataSource.id,
            user?.id,
            environmentId
          );
          await dataSource.reload();

          ({ sourceOptions, parsedQueryOptions, service } = await this.fetchServiceAndParsedParams(
            dataSource,
            dataQuery,
            queryOptions,
            organizationId
          ));

          result = await service.run(sourceOptions, parsedQueryOptions, dataSource.id, dataSource.updatedAt, {
            user: { id: user?.id },
            app: { id: app?.id, isPublic: app?.isPublic },
          });
        } else if (dataSource.kind === 'restapi') {
          return {
            status: 'needs_oauth',
            data: { auth_url: this.dataSourcesService.getAuthUrl(dataSource.kind, sourceOptions).url },
          };
        } else {
          throw api_error;
        }
      } else {
        throw api_error;
      }
    }

    if (user) {
      await this.auditLoggerService.perform({
        userId: user.id,
        organizationId: user.organizationId,
        resourceId: dataQuery?.id,
        resourceName: dataQuery?.name,
        resourceType: ResourceTypes.DATA_QUERY,
        actionType: ActionTypes.DATA_QUERY_RUN,
        metadata: { parsedQueryOptions },
      });
    }
    return result;
  }

  checkIfContentTypeIsURLenc(headers: [] = []) {
    const objectHeaders = Object.fromEntries(headers);
    const contentType = objectHeaders['content-type'] ?? objectHeaders['Content-Type'];
    return contentType === 'application/x-www-form-urlencoded';
  }

  private sanitizeCustomParams(customArray: any) {
    const params = Object.fromEntries(customArray ?? []);
    Object.keys(params).forEach((key) => (params[key] === '' ? delete params[key] : {}));
    return params;
  }

  /* This function fetches the access token from the token url set in REST API (oauth) datasource */
  async fetchOAuthToken(sourceOptions: any, code: string, userId: any, isMultiAuthEnabled: boolean): Promise<any> {
    const tooljetHost = process.env.TOOLJET_HOST;
    const isUrlEncoded = this.checkIfContentTypeIsURLenc(sourceOptions['access_token_custom_headers']);
    const accessTokenUrl = sourceOptions['access_token_url'];

    const customParams = this.sanitizeCustomParams(sourceOptions['custom_auth_params']);
    const customAccessTokenHeaders = this.sanitizeCustomParams(sourceOptions['access_token_custom_headers']);

    const bodyData = {
      code,
      client_id: sourceOptions['client_id'],
      client_secret: sourceOptions['client_secret'],
      grant_type: sourceOptions['grant_type'],
      redirect_uri: `${tooljetHost}/oauth2/authorize`,
      ...customParams,
    };
    try {
      const response = await got(accessTokenUrl, {
        method: 'post',
        headers: {
          'Content-Type': isUrlEncoded ? 'application/x-www-form-urlencoded' : 'application/json',
          ...customAccessTokenHeaders,
        },
        form: isUrlEncoded ? bodyData : undefined,
        json: !isUrlEncoded ? bodyData : undefined,
      });

      const result = JSON.parse(response.body);
      return {
        ...(isMultiAuthEnabled ? { user_id: userId } : {}),
        access_token: result['access_token'],
        refresh_token: result['refresh_token'],
      };
    } catch (err) {
      throw new BadRequestException(this.parseErrorResponse(err?.response?.body, err?.response?.statusCode));
    }
  }

  private parseErrorResponse(error = 'unknown error', statusCode?: number): any {
    let errorObj = {};
    try {
      errorObj = JSON.parse(error);
    } catch (err) {
      errorObj['error_details'] = error;
    }

    errorObj['status_code'] = statusCode;
    return JSON.stringify(errorObj);
  }

  private getCurrentToken = (isMultiAuthEnabled: boolean, tokenData: any, newToken: any, userId: string) => {
    if (isMultiAuthEnabled) {
      let tokensArray = [];
      if (tokenData && Array.isArray(tokenData)) {
        let isExisted = false;
        const newTokenData = tokenData.map((token) => {
          if (token.user_id === userId) {
            isExisted = true;
            return { ...token, ...newToken };
          }
          return token;
        });
        if (isExisted) {
          tokensArray = newTokenData;
        } else {
          tokensArray = [...tokenData, newToken];
        }
      } else {
        tokensArray.push(newToken);
      }
      return tokensArray;
    } else {
      return newToken;
    }
  };

  /* This function fetches access token from authorization code */
  async authorizeOauth2(dataSource: DataSource, code: string, userId: string, environmentId?: string): Promise<void> {
    const sourceOptions = await this.parseSourceOptions(dataSource.options);
    const isMultiAuthEnabled = dataSource.options['multiple_auth_enabled']?.value;
    const newToken = await this.fetchOAuthToken(sourceOptions, code, userId, isMultiAuthEnabled);
    const tokenData = this.getCurrentToken(
      isMultiAuthEnabled,
      dataSource.options['tokenData']?.value,
      newToken,
      userId
    );

    const tokenOptions = [
      {
        key: 'tokenData',
        value: tokenData,
        encrypted: false,
      },
    ];

    await this.dataSourcesService.updateOptions(dataSource.id, tokenOptions, environmentId);
    return;
  }

  async parseSourceOptions(options: any): Promise<object> {
    // For adhoc queries such as REST API queries, source options will be null
    if (!options) return {};

    const parsedOptions = {};

    for (const key of Object.keys(options)) {
      const option = options[key];
      const encrypted = option['encrypted'];
      if (encrypted) {
        const credentialId = option['credential_id'];
        const value = await this.credentialsService.getValue(credentialId);
        parsedOptions[key] = value;
      } else {
        parsedOptions[key] = option['value'];
      }
    }

    return parsedOptions;
  }

  async resolveVariable(str: string, organization_id: string) {
    const tempStr: string = str.replace(/%%/g, '');
    let result = tempStr;
    if (new RegExp('^server.[A-Za-z0-9]+$').test(tempStr)) {
      const splitArray = tempStr.split('.');
      const variableResult = await this.orgEnvironmentVariablesRepository.findOne({
        variableType: 'server',
        organizationId: organization_id,
        variableName: splitArray[splitArray.length - 1],
      });

      if (variableResult) {
        result = await this.encryptionService.decryptColumnValue(
          'org_environment_variables',
          organization_id,
          variableResult.value
        );
      }
    }
    return result;
  }

  async parseQueryOptions(object: any, options: object, organization_id: string): Promise<object> {
    if (typeof object === 'object' && object !== null) {
      for (const key of Object.keys(object)) {
        object[key] = await this.parseQueryOptions(object[key], options, organization_id);
      }
      return object;
    } else if (typeof object === 'string') {
      object = object.replace(/\n/g, ' ');
      if (object.startsWith('{{') && object.endsWith('}}') && (object.match(/{{/g) || []).length === 1) {
        object = options[object];
        return object;
      } else if (object.match(/\{\{(.*?)\}\}/g)?.length > 0) {
        const variables = object.match(/\{\{(.*?)\}\}/g);

        if (variables?.length > 0) {
          for (const variable of variables) {
            object = object.replace(variable, options[variable]);
          }
        }
        return object;
      } else {
        if (object.startsWith('%%') && object.endsWith('%%') && (object.match(/%%/g) || []).length === 2) {
          if (object.includes(`server.`)) {
            object = await this.resolveVariable(object, organization_id);
          } else {
            object = options[object];
          }
          return object;
        } else {
          const variables = object.match(/%%(.*?)%%/g);

          if (variables?.length > 0) {
            for (const variable of variables) {
              if (variable.includes(`server.`)) {
                const secret_value = await this.resolveVariable(variable, organization_id);
                object = object.replace(variable, secret_value);
              } else {
                object = object.replace(variable, options[variable]);
              }
            }
          }
          return object;
        }
      }
    } else if (Array.isArray(object)) {
      object.forEach((element) => {});

      for (const [index, element] of object) {
        object[index] = await this.parseQueryOptions(element, options, organization_id);
      }
      return object;
    }
    return object;
  }
}<|MERGE_RESOLUTION|>--- conflicted
+++ resolved
@@ -108,12 +108,6 @@
     }
   };
 
-<<<<<<< HEAD
-  async runQuery(request: any, dataQuery: any, queryOptions: object): Promise<object> {
-    const user = request.user;
-    const dataSource = dataQuery.dataSource?.id ? dataQuery.dataSource : {};
-    const app = dataQuery?.app;
-=======
   async runQuery(user: User, dataQuery: any, queryOptions: object, environmentId?: string): Promise<object> {
     const dataSource: DataSource = dataQuery?.dataSource;
     const app: App = dataSource?.app;
@@ -125,7 +119,6 @@
       dataSource.appVersionId,
       environmentId
     );
->>>>>>> 8cdcfc81
     const organizationId = user ? user.organizationId : app.organizationId;
     let { sourceOptions, parsedQueryOptions, service } = await this.fetchServiceAndParsedParams(
       dataSource,
