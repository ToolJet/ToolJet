import got from 'got';
import { QueryError } from '@tooljet/plugins/dist/server';
import { Injectable, BadRequestException, UnauthorizedException } from '@nestjs/common';
import { InjectRepository } from '@nestjs/typeorm';
import { EntityManager, Repository } from 'typeorm';
import { User } from 'src/entities/user.entity';
import { DataQuery } from '../../src/entities/data_query.entity';
import { CredentialsService } from './credentials.service';
import { DataSource } from 'src/entities/data_source.entity';
import { DataSourcesService } from './data_sources.service';
import { AuditLoggerService } from './audit_logger.service';
import { ActionTypes, ResourceTypes } from 'src/entities/audit_log.entity';
import { PluginsHelper } from '../helpers/plugins.helper';
import { OrgEnvironmentVariable } from 'src/entities/org_envirnoment_variable.entity';
import { EncryptionService } from './encryption.service';
import { App } from 'src/entities/app.entity';
import { AppEnvironmentService } from './app_environments.service';
import { dbTransactionWrap } from 'src/helpers/utils.helper';
<<<<<<< HEAD
import allPlugins from '@tooljet/plugins/dist/server';
=======
>>>>>>> bac2095a
import { DataSourceScopes } from 'src/helpers/data_source.constants';

@Injectable()
export class DataQueriesService {
  constructor(
    private readonly pluginsHelper: PluginsHelper,
    private credentialsService: CredentialsService,
    private dataSourcesService: DataSourcesService,
    private encryptionService: EncryptionService,
    private appEnvironmentService: AppEnvironmentService,
    @InjectRepository(DataQuery)
    private dataQueriesRepository: Repository<DataQuery>,
    private auditLoggerService: AuditLoggerService,
    @InjectRepository(OrgEnvironmentVariable)
    private orgEnvironmentVariablesRepository: Repository<OrgEnvironmentVariable>
  ) { }

  async findOne(dataQueryId: string): Promise<DataQuery> {
    return await this.dataQueriesRepository.findOne({
      where: { id: dataQueryId },
      relations: ['dataSource', 'apps', 'dataSource.apps', 'plugins'],
    });
  }

  async all(query: object): Promise<DataQuery[]> {
    const { app_version_id: appVersionId }: any = query;

    return await dbTransactionWrap(async (manager: EntityManager) => {
      return await manager
        .createQueryBuilder(DataQuery, 'data_query')
        .innerJoinAndSelect('data_query.dataSource', 'data_source')
        .leftJoinAndSelect('data_query.plugins', 'plugins')
        .leftJoinAndSelect('plugins.iconFile', 'iconFile')
        .leftJoinAndSelect('plugins.manifestFile', 'manifestFile')
        .where('data_source.appVersionId = :appVersionId', { appVersionId })
        .where('data_query.app_version_id = :appVersionId', { appVersionId })
        .orderBy('data_query.createdAt', 'DESC')
        .getMany();
    });
  }

  async create(
    name: string,
    options: object,
    dataSourceId: string,
    appVersionId: string,
    manager: EntityManager
  ): Promise<DataQuery> {
    const newDataQuery = manager.create(DataQuery, {
      name,
      options,
      dataSourceId,
      appVersionId,
      createdAt: new Date(),
      updatedAt: new Date(),
    });

    return manager.save(newDataQuery);
  }

  async delete(dataQueryId: string) {
    return await this.dataQueriesRepository.delete(dataQueryId);
  }

  async update(dataQueryId: string, name: string, options: object): Promise<DataQuery> {
    const dataQuery = this.dataQueriesRepository.save({
      id: dataQueryId,
      name,
      options,
      updatedAt: new Date(),
    });

    return dataQuery;
  }

  async fetchServiceAndParsedParams(dataSource, dataQuery, queryOptions, organization_id) {
    const sourceOptions = await this.parseSourceOptions(dataSource.options);
    const parsedQueryOptions = await this.parseQueryOptions(dataQuery.options, queryOptions, organization_id);
    const service = await this.pluginsHelper.getService(dataSource.pluginId, dataSource.kind);

    return { service, sourceOptions, parsedQueryOptions };
  }

  private getCurrentUserToken = (isMultiAuthEnabled: boolean, tokenData: any, userId: string, isAppPublic: boolean) => {
    if (isMultiAuthEnabled) {
      if (!tokenData || !Array.isArray(tokenData)) return null;
      return !isAppPublic
        ? tokenData.find((token: any) => token.user_id === userId)
        : userId
          ? tokenData.find((token: any) => token.user_id === userId)
          : tokenData[0];
    } else {
      return tokenData;
    }
  };

  async runQuery(user: User, dataQuery: any, queryOptions: object, environmentId?: string): Promise<object> {
    const dataSource: DataSource = dataQuery?.dataSource;
    const app: App = dataQuery?.app;
    if (!(dataSource && app)) {
      throw new UnauthorizedException();
    }
    const organizationId = user ? user.organizationId : app.organizationId;

    const dataSourceOptions = await this.appEnvironmentService.getOptions(dataSource.id, organizationId, environmentId);
    dataSource.options = dataSourceOptions.options;

    let { sourceOptions, parsedQueryOptions, service } = await this.fetchServiceAndParsedParams(
      dataSource,
      dataQuery,
      queryOptions,
      organizationId
    );
    let result;

    try {
      // multi-auth will not work with public apps
      if (app?.isPublic && sourceOptions['multiple_auth_enabled']) {
        throw new QueryError(
          'Authentication required for all users should be turned off since the app is public',
          '',
          {}
        );
      }
      result = await service.run(
        sourceOptions,
        parsedQueryOptions,
        `${dataSource.id}-${dataSourceOptions.environmentId}`,
        dataSourceOptions.updatedAt,
        {
          user: { id: user?.id },
          app: { id: app?.id, isPublic: app?.isPublic },
        }
      );
    } catch (api_error) {
      if (api_error.constructor.name === 'OAuthUnauthorizedClientError') {
        const currentUserToken = sourceOptions['refresh_token']
          ? sourceOptions
          : this.getCurrentUserToken(
            sourceOptions['multiple_auth_enabled'],
            sourceOptions['tokenData'],
            user?.id,
            app?.isPublic
          );
        if (currentUserToken && currentUserToken['refresh_token']) {
          console.log('Access token expired. Attempting refresh token flow.');
          let accessTokenDetails;
          try {
            accessTokenDetails = await service.refreshToken(sourceOptions, dataSource.id, user?.id, app?.isPublic);
          } catch (error) {
            if (error.constructor.name === 'OAuthUnauthorizedClientError') {
              // unauthorized error need to re-authenticate
              return {
                status: 'needs_oauth',
                data: {
                  auth_url: this.dataSourcesService.getAuthUrl(dataSource.kind, sourceOptions).url,
                },
              };
            }
            throw new QueryError(
              `API Error: ${api_error.message}. Refresh Token Error: ${error.message}`,
              `API Error: ${api_error.description}. Refresh Token Error: ${error.description}`,
              {
                requestObject: {
                  api: api_error.data?.requestObject,
                  refresh_token: error.data?.requestObject,
                },
                responseObject: {
                  api: api_error.data?.responseObject,
                  refresh_token: error.data?.responseObject,
                },
                responseHeaders: {
                  api: api_error.data?.responseHeaders,
                  refresh_token: error.data?.responseHeaders,
                },
              }
            );
          }

          await this.dataSourcesService.updateOAuthAccessToken(
            accessTokenDetails,
            dataSource.options,
            dataSource.id,
            user?.id,
            user?.organizationId,
            environmentId
          );
          const dataSourceOptions = await this.appEnvironmentService.getOptions(
            dataSource.id,
            user.organizationId,
            environmentId
          );
          dataSource.options = dataSourceOptions.options;

          ({ sourceOptions, parsedQueryOptions, service } = await this.fetchServiceAndParsedParams(
            dataSource,
            dataQuery,
            queryOptions,
            organizationId
          ));

          result = await service.run(
            sourceOptions,
            parsedQueryOptions,
            `${dataSource.id}-${dataSourceOptions.environmentId}`,
            dataSourceOptions.updatedAt,
            {
              user: { id: user?.id },
              app: { id: app?.id, isPublic: app?.isPublic },
            }
          );
        } else if (
          dataSource.kind === 'restapi' ||
          dataSource.kind === 'openapi' ||
          dataSource.kind === 'googlesheets' ||
          dataSource.kind === 'slack' ||
          dataSource.kind === 'zendesk'
        ) {
          return {
            status: 'needs_oauth',
            data: {
              kind: dataSource.kind,
              options: {
                access_type: sourceOptions['access_type'],
              },
              auth_url: this.dataSourcesService.getAuthUrl(dataSource.kind, sourceOptions).url,
            },
          };
        } else {
          throw api_error;
        }
      } else {
        throw api_error;
      }
    }

    if (user) {
      await this.auditLoggerService.perform({
        userId: user.id,
        organizationId: user.organizationId,
        resourceId: dataQuery?.id,
        resourceName: dataQuery?.name,
        resourceType: ResourceTypes.DATA_QUERY,
        actionType: ActionTypes.DATA_QUERY_RUN,
        metadata: { parsedQueryOptions },
      });
    }
    return result;
  }

  checkIfContentTypeIsURLenc(headers: [] = []) {
    const objectHeaders = Object.fromEntries(headers);
    const contentType = objectHeaders['content-type'] ?? objectHeaders['Content-Type'];
    return contentType === 'application/x-www-form-urlencoded';
  }

  private sanitizeCustomParams(customArray: any) {
    const params = Object.fromEntries(customArray ?? []);
    Object.keys(params).forEach((key) => (params[key] === '' ? delete params[key] : {}));
    return params;
  }

  /* This function fetches the access token from the token url set in REST API (oauth) datasource */
  async fetchOAuthToken(sourceOptions: any, code: string, userId: any, isMultiAuthEnabled: boolean): Promise<any> {
    const tooljetHost = process.env.TOOLJET_HOST;
    const isUrlEncoded = this.checkIfContentTypeIsURLenc(sourceOptions['access_token_custom_headers']);
    const accessTokenUrl = sourceOptions['access_token_url'];

    const customParams = this.sanitizeCustomParams(sourceOptions['custom_auth_params']);
    const customAccessTokenHeaders = this.sanitizeCustomParams(sourceOptions['access_token_custom_headers']);

    const bodyData = {
      code,
      client_id: sourceOptions['client_id'],
      client_secret: sourceOptions['client_secret'],
      grant_type: sourceOptions['grant_type'],
      redirect_uri: `${tooljetHost}/oauth2/authorize`,
      ...customParams,
    };
    try {
      const response = await got(accessTokenUrl, {
        method: 'post',
        headers: {
          'Content-Type': isUrlEncoded ? 'application/x-www-form-urlencoded' : 'application/json',
          ...customAccessTokenHeaders,
        },
        form: isUrlEncoded ? bodyData : undefined,
        json: !isUrlEncoded ? bodyData : undefined,
      });

      const result = JSON.parse(response.body);
      return {
        ...(isMultiAuthEnabled ? { user_id: userId } : {}),
        access_token: result['access_token'],
        refresh_token: result['refresh_token'],
      };
    } catch (err) {
      throw new BadRequestException(this.parseErrorResponse(err?.response?.body, err?.response?.statusCode));
    }
  }

  private parseErrorResponse(error = 'unknown error', statusCode?: number): any {
    let errorObj = {};
    try {
      errorObj = JSON.parse(error);
    } catch (err) {
      errorObj['error_details'] = error;
    }

    errorObj['status_code'] = statusCode;
    return JSON.stringify(errorObj);
  }

  private getCurrentToken = (isMultiAuthEnabled: boolean, tokenData: any, newToken: any, userId: string) => {
    if (isMultiAuthEnabled) {
      let tokensArray = [];
      if (tokenData && Array.isArray(tokenData)) {
        let isExisted = false;
        const newTokenData = tokenData.map((token) => {
          if (token.user_id === userId) {
            isExisted = true;
            return { ...token, ...newToken };
          }
          return token;
        });
        if (isExisted) {
          tokensArray = newTokenData;
        } else {
          tokensArray = [...tokenData, newToken];
        }
      } else {
        tokensArray.push(newToken);
      }
      return tokensArray;
    } else {
      return newToken;
    }
  };

  /* this function only for getting auth token for googlesheets and related plugins*/
  async fetchAPITokenFromPlugins(dataSource: DataSource, code: string, sourceOptions: any) {
    const queryService = new allPlugins[dataSource.kind]();
    const accessDetails = await queryService.accessDetailsFrom(code, sourceOptions);
    const options = [];
    for (const row of accessDetails) {
      const option = {};
      option['key'] = row[0];
      option['value'] = row[1];
      option['encrypted'] = true;

      options.push(option);
    }
    return options;
  }

  /* This function fetches access token from authorization code */
  async authorizeOauth2(
    dataSource: DataSource,
    code: string,
    userId: string,
    environmentId?: string,
    organizationId?: string
  ): Promise<void> {
    const sourceOptions = await this.parseSourceOptions(dataSource.options);
    let tokenOptions: any;
    if (['googlesheets', 'slack', 'zendesk'].includes(dataSource.kind)) {
      tokenOptions = await this.fetchAPITokenFromPlugins(dataSource, code, sourceOptions);
    } else {
      const isMultiAuthEnabled = dataSource.options['multiple_auth_enabled']?.value;
      const newToken = await this.fetchOAuthToken(sourceOptions, code, userId, isMultiAuthEnabled);
      const tokenData = this.getCurrentToken(
        isMultiAuthEnabled,
        dataSource.options['tokenData']?.value,
        newToken,
        userId
      );

      tokenOptions = [
        {
          key: 'tokenData',
          value: tokenData,
          encrypted: false,
        },
      ];

<<<<<<< HEAD
    }
=======
>>>>>>> bac2095a
    await this.dataSourcesService.updateOptions(dataSource.id, tokenOptions, organizationId, environmentId);
    return;
  }

  async parseSourceOptions(options: any): Promise<object> {
    // For adhoc queries such as REST API queries, source options will be null
    if (!options) return {};

    const parsedOptions = {};

    for (const key of Object.keys(options)) {
      const option = options[key];
      const encrypted = option['encrypted'];
      if (encrypted) {
        const credentialId = option['credential_id'];
        const value = await this.credentialsService.getValue(credentialId);
        parsedOptions[key] = value;
      } else {
        parsedOptions[key] = option['value'];
      }
    }

    return parsedOptions;
  }

  async resolveVariable(str: string, organization_id: string) {
    const tempStr: string = str.replace(/%%/g, '');
    let result = tempStr;
    if (new RegExp('^server.[A-Za-z0-9]+$').test(tempStr)) {
      const splitArray = tempStr.split('.');
      const variableResult = await this.orgEnvironmentVariablesRepository.findOne({
        variableType: 'server',
        organizationId: organization_id,
        variableName: splitArray[splitArray.length - 1],
      });

      if (variableResult) {
        result = await this.encryptionService.decryptColumnValue(
          'org_environment_variables',
          organization_id,
          variableResult.value
        );
      }
    }
    return result;
  }

  async parseQueryOptions(object: any, options: object, organization_id: string): Promise<object> {
    if (typeof object === 'object' && object !== null) {
      for (const key of Object.keys(object)) {
        object[key] = await this.parseQueryOptions(object[key], options, organization_id);
      }
      return object;
    } else if (typeof object === 'string') {
      object = object.replace(/\n/g, ' ');
      if (object.startsWith('{{') && object.endsWith('}}') && (object.match(/{{/g) || []).length === 1) {
        object = options[object];
        return object;
      } else if (object.match(/\{\{(.*?)\}\}/g)?.length > 0) {
        const variables = object.match(/\{\{(.*?)\}\}/g);

        if (variables?.length > 0) {
          for (const variable of variables) {
            object = object.replace(variable, options[variable]);
          }
        }
        return object;
      } else {
        if (object.startsWith('%%') && object.endsWith('%%') && (object.match(/%%/g) || []).length === 2) {
          if (object.includes(`server.`)) {
            object = await this.resolveVariable(object, organization_id);
          } else {
            object = options[object];
          }
          return object;
        } else {
          const variables = object.match(/%%(.*?)%%/g);

          if (variables?.length > 0) {
            for (const variable of variables) {
              if (variable.includes(`server.`)) {
                const secret_value = await this.resolveVariable(variable, organization_id);
                object = object.replace(variable, secret_value);
              } else {
                object = object.replace(variable, options[variable]);
              }
            }
          }
          return object;
        }
      }
    } else if (Array.isArray(object)) {
      object.forEach((element) => { });

      for (const [index, element] of object) {
        object[index] = await this.parseQueryOptions(element, options, organization_id);
      }
      return object;
    }
    return object;
  }

  async changeQueryDataSource(queryId: string, dataSourceId: string) {
    return await dbTransactionWrap(async (manager: EntityManager) => {
      return await manager.save(DataQuery, {
        id: queryId,
        dataSourceId: dataSourceId,
        updatedAt: new Date(),
      });
    });
  }

  async getGlobalQueriesByAppVersion(appVersionId: string, manager: EntityManager) {
    return await dbTransactionWrap(async (manager: EntityManager) => {
      return await manager
        .createQueryBuilder(DataQuery, 'data_query')
        .leftJoinAndSelect('data_query.dataSource', 'dataSource')
        .where('data_query.appVersionId = :appVersionId', { appVersionId })
        .andWhere('dataSource.scope = :scope', { scope: DataSourceScopes.GLOBAL })
        .getMany();
    }, manager);
  }
}<|MERGE_RESOLUTION|>--- conflicted
+++ resolved
@@ -16,10 +16,7 @@
 import { App } from 'src/entities/app.entity';
 import { AppEnvironmentService } from './app_environments.service';
 import { dbTransactionWrap } from 'src/helpers/utils.helper';
-<<<<<<< HEAD
 import allPlugins from '@tooljet/plugins/dist/server';
-=======
->>>>>>> bac2095a
 import { DataSourceScopes } from 'src/helpers/data_source.constants';
 
 @Injectable()
@@ -35,7 +32,7 @@
     private auditLoggerService: AuditLoggerService,
     @InjectRepository(OrgEnvironmentVariable)
     private orgEnvironmentVariablesRepository: Repository<OrgEnvironmentVariable>
-  ) { }
+  ) {}
 
   async findOne(dataQueryId: string): Promise<DataQuery> {
     return await this.dataQueriesRepository.findOne({
@@ -109,8 +106,8 @@
       return !isAppPublic
         ? tokenData.find((token: any) => token.user_id === userId)
         : userId
-          ? tokenData.find((token: any) => token.user_id === userId)
-          : tokenData[0];
+        ? tokenData.find((token: any) => token.user_id === userId)
+        : tokenData[0];
     } else {
       return tokenData;
     }
@@ -159,11 +156,11 @@
         const currentUserToken = sourceOptions['refresh_token']
           ? sourceOptions
           : this.getCurrentUserToken(
-            sourceOptions['multiple_auth_enabled'],
-            sourceOptions['tokenData'],
-            user?.id,
-            app?.isPublic
-          );
+              sourceOptions['multiple_auth_enabled'],
+              sourceOptions['tokenData'],
+              user?.id,
+              app?.isPublic
+            );
         if (currentUserToken && currentUserToken['refresh_token']) {
           console.log('Access token expired. Attempting refresh token flow.');
           let accessTokenDetails;
@@ -404,11 +401,7 @@
           encrypted: false,
         },
       ];
-
-<<<<<<< HEAD
-    }
-=======
->>>>>>> bac2095a
+    }
     await this.dataSourcesService.updateOptions(dataSource.id, tokenOptions, organizationId, environmentId);
     return;
   }
@@ -501,7 +494,7 @@
         }
       }
     } else if (Array.isArray(object)) {
-      object.forEach((element) => { });
+      object.forEach((element) => {});
 
       for (const [index, element] of object) {
         object[index] = await this.parseQueryOptions(element, options, organization_id);
