--- conflicted
+++ resolved
@@ -84,10 +84,6 @@
     return await this.dataQueriesRepository.delete(dataQueryId);
   }
 
-<<<<<<< HEAD
-  async update(dataQueryId: string, name: string, options: object, dataSourceId: string): Promise<DataQuery> {
-    const dataQuery = await this.dataQueriesRepository.save({
-=======
   async deleteDataQueryEvents(dataQueryId: string) {
     return await dbTransactionWrap(async (manager: EntityManager) => {
       const allEvents = await manager.find(EventHandler, {
@@ -98,9 +94,8 @@
     });
   }
 
-  async update(dataQueryId: string, name: string, options: object): Promise<DataQuery> {
-    const dataQuery = this.dataQueriesRepository.save({
->>>>>>> f0a403e6
+  async update(dataQueryId: string, name: string, options: object, dataSourceId: string): Promise<DataQuery> {
+    const dataQuery = await this.dataQueriesRepository.save({
       id: dataQueryId,
       name,
       options,
