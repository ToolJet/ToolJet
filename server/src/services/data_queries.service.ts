import got from 'got';
import * as requestIp from 'request-ip';
import { QueryError } from '@tooljet/plugins/dist/server';
import { Injectable, BadRequestException, UnauthorizedException } from '@nestjs/common';
import { InjectRepository } from '@nestjs/typeorm';
import { EntityManager, Repository } from 'typeorm';
import { User } from 'src/entities/user.entity';
import { DataQuery } from '../../src/entities/data_query.entity';
import { CredentialsService } from './credentials.service';
import { DataSource } from 'src/entities/data_source.entity';
import { DataSourcesService } from './data_sources.service';
import { AuditLoggerService } from './audit_logger.service';
import { ActionTypes, ResourceTypes } from 'src/entities/audit_log.entity';
import { PluginsHelper } from '../helpers/plugins.helper';
import { OrgEnvironmentVariable } from 'src/entities/org_envirnoment_variable.entity';
import { EncryptionService } from './encryption.service';
import { App } from 'src/entities/app.entity';
import { AppEnvironmentService } from './app_environments.service';
import { dbTransactionWrap } from 'src/helpers/utils.helper';
import allPlugins from '@tooljet/plugins/dist/server';
import { DataSourceScopes } from 'src/helpers/data_source.constants';
import { EventHandler } from 'src/entities/event_handler.entity';
<<<<<<< HEAD
import { RequestContext } from 'src/models/request-context.model';
import { IUpdatingReferencesOptions } from '@dto/data-query.dto';
import { DataQueryStatus } from 'src/models/data_query_status.model';
=======
import { IUpdatingReferencesOptions } from '@dto/data-query.dto';
>>>>>>> 3cb97a5b

@Injectable()
export class DataQueriesService {
  constructor(
    private readonly pluginsHelper: PluginsHelper,
    private credentialsService: CredentialsService,
    private dataSourcesService: DataSourcesService,
    private encryptionService: EncryptionService,
    private appEnvironmentService: AppEnvironmentService,
    @InjectRepository(DataQuery)
    private dataQueriesRepository: Repository<DataQuery>,
    private auditLoggerService: AuditLoggerService,
    @InjectRepository(OrgEnvironmentVariable)
    private orgEnvironmentVariablesRepository: Repository<OrgEnvironmentVariable>
  ) {}

  async findOne(dataQueryId: string): Promise<DataQuery> {
    return await this.dataQueriesRepository.findOne({
      where: { id: dataQueryId },
      relations: ['dataSource', 'apps', 'dataSource.apps', 'plugins'],
    });
  }

  async all(query: object): Promise<DataQuery[]> {
    const { app_version_id: appVersionId }: any = query;

    return await dbTransactionWrap(async (manager: EntityManager) => {
      return await manager
        .createQueryBuilder(DataQuery, 'data_query')
        .innerJoinAndSelect('data_query.dataSource', 'data_source')
        .leftJoinAndSelect('data_query.plugins', 'plugins')
        .leftJoinAndSelect('plugins.iconFile', 'iconFile')
        .leftJoinAndSelect('plugins.manifestFile', 'manifestFile')
        .where('data_source.appVersionId = :appVersionId', { appVersionId })
        .where('data_query.app_version_id = :appVersionId', { appVersionId })
        .orderBy('data_query.updatedAt', 'DESC')
        .getMany();
    });
  }

  async create(
    name: string,
    options: object,
    dataSourceId: string,
    appVersionId: string,
    manager: EntityManager
  ): Promise<DataQuery> {
    const newDataQuery = manager.create(DataQuery, {
      name,
      options,
      dataSourceId,
      appVersionId,
      createdAt: new Date(),
      updatedAt: new Date(),
    });

    return manager.save(newDataQuery);
  }

  async delete(dataQueryId: string) {
    await this.deleteDataQueryEvents(dataQueryId);

    return await this.dataQueriesRepository.delete(dataQueryId);
  }

  async deleteDataQueryEvents(dataQueryId: string) {
    return await dbTransactionWrap(async (manager: EntityManager) => {
      const allEvents = await manager.find(EventHandler, {
        where: { sourceId: dataQueryId },
      });

      return await manager.remove(allEvents);
    });
  }

  async update(dataQueryId: string, name: string, options: object, dataSourceId: string): Promise<DataQuery> {
    const dataQuery = await this.dataQueriesRepository.save({
      id: dataQueryId,
      name,
      options,
      updatedAt: new Date(),
      dataSourceId,
    });

    return dataQuery;
  }

  async bulkUpdateQueryOptions(dataQueriesOptions: IUpdatingReferencesOptions[]) {
    return await dbTransactionWrap(async (manager: EntityManager) => {
      for (const { id, options } of dataQueriesOptions) {
        await manager.save(DataQuery, {
          id,
          options,
          updatedAt: new Date(),
        });
      }

      return await manager
        .createQueryBuilder(DataQuery, 'data_query')
        .select(['id', 'options', 'updated_at'])
        .where('data_query.id IN (:...ids)', { ids: dataQueriesOptions.map((query) => query.id) })
        .execute();
    });
  }

  async fetchServiceAndParsedParams(dataSource, dataQuery, queryOptions, organization_id, environmentId = undefined) {
    const sourceOptions = await this.parseSourceOptions(dataSource.options, organization_id, environmentId);

    const parsedQueryOptions = await this.parseQueryOptions(
      dataQuery.options,
      queryOptions,
      organization_id,
      environmentId
    );

    const service = await this.pluginsHelper.getService(dataSource.pluginId, dataSource.kind);

    return { service, sourceOptions, parsedQueryOptions };
  }

  private getCurrentUserToken = (isMultiAuthEnabled: boolean, tokenData: any, userId: string, isAppPublic: boolean) => {
    if (isMultiAuthEnabled) {
      if (!tokenData || !Array.isArray(tokenData)) return null;
      return !isAppPublic
        ? tokenData.find((token: any) => token.user_id === userId)
        : userId
        ? tokenData.find((token: any) => token.user_id === userId)
        : tokenData[0];
    } else {
      return tokenData;
    }
  };

  async runQuery(user: User, dataQuery: any, queryOptions: object, environmentId?: string): Promise<object> {
    let result;
    const queryStatus = new DataQueryStatus();

    try {
      const dataSource: DataSource = dataQuery?.dataSource;

      const app: App = dataQuery?.app;
      if (!(dataSource && app)) {
        throw new UnauthorizedException();
      }
      const organizationId = user ? user.organizationId : app.organizationId;

      const dataSourceOptions = await this.appEnvironmentService.getOptions(
        dataSource.id,
        organizationId,
        environmentId
      );
      dataSource.options = dataSourceOptions.options;

      let { sourceOptions, parsedQueryOptions, service } = await this.fetchServiceAndParsedParams(
        dataSource,
        dataQuery,
        queryOptions,
        organizationId,
        environmentId
      );

      queryStatus.setOptions(parsedQueryOptions);

      try {
        // multi-auth will not work with public apps
        if (app?.isPublic && sourceOptions['multiple_auth_enabled']) {
          throw new QueryError(
            'Authentication required for all users should be turned off since the app is public',
            '',
            {}
          );
        }

        if (dataSource.kind === 'restapi') {
          const customXFFHeader = ['tj-x-forwarded-for', requestIp.getClientIp(RequestContext?.currentContext?.req)];
          if (!sourceOptions['headers']) {
            sourceOptions['headers'] = [customXFFHeader];
          } else {
            sourceOptions['headers'].push(customXFFHeader);
          }
        }

        queryStatus.setStart();

        result = await service.run(
          sourceOptions,
          parsedQueryOptions,
          `${dataSource.id}-${dataSourceOptions.environmentId}`,
          dataSourceOptions.updatedAt,
          {
            user: { id: user?.id },
            app: { id: app?.id, isPublic: app?.isPublic },
          }
        );
      } catch (api_error) {
        if (api_error.constructor.name === 'OAuthUnauthorizedClientError') {
          const currentUserToken = sourceOptions['refresh_token']
            ? sourceOptions
            : this.getCurrentUserToken(
                sourceOptions['multiple_auth_enabled'],
                sourceOptions['tokenData'],
                user?.id,
                app?.isPublic
              );
          if (currentUserToken && currentUserToken['refresh_token']) {
            console.log('Access token expired. Attempting refresh token flow.');
            let accessTokenDetails;
            try {
              accessTokenDetails = await service.refreshToken(sourceOptions, dataSource.id, user?.id, app?.isPublic);
            } catch (error) {
              if (error.constructor.name === 'OAuthUnauthorizedClientError') {
                // unauthorized error need to re-authenticate
                queryStatus.setSuccess('needs_oauth');
                return {
                  status: 'needs_oauth',
                  data: {
                    auth_url: this.dataSourcesService.getAuthUrl(dataSource.kind, sourceOptions).url,
                  },
                };
              }
              throw new QueryError(
                `API Error: ${api_error.message}. Refresh Token Error: ${error.message}`,
                `API Error: ${api_error.description}. Refresh Token Error: ${error.description}`,
                {
                  requestObject: {
                    api: api_error.data?.requestObject,
                    refresh_token: error.data?.requestObject,
                  },
                  responseObject: {
                    api: api_error.data?.responseObject,
                    refresh_token: error.data?.responseObject,
                  },
                  responseHeaders: {
                    api: api_error.data?.responseHeaders,
                    refresh_token: error.data?.responseHeaders,
                  },
                }
              );
            }

            await this.dataSourcesService.updateOAuthAccessToken(
              accessTokenDetails,
              dataSource.options,
              dataSource.id,
              user?.id,
              user?.organizationId,
              environmentId
            );
<<<<<<< HEAD
            const dataSourceOptions = await this.appEnvironmentService.getOptions(
              dataSource.id,
              user.organizationId,
              environmentId
            );
            dataSource.options = dataSourceOptions.options;

            ({ sourceOptions, parsedQueryOptions, service } = await this.fetchServiceAndParsedParams(
              dataSource,
              dataQuery,
              queryOptions,
              organizationId,
              environmentId
            ));
            queryStatus.setOptions(parsedQueryOptions);
            result = await service.run(
              sourceOptions,
              parsedQueryOptions,
              `${dataSource.id}-${dataSourceOptions.environmentId}`,
              dataSourceOptions.updatedAt,
=======
        if (currentUserToken && currentUserToken['refresh_token']) {
          console.log('Access token expired. Attempting refresh token flow.');
          let accessTokenDetails;
          try {
            accessTokenDetails = await service.refreshToken(sourceOptions, dataSource.id, user?.id, app?.isPublic);
          } catch (error) {
            if (error.constructor.name === 'OAuthUnauthorizedClientError') {
              // unauthorized error need to re-authenticate
              const result = await this.dataSourcesService.getAuthUrl(dataSource.kind, sourceOptions);
              return {
                status: 'needs_oauth',
                data: {
                  auth_url: result.url,
                },
              };
            }
            throw new QueryError(
              `API Error: ${api_error.message}. Refresh Token Error: ${error.message}`,
              `API Error: ${api_error.description}. Refresh Token Error: ${error.description}`,
>>>>>>> 3cb97a5b
              {
                user: { id: user?.id },
                app: { id: app?.id, isPublic: app?.isPublic },
              }
            );
          } else if (
            dataSource.kind === 'restapi' ||
            dataSource.kind === 'openapi' ||
            dataSource.kind === 'graphql' ||
            dataSource.kind === 'googlesheets' ||
            dataSource.kind === 'slack' ||
            dataSource.kind === 'zendesk'
          ) {
            queryStatus.setSuccess('needs_oauth');
            return {
              status: 'needs_oauth',
              data: {
                kind: dataSource.kind,
                options: {
                  access_type: sourceOptions['access_type'],
                },
                auth_url: this.dataSourcesService.getAuthUrl(dataSource.kind, sourceOptions).url,
              },
            };
          } else {
            throw api_error;
          }
<<<<<<< HEAD
=======

          await this.dataSourcesService.updateOAuthAccessToken(
            accessTokenDetails,
            dataSource.options,
            dataSource.id,
            user?.id,
            user?.organizationId,
            environmentId
          );
          const dataSourceOptions = await this.appEnvironmentService.getOptions(
            dataSource.id,
            user.organizationId,
            environmentId
          );
          dataSource.options = dataSourceOptions.options;

          ({ sourceOptions, parsedQueryOptions, service } = await this.fetchServiceAndParsedParams(
            dataSource,
            dataQuery,
            queryOptions,
            organizationId,
            environmentId
          ));

          return await service.run(
            sourceOptions,
            parsedQueryOptions,
            `${dataSource.id}-${dataSourceOptions.environmentId}`,
            dataSourceOptions.updatedAt,
            {
              user: { id: user?.id },
              app: { id: app?.id, isPublic: app?.isPublic },
            }
          );
        } else if (dataSource.kind === 'restapi' || dataSource.kind === 'openapi' || dataSource.kind === 'graphql') {
          const result = await this.dataSourcesService.getAuthUrl(dataSource.kind, sourceOptions);
          return {
            status: 'needs_oauth',
            data: {
              auth_url: result.url,
            },
          };
>>>>>>> 3cb97a5b
        } else {
          throw api_error;
        }
      }
      queryStatus.setSuccess();
      return result;
    } catch (queryError) {
      queryStatus.setFailure({
        message: queryError?.message,
        description: queryError?.description,
        data: queryError?.data,
        stack: queryError?.stack,
      });
      throw queryError;
    } finally {
      if (user) {
        await this.auditLoggerService.perform({
          userId: user.id,
          organizationId: user.organizationId,
          resourceId: dataQuery?.id,
          resourceName: dataQuery?.name,
          resourceType: ResourceTypes.DATA_QUERY,
          actionType: ActionTypes.DATA_QUERY_RUN,
          metadata: queryStatus.getMetaData(),
        });
      }
    }
  }

  checkIfContentTypeIsURLenc(headers: [] = []) {
    const objectHeaders = Object.fromEntries(headers);
    const contentType = objectHeaders['content-type'] ?? objectHeaders['Content-Type'];
    return contentType === 'application/x-www-form-urlencoded';
  }

  private sanitizeCustomParams(customArray: any) {
    const params = Object.fromEntries(customArray ?? []);
    Object.keys(params).forEach((key) => (params[key] === '' ? delete params[key] : {}));
    return params;
  }

  /* This function fetches the access token from the token url set in REST API (oauth) datasource */
  async fetchOAuthToken(sourceOptions: any, code: string, userId: any, isMultiAuthEnabled: boolean): Promise<any> {
    const tooljetHost = process.env.TOOLJET_HOST;
    const isUrlEncoded = this.checkIfContentTypeIsURLenc(sourceOptions['access_token_custom_headers']);
    const accessTokenUrl = sourceOptions['access_token_url'];

    const customParams = this.sanitizeCustomParams(sourceOptions['custom_auth_params']);
    const customAccessTokenHeaders = this.sanitizeCustomParams(sourceOptions['access_token_custom_headers']);

    const bodyData = {
      code,
      client_id: sourceOptions['client_id'],
      client_secret: sourceOptions['client_secret'],
      grant_type: sourceOptions['grant_type'],
      redirect_uri: `${tooljetHost}/oauth2/authorize`,
      ...customParams,
    };
    try {
      const response = await got(accessTokenUrl, {
        method: 'post',
        headers: {
          'Content-Type': isUrlEncoded ? 'application/x-www-form-urlencoded' : 'application/json',
          ...customAccessTokenHeaders,
        },
        form: isUrlEncoded ? bodyData : undefined,
        json: !isUrlEncoded ? bodyData : undefined,
      });

      const result = JSON.parse(response.body);
      return {
        ...(isMultiAuthEnabled ? { user_id: userId } : {}),
        access_token: result['access_token'],
        refresh_token: result['refresh_token'],
      };
    } catch (err) {
      throw new BadRequestException(this.parseErrorResponse(err?.response?.body, err?.response?.statusCode));
    }
  }

  private parseErrorResponse(error = 'unknown error', statusCode?: number): any {
    let errorObj = {};
    try {
      errorObj = JSON.parse(error);
    } catch (err) {
      errorObj['error_details'] = error;
    }

    errorObj['status_code'] = statusCode;
    return JSON.stringify(errorObj);
  }

  private getCurrentToken = (isMultiAuthEnabled: boolean, tokenData: any, newToken: any, userId: string) => {
    if (isMultiAuthEnabled) {
      let tokensArray = [];
      if (tokenData && Array.isArray(tokenData)) {
        let isExisted = false;
        const newTokenData = tokenData.map((token) => {
          if (token.user_id === userId) {
            isExisted = true;
            return { ...token, ...newToken };
          }
          return token;
        });
        if (isExisted) {
          tokensArray = newTokenData;
        } else {
          tokensArray = [...tokenData, newToken];
        }
      } else {
        tokensArray.push(newToken);
      }
      return tokensArray;
    } else {
      return newToken;
    }
  };

  /* this function only for getting auth token for googlesheets and related plugins*/
  async fetchAPITokenFromPlugins(dataSource: DataSource, code: string, sourceOptions: any) {
    const queryService = new allPlugins[dataSource.kind]();
    const accessDetails = await queryService.accessDetailsFrom(code, sourceOptions);
    const options = [];
    for (const row of accessDetails) {
      const option = {};
      option['key'] = row[0];
      option['value'] = row[1];
      option['encrypted'] = true;

      options.push(option);
    }
    return options;
  }

  /* This function fetches access token from authorization code */
  async authorizeOauth2(
    dataSource: DataSource,
    code: string,
    userId: string,
    environmentId?: string,
    organizationId?: string
  ): Promise<void> {
    const sourceOptions = await this.parseSourceOptions(dataSource.options, organizationId, environmentId);
    let tokenOptions: any;
    if (['googlesheets', 'slack', 'zendesk', 'salesforce'].includes(dataSource.kind)) {
      tokenOptions = await this.fetchAPITokenFromPlugins(dataSource, code, sourceOptions);
    } else {
      const isMultiAuthEnabled = dataSource.options['multiple_auth_enabled']?.value;
      const newToken = await this.fetchOAuthToken(sourceOptions, code, userId, isMultiAuthEnabled);
      const tokenData = this.getCurrentToken(
        isMultiAuthEnabled,
        dataSource.options['tokenData']?.value,
        newToken,
        userId
      );

      tokenOptions = [
        {
          key: 'tokenData',
          value: tokenData,
          encrypted: false,
        },
      ];
    }
    await this.dataSourcesService.updateOptions(dataSource.id, tokenOptions, organizationId, environmentId);
    return;
  }

  async parseSourceOptions(options: any, organization_id: string, environmentId: string): Promise<object> {
    // For adhoc queries such as REST API queries, source options will be null
    if (!options) return {};
    const variablesMatcher = /(%%.+?%%)/g;
    const constantMatcher = /{{constants\..+?}}/g;

    for (const key of Object.keys(options)) {
      const currentOption = options[key]?.['value'];

      //! request options are nested arrays with constants and variables
      if (Array.isArray(currentOption)) {
        for (let i = 0; i < currentOption.length; i++) {
          const curr = currentOption[i];

          if (Array.isArray(curr)) {
            for (let j = 0; j < curr.length; j++) {
              const inner = curr[j];
              constantMatcher.lastIndex = 0;

              if (constantMatcher.test(inner)) {
                const resolved = await this.resolveConstants(inner, organization_id, environmentId);
                curr[j] = resolved;
              }
            }
          }
        }
      }

      const matched = variablesMatcher.exec(currentOption);
      if (matched) {
        const resolved = await this.resolveVariable(currentOption, organization_id);

        options[key]['value'] = resolved;
      }

      if (constantMatcher.test(currentOption)) {
        const resolved = await this.resolveConstants(currentOption, organization_id, environmentId);
        options[key]['value'] = resolved;
      }
    }

    const parsedOptions = {};

    for (const key of Object.keys(options)) {
      const option = options[key];
      const encrypted = option['encrypted'];
      if (encrypted) {
        const credentialId = option['credential_id'];
        const value = await this.credentialsService.getValue(credentialId);

        if (value.includes('%%server')) {
          const resolved = await this.resolveVariable(value, organization_id);
          parsedOptions[key] = resolved;
          continue;
        } else if (value.includes('{{constants')) {
          const resolved = await this.resolveConstants(value, organization_id, environmentId);
          parsedOptions[key] = resolved;
          continue;
        } else {
          parsedOptions[key] = value;
        }
      } else {
        parsedOptions[key] = option['value'];
      }
    }

    return parsedOptions;
  }

  async resolveVariable(str: string, organization_id: string) {
    const tempStr: string = str.replace(/%%/g, '');
    let result = tempStr;

    const isServerVariable = new RegExp('^server').test(tempStr);
    const isClientVariable = new RegExp('^client').test(tempStr);

    if (isServerVariable || isClientVariable) {
      const splitArray = tempStr.split('.');
      const variableType = splitArray[0];
      const variableName = splitArray[splitArray.length - 1];

      const variableResult = await this.orgEnvironmentVariablesRepository.findOne({
        variableType: variableType,
        organizationId: organization_id,
        variableName: variableName,
      });

      if (isClientVariable && variableResult) {
        result = variableResult.value;
      }

      if (isServerVariable && variableResult) {
        result = await this.encryptionService.decryptColumnValue(
          'org_environment_variables',
          organization_id,
          variableResult.value
        );
      }
    }

    return result;
  }

  async resolveConstants(str: string, organization_id: string, environmentId: string) {
    const tempStr: string = str.match(/\{\{(.*?)\}\}/g)[0].replace(/[{}]/g, '');
    let result = tempStr;
    if (new RegExp('^constants.').test(tempStr)) {
      const splitArray = tempStr.split('.');
      const constantName = splitArray[splitArray.length - 1];

      const constant = await this.appEnvironmentService.getOrgEnvironmentConstant(
        constantName,
        organization_id,
        environmentId
      );

      if (constant) {
        result = await this.encryptionService.decryptColumnValue(
          'org_environment_constant_values',
          organization_id,
          constant.value
        );
      }
    }

    return result;
  }

  async parseQueryOptions(
    object: any,
    options: object,
    organization_id: string,
    environmentId?: string
  ): Promise<object> {
    if (typeof object === 'object' && object !== null) {
      for (const key of Object.keys(object)) {
        object[key] = await this.parseQueryOptions(object[key], options, organization_id, environmentId);
      }
      return object;
    } else if (typeof object === 'string') {
      object = object.replace(/\n/g, ' ');

      //if object has {{}} and %%%% then resolve %% in a single string
      if (object.includes('{{') && object.includes('}}') && object.includes('%%') && object.includes('%%')) {
        let resolvedvar = options[object];

        if (object.includes(`server.`)) {
          // find all server variables in the string
          const serverVariables = object.match(/server.(.*?)%%/g);

          serverVariables?.map((variable) => {
            return variable
              .match(/server.(.*?)%%/g)[0]
              .replace('%%', '')
              .replace('server.', '');
          });

          const resolvedOrgVar = [];

          for (const variable of serverVariables) {
            const resolvedVariable = await this.resolveVariable(variable, organization_id);
            resolvedOrgVar.push(resolvedVariable);
          }

          //replace the HiddenEnvironmentVariable with the resolved value
          for (let i = 0; i < serverVariables.length; i++) {
            resolvedvar = resolvedvar.replace('HiddenEnvironmentVariable', resolvedOrgVar[i]);
          }
        }

        return resolvedvar;
      }

      if (object.match(/\{\{(.*?)\}\}/g)?.length && object.includes('{{constants.')) {
        // find the constant variable from the string, {{constants.}} keyword
        const constantVariables = object.match(/\{\{(constants.*?)\}\}/g);

        if (constantVariables.length > 0) {
          for (const variable of constantVariables) {
            const resolvedVariable = await this.resolveConstants(variable, organization_id, environmentId);

            object = object.replace(variable, resolvedVariable);
          }
        }
      }

      if (object.startsWith('{{') && object.endsWith('}}') && (object.match(/{{/g) || []).length === 1) {
        object = options[object];
        return object;
      } else if (object.match(/\{\{(.*?)\}\}/g)?.length > 0) {
        const variables = object.match(/\{\{(.*?)\}\}/g);

        if (variables?.length > 0) {
          for (const variable of variables) {
            object = object.replace(variable, options[variable]);
          }
        }
        return object;
      } else {
        if (object.startsWith('%%') && object.endsWith('%%') && (object.match(/%%/g) || []).length === 2) {
          if (object.includes(`server.`)) {
            object = await this.resolveVariable(object, organization_id);
          } else {
            object = options[object];
          }
          return object;
        } else {
          const variables = object.match(/%%(.*?)%%/g);

          if (variables?.length > 0) {
            for (const variable of variables) {
              if (variable.includes(`server.`)) {
                const secret_value = await this.resolveVariable(variable, organization_id);
                object = object.replace(variable, secret_value);
              } else {
                object = object.replace(variable, options[variable]);
              }
            }
          }
          return object;
        }
      }
    } else if (Array.isArray(object)) {
      object.forEach((element) => {});

      for (const [index, element] of object) {
        object[index] = await this.parseQueryOptions(element, options, organization_id, environmentId);
      }
      return object;
    }
    return object;
  }

  async changeQueryDataSource(queryId: string, dataSourceId: string) {
    return await dbTransactionWrap(async (manager: EntityManager) => {
      return await manager.save(DataQuery, {
        id: queryId,
        dataSourceId: dataSourceId,
        updatedAt: new Date(),
      });
    });
  }

  async getGlobalQueriesByAppVersion(appVersionId: string, manager: EntityManager) {
    return await dbTransactionWrap(async (manager: EntityManager) => {
      return await manager
        .createQueryBuilder(DataQuery, 'data_query')
        .leftJoinAndSelect('data_query.dataSource', 'dataSource')
        .where('data_query.appVersionId = :appVersionId', { appVersionId })
        .andWhere('dataSource.scope = :scope', { scope: DataSourceScopes.GLOBAL })
        .getMany();
    }, manager);
  }
}<|MERGE_RESOLUTION|>--- conflicted
+++ resolved
@@ -20,13 +20,9 @@
 import allPlugins from '@tooljet/plugins/dist/server';
 import { DataSourceScopes } from 'src/helpers/data_source.constants';
 import { EventHandler } from 'src/entities/event_handler.entity';
-<<<<<<< HEAD
 import { RequestContext } from 'src/models/request-context.model';
 import { IUpdatingReferencesOptions } from '@dto/data-query.dto';
 import { DataQueryStatus } from 'src/models/data_query_status.model';
-=======
-import { IUpdatingReferencesOptions } from '@dto/data-query.dto';
->>>>>>> 3cb97a5b
 
 @Injectable()
 export class DataQueriesService {
@@ -240,10 +236,11 @@
               if (error.constructor.name === 'OAuthUnauthorizedClientError') {
                 // unauthorized error need to re-authenticate
                 queryStatus.setSuccess('needs_oauth');
+                const result = await this.dataSourcesService.getAuthUrl(dataSource.kind, sourceOptions);
                 return {
                   status: 'needs_oauth',
                   data: {
-                    auth_url: this.dataSourcesService.getAuthUrl(dataSource.kind, sourceOptions).url,
+                    auth_url: result.url,
                   },
                 };
               }
@@ -275,7 +272,6 @@
               user?.organizationId,
               environmentId
             );
-<<<<<<< HEAD
             const dataSourceOptions = await this.appEnvironmentService.getOptions(
               dataSource.id,
               user.organizationId,
@@ -296,27 +292,6 @@
               parsedQueryOptions,
               `${dataSource.id}-${dataSourceOptions.environmentId}`,
               dataSourceOptions.updatedAt,
-=======
-        if (currentUserToken && currentUserToken['refresh_token']) {
-          console.log('Access token expired. Attempting refresh token flow.');
-          let accessTokenDetails;
-          try {
-            accessTokenDetails = await service.refreshToken(sourceOptions, dataSource.id, user?.id, app?.isPublic);
-          } catch (error) {
-            if (error.constructor.name === 'OAuthUnauthorizedClientError') {
-              // unauthorized error need to re-authenticate
-              const result = await this.dataSourcesService.getAuthUrl(dataSource.kind, sourceOptions);
-              return {
-                status: 'needs_oauth',
-                data: {
-                  auth_url: result.url,
-                },
-              };
-            }
-            throw new QueryError(
-              `API Error: ${api_error.message}. Refresh Token Error: ${error.message}`,
-              `API Error: ${api_error.description}. Refresh Token Error: ${error.description}`,
->>>>>>> 3cb97a5b
               {
                 user: { id: user?.id },
                 app: { id: app?.id, isPublic: app?.isPublic },
@@ -331,6 +306,7 @@
             dataSource.kind === 'zendesk'
           ) {
             queryStatus.setSuccess('needs_oauth');
+            const result = await this.dataSourcesService.getAuthUrl(dataSource.kind, sourceOptions);
             return {
               status: 'needs_oauth',
               data: {
@@ -338,57 +314,12 @@
                 options: {
                   access_type: sourceOptions['access_type'],
                 },
-                auth_url: this.dataSourcesService.getAuthUrl(dataSource.kind, sourceOptions).url,
+                auth_url: result.url,
               },
             };
           } else {
             throw api_error;
           }
-<<<<<<< HEAD
-=======
-
-          await this.dataSourcesService.updateOAuthAccessToken(
-            accessTokenDetails,
-            dataSource.options,
-            dataSource.id,
-            user?.id,
-            user?.organizationId,
-            environmentId
-          );
-          const dataSourceOptions = await this.appEnvironmentService.getOptions(
-            dataSource.id,
-            user.organizationId,
-            environmentId
-          );
-          dataSource.options = dataSourceOptions.options;
-
-          ({ sourceOptions, parsedQueryOptions, service } = await this.fetchServiceAndParsedParams(
-            dataSource,
-            dataQuery,
-            queryOptions,
-            organizationId,
-            environmentId
-          ));
-
-          return await service.run(
-            sourceOptions,
-            parsedQueryOptions,
-            `${dataSource.id}-${dataSourceOptions.environmentId}`,
-            dataSourceOptions.updatedAt,
-            {
-              user: { id: user?.id },
-              app: { id: app?.id, isPublic: app?.isPublic },
-            }
-          );
-        } else if (dataSource.kind === 'restapi' || dataSource.kind === 'openapi' || dataSource.kind === 'graphql') {
-          const result = await this.dataSourcesService.getAuthUrl(dataSource.kind, sourceOptions);
-          return {
-            status: 'needs_oauth',
-            data: {
-              auth_url: result.url,
-            },
-          };
->>>>>>> 3cb97a5b
         } else {
           throw api_error;
         }
