import allPlugins from '@tooljet/plugins/dist/server';
import { Injectable } from '@nestjs/common';
import { InjectRepository } from '@nestjs/typeorm';
import { Repository } from 'typeorm';
import { User } from 'src/entities/user.entity';
import { DataQuery } from '../../src/entities/data_query.entity';
import { CredentialsService } from './credentials.service';
import { DataSource } from 'src/entities/data_source.entity';
import { DataSourcesService } from './data_sources.service';
<<<<<<< HEAD
import { AuditLoggerService } from './audit_logger.service';
import { ActionTypes, ResourceTypes } from 'src/entities/audit_log.entity';
const got = require('got');
=======
import got from 'got';
>>>>>>> be50abc0

@Injectable()
export class DataQueriesService {
  constructor(
    private credentialsService: CredentialsService,
    private dataSourcesService: DataSourcesService,
    @InjectRepository(DataQuery)
    private dataQueriesRepository: Repository<DataQuery>,
    private auditLoggerService: AuditLoggerService
  ) {}

  async findOne(dataQueryId: string): Promise<DataQuery> {
    return await this.dataQueriesRepository.findOne({
      where: { id: dataQueryId },
      relations: ['dataSource', 'app'],
    });
  }

  async all(user: User, query: object): Promise<DataQuery[]> {
    const { app_id: appId, app_version_id: appVersionId }: any = query;
    const whereClause = { appId, ...(appVersionId && { appVersionId }) };

    return await this.dataQueriesRepository.find({
      where: whereClause,
      order: { name: 'ASC' },
    });
  }

  async create(
    user: User,
    name: string,
    kind: string,
    options: object,
    appId: string,
    dataSourceId: string,
    appVersionId?: string // TODO: Make this non optional when autosave is implemented
  ): Promise<DataQuery> {
    const newDataQuery = this.dataQueriesRepository.create({
      name,
      kind,
      options,
      appId,
      dataSourceId,
      appVersionId,
      createdAt: new Date(),
      updatedAt: new Date(),
    });

    return this.dataQueriesRepository.save(newDataQuery);
  }

  async delete(dataQueryId: string) {
    return await this.dataQueriesRepository.delete(dataQueryId);
  }

  async update(user: User, dataQueryId: string, name: string, options: object): Promise<DataQuery> {
    const dataQuery = this.dataQueriesRepository.save({
      id: dataQueryId,
      name,
      options,
      updatedAt: new Date(),
    });

    return dataQuery;
  }

  async fetchServiceAndParsedParams(dataSource, dataQuery, queryOptions) {
    const sourceOptions = await this.parseSourceOptions(dataSource.options);
    const parsedQueryOptions = await this.parseQueryOptions(dataQuery.options, queryOptions);
    const kind = dataQuery.kind;
    const service = new allPlugins[kind]();
    return { service, sourceOptions, parsedQueryOptions };
  }

  async runQuery(request: any, dataQuery: any, queryOptions: object): Promise<object> {
    const user = request.user;
    const dataSource = dataQuery.dataSource?.id ? dataQuery.dataSource : {};
    let { sourceOptions, parsedQueryOptions, service } = await this.fetchServiceAndParsedParams(
      dataSource,
      dataQuery,
      queryOptions
    );
    let result;

    try {
      result = await service.run(sourceOptions, parsedQueryOptions, dataSource.id, dataSource.updatedAt);
    } catch (error) {
      if (error.constructor.name === 'OAuthUnauthorizedClientError') {
        console.log('Access token expired. Attempting refresh token flow.');

        const accessTokenDetails = await service.refreshToken(sourceOptions, dataSource.id);
        await this.dataSourcesService.updateOAuthAccessToken(accessTokenDetails, dataSource.options);
        await dataSource.reload();

        ({ sourceOptions, parsedQueryOptions, service } = await this.fetchServiceAndParsedParams(
          dataSource,
          dataQuery,
          queryOptions
        ));

        result = await service.run(sourceOptions, parsedQueryOptions, dataSource.id, dataSource.updatedAt);
      } else {
        throw error;
      }
    }

    if (user) {
      await this.auditLoggerService.perform({
        request,
        userId: user.id,
        organizationId: user.organizationId,
        resourceId: dataQuery?.id,
        resourceName: dataQuery?.name,
        resourceType: ResourceTypes.DATA_QUERY,
        actionType: ActionTypes.DATA_QUERY_RUN,
        metadata: { parsedQueryOptions },
      });
    }

    return result;
  }

  checkIfContentTypeIsURLenc(headers: []) {
    const objectHeaders = Object.fromEntries(headers);
    const contentType = objectHeaders['content-type'] ?? objectHeaders['Content-Type'];
    return contentType === 'application/x-www-form-urlencoded';
  }

  /* This function fetches the access token from the token url set in REST API (oauth) datasource */
  async fetchOAuthToken(sourceOptions: any, code: string): Promise<any> {
    const tooljetHost = process.env.TOOLJET_HOST;
    const isUrlEncoded = this.checkIfContentTypeIsURLenc(sourceOptions['headers']);
    const accessTokenUrl = sourceOptions['access_token_url'];

    const customParams = Object.fromEntries(sourceOptions['custom_auth_params']);
    Object.keys(customParams).forEach((key) => (customParams[key] === '' ? delete customParams[key] : {}));

    const bodyData = {
      code,
      client_id: sourceOptions['client_id'],
      client_secret: sourceOptions['client_secret'],
      grant_type: sourceOptions['grant_type'],
      redirect_uri: `${tooljetHost}/oauth2/authorize`,
      ...customParams,
    };

    const response = await got(accessTokenUrl, {
      method: 'post',
      headers: isUrlEncoded && {
        'content-type': 'application/x-www-form-urlencoded',
      },
      form: isUrlEncoded ? bodyData : undefined,
      json: !isUrlEncoded ? bodyData : undefined,
    });

    const result = JSON.parse(response.body);
    return { access_token: result['access_token'] };
  }

  /* This function fetches access token from authorization code */
  async authorizeOauth2(dataSource: DataSource, code: string): Promise<any> {
    const sourceOptions = await this.parseSourceOptions(dataSource.options);
    const tokenData = await this.fetchOAuthToken(sourceOptions, code);

    const tokenOptions = [
      {
        key: 'tokenData',
        value: tokenData,
        encrypted: false,
      },
    ];

    return await this.dataSourcesService.updateOptions(dataSource.id, tokenOptions);
  }

  async parseSourceOptions(options: any): Promise<object> {
    // For adhoc queries such as REST API queries, source options will be null
    if (!options) return {};

    const parsedOptions = {};

    for (const key of Object.keys(options)) {
      const option = options[key];
      const encrypted = option['encrypted'];
      if (encrypted) {
        const credentialId = option['credential_id'];
        const value = await this.credentialsService.getValue(credentialId);
        parsedOptions[key] = value;
      } else {
        parsedOptions[key] = option['value'];
      }
    }

    return parsedOptions;
  }

  async parseQueryOptions(object: any, options: object): Promise<object> {
    if (typeof object === 'object' && object !== null) {
      for (const key of Object.keys(object)) {
        object[key] = await this.parseQueryOptions(object[key], options);
      }
      return object;
    } else if (typeof object === 'string') {
      object = object.replace(/\n/g, ' ');
      if (object.startsWith('{{') && object.endsWith('}}') && (object.match(/{{/g) || []).length === 1) {
        object = options[object];
        return object;
      } else {
        const variables = object.match(/\{\{(.*?)\}\}/g);

        if (variables?.length > 0) {
          for (const variable of variables) {
            object = object.replace(variable, options[variable]);
          }
        }

        return object;
      }
    } else if (Array.isArray(object)) {
      object.forEach((element) => {});

      for (const [index, element] of object) {
        object[index] = await this.parseQueryOptions(element, options);
      }
      return object;
    }
    return object;
  }
}<|MERGE_RESOLUTION|>--- conflicted
+++ resolved
@@ -7,13 +7,9 @@
 import { CredentialsService } from './credentials.service';
 import { DataSource } from 'src/entities/data_source.entity';
 import { DataSourcesService } from './data_sources.service';
-<<<<<<< HEAD
 import { AuditLoggerService } from './audit_logger.service';
 import { ActionTypes, ResourceTypes } from 'src/entities/audit_log.entity';
-const got = require('got');
-=======
 import got from 'got';
->>>>>>> be50abc0
 
 @Injectable()
 export class DataQueriesService {
