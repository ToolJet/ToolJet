--- conflicted
+++ resolved
@@ -1,4 +1,5 @@
 import allPlugins from '@tooljet/plugins/dist/server';
+import got from 'got';
 import { Injectable, NotImplementedException } from '@nestjs/common';
 import { InjectRepository } from '@nestjs/typeorm';
 import { Repository } from 'typeorm';
@@ -7,17 +8,14 @@
 import { CredentialsService } from './credentials.service';
 import { DataSource } from 'src/entities/data_source.entity';
 import { DataSourcesService } from './data_sources.service';
-import got from 'got';
-<<<<<<< HEAD
 import { PluginsService } from './plugins.service';
 import { decode } from 'js-base64';
 import { requireFromString } from 'module-from-string';
-const plugins = {};
-=======
 import { OrgEnvironmentVariable } from 'src/entities/org_envirnoment_variable.entity';
 import { EncryptionService } from './encryption.service';
 import { App } from 'src/entities/app.entity';
->>>>>>> a68c727e
+
+const plugins = {};
 
 @Injectable()
 export class DataQueriesService {
