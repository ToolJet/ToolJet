import got from 'got';
import { QueryError } from '@tooljet/plugins/dist/server';
import { Injectable, BadRequestException, UnauthorizedException } from '@nestjs/common';
import { InjectRepository } from '@nestjs/typeorm';
import { EntityManager, Repository } from 'typeorm';
import { User } from 'src/entities/user.entity';
import { DataQuery } from '../../src/entities/data_query.entity';
import { CredentialsService } from './credentials.service';
import { DataSource } from 'src/entities/data_source.entity';
import { DataSourcesService } from './data_sources.service';
import { AuditLoggerService } from './audit_logger.service';
import { ActionTypes, ResourceTypes } from 'src/entities/audit_log.entity';
import { PluginsHelper } from '../helpers/plugins.helper';
import { OrgEnvironmentVariable } from 'src/entities/org_envirnoment_variable.entity';
import { EncryptionService } from './encryption.service';
import { App } from 'src/entities/app.entity';
import { AppEnvironmentService } from './app_environments.service';
import { dbTransactionWrap } from 'src/helpers/utils.helper';
<<<<<<< HEAD
import allPlugins from '@tooljet/plugins/dist/server';
=======
import { DataSourceScopes } from 'src/helpers/data_source.constants';
>>>>>>> 2dc6ae8e

@Injectable()
export class DataQueriesService {
  constructor(
    private readonly pluginsHelper: PluginsHelper,
    private credentialsService: CredentialsService,
    private dataSourcesService: DataSourcesService,
    private encryptionService: EncryptionService,
    private appEnvironmentService: AppEnvironmentService,
    @InjectRepository(DataQuery)
    private dataQueriesRepository: Repository<DataQuery>,
    private auditLoggerService: AuditLoggerService,
    @InjectRepository(OrgEnvironmentVariable)
    private orgEnvironmentVariablesRepository: Repository<OrgEnvironmentVariable>
  ) {}

  async findOne(dataQueryId: string): Promise<DataQuery> {
    return await this.dataQueriesRepository.findOne({
      where: { id: dataQueryId },
      relations: ['dataSource', 'apps', 'dataSource.apps', 'plugins'],
    });
  }

  async all(query: object): Promise<DataQuery[]> {
    const { app_version_id: appVersionId }: any = query;

    return await dbTransactionWrap(async (manager: EntityManager) => {
      return await manager
        .createQueryBuilder(DataQuery, 'data_query')
        .innerJoinAndSelect('data_query.dataSource', 'data_source')
        .leftJoinAndSelect('data_query.plugins', 'plugins')
        .leftJoinAndSelect('plugins.iconFile', 'iconFile')
        .leftJoinAndSelect('plugins.manifestFile', 'manifestFile')
        .where('data_source.appVersionId = :appVersionId', { appVersionId })
        .where('data_query.app_version_id = :appVersionId', { appVersionId })
        .orderBy('data_query.createdAt', 'DESC')
        .getMany();
    });
  }

  async create(
    name: string,
    options: object,
    dataSourceId: string,
    appVersionId: string,
    manager: EntityManager
  ): Promise<DataQuery> {
    const newDataQuery = manager.create(DataQuery, {
      name,
      options,
      dataSourceId,
      appVersionId,
      createdAt: new Date(),
      updatedAt: new Date(),
    });

    return manager.save(newDataQuery);
  }

  async delete(dataQueryId: string) {
    return await this.dataQueriesRepository.delete(dataQueryId);
  }

  async update(dataQueryId: string, name: string, options: object): Promise<DataQuery> {
    const dataQuery = this.dataQueriesRepository.save({
      id: dataQueryId,
      name,
      options,
      updatedAt: new Date(),
    });

    return dataQuery;
  }

  async fetchServiceAndParsedParams(dataSource, dataQuery, queryOptions, organization_id) {
    const sourceOptions = await this.parseSourceOptions(dataSource.options);
    const parsedQueryOptions = await this.parseQueryOptions(dataQuery.options, queryOptions, organization_id);
    const service = await this.pluginsHelper.getService(dataSource.pluginId, dataSource.kind);

    return { service, sourceOptions, parsedQueryOptions };
  }

  private getCurrentUserToken = (isMultiAuthEnabled: boolean, tokenData: any, userId: string, isAppPublic: boolean) => {
    if (isMultiAuthEnabled) {
      if (!tokenData || !Array.isArray(tokenData)) return null;
      return !isAppPublic
        ? tokenData.find((token: any) => token.user_id === userId)
        : userId
        ? tokenData.find((token: any) => token.user_id === userId)
        : tokenData[0];
    } else {
      return tokenData;
    }
  };

  async runQuery(user: User, dataQuery: any, queryOptions: object, environmentId?: string): Promise<object> {
    const dataSource: DataSource = dataQuery?.dataSource;
    const app: App = dataQuery?.app;
    if (!(dataSource && app)) {
      throw new UnauthorizedException();
    }
    const organizationId = user ? user.organizationId : app.organizationId;

    const dataSourceOptions = await this.appEnvironmentService.getOptions(dataSource.id, organizationId, environmentId);
    dataSource.options = dataSourceOptions.options;

    let { sourceOptions, parsedQueryOptions, service } = await this.fetchServiceAndParsedParams(
      dataSource,
      dataQuery,
      queryOptions,
      organizationId
    );
    let result;

    try {
      // multi-auth will not work with public apps
      if (app?.isPublic && sourceOptions['multiple_auth_enabled']) {
        throw new QueryError(
          'Authentication required for all users should be turned off since the app is public',
          '',
          {}
        );
      }
      result = await service.run(
        sourceOptions,
        parsedQueryOptions,
        `${dataSource.id}-${dataSourceOptions.environmentId}`,
        dataSourceOptions.updatedAt,
        {
          user: { id: user?.id },
          app: { id: app?.id, isPublic: app?.isPublic },
        }
      );
    } catch (api_error) {
      if (api_error.constructor.name === 'OAuthUnauthorizedClientError') {
        const currentUserToken = sourceOptions['refresh_token']
          ? sourceOptions
          : this.getCurrentUserToken(
              sourceOptions['multiple_auth_enabled'],
              sourceOptions['tokenData'],
              user?.id,
              app?.isPublic
            );
        if (currentUserToken && currentUserToken['refresh_token']) {
          console.log('Access token expired. Attempting refresh token flow.');
          let accessTokenDetails;
          try {
            accessTokenDetails = await service.refreshToken(sourceOptions, dataSource.id, user?.id, app?.isPublic);
          } catch (error) {
            if (error.constructor.name === 'OAuthUnauthorizedClientError') {
              // unauthorized error need to re-authenticate
              return {
                status: 'needs_oauth',
                data: {
                  auth_url: this.dataSourcesService.getAuthUrl(dataSource.kind, sourceOptions).url,
                },
              };
            }
            throw new QueryError(
              `API Error: ${api_error.message}. Refresh Token Error: ${error.message}`,
              `API Error: ${api_error.description}. Refresh Token Error: ${error.description}`,
              {
                requestObject: {
                  api: api_error.data?.requestObject,
                  refresh_token: error.data?.requestObject,
                },
                responseObject: {
                  api: api_error.data?.responseObject,
                  refresh_token: error.data?.responseObject,
                },
                responseHeaders: {
                  api: api_error.data?.responseHeaders,
                  refresh_token: error.data?.responseHeaders,
                },
              }
            );
          }

          await this.dataSourcesService.updateOAuthAccessToken(
            accessTokenDetails,
            dataSource.options,
            dataSource.id,
            user?.id,
            user?.organizationId,
            environmentId
          );
          const dataSourceOptions = await this.appEnvironmentService.getOptions(
            dataSource.id,
            user.organizationId,
            environmentId
          );
          dataSource.options = dataSourceOptions.options;

          ({ sourceOptions, parsedQueryOptions, service } = await this.fetchServiceAndParsedParams(
            dataSource,
            dataQuery,
            queryOptions,
            organizationId
          ));

          result = await service.run(
            sourceOptions,
            parsedQueryOptions,
            `${dataSource.id}-${dataSourceOptions.environmentId}`,
            dataSourceOptions.updatedAt,
            {
              user: { id: user?.id },
              app: { id: app?.id, isPublic: app?.isPublic },
            }
          );
        } else if (
          dataSource.kind === 'restapi' ||
          dataSource.kind === 'openapi' ||
          dataSource.kind === 'googlesheets' ||
          dataSource.kind === 'slack' ||
          dataSource.kind === 'zendesk'
        ) {
          return {
            status: 'needs_oauth',
            data: {
              kind: dataSource.kind,
              options: {
                access_type: sourceOptions['access_type'],
              },
              auth_url: this.dataSourcesService.getAuthUrl(dataSource.kind, sourceOptions).url,
            },
          };
        } else {
          throw api_error;
        }
      } else {
        throw api_error;
      }
    }

    if (user) {
      await this.auditLoggerService.perform({
        userId: user.id,
        organizationId: user.organizationId,
        resourceId: dataQuery?.id,
        resourceName: dataQuery?.name,
        resourceType: ResourceTypes.DATA_QUERY,
        actionType: ActionTypes.DATA_QUERY_RUN,
        metadata: { parsedQueryOptions },
      });
    }
    return result;
  }

  checkIfContentTypeIsURLenc(headers: [] = []) {
    const objectHeaders = Object.fromEntries(headers);
    const contentType = objectHeaders['content-type'] ?? objectHeaders['Content-Type'];
    return contentType === 'application/x-www-form-urlencoded';
  }

  private sanitizeCustomParams(customArray: any) {
    const params = Object.fromEntries(customArray ?? []);
    Object.keys(params).forEach((key) => (params[key] === '' ? delete params[key] : {}));
    return params;
  }

  /* This function fetches the access token from the token url set in REST API (oauth) datasource */
  async fetchOAuthToken(sourceOptions: any, code: string, userId: any, isMultiAuthEnabled: boolean): Promise<any> {
    const tooljetHost = process.env.TOOLJET_HOST;
    const isUrlEncoded = this.checkIfContentTypeIsURLenc(sourceOptions['access_token_custom_headers']);
    const accessTokenUrl = sourceOptions['access_token_url'];

    const customParams = this.sanitizeCustomParams(sourceOptions['custom_auth_params']);
    const customAccessTokenHeaders = this.sanitizeCustomParams(sourceOptions['access_token_custom_headers']);

    const bodyData = {
      code,
      client_id: sourceOptions['client_id'],
      client_secret: sourceOptions['client_secret'],
      grant_type: sourceOptions['grant_type'],
      redirect_uri: `${tooljetHost}/oauth2/authorize`,
      ...customParams,
    };
    try {
      const response = await got(accessTokenUrl, {
        method: 'post',
        headers: {
          'Content-Type': isUrlEncoded ? 'application/x-www-form-urlencoded' : 'application/json',
          ...customAccessTokenHeaders,
        },
        form: isUrlEncoded ? bodyData : undefined,
        json: !isUrlEncoded ? bodyData : undefined,
      });

      const result = JSON.parse(response.body);
      return {
        ...(isMultiAuthEnabled ? { user_id: userId } : {}),
        access_token: result['access_token'],
        refresh_token: result['refresh_token'],
      };
    } catch (err) {
      throw new BadRequestException(this.parseErrorResponse(err?.response?.body, err?.response?.statusCode));
    }
  }

  private parseErrorResponse(error = 'unknown error', statusCode?: number): any {
    let errorObj = {};
    try {
      errorObj = JSON.parse(error);
    } catch (err) {
      errorObj['error_details'] = error;
    }

    errorObj['status_code'] = statusCode;
    return JSON.stringify(errorObj);
  }

  private getCurrentToken = (isMultiAuthEnabled: boolean, tokenData: any, newToken: any, userId: string) => {
    if (isMultiAuthEnabled) {
      let tokensArray = [];
      if (tokenData && Array.isArray(tokenData)) {
        let isExisted = false;
        const newTokenData = tokenData.map((token) => {
          if (token.user_id === userId) {
            isExisted = true;
            return { ...token, ...newToken };
          }
          return token;
        });
        if (isExisted) {
          tokensArray = newTokenData;
        } else {
          tokensArray = [...tokenData, newToken];
        }
      } else {
        tokensArray.push(newToken);
      }
      return tokensArray;
    } else {
      return newToken;
    }
  };

  /* this function only for getting auth token for googlesheets and related plugins*/
  async fetchAPITokenFromPlugins(dataSource: DataSource, code: string, sourceOptions: any) {
    const queryService = new allPlugins[dataSource.kind]();
    const accessDetails = await queryService.accessDetailsFrom(code, sourceOptions);
    const options = [];
    for (const row of accessDetails) {
      const option = {};
      option['key'] = row[0];
      option['value'] = row[1];
      option['encrypted'] = true;

      options.push(option);
    }
    return options;
  }

  /* This function fetches access token from authorization code */
  async authorizeOauth2(
    dataSource: DataSource,
    code: string,
    userId: string,
    environmentId?: string,
    organizationId?: string
  ): Promise<void> {
    const sourceOptions = await this.parseSourceOptions(dataSource.options);
    let tokenOptions: any;
    if (['googlesheets', 'slack', 'zendesk'].includes(dataSource.kind)) {
      tokenOptions = await this.fetchAPITokenFromPlugins(dataSource, code, sourceOptions);
    } else {
      const isMultiAuthEnabled = dataSource.options['multiple_auth_enabled']?.value;
      const newToken = await this.fetchOAuthToken(sourceOptions, code, userId, isMultiAuthEnabled);
      const tokenData = this.getCurrentToken(
        isMultiAuthEnabled,
        dataSource.options['tokenData']?.value,
        newToken,
        userId
      );

<<<<<<< HEAD
      tokenOptions = [
        {
          key: 'tokenData',
          value: tokenData,
          encrypted: false,
        },
      ];
    }
    await this.dataSourcesService.updateOptions(dataSource.id, tokenOptions, environmentId);
=======
    await this.dataSourcesService.updateOptions(dataSource.id, tokenOptions, organizationId, environmentId);
>>>>>>> 2dc6ae8e
    return;
  }

  async parseSourceOptions(options: any): Promise<object> {
    // For adhoc queries such as REST API queries, source options will be null
    if (!options) return {};

    const parsedOptions = {};

    for (const key of Object.keys(options)) {
      const option = options[key];
      const encrypted = option['encrypted'];
      if (encrypted) {
        const credentialId = option['credential_id'];
        const value = await this.credentialsService.getValue(credentialId);
        parsedOptions[key] = value;
      } else {
        parsedOptions[key] = option['value'];
      }
    }

    return parsedOptions;
  }

  async resolveVariable(str: string, organization_id: string) {
    const tempStr: string = str.replace(/%%/g, '');
    let result = tempStr;
    if (new RegExp('^server.[A-Za-z0-9]+$').test(tempStr)) {
      const splitArray = tempStr.split('.');
      const variableResult = await this.orgEnvironmentVariablesRepository.findOne({
        variableType: 'server',
        organizationId: organization_id,
        variableName: splitArray[splitArray.length - 1],
      });

      if (variableResult) {
        result = await this.encryptionService.decryptColumnValue(
          'org_environment_variables',
          organization_id,
          variableResult.value
        );
      }
    }
    return result;
  }

  async parseQueryOptions(object: any, options: object, organization_id: string): Promise<object> {
    if (typeof object === 'object' && object !== null) {
      for (const key of Object.keys(object)) {
        object[key] = await this.parseQueryOptions(object[key], options, organization_id);
      }
      return object;
    } else if (typeof object === 'string') {
      object = object.replace(/\n/g, ' ');
      if (object.startsWith('{{') && object.endsWith('}}') && (object.match(/{{/g) || []).length === 1) {
        object = options[object];
        return object;
      } else if (object.match(/\{\{(.*?)\}\}/g)?.length > 0) {
        const variables = object.match(/\{\{(.*?)\}\}/g);

        if (variables?.length > 0) {
          for (const variable of variables) {
            object = object.replace(variable, options[variable]);
          }
        }
        return object;
      } else {
        if (object.startsWith('%%') && object.endsWith('%%') && (object.match(/%%/g) || []).length === 2) {
          if (object.includes(`server.`)) {
            object = await this.resolveVariable(object, organization_id);
          } else {
            object = options[object];
          }
          return object;
        } else {
          const variables = object.match(/%%(.*?)%%/g);

          if (variables?.length > 0) {
            for (const variable of variables) {
              if (variable.includes(`server.`)) {
                const secret_value = await this.resolveVariable(variable, organization_id);
                object = object.replace(variable, secret_value);
              } else {
                object = object.replace(variable, options[variable]);
              }
            }
          }
          return object;
        }
      }
    } else if (Array.isArray(object)) {
      object.forEach((element) => {});

      for (const [index, element] of object) {
        object[index] = await this.parseQueryOptions(element, options, organization_id);
      }
      return object;
    }
    return object;
  }

  async changeQueryDataSource(queryId: string, dataSourceId: string) {
    return await dbTransactionWrap(async (manager: EntityManager) => {
      return await manager.save(DataQuery, {
        id: queryId,
        dataSourceId: dataSourceId,
        updatedAt: new Date(),
      });
    });
  }

  async getGlobalQueriesByAppVersion(appVersionId: string, manager: EntityManager) {
    return await dbTransactionWrap(async (manager: EntityManager) => {
      return await manager
        .createQueryBuilder(DataQuery, 'data_query')
        .leftJoinAndSelect('data_query.dataSource', 'dataSource')
        .where('data_query.appVersionId = :appVersionId', { appVersionId })
        .andWhere('dataSource.scope = :scope', { scope: DataSourceScopes.GLOBAL })
        .getMany();
    }, manager);
  }
}<|MERGE_RESOLUTION|>--- conflicted
+++ resolved
@@ -16,11 +16,8 @@
 import { App } from 'src/entities/app.entity';
 import { AppEnvironmentService } from './app_environments.service';
 import { dbTransactionWrap } from 'src/helpers/utils.helper';
-<<<<<<< HEAD
 import allPlugins from '@tooljet/plugins/dist/server';
-=======
 import { DataSourceScopes } from 'src/helpers/data_source.constants';
->>>>>>> 2dc6ae8e
 
 @Injectable()
 export class DataQueriesService {
@@ -397,7 +394,6 @@
         userId
       );
 
-<<<<<<< HEAD
       tokenOptions = [
         {
           key: 'tokenData',
@@ -406,10 +402,7 @@
         },
       ];
     }
-    await this.dataSourcesService.updateOptions(dataSource.id, tokenOptions, environmentId);
-=======
     await this.dataSourcesService.updateOptions(dataSource.id, tokenOptions, organizationId, environmentId);
->>>>>>> 2dc6ae8e
     return;
   }
 
