import allPlugins from '@tooljet/plugins/dist/server';
import { Injectable } from '@nestjs/common';
import { InjectRepository } from '@nestjs/typeorm';
import { Repository } from 'typeorm';
import { User } from 'src/entities/user.entity';
import { DataQuery } from '../../src/entities/data_query.entity';
import { CredentialsService } from './credentials.service';
import { DataSource } from 'src/entities/data_source.entity';
import { DataSourcesService } from './data_sources.service';
<<<<<<< HEAD
import { AuditLoggerService } from './audit_logger.service';
import { ActionTypes, ResourceTypes } from 'src/entities/audit_log.entity';
=======
const got = require('got');
>>>>>>> b59817d6

@Injectable()
export class DataQueriesService {
  constructor(
    private credentialsService: CredentialsService,
    private dataSourcesService: DataSourcesService,
    @InjectRepository(DataQuery)
    private dataQueriesRepository: Repository<DataQuery>,
    private auditLoggerService: AuditLoggerService
  ) {}

  async findOne(dataQueryId: string): Promise<DataQuery> {
    return await this.dataQueriesRepository.findOne({
      where: { id: dataQueryId },
      relations: ['dataSource', 'app'],
    });
  }

  async all(user: User, query: object): Promise<DataQuery[]> {
    const { app_id: appId, app_version_id: appVersionId }: any = query;
    const whereClause = { appId, ...(appVersionId && { appVersionId }) };

    return await this.dataQueriesRepository.find({
      where: whereClause,
      order: { name: 'ASC' },
    });
  }

  async create(
    user: User,
    name: string,
    kind: string,
    options: object,
    appId: string,
    dataSourceId: string,
    appVersionId?: string // TODO: Make this non optional when autosave is implemented
  ): Promise<DataQuery> {
    const newDataQuery = this.dataQueriesRepository.create({
      name,
      kind,
      options,
      appId,
      dataSourceId,
      appVersionId,
      createdAt: new Date(),
      updatedAt: new Date(),
    });

    return this.dataQueriesRepository.save(newDataQuery);
  }

  async delete(dataQueryId: string) {
    return await this.dataQueriesRepository.delete(dataQueryId);
  }

  async update(user: User, dataQueryId: string, name: string, options: object): Promise<DataQuery> {
    const dataQuery = this.dataQueriesRepository.save({
      id: dataQueryId,
      name,
      options,
      updatedAt: new Date(),
    });

    return dataQuery;
  }

<<<<<<< HEAD
  async runQuery(request: any, dataQuery: any, queryOptions: object): Promise<object> {
    const user = request.user;
    const dataSource = dataQuery.dataSource?.id ? dataQuery.dataSource : {};
=======
  async fetchServiceAndParsedParams(dataSource, dataQuery, queryOptions) {
>>>>>>> b59817d6
    const sourceOptions = await this.parseSourceOptions(dataSource.options);
    const parsedQueryOptions = await this.parseQueryOptions(dataQuery.options, queryOptions);
    const kind = dataQuery.kind;
    const service = new allPlugins[kind]();
    return { service, sourceOptions, parsedQueryOptions };
  }

  async runQuery(user: User, dataQuery: any, queryOptions: object): Promise<object> {
    const dataSource = dataQuery.dataSource?.id ? dataQuery.dataSource : {};
    let { sourceOptions, parsedQueryOptions, service } = await this.fetchServiceAndParsedParams(
      dataSource,
      dataQuery,
      queryOptions
    );
    let result;

    try {
      return await service.run(sourceOptions, parsedQueryOptions, dataSource.id, dataSource.updatedAt);
    } catch (error) {
      if (error.constructor.name === 'OAuthUnauthorizedClientError') {
        console.log('Access token expired. Attempting refresh token flow.');

        const accessTokenDetails = await service.refreshToken(sourceOptions, dataSource.id);
        await this.dataSourcesService.updateOAuthAccessToken(accessTokenDetails, dataSource.options);
        await dataSource.reload();

        ({ sourceOptions, parsedQueryOptions, service } = await this.fetchServiceAndParsedParams(
          dataSource,
          dataQuery,
          queryOptions
        ));

        result = await service.run(sourceOptions, parsedQueryOptions, dataSource.id, dataSource.updatedAt);
      } else {
        throw error;
      }
    }

    if (user) {
      await this.auditLoggerService.perform({
        request,
        userId: user.id,
        organizationId: user.organizationId,
        resourceId: dataQuery?.id,
        resourceName: dataQuery?.name,
        resourceType: ResourceTypes.DATA_QUERY,
        actionType: ActionTypes.DATA_QUERY_RUN,
        metadata: { parsedQueryOptions },
      });
    }

    return result;
  }

  /* This function fetches the access token from the token url set in REST API (oauth) datasource */
  async fetchOAuthToken(sourceOptions: any, code: string): Promise<any> {
    const tooljetHost = process.env.TOOLJET_HOST;
    const accessTokenUrl = sourceOptions['access_token_url'];

    const customParams = Object.fromEntries(sourceOptions['custom_auth_params']);
    Object.keys(customParams).forEach((key) => (customParams[key] === '' ? delete customParams[key] : {}));

    const response = await got(accessTokenUrl, {
      method: 'post',
      json: {
        code,
        client_id: sourceOptions['client_id'],
        client_secret: sourceOptions['client_secret'],
        grant_type: sourceOptions['grant_type'],
        redirect_uri: `${tooljetHost}/oauth2/authorize`,
        ...customParams,
      },
    });

    const result = JSON.parse(response.body);
    return { access_token: result['access_token'] };
  }

  /* This function fetches access token from authorization code */
  async authorizeOauth2(dataSource: DataSource, code: string): Promise<any> {
    const sourceOptions = await this.parseSourceOptions(dataSource.options);
    const tokenData = await this.fetchOAuthToken(sourceOptions, code);

    const tokenOptions = [
      {
        key: 'tokenData',
        value: tokenData,
        encrypted: false,
      },
    ];

    return await this.dataSourcesService.updateOptions(dataSource.id, tokenOptions);
  }

  async parseSourceOptions(options: any): Promise<object> {
    // For adhoc queries such as REST API queries, source options will be null
    if (!options) return {};

    const parsedOptions = {};

    for (const key of Object.keys(options)) {
      const option = options[key];
      const encrypted = option['encrypted'];
      if (encrypted) {
        const credentialId = option['credential_id'];
        const value = await this.credentialsService.getValue(credentialId);
        parsedOptions[key] = value;
      } else {
        parsedOptions[key] = option['value'];
      }
    }

    return parsedOptions;
  }

  async parseQueryOptions(object: any, options: object): Promise<object> {
    if (typeof object === 'object' && object !== null) {
      for (const key of Object.keys(object)) {
        object[key] = await this.parseQueryOptions(object[key], options);
      }
      return object;
    } else if (typeof object === 'string') {
      if (object.startsWith('{{') && object.endsWith('}}') && (object.match(/{{/g) || []).length === 1) {
        object = options[object];
        return object;
      } else {
        const variables = object.match(/\{\{(.*?)\}\}/g);

        if (variables?.length > 0) {
          for (const variable of variables) {
            object = object.replace(variable, options[variable]);
          }
        }

        return object;
      }
    } else if (Array.isArray(object)) {
      object.forEach((element) => {});

      for (const [index, element] of object) {
        object[index] = await this.parseQueryOptions(element, options);
      }
      return object;
    }
    return object;
  }
}<|MERGE_RESOLUTION|>--- conflicted
+++ resolved
@@ -7,12 +7,9 @@
 import { CredentialsService } from './credentials.service';
 import { DataSource } from 'src/entities/data_source.entity';
 import { DataSourcesService } from './data_sources.service';
-<<<<<<< HEAD
 import { AuditLoggerService } from './audit_logger.service';
 import { ActionTypes, ResourceTypes } from 'src/entities/audit_log.entity';
-=======
 const got = require('got');
->>>>>>> b59817d6
 
 @Injectable()
 export class DataQueriesService {
@@ -79,13 +76,7 @@
     return dataQuery;
   }
 
-<<<<<<< HEAD
-  async runQuery(request: any, dataQuery: any, queryOptions: object): Promise<object> {
-    const user = request.user;
-    const dataSource = dataQuery.dataSource?.id ? dataQuery.dataSource : {};
-=======
   async fetchServiceAndParsedParams(dataSource, dataQuery, queryOptions) {
->>>>>>> b59817d6
     const sourceOptions = await this.parseSourceOptions(dataSource.options);
     const parsedQueryOptions = await this.parseQueryOptions(dataQuery.options, queryOptions);
     const kind = dataQuery.kind;
