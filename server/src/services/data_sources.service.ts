import allPlugins from '@tooljet/plugins/dist/server';
import { Injectable, NotAcceptableException, NotImplementedException } from '@nestjs/common';
import { InjectRepository } from '@nestjs/typeorm';
import { Brackets, EntityManager, getManager, Repository } from 'typeorm';
import { DataSource } from '../../src/entities/data_source.entity';
import { CredentialsService } from './credentials.service';
import { cleanObject, dbTransactionWrap, isSuperAdmin } from 'src/helpers/utils.helper';
import { PluginsHelper } from '../helpers/plugins.helper';
import { AppEnvironmentService } from './app_environments.service';
import { App } from 'src/entities/app.entity';
import { DataSourceScopes, DataSourceTypes } from 'src/helpers/data_source.constants';
<<<<<<< HEAD
import { UserGroupPermission } from 'src/entities/user_group_permission.entity';
import { User } from 'src/entities/user.entity';
import { UsersService } from './users.service';
import { GroupPermission } from 'src/entities/group_permission.entity';
import { DataSourceGroupPermission } from 'src/entities/data_source_group_permission.entity';
=======
import { EncryptionService } from './encryption.service';
import { OrgEnvironmentVariable } from '../entities/org_envirnoment_variable.entity';
>>>>>>> 9d4a0707

@Injectable()
export class DataSourcesService {
  constructor(
    private readonly pluginsHelper: PluginsHelper,
    private credentialsService: CredentialsService,
    private encryptionService: EncryptionService,
    private appEnvironmentService: AppEnvironmentService,
<<<<<<< HEAD
    private usersService: UsersService,
=======

>>>>>>> 9d4a0707
    @InjectRepository(DataSource)
    private dataSourcesRepository: Repository<DataSource>
  ) {}

  async all(query: object, user: User, scope: DataSourceScopes = DataSourceScopes.LOCAL): Promise<DataSource[]> {
    const { app_version_id: appVersionId, environment_id: environmentId }: any = query;
    let selectedEnvironmentId = environmentId;
    const { organizationId, id } = user;
    const isAdmin = await this.usersService.hasGroup(user, 'admin', organizationId);
    const groupPermissions = await this.usersService.groupPermissions(user);
    const canPerformCreateOrDelete = groupPermissions?.some((gp) => gp['dataSourceCreate'] || gp['dataSourceDelete']);

    return await dbTransactionWrap(async (manager: EntityManager) => {
      if (!environmentId) {
        selectedEnvironmentId = (await this.appEnvironmentService.get(organizationId, null, true, manager))?.id;
      }

      const query = await manager
        .createQueryBuilder(DataSource, 'data_source')
        .innerJoinAndSelect('data_source.dataSourceOptions', 'data_source_options')
        .leftJoinAndSelect('data_source.plugin', 'plugin')
        .leftJoinAndSelect('plugin.iconFile', 'iconFile')
        .leftJoinAndSelect('plugin.manifestFile', 'manifestFile')
        .leftJoinAndSelect('plugin.operationsFile', 'operationsFile')
        .where('data_source_options.environmentId = :selectedEnvironmentId', { selectedEnvironmentId })
        .andWhere('data_source.type != :staticType', { staticType: DataSourceTypes.STATIC });

      if ((!isSuperAdmin(user) || !isAdmin) && scope === DataSourceScopes.GLOBAL) {
        if (!canPerformCreateOrDelete) {
          query
            .innerJoin('data_source.groupPermissions', 'group_permissions')
            .innerJoin(
              UserGroupPermission,
              'user_group_permissions',
              'data_source_group_permissions.group_permission_id = user_group_permissions.group_permission_id'
            )
            .leftJoin('data_source.dataQueries', 'data_queries')
            .where(
              new Brackets((qb) => {
                qb.where('user_group_permissions.user_id = :userId', {
                  userId: id,
                }).andWhere('data_source_group_permissions.read = :value', { value: true });
                if (appVersionId) {
                  qb.orWhere('data_queries.app_version_id = :appVersionId', { appVersionId });
                }
              })
            );
        }
      }

      if (scope === DataSourceScopes.GLOBAL) {
        query
          .andWhere('data_source.organization_id = :organizationId', { organizationId })
          .andWhere('data_source.scope = :scope', { scope: DataSourceScopes.GLOBAL });
      } else {
        query
          .andWhere('data_source.appVersionId = :appVersionId', { appVersionId })
          .andWhere('data_source.scope = :scope', { scope: DataSourceScopes.LOCAL });
      }

      const result = await query.getMany();

      //remove tokenData from restapi datasources
      const dataSources = result?.map((ds) => {
        if (ds.kind === 'restapi') {
          const options = {};
          Object.keys(ds.dataSourceOptions?.[0]?.options || {}).filter((key) => {
            if (key !== 'tokenData') {
              return (options[key] = ds.dataSourceOptions[0].options[key]);
            }
          });
          ds.options = options;
        } else {
          ds.options = { ...(ds.dataSourceOptions?.[0]?.options || {}) };
        }
        delete ds['dataSourceOptions'];
        return ds;
      });

      return dataSources;
    });
  }

  async findOne(dataSourceId: string, manager?: EntityManager): Promise<DataSource> {
    return await dbTransactionWrap(async (manager: EntityManager) => {
      return await manager.findOneOrFail(DataSource, {
        where: { id: dataSourceId },
        relations: ['plugin', 'apps', 'dataSourceOptions'],
      });
    }, manager);
  }

  async findOneByEnvironment(dataSourceId: string, environmentId?: string): Promise<DataSource> {
    const dataSource = await this.dataSourcesRepository.findOneOrFail({
      where: { id: dataSourceId },
      relations: ['plugin', 'apps', 'dataSourceOptions', 'appVersion', 'appVersion.app'],
    });

    const dsOrganizationId = dataSource.organizationId || dataSource.appVersion.app.organizationId;

    if (!environmentId && dataSource.dataSourceOptions?.length > 1) {
      //fix for env id issue when importing cloud/enterprise apps to CE
      if (dataSource.dataSourceOptions?.length > 1) {
        const env = await this.appEnvironmentService.get(dsOrganizationId, null);
        environmentId = env?.id;
      } else {
        throw new NotAcceptableException('Environment id should not be empty');
      }
    }

    if (environmentId) {
      dataSource.options = (
        await this.appEnvironmentService.getOptions(dataSourceId, dsOrganizationId, environmentId)
      ).options;
    } else {
      dataSource.options = dataSource.dataSourceOptions?.[0]?.options || {};
    }
    return dataSource;
  }

  async findApp(dataSourceId: string, manager: EntityManager): Promise<App> {
    return (
      await manager
        .createQueryBuilder(DataSource, 'data_source')
        .innerJoinAndSelect('data_source.apps', 'apps')
        .where('data_source.id = :dataSourceId', { dataSourceId })
        .getOneOrFail()
    ).app;
  }

  async findDefaultDataSourceByKind(kind: string, appVersionId: string) {
    return await dbTransactionWrap(async (manager: EntityManager) => {
      return await manager.findOneOrFail(DataSource, {
        where: { kind, appVersionId: appVersionId, type: DataSourceTypes.STATIC },
        relations: ['plugin', 'apps'],
      });
    });
  }

  async findDefaultDataSource(
    kind: string,
    appVersionId: string,
    pluginId: string,
    organizationId: string,
    manager: EntityManager
  ): Promise<DataSource> {
    const defaultDataSource = await manager.findOne(DataSource, {
      where: { kind, appVersionId, type: DataSourceTypes.STATIC },
    });

    if (defaultDataSource) {
      return defaultDataSource;
    }
    const dataSource = await this.createDefaultDataSource(kind, appVersionId, pluginId, manager);
    await this.appEnvironmentService.createDataSourceInAllEnvironments(organizationId, dataSource.id, manager);
    return dataSource;
  }

  async createDefaultDataSource(
    kind: string,
    appVersionId: string,
    pluginId: string,
    manager?: EntityManager
  ): Promise<DataSource> {
    const newDataSource = manager.create(DataSource, {
      name: `${kind}default`,
      kind,
      appVersionId,
      type: DataSourceTypes.STATIC,
      pluginId,
      createdAt: new Date(),
      updatedAt: new Date(),
    });
    return await manager.save(newDataSource);
  }

  async create(
    name: string,
    kind: string,
    options: Array<object>,
    appVersionId?: string,
    organizationId?: string,
    scope: string = DataSourceScopes.LOCAL,
    pluginId?: string,
    environmentId?: string
  ): Promise<DataSource> {
    return await dbTransactionWrap(async (manager: EntityManager) => {
      const newDataSource = manager.create(DataSource, {
        name,
        kind,
        appVersionId,
        pluginId,
        organizationId,
        scope,
        createdAt: new Date(),
        updatedAt: new Date(),
      });
      const dataSource = await manager.save(newDataSource);

      // Creating empty options mapping
      await this.appEnvironmentService.createDataSourceInAllEnvironments(organizationId, dataSource.id, manager);

      // Find the environment to be updated
      const envToUpdate = await this.appEnvironmentService.get(organizationId, environmentId, false, manager);

      await this.appEnvironmentService.updateOptions(
        await this.parseOptionsForCreate(options, false, manager),
        envToUpdate.id,
        dataSource.id,
        manager
      );

      // Find other environments to be updated
      const allEnvs = await this.appEnvironmentService.getAll(organizationId, manager);

      if (allEnvs?.length) {
        const envsToUpdate = allEnvs.filter((env) => env.id !== envToUpdate.id);
        await Promise.all(
          envsToUpdate?.map(async (env) => {
            await this.appEnvironmentService.updateOptions(
              await this.parseOptionsForCreate(options, true, manager),
              env.id,
              dataSource.id,
              manager
            );
          })
        );
      }
      await this.createDataSourceGroupPermissionsForAdmin(dataSource, manager);
      return dataSource;
    });
  }

  async createDataSourceGroupPermissionsForAdmin(dataSource: DataSource, manager: EntityManager): Promise<void> {
    await dbTransactionWrap(async (manager: EntityManager) => {
      const orgDefaultGroupPermissions = await manager.find(GroupPermission, {
        where: {
          organizationId: dataSource.organizationId,
          group: 'admin',
        },
      });

      for (const groupPermission of orgDefaultGroupPermissions) {
        const dataSourceGroupPermission = manager.create(DataSourceGroupPermission, {
          groupPermissionId: groupPermission.id,
          dataSourceId: dataSource.id,
          ...this.fetchDefaultDataSourceGroupPermissions(groupPermission.group),
        });

        await manager.save(dataSourceGroupPermission);
      }
    }, manager);
  }

  fetchDefaultDataSourceGroupPermissions(group: string): {
    read: boolean;
    update: boolean;
    delete: boolean;
  } {
    switch (group) {
      case 'all_users':
        return { read: true, update: false, delete: false };
      case 'admin':
        return { read: true, update: true, delete: true };
      default:
        throw `${group} is not a default group`;
    }
  }

  async update(
    dataSourceId: string,
    organizationId: string,
    name: string,
    options: Array<object>,
    environmentId?: string
  ): Promise<void> {
    const dataSource = await this.findOne(dataSourceId);

    await dbTransactionWrap(async (manager: EntityManager) => {
      const envToUpdate = await this.appEnvironmentService.get(organizationId, environmentId, false, manager);

      // if datasource is restapi then reset the token data
      if (dataSource.kind === 'restapi')
        options.push({
          key: 'tokenData',
          value: undefined,
          encrypted: false,
        });

      dataSource.options = (
        await this.appEnvironmentService.getOptions(dataSourceId, organizationId, envToUpdate.id)
      ).options;

      await this.appEnvironmentService.updateOptions(
        await this.parseOptionsForUpdate(dataSource, options),
        envToUpdate.id,
        dataSource.id,
        manager
      );
      const updatableParams = {
        id: dataSourceId,
        name,
        updatedAt: new Date(),
      };

      // Remove keys with undefined values
      cleanObject(updatableParams);

      await manager.save(DataSource, updatableParams);
    });
  }

  async delete(dataSourceId: string) {
    return await this.dataSourcesRepository.delete(dataSourceId);
  }

  /* This function merges new options with the existing options */
  async updateOptions(
    dataSourceId: string,
    optionsToMerge: any,
    organizationId: string,
    environmentId?: string
  ): Promise<void> {
    await dbTransactionWrap(async (manager: EntityManager) => {
      const dataSource = await manager.findOneOrFail(DataSource, dataSourceId, { relations: ['dataSourceOptions'] });
      const parsedOptions = await this.parseOptionsForUpdate(dataSource, optionsToMerge);
      const envToUpdate = await this.appEnvironmentService.get(organizationId, environmentId, false, manager);
      const oldOptions = dataSource.dataSourceOptions?.[0]?.options || {};
      const updatedOptions = { ...oldOptions, ...parsedOptions };

      await this.appEnvironmentService.updateOptions(updatedOptions, envToUpdate.id, dataSourceId, manager);
    });
  }

  async testConnection(kind: string, options: object, plugin_id: string, organization_id: string): Promise<object> {
    let result = {};

    const parsedOptions = JSON.parse(JSON.stringify(options));

    for (const key of Object.keys(parsedOptions)) {
      const currentOption = parsedOptions[key]?.['value'];
      const variablesMatcher = /(%%.+?%%)/g;
      const matched = variablesMatcher.exec(currentOption);

      if (matched) {
        const resolved = await this.resolveVariable(currentOption, organization_id);
        parsedOptions[key]['value'] = resolved;
      }
    }

    try {
      const sourceOptions = {};

      for (const key of Object.keys(parsedOptions)) {
        const credentialId = parsedOptions[key]?.['credential_id'];
        if (credentialId) {
          sourceOptions[key] = await this.credentialsService.getValue(credentialId);
        } else {
          sourceOptions[key] = parsedOptions[key]['value'];
        }
      }

      const service = await this.pluginsHelper.getService(plugin_id, kind);
      if (!service?.testConnection) {
        throw new NotImplementedException('testConnection method not implemented');
      }
      result = await service.testConnection(sourceOptions);
    } catch (error) {
      result = {
        status: 'failed',
        message: error.message,
      };
    }

    return result;
  }

  async parseOptionsForOauthDataSource(options: Array<object>, resetSecureData = false) {
    const findOption = (opts: any[], key: string) => opts.find((opt) => opt['key'] === key);

    if (findOption(options, 'oauth2') && findOption(options, 'code')) {
      const provider = findOption(options, 'provider')['value'];
      const authCode = findOption(options, 'code')['value'];

      const queryService = new allPlugins[provider]();
      const accessDetails = await queryService.accessDetailsFrom(authCode, options, resetSecureData);

      for (const row of accessDetails) {
        const option = {};
        option['key'] = row[0];
        option['value'] = row[1];
        option['encrypted'] = true;

        options.push(option);
      }

      options = options.filter((option) => !['provider', 'code', 'oauth2'].includes(option['key']));
    }

    return options;
  }

  async parseOptionsForCreate(options: Array<object>, resetSecureData = false, entityManager = getManager()) {
    if (!options) return {};

    const optionsWithOauth = await this.parseOptionsForOauthDataSource(options, resetSecureData);
    const parsedOptions = {};

    for (const option of optionsWithOauth) {
      if (option['encrypted']) {
        const credential = await this.credentialsService.create(
          resetSecureData ? '' : option['value'] || '',
          entityManager
        );

        parsedOptions[option['key']] = {
          credential_id: credential.id,
          encrypted: option['encrypted'],
        };
      } else {
        parsedOptions[option['key']] = {
          value: option['value'],
          encrypted: false,
        };
      }
    }

    return parsedOptions;
  }

  async parseOptionsForUpdate(dataSource: DataSource, options: Array<object>, entityManager = getManager()) {
    if (!options) return {};

    const optionsWithOauth = await this.parseOptionsForOauthDataSource(options);
    const parsedOptions = {};

    for (const option of optionsWithOauth) {
      if (option['encrypted']) {
        const existingCredentialId =
          dataSource.options[option['key']] && dataSource.options[option['key']]['credential_id'];

        if (existingCredentialId) {
          (option['value'] || option['value'] === '') &&
            (await this.credentialsService.update(existingCredentialId, option['value'] || ''));

          parsedOptions[option['key']] = {
            credential_id: existingCredentialId,
            encrypted: option['encrypted'],
          };
        } else {
          const credential = await this.credentialsService.create(option['value'] || '', entityManager);

          parsedOptions[option['key']] = {
            credential_id: credential.id,
            encrypted: option['encrypted'],
          };
        }
      } else {
        parsedOptions[option['key']] = {
          value: option['value'],
          encrypted: false,
        };
      }
    }

    return parsedOptions;
  }

  private changeCurrentToken = (
    tokenData: any,
    userId: string,
    accessTokenDetails: any,
    isMultiAuthEnabled: boolean
  ) => {
    if (isMultiAuthEnabled) {
      return tokenData?.value.map((token: any) => {
        if (token.user_id === userId) {
          return { ...token, ...accessTokenDetails };
        }
        return token;
      });
    } else {
      return accessTokenDetails;
    }
  };

  async updateOAuthAccessToken(
    accessTokenDetails: object,
    dataSourceOptions: object,
    dataSourceId: string,
    userId: string,
    organizationId: string,
    environmentId?: string
  ) {
    const existingAccessTokenCredentialId =
      dataSourceOptions['access_token'] && dataSourceOptions['access_token']['credential_id'];
    const existingRefreshTokenCredentialId =
      dataSourceOptions['refresh_token'] && dataSourceOptions['refresh_token']['credential_id'];
    if (existingAccessTokenCredentialId) {
      await this.credentialsService.update(existingAccessTokenCredentialId, accessTokenDetails['access_token']);

      existingRefreshTokenCredentialId &&
        accessTokenDetails['refresh_token'] &&
        (await this.credentialsService.update(existingRefreshTokenCredentialId, accessTokenDetails['refresh_token']));
    } else if (dataSourceId) {
      const isMultiAuthEnabled = dataSourceOptions['multiple_auth_enabled']?.value;
      const updatedTokenData = this.changeCurrentToken(
        dataSourceOptions['tokenData'],
        userId,
        accessTokenDetails,
        isMultiAuthEnabled
      );
      const tokenOptions = [
        {
          key: 'tokenData',
          value: updatedTokenData,
          encrypted: false,
        },
      ];
      await this.updateOptions(dataSourceId, tokenOptions, organizationId, environmentId);
    }
  }

  async convertToGlobalSource(datasourceId: string, organizationId: string) {
    return await dbTransactionWrap(async (manager: EntityManager) => {
      return await manager.save(DataSource, {
        id: datasourceId,
        updatedAt: new Date(),
        appVersionId: null,
        organizationId,
        scope: DataSourceScopes.GLOBAL,
      });
    });
  }

  getAuthUrl(provider: string, sourceOptions?: any): { url: string } {
    const service = new allPlugins[provider]();
    return { url: service.authUrl(sourceOptions) };
  }

  async resolveVariable(str: string, organization_id: string) {
    const tempStr: string = str.replace(/%%/g, '');
    let result = tempStr;

    const isServerVariable = new RegExp('^server').test(tempStr);
    const isClientVariable = new RegExp('^client').test(tempStr);

    if (isServerVariable || isClientVariable) {
      const splitArray = tempStr.split('.');

      const variableType = splitArray[0];
      const variableName = splitArray[splitArray.length - 1];

      const variableResult = await OrgEnvironmentVariable.findOne({
        variableType: variableType,
        organizationId: organization_id,
        variableName: variableName,
      });

      if (isClientVariable && variableResult) {
        result = variableResult.value;
      }

      if (isServerVariable && variableResult) {
        result = await this.encryptionService.decryptColumnValue(
          'org_environment_variables',
          organization_id,
          variableResult.value
        );
      }
    }
    return result;
  }
}<|MERGE_RESOLUTION|>--- conflicted
+++ resolved
@@ -9,16 +9,13 @@
 import { AppEnvironmentService } from './app_environments.service';
 import { App } from 'src/entities/app.entity';
 import { DataSourceScopes, DataSourceTypes } from 'src/helpers/data_source.constants';
-<<<<<<< HEAD
 import { UserGroupPermission } from 'src/entities/user_group_permission.entity';
 import { User } from 'src/entities/user.entity';
 import { UsersService } from './users.service';
 import { GroupPermission } from 'src/entities/group_permission.entity';
 import { DataSourceGroupPermission } from 'src/entities/data_source_group_permission.entity';
-=======
 import { EncryptionService } from './encryption.service';
 import { OrgEnvironmentVariable } from '../entities/org_envirnoment_variable.entity';
->>>>>>> 9d4a0707
 
 @Injectable()
 export class DataSourcesService {
@@ -27,11 +24,7 @@
     private credentialsService: CredentialsService,
     private encryptionService: EncryptionService,
     private appEnvironmentService: AppEnvironmentService,
-<<<<<<< HEAD
     private usersService: UsersService,
-=======
-
->>>>>>> 9d4a0707
     @InjectRepository(DataSource)
     private dataSourcesRepository: Repository<DataSource>
   ) {}
