import allPlugins from '@tooljet/plugins/dist/server';
import { Injectable, NotImplementedException } from '@nestjs/common';
import { InjectRepository } from '@nestjs/typeorm';
import { getManager, Repository } from 'typeorm';
import { User } from '../../src/entities/user.entity';
import { DataSource } from '../../src/entities/data_source.entity';
import { CredentialsService } from './credentials.service';
import { cleanObject } from 'src/helpers/utils.helper';
import { PluginsHelper } from '../helpers/plugins.helper';

@Injectable()
export class DataSourcesService {
  constructor(
    private readonly pluginsHelper: PluginsHelper,
    private credentialsService: CredentialsService,
    @InjectRepository(DataSource)
    private dataSourcesRepository: Repository<DataSource>
  ) {}

  async all(user: User, query: object): Promise<DataSource[]> {
    const { app_id: appId, app_version_id: appVersionId }: any = query;
    const whereClause = { appId, ...(appVersionId && { appVersionId }) };

<<<<<<< HEAD
    return await this.dataSourcesRepository.find({
      where: whereClause,
      relations: ['plugin', 'plugin.iconFile', 'plugin.manifestFile', 'plugin.operationsFile'],
    });
=======
    const result = await this.dataSourcesRepository.find({ where: whereClause });

    //remove tokenData from restapi datasources
    const dataSources = result?.map((ds) => {
      if (ds.kind === 'restapi') {
        const options = {};
        Object.keys(ds.options).filter((key) => {
          if (key !== 'tokenData') {
            return (options[key] = ds.options[key]);
          }
        });
        ds.options = options;
      }
      return ds;
    });

    return dataSources;
>>>>>>> a3af49c6
  }

  async findOne(dataSourceId: string): Promise<DataSource> {
    return await this.dataSourcesRepository.findOne({
      where: { id: dataSourceId },
      relations: ['app', 'plugin'],
    });
  }

  async create(
    name: string,
    kind: string,
    options: Array<object>,
    appId: string,
    appVersionId?: string, // TODO: Make this non optional when autosave is implemented
    pluginId?: string
  ): Promise<DataSource> {
    const newDataSource = this.dataSourcesRepository.create({
      name,
      kind,
      options: await this.parseOptionsForCreate(options),
      appId,
      appVersionId,
      pluginId,
      createdAt: new Date(),
      updatedAt: new Date(),
    });
    const dataSource = await this.dataSourcesRepository.save(newDataSource);
    return dataSource;
  }

  async update(dataSourceId: string, name: string, options: Array<object>): Promise<DataSource> {
    const dataSource = await this.findOne(dataSourceId);

    // if datasource is restapi then reset the token data
    if (dataSource.kind === 'restapi')
      options.push({
        key: 'tokenData',
        value: undefined,
        encrypted: false,
      });

    const updateableParams = {
      id: dataSourceId,
      name,
      options: await this.parseOptionsForUpdate(dataSource, options),
      updatedAt: new Date(),
    };

    // Remove keys with undefined values
    cleanObject(updateableParams);

    return this.dataSourcesRepository.save(updateableParams);
  }

  async delete(dataSourceId: string) {
    return await this.dataSourcesRepository.delete(dataSourceId);
  }

  /* This function merges new options with the existing options */
  async updateOptions(dataSourceId: string, optionsToMerge: any): Promise<DataSource> {
    const dataSource = await this.findOne(dataSourceId);
    const parsedOptions = await this.parseOptionsForUpdate(dataSource, optionsToMerge);

    const updatedOptions = { ...dataSource.options, ...parsedOptions };

    return await this.dataSourcesRepository.save({
      id: dataSourceId,
      options: updatedOptions,
    });
  }

  async testConnection(kind: string, options: object, plugin_id: string): Promise<object> {
    let result = {};
    try {
      const sourceOptions = {};

      for (const key of Object.keys(options)) {
        sourceOptions[key] = options[key]['value'];
      }

      const service = await this.pluginsHelper.getService(plugin_id, kind);
      if (!service?.testConnection) {
        throw new NotImplementedException('testConnection method not implemented');
      }
      result = await service.testConnection(sourceOptions);
    } catch (error) {
      result = {
        status: 'failed',
        message: error.message,
      };
    }

    return result;
  }

  async parseOptionsForOauthDataSource(options: Array<object>) {
    const findOption = (opts: any[], key: string) => opts.find((opt) => opt['key'] === key);

    if (findOption(options, 'oauth2') && findOption(options, 'code')) {
      const provider = findOption(options, 'provider')['value'];
      const authCode = findOption(options, 'code')['value'];

      const queryService = new allPlugins[provider]();
      const accessDetails = await queryService.accessDetailsFrom(authCode, options);

      for (const row of accessDetails) {
        const option = {};
        option['key'] = row[0];
        option['value'] = row[1];
        option['encrypted'] = true;

        options.push(option);
      }

      options = options.filter((option) => !['provider', 'code', 'oauth2'].includes(option['key']));
    }

    return options;
  }

  async parseOptionsForCreate(options: Array<object>, entityManager = getManager()) {
    if (!options) return {};

    const optionsWithOauth = await this.parseOptionsForOauthDataSource(options);
    const parsedOptions = {};

    for (const option of optionsWithOauth) {
      if (option['encrypted']) {
        const credential = await this.credentialsService.create(option['value'] || '', entityManager);

        parsedOptions[option['key']] = {
          credential_id: credential.id,
          encrypted: option['encrypted'],
        };
      } else {
        parsedOptions[option['key']] = {
          value: option['value'],
          encrypted: false,
        };
      }
    }

    return parsedOptions;
  }

  async parseOptionsForUpdate(dataSource: DataSource, options: Array<object>, entityManager = getManager()) {
    if (!options) return {};

    const optionsWithOauth = await this.parseOptionsForOauthDataSource(options);
    const parsedOptions = {};

    for (const option of optionsWithOauth) {
      if (option['encrypted']) {
        const existingCredentialId =
          dataSource.options[option['key']] && dataSource.options[option['key']]['credential_id'];

        if (existingCredentialId) {
          await this.credentialsService.update(existingCredentialId, option['value'] || '');

          parsedOptions[option['key']] = {
            credential_id: existingCredentialId,
            encrypted: option['encrypted'],
          };
        } else {
          const credential = await this.credentialsService.create(option['value'] || '', entityManager);

          parsedOptions[option['key']] = {
            credential_id: credential.id,
            encrypted: option['encrypted'],
          };
        }
      } else {
        parsedOptions[option['key']] = {
          value: option['value'],
          encrypted: false,
        };
      }
    }

    return parsedOptions;
  }

  private changeCurrentToken = (
    tokenData: any,
    userId: string,
    accessTokenDetails: any,
    isMultiAuthEnabled: boolean
  ) => {
    if (isMultiAuthEnabled) {
      return tokenData?.value.map((token: any) => {
        if (token.user_id === userId) {
          return { ...token, ...accessTokenDetails };
        }
        return token;
      });
    } else {
      return accessTokenDetails;
    }
  };

  async updateOAuthAccessToken(
    accessTokenDetails: object,
    dataSourceOptions: object,
    dataSourceId: string,
    userId: string
  ) {
    const existingCredentialId =
      dataSourceOptions['access_token'] && dataSourceOptions['access_token']['credential_id'];
    if (existingCredentialId) {
      await this.credentialsService.update(existingCredentialId, accessTokenDetails['access_token']);
    } else if (dataSourceId) {
      const isMultiAuthEnabled = dataSourceOptions['multiple_auth_enabled']?.value;
      const updatedTokenData = this.changeCurrentToken(
        dataSourceOptions['tokenData'],
        userId,
        accessTokenDetails,
        isMultiAuthEnabled
      );
      const tokenOptions = [
        {
          key: 'tokenData',
          value: updatedTokenData,
          encrypted: false,
        },
      ];
      await this.updateOptions(dataSourceId, tokenOptions);
    }
  }

  async getAuthUrl(provider): Promise<object> {
    const service = new allPlugins[provider]();
    return { url: service.authUrl() };
  }
}<|MERGE_RESOLUTION|>--- conflicted
+++ resolved
@@ -21,13 +21,10 @@
     const { app_id: appId, app_version_id: appVersionId }: any = query;
     const whereClause = { appId, ...(appVersionId && { appVersionId }) };
 
-<<<<<<< HEAD
-    return await this.dataSourcesRepository.find({
+    const result = await this.dataSourcesRepository.find({
       where: whereClause,
       relations: ['plugin', 'plugin.iconFile', 'plugin.manifestFile', 'plugin.operationsFile'],
     });
-=======
-    const result = await this.dataSourcesRepository.find({ where: whereClause });
 
     //remove tokenData from restapi datasources
     const dataSources = result?.map((ds) => {
@@ -44,7 +41,6 @@
     });
 
     return dataSources;
->>>>>>> a3af49c6
   }
 
   async findOne(dataSourceId: string): Promise<DataSource> {
