--- conflicted
+++ resolved
@@ -5,13 +5,10 @@
 import { DataSource } from '../../src/entities/data_source.entity';
 import { CredentialsService } from './credentials.service';
 import { cleanObject, dbTransactionWrap } from 'src/helpers/utils.helper';
-<<<<<<< HEAD
-=======
 import { PluginsHelper } from '../helpers/plugins.helper';
 import { AppEnvironmentService } from './app_environments.service';
 import { App } from 'src/entities/app.entity';
 import { AppEnvironment } from 'src/entities/app_environments.entity';
->>>>>>> 8b467026
 
 @Injectable()
 export class DataSourcesService {
@@ -24,18 +21,8 @@
   ) {}
 
   async all(query: object): Promise<DataSource[]> {
-<<<<<<< HEAD
-    const { appId, appVersionId, kind, organizationId }: any = query;
-    const whereClause = {
-      ...(appId && { appId }),
-      ...(appVersionId && { appVersionId }),
-      ...(kind && { kind }),
-      ...(organizationId && { organizationId }),
-    };
-=======
     const { app_version_id: appVersionId, environmentId }: any = query;
     let selectedEnvironmentId = environmentId;
->>>>>>> 8b467026
 
     return await dbTransactionWrap(async (manager: EntityManager) => {
       if (!environmentId) {
@@ -119,28 +106,6 @@
 
   async findDefaultDataSource(
     kind: string,
-<<<<<<< HEAD
-    options: Array<object>,
-    appId: string,
-    appVersionId?: string,
-    organizationId?: string,
-    manager?: EntityManager
-  ): Promise<DataSource> {
-    return await dbTransactionWrap(async (manager: EntityManager) => {
-      const newDataSource = manager.getRepository(DataSource).create({
-        name,
-        kind,
-        options: await this.parseOptionsForCreate(options),
-        appId,
-        appVersionId,
-        organizationId,
-        createdAt: new Date(),
-        updatedAt: new Date(),
-      });
-      const dataSource = await this.dataSourcesRepository.save(newDataSource);
-      return dataSource;
-    }, manager);
-=======
     appVersionId: string,
     pluginId: string,
     manager: EntityManager
@@ -172,7 +137,6 @@
       updatedAt: new Date(),
     });
     return await manager.save(newDataSource);
->>>>>>> 8b467026
   }
 
   async create(
