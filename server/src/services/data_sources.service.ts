import allPlugins from '@tooljet/plugins/dist/server';
import { Injectable, NotAcceptableException, NotImplementedException } from '@nestjs/common';
import { InjectRepository } from '@nestjs/typeorm';
import { EntityManager, getManager, Repository } from 'typeorm';
import { DataSource } from '../../src/entities/data_source.entity';
import { CredentialsService } from './credentials.service';
import { cleanObject, dbTransactionWrap } from 'src/helpers/utils.helper';
import { PluginsHelper } from '../helpers/plugins.helper';
import { AppEnvironmentService } from './app_environments.service';
import { App } from 'src/entities/app.entity';
import { DataSourceScopes, DataSourceTypes } from 'src/helpers/data_source.constants';

@Injectable()
export class DataSourcesService {
  constructor(
    private readonly pluginsHelper: PluginsHelper,
    private credentialsService: CredentialsService,
    private appEnvironmentService: AppEnvironmentService,
    @InjectRepository(DataSource)
    private dataSourcesRepository: Repository<DataSource>
  ) {}

<<<<<<< HEAD
  async all(query: object): Promise<DataSource[]> {
    const { app_version_id: appVersionId, environment_id: environmentId }: any = query;
=======
  async all(
    query: object,
    organizationId: string,
    scope: DataSourceScopes = DataSourceScopes.LOCAL
  ): Promise<DataSource[]> {
    const { app_version_id: appVersionId, environmentId }: any = query;
>>>>>>> 84c515c9
    let selectedEnvironmentId = environmentId;

    return await dbTransactionWrap(async (manager: EntityManager) => {
      if (!environmentId) {
        selectedEnvironmentId = (await this.appEnvironmentService.get(organizationId, null, manager))?.id;
      }

      const query = await manager
        .createQueryBuilder(DataSource, 'data_source')
        .innerJoinAndSelect('data_source.dataSourceOptions', 'data_source_options')
        .leftJoinAndSelect('data_source.plugin', 'plugin')
        .leftJoinAndSelect('plugin.iconFile', 'iconFile')
        .leftJoinAndSelect('plugin.manifestFile', 'manifestFile')
        .leftJoinAndSelect('plugin.operationsFile', 'operationsFile')
        .where('data_source_options.environmentId = :selectedEnvironmentId', { selectedEnvironmentId })
        .andWhere('data_source.type != :staticType', { staticType: DataSourceTypes.STATIC });

      if (scope === DataSourceScopes.GLOBAL) {
        query
          .andWhere('data_source.organization_id = :organizationId', { organizationId })
          .andWhere('data_source.scope = :scope', { scope: DataSourceScopes.GLOBAL });
      } else {
        query
          .andWhere('data_source.appVersionId = :appVersionId', { appVersionId })
          .andWhere('data_source.scope = :scope', { scope: DataSourceScopes.LOCAL });
      }

      const result = await query.getMany();

      //remove tokenData from restapi datasources
      const dataSources = result?.map((ds) => {
        if (ds.kind === 'restapi') {
          const options = {};
          Object.keys(ds.dataSourceOptions?.[0]?.options || {}).filter((key) => {
            if (key !== 'tokenData') {
              return (options[key] = ds.dataSourceOptions[0].options[key]);
            }
          });
          ds.options = options;
        } else {
          ds.options = { ...(ds.dataSourceOptions?.[0]?.options || {}) };
        }
        delete ds['dataSourceOptions'];
        return ds;
      });

      return dataSources;
    });
  }

  async findOne(dataSourceId: string, manager?: EntityManager): Promise<DataSource> {
    return await dbTransactionWrap(async (manager: EntityManager) => {
      return await manager.findOneOrFail(DataSource, {
        where: { id: dataSourceId },
        relations: ['plugin', 'apps', 'dataSourceOptions'],
      });
    }, manager);
  }

  async findOneByEnvironment(dataSourceId: string, environmentId?: string): Promise<DataSource> {
    const dataSource = await this.dataSourcesRepository.findOneOrFail({
      where: { id: dataSourceId },
      relations: ['plugin', 'apps', 'dataSourceOptions', 'appVersion', 'appVersion.app'],
    });

    const dsOrganizationId = dataSource.organizationId || dataSource.appVersion.app.organizationId;

    if (!environmentId && dataSource.dataSourceOptions?.length > 1) {
      //fix for env id issue when importing cloud/enterprise apps to CE
      if (dataSource.dataSourceOptions?.length > 1) {
        const env = await this.appEnvironmentService.get(dsOrganizationId, null);
        environmentId = env?.id;
      } else {
        throw new NotAcceptableException('Environment id should not be empty');
      }
    }

    if (environmentId) {
      dataSource.options = (
        await this.appEnvironmentService.getOptions(dataSourceId, dsOrganizationId, environmentId)
      ).options;
    } else {
      dataSource.options = dataSource.dataSourceOptions?.[0]?.options || {};
    }
    return dataSource;
  }

  async findApp(dataSourceId: string, manager: EntityManager): Promise<App> {
    return (
      await manager
        .createQueryBuilder(DataSource, 'data_source')
        .innerJoinAndSelect('data_source.apps', 'apps')
        .where('data_source.id = :dataSourceId', { dataSourceId })
        .getOneOrFail()
    ).app;
  }

  async findDefaultDataSourceByKind(kind: string, appVersionId: string) {
    return await dbTransactionWrap(async (manager: EntityManager) => {
      return await manager.findOneOrFail(DataSource, {
        where: { kind, appVersionId: appVersionId, type: DataSourceTypes.STATIC },
        relations: ['plugin', 'apps'],
      });
    });
  }

  async findDefaultDataSource(
    kind: string,
    appVersionId: string,
    pluginId: string,
    organizationId: string,
    manager: EntityManager
  ): Promise<DataSource> {
    const defaultDataSource = await manager.findOne(DataSource, {
      where: { kind, appVersionId, type: DataSourceTypes.STATIC },
    });

    if (defaultDataSource) {
      return defaultDataSource;
    }
    const dataSource = await this.createDefaultDataSource(kind, appVersionId, pluginId, manager);
    await this.appEnvironmentService.createDataSourceInAllEnvironments(organizationId, dataSource.id, manager);
    return dataSource;
  }

  async createDefaultDataSource(
    kind: string,
    appVersionId: string,
    pluginId: string,
    manager?: EntityManager
  ): Promise<DataSource> {
    const newDataSource = manager.create(DataSource, {
      name: `${kind}default`,
      kind,
      appVersionId,
      type: DataSourceTypes.STATIC,
      pluginId,
      createdAt: new Date(),
      updatedAt: new Date(),
    });
    return await manager.save(newDataSource);
  }

  async create(
    name: string,
    kind: string,
    options: Array<object>,
    appVersionId?: string,
    organizationId?: string,
    scope: string = DataSourceScopes.LOCAL,
    pluginId?: string,
    environmentId?: string
  ): Promise<DataSource> {
    return await dbTransactionWrap(async (manager: EntityManager) => {
      const newDataSource = manager.create(DataSource, {
        name,
        kind,
        appVersionId,
        pluginId,
        organizationId,
        scope,
        createdAt: new Date(),
        updatedAt: new Date(),
      });
      const dataSource = await manager.save(newDataSource);

      // Creating empty options mapping
      await this.appEnvironmentService.createDataSourceInAllEnvironments(organizationId, dataSource.id, manager);

      // Find the environment to be updated
      const envToUpdate = await this.appEnvironmentService.get(organizationId, environmentId, manager);

      await this.appEnvironmentService.updateOptions(
        await this.parseOptionsForCreate(options, false, manager),
        envToUpdate.id,
        dataSource.id,
        manager
      );

      // Find other environments to be updated
      const allEnvs = await this.appEnvironmentService.getAll(organizationId, manager);

      if (allEnvs?.length) {
        const envsToUpdate = allEnvs.filter((env) => env.id !== envToUpdate.id);
        await Promise.all(
          envsToUpdate?.map(async (env) => {
            await this.appEnvironmentService.updateOptions(
              await this.parseOptionsForCreate(options, true, manager),
              env.id,
              dataSource.id,
              manager
            );
          })
        );
      }
      return dataSource;
    });
  }

  async update(
    dataSourceId: string,
    organizationId: string,
    name: string,
    options: Array<object>,
    environmentId?: string
  ): Promise<void> {
    const dataSource = await this.findOne(dataSourceId);

    await dbTransactionWrap(async (manager: EntityManager) => {
      const envToUpdate = await this.appEnvironmentService.get(organizationId, environmentId, manager);

      // if datasource is restapi then reset the token data
      if (dataSource.kind === 'restapi')
        options.push({
          key: 'tokenData',
          value: undefined,
          encrypted: false,
        });

      dataSource.options = (
        await this.appEnvironmentService.getOptions(dataSourceId, organizationId, envToUpdate.id)
      ).options;

      await this.appEnvironmentService.updateOptions(
        await this.parseOptionsForUpdate(dataSource, options),
        envToUpdate.id,
        dataSource.id,
        manager
      );
      const updatableParams = {
        id: dataSourceId,
        name,
        updatedAt: new Date(),
      };

      // Remove keys with undefined values
      cleanObject(updatableParams);

      await manager.save(DataSource, updatableParams);
    });
  }

  async delete(dataSourceId: string) {
    return await this.dataSourcesRepository.delete(dataSourceId);
  }

  /* This function merges new options with the existing options */
  async updateOptions(
    dataSourceId: string,
    optionsToMerge: any,
    organizationId: string,
    environmentId?: string
  ): Promise<void> {
    await dbTransactionWrap(async (manager: EntityManager) => {
      const dataSource = await manager.findOneOrFail(DataSource, dataSourceId, { relations: ['dataSourceOptions'] });
<<<<<<< HEAD
      const envToUpdate = await this.appEnvironmentService.get(dataSource.appVersionId, environmentId, manager);
      const oldOptions =
        dataSource.dataSourceOptions.find((option) => option.environmentId === envToUpdate.id)?.options || {};
      dataSource.options = oldOptions;
      const parsedOptions = await this.parseOptionsForUpdate(dataSource, optionsToMerge);
=======
      const parsedOptions = await this.parseOptionsForUpdate(dataSource, optionsToMerge);
      const envToUpdate = await this.appEnvironmentService.get(organizationId, environmentId, manager);
      const oldOptions = dataSource.dataSourceOptions?.[0]?.options || {};
>>>>>>> 84c515c9
      const updatedOptions = { ...oldOptions, ...parsedOptions };

      await this.appEnvironmentService.updateOptions(updatedOptions, envToUpdate.id, dataSourceId, manager);
    });
  }

  async testConnection(kind: string, options: object, plugin_id: string): Promise<object> {
    let result = {};
    try {
      const sourceOptions = {};

      for (const key of Object.keys(options)) {
        const credentialId = options[key]?.['credential_id'];
        if (credentialId) {
          sourceOptions[key] = await this.credentialsService.getValue(credentialId);
        } else {
          sourceOptions[key] = options[key]['value'];
        }
      }

      const service = await this.pluginsHelper.getService(plugin_id, kind);
      if (!service?.testConnection) {
        throw new NotImplementedException('testConnection method not implemented');
      }
      result = await service.testConnection(sourceOptions);
    } catch (error) {
      result = {
        status: 'failed',
        message: error.message,
      };
    }

    return result;
  }

  async parseOptionsForOauthDataSource(options: Array<object>, resetSecureData = false) {
    const findOption = (opts: any[], key: string) => opts.find((opt) => opt['key'] === key);

    if (findOption(options, 'oauth2') && findOption(options, 'code')) {
      const provider = findOption(options, 'provider')['value'];
      const authCode = findOption(options, 'code')['value'];

      const queryService = new allPlugins[provider]();
      const accessDetails = await queryService.accessDetailsFrom(authCode, options, resetSecureData);

      for (const row of accessDetails) {
        const option = {};
        option['key'] = row[0];
        option['value'] = row[1];
        option['encrypted'] = true;

        options.push(option);
      }

      options = options.filter((option) => !['provider', 'code', 'oauth2'].includes(option['key']));
    }

    return options;
  }

  async parseOptionsForCreate(options: Array<object>, resetSecureData = false, entityManager = getManager()) {
    if (!options) return {};

    const optionsWithOauth = await this.parseOptionsForOauthDataSource(options, resetSecureData);
    const parsedOptions = {};

    for (const option of optionsWithOauth) {
      if (option['encrypted']) {
        const credential = await this.credentialsService.create(
          resetSecureData ? '' : option['value'] || '',
          entityManager
        );

        parsedOptions[option['key']] = {
          credential_id: credential.id,
          encrypted: option['encrypted'],
        };
      } else {
        parsedOptions[option['key']] = {
          value: option['value'],
          encrypted: false,
        };
      }
    }

    return parsedOptions;
  }

  async parseOptionsForUpdate(dataSource: DataSource, options: Array<object>, entityManager = getManager()) {
    if (!options) return {};

    const optionsWithOauth = await this.parseOptionsForOauthDataSource(options);
    const parsedOptions = {};

    for (const option of optionsWithOauth) {
      if (option['encrypted']) {
        const existingCredentialId =
          dataSource.options[option['key']] && dataSource.options[option['key']]['credential_id'];

        if (existingCredentialId) {
          (option['value'] || option['value'] === '') &&
            (await this.credentialsService.update(existingCredentialId, option['value'] || ''));

          parsedOptions[option['key']] = {
            credential_id: existingCredentialId,
            encrypted: option['encrypted'],
          };
        } else {
          const credential = await this.credentialsService.create(option['value'] || '', entityManager);

          parsedOptions[option['key']] = {
            credential_id: credential.id,
            encrypted: option['encrypted'],
          };
        }
      } else {
        parsedOptions[option['key']] = {
          value: option['value'],
          encrypted: false,
        };
      }
    }

    return parsedOptions;
  }

  private changeCurrentToken = (
    tokenData: any,
    userId: string,
    accessTokenDetails: any,
    isMultiAuthEnabled: boolean
  ) => {
    if (isMultiAuthEnabled) {
      return tokenData?.value.map((token: any) => {
        if (token.user_id === userId) {
          return { ...token, ...accessTokenDetails };
        }
        return token;
      });
    } else {
      return accessTokenDetails;
    }
  };

  async updateOAuthAccessToken(
    accessTokenDetails: object,
    dataSourceOptions: object,
    dataSourceId: string,
    userId: string,
    organizationId: string,
    environmentId?: string
  ) {
    const existingAccessTokenCredentialId =
      dataSourceOptions['access_token'] && dataSourceOptions['access_token']['credential_id'];
    const existingRefreshTokenCredentialId =
      dataSourceOptions['refresh_token'] && dataSourceOptions['refresh_token']['credential_id'];
    if (existingAccessTokenCredentialId) {
      await this.credentialsService.update(existingAccessTokenCredentialId, accessTokenDetails['access_token']);

      existingRefreshTokenCredentialId &&
        accessTokenDetails['refresh_token'] &&
        (await this.credentialsService.update(existingRefreshTokenCredentialId, accessTokenDetails['refresh_token']));
    } else if (dataSourceId) {
      const isMultiAuthEnabled = dataSourceOptions['multiple_auth_enabled']?.value;
      const updatedTokenData = this.changeCurrentToken(
        dataSourceOptions['tokenData'],
        userId,
        accessTokenDetails,
        isMultiAuthEnabled
      );
      const tokenOptions = [
        {
          key: 'tokenData',
          value: updatedTokenData,
          encrypted: false,
        },
      ];
      await this.updateOptions(dataSourceId, tokenOptions, organizationId, environmentId);
    }
  }

  async convertToGlobalSource(datasourceId: string, organizationId: string) {
    return await dbTransactionWrap(async (manager: EntityManager) => {
      return await manager.save(DataSource, {
        id: datasourceId,
        updatedAt: new Date(),
        appVersionId: null,
        organizationId,
        scope: DataSourceScopes.GLOBAL,
      });
    });
  }

  getAuthUrl(provider: string, sourceOptions?: any): { url: string } {
    const service = new allPlugins[provider]();
    return { url: service.authUrl(sourceOptions) };
  }
}<|MERGE_RESOLUTION|>--- conflicted
+++ resolved
@@ -18,19 +18,14 @@
     private appEnvironmentService: AppEnvironmentService,
     @InjectRepository(DataSource)
     private dataSourcesRepository: Repository<DataSource>
-  ) {}
-
-<<<<<<< HEAD
-  async all(query: object): Promise<DataSource[]> {
-    const { app_version_id: appVersionId, environment_id: environmentId }: any = query;
-=======
+  ) { }
+
   async all(
     query: object,
     organizationId: string,
     scope: DataSourceScopes = DataSourceScopes.LOCAL
   ): Promise<DataSource[]> {
     const { app_version_id: appVersionId, environmentId }: any = query;
->>>>>>> 84c515c9
     let selectedEnvironmentId = environmentId;
 
     return await dbTransactionWrap(async (manager: EntityManager) => {
@@ -286,17 +281,11 @@
   ): Promise<void> {
     await dbTransactionWrap(async (manager: EntityManager) => {
       const dataSource = await manager.findOneOrFail(DataSource, dataSourceId, { relations: ['dataSourceOptions'] });
-<<<<<<< HEAD
-      const envToUpdate = await this.appEnvironmentService.get(dataSource.appVersionId, environmentId, manager);
+      const envToUpdate = await this.appEnvironmentService.get(organizationId, environmentId, manager);
       const oldOptions =
         dataSource.dataSourceOptions.find((option) => option.environmentId === envToUpdate.id)?.options || {};
       dataSource.options = oldOptions;
       const parsedOptions = await this.parseOptionsForUpdate(dataSource, optionsToMerge);
-=======
-      const parsedOptions = await this.parseOptionsForUpdate(dataSource, optionsToMerge);
-      const envToUpdate = await this.appEnvironmentService.get(organizationId, environmentId, manager);
-      const oldOptions = dataSource.dataSourceOptions?.[0]?.options || {};
->>>>>>> 84c515c9
       const updatedOptions = { ...oldOptions, ...parsedOptions };
 
       await this.appEnvironmentService.updateOptions(updatedOptions, envToUpdate.id, dataSourceId, manager);
