import allPlugins from '@tooljet/plugins/dist/server';
import { Injectable, NotAcceptableException, NotImplementedException } from '@nestjs/common';
import { InjectRepository } from '@nestjs/typeorm';
import { EntityManager, getManager, Repository } from 'typeorm';
import { DataSource } from '../../src/entities/data_source.entity';
import { CredentialsService } from './credentials.service';
import { cleanObject, dbTransactionWrap } from 'src/helpers/utils.helper';
import { PluginsHelper } from '../helpers/plugins.helper';
import { AppEnvironmentService } from './app_environments.service';
import { App } from 'src/entities/app.entity';
import { DataSourceScopes, DataSourceTypes } from 'src/helpers/data_source.constants';

@Injectable()
export class DataSourcesService {
  constructor(
    private readonly pluginsHelper: PluginsHelper,
    private credentialsService: CredentialsService,
    private appEnvironmentService: AppEnvironmentService,
    @InjectRepository(DataSource)
    private dataSourcesRepository: Repository<DataSource>
  ) {}

<<<<<<< HEAD
  async all(query: object): Promise<DataSource[]> {
    const { app_version_id: appVersionId, environmentId, includeStaticSources }: any = query;
=======
  async all(
    query: object,
    organizationId: string,
    scope: DataSourceScopes = DataSourceScopes.LOCAL
  ): Promise<DataSource[]> {
    const { app_version_id: appVersionId, environmentId }: any = query;
>>>>>>> a7f7492d
    let selectedEnvironmentId = environmentId;

    return await dbTransactionWrap(async (manager: EntityManager) => {
      if (!environmentId) {
        selectedEnvironmentId = (await this.appEnvironmentService.get(organizationId, null, manager))?.id;
      }
<<<<<<< HEAD
      const partialQuery = manager
=======

      const query = await manager
>>>>>>> a7f7492d
        .createQueryBuilder(DataSource, 'data_source')
        .innerJoinAndSelect('data_source.dataSourceOptions', 'data_source_options')
        .leftJoinAndSelect('data_source.plugin', 'plugin')
        .leftJoinAndSelect('plugin.iconFile', 'iconFile')
        .leftJoinAndSelect('plugin.manifestFile', 'manifestFile')
        .leftJoinAndSelect('plugin.operationsFile', 'operationsFile')
        .where('data_source_options.environmentId = :selectedEnvironmentId', { selectedEnvironmentId })
<<<<<<< HEAD
        .andWhere('data_source.appVersionId = :appVersionId', { appVersionId });

      const completeQuery = includeStaticSources
        ? partialQuery
        : partialQuery.andWhere('data_source.type != :staticType', { staticType: DataSourceTypes.STATIC });

      const result = await completeQuery.getMany();
=======
        .andWhere('data_source.type != :staticType', { staticType: DataSourceTypes.STATIC });

      if (scope === DataSourceScopes.GLOBAL) {
        query
          .andWhere('data_source.organization_id = :organizationId', { organizationId })
          .andWhere('data_source.scope = :scope', { scope: DataSourceScopes.GLOBAL });
      } else {
        query
          .andWhere('data_source.appVersionId = :appVersionId', { appVersionId })
          .andWhere('data_source.scope = :scope', { scope: DataSourceScopes.LOCAL });
      }

      const result = await query.getMany();
>>>>>>> a7f7492d

      //remove tokenData from restapi datasources
      const dataSources = result?.map((ds) => {
        if (ds.kind === 'restapi') {
          const options = {};
          Object.keys(ds.dataSourceOptions?.[0]?.options || {}).filter((key) => {
            if (key !== 'tokenData') {
              return (options[key] = ds.dataSourceOptions[0].options[key]);
            }
          });
          ds.options = options;
        } else {
          ds.options = { ...(ds.dataSourceOptions?.[0]?.options || {}) };
        }
        delete ds['dataSourceOptions'];
        return ds;
      });

      return dataSources;
    });
  }

  async findOne(dataSourceId: string, manager?: EntityManager): Promise<DataSource> {
    return await dbTransactionWrap(async (manager: EntityManager) => {
      return await manager.findOneOrFail(DataSource, {
        where: { id: dataSourceId },
        relations: ['plugin', 'apps', 'dataSourceOptions'],
      });
    }, manager);
  }

  async findOneByEnvironment(dataSourceId: string, environmentId?: string): Promise<DataSource> {
    const dataSource = await this.dataSourcesRepository.findOneOrFail({
      where: { id: dataSourceId },
      relations: ['plugin', 'apps', 'dataSourceOptions', 'appVersion', 'appVersion.app'],
    });

    const dsOrganizationId = dataSource.organizationId || dataSource.appVersion.app.organizationId;

    if (!environmentId && dataSource.dataSourceOptions?.length > 1) {
      //fix for env id issue when importing cloud/enterprise apps to CE
      if (dataSource.dataSourceOptions?.length > 1) {
        const env = await this.appEnvironmentService.get(dsOrganizationId, null);
        environmentId = env?.id;
      } else {
        throw new NotAcceptableException('Environment id should not be empty');
      }
    }

    if (environmentId) {
      dataSource.options = (
        await this.appEnvironmentService.getOptions(dataSourceId, dsOrganizationId, environmentId)
      ).options;
    } else {
      dataSource.options = dataSource.dataSourceOptions?.[0]?.options || {};
    }
    return dataSource;
  }

  async findApp(dataSourceId: string, manager: EntityManager): Promise<App> {
    return (
      await manager
        .createQueryBuilder(DataSource, 'data_source')
        .innerJoinAndSelect('data_source.apps', 'apps')
        .where('data_source.id = :dataSourceId', { dataSourceId })
        .getOneOrFail()
    ).app;
  }

  async findDefaultDataSourceByKind(kind: string, appVersionId: string) {
    return await dbTransactionWrap(async (manager: EntityManager) => {
      return await manager.findOneOrFail(DataSource, {
        where: { kind, appVersionId: appVersionId, type: DataSourceTypes.STATIC },
        relations: ['plugin', 'apps'],
      });
    });
  }

  async findDefaultDataSource(
    kind: string,
    appVersionId: string,
    pluginId: string,
    organizationId: string,
    manager: EntityManager
  ): Promise<DataSource> {
    const defaultDataSource = await manager.findOne(DataSource, {
      where: { kind, appVersionId, type: DataSourceTypes.STATIC },
    });

    if (defaultDataSource) {
      return defaultDataSource;
    }
    const dataSource = await this.createDefaultDataSource(kind, appVersionId, pluginId, manager);
    await this.appEnvironmentService.createDataSourceInAllEnvironments(organizationId, dataSource.id, manager);
    return dataSource;
  }

  async createDefaultDataSource(
    kind: string,
    appVersionId: string,
    pluginId: string,
    manager?: EntityManager
  ): Promise<DataSource> {
    const newDataSource = manager.create(DataSource, {
      name: `${kind}default`,
      kind,
      appVersionId,
      type: DataSourceTypes.STATIC,
      pluginId,
      createdAt: new Date(),
      updatedAt: new Date(),
    });
    return await manager.save(newDataSource);
  }

  async create(
    name: string,
    kind: string,
    options: Array<object>,
    appVersionId?: string,
    organizationId?: string,
    scope: string = DataSourceScopes.LOCAL,
    pluginId?: string,
    environmentId?: string
  ): Promise<DataSource> {
    return await dbTransactionWrap(async (manager: EntityManager) => {
      const newDataSource = manager.create(DataSource, {
        name,
        kind,
        appVersionId,
        pluginId,
        organizationId,
        scope,
        createdAt: new Date(),
        updatedAt: new Date(),
      });
      const dataSource = await manager.save(newDataSource);

      // Creating empty options mapping
      await this.appEnvironmentService.createDataSourceInAllEnvironments(organizationId, dataSource.id, manager);

      // Find the environment to be updated
      const envToUpdate = await this.appEnvironmentService.get(organizationId, environmentId, manager);

      await this.appEnvironmentService.updateOptions(
        await this.parseOptionsForCreate(options, false, manager),
        envToUpdate.id,
        dataSource.id,
        manager
      );

      // Find other environments to be updated
      const allEnvs = await this.appEnvironmentService.getAll(organizationId, manager);

      if (allEnvs?.length) {
        const envsToUpdate = allEnvs.filter((env) => env.id !== envToUpdate.id);
        await Promise.all(
          envsToUpdate?.map(async (env) => {
            await this.appEnvironmentService.updateOptions(
              await this.parseOptionsForCreate(options, true, manager),
              env.id,
              dataSource.id,
              manager
            );
          })
        );
      }
      return dataSource;
    });
  }

  async update(
    dataSourceId: string,
    organizationId: string,
    name: string,
    options: Array<object>,
    environmentId?: string
  ): Promise<void> {
    const dataSource = await this.findOne(dataSourceId);

    await dbTransactionWrap(async (manager: EntityManager) => {
      const envToUpdate = await this.appEnvironmentService.get(organizationId, environmentId, manager);

      // if datasource is restapi then reset the token data
      if (dataSource.kind === 'restapi')
        options.push({
          key: 'tokenData',
          value: undefined,
          encrypted: false,
        });

      dataSource.options = (
        await this.appEnvironmentService.getOptions(dataSourceId, organizationId, envToUpdate.id)
      ).options;

      await this.appEnvironmentService.updateOptions(
        await this.parseOptionsForUpdate(dataSource, options),
        envToUpdate.id,
        dataSource.id,
        manager
      );
      const updatableParams = {
        id: dataSourceId,
        name,
        updatedAt: new Date(),
      };

      // Remove keys with undefined values
      cleanObject(updatableParams);

      await manager.save(DataSource, updatableParams);
    });
  }

  async delete(dataSourceId: string) {
    return await this.dataSourcesRepository.delete(dataSourceId);
  }

  /* This function merges new options with the existing options */
  async updateOptions(
    dataSourceId: string,
    optionsToMerge: any,
    organizationId: string,
    environmentId?: string
  ): Promise<void> {
    await dbTransactionWrap(async (manager: EntityManager) => {
      const dataSource = await manager.findOneOrFail(DataSource, dataSourceId, { relations: ['dataSourceOptions'] });
      const parsedOptions = await this.parseOptionsForUpdate(dataSource, optionsToMerge);
      const envToUpdate = await this.appEnvironmentService.get(organizationId, environmentId, manager);
      const oldOptions = dataSource.dataSourceOptions?.[0]?.options || {};
      const updatedOptions = { ...oldOptions, ...parsedOptions };

      await this.appEnvironmentService.updateOptions(updatedOptions, envToUpdate.id, dataSourceId, manager);
    });
  }

  async testConnection(kind: string, options: object, plugin_id: string): Promise<object> {
    let result = {};
    try {
      const sourceOptions = {};

      for (const key of Object.keys(options)) {
        const credentialId = options[key]?.['credential_id'];
        if (credentialId) {
          sourceOptions[key] = await this.credentialsService.getValue(credentialId);
        } else {
          sourceOptions[key] = options[key]['value'];
        }
      }

      const service = await this.pluginsHelper.getService(plugin_id, kind);
      if (!service?.testConnection) {
        throw new NotImplementedException('testConnection method not implemented');
      }
      result = await service.testConnection(sourceOptions);
    } catch (error) {
      result = {
        status: 'failed',
        message: error.message,
      };
    }

    return result;
  }

  async parseOptionsForOauthDataSource(options: Array<object>) {
    const findOption = (opts: any[], key: string) => opts.find((opt) => opt['key'] === key);

    if (findOption(options, 'oauth2') && findOption(options, 'code')) {
      const provider = findOption(options, 'provider')['value'];
      const authCode = findOption(options, 'code')['value'];

      const queryService = new allPlugins[provider]();
      const accessDetails = await queryService.accessDetailsFrom(authCode, options);

      for (const row of accessDetails) {
        const option = {};
        option['key'] = row[0];
        option['value'] = row[1];
        option['encrypted'] = true;

        options.push(option);
      }

      options = options.filter((option) => !['provider', 'code', 'oauth2'].includes(option['key']));
    }

    return options;
  }

  async parseOptionsForCreate(options: Array<object>, resetSecureData = false, entityManager = getManager()) {
    if (!options) return {};

    const optionsWithOauth = await this.parseOptionsForOauthDataSource(options);
    const parsedOptions = {};

    for (const option of optionsWithOauth) {
      if (option['encrypted']) {
        const credential = await this.credentialsService.create(
          resetSecureData ? '' : option['value'] || '',
          entityManager
        );

        parsedOptions[option['key']] = {
          credential_id: credential.id,
          encrypted: option['encrypted'],
        };
      } else {
        parsedOptions[option['key']] = {
          value: option['value'],
          encrypted: false,
        };
      }
    }

    return parsedOptions;
  }

  async parseOptionsForUpdate(dataSource: DataSource, options: Array<object>, entityManager = getManager()) {
    if (!options) return {};

    const optionsWithOauth = await this.parseOptionsForOauthDataSource(options);
    const parsedOptions = {};

    for (const option of optionsWithOauth) {
      if (option['encrypted']) {
        const existingCredentialId =
          dataSource.options[option['key']] && dataSource.options[option['key']]['credential_id'];

        if (existingCredentialId) {
          (option['value'] || option['value'] === '') &&
            (await this.credentialsService.update(existingCredentialId, option['value'] || ''));

          parsedOptions[option['key']] = {
            credential_id: existingCredentialId,
            encrypted: option['encrypted'],
          };
        } else {
          const credential = await this.credentialsService.create(option['value'] || '', entityManager);

          parsedOptions[option['key']] = {
            credential_id: credential.id,
            encrypted: option['encrypted'],
          };
        }
      } else {
        parsedOptions[option['key']] = {
          value: option['value'],
          encrypted: false,
        };
      }
    }

    return parsedOptions;
  }

  private changeCurrentToken = (
    tokenData: any,
    userId: string,
    accessTokenDetails: any,
    isMultiAuthEnabled: boolean
  ) => {
    if (isMultiAuthEnabled) {
      return tokenData?.value.map((token: any) => {
        if (token.user_id === userId) {
          return { ...token, ...accessTokenDetails };
        }
        return token;
      });
    } else {
      return accessTokenDetails;
    }
  };

  async updateOAuthAccessToken(
    accessTokenDetails: object,
    dataSourceOptions: object,
    dataSourceId: string,
    userId: string,
    organizationId: string,
    environmentId?: string
  ) {
    const existingAccessTokenCredentialId =
      dataSourceOptions['access_token'] && dataSourceOptions['access_token']['credential_id'];
    const existingRefreshTokenCredentialId =
      dataSourceOptions['refresh_token'] && dataSourceOptions['refresh_token']['credential_id'];
    if (existingAccessTokenCredentialId) {
      await this.credentialsService.update(existingAccessTokenCredentialId, accessTokenDetails['access_token']);

      existingRefreshTokenCredentialId &&
        accessTokenDetails['refresh_token'] &&
        (await this.credentialsService.update(existingRefreshTokenCredentialId, accessTokenDetails['refresh_token']));
    } else if (dataSourceId) {
      const isMultiAuthEnabled = dataSourceOptions['multiple_auth_enabled']?.value;
      const updatedTokenData = this.changeCurrentToken(
        dataSourceOptions['tokenData'],
        userId,
        accessTokenDetails,
        isMultiAuthEnabled
      );
      const tokenOptions = [
        {
          key: 'tokenData',
          value: updatedTokenData,
          encrypted: false,
        },
      ];
      await this.updateOptions(dataSourceId, tokenOptions, organizationId, environmentId);
    }
  }

  async convertToGlobalSource(datasourceId: string, organizationId: string) {
    return await dbTransactionWrap(async (manager: EntityManager) => {
      return await manager.save(DataSource, {
        id: datasourceId,
        updatedAt: new Date(),
        appVersionId: null,
        organizationId,
        scope: DataSourceScopes.GLOBAL,
      });
    });
  }

  getAuthUrl(provider: string, sourceOptions?: any): { url: string } {
    const service = new allPlugins[provider]();
    return { url: service.authUrl(sourceOptions) };
  }
}<|MERGE_RESOLUTION|>--- conflicted
+++ resolved
@@ -20,29 +20,20 @@
     private dataSourcesRepository: Repository<DataSource>
   ) {}
 
-<<<<<<< HEAD
-  async all(query: object): Promise<DataSource[]> {
-    const { app_version_id: appVersionId, environmentId, includeStaticSources }: any = query;
-=======
   async all(
     query: object,
     organizationId: string,
     scope: DataSourceScopes = DataSourceScopes.LOCAL
   ): Promise<DataSource[]> {
-    const { app_version_id: appVersionId, environmentId }: any = query;
->>>>>>> a7f7492d
+    const { app_version_id: appVersionId, environmentId, includeStaticSources }: any = query;
     let selectedEnvironmentId = environmentId;
 
     return await dbTransactionWrap(async (manager: EntityManager) => {
       if (!environmentId) {
         selectedEnvironmentId = (await this.appEnvironmentService.get(organizationId, null, manager))?.id;
       }
-<<<<<<< HEAD
-      const partialQuery = manager
-=======
 
       const query = await manager
->>>>>>> a7f7492d
         .createQueryBuilder(DataSource, 'data_source')
         .innerJoinAndSelect('data_source.dataSourceOptions', 'data_source_options')
         .leftJoinAndSelect('data_source.plugin', 'plugin')
@@ -50,15 +41,6 @@
         .leftJoinAndSelect('plugin.manifestFile', 'manifestFile')
         .leftJoinAndSelect('plugin.operationsFile', 'operationsFile')
         .where('data_source_options.environmentId = :selectedEnvironmentId', { selectedEnvironmentId })
-<<<<<<< HEAD
-        .andWhere('data_source.appVersionId = :appVersionId', { appVersionId });
-
-      const completeQuery = includeStaticSources
-        ? partialQuery
-        : partialQuery.andWhere('data_source.type != :staticType', { staticType: DataSourceTypes.STATIC });
-
-      const result = await completeQuery.getMany();
-=======
         .andWhere('data_source.type != :staticType', { staticType: DataSourceTypes.STATIC });
 
       if (scope === DataSourceScopes.GLOBAL) {
@@ -71,8 +53,11 @@
           .andWhere('data_source.scope = :scope', { scope: DataSourceScopes.LOCAL });
       }
 
+      if (includeStaticSources) {
+        query.andWhere('data_source.type != :staticType', { staticType: DataSourceTypes.STATIC });
+      }
+
       const result = await query.getMany();
->>>>>>> a7f7492d
 
       //remove tokenData from restapi datasources
       const dataSources = result?.map((ds) => {
