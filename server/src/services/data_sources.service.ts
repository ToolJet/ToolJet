--- conflicted
+++ resolved
@@ -101,15 +101,11 @@
     }
 
     if (environmentId) {
-<<<<<<< HEAD
       dataSource.options = (
         await this.appEnvironmentService.getOptions(dataSourceId, organizationId, environmentId)
       ).options;
     } else {
       dataSource.options = dataSource.dataSourceOptions?.[0]?.options || {};
-=======
-      dataSource.options = (await this.appEnvironmentService.getOptions(dataSourceId, null, environmentId)).options;
->>>>>>> 4c94de89
     }
     return dataSource;
   }
