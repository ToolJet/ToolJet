import { Injectable } from '@nestjs/common';
import { InjectRepository } from '@nestjs/typeorm';
import { User } from '../entities/user.entity';
import { Organization } from 'src/entities/organization.entity';
import { App } from 'src/entities/app.entity';
import { createQueryBuilder, EntityManager, getManager, getRepository, In, Repository } from 'typeorm';
import { OrganizationUser } from '../entities/organization_user.entity';
import { AppGroupPermission } from 'src/entities/app_group_permission.entity';
import { UserGroupPermission } from 'src/entities/user_group_permission.entity';
import { GroupPermission } from 'src/entities/group_permission.entity';
import { BadRequestException } from '@nestjs/common';
<<<<<<< HEAD
import { AuditLoggerService } from './audit_logger.service';
import { ActionTypes, ResourceTypes } from 'src/entities/audit_log.entity';
=======
import { CreateUserDto } from '@dto/user.dto';
>>>>>>> de01d9d0
const uuid = require('uuid');
const bcrypt = require('bcrypt');

@Injectable()
export class UsersService {
  constructor(
    @InjectRepository(User)
    private usersRepository: Repository<User>,
    @InjectRepository(OrganizationUser)
    private organizationUsersRepository: Repository<OrganizationUser>,
    @InjectRepository(Organization)
    private organizationsRepository: Repository<Organization>,
    @InjectRepository(App)
    private appsRepository: Repository<App>,
    private auditLoggerService: AuditLoggerService
  ) {}

  async findAll(organizationId: string): Promise<User[]> {
    return this.usersRepository.find({
      where: { organizationId },
      select: ['id', 'email', 'firstName', 'lastName'],
      relations: [],
    });
  }

  async findOne(id: string): Promise<User> {
    return this.usersRepository.findOne({ where: { id } });
  }

  async findByEmail(email: string): Promise<User> {
    return this.usersRepository.findOne({
      where: { email },
      relations: ['organization'],
    });
  }

  async findBySSOId(ssoId: string): Promise<User> {
    return this.usersRepository.findOne({
      where: { ssoId },
    });
  }

  async findByPasswordResetToken(token: string): Promise<User> {
    return this.usersRepository.findOne({
      where: { forgotPasswordToken: token },
    });
  }

  async create(userParams: any, organization: Organization, groups?: string[]): Promise<User> {
    const password = uuid.v4();
    const invitationToken = uuid.v4();

    const { email, firstName, lastName, ssoId, sso } = userParams;
    let user: User;

    await getManager().transaction(async (manager) => {
      user = manager.create(User, {
        email,
        firstName,
        lastName,
        password,
        invitationToken,
        ssoId,
        sso,
        organizationId: organization.id,
        createdAt: new Date(),
        updatedAt: new Date(),
      });
      await manager.save(user);

      for (const group of groups) {
        const orgGroupPermission = await manager.findOne(GroupPermission, {
          where: {
            organizationId: organization.id,
            group: group,
          },
        });

        if (orgGroupPermission) {
          const userGroupPermission = manager.create(UserGroupPermission, {
            groupPermissionId: orgGroupPermission.id,
            userId: user.id,
          });
          await manager.save(userGroupPermission);
        } else {
          throw new BadRequestException(`${group} group does not exist for current organization`);
        }
      }
    });

    return user;
  }

  async updateSSODetails(user: User, { userSSOId, sso }) {
    await this.usersRepository.save({
      ...user,
      ssoId: userSSOId,
      sso,
    });
  }

  async status(user: User) {
    const orgUser = await this.organizationUsersRepository.findOne({ where: { user } });
    return orgUser.status;
  }

  async findOrCreateByEmail(
    userParams: any,
    organization: Organization
  ): Promise<{ user: User; newUserCreated: boolean }> {
    let user: User;
    let newUserCreated = false;

    user = await this.findByEmail(userParams.email);

    if (!user) {
      const groups = ['all_users'];
      user = await this.create({ ...userParams }, organization, groups);
      newUserCreated = true;
    }

    return { user, newUserCreated };
  }

<<<<<<< HEAD
  async setupAccountFromInvitationToken(request: any): Promise<void> {
    const params = request.body;
    const { organization, password, token, role } = params; // TODO: organization is the name of the organization, this should be changed
    const firstName = params['first_name'];
    const lastName = params['last_name'];
    const newSignup = params['new_signup'];
=======
  async setupAccountFromInvitationToken(userCreateDto: CreateUserDto) {
    const { organization, password, token, role } = userCreateDto;
    const firstName = userCreateDto.first_name;
    const lastName = userCreateDto.last_name;
    const newSignup = userCreateDto.new_signup;
>>>>>>> de01d9d0

    if (!token) {
      throw new BadRequestException('Invalid token');
    }

    const user = await this.usersRepository.findOne({ where: { invitationToken: token } });

    if (user) {
      // beforeUpdate hook will not trigger if using update method of repository
      await this.usersRepository.save(
        Object.assign(user, {
          firstName,
          lastName,
          password,
          role,
          invitationToken: null,
        })
      );

      const organizationUser = user.organizationUsers[0];
      await this.organizationUsersRepository.update(organizationUser.id, {
        status: 'active',
      });

      if (newSignup) {
        await this.organizationsRepository.update(user.organizationId, {
          name: organization,
        });
      }
    }

    await this.auditLoggerService.perform({
      request,
      userId: user.id,
      organizationId: user.organizationId,
      resourceId: user.id,
      resourceName: user.email,
      resourceType: ResourceTypes.USER,
      actionType: ActionTypes.USER_INVITE_REDEEM,
    });
  }

  async update(userId: string, params: any, manager?: EntityManager) {
    const { forgotPasswordToken, password, firstName, lastName, addGroups, removeGroups } = params;

    const hashedPassword = password ? bcrypt.hashSync(password, 10) : undefined;

    const updateableParams = {
      forgotPasswordToken,
      firstName,
      lastName,
      password: hashedPassword,
    };

    // removing keys with undefined values
    Object.keys(updateableParams).forEach((key) =>
      updateableParams[key] === undefined ? delete updateableParams[key] : {}
    );

    let user: User;

    const performUpdateInTransaction = async (manager) => {
      await manager.update(User, userId, { ...updateableParams });
      user = await manager.findOne(User, { where: { id: userId } });

      await this.removeUserGroupPermissionsIfExists(manager, user, removeGroups);

      await this.addUserGroupPermissions(manager, user, addGroups);
    };

    if (manager) {
      await performUpdateInTransaction(manager);
    } else {
      await getManager().transaction(async (manager) => {
        await performUpdateInTransaction(manager);
      });
    }

    return user;
  }

  async addUserGroupPermissions(manager: EntityManager, user: User, addGroups: string[]) {
    if (addGroups) {
      const orgGroupPermissions = await this.groupPermissionsForOrganization(user.organizationId);

      for (const group of addGroups) {
        const orgGroupPermission = orgGroupPermissions.find((permission) => permission.group == group);

        if (orgGroupPermission) {
          const userGroupPermission = manager.create(UserGroupPermission, {
            groupPermissionId: orgGroupPermission.id,
            userId: user.id,
          });
          await manager.save(userGroupPermission);
        } else {
          throw new BadRequestException(`${group} group does not exist for current organization`);
        }
      }
    }
  }

  async removeUserGroupPermissionsIfExists(manager: EntityManager, user: User, removeGroups: string[]) {
    if (removeGroups) {
      await this.throwErrorIfRemovingLastActiveAdmin(user, removeGroups);
      if (removeGroups.includes('all_users')) {
        throw new BadRequestException('Cannot remove user from default group.');
      }

      const groupPermissions = await manager.find(GroupPermission, {
        group: In(removeGroups),
        organizationId: user.organizationId,
      });
      const groupIdsToMaybeRemove = groupPermissions.map((permission) => permission.id);

      await manager.delete(UserGroupPermission, {
        groupPermissionId: In(groupIdsToMaybeRemove),
        userId: user.id,
      });
    }
  }

  async throwErrorIfRemovingLastActiveAdmin(user: User, removeGroups: string[] = ['admin']) {
    const removingAdmin = removeGroups.includes('admin');
    if (!removingAdmin) return;

    const result = await createQueryBuilder(User, 'users')
      .innerJoin('users.groupPermissions', 'group_permissions')
      .innerJoin('users.organizationUsers', 'organization_users')
      .where('organization_users.user_id != :userId', { userId: user.id })
      .andWhere('organization_users.status = :status', { status: 'active' })
      .andWhere('group_permissions.group = :group', { group: 'admin' })
      .andWhere('group_permissions.organization_id = :organizationId', {
        organizationId: user.organizationId,
      })
      .getCount();

    if (result == 0) throw new BadRequestException('Atleast one active admin is required.');
  }

  async hasGroup(user: User, group: string, organizationId?: string): Promise<boolean> {
    // Currently user can be part of single organization and
    // the organization id is present on the user itself
    const orgId = organizationId || user.organizationId;

    const result = await createQueryBuilder(GroupPermission, 'group_permissions')
      .innerJoin('group_permissions.userGroupPermission', 'user_group_permissions')
      .where('group_permissions.organization_id = :organizationId', {
        organizationId: orgId,
      })
      .andWhere('group_permissions.group = :group ', { group })
      .andWhere('user_group_permissions.user_id = :userId', { userId: user.id })
      .getCount();

    return result > 0;
  }

  async userCan(user: User, action: string, entityName: string, resourceId?: string): Promise<boolean> {
    switch (entityName) {
      case 'App':
        return await this.canUserPerformActionOnApp(user, action, resourceId);

      case 'User':
        return await this.hasGroup(user, 'admin');

      case 'Thread':
      case 'Comment':
        return await this.canUserPerformActionOnApp(user, 'update', resourceId);

      case 'Folder':
        return await this.canUserPerformActionOnFolder(user, action, resourceId);

      default:
        return false;
    }
  }

  async canUserPerformActionOnApp(user: User, action: string, appId?: string): Promise<boolean> {
    let permissionGrant: boolean;

    switch (action) {
      case 'create':
        permissionGrant = this.canAnyGroupPerformAction('appCreate', await this.groupPermissions(user));
        break;
      case 'read':
      case 'update':
        permissionGrant =
          this.canAnyGroupPerformAction(action, await this.appGroupPermissions(user, appId)) ||
          (await this.isUserOwnerOfApp(user, appId));
        break;
      case 'delete':
        permissionGrant =
          this.canAnyGroupPerformAction('delete', await this.appGroupPermissions(user, appId)) ||
          this.canAnyGroupPerformAction('appDelete', await this.groupPermissions(user)) ||
          (await this.isUserOwnerOfApp(user, appId));
        break;
      default:
        permissionGrant = false;
        break;
    }

    return permissionGrant;
  }

  async canUserPerformActionOnFolder(user: User, action: string, folderId?: string): Promise<boolean> {
    let permissionGrant: boolean;

    switch (action) {
      case 'create':
        permissionGrant = this.canAnyGroupPerformAction('folderCreate', await this.groupPermissions(user));
        break;
      default:
        permissionGrant = false;
        break;
    }

    return permissionGrant;
  }

  async isUserOwnerOfApp(user, appId): Promise<boolean> {
    const app = await this.appsRepository.findOne({
      where: {
        id: appId,
        userId: user.id,
      },
    });
    return !!app;
  }

  canAnyGroupPerformAction(action: string, permissions: AppGroupPermission[] | GroupPermission[]): boolean {
    return permissions.some((p) => p[action]);
  }

  async groupPermissions(user: User, organizationId?: string): Promise<GroupPermission[]> {
    const orgUserGroupPermissions = await this.userGroupPermissions(user, organizationId);
    const groupIds = orgUserGroupPermissions.map((p) => p.groupPermissionId);
    const groupPermissionRepository = getRepository(GroupPermission);

    return await groupPermissionRepository.findByIds(groupIds);
  }

  async groupPermissionsForOrganization(organizationId: string) {
    const groupPermissionRepository = getRepository(GroupPermission);

    return await groupPermissionRepository.find({ organizationId });
  }

  async appGroupPermissions(user: User, appId?: string, organizationId?: string): Promise<AppGroupPermission[]> {
    const orgUserGroupPermissions = await this.userGroupPermissions(user, organizationId);
    const groupIds = orgUserGroupPermissions.map((p) => p.groupPermissionId);
    const appGroupPermissionRepository = getRepository(AppGroupPermission);

    if (appId) {
      return await appGroupPermissionRepository.find({
        groupPermissionId: In(groupIds),
        appId: appId,
      });
    } else {
      return await appGroupPermissionRepository.find({
        groupPermissionId: In(groupIds),
      });
    }
  }

  async userGroupPermissions(user: User, organizationId?: string): Promise<UserGroupPermission[]> {
    // Currently user can be part of single organization
    // and hence we can use organization_id on user entity
    const orgId = organizationId || user.organizationId;

    return await createQueryBuilder(UserGroupPermission, 'user_group_permissions')
      .innerJoin('user_group_permissions.groupPermission', 'group_permissions')
      .where('group_permissions.organization_id = :organizationId', {
        organizationId: orgId,
      })
      .andWhere('user_group_permissions.user_id = :userId', { userId: user.id })
      .getMany();
  }
}<|MERGE_RESOLUTION|>--- conflicted
+++ resolved
@@ -9,12 +9,9 @@
 import { UserGroupPermission } from 'src/entities/user_group_permission.entity';
 import { GroupPermission } from 'src/entities/group_permission.entity';
 import { BadRequestException } from '@nestjs/common';
-<<<<<<< HEAD
 import { AuditLoggerService } from './audit_logger.service';
 import { ActionTypes, ResourceTypes } from 'src/entities/audit_log.entity';
-=======
 import { CreateUserDto } from '@dto/user.dto';
->>>>>>> de01d9d0
 const uuid = require('uuid');
 const bcrypt = require('bcrypt');
 
@@ -139,20 +136,11 @@
     return { user, newUserCreated };
   }
 
-<<<<<<< HEAD
-  async setupAccountFromInvitationToken(request: any): Promise<void> {
-    const params = request.body;
-    const { organization, password, token, role } = params; // TODO: organization is the name of the organization, this should be changed
-    const firstName = params['first_name'];
-    const lastName = params['last_name'];
-    const newSignup = params['new_signup'];
-=======
-  async setupAccountFromInvitationToken(userCreateDto: CreateUserDto) {
+  async setupAccountFromInvitationToken(request: any, userCreateDto: CreateUserDto) {
     const { organization, password, token, role } = userCreateDto;
     const firstName = userCreateDto.first_name;
     const lastName = userCreateDto.last_name;
     const newSignup = userCreateDto.new_signup;
->>>>>>> de01d9d0
 
     if (!token) {
       throw new BadRequestException('Invalid token');
