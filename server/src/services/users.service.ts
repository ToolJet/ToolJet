--- conflicted
+++ resolved
@@ -9,8 +9,6 @@
 import { UserGroupPermission } from 'src/entities/user_group_permission.entity';
 import { GroupPermission } from 'src/entities/group_permission.entity';
 import { BadRequestException } from '@nestjs/common';
-import { AuditLoggerService } from './audit_logger.service';
-import { ActionTypes, ResourceTypes } from 'src/entities/audit_log.entity';
 import { cleanObject } from 'src/helpers/utils.helper';
 import { CreateFileDto } from '@dto/create-file.dto';
 const uuid = require('uuid');
@@ -26,8 +24,7 @@
     @InjectRepository(OrganizationUser)
     private organizationUsersRepository: Repository<OrganizationUser>,
     @InjectRepository(App)
-    private appsRepository: Repository<App>,
-    private auditLoggerService: AuditLoggerService
+    private appsRepository: Repository<App>
   ) {}
 
   async findAll(organizationId: string): Promise<User[]> {
@@ -149,108 +146,6 @@
     return { user, newUserCreated };
   }
 
-<<<<<<< HEAD
-  async setupAccountFromInvitationToken(request: any, userCreateDto: CreateUserDto) {
-    const { organization, password, token, role, first_name: firstName, last_name: lastName } = userCreateDto;
-
-    if (!token) {
-      throw new BadRequestException('Invalid token');
-    }
-
-    const user: User = await this.usersRepository.findOne({ where: { invitationToken: token } });
-
-    if (!user?.organizationUsers) {
-      throw new BadRequestException('Invalid invitation link');
-    }
-    const organizationUser: OrganizationUser = user.organizationUsers.find(
-      (ou) => ou.organizationId === user.defaultOrganizationId
-    );
-
-    if (!organizationUser) {
-      throw new BadRequestException('Invalid invitation link');
-    }
-
-    await this.usersRepository.save(
-      Object.assign(user, {
-        firstName,
-        lastName,
-        password,
-        role,
-        invitationToken: null,
-      })
-    );
-
-    await this.organizationUsersRepository.save(
-      Object.assign(organizationUser, {
-        invitationToken: null,
-        status: 'active',
-      })
-    );
-
-    if (organization) {
-      await this.organizationsRepository.update(user.defaultOrganizationId, {
-        name: organization,
-      });
-    }
-  }
-
-  async acceptOrganizationInvite(request: any, params: any) {
-    const { password, token } = params;
-
-    const organizationUser = await this.organizationUsersRepository.findOne({
-      where: { invitationToken: token },
-      relations: ['user'],
-    });
-
-    if (!organizationUser?.user) {
-      throw new BadRequestException('Invalid invitation link');
-    }
-    const user: User = organizationUser.user;
-
-    if (user.invitationToken) {
-      // User sign up link send - not activated account
-      const defaultOrganizationUser = await this.organizationUsersRepository.findOne({
-        where: { organizationId: user.defaultOrganizationId, status: 'invited' },
-      });
-
-      if (defaultOrganizationUser) {
-        await this.organizationUsersRepository.save(
-          Object.assign(defaultOrganizationUser, {
-            invitationToken: null,
-            status: 'active',
-          })
-        );
-      }
-    }
-
-    await this.auditLoggerService.perform({
-      request,
-      userId: user.id,
-      organizationId: user.organizationId,
-      resourceId: user.id,
-      resourceName: user.email,
-      resourceType: ResourceTypes.USER,
-      actionType: ActionTypes.USER_INVITE_REDEEM,
-    });
-
-    // set new password if entered
-    await this.usersRepository.save(
-      Object.assign(user, {
-        ...(password ? { password } : {}),
-        invitationToken: null,
-      })
-    );
-
-    await this.organizationUsersRepository.save(
-      Object.assign(organizationUser, {
-        invitationToken: null,
-        status: 'active',
-      })
-    );
-  }
-
-=======
->>>>>>> 3af96b08
   async updateDefaultOrganization(user: User, organizationId: string) {
     await this.usersRepository.update(user.id, { defaultOrganizationId: organizationId });
   }
