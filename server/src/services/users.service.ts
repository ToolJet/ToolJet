import { HttpException, Injectable } from '@nestjs/common';
import { InjectRepository } from '@nestjs/typeorm';
import { User } from '../entities/user.entity';
import { FilesService } from '../services/files.service';
import { App } from 'src/entities/app.entity';
import { Brackets, createQueryBuilder, EntityManager, getManager, getRepository, In, Repository } from 'typeorm';
import { AppGroupPermission } from 'src/entities/app_group_permission.entity';
import { UserGroupPermission } from 'src/entities/user_group_permission.entity';
import { GroupPermission } from 'src/entities/group_permission.entity';
import { BadRequestException } from '@nestjs/common';
import { cleanObject, dbTransactionWrap, generatePayloadForLimits, isSuperAdmin } from 'src/helpers/utils.helper';
import { CreateFileDto } from '@dto/create-file.dto';
import { LIMIT_TYPE, USER_STATUS, USER_TYPE, WORKSPACE_USER_STATUS } from 'src/helpers/user_lifecycle';
import { Organization } from 'src/entities/organization.entity';
import { ConfigService } from '@nestjs/config';
import { OrganizationUser } from 'src/entities/organization_user.entity';
import { UserDetails } from 'src/entities/user_details.entity';
import { DataSourceGroupPermission } from 'src/entities/data_source_group_permission.entity';
import { LicenseService } from './license.service';
import { LICENSE_FIELD, LICENSE_LIMIT, LICENSE_LIMITS_LABEL } from 'src/helpers/license.helper';
const uuid = require('uuid');
const bcrypt = require('bcrypt');

type FetchInstanceUsersResponse = {
  email: string;
  firstName: string;
  lastName: string;
  name: string;
  id: string;
  avatarId: string;
  organizationUsers: OrganizationUser[];
  totalOrganizations: number;
};
type UserFilterOptions = { searchText?: string; status?: string };

@Injectable()
export class UsersService {
  constructor(
    private readonly filesService: FilesService,
    private readonly licenseService: LicenseService,
    @InjectRepository(User)
    private usersRepository: Repository<User>,
    @InjectRepository(App)
    private appsRepository: Repository<App>,
    @InjectRepository(Organization)
    private organizationRepository: Repository<Organization>,
    private configService: ConfigService
  ) {}

  usersQuery(options: UserFilterOptions, condition?: 'and' | 'or') {
    const defaultConditions = () => {
      return new Brackets((qb) => {
        if (options?.searchText) {
          qb.orWhere('lower(user.email) like :email', {
            email: `%${options?.searchText.toLowerCase()}%`,
          })
            .orWhere('lower(user.firstName) like :firstName', {
              firstName: `%${options?.searchText.toLowerCase()}%`,
            })
            .orWhere('lower(user.lastName) like :lastName', {
              lastName: `%${options?.searchText.toLowerCase()}%`,
            });
        }
      });
    };

    const getOrConditions = () => {
      return new Brackets((qb) => {
        if (options?.status)
          qb.orWhere('user.status = :status', {
            status: `${options?.status}`,
          });
      });
    };
    const getAndConditions = () => {
      return new Brackets((qb) => {
        if (options?.status)
          qb.andWhere('user.status = :status', {
            status: `${options?.status}`,
          });
      });
    };

    const query = this.usersRepository
      .createQueryBuilder('user')
      .addSelect(['user.id, user.email, user.firstName, user.lastName, user.avatarId', 'user.status', 'user.userType'])
      .leftJoin('user.organizationUsers', 'organizationUsers')
      .addSelect(['organizationUsers.id', 'organizationUsers.status', 'organizationUsers.organizationId'])
      .leftJoin('organizationUsers.organization', 'organization')
      .addSelect(['organization.name']);
    query.andWhere(defaultConditions()).andWhere(condition === 'and' ? getAndConditions() : getOrConditions());
    return query;
  }

  async findInstanceUsers(page = 1, options: any): Promise<FetchInstanceUsersResponse[]> {
    const allUsers = await this.usersQuery(options)
      .orderBy('user.createdAt', 'ASC')
      .take(10)
      .skip(10 * (page - 1))
      .getMany();

    return allUsers?.map((user) => {
      return {
        email: user.email,
        firstName: user.firstName,
        lastName: user.lastName,
        name: `${user.firstName || ''}${user.lastName ? ` ${user.lastName}` : ''}`,
        id: user.id,
        avatarId: user.avatarId,
        organizationUsers: user.organizationUsers,
        totalOrganizations: user.organizationUsers.length,
        userType: user.userType,
        status: user.status,
      };
    });
  }

  async instanceUsersCount(options: any): Promise<number> {
    const condition = options?.searchText ? 'and' : 'or';
    return await this.usersQuery(options, condition).getCount();
  }

  async findSuperAdmins(): Promise<User[]> {
    return await this.usersRepository.find({ userType: USER_TYPE.INSTANCE });
  }

  async getCount(isOnlyActive?: boolean, manager?: EntityManager, organizationId?: string): Promise<number> {
    return await dbTransactionWrap(async (manager: EntityManager) => {
      const statusList = [USER_STATUS.INVITED, USER_STATUS.ACTIVE];
      const organizationUsersCondition = this.createOrganizationUsersJoinCondition(organizationId);
      !isOnlyActive && statusList.push(USER_STATUS.ARCHIVED);
      return await manager
        .createQueryBuilder(User, 'users')
        .innerJoin('users.organizationUsers', 'organization_users', organizationUsersCondition, {
          statusList,
          organizationId,
        })
        .select('users.id')
        .distinct()
        .getCount();
    }, manager);
  }

  async findOne(id: string): Promise<User> {
    return this.usersRepository.findOne({ where: { id } });
  }

  async findSelfhostOnboardingDetails(): Promise<User> {
    return await this.usersRepository.findOne({
      where: { userType: USER_TYPE.INSTANCE },
      order: { createdAt: 'ASC' },
    });
  }

  async findByEmail(
    email: string,
    organizationId?: string,
    status?: string | Array<string>,
    manager?: EntityManager
  ): Promise<User> {
    return await dbTransactionWrap(async (manager: EntityManager) => {
      let user: User;
      if (!organizationId) {
        user = await manager.findOne(User, {
          where: { email },
          relations: ['organization'],
        });
      } else {
        const statusList = status
          ? typeof status === 'object'
            ? status
            : [status]
          : [WORKSPACE_USER_STATUS.ACTIVE, WORKSPACE_USER_STATUS.INVITED, WORKSPACE_USER_STATUS.ARCHIVED];
        user = await manager
          .createQueryBuilder(User, 'users')
          .innerJoinAndSelect(
            'users.organizationUsers',
            'organization_users',
            'organization_users.organizationId = :organizationId',
            { organizationId }
          )
          .leftJoinAndSelect('users.userDetails', 'user_details')
          .where('organization_users.status IN(:...statusList)', {
            statusList,
          })
          .andWhere('users.email = :email', { email })
          .getOne();

        if (!user) {
          user = await this.usersRepository.findOne({
            where: { email },
          });

          if (isSuperAdmin(user)) {
            await this.setupSuperAdmin(user, organizationId);
          } else {
            return;
          }
        }
      }
      return user;
    }, manager);
  }

  async setupSuperAdmin(user: User, organizationId?: string): Promise<void> {
    const organizations: Organization[] = await this.organizationRepository.find(
      organizationId ? { where: { id: organizationId } } : {}
    );
    user.organizationUsers = organizations?.map((organization): OrganizationUser => {
      return {
        id: uuid.v4(),
        userId: user.id,
        organizationId: organization.id,
        organization: organization,
        status: 'active',
        role: null,
        invitationToken: null,
        createdAt: null,
        updatedAt: null,
        user,
        hasId: null,
        save: null,
        remove: null,
        softRemove: null,
        recover: null,
        reload: null,
      };
    });
  }

  async findByPasswordResetToken(token: string): Promise<User> {
    return this.usersRepository.findOne({
      where: { forgotPasswordToken: token },
    });
  }

  async create(
    userParams: Partial<User>,
    organizationId: string,
    groups?: string[],
    existingUser?: User,
    isInvite?: boolean,
    defaultOrganizationId?: string,
    manager?: EntityManager
  ): Promise<User> {
    const { email, firstName, lastName, password, source, status, phoneNumber } = userParams;
    let user: User;

    await dbTransactionWrap(async (manager: EntityManager) => {
      const userType = (await manager.count(User)) === 0 ? USER_TYPE.INSTANCE : USER_TYPE.WORKSPACE;

      if (!existingUser) {
        user = manager.create(User, {
          email,
          firstName,
          lastName,
          password,
          phoneNumber,
          source,
          status,
          userType,
          invitationToken: isInvite ? uuid.v4() : null,
          defaultOrganizationId: defaultOrganizationId || organizationId,
          createdAt: new Date(),
          updatedAt: new Date(),
        });
        await manager.save(user);
      } else {
        user = existingUser;
      }
      const isValidatingExistingGroups = ['ldap', 'saml'].includes(source);
      await this.attachUserGroup(groups, organizationId, user.id, isValidatingExistingGroups, manager);
    }, manager);

    return user;
  }

  async attachUserGroup(
    groups: string[],
    organizationId: string,
    userId: string,
    isValidateExistingGroups = false,
    manager?: EntityManager
  ) {
    await dbTransactionWrap(async (manager: EntityManager) => {
      const organizationGroups = await manager.find(GroupPermission, {
        where: {
          organizationId,
        },
      });

      if (isValidateExistingGroups) {
        const existedGroups = organizationGroups.map((organizationGroup) => organizationGroup.group);
        groups = groups.filter((group) => existedGroups.includes(group));
      }

      for (const group of groups) {
        const orgGroupPermission = organizationGroups.find((organizationGroup) => organizationGroup.group === group);

        if (!orgGroupPermission) {
          throw new BadRequestException(`${group} group does not exist for current organization`);
        }
        const userGroupPermission = manager.create(UserGroupPermission, {
          groupPermissionId: orgGroupPermission.id,
          userId: userId,
        });
        await manager.save(userGroupPermission);
      }
    }, manager);
  }

  async update(userId: string, params: any, manager?: EntityManager, organizationId?: string) {
    const { forgotPasswordToken, password, firstName, lastName, addGroups, removeGroups, source } = params;

    const hashedPassword = password ? bcrypt.hashSync(password, 10) : undefined;

    const updatableParams = {
      forgotPasswordToken,
      firstName,
      lastName,
      password: hashedPassword,
      source,
    };

    // removing keys with undefined values
    cleanObject(updatableParams);

    return await dbTransactionWrap(async (manager: EntityManager) => {
      await manager.update(User, userId, updatableParams);
      const user = await manager.findOne(User, { where: { id: userId } });
      await this.removeUserGroupPermissionsIfExists(manager, user, removeGroups, organizationId);
      await this.addUserGroupPermissions(manager, user, addGroups, organizationId);
      return user;
    }, manager);
  }

  async updateUser(userId: string, updatableParams: Partial<User>, manager?: EntityManager, organizationId?: string) {
    if (updatableParams.password) {
      updatableParams.password = bcrypt.hashSync(updatableParams.password, 10);
    }
    await dbTransactionWrap(async (manager: EntityManager) => {
      await manager.update(User, userId, updatableParams);
      if (updatableParams.userType === USER_TYPE.INSTANCE) {
        await this.validateLicense(manager, organizationId);
      }
    }, manager);
  }

  async addUserGroupPermissions(manager: EntityManager, user: User, addGroups: string[], organizationId?: string) {
    const orgId = organizationId || user.defaultOrganizationId;
    if (addGroups) {
      const orgGroupPermissions = await this.groupPermissionsForOrganization(orgId);

      for (const group of addGroups) {
        const orgGroupPermission = orgGroupPermissions.find((permission) => permission.group == group);

        if (!orgGroupPermission) {
          throw new BadRequestException(`${group} group does not exist for current organization`);
        }
        await dbTransactionWrap(async (manager: EntityManager) => {
          const userGroupPermission = manager.create(UserGroupPermission, {
            groupPermissionId: orgGroupPermission.id,
            userId: user.id,
          });
          await manager.save(userGroupPermission);
        }, manager);
      }
    }
  }

  async removeUserGroupPermissionsIfExists(
    manager: EntityManager,
    user: User,
    removeGroups: string[],
    organizationId?: string
  ) {
    const orgId = organizationId || user.defaultOrganizationId;
    if (removeGroups) {
      await this.throwErrorIfRemovingLastActiveAdmin(user, removeGroups, orgId);
      if (removeGroups.includes('all_users')) {
        throw new BadRequestException('Cannot remove user from default group.');
      }

      await dbTransactionWrap(async (manager: EntityManager) => {
        const groupPermissions = await manager.find(GroupPermission, {
          group: In(removeGroups),
          organizationId: orgId,
        });
        const groupIdsToMaybeRemove = groupPermissions.map((permission) => permission.id);

        await manager.delete(UserGroupPermission, {
          groupPermissionId: In(groupIdsToMaybeRemove),
          userId: user.id,
        });
      }, manager);
    }
  }

  async throwErrorIfRemovingLastActiveAdmin(user: User, removeGroups: string[] = ['admin'], organizationId: string) {
    const removingAdmin = removeGroups.includes('admin');
    if (!removingAdmin) return;

    const result = await createQueryBuilder(User, 'users')
      .innerJoin('users.groupPermissions', 'group_permissions')
      .innerJoin('users.organizationUsers', 'organization_users')
      .where('organization_users.user_id != :userId', { userId: user.id })
      .andWhere('organization_users.status = :status', { status: WORKSPACE_USER_STATUS.ACTIVE })
      .andWhere('group_permissions.group = :group', { group: 'admin' })
      .andWhere('group_permissions.organization_id = :organizationId', {
        organizationId,
      })
      .getCount();

    if (result == 0) throw new BadRequestException('Atleast one active admin is required.');
  }

  async hasGroup(user: User, group: string, organizationId?: string, manager?: EntityManager): Promise<boolean> {
    if (isSuperAdmin(user)) {
      return true;
    }
    return await dbTransactionWrap(async (manager: EntityManager) => {
      const result = await manager
        .createQueryBuilder(GroupPermission, 'group_permissions')
        .innerJoin('group_permissions.userGroupPermission', 'user_group_permissions')
        .where('group_permissions.organization_id = :organizationId', {
          organizationId: organizationId || user.organizationId,
        })
        .andWhere('group_permissions.group = :group ', { group })
        .andWhere('user_group_permissions.user_id = :userId', { userId: user.id })
        .getCount();

      return result > 0;
    }, manager);
  }

  async userCan(user: User, action: string, entityName: string, resourceId?: string): Promise<boolean> {
    if (isSuperAdmin(user)) {
      return true;
    }
    switch (entityName) {
      case 'App':
        return await this.canUserPerformActionOnApp(user, action, resourceId);

      case 'User':
      case 'Plugin':
      case 'CustomStyle':
        return await this.hasGroup(user, 'admin');

      case 'ConfigureGitSync':
        return await this.hasGroup(user, 'admin');

      case 'Thread':
      case 'Comment':
        return await this.canUserPerformActionOnApp(user, 'update', resourceId);

      case 'Folder':
        return await this.canUserPerformActionOnFolder(user, action);

      case 'OrgEnvironmentVariable':
        return await this.canUserPerformActionOnEnvironmentVariable(user, action);

      case 'GlobalDataSource':
        return await this.canUserPerformActionOnDataSources(user, action, resourceId);

      case 'OrganizationConstant':
        return await this.canUserPerformActionOnOrgEnvironmentConstants(user, action);

      default:
        return false;
    }
  }

  async canUserPerformActionOnApp(user: User, action: string, appId?: string): Promise<boolean> {
    let permissionGrant: boolean;

    switch (action) {
      case 'create':
        permissionGrant = this.canAnyGroupPerformAction('appCreate', await this.groupPermissions(user));
        break;
      case 'read':
      case 'update':
        permissionGrant =
          this.canAnyGroupPerformAction(action, await this.appGroupPermissions(user, appId)) ||
          (await this.isUserOwnerOfApp(user, appId));
        break;
      case 'delete':
        permissionGrant =
          this.canAnyGroupPerformAction('delete', await this.appGroupPermissions(user, appId)) ||
          this.canAnyGroupPerformAction('appDelete', await this.groupPermissions(user)) ||
          (await this.isUserOwnerOfApp(user, appId));
        break;
      default:
        permissionGrant = false;
        break;
    }

    return permissionGrant;
  }

  async canUserPerformActionOnDataSources(user: User, action: string, dataSourceId?: string): Promise<boolean> {
    let permissionGrant: boolean;

    switch (action) {
      case 'create':
        permissionGrant = this.canAnyGroupPerformAction('dataSourceCreate', await this.groupPermissions(user));
        break;
      case 'read':
      case 'update':
        permissionGrant = this.canAnyGroupPerformAction(
          action,
          await this.dataSourceGroupPermissions(user, dataSourceId)
        );
        break;
      case 'delete':
        permissionGrant =
          this.canAnyGroupPerformAction('delete', await this.dataSourceGroupPermissions(user)) ||
          this.canAnyGroupPerformAction('dataSourceDelete', await this.groupPermissions(user));
        break;
      default:
        permissionGrant = false;
        break;
    }

    return permissionGrant;
  }

  async canUserPerformActionOnFolder(user: User, action: string): Promise<boolean> {
    let permissionGrant: boolean;

    switch (action) {
      case 'create':
        permissionGrant = this.canAnyGroupPerformAction('folderCreate', await this.groupPermissions(user));
        break;
      case 'update':
        permissionGrant = this.canAnyGroupPerformAction('folderUpdate', await this.groupPermissions(user));
        break;
      case 'delete':
        permissionGrant = this.canAnyGroupPerformAction('folderDelete', await this.groupPermissions(user));
        break;
      default:
        permissionGrant = false;
        break;
    }

    return permissionGrant;
  }

  async canUserPerformActionOnEnvironmentVariable(user: User, action: string): Promise<boolean> {
    let permissionGrant: boolean;

    switch (action) {
      case 'create':
        permissionGrant = this.canAnyGroupPerformAction(
          'orgEnvironmentVariableCreate',
          await this.groupPermissions(user)
        );
        break;
      case 'update':
        permissionGrant = this.canAnyGroupPerformAction(
          'orgEnvironmentVariableUpdate',
          await this.groupPermissions(user)
        );
        break;
      case 'delete':
        permissionGrant = this.canAnyGroupPerformAction(
          'orgEnvironmentVariableDelete',
          await this.groupPermissions(user)
        );
        break;
      default:
        permissionGrant = false;
        break;
    }

    return permissionGrant;
  }

  async canUserPerformActionOnOrgEnvironmentConstants(user: User, action: string): Promise<boolean> {
    let permissionGrant: boolean;

    switch (action) {
      case 'create':
      case 'update':
        permissionGrant = this.canAnyGroupPerformAction(
          'orgEnvironmentConstantCreate',
          await this.groupPermissions(user)
        );
        break;

      case 'delete':
        permissionGrant = this.canAnyGroupPerformAction(
          'orgEnvironmentConstantDelete',
          await this.groupPermissions(user)
        );
        break;
      default:
        permissionGrant = false;
        break;
    }

    return permissionGrant;
  }

  async isUserOwnerOfApp(user: User, appId: string): Promise<boolean> {
    const app: App = await this.appsRepository.findOne({
      where: {
        id: appId,
        userId: user.id,
      },
    });
    return !!app && app.organizationId === user.organizationId;
  }

  async retrieveAppDataUsingSlug(
    slug: string
  ): Promise<{ organizationId: string; isPublic: boolean; isReleased: boolean }> {
    let app: App;
    try {
      app = await this.appsRepository.findOneOrFail(slug);
    } catch (error) {
      app = await this.appsRepository.findOne({
        slug,
      });
    }

    return {
      organizationId: app?.organizationId,
      isPublic: app?.isPublic,
      isReleased: app?.currentVersionId ? true : false,
    };
  }

  async addAvatar(userId: string, imageBuffer: Buffer, filename: string, manager?: EntityManager) {
    return await dbTransactionWrap(async (manager: EntityManager) => {
      const user = await manager.findOne(User, userId);
      const currentAvatarId = user.avatarId;
      const createFileDto = new CreateFileDto();
      createFileDto.filename = filename;
      createFileDto.data = imageBuffer;
      const avatar = await this.filesService.create(createFileDto, manager);

      await manager.update(User, userId, {
        avatarId: avatar.id,
      });

      if (currentAvatarId) {
        await this.filesService.remove(currentAvatarId, manager);
      }
      return avatar;
    }, manager);
  }

  canAnyGroupPerformAction(
    action: string,
    permissions: AppGroupPermission[] | GroupPermission[] | DataSourceGroupPermission[]
  ): boolean {
    return permissions.some((p) => p[action]);
  }

  async groupPermissions(user: User, manager?: EntityManager): Promise<GroupPermission[]> {
    return await dbTransactionWrap(async (manager: EntityManager) => {
      let groupPermissions: GroupPermission[] = [];
      const isLicenseValid = await this.licenseService.getLicenseTerms(LICENSE_FIELD.VALID, user?.organizationId);
      const orgUserGroupPermissions = await this.userGroupPermissions(user, user.organizationId, manager);
      const groupIds = orgUserGroupPermissions.map((p) => p.groupPermissionId);

      const result = await manager.findByIds(GroupPermission, groupIds);
      if (!isLicenseValid) {
        for (const groupPermission of result) {
          const updatedGroupPermission: GroupPermission = groupPermission;
          Object.keys(groupPermission).forEach((key) => {
            if (typeof groupPermission[key] == 'boolean' && !['admin'].includes(groupPermission.group)) {
              updatedGroupPermission[key] = false;
            }
          });
          groupPermissions.push(updatedGroupPermission);
        }
      } else {
        groupPermissions = result;
      }

      return groupPermissions;
    }, manager);
  }

  async groupPermissionsForOrganization(organizationId: string) {
    const groupPermissionRepository = getRepository(GroupPermission);

    return await groupPermissionRepository.find({ organizationId });
  }

  async appGroupPermissions(user: User, appId?: string, manager?: EntityManager): Promise<AppGroupPermission[]> {
    const orgUserGroupPermissions = await this.userGroupPermissions(user, user.organizationId, manager);
    const groupIds = orgUserGroupPermissions.map((p) => p.groupPermissionId);
    const isLicenseValid = await this.licenseService.getLicenseTerms(LICENSE_FIELD.VALID, user?.organizationId);

    if (!groupIds || groupIds.length === 0) {
      return [];
    }
    return await dbTransactionWrap(async (manager: EntityManager) => {
      const query = manager
        .createQueryBuilder(AppGroupPermission, 'app_group_permissions')
        .innerJoin(
          'app_group_permissions.groupPermission',
          'group_permissions',
          'group_permissions.organization_id = :organizationId',
          {
            organizationId: user.organizationId,
          }
        )
        .innerJoinAndSelect('app_group_permissions.groupPermission', 'groupPermission')
        .where('app_group_permissions.groupPermissionId IN (:...groupIds)', { groupIds });
      if (!isLicenseValid) {
        query.andWhere('groupPermission.group IN (:...groups)', { groups: ['admin', 'all_users'] });
      }
      if (appId) {
        query.andWhere('app_group_permissions.appId = :appId', { appId });
      }
      return await query.getMany();
    }, manager);
  }

  async dataSourceGroupPermissions(
    user: User,
    dataSourceId?: string,
    manager?: EntityManager
  ): Promise<DataSourceGroupPermission[]> {
    const orgUserGroupPermissions = await this.userGroupPermissions(user, user.organizationId, manager);
    const groupIds = orgUserGroupPermissions.map((p) => p.groupPermissionId);
    const isLicenseValid = await this.licenseService.getLicenseTerms(LICENSE_FIELD.VALID, user?.organizationId);

    if (!groupIds || groupIds.length === 0) {
      return [];
    }
    return await dbTransactionWrap(async (manager: EntityManager) => {
      const query = manager
        .createQueryBuilder(DataSourceGroupPermission, 'data_source_group_permissions')
        .innerJoin(
          'data_source_group_permissions.groupPermission',
          'group_permissions',
          'group_permissions.organization_id = :organizationId',
          {
            organizationId: user.organizationId,
          }
        )
        .innerJoinAndSelect('data_source_group_permissions.groupPermission', 'groupPermission')
        .where('data_source_group_permissions.groupPermissionId IN (:...groupIds)', { groupIds });
      if (!isLicenseValid) {
        query.andWhere('groupPermission.group = :group', { group: 'admin' });
      }
      if (dataSourceId) {
        query.andWhere('data_source_group_permissions.dataSourceId = :dataSourceId', { dataSourceId });
      }
      return await query.getMany();
    }, manager);
  }

  async userGroupPermissions(
    user: User,
    organizationId?: string,
    manager?: EntityManager
  ): Promise<UserGroupPermission[]> {
    return await dbTransactionWrap(async (manager: EntityManager) => {
      return await manager
        .createQueryBuilder(UserGroupPermission, 'user_group_permissions')
        .innerJoin('user_group_permissions.groupPermission', 'group_permissions')
        .where('group_permissions.organization_id = :organizationId', {
          organizationId: organizationId || user.organizationId,
        })
        .andWhere('user_group_permissions.user_id = :userId', { userId: user.id })
        .getMany();
    }, manager);
  }

  private createAppsJoinCondition(organizationId?: string): string {
    return organizationId ? 'apps.organizationId = :organizationId' : '1=1';
  }

  private createGroupPermissionsJoinCondition(organizationId?: string): string {
    return organizationId ? 'group_permissions.organizationId = :organizationId' : '1=1';
  }

  private createOrganizationUsersJoinCondition(organizationId?: string): string {
    const statusCondition = 'organization_users.status IN (:...statusList)';
    const organizationCondition = organizationId ? ' AND organization_users.organizationId = :organizationId' : '';
    return `${statusCondition}${organizationCondition}`;
  }

  private async getUserIdWithEditPermission(manager: EntityManager, organizationId?: string) {
    const statusList = [USER_STATUS.INVITED, USER_STATUS.ACTIVE];
    const groupPermissionsCondition = this.createGroupPermissionsJoinCondition(organizationId);
    const organizationUsersCondition = this.createOrganizationUsersJoinCondition(organizationId);
    const appsCondition = this.createAppsJoinCondition(organizationId);
    const userIdsWithEditPermissions = (
      await manager
        .createQueryBuilder(User, 'users')
<<<<<<< HEAD
        .innerJoin('users.groupPermissions', 'group_permissions', groupPermissionsCondition, { organizationId })
        .leftJoin('group_permissions.appGroupPermission', 'app_group_permissions')
        .innerJoin('users.organizationUsers', 'organization_users', organizationUsersCondition, {
=======
        .innerJoin('users.organizationUsers', 'organization_users', 'organization_users.status IN (:...statusList)', {
>>>>>>> f80fc5f2
          statusList,
          organizationId,
        })
        .innerJoin(
          'users.groupPermissions',
          'group_permissions',
          'organization_users.organizationId = group_permissions.organizationId'
        )
        .innerJoin('group_permissions.organization', 'organization')
        .leftJoin('group_permissions.appGroupPermission', 'app_group_permissions')
        .andWhere('users.status != :archived', { archived: USER_STATUS.ARCHIVED })
        .andWhere(
          new Brackets((qb) => {
            qb.where('app_group_permissions.read = true AND app_group_permissions.update = true').orWhere(
              'group_permissions.appCreate = true'
            );
          })
        )
        .select('users.id')
        .distinct()
        .getMany()
    ).map((record) => record.id);

    const userIdsOfAppOwners = (
      await manager
        .createQueryBuilder(User, 'users')
        .innerJoin('users.apps', 'apps', appsCondition, { organizationId })
        .innerJoin('users.organizationUsers', 'organization_users', organizationUsersCondition, {
          statusList,
          organizationId,
        })
        .andWhere('users.status != :archived', { archived: USER_STATUS.ARCHIVED })
        .select('users.id')
        .distinct()
        .getMany()
    ).map((record) => record.id);

    const userIdsOfSuperAdmins = (
      await manager
        .createQueryBuilder(User, 'users')
        .select('users.id')
        .where('users.userType = :userType', { userType: USER_TYPE.INSTANCE })
        .andWhere('users.status = :status', { status: USER_STATUS.ACTIVE })
        .getMany()
    ).map((record) => record.id);

    return [...new Set([...userIdsWithEditPermissions, ...userIdsOfAppOwners, ...userIdsOfSuperAdmins])];
  }

  async fetchTotalEditorCount(manager: EntityManager, organizationId?: string): Promise<number> {
    const userIdsWithEditPermissions = await this.getUserIdWithEditPermission(manager, organizationId);
    return userIdsWithEditPermissions?.length || 0;
  }

  async fetchTotalViewerEditorCount(
    manager: EntityManager,
    organizationId?: string
  ): Promise<{ editor: number; viewer: number }> {
    const userIdsWithEditPermissions = await this.getUserIdWithEditPermission(manager, organizationId);
    const statusList = [USER_STATUS.INVITED, USER_STATUS.ACTIVE];
    const groupPermissionsCondition = this.createGroupPermissionsJoinCondition(organizationId);
    const organizationUsersCondition = this.createOrganizationUsersJoinCondition(organizationId);

    if (!userIdsWithEditPermissions?.length) {
      // No editors -> No viewers
      return { editor: 0, viewer: 0 };
    }
    const viewer = await manager
      .createQueryBuilder(User, 'users')
      .innerJoin('users.groupPermissions', 'group_permissions', groupPermissionsCondition, { organizationId })
      .leftJoin(
        'group_permissions.appGroupPermission',
        'app_group_permissions',
        'app_group_permissions.read = true AND app_group_permissions.update = false'
      )
      .innerJoin('users.organizationUsers', 'organization_users', organizationUsersCondition, {
        statusList,
        organizationId,
      })
      .andWhere('users.status != :archived', { archived: USER_STATUS.ARCHIVED })
      .andWhere('users.id NOT IN(:...userIdsWithEditPermissions)', { userIdsWithEditPermissions })
      .select('users.id')
      .distinct()
      .getCount();

    return { editor: userIdsWithEditPermissions?.length || 0, viewer };
  }

  async fetchTotalSuperadminCount(manager: EntityManager): Promise<number> {
    return await manager
      .createQueryBuilder(User, 'users')
      .where('users.userType = :userType', { userType: USER_TYPE.INSTANCE })
      .andWhere('users.status != :archived', { archived: USER_STATUS.ARCHIVED })
      .getCount();
  }

  async validateLicense(manager: EntityManager, organizationId?: string): Promise<void> {
    let editor = -1,
      viewer = -1;
    const {
      allUsers: { total: users, editors: editorUsers, viewers: viewerUsers, superadmins: superadminUsers },
    } = await this.licenseService.getLicenseTerms([LICENSE_FIELD.USER], organizationId);

    if (superadminUsers !== LICENSE_LIMIT.UNLIMITED) {
      const superadmin = await this.fetchTotalSuperadminCount(manager);
      if (superadmin > superadminUsers) {
        throw new HttpException('You have reached your limit for number of super admins.', 451);
      }
    }

    if (users !== LICENSE_LIMIT.UNLIMITED && (await this.getCount(true, manager, organizationId)) > users) {
      throw new HttpException('You have reached your limit for number of users.', 451);
    }

    if (editorUsers !== LICENSE_LIMIT.UNLIMITED && viewerUsers !== LICENSE_LIMIT.UNLIMITED) {
      ({ editor, viewer } = await this.fetchTotalViewerEditorCount(manager, organizationId));
    }
    if (editorUsers !== LICENSE_LIMIT.UNLIMITED) {
      if (editor === -1) {
        editor = await this.fetchTotalEditorCount(manager, organizationId);
      }
      if (editor > editorUsers) {
        throw new HttpException('You have reached your limit for number of builders.', 451);
      }
    }

    if (viewerUsers !== LICENSE_LIMIT.UNLIMITED) {
      if (viewer === -1) {
        ({ viewer } = await this.fetchTotalViewerEditorCount(manager, organizationId));
      }
      const addedUsers = await this.getCount(true, manager, organizationId);
      const addableUsers = users - addedUsers;

      if (viewer > viewerUsers && addableUsers < 0) {
        throw new HttpException('You have reached your limit for number of end users.', 451);
      }
    }
  }

  async getUserLimitsByType(type: LIMIT_TYPE, organizationId?: string) {
    const {
      allUsers: { total: users, editors: editorUsers, viewers: viewerUsers },
      status: licenseStatus,
    } = await this.licenseService.getLicenseTerms([LICENSE_FIELD.USER, LICENSE_FIELD.STATUS], organizationId);

    const manager = getManager();

    switch (type) {
      case LIMIT_TYPE.TOTAL: {
        if (users === LICENSE_LIMIT.UNLIMITED) {
          return;
        }
        const currentUsersCount = await this.getCount(true, manager, organizationId);
        return generatePayloadForLimits(currentUsersCount, users, licenseStatus);
      }
      case LIMIT_TYPE.EDITOR: {
        if (editorUsers === LICENSE_LIMIT.UNLIMITED) {
          return;
        }
        const currentEditorsCount = await this.fetchTotalEditorCount(manager, organizationId);
        return generatePayloadForLimits(currentEditorsCount, editorUsers, licenseStatus);
      }
      case LIMIT_TYPE.VIEWER: {
        if (viewerUsers === LICENSE_LIMIT.UNLIMITED) {
          return;
        }
        const { viewer: currentViewersCount } = await this.fetchTotalViewerEditorCount(manager, organizationId);
        return generatePayloadForLimits(currentViewersCount, viewerUsers, licenseStatus);
      }
      case LIMIT_TYPE.ALL: {
        const currentUsersCount = await this.getCount(true, manager, organizationId);
        const { viewer: currentViewersCount, editor: currentEditorsCount } = await this.fetchTotalViewerEditorCount(
          manager,
          organizationId
        );

        return {
          usersCount: generatePayloadForLimits(currentUsersCount, users, licenseStatus, LICENSE_LIMITS_LABEL.USERS),
          editorsCount: generatePayloadForLimits(
            currentEditorsCount,
            editorUsers,
            licenseStatus,
            LICENSE_LIMITS_LABEL.EDIT_USERS
          ),
          viewersCount: generatePayloadForLimits(
            currentViewersCount,
            viewerUsers,
            licenseStatus,
            LICENSE_LIMITS_LABEL.END_USERS
          ),
        };
      }
    }
  }

  async updateSSOUserInfo(manager: EntityManager, userId: string, ssoUserInfo: any): Promise<void> {
    await manager.upsert(
      UserDetails,
      {
        userId,
        ssoUserInfo,
        updatedAt: new Date(),
      },
      ['userId']
    );
  }
}<|MERGE_RESOLUTION|>--- conflicted
+++ resolved
@@ -794,13 +794,9 @@
     const userIdsWithEditPermissions = (
       await manager
         .createQueryBuilder(User, 'users')
-<<<<<<< HEAD
         .innerJoin('users.groupPermissions', 'group_permissions', groupPermissionsCondition, { organizationId })
         .leftJoin('group_permissions.appGroupPermission', 'app_group_permissions')
         .innerJoin('users.organizationUsers', 'organization_users', organizationUsersCondition, {
-=======
-        .innerJoin('users.organizationUsers', 'organization_users', 'organization_users.status IN (:...statusList)', {
->>>>>>> f80fc5f2
           statusList,
           organizationId,
         })
