--- conflicted
+++ resolved
@@ -1,11 +1,8 @@
 import { Injectable, InternalServerErrorException } from '@nestjs/common';
 import { InjectRepository } from '@nestjs/typeorm';
 import { User } from '../entities/user.entity';
-<<<<<<< HEAD
-=======
 import { FilesService } from '../services/files.service';
 import { Organization } from 'src/entities/organization.entity';
->>>>>>> 675e8715
 import { App } from 'src/entities/app.entity';
 import { Connection, createQueryBuilder, EntityManager, getManager, getRepository, In, Repository } from 'typeorm';
 import { OrganizationUser } from '../entities/organization_user.entity';
@@ -14,11 +11,8 @@
 import { GroupPermission } from 'src/entities/group_permission.entity';
 import { BadRequestException } from '@nestjs/common';
 import { cleanObject } from 'src/helpers/utils.helper';
-<<<<<<< HEAD
-=======
 import { CreateUserDto } from '@dto/user.dto';
 import { CreateFileDto } from '@dto/create-file.dto';
->>>>>>> 675e8715
 const uuid = require('uuid');
 const bcrypt = require('bcrypt');
 
