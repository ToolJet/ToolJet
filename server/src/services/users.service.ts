import { Injectable, InternalServerErrorException } from '@nestjs/common';
import { InjectRepository } from '@nestjs/typeorm';
import { User } from '../entities/user.entity';
import { FilesService } from '../services/files.service';
import { App } from 'src/entities/app.entity';
import { Connection, createQueryBuilder, EntityManager, getManager, getRepository, In, Repository } from 'typeorm';
import { OrganizationUser } from '../entities/organization_user.entity';
import { AppGroupPermission } from 'src/entities/app_group_permission.entity';
import { UserGroupPermission } from 'src/entities/user_group_permission.entity';
import { GroupPermission } from 'src/entities/group_permission.entity';
import { BadRequestException } from '@nestjs/common';
<<<<<<< HEAD
import { AuditLoggerService } from './audit_logger.service';
import { ActionTypes, ResourceTypes } from 'src/entities/audit_log.entity';
import got from 'got';
=======
>>>>>>> f4ae64df
import { cleanObject } from 'src/helpers/utils.helper';
import { CreateFileDto } from '@dto/create-file.dto';
const uuid = require('uuid');
const bcrypt = require('bcrypt');
const freshdeskBaseUrl = 'https://tooljet-417912114917301615.myfreshworks.com/crm/sales/api/';
@Injectable()
export class UsersService {
  constructor(
    private readonly filesService: FilesService,
    private connection: Connection,
    @InjectRepository(User)
    private usersRepository: Repository<User>,
    @InjectRepository(OrganizationUser)
    private organizationUsersRepository: Repository<OrganizationUser>,
    @InjectRepository(App)
    private appsRepository: Repository<App>
  ) {}

  async findAll(organizationId: string): Promise<User[]> {
    return this.usersRepository.find({
      where: { defaultOrganizationId: organizationId },
      select: ['id', 'email', 'firstName', 'lastName'],
      relations: [],
    });
  }

  async findOne(id: string): Promise<User> {
    return this.usersRepository.findOne({ where: { id } });
  }

  async findByEmail(email: string, organisationId?: string): Promise<User> {
    if (!organisationId) {
      return this.usersRepository.findOne({
        where: { email },
      });
    } else {
      return await createQueryBuilder(User, 'users')
        .innerJoinAndSelect(
          'users.organizationUsers',
          'organization_users',
          'organization_users.organizationId = :organisationId',
          { organisationId }
        )
        .where('organization_users.status = :active', { active: 'active' })
        .andWhere('users.email = :email', { email })
        .getOne();
    }
  }

  async findByPasswordResetToken(token: string): Promise<User> {
    return this.usersRepository.findOne({
      where: { forgotPasswordToken: token },
    });
  }

  async create(
    userParams: any,
    organizationId: string,
    groups?: string[],
    existingUser?: User,
    isInvite?: boolean,
    defaultOrganizationId?: string
  ): Promise<User> {
    const password = uuid.v4();

    const { email, firstName, lastName } = userParams;
    let user: User;

    await getManager().transaction(async (manager) => {
      if (!existingUser) {
        user = manager.create(User, {
          email,
          firstName,
          lastName,
          password,
          invitationToken: isInvite ? uuid.v4() : null,
          defaultOrganizationId: defaultOrganizationId || organizationId,
          createdAt: new Date(),
          updatedAt: new Date(),
        });
        await manager.save(user);
      } else {
        user = existingUser;
      }
    });

    await this.attachUserGroup(groups, organizationId, user.id);

    return user;
  }

  async attachUserGroup(groups, organizationId, userId) {
    await getManager().transaction(async (manager) => {
      for (const group of groups) {
        const orgGroupPermission = await manager.findOne(GroupPermission, {
          where: {
            organizationId: organizationId,
            group: group,
          },
        });

        if (orgGroupPermission) {
          const userGroupPermission = manager.create(UserGroupPermission, {
            groupPermissionId: orgGroupPermission.id,
            userId: userId,
          });
          await manager.save(userGroupPermission);
        } else {
          throw new BadRequestException(`${group} group does not exist for current organization`);
        }
      }
    });
  }

  async status(user: User) {
    const orgUser = await this.organizationUsersRepository.findOne({ where: { user } });
    return orgUser.status;
  }

  async findOrCreateByEmail(userParams: any, organizationId: string): Promise<{ user: User; newUserCreated: boolean }> {
    let user: User;
    let newUserCreated = false;

    user = await this.findByEmail(userParams.email);

    if (user?.organizationUsers?.some((ou) => ou.organizationId === organizationId)) {
      // User exist in current organization
      return { user, newUserCreated };
    }

    const groups = ['all_users'];
    user = await this.create({ ...userParams }, organizationId, groups, user);
    newUserCreated = true;

    return { user, newUserCreated };
  }

<<<<<<< HEAD
  async updateCRM(user: User): Promise<boolean> {
    const response = await got(`${freshdeskBaseUrl}lookup?q=${user.email}&f=email&entities=contact`, {
      method: 'get',
      headers: {
        Authorization: `Token token=${process.env.FWAPIKey}`,
        'Content-Type': 'application/json',
      },
    });

    const contacts = JSON.parse(response.body)['contacts']['contacts'];
    let contact = undefined;

    if (contacts) {
      if (contacts.length > 0) {
        contact = contacts[0];
      }
    }

    await got(`${freshdeskBaseUrl}contacts/${contact.id}`, {
      method: 'put',
      headers: { Authorization: `Token token=${process.env.FWAPIKey}`, 'Content-Type': 'application/json' },
      json: {
        contact: {
          email: user.email,
          first_name: user.firstName,
          last_name: user.lastName,
          custom_field: {
            job_title: user.role,
          },
        },
      },
    });

    return true;
  }

  async setupAccountFromInvitationToken(request: any, userCreateDto: CreateUserDto) {
    const { organization, password, token, role, first_name: firstName, last_name: lastName } = userCreateDto;

    if (!token) {
      throw new BadRequestException('Invalid token');
    }

    const user: User = await this.usersRepository.findOne({ where: { invitationToken: token } });

    if (!user?.organizationUsers) {
      throw new BadRequestException('Invalid invitation link');
    }
    const organizationUser: OrganizationUser = user.organizationUsers.find(
      (ou) => ou.organizationId === user.defaultOrganizationId
    );

    if (!organizationUser) {
      throw new BadRequestException('Invalid invitation link');
    }

    await this.usersRepository.save(
      Object.assign(user, {
        firstName,
        lastName,
        password,
        role,
        invitationToken: null,
      })
    );

    await this.organizationUsersRepository.save(
      Object.assign(organizationUser, {
        invitationToken: null,
        status: 'active',
      })
    );

    if (organization) {
      await this.organizationsRepository.update(user.defaultOrganizationId, {
        name: organization,
      });
    }
  }

  async acceptOrganizationInvite(request: any, params: any) {
    const { password, token } = params;

    const organizationUser = await this.organizationUsersRepository.findOne({
      where: { invitationToken: token },
      relations: ['user'],
    });

    if (!organizationUser?.user) {
      throw new BadRequestException('Invalid invitation link');
    }
    const user: User = organizationUser.user;

    if (user.invitationToken) {
      // User sign up link send - not activated account
      const defaultOrganizationUser = await this.organizationUsersRepository.findOne({
        where: { organizationId: user.defaultOrganizationId, status: 'invited' },
      });

      if (defaultOrganizationUser) {
        await this.organizationUsersRepository.save(
          Object.assign(defaultOrganizationUser, {
            invitationToken: null,
            status: 'active',
          })
        );
      }

      void this.updateCRM(user);
    }

    await this.auditLoggerService.perform({
      request,
      userId: user.id,
      organizationId: user.organizationId,
      resourceId: user.id,
      resourceName: user.email,
      resourceType: ResourceTypes.USER,
      actionType: ActionTypes.USER_INVITE_REDEEM,
    });

    // set new password if entered
    await this.usersRepository.save(
      Object.assign(user, {
        ...(password ? { password } : {}),
        invitationToken: null,
      })
    );

    await this.organizationUsersRepository.save(
      Object.assign(organizationUser, {
        invitationToken: null,
        status: 'active',
      })
    );
  }

=======
>>>>>>> f4ae64df
  async updateDefaultOrganization(user: User, organizationId: string) {
    await this.usersRepository.update(user.id, { defaultOrganizationId: organizationId });
  }

  async update(userId: string, params: any, manager?: EntityManager, organizationId?: string) {
    const { forgotPasswordToken, password, firstName, lastName, addGroups, removeGroups } = params;

    const hashedPassword = password ? bcrypt.hashSync(password, 10) : undefined;

    const updateableParams = {
      forgotPasswordToken,
      firstName,
      lastName,
      password: hashedPassword,
    };

    // removing keys with undefined values
    cleanObject(updateableParams);

    let user: User;

    const performUpdateInTransaction = async (manager) => {
      await manager.update(User, userId, { ...updateableParams });
      user = await manager.findOne(User, { where: { id: userId } });

      await this.removeUserGroupPermissionsIfExists(manager, user, removeGroups, organizationId);

      await this.addUserGroupPermissions(manager, user, addGroups, organizationId);
    };

    if (manager) {
      await performUpdateInTransaction(manager);
    } else {
      await getManager().transaction(async (manager) => {
        await performUpdateInTransaction(manager);
      });
    }

    return user;
  }

  async addUserGroupPermissions(manager: EntityManager, user: User, addGroups: string[], organizationId?: string) {
    const orgId = organizationId || user.defaultOrganizationId;
    if (addGroups) {
      const orgGroupPermissions = await this.groupPermissionsForOrganization(orgId);

      for (const group of addGroups) {
        const orgGroupPermission = orgGroupPermissions.find((permission) => permission.group == group);

        if (orgGroupPermission) {
          const userGroupPermission = manager.create(UserGroupPermission, {
            groupPermissionId: orgGroupPermission.id,
            userId: user.id,
          });
          await manager.save(userGroupPermission);
        } else {
          throw new BadRequestException(`${group} group does not exist for current organization`);
        }
      }
    }
  }

  async removeUserGroupPermissionsIfExists(
    manager: EntityManager,
    user: User,
    removeGroups: string[],
    organizationId?: string
  ) {
    const orgId = organizationId || user.defaultOrganizationId;
    if (removeGroups) {
      await this.throwErrorIfRemovingLastActiveAdmin(user, removeGroups, orgId);
      if (removeGroups.includes('all_users')) {
        throw new BadRequestException('Cannot remove user from default group.');
      }

      const groupPermissions = await manager.find(GroupPermission, {
        group: In(removeGroups),
        organizationId: orgId,
      });
      const groupIdsToMaybeRemove = groupPermissions.map((permission) => permission.id);

      await manager.delete(UserGroupPermission, {
        groupPermissionId: In(groupIdsToMaybeRemove),
        userId: user.id,
      });
    }
  }

  async throwErrorIfRemovingLastActiveAdmin(user: User, removeGroups: string[] = ['admin'], organizationId: string) {
    const removingAdmin = removeGroups.includes('admin');
    if (!removingAdmin) return;

    const result = await createQueryBuilder(User, 'users')
      .innerJoin('users.groupPermissions', 'group_permissions')
      .innerJoin('users.organizationUsers', 'organization_users')
      .where('organization_users.user_id != :userId', { userId: user.id })
      .andWhere('organization_users.status = :status', { status: 'active' })
      .andWhere('group_permissions.group = :group', { group: 'admin' })
      .andWhere('group_permissions.organization_id = :organizationId', {
        organizationId,
      })
      .getCount();

    if (result == 0) throw new BadRequestException('Atleast one active admin is required.');
  }

  async hasGroup(user: User, group: string, organizationId?: string): Promise<boolean> {
    const orgId = organizationId || user.organizationId;

    const result = await createQueryBuilder(GroupPermission, 'group_permissions')
      .innerJoin('group_permissions.userGroupPermission', 'user_group_permissions')
      .where('group_permissions.organization_id = :organizationId', {
        organizationId: orgId,
      })
      .andWhere('group_permissions.group = :group ', { group })
      .andWhere('user_group_permissions.user_id = :userId', { userId: user.id })
      .getCount();

    return result > 0;
  }

  async userCan(user: User, action: string, entityName: string, resourceId?: string): Promise<boolean> {
    switch (entityName) {
      case 'App':
        return await this.canUserPerformActionOnApp(user, action, resourceId);

      case 'User':
        return await this.hasGroup(user, 'admin');

      case 'Thread':
      case 'Comment':
        return await this.canUserPerformActionOnApp(user, 'update', resourceId);

      case 'Folder':
        return await this.canUserPerformActionOnFolder(user, action);

      default:
        return false;
    }
  }

  async canUserPerformActionOnApp(user: User, action: string, appId?: string): Promise<boolean> {
    let permissionGrant: boolean;

    switch (action) {
      case 'create':
        permissionGrant = this.canAnyGroupPerformAction('appCreate', await this.groupPermissions(user));
        break;
      case 'read':
      case 'update':
        permissionGrant =
          this.canAnyGroupPerformAction(action, await this.appGroupPermissions(user, appId)) ||
          (await this.isUserOwnerOfApp(user, appId));
        break;
      case 'delete':
        permissionGrant =
          this.canAnyGroupPerformAction('delete', await this.appGroupPermissions(user, appId)) ||
          this.canAnyGroupPerformAction('appDelete', await this.groupPermissions(user)) ||
          (await this.isUserOwnerOfApp(user, appId));
        break;
      default:
        permissionGrant = false;
        break;
    }

    return permissionGrant;
  }

  async canUserPerformActionOnFolder(user: User, action: string): Promise<boolean> {
    let permissionGrant: boolean;

    switch (action) {
      case 'create':
        permissionGrant = this.canAnyGroupPerformAction('folderCreate', await this.groupPermissions(user));
        break;
      default:
        permissionGrant = false;
        break;
    }

    return permissionGrant;
  }

  async isUserOwnerOfApp(user: User, appId: string): Promise<boolean> {
    const app: App = await this.appsRepository.findOne({
      where: {
        id: appId,
        userId: user.id,
      },
    });
    return !!app && app.organizationId === user.organizationId;
  }

  async addAvatar(userId: number, imageBuffer: Buffer, filename: string) {
    const queryRunner = this.connection.createQueryRunner();

    await queryRunner.connect();
    await queryRunner.startTransaction();

    try {
      const user = await queryRunner.manager.findOne(User, userId);
      const currentAvatarId = user.avatarId;
      const createFileDto = new CreateFileDto();
      createFileDto.filename = filename;
      createFileDto.data = imageBuffer;
      const avatar = await this.filesService.create(createFileDto, queryRunner);

      await queryRunner.manager.update(User, userId, {
        avatarId: avatar.id,
      });

      if (currentAvatarId) {
        await this.filesService.remove(currentAvatarId, queryRunner);
      }

      await queryRunner.commitTransaction();

      return avatar;
    } catch (error) {
      await queryRunner.rollbackTransaction();
      throw new InternalServerErrorException(error);
    } finally {
      await queryRunner.release();
    }
  }

  canAnyGroupPerformAction(action: string, permissions: AppGroupPermission[] | GroupPermission[]): boolean {
    return permissions.some((p) => p[action]);
  }

  async groupPermissions(user: User): Promise<GroupPermission[]> {
    const orgUserGroupPermissions = await this.userGroupPermissions(user, user.organizationId);
    const groupIds = orgUserGroupPermissions.map((p) => p.groupPermissionId);
    const groupPermissionRepository = getRepository(GroupPermission);

    return await groupPermissionRepository.findByIds(groupIds);
  }

  async groupPermissionsForOrganization(organizationId: string) {
    const groupPermissionRepository = getRepository(GroupPermission);

    return await groupPermissionRepository.find({ organizationId });
  }

  async appGroupPermissions(user: User, appId?: string): Promise<AppGroupPermission[]> {
    const orgUserGroupPermissions = await this.userGroupPermissions(user, user.organizationId);
    const groupIds = orgUserGroupPermissions.map((p) => p.groupPermissionId);

    if (!groupIds || groupIds.length === 0) {
      return [];
    }

    const query = createQueryBuilder(AppGroupPermission, 'app_group_permissions')
      .innerJoin(
        'app_group_permissions.groupPermission',
        'group_permissions',
        'group_permissions.organization_id = :organizationId',
        {
          organizationId: user.organizationId,
        }
      )
      .where('app_group_permissions.groupPermissionId IN (:...groupIds)', { groupIds });

    if (appId) {
      query.andWhere('app_group_permissions.appId = :appId', { appId });
    }
    return await query.getMany();
  }

  async userGroupPermissions(user: User, organizationId?: string): Promise<UserGroupPermission[]> {
    const orgId = organizationId || user.organizationId;

    return await createQueryBuilder(UserGroupPermission, 'user_group_permissions')
      .innerJoin('user_group_permissions.groupPermission', 'group_permissions')
      .where('group_permissions.organization_id = :organizationId', {
        organizationId: orgId,
      })
      .andWhere('user_group_permissions.user_id = :userId', { userId: user.id })
      .getMany();
  }
}<|MERGE_RESOLUTION|>--- conflicted
+++ resolved
@@ -9,17 +9,11 @@
 import { UserGroupPermission } from 'src/entities/user_group_permission.entity';
 import { GroupPermission } from 'src/entities/group_permission.entity';
 import { BadRequestException } from '@nestjs/common';
-<<<<<<< HEAD
-import { AuditLoggerService } from './audit_logger.service';
-import { ActionTypes, ResourceTypes } from 'src/entities/audit_log.entity';
-import got from 'got';
-=======
->>>>>>> f4ae64df
 import { cleanObject } from 'src/helpers/utils.helper';
 import { CreateFileDto } from '@dto/create-file.dto';
 const uuid = require('uuid');
 const bcrypt = require('bcrypt');
-const freshdeskBaseUrl = 'https://tooljet-417912114917301615.myfreshworks.com/crm/sales/api/';
+
 @Injectable()
 export class UsersService {
   constructor(
@@ -152,146 +146,6 @@
     return { user, newUserCreated };
   }
 
-<<<<<<< HEAD
-  async updateCRM(user: User): Promise<boolean> {
-    const response = await got(`${freshdeskBaseUrl}lookup?q=${user.email}&f=email&entities=contact`, {
-      method: 'get',
-      headers: {
-        Authorization: `Token token=${process.env.FWAPIKey}`,
-        'Content-Type': 'application/json',
-      },
-    });
-
-    const contacts = JSON.parse(response.body)['contacts']['contacts'];
-    let contact = undefined;
-
-    if (contacts) {
-      if (contacts.length > 0) {
-        contact = contacts[0];
-      }
-    }
-
-    await got(`${freshdeskBaseUrl}contacts/${contact.id}`, {
-      method: 'put',
-      headers: { Authorization: `Token token=${process.env.FWAPIKey}`, 'Content-Type': 'application/json' },
-      json: {
-        contact: {
-          email: user.email,
-          first_name: user.firstName,
-          last_name: user.lastName,
-          custom_field: {
-            job_title: user.role,
-          },
-        },
-      },
-    });
-
-    return true;
-  }
-
-  async setupAccountFromInvitationToken(request: any, userCreateDto: CreateUserDto) {
-    const { organization, password, token, role, first_name: firstName, last_name: lastName } = userCreateDto;
-
-    if (!token) {
-      throw new BadRequestException('Invalid token');
-    }
-
-    const user: User = await this.usersRepository.findOne({ where: { invitationToken: token } });
-
-    if (!user?.organizationUsers) {
-      throw new BadRequestException('Invalid invitation link');
-    }
-    const organizationUser: OrganizationUser = user.organizationUsers.find(
-      (ou) => ou.organizationId === user.defaultOrganizationId
-    );
-
-    if (!organizationUser) {
-      throw new BadRequestException('Invalid invitation link');
-    }
-
-    await this.usersRepository.save(
-      Object.assign(user, {
-        firstName,
-        lastName,
-        password,
-        role,
-        invitationToken: null,
-      })
-    );
-
-    await this.organizationUsersRepository.save(
-      Object.assign(organizationUser, {
-        invitationToken: null,
-        status: 'active',
-      })
-    );
-
-    if (organization) {
-      await this.organizationsRepository.update(user.defaultOrganizationId, {
-        name: organization,
-      });
-    }
-  }
-
-  async acceptOrganizationInvite(request: any, params: any) {
-    const { password, token } = params;
-
-    const organizationUser = await this.organizationUsersRepository.findOne({
-      where: { invitationToken: token },
-      relations: ['user'],
-    });
-
-    if (!organizationUser?.user) {
-      throw new BadRequestException('Invalid invitation link');
-    }
-    const user: User = organizationUser.user;
-
-    if (user.invitationToken) {
-      // User sign up link send - not activated account
-      const defaultOrganizationUser = await this.organizationUsersRepository.findOne({
-        where: { organizationId: user.defaultOrganizationId, status: 'invited' },
-      });
-
-      if (defaultOrganizationUser) {
-        await this.organizationUsersRepository.save(
-          Object.assign(defaultOrganizationUser, {
-            invitationToken: null,
-            status: 'active',
-          })
-        );
-      }
-
-      void this.updateCRM(user);
-    }
-
-    await this.auditLoggerService.perform({
-      request,
-      userId: user.id,
-      organizationId: user.organizationId,
-      resourceId: user.id,
-      resourceName: user.email,
-      resourceType: ResourceTypes.USER,
-      actionType: ActionTypes.USER_INVITE_REDEEM,
-    });
-
-    // set new password if entered
-    await this.usersRepository.save(
-      Object.assign(user, {
-        ...(password ? { password } : {}),
-        invitationToken: null,
-      })
-    );
-
-    await this.organizationUsersRepository.save(
-      Object.assign(organizationUser, {
-        invitationToken: null,
-        status: 'active',
-      })
-    );
-  }
-
-=======
->>>>>>> f4ae64df
   async updateDefaultOrganization(user: User, organizationId: string) {
     await this.usersRepository.update(user.id, { defaultOrganizationId: organizationId });
   }
