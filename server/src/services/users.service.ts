import { Injectable } from '@nestjs/common';
import { InjectRepository } from '@nestjs/typeorm';
import { User } from '../entities/user.entity';
import { Organization } from 'src/entities/organization.entity';
import { App } from 'src/entities/app.entity';
import { createQueryBuilder, EntityManager, getManager, getRepository, In, Repository } from 'typeorm';
import { OrganizationUser } from '../entities/organization_user.entity';
import { AppGroupPermission } from 'src/entities/app_group_permission.entity';
import { UserGroupPermission } from 'src/entities/user_group_permission.entity';
import { GroupPermission } from 'src/entities/group_permission.entity';
import { BadRequestException } from '@nestjs/common';
import { AuditLoggerService } from './audit_logger.service';
import { ActionTypes, ResourceTypes } from 'src/entities/audit_log.entity';
<<<<<<< HEAD
import got from 'got';
=======
import { CreateUserDto } from '@dto/user.dto';
>>>>>>> ceaa60b8
const uuid = require('uuid');
const bcrypt = require('bcrypt');
const freshdeskBaseUrl = 'https://tooljet-417912114917301615.myfreshworks.com/crm/sales/api/';
@Injectable()
export class UsersService {
  constructor(
    @InjectRepository(User)
    private usersRepository: Repository<User>,
    @InjectRepository(OrganizationUser)
    private organizationUsersRepository: Repository<OrganizationUser>,
    @InjectRepository(Organization)
    private organizationsRepository: Repository<Organization>,
    @InjectRepository(App)
    private appsRepository: Repository<App>,
    private auditLoggerService: AuditLoggerService
  ) {}

  async findAll(organizationId: string): Promise<User[]> {
    return this.usersRepository.find({
      where: { organizationId },
      select: ['id', 'email', 'firstName', 'lastName'],
      relations: [],
    });
  }

  async findOne(id: string): Promise<User> {
    return this.usersRepository.findOne({ where: { id } });
  }

  async findByEmail(email: string): Promise<User> {
    return this.usersRepository.findOne({
      where: { email },
      relations: ['organization'],
    });
  }

  async findBySSOId(ssoId: string): Promise<User> {
    return this.usersRepository.findOne({
      where: { ssoId },
    });
  }

  async findByPasswordResetToken(token: string): Promise<User> {
    return this.usersRepository.findOne({
      where: { forgotPasswordToken: token },
    });
  }

  async create(userParams: any, organization: Organization, groups?: string[]): Promise<User> {
    const password = uuid.v4();
    const invitationToken = uuid.v4();

    const { email, firstName, lastName, ssoId, sso } = userParams;
    let user: User;

    await getManager().transaction(async (manager) => {
      user = manager.create(User, {
        email,
        firstName,
        lastName,
        password,
        invitationToken,
        ssoId,
        sso,
        organizationId: organization.id,
        createdAt: new Date(),
        updatedAt: new Date(),
      });
      await manager.save(user);

      for (const group of groups) {
        const orgGroupPermission = await manager.findOne(GroupPermission, {
          where: {
            organizationId: organization.id,
            group: group,
          },
        });

        if (orgGroupPermission) {
          const userGroupPermission = manager.create(UserGroupPermission, {
            groupPermissionId: orgGroupPermission.id,
            userId: user.id,
          });
          await manager.save(userGroupPermission);
        } else {
          throw new BadRequestException(`${group} group does not exist for current organization`);
        }
      }
    });

    return user;
  }

  async updateSSODetails(user: User, { userSSOId, sso }) {
    await this.usersRepository.save({
      ...user,
      ssoId: userSSOId,
      sso,
    });
  }

  async status(user: User) {
    const orgUser = await this.organizationUsersRepository.findOne({ where: { user } });
    return orgUser.status;
  }

  async findOrCreateByEmail(
    userParams: any,
    organization: Organization
  ): Promise<{ user: User; newUserCreated: boolean }> {
    let user: User;
    let newUserCreated = false;

    user = await this.findByEmail(userParams.email);

    if (!user) {
      const groups = ['all_users'];
      user = await this.create({ ...userParams }, organization, groups);
      newUserCreated = true;
    }

    return { user, newUserCreated };
  }

<<<<<<< HEAD
  async updateCRM(user: User): Promise<boolean> {
    const response = await got(`${freshdeskBaseUrl}lookup?q=${user.email}&f=email&entities=contact`, {
      method: 'get',
      headers: {
        Authorization: `Token token=${process.env.FWAPIKey}`,
        'Content-Type': 'application/json',
      },
    });

    const contacts = JSON.parse(response.body)['contacts']['contacts'];
    let contact = undefined;

    if (contacts) {
      if (contacts.length > 0) {
        contact = contacts[0];
      }
    }

    await got(`${freshdeskBaseUrl}contacts/${contact.id}`, {
      method: 'put',
      headers: { Authorization: `Token token=${process.env.FWAPIKey}`, 'Content-Type': 'application/json' },
      json: {
        contact: {
          email: user.email,
          first_name: user.firstName,
          last_name: user.lastName,
          custom_field: {
            job_title: user.role,
          },
        },
      },
    });

    return true;
  }

  async setupAccountFromInvitationToken(request: any): Promise<void> {
    const params = request.body;
    const { organization, password, token, role } = params; // TODO: organization is the name of the organization, this should be changed
    const firstName = params['first_name'];
    const lastName = params['last_name'];
    const newSignup = params['new_signup'];
=======
  async setupAccountFromInvitationToken(request: any, userCreateDto: CreateUserDto) {
    const { organization, password, token, role } = userCreateDto;
    const firstName = userCreateDto.first_name;
    const lastName = userCreateDto.last_name;
    const newSignup = userCreateDto.new_signup;
>>>>>>> ceaa60b8

    if (!token) {
      throw new BadRequestException('Invalid token');
    }

    const user = await this.usersRepository.findOne({ where: { invitationToken: token } });

    if (user) {
      // beforeUpdate hook will not trigger if using update method of repository
      await this.usersRepository.save(
        Object.assign(user, {
          firstName,
          lastName,
          password,
          role,
          invitationToken: null,
        })
      );

      const organizationUser = user.organizationUsers[0];
      await this.organizationUsersRepository.update(organizationUser.id, {
        status: 'active',
      });

      if (newSignup) {
        await this.organizationsRepository.update(user.organizationId, {
          name: organization,
        });
      }

      void this.updateCRM(user);
    }

    await this.auditLoggerService.perform({
      request,
      userId: user.id,
      organizationId: user.organizationId,
      resourceId: user.id,
      resourceName: user.email,
      resourceType: ResourceTypes.USER,
      actionType: ActionTypes.USER_INVITE_REDEEM,
    });
  }

  async update(userId: string, params: any, manager?: EntityManager) {
    const { forgotPasswordToken, password, firstName, lastName, addGroups, removeGroups } = params;

    const hashedPassword = password ? bcrypt.hashSync(password, 10) : undefined;

    const updateableParams = {
      forgotPasswordToken,
      firstName,
      lastName,
      password: hashedPassword,
    };

    // removing keys with undefined values
    Object.keys(updateableParams).forEach((key) =>
      updateableParams[key] === undefined ? delete updateableParams[key] : {}
    );

    let user: User;

    const performUpdateInTransaction = async (manager) => {
      await manager.update(User, userId, { ...updateableParams });
      user = await manager.findOne(User, { where: { id: userId } });

      await this.removeUserGroupPermissionsIfExists(manager, user, removeGroups);

      await this.addUserGroupPermissions(manager, user, addGroups);
    };

    if (manager) {
      await performUpdateInTransaction(manager);
    } else {
      await getManager().transaction(async (manager) => {
        await performUpdateInTransaction(manager);
      });
    }

    return user;
  }

  async addUserGroupPermissions(manager: EntityManager, user: User, addGroups: string[]) {
    if (addGroups) {
      const orgGroupPermissions = await this.groupPermissionsForOrganization(user.organizationId);

      for (const group of addGroups) {
        const orgGroupPermission = orgGroupPermissions.find((permission) => permission.group == group);

        if (orgGroupPermission) {
          const userGroupPermission = manager.create(UserGroupPermission, {
            groupPermissionId: orgGroupPermission.id,
            userId: user.id,
          });
          await manager.save(userGroupPermission);
        } else {
          throw new BadRequestException(`${group} group does not exist for current organization`);
        }
      }
    }
  }

  async removeUserGroupPermissionsIfExists(manager: EntityManager, user: User, removeGroups: string[]) {
    if (removeGroups) {
      await this.throwErrorIfRemovingLastActiveAdmin(user, removeGroups);
      if (removeGroups.includes('all_users')) {
        throw new BadRequestException('Cannot remove user from default group.');
      }

      const groupPermissions = await manager.find(GroupPermission, {
        group: In(removeGroups),
        organizationId: user.organizationId,
      });
      const groupIdsToMaybeRemove = groupPermissions.map((permission) => permission.id);

      await manager.delete(UserGroupPermission, {
        groupPermissionId: In(groupIdsToMaybeRemove),
        userId: user.id,
      });
    }
  }

  async throwErrorIfRemovingLastActiveAdmin(user: User, removeGroups: string[] = ['admin']) {
    const removingAdmin = removeGroups.includes('admin');
    if (!removingAdmin) return;

    const result = await createQueryBuilder(User, 'users')
      .innerJoin('users.groupPermissions', 'group_permissions')
      .innerJoin('users.organizationUsers', 'organization_users')
      .where('organization_users.user_id != :userId', { userId: user.id })
      .andWhere('organization_users.status = :status', { status: 'active' })
      .andWhere('group_permissions.group = :group', { group: 'admin' })
      .andWhere('group_permissions.organization_id = :organizationId', {
        organizationId: user.organizationId,
      })
      .getCount();

    if (result == 0) throw new BadRequestException('Atleast one active admin is required.');
  }

  async hasGroup(user: User, group: string, organizationId?: string): Promise<boolean> {
    // Currently user can be part of single organization and
    // the organization id is present on the user itself
    const orgId = organizationId || user.organizationId;

    const result = await createQueryBuilder(GroupPermission, 'group_permissions')
      .innerJoin('group_permissions.userGroupPermission', 'user_group_permissions')
      .where('group_permissions.organization_id = :organizationId', {
        organizationId: orgId,
      })
      .andWhere('group_permissions.group = :group ', { group })
      .andWhere('user_group_permissions.user_id = :userId', { userId: user.id })
      .getCount();

    return result > 0;
  }

  async userCan(user: User, action: string, entityName: string, resourceId?: string): Promise<boolean> {
    switch (entityName) {
      case 'App':
        return await this.canUserPerformActionOnApp(user, action, resourceId);

      case 'User':
        return await this.hasGroup(user, 'admin');

      case 'Thread':
      case 'Comment':
        return await this.canUserPerformActionOnApp(user, 'update', resourceId);

      case 'Folder':
        return await this.canUserPerformActionOnFolder(user, action, resourceId);

      default:
        return false;
    }
  }

  async canUserPerformActionOnApp(user: User, action: string, appId?: string): Promise<boolean> {
    let permissionGrant: boolean;

    switch (action) {
      case 'create':
        permissionGrant = this.canAnyGroupPerformAction('appCreate', await this.groupPermissions(user));
        break;
      case 'read':
      case 'update':
        permissionGrant =
          this.canAnyGroupPerformAction(action, await this.appGroupPermissions(user, appId)) ||
          (await this.isUserOwnerOfApp(user, appId));
        break;
      case 'delete':
        permissionGrant =
          this.canAnyGroupPerformAction('delete', await this.appGroupPermissions(user, appId)) ||
          this.canAnyGroupPerformAction('appDelete', await this.groupPermissions(user)) ||
          (await this.isUserOwnerOfApp(user, appId));
        break;
      default:
        permissionGrant = false;
        break;
    }

    return permissionGrant;
  }

  async canUserPerformActionOnFolder(user: User, action: string, folderId?: string): Promise<boolean> {
    let permissionGrant: boolean;

    switch (action) {
      case 'create':
        permissionGrant = this.canAnyGroupPerformAction('folderCreate', await this.groupPermissions(user));
        break;
      default:
        permissionGrant = false;
        break;
    }

    return permissionGrant;
  }

  async isUserOwnerOfApp(user, appId): Promise<boolean> {
    const app = await this.appsRepository.findOne({
      where: {
        id: appId,
        userId: user.id,
      },
    });
    return !!app;
  }

  canAnyGroupPerformAction(action: string, permissions: AppGroupPermission[] | GroupPermission[]): boolean {
    return permissions.some((p) => p[action]);
  }

  async groupPermissions(user: User, organizationId?: string): Promise<GroupPermission[]> {
    const orgUserGroupPermissions = await this.userGroupPermissions(user, organizationId);
    const groupIds = orgUserGroupPermissions.map((p) => p.groupPermissionId);
    const groupPermissionRepository = getRepository(GroupPermission);

    return await groupPermissionRepository.findByIds(groupIds);
  }

  async groupPermissionsForOrganization(organizationId: string) {
    const groupPermissionRepository = getRepository(GroupPermission);

    return await groupPermissionRepository.find({ organizationId });
  }

  async appGroupPermissions(user: User, appId?: string, organizationId?: string): Promise<AppGroupPermission[]> {
    const orgUserGroupPermissions = await this.userGroupPermissions(user, organizationId);
    const groupIds = orgUserGroupPermissions.map((p) => p.groupPermissionId);
    const appGroupPermissionRepository = getRepository(AppGroupPermission);

    if (appId) {
      return await appGroupPermissionRepository.find({
        groupPermissionId: In(groupIds),
        appId: appId,
      });
    } else {
      return await appGroupPermissionRepository.find({
        groupPermissionId: In(groupIds),
      });
    }
  }

  async userGroupPermissions(user: User, organizationId?: string): Promise<UserGroupPermission[]> {
    // Currently user can be part of single organization
    // and hence we can use organization_id on user entity
    const orgId = organizationId || user.organizationId;

    return await createQueryBuilder(UserGroupPermission, 'user_group_permissions')
      .innerJoin('user_group_permissions.groupPermission', 'group_permissions')
      .where('group_permissions.organization_id = :organizationId', {
        organizationId: orgId,
      })
      .andWhere('user_group_permissions.user_id = :userId', { userId: user.id })
      .getMany();
  }
}<|MERGE_RESOLUTION|>--- conflicted
+++ resolved
@@ -11,11 +11,8 @@
 import { BadRequestException } from '@nestjs/common';
 import { AuditLoggerService } from './audit_logger.service';
 import { ActionTypes, ResourceTypes } from 'src/entities/audit_log.entity';
-<<<<<<< HEAD
 import got from 'got';
-=======
 import { CreateUserDto } from '@dto/user.dto';
->>>>>>> ceaa60b8
 const uuid = require('uuid');
 const bcrypt = require('bcrypt');
 const freshdeskBaseUrl = 'https://tooljet-417912114917301615.myfreshworks.com/crm/sales/api/';
@@ -140,7 +137,6 @@
     return { user, newUserCreated };
   }
 
-<<<<<<< HEAD
   async updateCRM(user: User): Promise<boolean> {
     const response = await got(`${freshdeskBaseUrl}lookup?q=${user.email}&f=email&entities=contact`, {
       method: 'get',
@@ -177,19 +173,11 @@
     return true;
   }
 
-  async setupAccountFromInvitationToken(request: any): Promise<void> {
-    const params = request.body;
-    const { organization, password, token, role } = params; // TODO: organization is the name of the organization, this should be changed
-    const firstName = params['first_name'];
-    const lastName = params['last_name'];
-    const newSignup = params['new_signup'];
-=======
   async setupAccountFromInvitationToken(request: any, userCreateDto: CreateUserDto) {
     const { organization, password, token, role } = userCreateDto;
     const firstName = userCreateDto.first_name;
     const lastName = userCreateDto.last_name;
     const newSignup = userCreateDto.new_signup;
->>>>>>> ceaa60b8
 
     if (!token) {
       throw new BadRequestException('Invalid token');
