--- conflicted
+++ resolved
@@ -9,11 +9,8 @@
 import { UserGroupPermission } from 'src/entities/user_group_permission.entity';
 import { GroupPermission } from 'src/entities/group_permission.entity';
 import { BadRequestException } from '@nestjs/common';
-<<<<<<< HEAD
 import { cleanObject } from 'src/helpers/utils.helper';
-=======
 import { CreateUserDto } from '@dto/user.dto';
->>>>>>> 431dc961
 const uuid = require('uuid');
 const bcrypt = require('bcrypt');
 
@@ -143,16 +140,8 @@
     return { user, newUserCreated };
   }
 
-<<<<<<< HEAD
-  async setupAccountFromInvitationToken(params: any) {
-    const { organization, password, token, role, first_name: firstName, last_name: lastName } = params;
-=======
   async setupAccountFromInvitationToken(userCreateDto: CreateUserDto) {
-    const { organization, password, token, role } = userCreateDto;
-    const firstName = userCreateDto.first_name;
-    const lastName = userCreateDto.last_name;
-    const newSignup = userCreateDto.new_signup;
->>>>>>> 431dc961
+    const { organization, password, token, role, first_name: firstName, last_name: lastName } = userCreateDto;
 
     if (!token) {
       throw new BadRequestException('Invalid token');
