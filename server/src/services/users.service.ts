--- conflicted
+++ resolved
@@ -1,29 +1,17 @@
-<<<<<<< HEAD
-import { HttpException, Injectable, InternalServerErrorException } from '@nestjs/common';
-=======
-import { Injectable, UnauthorizedException } from '@nestjs/common';
->>>>>>> df0ec93c
+import { HttpException, Injectable, UnauthorizedException } from '@nestjs/common';
 import { InjectRepository } from '@nestjs/typeorm';
 import { User } from '../entities/user.entity';
 import { FilesService } from '../services/files.service';
 import { App } from 'src/entities/app.entity';
-<<<<<<< HEAD
-import { Brackets, Connection, createQueryBuilder, EntityManager, getRepository, In, Repository } from 'typeorm';
-=======
-import { createQueryBuilder, EntityManager, getRepository, In, Repository } from 'typeorm';
->>>>>>> df0ec93c
+import { Brackets, createQueryBuilder, EntityManager, getRepository, In, Repository } from 'typeorm';
 import { AppGroupPermission } from 'src/entities/app_group_permission.entity';
 import { UserGroupPermission } from 'src/entities/user_group_permission.entity';
 import { GroupPermission } from 'src/entities/group_permission.entity';
 import { BadRequestException } from '@nestjs/common';
 import { cleanObject, dbTransactionWrap } from 'src/helpers/utils.helper';
 import { CreateFileDto } from '@dto/create-file.dto';
-<<<<<<< HEAD
-import { ConfigService } from '@nestjs/config';
+import { OrganizationUser } from 'src/entities/organization_user.entity';
 import License from '@ee/licensing/configs/License';
-=======
-import { OrganizationUser } from 'src/entities/organization_user.entity';
->>>>>>> df0ec93c
 const uuid = require('uuid');
 const bcrypt = require('bcrypt');
 
@@ -31,11 +19,6 @@
 export class UsersService {
   constructor(
     private readonly filesService: FilesService,
-<<<<<<< HEAD
-    private connection: Connection,
-    private configService: ConfigService,
-=======
->>>>>>> df0ec93c
     @InjectRepository(User)
     private usersRepository: Repository<User>,
     @InjectRepository(App)
