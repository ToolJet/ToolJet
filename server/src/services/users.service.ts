--- conflicted
+++ resolved
@@ -31,12 +31,9 @@
 import { DataSourceGroupPermission } from 'src/entities/data_source_group_permission.entity';
 import { LicenseService } from './license.service';
 import { LICENSE_FIELD, LICENSE_LIMIT, LICENSE_LIMITS_LABEL } from 'src/helpers/license.helper';
-<<<<<<< HEAD
 import { OrganizationLicenseService } from './organization_license.service';
-=======
 import { DataSource } from 'src/entities/data_source.entity';
 import { DataSourceTypes } from 'src/helpers/data_source.constants';
->>>>>>> 79a67058
 const uuid = require('uuid');
 const bcrypt = require('bcrypt');
 
@@ -837,19 +834,7 @@
     }, manager);
   }
 
-<<<<<<< HEAD
-  async fetchTotalSuperadminCount(manager: EntityManager): Promise<number> {
-    return await manager
-      .createQueryBuilder(User, 'users')
-      .where('users.userType = :userType', { userType: USER_TYPE.INSTANCE })
-      .andWhere('users.status != :archived', { archived: USER_STATUS.ARCHIVED })
-      .getCount();
-  }
-
   async validateLicense(manager: EntityManager, organizationId?: string): Promise<void> {
-=======
-  async validateLicense(manager: EntityManager): Promise<void> {
->>>>>>> 79a67058
     let editor = -1,
       viewer = -1;
     const {
@@ -863,28 +848,19 @@
       }
     }
 
-<<<<<<< HEAD
-    if (users !== LICENSE_LIMIT.UNLIMITED && (await this.getCount(true, manager, organizationId)) > users) {
-=======
-    if (users !== LICENSE_LIMIT.UNLIMITED && (await this.licenseCountsService.getUsersCount(true, manager)) > users) {
->>>>>>> 79a67058
+    if (
+      users !== LICENSE_LIMIT.UNLIMITED &&
+      (await this.licenseCountsService.getUsersCount(true, manager, organizationId)) > users
+    ) {
       throw new HttpException('You have reached your limit for number of users.', 451);
     }
 
     if (editorUsers !== LICENSE_LIMIT.UNLIMITED && viewerUsers !== LICENSE_LIMIT.UNLIMITED) {
-<<<<<<< HEAD
       ({ editor, viewer } = await this.organizationLicenseService.fetchTotalViewerEditorCount(manager, organizationId));
     }
     if (editorUsers !== LICENSE_LIMIT.UNLIMITED) {
       if (editor === -1) {
         editor = await this.organizationLicenseService.fetchTotalEditorCount(manager, organizationId);
-=======
-      ({ editor, viewer } = await this.licenseCountsService.fetchTotalViewerEditorCount(manager));
-    }
-    if (editorUsers !== LICENSE_LIMIT.UNLIMITED) {
-      if (editor === -1) {
-        editor = await this.licenseCountsService.fetchTotalEditorCount(manager);
->>>>>>> 79a67058
       }
       if (editor > editorUsers) {
         throw new HttpException('You have reached your limit for number of builders.', 451);
@@ -893,15 +869,9 @@
 
     if (viewerUsers !== LICENSE_LIMIT.UNLIMITED) {
       if (viewer === -1) {
-<<<<<<< HEAD
         ({ viewer } = await this.organizationLicenseService.fetchTotalViewerEditorCount(manager, organizationId));
       }
-      const addedUsers = await this.getCount(true, manager, organizationId);
-=======
-        ({ viewer } = await this.licenseCountsService.fetchTotalViewerEditorCount(manager));
-      }
-      const addedUsers = await this.licenseCountsService.getUsersCount(true, manager);
->>>>>>> 79a67058
+      const addedUsers = await this.licenseCountsService.getUsersCount(true, manager, organizationId);
       const addableUsers = users - addedUsers;
 
       if (viewer > viewerUsers && addableUsers < 0) {
@@ -923,32 +893,23 @@
         if (users === LICENSE_LIMIT.UNLIMITED) {
           return;
         }
-<<<<<<< HEAD
-        const currentUsersCount = await this.getCount(true, manager, organizationId);
-=======
-        const currentUsersCount = await this.licenseCountsService.getUsersCount(true, manager);
->>>>>>> 79a67058
+        const currentUsersCount = await this.licenseCountsService.getUsersCount(true, manager, organizationId);
         return generatePayloadForLimits(currentUsersCount, users, licenseStatus);
       }
       case LIMIT_TYPE.EDITOR: {
         if (editorUsers === LICENSE_LIMIT.UNLIMITED) {
           return;
         }
-<<<<<<< HEAD
         const currentEditorsCount = await this.organizationLicenseService.fetchTotalEditorCount(
           manager,
           organizationId
         );
-=======
-        const currentEditorsCount = await this.licenseCountsService.fetchTotalEditorCount(manager);
->>>>>>> 79a67058
         return generatePayloadForLimits(currentEditorsCount, editorUsers, licenseStatus);
       }
       case LIMIT_TYPE.VIEWER: {
         if (viewerUsers === LICENSE_LIMIT.UNLIMITED) {
           return;
         }
-<<<<<<< HEAD
         const { viewer: currentViewersCount } = await this.organizationLicenseService.fetchTotalViewerEditorCount(
           manager,
           organizationId
@@ -956,19 +917,9 @@
         return generatePayloadForLimits(currentViewersCount, viewerUsers, licenseStatus);
       }
       case LIMIT_TYPE.ALL: {
-        const currentUsersCount = await this.getCount(true, manager, organizationId);
+        const currentUsersCount = await this.licenseCountsService.getUsersCount(true, manager, organizationId);
         const { viewer: currentViewersCount, editor: currentEditorsCount } =
           await this.organizationLicenseService.fetchTotalViewerEditorCount(manager, organizationId);
-=======
-        const { viewer: currentViewersCount } = await this.licenseCountsService.fetchTotalViewerEditorCount(manager);
-        return generatePayloadForLimits(currentViewersCount, viewerUsers, licenseStatus);
-      }
-      case LIMIT_TYPE.ALL: {
-        const currentUsersCount = await this.licenseCountsService.getUsersCount(true, manager);
-        const currentSuperadminsCount = await this.licenseCountsService.fetchTotalSuperadminCount(manager);
-        const { viewer: currentViewersCount, editor: currentEditorsCount } =
-          await this.licenseCountsService.fetchTotalViewerEditorCount(manager);
->>>>>>> 79a67058
 
         return {
           usersCount: generatePayloadForLimits(currentUsersCount, users, licenseStatus, LICENSE_LIMITS_LABEL.USERS),
