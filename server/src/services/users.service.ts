--- conflicted
+++ resolved
@@ -1,8 +1,4 @@
-<<<<<<< HEAD
-import { HttpException, Injectable, InternalServerErrorException, UnauthorizedException } from '@nestjs/common';
-=======
 import { HttpException, Injectable, UnauthorizedException } from '@nestjs/common';
->>>>>>> 2635d453
 import { InjectRepository } from '@nestjs/typeorm';
 import { User } from '../entities/user.entity';
 import { FilesService } from '../services/files.service';
@@ -389,13 +385,9 @@
   }
 
   async hasGroup(user: User, group: string, organizationId?: string, manager?: EntityManager): Promise<boolean> {
-<<<<<<< HEAD
     if (isSuperAdmin(user)) {
       return true;
     }
-
-=======
->>>>>>> 2635d453
     return await dbTransactionWrap(async (manager: EntityManager) => {
       const result = await manager
         .createQueryBuilder(GroupPermission, 'group_permissions')
