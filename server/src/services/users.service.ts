--- conflicted
+++ resolved
@@ -390,11 +390,7 @@
     }, manager);
   }
 
-<<<<<<< HEAD
   async updateUserType(body: any, organiaztionId: string) {
-=======
-  async updateUserType(body: any) {
->>>>>>> bb3cfd65
     return dbTransactionWrap(async (manager: EntityManager) => {
       const { userType, userId, firstName, lastName } = body;
       if (!userType || !userId) {
@@ -421,19 +417,11 @@
           throw new Error('At least one super admin is required');
         }
       }
-<<<<<<< HEAD
       await this.updateUser(userId, { userType, firstName, lastName }, manager, organiaztionId);
     });
   }
 
   async updateUser(userId: string, updatableParams: Partial<User>, manager?: EntityManager, organizationId?: string) {
-=======
-      await this.updateUser(userId, { userType, firstName, lastName }, manager);
-    });
-  }
-
-  async updateUser(userId: string, updatableParams: Partial<User>, manager?: EntityManager) {
->>>>>>> bb3cfd65
     if (updatableParams.password) {
       updatableParams.password = bcrypt.hashSync(updatableParams.password, 10);
     }
