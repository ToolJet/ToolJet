--- conflicted
+++ resolved
@@ -23,7 +23,6 @@
     private usersService: UsersService
   ) {}
 
-<<<<<<< HEAD
   async create(user: User, folderName, type = 'front-end'): Promise<Folder> {
     return this.foldersRepository.save(
       this.foldersRepository.create({
@@ -33,22 +32,6 @@
         organizationId: user.organizationId,
         type,
       })
-=======
-  async create(user: User, folderName): Promise<Folder> {
-    return await catchDbException(
-      async () => {
-        return await this.foldersRepository.save(
-          this.foldersRepository.create({
-            name: folderName,
-            createdAt: new Date(),
-            updatedAt: new Date(),
-            organizationId: user.organizationId,
-          })
-        );
-      },
-      DataBaseConstraints.FOLDER_NAME_UNIQUE,
-      'This folder name is already taken.'
->>>>>>> ebd42373
     );
   }
 
