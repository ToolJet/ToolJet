--- conflicted
+++ resolved
@@ -21,16 +21,7 @@
     private usersService: UsersService
   ) {}
 
-<<<<<<< HEAD
   async create(user: User, folderName, type = 'front-end'): Promise<Folder> {
-    if (!folderName) {
-      throw new BadRequestException('Folder name cannot be empty');
-    } else if (folderName.length > 25) {
-      throw new BadRequestException('Folder name cannot be longer than 25 characters');
-    }
-=======
-  async create(user: User, folderName): Promise<Folder> {
->>>>>>> 420d5373
     return this.foldersRepository.save(
       this.foldersRepository.create({
         name: folderName,
