--- conflicted
+++ resolved
@@ -517,7 +517,6 @@
 
         oldComponentToNewComponentMapping[component.id] = newComponent.id;
 
-<<<<<<< HEAD
         let parentId = component.parent ? component.parent : null;
 
         const isParentTabOrCalendar = isChildOfTabsOrCalendar(component, page.components, parentId);
@@ -532,8 +531,6 @@
           parentId = oldComponentToNewComponentMapping[parentId];
         }
 
-=======
->>>>>>> f6a0e8c9
         newComponent.name = component.name;
         newComponent.type = component.type;
         newComponent.pageId = savedPage.id;
@@ -543,11 +540,7 @@
         newComponent.general = component.general;
         newComponent.generalStyles = component.generalStyles;
         newComponent.displayPreferences = component.displayPreferences;
-<<<<<<< HEAD
-        newComponent.parent = component.parent ? parentId : null;
-=======
         newComponent.parent = component.parent;
->>>>>>> f6a0e8c9
         newComponent.page = savedPage;
 
         newComponents.push(newComponent);
@@ -582,8 +575,6 @@
         });
       });
 
-<<<<<<< HEAD
-=======
       newComponents.forEach((component) => {
         let parentId = component.parent ? component.parent : null;
 
@@ -604,7 +595,6 @@
         component.parent = parentId;
       });
 
->>>>>>> f6a0e8c9
       await manager.save(newComponents);
       await manager.save(newComponentLayouts);
     }
