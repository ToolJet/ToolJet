import { BadRequestException, Injectable, NotAcceptableException, NotFoundException } from '@nestjs/common';
import { InjectRepository } from '@nestjs/typeorm';
import { App } from 'src/entities/app.entity';
import { EntityManager, Like, MoreThan, Repository } from 'typeorm';
import { User } from 'src/entities/user.entity';
import { AppUser } from 'src/entities/app_user.entity';
import { AppVersion } from 'src/entities/app_version.entity';
import { DataSource } from 'src/entities/data_source.entity';
import { DataQuery } from 'src/entities/data_query.entity';
import { GroupPermission } from 'src/entities/group_permission.entity';
import { AppGroupPermission } from 'src/entities/app_group_permission.entity';
import { AppImportExportService } from './app_import_export.service';
import { DataSourcesService } from './data_sources.service';
import { Credential } from 'src/entities/credential.entity';
import { catchDbException, cleanObject, dbTransactionWrap, defaultAppEnvironments } from 'src/helpers/utils.helper';
import { AppUpdateDto } from '@dto/app-update.dto';
import { viewableAppsQuery } from 'src/helpers/queries';
import { VersionEditDto } from '@dto/version-edit.dto';
import { AppEnvironment } from 'src/entities/app_environments.entity';
import { DataSourceOptions } from 'src/entities/data_source_options.entity';
import { AppEnvironmentService } from './app_environments.service';
import { decode } from 'js-base64';
import { DataSourceScopes } from 'src/helpers/data_source.constants';
import { DataBaseConstraints } from 'src/helpers/db_constraints.constants';
import { Page } from 'src/entities/page.entity';
import { AppVersionUpdateDto } from '@dto/app-version-update.dto';
import { Layout } from 'src/entities/layout.entity';
import { Component } from 'src/entities/component.entity';
import { EventHandler } from 'src/entities/event_handler.entity';
<<<<<<< HEAD
=======
import { VersionReleaseDto } from '@dto/version-release.dto';

>>>>>>> 9519a1a8
import { findAllEntityReferences, isValidUUID, updateEntityReferences } from 'src/helpers/import_export.helpers';
import { isEmpty } from 'lodash';
import { AppBase } from 'src/entities/app_base.entity';
import { LayoutDimensionUnits } from 'src/helpers/components.helper';

const uuid = require('uuid');

interface AppResourceMappings {
  dataQueryMapping: Record<string, string>;
  componentsMapping: Record<string, string>;
}

@Injectable()
export class AppsService {
  constructor(
    @InjectRepository(App)
    private appsRepository: Repository<App>,

    @InjectRepository(AppVersion)
    private appVersionsRepository: Repository<AppVersion>,

    @InjectRepository(AppUser)
    private appUsersRepository: Repository<AppUser>,

    private appImportExportService: AppImportExportService,
    private dataSourcesService: DataSourcesService,
    private appEnvironmentService: AppEnvironmentService
  ) {}
  async find(id: string): Promise<App> {
    return this.appsRepository.findOne({
      where: { id },
    });
  }

  async findBySlug(slug: string): Promise<App> {
    return await this.appsRepository.findOne({
      where: {
        slug,
      },
    });
  }

  async findVersion(id: string): Promise<AppVersion> {
    const appVersion = await this.appVersionsRepository.findOneOrFail({
      where: { id },
      relations: [
        'app',
        'dataQueries',
        'dataQueries.dataSource',
        'dataQueries.plugins',
        'dataQueries.plugins.manifestFile',
      ],
    });

    if (appVersion?.dataQueries) {
      // eslint-disable-next-line no-unsafe-optional-chaining
      for (const query of appVersion?.dataQueries) {
        if (query?.plugin) {
          query.plugin.manifestFile.data = JSON.parse(decode(query.plugin.manifestFile.data.toString('utf8')));
        }
      }
    }

    return appVersion;
  }

  async findAppFromVersion(id: string): Promise<App> {
    return (
      await this.appVersionsRepository.findOneOrFail({
        where: { id },
        relations: ['app'],
      })
    ).app;
  }

  async findVersionFromName(name: string, appId: string): Promise<AppVersion> {
    return await this.appVersionsRepository.findOne({
      where: { name, appId },
    });
  }

  async findDataQueriesForVersion(appVersionId: string): Promise<DataQuery[]> {
    return await dbTransactionWrap(async (manager: EntityManager) => {
      return manager
        .createQueryBuilder(DataQuery, 'data_query')
        .innerJoin('data_query.dataSource', 'data_source')
        .addSelect('data_source.kind')
        .where('data_query.appVersionId = :appVersionId', { appVersionId })
        .getMany();
    });
  }

  async create(name: string, user: User, manager: EntityManager): Promise<App> {
    return await dbTransactionWrap(async (manager: EntityManager) => {
      return await catchDbException(async () => {
        const app = await manager.save(
          manager.create(App, {
            name,
            createdAt: new Date(),
            updatedAt: new Date(),
            organizationId: user.organizationId,
            userId: user.id,
          })
        );

        //create default app version
        const appVersion = await this.createVersion(user, app, 'v1', null, null, manager);

        const defaultHomePage = await manager.save(
          manager.create(Page, {
            name: 'Home',
            handle: 'home',
            appVersionId: appVersion.id,
            index: 1,
            autoComputeLayout: true,
          })
        );

        // Set default values for app version
        appVersion.showViewerNavigation = true;
        appVersion.homePageId = defaultHomePage.id;
        appVersion.globalSettings = {
          hideHeader: false,
          appInMaintenance: false,
          canvasMaxWidth: 100,
          canvasMaxWidthType: '%',
          canvasMaxHeight: 2400,
          canvasBackgroundColor: '#edeff5',
          backgroundFxQuery: '',
          appMode: 'auto',
        };
        await manager.save(appVersion);

        await manager.save(
          manager.create(AppUser, {
            userId: user.id,
            appId: app.id,
            role: 'admin',
            createdAt: new Date(),
            updatedAt: new Date(),
          })
        );

        await this.createAppGroupPermissionsForAdmin(app, manager);
        return app;
      }, [{ dbConstraint: DataBaseConstraints.APP_NAME_UNIQUE, message: 'This app name is already taken.' }]);
    });
  }

  async createAppGroupPermissionsForAdmin(app: App, manager: EntityManager): Promise<void> {
    await dbTransactionWrap(async (manager: EntityManager) => {
      const orgDefaultGroupPermissions = await manager.find(GroupPermission, {
        where: {
          organizationId: app.organizationId,
          group: 'admin',
        },
      });

      for (const groupPermission of orgDefaultGroupPermissions) {
        const appGroupPermission = manager.create(AppGroupPermission, {
          groupPermissionId: groupPermission.id,
          appId: app.id,
          ...this.fetchDefaultAppGroupPermissions(groupPermission.group),
        });

        await manager.save(appGroupPermission);
      }
    }, manager);
  }

  fetchDefaultAppGroupPermissions(group: string): {
    read: boolean;
    update: boolean;
    delete: boolean;
  } {
    switch (group) {
      case 'all_users':
        return { read: true, update: false, delete: false };
      case 'admin':
        return { read: true, update: true, delete: true };
      default:
        throw `${group} is not a default group`;
    }
  }

  async clone(existingApp: App, user: User, appName: string): Promise<App> {
    const appWithRelations = await this.appImportExportService.export(user, existingApp.id);
    const clonedApp = await this.appImportExportService.import(user, appWithRelations, appName);

    return clonedApp;
  }

  async count(user: User, searchKey): Promise<number> {
    return await viewableAppsQuery(user, searchKey).getCount();
  }

  getAppVersionsCount = async (appId: string) => {
    return await this.appVersionsRepository.count({
      where: { appId },
    });
  };

  async all(user: User, page: number, searchKey: string): Promise<AppBase[]> {
    const viewableAppsQb = viewableAppsQuery(user, searchKey);

    if (page) {
      return await viewableAppsQb
        .take(9)
        .skip(9 * (page - 1))
        .getMany();
    }

    return await viewableAppsQb.getMany();
  }

  async findAll(organizationId: string, searchParam): Promise<App[]> {
    return await this.appsRepository.find({
      where: { organizationId, ...(searchParam.name && { name: Like(`${searchParam.name} %`) }) },
    });
  }

  async update(appId: string, appUpdateDto: AppUpdateDto, manager?: EntityManager) {
    const currentVersionId = appUpdateDto.current_version_id;
    const isPublic = appUpdateDto.is_public;
    const isMaintenanceOn = appUpdateDto.is_maintenance_on;
    const { name, slug, icon } = appUpdateDto;

    const updatableParams = {
      name,
      slug,
      isPublic,
      isMaintenanceOn,
      currentVersionId,
      icon,
    };

    // removing keys with undefined values
    cleanObject(updatableParams);
    return await dbTransactionWrap(async (manager: EntityManager) => {
      if (updatableParams.currentVersionId) {
        //check if the app version is eligible for release
        const currentEnvironment: AppEnvironment = await manager
          .createQueryBuilder(AppEnvironment, 'app_environments')
          .select(['app_environments.id', 'app_environments.isDefault'])
          .innerJoinAndSelect(
            'app_versions',
            'app_versions',
            'app_versions.current_environment_id = app_environments.id'
          )
          .where('app_versions.id = :currentVersionId', {
            currentVersionId,
          })
          .getOne();

        if (!currentEnvironment?.isDefault) {
          throw new BadRequestException('You can only release when the version is promoted to production');
        }
      }
      return await catchDbException(async () => {
        return await manager.update(App, appId, updatableParams);
      }, [
        { dbConstraint: DataBaseConstraints.APP_NAME_UNIQUE, message: 'This app name is already taken.' },
        { dbConstraint: DataBaseConstraints.APP_SLUG_UNIQUE, message: 'This app slug is already taken.' },
      ]);
    }, manager);
  }

  async delete(appId: string) {
    await dbTransactionWrap(async (manager: EntityManager) => {
      await manager.delete(App, { id: appId });
    });
    return;
  }

  async fetchUsers(appId: string): Promise<AppUser[]> {
    const appUsers = await this.appUsersRepository.find({
      where: { appId },
      relations: ['user'],
    });

    // serialize
    const serializedUsers = [];
    for (const appUser of appUsers) {
      serializedUsers.push({
        email: appUser.user.email,
        firstName: appUser.user.firstName,
        lastName: appUser.user.lastName,
        name: `${appUser.user.firstName} ${appUser.user.lastName}`,
        id: appUser.id,
        role: appUser.role,
      });
    }

    return serializedUsers;
  }

  async fetchVersions(user: any, appId: string): Promise<AppVersion[]> {
    return await this.appVersionsRepository.find({
      where: { appId },
      order: {
        createdAt: 'DESC',
      },
    });
  }

  async createVersion(
    user: User,
    app: App,
    versionName: string,
    versionFromId: string,
    environmentId: string,
    manager?: EntityManager
  ): Promise<AppVersion> {
    return await dbTransactionWrap(async (manager: EntityManager) => {
      let versionFrom: AppVersion;
      const { organizationId } = user;
      if (versionFromId) {
        versionFrom = await manager.findOneOrFail(AppVersion, {
          where: { id: versionFromId },
          relations: ['dataSources', 'dataSources.dataQueries', 'dataSources.dataSourceOptions'],
        });

        if (defaultAppEnvironments.length > 1) {
          const environmentWhereUserCreatingVersion = await this.appEnvironmentService.get(
            app.organizationId,
            environmentId,
            false,
            manager
          );

          //check if the user is creating version from development environment only
          if (environmentWhereUserCreatingVersion.priority !== 1) {
            throw new BadRequestException('New versions can only be created in development environment');
          }
        }
      }

      const noOfVersions = await manager.count(AppVersion, { where: { appId: app?.id } });

      if (noOfVersions && !versionFrom) {
        throw new BadRequestException('Version from should not be empty');
      }

      const versionNameExists = await manager.findOne(AppVersion, {
        where: { name: versionName, appId: app.id },
      });

      if (versionNameExists) {
        throw new BadRequestException('Version name already exists.');
      }

      const firstPriorityEnv = await this.appEnvironmentService.get(organizationId, null, true, manager);

      const appVersion = await manager.save(
        AppVersion,
        manager.create(AppVersion, {
          name: versionName,
          appId: app.id,
          definition: versionFrom?.definition,
          currentEnvironmentId: firstPriorityEnv?.id,
          createdAt: new Date(),
          updatedAt: new Date(),
        })
      );

      if (versionFrom) {
        (appVersion.showViewerNavigation = versionFrom.showViewerNavigation),
          (appVersion.globalSettings = versionFrom.globalSettings),
          await manager.save(appVersion);

        const oldDataQueryToNewMapping = await this.createNewDataSourcesAndQueriesForVersion(
          manager,
          appVersion,
          versionFrom,
          organizationId
        );

        const { oldComponentToNewComponentMapping, oldPageToNewPageMapping } =
          await this.createNewPagesAndComponentsForVersion(manager, appVersion, versionFrom.id, versionFrom.homePageId);

        await this.updateEntityReferencesForNewVersion(manager, {
          componentsMapping: oldComponentToNewComponentMapping,
          dataQueryMapping: oldDataQueryToNewMapping,
        });

        await this.updateEventActionsForNewVersionWithNewMappingIds(
          manager,
          appVersion.id,
          oldDataQueryToNewMapping,
          oldComponentToNewComponentMapping,
          oldPageToNewPageMapping
        );
      }

      return appVersion;
    }, manager);
  }

  async updateEntityReferencesForNewVersion(manager: EntityManager, resourceMapping: AppResourceMappings) {
    const mappings = { ...resourceMapping.componentsMapping, ...resourceMapping.dataQueryMapping };
    const newComponentIds = Object.values(resourceMapping.componentsMapping);
    const newQueriesIds = Object.values(resourceMapping.dataQueryMapping);

    if (newComponentIds.length > 0) {
      const components = await manager
        .createQueryBuilder(Component, 'components')
        .where('components.id IN(:...componentIds)', { componentIds: newComponentIds })
        .select([
          'components.id',
          'components.properties',
          'components.styles',
          'components.general',
          'components.validation',
          'components.generalStyles',
          'components.displayPreferences',
        ])
        .getMany();

      const toUpdateComponents = components.filter((component) => {
        const entityReferencesInComponentDefinitions = findAllEntityReferences(component, []).filter(
          (entity) => entity && isValidUUID(entity)
        );

        if (entityReferencesInComponentDefinitions.length > 0) {
          return updateEntityReferences(component, mappings);
        }
      });

      if (!isEmpty(toUpdateComponents)) {
        await manager.save(toUpdateComponents);
      }
    }

    if (newQueriesIds.length > 0) {
      const dataQueries = await manager
        .createQueryBuilder(DataQuery, 'dataQueries')
        .where('dataQueries.id IN(:...dataQueryIds)', { dataQueryIds: newQueriesIds })
        .select(['dataQueries.id', 'dataQueries.options'])
        .getMany();

      const toUpdateDataQueries = dataQueries.filter((dataQuery) => {
        const entityReferencesInQueryOptions = findAllEntityReferences(dataQuery, []).filter(
          (entity) => entity && isValidUUID(entity)
        );

        if (entityReferencesInQueryOptions.length > 0) {
          return updateEntityReferences(dataQuery, mappings);
        }
      });

      if (!isEmpty(toUpdateDataQueries)) {
        await manager.save(toUpdateDataQueries);
      }
    }
  }

  async updateEventActionsForNewVersionWithNewMappingIds(
    manager: EntityManager,
    versionId: string,
    oldDataQueryToNewMapping: Record<string, unknown>,
    oldComponentToNewComponentMapping: Record<string, unknown>,
    oldPageToNewPageMapping: Record<string, unknown>
  ) {
    const allEvents = await manager.find(EventHandler, {
      where: { appVersionId: versionId },
    });

    const mappings = { ...oldDataQueryToNewMapping, ...oldComponentToNewComponentMapping } as Record<string, string>;

    for (const event of allEvents) {
      const eventDefinition = updateEntityReferences(event.event, mappings);

      if (eventDefinition?.actionId === 'run-query') {
        eventDefinition.queryId = oldDataQueryToNewMapping[eventDefinition.queryId];
      }

      if (eventDefinition?.actionId === 'control-component') {
        eventDefinition.componentId = oldComponentToNewComponentMapping[eventDefinition.componentId];
      }

      if (eventDefinition?.actionId === 'switch-page') {
        eventDefinition.pageId = oldPageToNewPageMapping[eventDefinition.pageId];
      }

      if (eventDefinition?.actionId == 'show-modal' || eventDefinition?.actionId === 'close-modal') {
        eventDefinition.modal = oldComponentToNewComponentMapping[eventDefinition.modal];
      }

      event.event = eventDefinition;

      await manager.save(event);
    }
  }

  async createNewPagesAndComponentsForVersion(
    manager: EntityManager,
    appVersion: AppVersion,
    versionFromId: string,
    prevHomePagePage: string
  ) {
    const pages = await manager
      .createQueryBuilder(Page, 'page')
      .leftJoinAndSelect('page.components', 'component')
      .leftJoinAndSelect('component.layouts', 'layout')
      .where('page.appVersionId = :appVersionId', { appVersionId: versionFromId })
      .getMany();

    const allEvents = await manager.find(EventHandler, {
      where: { appVersionId: versionFromId },
    });

    let homePageId = prevHomePagePage;

    const newComponents = [];
    const newComponentLayouts = [];
    const oldComponentToNewComponentMapping = {};
    const oldPageToNewPageMapping = {};

    const isChildOfTabsOrCalendar = (component, allComponents = [], componentParentId = undefined) => {
      if (componentParentId) {
        const parentId = component?.parent?.split('-').slice(0, -1).join('-');

        const parentComponent = allComponents.find((comp) => comp.id === parentId);

        if (parentComponent) {
          return parentComponent.type === 'Tabs' || parentComponent.type === 'Calendar';
        }
      }

      return false;
    };

    const isChildOfKanbanModal = (componentParentId: string, allComponents = []) => {
      if (!componentParentId.includes('modal')) return false;

      if (componentParentId) {
        const parentId = componentParentId.split('-').slice(0, -1).join('-');
        const isParentKandban = allComponents.find((comp) => comp.id === parentId)?.type === 'Kanban';

        return isParentKandban;
      }
    };

    for (const page of pages) {
      const savedPage = await manager.save(
        manager.create(Page, {
          name: page.name,
          handle: page.handle,
          index: page.index,
          disabled: page.disabled,
          hidden: page.hidden,
          appVersionId: appVersion.id,
        })
      );
      oldPageToNewPageMapping[page.id] = savedPage.id;
      if (page.id === prevHomePagePage) {
        homePageId = savedPage.id;
      }

      const pageEvents = allEvents.filter((event) => event.sourceId === page.id);

      pageEvents.forEach(async (event, index) => {
        const newEvent = new EventHandler();

        newEvent.id = uuid.v4();
        newEvent.name = event.name;
        newEvent.sourceId = savedPage.id;
        newEvent.target = event.target;
        newEvent.event = event.event;
        newEvent.index = event.index ?? index;
        newEvent.appVersionId = appVersion.id;

        await manager.save(newEvent);
      });

      page.components.forEach(async (component) => {
        const newComponent = new Component();
        const componentEvents = allEvents.filter((event) => event.sourceId === component.id);

        newComponent.id = uuid.v4();

        oldComponentToNewComponentMapping[component.id] = newComponent.id;

        let parentId = component.parent ? component.parent : null;

        const isParentTabOrCalendar = isChildOfTabsOrCalendar(component, page.components, parentId);

        if (isParentTabOrCalendar) {
          const childTabId = component.parent.split('-')[component.parent.split('-').length - 1];
          const _parentId = component?.parent?.split('-').slice(0, -1).join('-');
          const mappedParentId = oldComponentToNewComponentMapping[_parentId];

          parentId = `${mappedParentId}-${childTabId}`;
        } else {
          parentId = oldComponentToNewComponentMapping[parentId];
        }

        newComponent.name = component.name;
        newComponent.type = component.type;
        newComponent.pageId = savedPage.id;
        newComponent.properties = component.properties;
        newComponent.styles = component.styles;
        newComponent.validation = component.validation;
        newComponent.general = component.general;
        newComponent.generalStyles = component.generalStyles;
        newComponent.displayPreferences = component.displayPreferences;
        newComponent.parent = component.parent;
        newComponent.page = savedPage;

        newComponents.push(newComponent);

        component.layouts.forEach((layout) => {
          const newLayout = new Layout();
          newLayout.id = uuid.v4();
          newLayout.type = layout.type;
          newLayout.top = layout.top;
          newLayout.left = layout.left;
          newLayout.width = layout.width;
          newLayout.height = layout.height;
          newLayout.componentId = layout.componentId;
          newLayout.dimensionUnit = LayoutDimensionUnits.COUNT;

          newLayout.component = newComponent;

          newComponentLayouts.push(newLayout);
        });

        componentEvents.forEach(async (event, index) => {
          const newEvent = new EventHandler();

          newEvent.id = uuid.v4();
          newEvent.name = event.name;
          newEvent.sourceId = newComponent.id;
          newEvent.target = event.target;
          newEvent.event = event.event;
          newEvent.index = event.index ?? index;
          newEvent.appVersionId = appVersion.id;

          await manager.save(newEvent);
        });
      });

      newComponents.forEach((component) => {
        let parentId = component.parent ? component.parent : null;

        if (!parentId) return;

        const isParentTabOrCalendar = isChildOfTabsOrCalendar(component, page.components, parentId);

        if (isParentTabOrCalendar) {
          const childTabId = component?.parent?.split('-')[component?.parent?.split('-').length - 1];
          const _parentId = component?.parent?.split('-').slice(0, -1).join('-');
          const mappedParentId = oldComponentToNewComponentMapping[_parentId];

          parentId = `${mappedParentId}-${childTabId}`;
        } else if (isChildOfKanbanModal(component.parent, page.components)) {
          const _parentId = component?.parent?.split('-').slice(0, -1).join('-');
          const mappedParentId = oldComponentToNewComponentMapping[_parentId];

          parentId = `${mappedParentId}-modal`;
        } else {
          parentId = oldComponentToNewComponentMapping[parentId];
        }

        component.parent = parentId;
      });

      await manager.save(newComponents);
      await manager.save(newComponentLayouts);
    }

    await manager.update(AppVersion, { id: appVersion.id }, { homePageId });

    return { oldComponentToNewComponentMapping, oldPageToNewPageMapping };
  }

  async deleteVersion(app: App, version: AppVersion): Promise<void> {
    if (app.currentVersionId === version.id) {
      throw new BadRequestException('You cannot delete a released version');
    }

    await dbTransactionWrap(async (manager: EntityManager) => {
      await manager.delete(AppVersion, {
        id: version.id,
        appId: app.id,
      });
    });
  }

  async createNewDataSourcesAndQueriesForVersion(
    manager: EntityManager,
    appVersion: AppVersion,
    versionFrom: AppVersion,
    organizationId: string
  ) {
    const oldDataQueryToNewMapping = {};

    let appEnvironments: AppEnvironment[] = await this.appEnvironmentService.getAll(organizationId, manager);

    if (!appEnvironments?.length) {
      await this.createEnvironments(defaultAppEnvironments, manager, organizationId);
      appEnvironments = await this.appEnvironmentService.getAll(organizationId, manager);
    }

    if (!versionFrom) {
      //create default data sources
      for (const defaultSource of ['restapi', 'runjs', 'tooljetdb']) {
        const dataSource = await this.dataSourcesService.createDefaultDataSource(
          defaultSource,
          appVersion.id,
          null,
          manager
        );
        await this.appEnvironmentService.createDataSourceInAllEnvironments(organizationId, dataSource.id, manager);
      }
    } else {
      const globalQueries: DataQuery[] = await manager
        .createQueryBuilder(DataQuery, 'data_query')
        .leftJoinAndSelect('data_query.dataSource', 'dataSource')
        .where('data_query.appVersionId = :appVersionId', { appVersionId: versionFrom?.id })
        .andWhere('dataSource.scope = :scope', { scope: DataSourceScopes.GLOBAL })
        .getMany();
      const dataSources = versionFrom?.dataSources.filter((ds) => ds.scope == DataSourceScopes.LOCAL); //Local data sources
      const globalDataSources = [...new Map(globalQueries.map((gq) => [gq.dataSource.id, gq.dataSource])).values()];

      const dataSourceMapping = {};
      const newDataQueries = [];
      const allEvents = await manager.find(EventHandler, {
        where: { appVersionId: versionFrom?.id, target: 'data_query' },
      });

      if (dataSources?.length > 0 || globalDataSources?.length > 0) {
        if (dataSources?.length > 0) {
          for (const dataSource of dataSources) {
            const dataSourceParams: Partial<DataSource> = {
              name: dataSource.name,
              kind: dataSource.kind,
              type: dataSource.type,
              appVersionId: appVersion.id,
            };
            const newDataSource = await manager.save(manager.create(DataSource, dataSourceParams));
            dataSourceMapping[dataSource.id] = newDataSource.id;

            const dataQueries = versionFrom?.dataSources?.find((ds) => ds.id === dataSource.id).dataQueries;

            for (const dataQuery of dataQueries) {
              const dataQueryParams = {
                name: dataQuery.name,
                options: dataQuery.options,
                dataSourceId: newDataSource.id,
                appVersionId: appVersion.id,
              };
              const newQuery = await manager.save(manager.create(DataQuery, dataQueryParams));

              const dataQueryEvents = allEvents.filter((event) => event.sourceId === dataQuery.id);

              dataQueryEvents.forEach(async (event, index) => {
                const newEvent = new EventHandler();

                newEvent.id = uuid.v4();
                newEvent.name = event.name;
                newEvent.sourceId = newQuery.id;
                newEvent.target = event.target;
                newEvent.event = event.event;
                newEvent.index = event.index ?? index;
                newEvent.appVersionId = appVersion.id;

                await manager.save(newEvent);
              });

              oldDataQueryToNewMapping[dataQuery.id] = newQuery.id;
              newDataQueries.push(newQuery);
            }
          }
        }

        if (globalQueries?.length > 0) {
          for (const globalQuery of globalQueries) {
            const dataQueryParams = {
              name: globalQuery.name,
              options: globalQuery.options,
              dataSourceId: globalQuery.dataSourceId,
              appVersionId: appVersion.id,
            };

            const newQuery = await manager.save(manager.create(DataQuery, dataQueryParams));
            const dataQueryEvents = allEvents.filter((event) => event.sourceId === globalQuery.id);

            dataQueryEvents.forEach(async (event, index) => {
              const newEvent = new EventHandler();

              newEvent.id = uuid.v4();
              newEvent.name = event.name;
              newEvent.sourceId = newQuery.id;
              newEvent.target = event.target;
              newEvent.event = event.event;
              newEvent.index = event.index ?? index;
              newEvent.appVersionId = appVersion.id;

              await manager.save(newEvent);
            });
            oldDataQueryToNewMapping[globalQuery.id] = newQuery.id;
            newDataQueries.push(newQuery);
          }
        }

        for (const newQuery of newDataQueries) {
          const newOptions = this.replaceDataQueryOptionsWithNewDataQueryIds(
            newQuery.options,
            oldDataQueryToNewMapping
          );
          newQuery.options = newOptions;

          await manager.save(newQuery);
        }

        appVersion.definition = this.replaceDataQueryIdWithinDefinitions(
          appVersion.definition,
          oldDataQueryToNewMapping
        );
        await manager.save(appVersion);

        for (const appEnvironment of appEnvironments) {
          for (const dataSource of dataSources) {
            const dataSourceOption = await manager.findOneOrFail(DataSourceOptions, {
              where: { dataSourceId: dataSource.id, environmentId: appEnvironment.id },
            });

            const convertedOptions = this.convertToArrayOfKeyValuePairs(dataSourceOption.options);
            const newOptions = await this.dataSourcesService.parseOptionsForCreate(convertedOptions, false, manager);
            await this.setNewCredentialValueFromOldValue(newOptions, convertedOptions, manager);

            await manager.save(
              manager.create(DataSourceOptions, {
                options: newOptions,
                dataSourceId: dataSourceMapping[dataSource.id],
                environmentId: appEnvironment.id,
              })
            );
          }
        }
      }
    }

    return oldDataQueryToNewMapping;
  }

  private async createEnvironments(appEnvironments: any[], manager: EntityManager, organizationId: string) {
    for (const appEnvironment of appEnvironments) {
      await this.appEnvironmentService.create(
        organizationId,
        appEnvironment.name,
        appEnvironment.isDefault,
        appEnvironment.priority,
        manager
      );
    }
  }

  replaceDataQueryOptionsWithNewDataQueryIds(options, dataQueryMapping) {
    if (options && options.events) {
      const replacedEvents = options.events.map((event) => {
        if (event.queryId) {
          event.queryId = dataQueryMapping[event.queryId];
        }
        return event;
      });
      options.events = replacedEvents;
    }
    return options;
  }

  replaceDataQueryIdWithinDefinitions(definition, dataQueryMapping) {
    if (definition?.pages) {
      for (const pageId of Object.keys(definition?.pages)) {
        if (definition.pages[pageId].events) {
          const replacedPageEvents = definition.pages[pageId].events.map((event) => {
            if (event.queryId) {
              event.queryId = dataQueryMapping[event.queryId];
            }
            return event;
          });
          definition.pages[pageId].events = replacedPageEvents;
        }
        if (definition.pages[pageId].components) {
          for (const id of Object.keys(definition.pages[pageId].components)) {
            const component = definition.pages[pageId].components[id].component;

            if (component?.definition?.events) {
              const replacedComponentEvents = component.definition.events.map((event) => {
                if (event.queryId) {
                  event.queryId = dataQueryMapping[event.queryId];
                }
                return event;
              });
              component.definition.events = replacedComponentEvents;
            }

            if (component?.definition?.properties?.actions?.value) {
              for (const value of component.definition.properties.actions.value) {
                if (value?.events) {
                  const replacedComponentActionEvents = value.events.map((event) => {
                    if (event.queryId) {
                      event.queryId = dataQueryMapping[event.queryId];
                    }
                    return event;
                  });
                  value.events = replacedComponentActionEvents;
                }
              }
            }

            if (component?.component === 'Table') {
              for (const column of component?.definition?.properties?.columns?.value ?? []) {
                if (column?.events) {
                  const replacedComponentActionEvents = column.events.map((event) => {
                    if (event.queryId) {
                      event.queryId = dataQueryMapping[event.queryId];
                    }
                    return event;
                  });
                  column.events = replacedComponentActionEvents;
                }
              }
            }

            definition.pages[pageId].components[id].component = component;
          }
        }
      }
    }
    return definition;
  }

  async setNewCredentialValueFromOldValue(newOptions: any, oldOptions: any, manager: EntityManager) {
    const newOptionsWithCredentials = this.convertToArrayOfKeyValuePairs(newOptions).filter((opt) => opt['encrypted']);

    for (const newOption of newOptionsWithCredentials) {
      const oldOption = oldOptions.find((oldOption) => oldOption['key'] == newOption['key']);
      const oldCredential = await manager.findOne(Credential, {
        where: { id: oldOption.credential_id },
      });
      const newCredential = await manager.findOne(Credential, {
        where: { id: newOption['credential_id'] },
      });
      newCredential.valueCiphertext = oldCredential.valueCiphertext;

      await manager.save(newCredential);
    }
  }

  async updateVersion(version: AppVersion, body: VersionEditDto, organizationId: string) {
    const { name, currentEnvironmentId, definition } = body;
    let currentEnvironment: AppEnvironment;

    if (version.id === version.app.currentVersionId && !body?.is_user_switched_version)
      throw new BadRequestException('You cannot update a released version');

    if (currentEnvironmentId || definition) {
      currentEnvironment = await AppEnvironment.findOne({
        where: { id: version.currentEnvironmentId },
      });
    }

    const editableParams = {};
    if (name) {
      //means user is trying to update the name
      const versionNameExists = await this.appVersionsRepository.findOne({
        where: { name, appId: version.appId },
      });

      if (versionNameExists) {
        throw new BadRequestException('Version name already exists.');
      }
      editableParams['name'] = name;
    }

    //check if the user is trying to promote the environment & raise an error if the currentEnvironmentId is not correct
    if (currentEnvironmentId) {
      if (version.currentEnvironmentId !== currentEnvironmentId) {
        throw new NotAcceptableException();
      }
      const nextEnvironment = await AppEnvironment.findOne({
        select: ['id'],
        where: {
          priority: MoreThan(currentEnvironment.priority),
          organizationId,
        },
        order: { priority: 'ASC' },
      });
      editableParams['currentEnvironmentId'] = nextEnvironment.id;
    }

    if (definition) {
      const environments = await AppEnvironment.count({
        where: {
          organizationId,
        },
      });
      if (editableParams['definition'] && environments > 1 && currentEnvironment.priority !== 1) {
        throw new BadRequestException('You cannot update a promoted version');
      }
      editableParams['definition'] = definition;
    }

    editableParams['updatedAt'] = new Date();

    return await this.appVersionsRepository.update(version.id, editableParams);
  }

  async updateAppVersion(version: AppVersion, body: AppVersionUpdateDto) {
    const editableParams = {};

    const { globalSettings, homePageId } = await this.appVersionsRepository.findOne({
      where: { id: version.id },
    });

    if (body?.homePageId && homePageId !== body.homePageId) {
      editableParams['homePageId'] = body.homePageId;
    }

    if (body?.globalSettings) {
      editableParams['globalSettings'] = {
        ...globalSettings,
        ...body.globalSettings,
      };
    }

    if (typeof body?.showViewerNavigation === 'boolean') {
      editableParams['showViewerNavigation'] = body.showViewerNavigation;
    }

    return await this.appVersionsRepository.update(version.id, editableParams);
  }

  convertToArrayOfKeyValuePairs(options): Array<object> {
    if (!options) return;
    return Object.keys(options).map((key) => {
      return {
        key: key,
        value: options[key]['value'],
        encrypted: options[key]['encrypted'],
        credential_id: options[key]['credential_id'],
      };
    });
  }

  async findAppWithIdOrSlug(slug: string): Promise<App> {
    let app: App;
    try {
      app = await this.find(slug);
    } catch (error) {
      /* means: UUID error. so the slug isn't not the id of the app */
      if (error?.code === `22P02`) {
        /* Search against slug */
        app = await this.findBySlug(slug);
      }
    }

    if (!app) throw new NotFoundException('App not found. Invalid app id');
    return app;
  }

  async findTooljetDbTables(appId: string): Promise<{ table_id: string }[]> {
    return await dbTransactionWrap(async (manager: EntityManager) => {
      const tooljetDbDataQueries = await manager
        .createQueryBuilder(DataQuery, 'data_queries')
        .innerJoin(DataSource, 'data_sources', 'data_queries.data_source_id = data_sources.id')
        .innerJoin(AppVersion, 'app_versions', 'app_versions.id = data_sources.app_version_id')
        .where('app_versions.app_id = :appId', { appId })
        .andWhere('data_sources.kind = :kind', { kind: 'tooljetdb' })
        .getMany();

      const uniqTableIds = new Set();
      tooljetDbDataQueries.forEach((dq) => {
        if (dq.options?.operation === 'join_tables') {
          const joinOptions = dq.options?.join_table?.joins ?? [];
          (joinOptions || []).forEach((join) => {
            const { table, conditions } = join;
            if (table) uniqTableIds.add(table);
            conditions?.conditionsList?.forEach((condition) => {
              const { leftField, rightField } = condition;
              if (leftField?.table) {
                uniqTableIds.add(leftField?.table);
              }
              if (rightField?.table) {
                uniqTableIds.add(rightField?.table);
              }
            });
          });
        }
        if (dq.options.table_id) uniqTableIds.add(dq.options.table_id);
      });

      return [...uniqTableIds].map((table_id) => {
        return { table_id };
      });
    });
  }

  async releaseVersion(appId: string, versionReleaseDto: VersionReleaseDto, manager?: EntityManager) {
    return await dbTransactionWrap(async (manager: EntityManager) => {
      const { versionToBeReleased } = versionReleaseDto;
      //check if the app version is eligible for release
      const currentEnvironment: AppEnvironment = await manager
        .createQueryBuilder(AppEnvironment, 'app_environments')
        .select(['app_environments.id', 'app_environments.isDefault'])
        .innerJoinAndSelect('app_versions', 'app_versions', 'app_versions.current_environment_id = app_environments.id')
        .where('app_versions.id = :versionToBeReleased', {
          versionToBeReleased,
        })
        .getOne();

      if (!currentEnvironment?.isDefault) {
        throw new BadRequestException('You can only release when the version is promoted to production');
      }

      return await manager.update(App, appId, { currentVersionId: versionToBeReleased });
    }, manager);
  }
}<|MERGE_RESOLUTION|>--- conflicted
+++ resolved
@@ -27,11 +27,8 @@
 import { Layout } from 'src/entities/layout.entity';
 import { Component } from 'src/entities/component.entity';
 import { EventHandler } from 'src/entities/event_handler.entity';
-<<<<<<< HEAD
-=======
 import { VersionReleaseDto } from '@dto/version-release.dto';
 
->>>>>>> 9519a1a8
 import { findAllEntityReferences, isValidUUID, updateEntityReferences } from 'src/helpers/import_export.helpers';
 import { isEmpty } from 'lodash';
 import { AppBase } from 'src/entities/app_base.entity';
