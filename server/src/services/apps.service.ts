import { BadRequestException, Injectable } from '@nestjs/common';
import { InjectRepository } from '@nestjs/typeorm';
import { App } from 'src/entities/app.entity';
import { EntityManager, Repository } from 'typeorm';
import { User } from 'src/entities/user.entity';
import { AppUser } from 'src/entities/app_user.entity';
import { AppVersion } from 'src/entities/app_version.entity';
import { DataSource } from 'src/entities/data_source.entity';
import { DataQuery } from 'src/entities/data_query.entity';
import { GroupPermission } from 'src/entities/group_permission.entity';
import { AppGroupPermission } from 'src/entities/app_group_permission.entity';
import { AppImportExportService } from './app_import_export.service';
import { DataSourcesService } from './data_sources.service';
import { Credential } from 'src/entities/credential.entity';
import { cleanObject, dbTransactionWrap, defaultAppEnvironments } from 'src/helpers/utils.helper';
import { AppUpdateDto } from '@dto/app-update.dto';
import { viewableAppsQuery } from 'src/helpers/queries';
import { VersionEditDto } from '@dto/version-edit.dto';
import { AppEnvironment } from 'src/entities/app_environments.entity';
import { DataSourceOptions } from 'src/entities/data_source_options.entity';
import { AppEnvironmentService } from './app_environments.service';
import { decode } from 'js-base64';
import { DataSourceScopes } from 'src/helpers/data_source.constants';

@Injectable()
export class AppsService {
  constructor(
    @InjectRepository(App)
    private appsRepository: Repository<App>,

    @InjectRepository(AppVersion)
    private appVersionsRepository: Repository<AppVersion>,

    @InjectRepository(AppUser)
    private appUsersRepository: Repository<AppUser>,

    private appImportExportService: AppImportExportService,
    private dataSourcesService: DataSourcesService,
    private appEnvironmentService: AppEnvironmentService
  ) {}
  async find(id: string): Promise<App> {
    return this.appsRepository.findOne({
      where: { id },
    });
  }

  async findBySlug(slug: string): Promise<App> {
    return await this.appsRepository.findOne({
      where: {
        slug,
      },
    });
  }

  async findVersion(id: string): Promise<AppVersion> {
    const appVersion = await this.appVersionsRepository.findOneOrFail({
      where: { id },
      relations: [
        'app',
        'dataQueries',
        'dataQueries.dataSource',
        'dataQueries.plugins',
        'dataQueries.plugins.manifestFile',
      ],
    });

    if (appVersion?.dataQueries) {
      for (const query of appVersion?.dataQueries) {
        if (query?.plugin) {
          query.plugin.manifestFile.data = JSON.parse(decode(query.plugin.manifestFile.data.toString('utf8')));
        }
      }
    }

    return appVersion;
  }

  async findAppFromVersion(id: string): Promise<App> {
    return (
      await this.appVersionsRepository.findOneOrFail({
        where: { id },
        relations: ['app'],
      })
    ).app;
  }

  async findDataQueriesForVersion(appVersionId: string): Promise<DataQuery[]> {
    return await dbTransactionWrap(async (manager: EntityManager) => {
      return manager
        .createQueryBuilder(DataQuery, 'data_query')
        .innerJoin('data_query.dataSource', 'data_source')
        .addSelect('data_source.kind')
        .where('data_query.appVersionId = :appVersionId', { appVersionId })
        .getMany();
    });
  }

  async create(user: User, manager: EntityManager): Promise<App> {
    return await dbTransactionWrap(async (manager: EntityManager) => {
      const app = await manager.save(
        manager.create(App, {
          name: 'Untitled app',
          createdAt: new Date(),
          updatedAt: new Date(),
          organizationId: user.organizationId,
          userId: user.id,
        })
      );

      //create default app version
      await this.createVersion(user, app, 'v1', null, manager);

      await manager.save(
        manager.create(AppUser, {
          userId: user.id,
          appId: app.id,
          role: 'admin',
          createdAt: new Date(),
          updatedAt: new Date(),
        })
      );

      await this.createAppGroupPermissionsForAdmin(app, manager);
      return app;
    }, manager);
  }

  async createAppGroupPermissionsForAdmin(app: App, manager: EntityManager): Promise<void> {
    await dbTransactionWrap(async (manager: EntityManager) => {
      const orgDefaultGroupPermissions = await manager.find(GroupPermission, {
        where: {
          organizationId: app.organizationId,
          group: 'admin',
        },
      });

      for (const groupPermission of orgDefaultGroupPermissions) {
        const appGroupPermission = manager.create(AppGroupPermission, {
          groupPermissionId: groupPermission.id,
          appId: app.id,
          ...this.fetchDefaultAppGroupPermissions(groupPermission.group),
        });

        await manager.save(appGroupPermission);
      }
    }, manager);
  }

  fetchDefaultAppGroupPermissions(group: string): {
    read: boolean;
    update: boolean;
    delete: boolean;
  } {
    switch (group) {
      case 'all_users':
        return { read: true, update: false, delete: false };
      case 'admin':
        return { read: true, update: true, delete: true };
      default:
        throw `${group} is not a default group`;
    }
  }

  async clone(existingApp: App, user: User): Promise<App> {
    const appWithRelations = await this.appImportExportService.export(user, existingApp.id);
    const clonedApp = await this.appImportExportService.import(user, appWithRelations);

    return clonedApp;
  }

  async count(user: User, searchKey): Promise<number> {
    return await viewableAppsQuery(user, searchKey).getCount();
  }

  async all(user: User, page: number, searchKey: string): Promise<App[]> {
    const viewableAppsQb = viewableAppsQuery(user, searchKey);

    if (page) {
      return await viewableAppsQb
        .take(9)
        .skip(9 * (page - 1))
        .getMany();
    }

    return await viewableAppsQb.getMany();
  }

  async update(appId: string, appUpdateDto: AppUpdateDto, manager?: EntityManager) {
    const currentVersionId = appUpdateDto.current_version_id;
    const isPublic = appUpdateDto.is_public;
    const isMaintenanceOn = appUpdateDto.is_maintenance_on;
    const { name, slug, icon } = appUpdateDto;

    const updatableParams = {
      name,
      slug,
      isPublic,
      isMaintenanceOn,
      currentVersionId,
      icon,
    };

    // removing keys with undefined values
    cleanObject(updatableParams);
    return await dbTransactionWrap(async (manager: EntityManager) => {
      return await manager.update(App, appId, updatableParams);
    }, manager);
  }

  async delete(appId: string) {
    await dbTransactionWrap(async (manager: EntityManager) => {
      await manager.delete(App, { id: appId });
    });
    return;
  }

  async fetchUsers(appId: string): Promise<AppUser[]> {
    const appUsers = await this.appUsersRepository.find({
      where: { appId },
      relations: ['user'],
    });

    // serialize
    const serializedUsers = [];
    for (const appUser of appUsers) {
      serializedUsers.push({
        email: appUser.user.email,
        firstName: appUser.user.firstName,
        lastName: appUser.user.lastName,
        name: `${appUser.user.firstName} ${appUser.user.lastName}`,
        id: appUser.id,
        role: appUser.role,
      });
    }

    return serializedUsers;
  }

  async fetchVersions(user: any, appId: string): Promise<AppVersion[]> {
    return await this.appVersionsRepository.find({
      where: { appId },
      order: {
        createdAt: 'DESC',
      },
    });
  }

  async createVersion(
    user: User,
    app: App,
    versionName: string,
    versionFromId: string,
    manager?: EntityManager
  ): Promise<AppVersion> {
    return await dbTransactionWrap(async (manager: EntityManager) => {
      let versionFrom: AppVersion;
      const { organizationId } = user;
      if (versionFromId) {
        versionFrom = await manager.findOneOrFail(AppVersion, {
          where: { id: versionFromId },
          relations: ['dataSources', 'dataSources.dataQueries', 'dataSources.dataSourceOptions'],
        });
      }

      const noOfVersions = await manager.count(AppVersion, { where: { appId: app?.id } });

      if (noOfVersions && !versionFrom) {
        throw new BadRequestException('Version from should not be empty');
      }

      const versionNameExists = await manager.findOne(AppVersion, {
        where: { name: versionName, appId: app.id },
      });

      if (versionNameExists) {
        throw new BadRequestException('Version name already exists.');
      }

      const appVersion = await manager.save(
        AppVersion,
        manager.create(AppVersion, {
          name: versionName,
          appId: app.id,
          definition: versionFrom?.definition,
          createdAt: new Date(),
          updatedAt: new Date(),
        })
      );

      await this.createNewDataSourcesAndQueriesForVersion(manager, appVersion, versionFrom, organizationId);
      return appVersion;
    }, manager);
  }

  async deleteVersion(app: App, version: AppVersion): Promise<void> {
    if (app.currentVersionId === version.id) {
      throw new BadRequestException('You cannot delete a released version');
    }

    await dbTransactionWrap(async (manager: EntityManager) => {
      await manager.delete(AppVersion, {
        id: version.id,
        appId: app.id,
      });
    });
  }

  async createNewDataSourcesAndQueriesForVersion(
    manager: EntityManager,
    appVersion: AppVersion,
    versionFrom: AppVersion,
    organizationId: string
  ) {
    const oldDataQueryToNewMapping = {};

    let appEnvironments: AppEnvironment[] = await this.appEnvironmentService.getAll(organizationId, manager);

    if (!appEnvironments?.length) {
      await this.createEnvironments(defaultAppEnvironments, manager, organizationId);
      appEnvironments = await this.appEnvironmentService.getAll(organizationId, manager);
    }

    if (!versionFrom) {
      //create default data sources
      for (const defaultSource of ['restapi', 'runjs', 'tooljetdb']) {
        const dataSource = await this.dataSourcesService.createDefaultDataSource(
          defaultSource,
          appVersion.id,
          null,
          manager
        );
        await this.appEnvironmentService.createDataSourceInAllEnvironments(organizationId, dataSource.id, manager);
      }
    } else {
      const globalQueries: DataQuery[] = await manager
        .createQueryBuilder(DataQuery, 'data_query')
        .leftJoinAndSelect('data_query.dataSource', 'dataSource')
        .where('data_query.appVersionId = :appVersionId', { appVersionId: versionFrom?.id })
        .andWhere('dataSource.scope = :scope', { scope: DataSourceScopes.GLOBAL })
        .getMany();
      const dataSources = versionFrom?.dataSources;
      const dataSourceMapping = {};
<<<<<<< HEAD
      if (dataSources?.length) {
=======
      const newDataQueries = [];
      if (dataSources?.length && appEnvironments?.length) {
>>>>>>> 9ccdf05c
        for (const dataSource of dataSources) {
          const dataSourceParams: Partial<DataSource> = {
            name: dataSource.name,
            kind: dataSource.kind,
            type: dataSource.type,
            appVersionId: appVersion.id,
          };
          const newDataSource = await manager.save(manager.create(DataSource, dataSourceParams));
          dataSourceMapping[dataSource.id] = newDataSource.id;

          const dataQueries = versionFrom?.dataSources?.find((ds) => ds.id === dataSource.id).dataQueries;
<<<<<<< HEAD
          const newDataQueries = [];
=======
>>>>>>> 9ccdf05c

          for (const dataQuery of dataQueries) {
            const dataQueryParams = {
              name: dataQuery.name,
              options: dataQuery.options,
              dataSourceId: newDataSource.id,
              appVersionId: appVersion.id,
            };

            const newQuery = await manager.save(manager.create(DataQuery, dataQueryParams));
            oldDataQueryToNewMapping[dataQuery.id] = newQuery.id;
            newDataQueries.push(newQuery);
          }
        }

        for (const newQuery of newDataQueries) {
          const newOptions = this.replaceDataQueryOptionsWithNewDataQueryIds(
            newQuery.options,
            oldDataQueryToNewMapping
          );
          newQuery.options = newOptions;
          await manager.save(newQuery);
        }

        if (globalQueries?.length) {
          for (const globalQuery of globalQueries) {
            const dataQueryParams = {
              name: globalQuery.name,
              options: globalQuery.options,
              dataSourceId: globalQuery.dataSourceId,
              appVersionId: appVersion.id,
            };

            const newDataQueries = [];
            const newQuery = await manager.save(manager.create(DataQuery, dataQueryParams));
            oldDataQueryToNewMapping[globalQuery.id] = newQuery.id;
            newDataQueries.push(newQuery);

            for (const newQuery of newDataQueries) {
              const newOptions = this.replaceDataQueryOptionsWithNewDataQueryIds(
                newQuery.options,
                oldDataQueryToNewMapping
              );
              newQuery.options = newOptions;
              await manager.save(newQuery);
            }
          }
        }

        appVersion.definition = this.replaceDataQueryIdWithinDefinitions(
          appVersion.definition,
          oldDataQueryToNewMapping
        );
        await manager.save(appVersion);

        for (const appEnvironment of appEnvironments) {
          for (const dataSource of dataSources) {
            const dataSourceOption = await manager.findOneOrFail(DataSourceOptions, {
              where: { dataSourceId: dataSource.id, environmentId: appEnvironment.id },
            });

            const convertedOptions = this.convertToArrayOfKeyValuePairs(dataSourceOption.options);
            const newOptions = await this.dataSourcesService.parseOptionsForCreate(convertedOptions, false, manager);
            await this.setNewCredentialValueFromOldValue(newOptions, convertedOptions, manager);

            await manager.save(
              manager.create(DataSourceOptions, {
                options: newOptions,
                dataSourceId: dataSourceMapping[dataSource.id],
                environmentId: appEnvironment.id,
              })
            );
          }
        }
      }
    }
  }

  private async createEnvironments(appEnvironments: any[], manager: EntityManager, organizationId: string) {
    for (const appEnvironment of appEnvironments) {
      await this.appEnvironmentService.create(organizationId, appEnvironment.name, appEnvironment.isDefault, manager);
    }
  }

  replaceDataQueryOptionsWithNewDataQueryIds(options, dataQueryMapping) {
    if (options && options.events) {
      const replacedEvents = options.events.map((event) => {
        if (event.queryId) {
          event.queryId = dataQueryMapping[event.queryId];
        }
        return event;
      });
      options.events = replacedEvents;
    }
    return options;
  }

  replaceDataQueryIdWithinDefinitions(definition, dataQueryMapping) {
    if (definition?.pages) {
      for (const pageId of Object.keys(definition?.pages)) {
        if (definition.pages[pageId].events) {
          const replacedPageEvents = definition.pages[pageId].events.map((event) => {
            if (event.queryId) {
              event.queryId = dataQueryMapping[event.queryId];
            }
            return event;
          });
          definition.pages[pageId].events = replacedPageEvents;
        }
        if (definition.pages[pageId].components) {
          for (const id of Object.keys(definition.pages[pageId].components)) {
            const component = definition.pages[pageId].components[id].component;

            if (component?.definition?.events) {
              const replacedComponentEvents = component.definition.events.map((event) => {
                if (event.queryId) {
                  event.queryId = dataQueryMapping[event.queryId];
                }
                return event;
              });
              component.definition.events = replacedComponentEvents;
            }

            if (component?.definition?.properties?.actions?.value) {
              for (const value of component.definition.properties.actions.value) {
                if (value?.events) {
                  const replacedComponentActionEvents = value.events.map((event) => {
                    if (event.queryId) {
                      event.queryId = dataQueryMapping[event.queryId];
                    }
                    return event;
                  });
                  value.events = replacedComponentActionEvents;
                }
              }
            }

            if (component?.component === 'Table') {
              for (const column of component?.definition?.properties?.columns?.value ?? []) {
                if (column?.events) {
                  const replacedComponentActionEvents = column.events.map((event) => {
                    if (event.queryId) {
                      event.queryId = dataQueryMapping[event.queryId];
                    }
                    return event;
                  });
                  column.events = replacedComponentActionEvents;
                }
              }
            }

            definition.pages[pageId].components[id].component = component;
          }
        }
      }
    }
    return definition;
  }

  async setNewCredentialValueFromOldValue(newOptions: any, oldOptions: any, manager: EntityManager) {
    const newOptionsWithCredentials = this.convertToArrayOfKeyValuePairs(newOptions).filter((opt) => opt['encrypted']);

    for (const newOption of newOptionsWithCredentials) {
      const oldOption = oldOptions.find((oldOption) => oldOption['key'] == newOption['key']);
      const oldCredential = await manager.findOne(Credential, {
        where: { id: oldOption.credential_id },
      });
      const newCredential = await manager.findOne(Credential, {
        where: { id: newOption['credential_id'] },
      });
      newCredential.valueCiphertext = oldCredential.valueCiphertext;

      await manager.save(newCredential);
    }
  }

  async updateVersion(version: AppVersion, body: VersionEditDto) {
    if (version.id === version.app.currentVersionId)
      throw new BadRequestException('You cannot update a released version');

    const editableParams = {};
    if (body.definition) editableParams['definition'] = body.definition;
    if (body.name) editableParams['name'] = body.name;

    if (body.name) {
      //means user is trying to update the name
      const versionNameExists = await this.appVersionsRepository.findOne({
        where: { name: body.name, appId: version.appId },
      });

      if (versionNameExists) {
        throw new BadRequestException('Version name already exists.');
      }
    }
    editableParams['updatedAt'] = new Date();

    return await this.appVersionsRepository.update(version.id, editableParams);
  }

  convertToArrayOfKeyValuePairs(options): Array<object> {
    if (!options) return;
    return Object.keys(options).map((key) => {
      return {
        key: key,
        value: options[key]['value'],
        encrypted: options[key]['encrypted'],
        credential_id: options[key]['credential_id'],
      };
    });
  }
}<|MERGE_RESOLUTION|>--- conflicted
+++ resolved
@@ -340,12 +340,7 @@
         .getMany();
       const dataSources = versionFrom?.dataSources;
       const dataSourceMapping = {};
-<<<<<<< HEAD
       if (dataSources?.length) {
-=======
-      const newDataQueries = [];
-      if (dataSources?.length && appEnvironments?.length) {
->>>>>>> 9ccdf05c
         for (const dataSource of dataSources) {
           const dataSourceParams: Partial<DataSource> = {
             name: dataSource.name,
@@ -357,10 +352,7 @@
           dataSourceMapping[dataSource.id] = newDataSource.id;
 
           const dataQueries = versionFrom?.dataSources?.find((ds) => ds.id === dataSource.id).dataQueries;
-<<<<<<< HEAD
           const newDataQueries = [];
-=======
->>>>>>> 9ccdf05c
 
           for (const dataQuery of dataQueries) {
             const dataQueryParams = {
