--- conflicted
+++ resolved
@@ -243,12 +243,6 @@
     });
   }
 
-<<<<<<< HEAD
-  async createVersion(user: User, app: App, versionName: string, versionFromId: string): Promise<AppVersion> {
-    const versionFrom = await this.appVersionsRepository.findOne({
-      where: { id: versionFromId },
-    });
-=======
   async createVersion(
     user: User,
     app: App,
@@ -256,13 +250,6 @@
     versionFromId: string,
     manager?: EntityManager
   ): Promise<AppVersion> {
-    if (!versionName) {
-      throw new BadRequestException('Version name cannot be empty.');
-    }
-    if (versionName.length > 25) {
-      throw new BadRequestException('Version name cannot be longer than 25 characters.');
-    }
-
     return await dbTransactionWrap(async (manager: EntityManager) => {
       let versionFrom: AppVersion;
       if (versionFromId) {
@@ -271,7 +258,6 @@
           relations: ['appEnvironments', 'dataSources', 'dataSources.dataQueries', 'dataSources.dataSourceOptions'],
         });
       }
->>>>>>> be3fc4b9
 
       const noOfVersions = await manager.count(AppVersion, { where: { appId: app?.id } });
 
