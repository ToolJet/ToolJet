import { BadRequestException, Injectable, NotAcceptableException, NotFoundException } from '@nestjs/common';
import { InjectRepository } from '@nestjs/typeorm';
import { App } from 'src/entities/app.entity';
import { EntityManager, MoreThan, Repository } from 'typeorm';
import { User } from 'src/entities/user.entity';
import { AppUser } from 'src/entities/app_user.entity';
import { AppVersion } from 'src/entities/app_version.entity';
import { DataSource } from 'src/entities/data_source.entity';
import { DataQuery } from 'src/entities/data_query.entity';
import { GroupPermission } from 'src/entities/group_permission.entity';
import { AppGroupPermission } from 'src/entities/app_group_permission.entity';
import { AppImportExportService } from './app_import_export.service';
import { DataSourcesService } from './data_sources.service';
import { Credential } from 'src/entities/credential.entity';
import { catchDbException, cleanObject, dbTransactionWrap, defaultAppEnvironments } from 'src/helpers/utils.helper';
import { AppUpdateDto } from '@dto/app-update.dto';
import { viewableAppsQuery } from 'src/helpers/queries';
import { VersionEditDto } from '@dto/version-edit.dto';
import { AppEnvironment } from 'src/entities/app_environments.entity';
import { DataSourceOptions } from 'src/entities/data_source_options.entity';
import { AppEnvironmentService } from './app_environments.service';
import { decode } from 'js-base64';
import { DataSourceScopes } from 'src/helpers/data_source.constants';
import { DataBaseConstraints } from 'src/helpers/db_constraints.constants';
import { Page } from 'src/entities/page.entity';
import { AppVersionUpdateDto } from '@dto/app-version-update.dto';
import { Layout } from 'src/entities/layout.entity';

import { Component } from 'src/entities/component.entity';
import { EventHandler } from 'src/entities/event_handler.entity';

const uuid = require('uuid');
@Injectable()
export class AppsService {
  constructor(
    @InjectRepository(App)
    private appsRepository: Repository<App>,

    @InjectRepository(AppVersion)
    private appVersionsRepository: Repository<AppVersion>,

    @InjectRepository(AppUser)
    private appUsersRepository: Repository<AppUser>,

    private appImportExportService: AppImportExportService,
    private dataSourcesService: DataSourcesService,
    private appEnvironmentService: AppEnvironmentService
  ) {}
  async find(id: string): Promise<App> {
    return this.appsRepository.findOne({
      where: { id },
    });
  }

  async findBySlug(slug: string): Promise<App> {
    return await this.appsRepository.findOne({
      where: {
        slug,
      },
    });
  }

  async findVersion(id: string): Promise<AppVersion> {
    const appVersion = await this.appVersionsRepository.findOneOrFail({
      where: { id },
      relations: [
        'app',
        'dataQueries',
        'dataQueries.dataSource',
        'dataQueries.plugins',
        'dataQueries.plugins.manifestFile',
      ],
    });

    if (appVersion?.dataQueries) {
      // eslint-disable-next-line no-unsafe-optional-chaining
      for (const query of appVersion?.dataQueries) {
        if (query?.plugin) {
          query.plugin.manifestFile.data = JSON.parse(decode(query.plugin.manifestFile.data.toString('utf8')));
        }
      }
    }

    return appVersion;
  }

  async findAppFromVersion(id: string): Promise<App> {
    return (
      await this.appVersionsRepository.findOneOrFail({
        where: { id },
        relations: ['app'],
      })
    ).app;
  }

  async findVersionFromName(name: string, appId: string): Promise<AppVersion> {
    return await this.appVersionsRepository.findOne({
      where: { name, appId },
    });
  }

  async findDataQueriesForVersion(appVersionId: string): Promise<DataQuery[]> {
    return await dbTransactionWrap(async (manager: EntityManager) => {
      return manager
        .createQueryBuilder(DataQuery, 'data_query')
        .innerJoin('data_query.dataSource', 'data_source')
        .addSelect('data_source.kind')
        .where('data_query.appVersionId = :appVersionId', { appVersionId })
        .getMany();
    });
  }

  async create(name: string, user: User, manager: EntityManager): Promise<App> {
    return await dbTransactionWrap(async (manager: EntityManager) => {
      return await catchDbException(async () => {
        const app = await manager.save(
          manager.create(App, {
            name,
            createdAt: new Date(),
            updatedAt: new Date(),
            organizationId: user.organizationId,
            userId: user.id,
          })
        );

<<<<<<< HEAD
      //create default app version
      const appVersion = await this.createVersion(user, app, 'v1', null, null, manager);

      const defaultHomePage = await manager.save(
        manager.create(Page, {
          name: 'Home',
          handle: 'home',
          appVersionId: appVersion.id,
          index: 1,
        })
      );

      // Set default values for app version
      appVersion.showViewerNavigation = true;
      appVersion.homePageId = defaultHomePage.id;
      appVersion.globalSettings = {
        hideHeader: false,
        appInMaintenance: false,
        canvasMaxWidth: 100,
        canvasMaxWidthType: '%',
        canvasMaxHeight: 2400,
        canvasBackgroundColor: '#edeff5',
        backgroundFxQuery: '',
      };
      await manager.save(appVersion);
=======
        //create default app version
        await this.createVersion(user, app, 'v1', null, null, manager);
>>>>>>> d3abb3bf

        await manager.save(
          manager.create(AppUser, {
            userId: user.id,
            appId: app.id,
            role: 'admin',
            createdAt: new Date(),
            updatedAt: new Date(),
          })
        );

        await this.createAppGroupPermissionsForAdmin(app, manager);
        return app;
      }, [{ dbConstraint: DataBaseConstraints.APP_NAME_UNIQUE, message: 'This app name is already taken.' }]);
    });
  }

  async createAppGroupPermissionsForAdmin(app: App, manager: EntityManager): Promise<void> {
    await dbTransactionWrap(async (manager: EntityManager) => {
      const orgDefaultGroupPermissions = await manager.find(GroupPermission, {
        where: {
          organizationId: app.organizationId,
          group: 'admin',
        },
      });

      for (const groupPermission of orgDefaultGroupPermissions) {
        const appGroupPermission = manager.create(AppGroupPermission, {
          groupPermissionId: groupPermission.id,
          appId: app.id,
          ...this.fetchDefaultAppGroupPermissions(groupPermission.group),
        });

        await manager.save(appGroupPermission);
      }
    }, manager);
  }

  fetchDefaultAppGroupPermissions(group: string): {
    read: boolean;
    update: boolean;
    delete: boolean;
  } {
    switch (group) {
      case 'all_users':
        return { read: true, update: false, delete: false };
      case 'admin':
        return { read: true, update: true, delete: true };
      default:
        throw `${group} is not a default group`;
    }
  }

  async clone(existingApp: App, user: User, appName: string): Promise<App> {
    const appWithRelations = await this.appImportExportService.export(user, existingApp.id);
    const clonedApp = await this.appImportExportService.import(user, appWithRelations, appName);

    return clonedApp;
  }

  async count(user: User, searchKey): Promise<number> {
    return await viewableAppsQuery(user, searchKey).getCount();
  }

  getAppVersionsCount = async (appId: string) => {
    return await this.appVersionsRepository.count({
      where: { appId },
    });
  };

  async all(user: User, page: number, searchKey: string): Promise<App[]> {
    const viewableAppsQb = viewableAppsQuery(user, searchKey);

    if (page) {
      return await viewableAppsQb
        .take(9)
        .skip(9 * (page - 1))
        .getMany();
    }

    return await viewableAppsQb.getMany();
  }

  async update(appId: string, appUpdateDto: AppUpdateDto, manager?: EntityManager) {
    const currentVersionId = appUpdateDto.current_version_id;
    const isPublic = appUpdateDto.is_public;
    const isMaintenanceOn = appUpdateDto.is_maintenance_on;
    const { name, slug, icon } = appUpdateDto;

    const updatableParams = {
      name,
      slug,
      isPublic,
      isMaintenanceOn,
      currentVersionId,
      icon,
    };

    // removing keys with undefined values
    cleanObject(updatableParams);
    return await dbTransactionWrap(async (manager: EntityManager) => {
      if (updatableParams.currentVersionId) {
        //check if the app version is eligible for release
        const currentEnvironment: AppEnvironment = await manager
          .createQueryBuilder(AppEnvironment, 'app_environments')
          .select(['app_environments.id', 'app_environments.isDefault'])
          .innerJoinAndSelect(
            'app_versions',
            'app_versions',
            'app_versions.current_environment_id = app_environments.id'
          )
          .where('app_versions.id = :currentVersionId', {
            currentVersionId,
          })
          .getOne();

        if (!currentEnvironment?.isDefault) {
          throw new BadRequestException('You can only release when the version is promoted to production');
        }
      }
      return await catchDbException(async () => {
        return await manager.update(App, appId, updatableParams);
      }, [
        { dbConstraint: DataBaseConstraints.APP_NAME_UNIQUE, message: 'This app name is already taken.' },
        { dbConstraint: DataBaseConstraints.APP_SLUG_UNIQUE, message: 'This app slug is already taken.' },
      ]);
    }, manager);
  }

  async delete(appId: string) {
    await dbTransactionWrap(async (manager: EntityManager) => {
      await manager.delete(App, { id: appId });
    });
    return;
  }

  async fetchUsers(appId: string): Promise<AppUser[]> {
    const appUsers = await this.appUsersRepository.find({
      where: { appId },
      relations: ['user'],
    });

    // serialize
    const serializedUsers = [];
    for (const appUser of appUsers) {
      serializedUsers.push({
        email: appUser.user.email,
        firstName: appUser.user.firstName,
        lastName: appUser.user.lastName,
        name: `${appUser.user.firstName} ${appUser.user.lastName}`,
        id: appUser.id,
        role: appUser.role,
      });
    }

    return serializedUsers;
  }

  async fetchVersions(user: any, appId: string): Promise<AppVersion[]> {
    return await this.appVersionsRepository.find({
      where: { appId },
      order: {
        createdAt: 'DESC',
      },
    });
  }

  async createVersion(
    user: User,
    app: App,
    versionName: string,
    versionFromId: string,
    environmentId: string,
    manager?: EntityManager
  ): Promise<AppVersion> {
    return await dbTransactionWrap(async (manager: EntityManager) => {
      let versionFrom: AppVersion;
      const { organizationId } = user;
      if (versionFromId) {
        versionFrom = await manager.findOneOrFail(AppVersion, {
          where: { id: versionFromId },
          relations: ['dataSources', 'dataSources.dataQueries', 'dataSources.dataSourceOptions'],
        });

        if (defaultAppEnvironments.length > 1) {
          const environmentWhereUserCreatingVersion = await this.appEnvironmentService.get(
            app.organizationId,
            environmentId,
            false,
            manager
          );

          //check if the user is creating version from development environment only
          if (environmentWhereUserCreatingVersion.priority !== 1) {
            throw new BadRequestException('New versions can only be created in development environment');
          }
        }
      }

      const noOfVersions = await manager.count(AppVersion, { where: { appId: app?.id } });

      if (noOfVersions && !versionFrom) {
        throw new BadRequestException('Version from should not be empty');
      }

      const versionNameExists = await manager.findOne(AppVersion, {
        where: { name: versionName, appId: app.id },
      });

      if (versionNameExists) {
        throw new BadRequestException('Version name already exists.');
      }

      const firstPriorityEnv = await this.appEnvironmentService.get(organizationId, null, true, manager);

      const appVersion = await manager.save(
        AppVersion,
        manager.create(AppVersion, {
          name: versionName,
          appId: app.id,
          definition: versionFrom?.definition,
          currentEnvironmentId: firstPriorityEnv?.id,
          createdAt: new Date(),
          updatedAt: new Date(),
        })
      );

      if (versionFrom) {
        (appVersion.showViewerNavigation = versionFrom.showViewerNavigation),
          (appVersion.globalSettings = versionFrom.globalSettings),
          await manager.save(appVersion);

        const oldDataQueryToNewMapping = await this.createNewDataSourcesAndQueriesForVersion(
          manager,
          appVersion,
          versionFrom,
          organizationId
        );

        const { oldComponentToNewComponentMapping, oldPageToNewPageMapping } =
          await this.createNewPagesAndComponentsForVersion(manager, appVersion, versionFrom.id, versionFrom.homePageId);

        await this.updateEventActionsForNewVersionWithNewMappingIds(
          manager,
          appVersion.id,
          oldDataQueryToNewMapping,
          oldComponentToNewComponentMapping,
          oldPageToNewPageMapping
        );
      }

      return appVersion;
    }, manager);
  }

  async updateEventActionsForNewVersionWithNewMappingIds(
    manager: EntityManager,
    versionId: string,
    oldDataQueryToNewMapping: Record<string, unknown>,
    oldComponentToNewComponentMapping: Record<string, unknown>,
    oldPageToNewPageMapping: Record<string, unknown>
  ) {
    const allEvents = await manager.find(EventHandler, {
      where: { appVersionId: versionId },
    });

    for (const event of allEvents) {
      const eventDefinition = event.event;

      if (eventDefinition?.actionId === 'run-query') {
        eventDefinition.queryId = oldDataQueryToNewMapping[eventDefinition.queryId];
      }

      if (eventDefinition?.actionId === 'control-component') {
        eventDefinition.componentId = oldComponentToNewComponentMapping[eventDefinition.componentId];
      }

      if (eventDefinition?.actionId === 'switch-page') {
        eventDefinition.pageId = oldPageToNewPageMapping[eventDefinition.pageId];
      }

      event.event = eventDefinition;

      await manager.save(event);
    }
  }

  async createNewPagesAndComponentsForVersion(
    manager: EntityManager,
    appVersion: AppVersion,
    versionFromId: string,
    prevHomePagePage: string
  ) {
    const pages = await manager
      .createQueryBuilder(Page, 'page')
      .leftJoinAndSelect('page.components', 'component')
      .leftJoinAndSelect('component.layouts', 'layout')
      .where('page.appVersionId = :appVersionId', { appVersionId: versionFromId })
      .getMany();

    const allEvents = await manager.find(EventHandler, {
      where: { appVersionId: versionFromId },
    });

    let homePageId = prevHomePagePage;

    const newComponents = [];
    const newComponentLayouts = [];
    const oldComponentToNewComponentMapping = {};
    const oldPageToNewPageMapping = {};

    const isChildOfTabsOrCalendar = (component, allComponents = [], componentParentId = undefined) => {
      if (componentParentId) {
        const parentId = component?.parent?.split('-').slice(0, -1).join('-');

        const parentComponent = allComponents.find((comp) => comp.id === parentId);

        if (parentComponent) {
          return parentComponent.type === 'Tabs' || parentComponent.type === 'Calendar';
        }
      }

      return false;
    };

    for (const page of pages) {
      const savedPage = await manager.save(
        manager.create(Page, {
          name: page.name,
          handle: page.handle,
          index: page.index,
          disabled: page.disabled,
          hidden: page.hidden,
          appVersionId: appVersion.id,
        })
      );
      oldPageToNewPageMapping[page.id] = savedPage.id;
      if (page.id === prevHomePagePage) {
        homePageId = savedPage.id;
      }

      const pageEvents = allEvents.filter((event) => event.sourceId === page.id);

      pageEvents.forEach(async (event, index) => {
        const newEvent = new EventHandler();

        newEvent.id = uuid.v4();
        newEvent.name = event.name;
        newEvent.sourceId = savedPage.id;
        newEvent.target = event.target;
        newEvent.event = event.event;
        newEvent.index = event.index ?? index;
        newEvent.appVersionId = appVersion.id;

        await manager.save(newEvent);
      });

      page.components.forEach(async (component) => {
        const newComponent = new Component();
        const componentEvents = allEvents.filter((event) => event.sourceId === component.id);

        newComponent.id = uuid.v4();

        oldComponentToNewComponentMapping[component.id] = newComponent.id;

        let parentId = component.parent ? component.parent : null;

        const isParentTabOrCalendar = isChildOfTabsOrCalendar(component, page.components, parentId);

        if (isParentTabOrCalendar) {
          const childTabId = component.parent.split('-')[component.parent.split('-').length - 1];
          const _parentId = component?.parent?.split('-').slice(0, -1).join('-');
          const mappedParentId = oldComponentToNewComponentMapping[_parentId];

          parentId = `${mappedParentId}-${childTabId}`;
        } else {
          parentId = oldComponentToNewComponentMapping[parentId];
        }

        newComponent.name = component.name;
        newComponent.type = component.type;
        newComponent.pageId = savedPage.id;
        newComponent.properties = component.properties;
        newComponent.styles = component.styles;
        newComponent.validation = component.validation;
        newComponent.general = component.general;
        newComponent.generalStyles = component.generalStyles;
        newComponent.displayPreferences = component.displayPreferences;
        newComponent.parent = component.parent ? parentId : null;
        newComponent.page = savedPage;

        newComponents.push(newComponent);

        component.layouts.forEach((layout) => {
          const newLayout = new Layout();
          newLayout.id = uuid.v4();
          newLayout.type = layout.type;
          newLayout.top = layout.top;
          newLayout.left = layout.left;
          newLayout.width = layout.width;
          newLayout.height = layout.height;
          newLayout.componentId = layout.componentId;

          newLayout.component = newComponent;

          newComponentLayouts.push(newLayout);
        });

        componentEvents.forEach(async (event, index) => {
          const newEvent = new EventHandler();

          newEvent.id = uuid.v4();
          newEvent.name = event.name;
          newEvent.sourceId = newComponent.id;
          newEvent.target = event.target;
          newEvent.event = event.event;
          newEvent.index = event.index ?? index;
          newEvent.appVersionId = appVersion.id;

          await manager.save(newEvent);
        });
      });

      await manager.save(newComponents);
      await manager.save(newComponentLayouts);
    }

    await manager.update(AppVersion, { id: appVersion.id }, { homePageId });

    return { oldComponentToNewComponentMapping, oldPageToNewPageMapping };
  }

  async deleteVersion(app: App, version: AppVersion): Promise<void> {
    if (app.currentVersionId === version.id) {
      throw new BadRequestException('You cannot delete a released version');
    }

    await dbTransactionWrap(async (manager: EntityManager) => {
      await manager.delete(AppVersion, {
        id: version.id,
        appId: app.id,
      });
    });
  }

  async createNewDataSourcesAndQueriesForVersion(
    manager: EntityManager,
    appVersion: AppVersion,
    versionFrom: AppVersion,
    organizationId: string
  ) {
    const oldDataQueryToNewMapping = {};

    let appEnvironments: AppEnvironment[] = await this.appEnvironmentService.getAll(organizationId, manager);

    if (!appEnvironments?.length) {
      await this.createEnvironments(defaultAppEnvironments, manager, organizationId);
      appEnvironments = await this.appEnvironmentService.getAll(organizationId, manager);
    }

    if (!versionFrom) {
      //create default data sources
      for (const defaultSource of ['restapi', 'runjs', 'tooljetdb']) {
        const dataSource = await this.dataSourcesService.createDefaultDataSource(
          defaultSource,
          appVersion.id,
          null,
          manager
        );
        await this.appEnvironmentService.createDataSourceInAllEnvironments(organizationId, dataSource.id, manager);
      }
    } else {
      const globalQueries: DataQuery[] = await manager
        .createQueryBuilder(DataQuery, 'data_query')
        .leftJoinAndSelect('data_query.dataSource', 'dataSource')
        .where('data_query.appVersionId = :appVersionId', { appVersionId: versionFrom?.id })
        .andWhere('dataSource.scope = :scope', { scope: DataSourceScopes.GLOBAL })
        .getMany();
      const dataSources = versionFrom?.dataSources;
      const dataSourceMapping = {};
      const newDataQueries = [];
      const allEvents = await manager.find(EventHandler, {
        where: { appVersionId: versionFrom?.id, target: 'data_query' },
      });

      if (dataSources?.length > 0) {
        for (const dataSource of dataSources) {
          const dataSourceParams: Partial<DataSource> = {
            name: dataSource.name,
            kind: dataSource.kind,
            type: dataSource.type,
            appVersionId: appVersion.id,
          };
          const newDataSource = await manager.save(manager.create(DataSource, dataSourceParams));
          dataSourceMapping[dataSource.id] = newDataSource.id;

          const dataQueries = versionFrom?.dataSources?.find((ds) => ds.id === dataSource.id).dataQueries;

          for (const dataQuery of dataQueries) {
            const dataQueryParams = {
              name: dataQuery.name,
              options: dataQuery.options,
              dataSourceId: newDataSource.id,
              appVersionId: appVersion.id,
            };
            const newQuery = await manager.save(manager.create(DataQuery, dataQueryParams));

            const dataQueryEvents = allEvents.filter((event) => event.sourceId === dataQuery.id);

            dataQueryEvents.forEach(async (event, index) => {
              const newEvent = new EventHandler();

              newEvent.id = uuid.v4();
              newEvent.name = event.name;
              newEvent.sourceId = newQuery.id;
              newEvent.target = event.target;
              newEvent.event = event.event;
              newEvent.index = event.index ?? index;
              newEvent.appVersionId = appVersion.id;

              await manager.save(newEvent);
            });

            oldDataQueryToNewMapping[dataQuery.id] = newQuery.id;
            newDataQueries.push(newQuery);
          }
        }
      }

      if (globalQueries?.length > 0) {
        for (const globalQuery of globalQueries) {
          const dataQueryParams = {
            name: globalQuery.name,
            options: globalQuery.options,
            dataSourceId: globalQuery.dataSourceId,
            appVersionId: appVersion.id,
          };

          const newQuery = await manager.save(manager.create(DataQuery, dataQueryParams));
          const dataQueryEvents = allEvents.filter((event) => event.sourceId === globalQuery.id);

          dataQueryEvents.forEach(async (event, index) => {
            const newEvent = new EventHandler();

            newEvent.id = uuid.v4();
            newEvent.name = event.name;
            newEvent.sourceId = newQuery.id;
            newEvent.target = event.target;
            newEvent.event = event.event;
            newEvent.index = event.index ?? index;
            newEvent.appVersionId = appVersion.id;

            await manager.save(newEvent);
          });
          oldDataQueryToNewMapping[globalQuery.id] = newQuery.id;
          newDataQueries.push(newQuery);
        }
      }

      for (const newQuery of newDataQueries) {
        const newOptions = this.replaceDataQueryOptionsWithNewDataQueryIds(newQuery.options, oldDataQueryToNewMapping);
        newQuery.options = newOptions;

        await manager.save(newQuery);
      }

      appVersion.definition = this.replaceDataQueryIdWithinDefinitions(appVersion.definition, oldDataQueryToNewMapping);
      await manager.save(appVersion);

      for (const appEnvironment of appEnvironments) {
        for (const dataSource of dataSources) {
          const dataSourceOption = await manager.findOneOrFail(DataSourceOptions, {
            where: { dataSourceId: dataSource.id, environmentId: appEnvironment.id },
          });

          const convertedOptions = this.convertToArrayOfKeyValuePairs(dataSourceOption.options);
          const newOptions = await this.dataSourcesService.parseOptionsForCreate(convertedOptions, false, manager);
          await this.setNewCredentialValueFromOldValue(newOptions, convertedOptions, manager);

          await manager.save(
            manager.create(DataSourceOptions, {
              options: newOptions,
              dataSourceId: dataSourceMapping[dataSource.id],
              environmentId: appEnvironment.id,
            })
          );
        }
      }
    }

    return oldDataQueryToNewMapping;
  }

  private async createEnvironments(appEnvironments: any[], manager: EntityManager, organizationId: string) {
    for (const appEnvironment of appEnvironments) {
      await this.appEnvironmentService.create(
        organizationId,
        appEnvironment.name,
        appEnvironment.isDefault,
        appEnvironment.priority,
        manager
      );
    }
  }

  replaceDataQueryOptionsWithNewDataQueryIds(options, dataQueryMapping) {
    if (options && options.events) {
      const replacedEvents = options.events.map((event) => {
        if (event.queryId) {
          event.queryId = dataQueryMapping[event.queryId];
        }
        return event;
      });
      options.events = replacedEvents;
    }
    return options;
  }

  replaceDataQueryIdWithinDefinitions(definition, dataQueryMapping) {
    if (definition?.pages) {
      for (const pageId of Object.keys(definition?.pages)) {
        if (definition.pages[pageId].events) {
          const replacedPageEvents = definition.pages[pageId].events.map((event) => {
            if (event.queryId) {
              event.queryId = dataQueryMapping[event.queryId];
            }
            return event;
          });
          definition.pages[pageId].events = replacedPageEvents;
        }
        if (definition.pages[pageId].components) {
          for (const id of Object.keys(definition.pages[pageId].components)) {
            const component = definition.pages[pageId].components[id].component;

            if (component?.definition?.events) {
              const replacedComponentEvents = component.definition.events.map((event) => {
                if (event.queryId) {
                  event.queryId = dataQueryMapping[event.queryId];
                }
                return event;
              });
              component.definition.events = replacedComponentEvents;
            }

            if (component?.definition?.properties?.actions?.value) {
              for (const value of component.definition.properties.actions.value) {
                if (value?.events) {
                  const replacedComponentActionEvents = value.events.map((event) => {
                    if (event.queryId) {
                      event.queryId = dataQueryMapping[event.queryId];
                    }
                    return event;
                  });
                  value.events = replacedComponentActionEvents;
                }
              }
            }

            if (component?.component === 'Table') {
              for (const column of component?.definition?.properties?.columns?.value ?? []) {
                if (column?.events) {
                  const replacedComponentActionEvents = column.events.map((event) => {
                    if (event.queryId) {
                      event.queryId = dataQueryMapping[event.queryId];
                    }
                    return event;
                  });
                  column.events = replacedComponentActionEvents;
                }
              }
            }

            definition.pages[pageId].components[id].component = component;
          }
        }
      }
    }
    return definition;
  }

  async setNewCredentialValueFromOldValue(newOptions: any, oldOptions: any, manager: EntityManager) {
    const newOptionsWithCredentials = this.convertToArrayOfKeyValuePairs(newOptions).filter((opt) => opt['encrypted']);

    for (const newOption of newOptionsWithCredentials) {
      const oldOption = oldOptions.find((oldOption) => oldOption['key'] == newOption['key']);
      const oldCredential = await manager.findOne(Credential, {
        where: { id: oldOption.credential_id },
      });
      const newCredential = await manager.findOne(Credential, {
        where: { id: newOption['credential_id'] },
      });
      newCredential.valueCiphertext = oldCredential.valueCiphertext;

      await manager.save(newCredential);
    }
  }

  async updateVersion(version: AppVersion, body: VersionEditDto, organizationId: string) {
    const { name, currentEnvironmentId, definition } = body;
    let currentEnvironment: AppEnvironment;

    if (version.id === version.app.currentVersionId && !body?.is_user_switched_version)
      throw new BadRequestException('You cannot update a released version');

    if (currentEnvironmentId || definition) {
      currentEnvironment = await AppEnvironment.findOne({
        where: { id: version.currentEnvironmentId },
      });
    }

    const editableParams = {};
    if (name) {
      //means user is trying to update the name
      const versionNameExists = await this.appVersionsRepository.findOne({
        where: { name, appId: version.appId },
      });

      if (versionNameExists) {
        throw new BadRequestException('Version name already exists.');
      }
      editableParams['name'] = name;
    }

    //check if the user is trying to promote the environment & raise an error if the currentEnvironmentId is not correct
    if (currentEnvironmentId) {
      if (version.currentEnvironmentId !== currentEnvironmentId) {
        throw new NotAcceptableException();
      }
      const nextEnvironment = await AppEnvironment.findOne({
        select: ['id'],
        where: {
          priority: MoreThan(currentEnvironment.priority),
          organizationId,
        },
        order: { priority: 'ASC' },
      });
      editableParams['currentEnvironmentId'] = nextEnvironment.id;
    }

    if (definition) {
      const environments = await AppEnvironment.count({
        where: {
          organizationId,
        },
      });
      if (editableParams['definition'] && environments > 1 && currentEnvironment.priority !== 1) {
        throw new BadRequestException('You cannot update a promoted version');
      }
      editableParams['definition'] = definition;
    }

    editableParams['updatedAt'] = new Date();

    return await this.appVersionsRepository.update(version.id, editableParams);
  }

  async updateAppVersion(version: AppVersion, body: AppVersionUpdateDto) {
    const editableParams = {};

    const { globalSettings, homePageId } = await this.appVersionsRepository.findOne({
      where: { id: version.id },
    });

    if (body?.homePageId && homePageId !== body.homePageId) {
      editableParams['homePageId'] = body.homePageId;
    }

    if (body?.globalSettings) {
      editableParams['globalSettings'] = {
        ...globalSettings,
        ...body.globalSettings,
      };
    }

    if (typeof body?.showViewerNavigation === 'boolean') {
      editableParams['showViewerNavigation'] = body.showViewerNavigation;
    }

    return await this.appVersionsRepository.update(version.id, editableParams);
  }

  convertToArrayOfKeyValuePairs(options): Array<object> {
    if (!options) return;
    return Object.keys(options).map((key) => {
      return {
        key: key,
        value: options[key]['value'],
        encrypted: options[key]['encrypted'],
        credential_id: options[key]['credential_id'],
      };
    });
  }

  async findAppWithIdOrSlug(slug: string): Promise<App> {
    let app: App;
    try {
      app = await this.find(slug);
    } catch (error) {
      /* means: UUID error. so the slug isn't not the id of the app */
      if (error?.code === `22P02`) {
        /* Search against slug */
        app = await this.findBySlug(slug);
      }
    }

    if (!app) throw new NotFoundException('App not found. Invalid app id');
    return app;
  }

  async findTooljetDbTables(appId: string): Promise<{ table_id: string }[]> {
    return await dbTransactionWrap(async (manager: EntityManager) => {
      const tooljetDbDataQueries = await manager
        .createQueryBuilder(DataQuery, 'data_queries')
        .innerJoin(DataSource, 'data_sources', 'data_queries.data_source_id = data_sources.id')
        .innerJoin(AppVersion, 'app_versions', 'app_versions.id = data_sources.app_version_id')
        .where('app_versions.app_id = :appId', { appId })
        .andWhere('data_sources.kind = :kind', { kind: 'tooljetdb' })
        .getMany();

      const uniqTableIds = [...new Set(tooljetDbDataQueries.map((dq) => dq.options['table_id']))];

      return uniqTableIds.map((table_id) => {
        return { table_id };
      });
    });
  }
}<|MERGE_RESOLUTION|>--- conflicted
+++ resolved
@@ -123,36 +123,31 @@
           })
         );
 
-<<<<<<< HEAD
-      //create default app version
-      const appVersion = await this.createVersion(user, app, 'v1', null, null, manager);
-
-      const defaultHomePage = await manager.save(
-        manager.create(Page, {
-          name: 'Home',
-          handle: 'home',
-          appVersionId: appVersion.id,
-          index: 1,
-        })
-      );
-
-      // Set default values for app version
-      appVersion.showViewerNavigation = true;
-      appVersion.homePageId = defaultHomePage.id;
-      appVersion.globalSettings = {
-        hideHeader: false,
-        appInMaintenance: false,
-        canvasMaxWidth: 100,
-        canvasMaxWidthType: '%',
-        canvasMaxHeight: 2400,
-        canvasBackgroundColor: '#edeff5',
-        backgroundFxQuery: '',
-      };
-      await manager.save(appVersion);
-=======
         //create default app version
-        await this.createVersion(user, app, 'v1', null, null, manager);
->>>>>>> d3abb3bf
+        const appVersion = await this.createVersion(user, app, 'v1', null, null, manager);
+
+        const defaultHomePage = await manager.save(
+          manager.create(Page, {
+            name: 'Home',
+            handle: 'home',
+            appVersionId: appVersion.id,
+            index: 1,
+          })
+        );
+
+        // Set default values for app version
+        appVersion.showViewerNavigation = true;
+        appVersion.homePageId = defaultHomePage.id;
+        appVersion.globalSettings = {
+          hideHeader: false,
+          appInMaintenance: false,
+          canvasMaxWidth: 100,
+          canvasMaxWidthType: '%',
+          canvasMaxHeight: 2400,
+          canvasBackgroundColor: '#edeff5',
+          backgroundFxQuery: '',
+        };
+        await manager.save(appVersion);
 
         await manager.save(
           manager.create(AppUser, {
