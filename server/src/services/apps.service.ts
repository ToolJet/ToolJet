import { BadRequestException, Injectable, NotAcceptableException, NotFoundException } from '@nestjs/common';
import { InjectRepository } from '@nestjs/typeorm';
import { App } from 'src/entities/app.entity';
import { EntityManager, MoreThan, Repository } from 'typeorm';
import { User } from 'src/entities/user.entity';
import { AppUser } from 'src/entities/app_user.entity';
import { AppVersion } from 'src/entities/app_version.entity';
import { DataSource } from 'src/entities/data_source.entity';
import { DataQuery } from 'src/entities/data_query.entity';
import { GroupPermission } from 'src/entities/group_permission.entity';
import { AppGroupPermission } from 'src/entities/app_group_permission.entity';
import { AppImportExportService } from './app_import_export.service';
import { DataSourcesService } from './data_sources.service';
import { Credential } from 'src/entities/credential.entity';
<<<<<<< HEAD
import {
  catchDbException,
  cleanObject,
  dbTransactionWrap,
  defaultAppEnvironments,
  generateNextNameAndSlug,
} from 'src/helpers/utils.helper';
=======
import { catchDbException, cleanObject, dbTransactionWrap, defaultAppEnvironments } from 'src/helpers/utils.helper';
>>>>>>> 1e18e7ae
import { AppUpdateDto } from '@dto/app-update.dto';
import { viewableAppsQuery } from 'src/helpers/queries';
import { VersionEditDto } from '@dto/version-edit.dto';
import { AppEnvironment } from 'src/entities/app_environments.entity';
import { DataSourceOptions } from 'src/entities/data_source_options.entity';
import { AppEnvironmentService } from './app_environments.service';
import { decode } from 'js-base64';
import { DataSourceScopes } from 'src/helpers/data_source.constants';
import { DataBaseConstraints } from 'src/helpers/db_constraints.constants';

@Injectable()
export class AppsService {
  constructor(
    @InjectRepository(App)
    private appsRepository: Repository<App>,

    @InjectRepository(AppVersion)
    private appVersionsRepository: Repository<AppVersion>,

    @InjectRepository(AppUser)
    private appUsersRepository: Repository<AppUser>,

    private appImportExportService: AppImportExportService,
    private dataSourcesService: DataSourcesService,
    private appEnvironmentService: AppEnvironmentService
  ) {}
  async find(id: string): Promise<App> {
    return this.appsRepository.findOne({
      where: { id },
    });
  }

  async findBySlug(slug: string): Promise<App> {
    return await this.appsRepository.findOne({
      where: {
        slug,
      },
    });
  }

  async findVersion(id: string): Promise<AppVersion> {
    const appVersion = await this.appVersionsRepository.findOneOrFail({
      where: { id },
      relations: [
        'app',
        'dataQueries',
        'dataQueries.dataSource',
        'dataQueries.plugins',
        'dataQueries.plugins.manifestFile',
      ],
    });

    if (appVersion?.dataQueries) {
      // eslint-disable-next-line no-unsafe-optional-chaining
      for (const query of appVersion?.dataQueries) {
        if (query?.plugin) {
          query.plugin.manifestFile.data = JSON.parse(decode(query.plugin.manifestFile.data.toString('utf8')));
        }
      }
    }

    return appVersion;
  }

  async findAppFromVersion(id: string): Promise<App> {
    return (
      await this.appVersionsRepository.findOneOrFail({
        where: { id },
        relations: ['app'],
      })
    ).app;
  }

  async findVersionFromName(name: string, appId: string): Promise<AppVersion> {
    return await this.appVersionsRepository.findOne({
      where: { name, appId },
    });
  }

  async findDataQueriesForVersion(appVersionId: string): Promise<DataQuery[]> {
    return await dbTransactionWrap(async (manager: EntityManager) => {
      return manager
        .createQueryBuilder(DataQuery, 'data_query')
        .innerJoin('data_query.dataSource', 'data_source')
        .addSelect('data_source.kind')
        .where('data_query.appVersionId = :appVersionId', { appVersionId })
        .getMany();
    });
  }

  async create(name: string, user: User, manager: EntityManager): Promise<App> {
    return await dbTransactionWrap(async (manager: EntityManager) => {
<<<<<<< HEAD
      const { name } = generateNextNameAndSlug('My app');
      const app = await manager.save(
        manager.create(App, {
          name,
          createdAt: new Date(),
          updatedAt: new Date(),
          organizationId: user.organizationId,
          userId: user.id,
        })
      );
=======
      return await catchDbException(
        async () => {
          const app = await manager.save(
            manager.create(App, {
              name,
              createdAt: new Date(),
              updatedAt: new Date(),
              organizationId: user.organizationId,
              userId: user.id,
            })
          );
>>>>>>> 1e18e7ae

          //create default app version
          await this.createVersion(user, app, 'v1', null, null, manager);

          await manager.save(
            manager.create(AppUser, {
              userId: user.id,
              appId: app.id,
              role: 'admin',
              createdAt: new Date(),
              updatedAt: new Date(),
            })
          );

          await this.createAppGroupPermissionsForAdmin(app, manager);
          return app;
        },
        DataBaseConstraints.APP_NAME_UNIQUE,
        'This app name is already taken.'
      );
    });
  }

  async createAppGroupPermissionsForAdmin(app: App, manager: EntityManager): Promise<void> {
    await dbTransactionWrap(async (manager: EntityManager) => {
      const orgDefaultGroupPermissions = await manager.find(GroupPermission, {
        where: {
          organizationId: app.organizationId,
          group: 'admin',
        },
      });

      for (const groupPermission of orgDefaultGroupPermissions) {
        const appGroupPermission = manager.create(AppGroupPermission, {
          groupPermissionId: groupPermission.id,
          appId: app.id,
          ...this.fetchDefaultAppGroupPermissions(groupPermission.group),
        });

        await manager.save(appGroupPermission);
      }
    }, manager);
  }

  fetchDefaultAppGroupPermissions(group: string): {
    read: boolean;
    update: boolean;
    delete: boolean;
  } {
    switch (group) {
      case 'all_users':
        return { read: true, update: false, delete: false };
      case 'admin':
        return { read: true, update: true, delete: true };
      default:
        throw `${group} is not a default group`;
    }
  }

  async clone(existingApp: App, user: User, appName: string): Promise<App> {
    const appWithRelations = await this.appImportExportService.export(user, existingApp.id);
    const clonedApp = await this.appImportExportService.import(user, appWithRelations, appName);

    return clonedApp;
  }

  async count(user: User, searchKey): Promise<number> {
    return await viewableAppsQuery(user, searchKey).getCount();
  }

  getAppVersionsCount = async (appId: string) => {
    return await this.appVersionsRepository.count({
      where: { appId },
    });
  };

  async all(user: User, page: number, searchKey: string): Promise<App[]> {
    const viewableAppsQb = viewableAppsQuery(user, searchKey);

    if (page) {
      return await viewableAppsQb
        .take(9)
        .skip(9 * (page - 1))
        .getMany();
    }

    return await viewableAppsQb.getMany();
  }

  async update(appId: string, appUpdateDto: AppUpdateDto, manager?: EntityManager) {
    const currentVersionId = appUpdateDto.current_version_id;
    const isPublic = appUpdateDto.is_public;
    const isMaintenanceOn = appUpdateDto.is_maintenance_on;
    const { name, slug, icon } = appUpdateDto;

    const updatableParams = {
      name,
      slug,
      isPublic,
      isMaintenanceOn,
      currentVersionId,
      icon,
    };

    // removing keys with undefined values
    cleanObject(updatableParams);
    return await dbTransactionWrap(async (manager: EntityManager) => {
      if (updatableParams.currentVersionId) {
        //check if the app version is eligible for release
        const currentEnvironment: AppEnvironment = await manager
          .createQueryBuilder(AppEnvironment, 'app_environments')
          .select(['app_environments.id', 'app_environments.isDefault'])
          .innerJoinAndSelect(
            'app_versions',
            'app_versions',
            'app_versions.current_environment_id = app_environments.id'
          )
          .where('app_versions.id = :currentVersionId', {
            currentVersionId,
          })
          .getOne();

        if (!currentEnvironment?.isDefault) {
          throw new BadRequestException('You can only release when the version is promoted to production');
        }
      }
      return await catchDbException(async () => {
        return await manager.update(App, appId, updatableParams);
      }, [
        { dbConstraint: DataBaseConstraints.APP_NAME_UNIQUE, message: 'This app name is already taken.' },
        { dbConstraint: DataBaseConstraints.APP_SLUG_UNIQUE, message: 'This app slug is already taken.' },
      ]);
    }, manager);
  }

  async delete(appId: string) {
    await dbTransactionWrap(async (manager: EntityManager) => {
      await manager.delete(App, { id: appId });
    });
    return;
  }

  async fetchUsers(appId: string): Promise<AppUser[]> {
    const appUsers = await this.appUsersRepository.find({
      where: { appId },
      relations: ['user'],
    });

    // serialize
    const serializedUsers = [];
    for (const appUser of appUsers) {
      serializedUsers.push({
        email: appUser.user.email,
        firstName: appUser.user.firstName,
        lastName: appUser.user.lastName,
        name: `${appUser.user.firstName} ${appUser.user.lastName}`,
        id: appUser.id,
        role: appUser.role,
      });
    }

    return serializedUsers;
  }

  async fetchVersions(user: any, appId: string): Promise<AppVersion[]> {
    return await this.appVersionsRepository.find({
      where: { appId },
      order: {
        createdAt: 'DESC',
      },
    });
  }

  async createVersion(
    user: User,
    app: App,
    versionName: string,
    versionFromId: string,
    environmentId: string,
    manager?: EntityManager
  ): Promise<AppVersion> {
    return await dbTransactionWrap(async (manager: EntityManager) => {
      let versionFrom: AppVersion;
      const { organizationId } = user;
      if (versionFromId) {
        versionFrom = await manager.findOneOrFail(AppVersion, {
          where: { id: versionFromId },
          relations: ['dataSources', 'dataSources.dataQueries', 'dataSources.dataSourceOptions'],
        });

        if (defaultAppEnvironments.length > 1) {
          const environmentWhereUserCreatingVersion = await this.appEnvironmentService.get(
            app.organizationId,
            environmentId,
            false,
            manager
          );

          //check if the user is creating version from development environment only
          if (environmentWhereUserCreatingVersion.priority !== 1) {
            throw new BadRequestException('New versions can only be created in development environment');
          }
        }
      }

      const noOfVersions = await manager.count(AppVersion, { where: { appId: app?.id } });

      if (noOfVersions && !versionFrom) {
        throw new BadRequestException('Version from should not be empty');
      }

      const versionNameExists = await manager.findOne(AppVersion, {
        where: { name: versionName, appId: app.id },
      });

      if (versionNameExists) {
        throw new BadRequestException('Version name already exists.');
      }

      const firstPriorityEnv = await this.appEnvironmentService.get(organizationId, null, true, manager);

      const appVersion = await manager.save(
        AppVersion,
        manager.create(AppVersion, {
          name: versionName,
          appId: app.id,
          definition: versionFrom?.definition,
          currentEnvironmentId: firstPriorityEnv?.id,
          createdAt: new Date(),
          updatedAt: new Date(),
        })
      );

      await this.createNewDataSourcesAndQueriesForVersion(manager, appVersion, versionFrom, organizationId);
      return appVersion;
    }, manager);
  }

  async deleteVersion(app: App, version: AppVersion): Promise<void> {
    if (app.currentVersionId === version.id) {
      throw new BadRequestException('You cannot delete a released version');
    }

    await dbTransactionWrap(async (manager: EntityManager) => {
      await manager.delete(AppVersion, {
        id: version.id,
        appId: app.id,
      });
    });
  }

  async createNewDataSourcesAndQueriesForVersion(
    manager: EntityManager,
    appVersion: AppVersion,
    versionFrom: AppVersion,
    organizationId: string
  ) {
    const oldDataQueryToNewMapping = {};

    let appEnvironments: AppEnvironment[] = await this.appEnvironmentService.getAll(organizationId, manager);

    if (!appEnvironments?.length) {
      await this.createEnvironments(defaultAppEnvironments, manager, organizationId);
      appEnvironments = await this.appEnvironmentService.getAll(organizationId, manager);
    }

    if (!versionFrom) {
      //create default data sources
      for (const defaultSource of ['restapi', 'runjs', 'tooljetdb']) {
        const dataSource = await this.dataSourcesService.createDefaultDataSource(
          defaultSource,
          appVersion.id,
          null,
          manager
        );
        await this.appEnvironmentService.createDataSourceInAllEnvironments(organizationId, dataSource.id, manager);
      }
    } else {
      const globalQueries: DataQuery[] = await manager
        .createQueryBuilder(DataQuery, 'data_query')
        .leftJoinAndSelect('data_query.dataSource', 'dataSource')
        .where('data_query.appVersionId = :appVersionId', { appVersionId: versionFrom?.id })
        .andWhere('dataSource.scope = :scope', { scope: DataSourceScopes.GLOBAL })
        .getMany();
      const dataSources = versionFrom?.dataSources;
      const dataSourceMapping = {};
      const newDataQueries = [];

      if (dataSources?.length) {
        for (const dataSource of dataSources) {
          const dataSourceParams: Partial<DataSource> = {
            name: dataSource.name,
            kind: dataSource.kind,
            type: dataSource.type,
            appVersionId: appVersion.id,
          };
          const newDataSource = await manager.save(manager.create(DataSource, dataSourceParams));
          dataSourceMapping[dataSource.id] = newDataSource.id;

          const dataQueries = versionFrom?.dataSources?.find((ds) => ds.id === dataSource.id).dataQueries;

          for (const dataQuery of dataQueries) {
            const dataQueryParams = {
              name: dataQuery.name,
              options: dataQuery.options,
              dataSourceId: newDataSource.id,
              appVersionId: appVersion.id,
            };

            const newQuery = await manager.save(manager.create(DataQuery, dataQueryParams));
            oldDataQueryToNewMapping[dataQuery.id] = newQuery.id;
            newDataQueries.push(newQuery);
          }
        }

        if (globalQueries?.length) {
          for (const globalQuery of globalQueries) {
            const dataQueryParams = {
              name: globalQuery.name,
              options: globalQuery.options,
              dataSourceId: globalQuery.dataSourceId,
              appVersionId: appVersion.id,
            };

            const newQuery = await manager.save(manager.create(DataQuery, dataQueryParams));
            oldDataQueryToNewMapping[globalQuery.id] = newQuery.id;
            newDataQueries.push(newQuery);
          }
        }

        for (const newQuery of newDataQueries) {
          const newOptions = this.replaceDataQueryOptionsWithNewDataQueryIds(
            newQuery.options,
            oldDataQueryToNewMapping
          );
          newQuery.options = newOptions;
          await manager.save(newQuery);
        }

        appVersion.definition = this.replaceDataQueryIdWithinDefinitions(
          appVersion.definition,
          oldDataQueryToNewMapping
        );
        await manager.save(appVersion);

        for (const appEnvironment of appEnvironments) {
          for (const dataSource of dataSources) {
            const dataSourceOption = await manager.findOneOrFail(DataSourceOptions, {
              where: { dataSourceId: dataSource.id, environmentId: appEnvironment.id },
            });

            const convertedOptions = this.convertToArrayOfKeyValuePairs(dataSourceOption.options);
            const newOptions = await this.dataSourcesService.parseOptionsForCreate(convertedOptions, false, manager);
            await this.setNewCredentialValueFromOldValue(newOptions, convertedOptions, manager);

            await manager.save(
              manager.create(DataSourceOptions, {
                options: newOptions,
                dataSourceId: dataSourceMapping[dataSource.id],
                environmentId: appEnvironment.id,
              })
            );
          }
        }
      }
    }
  }

  private async createEnvironments(appEnvironments: any[], manager: EntityManager, organizationId: string) {
    for (const appEnvironment of appEnvironments) {
      await this.appEnvironmentService.create(
        organizationId,
        appEnvironment.name,
        appEnvironment.isDefault,
        appEnvironment.priority,
        manager
      );
    }
  }

  replaceDataQueryOptionsWithNewDataQueryIds(options, dataQueryMapping) {
    if (options && options.events) {
      const replacedEvents = options.events.map((event) => {
        if (event.queryId) {
          event.queryId = dataQueryMapping[event.queryId];
        }
        return event;
      });
      options.events = replacedEvents;
    }
    return options;
  }

  replaceDataQueryIdWithinDefinitions(definition, dataQueryMapping) {
    if (definition?.pages) {
      for (const pageId of Object.keys(definition?.pages)) {
        if (definition.pages[pageId].events) {
          const replacedPageEvents = definition.pages[pageId].events.map((event) => {
            if (event.queryId) {
              event.queryId = dataQueryMapping[event.queryId];
            }
            return event;
          });
          definition.pages[pageId].events = replacedPageEvents;
        }
        if (definition.pages[pageId].components) {
          for (const id of Object.keys(definition.pages[pageId].components)) {
            const component = definition.pages[pageId].components[id].component;

            if (component?.definition?.events) {
              const replacedComponentEvents = component.definition.events.map((event) => {
                if (event.queryId) {
                  event.queryId = dataQueryMapping[event.queryId];
                }
                return event;
              });
              component.definition.events = replacedComponentEvents;
            }

            if (component?.definition?.properties?.actions?.value) {
              for (const value of component.definition.properties.actions.value) {
                if (value?.events) {
                  const replacedComponentActionEvents = value.events.map((event) => {
                    if (event.queryId) {
                      event.queryId = dataQueryMapping[event.queryId];
                    }
                    return event;
                  });
                  value.events = replacedComponentActionEvents;
                }
              }
            }

            if (component?.component === 'Table') {
              for (const column of component?.definition?.properties?.columns?.value ?? []) {
                if (column?.events) {
                  const replacedComponentActionEvents = column.events.map((event) => {
                    if (event.queryId) {
                      event.queryId = dataQueryMapping[event.queryId];
                    }
                    return event;
                  });
                  column.events = replacedComponentActionEvents;
                }
              }
            }

            definition.pages[pageId].components[id].component = component;
          }
        }
      }
    }
    return definition;
  }

  async setNewCredentialValueFromOldValue(newOptions: any, oldOptions: any, manager: EntityManager) {
    const newOptionsWithCredentials = this.convertToArrayOfKeyValuePairs(newOptions).filter((opt) => opt['encrypted']);

    for (const newOption of newOptionsWithCredentials) {
      const oldOption = oldOptions.find((oldOption) => oldOption['key'] == newOption['key']);
      const oldCredential = await manager.findOne(Credential, {
        where: { id: oldOption.credential_id },
      });
      const newCredential = await manager.findOne(Credential, {
        where: { id: newOption['credential_id'] },
      });
      newCredential.valueCiphertext = oldCredential.valueCiphertext;

      await manager.save(newCredential);
    }
  }

  async updateVersion(version: AppVersion, body: VersionEditDto, organizationId: string) {
    const { name, currentEnvironmentId, definition } = body;
    let currentEnvironment: AppEnvironment;

    if (version.id === version.app.currentVersionId && !body?.is_user_switched_version)
      throw new BadRequestException('You cannot update a released version');

    if (currentEnvironmentId || definition) {
      currentEnvironment = await AppEnvironment.findOne({
        where: { id: version.currentEnvironmentId },
      });
    }

    const editableParams = {};
    if (name) {
      //means user is trying to update the name
      const versionNameExists = await this.appVersionsRepository.findOne({
        where: { name, appId: version.appId },
      });

      if (versionNameExists) {
        throw new BadRequestException('Version name already exists.');
      }
      editableParams['name'] = name;
    }

    //check if the user is trying to promote the environment & raise an error if the currentEnvironmentId is not correct
    if (currentEnvironmentId) {
      if (version.currentEnvironmentId !== currentEnvironmentId) {
        throw new NotAcceptableException();
      }
      const nextEnvironment = await AppEnvironment.findOne({
        select: ['id'],
        where: {
          priority: MoreThan(currentEnvironment.priority),
          organizationId,
        },
        order: { priority: 'ASC' },
      });
      editableParams['currentEnvironmentId'] = nextEnvironment.id;
    }

    if (definition) {
      const environments = await AppEnvironment.count({
        where: {
          organizationId,
        },
      });
      if (editableParams['definition'] && environments > 1 && currentEnvironment.priority !== 1) {
        throw new BadRequestException('You cannot update a promoted version');
      }
      editableParams['definition'] = definition;
    }

    editableParams['updatedAt'] = new Date();

    return await this.appVersionsRepository.update(version.id, editableParams);
  }

  convertToArrayOfKeyValuePairs(options): Array<object> {
    if (!options) return;
    return Object.keys(options).map((key) => {
      return {
        key: key,
        value: options[key]['value'],
        encrypted: options[key]['encrypted'],
        credential_id: options[key]['credential_id'],
      };
    });
  }

  async findAppWithIdOrSlug(slug: string): Promise<App> {
    let app: App;
    try {
      app = await this.find(slug);
    } catch (error) {
      /* means: UUID error. so the slug isn't not the id of the app */
      if (error?.code === `22P02`) {
        /* Search against slug */
        app = await this.findBySlug(slug);
      }
    }

    if (!app) throw new NotFoundException('App not found. Invalid app id');
    return app;
  }

  async findTooljetDbTables(appId: string): Promise<{ table_id: string }[]> {
    return await dbTransactionWrap(async (manager: EntityManager) => {
      const tooljetDbDataQueries = await manager
        .createQueryBuilder(DataQuery, 'data_queries')
        .innerJoin(DataSource, 'data_sources', 'data_queries.data_source_id = data_sources.id')
        .innerJoin(AppVersion, 'app_versions', 'app_versions.id = data_sources.app_version_id')
        .where('app_versions.app_id = :appId', { appId })
        .andWhere('data_sources.kind = :kind', { kind: 'tooljetdb' })
        .getMany();

      const uniqTableIds = [...new Set(tooljetDbDataQueries.map((dq) => dq.options['table_id']))];

      return uniqTableIds.map((table_id) => {
        return { table_id };
      });
    });
  }
}<|MERGE_RESOLUTION|>--- conflicted
+++ resolved
@@ -12,17 +12,7 @@
 import { AppImportExportService } from './app_import_export.service';
 import { DataSourcesService } from './data_sources.service';
 import { Credential } from 'src/entities/credential.entity';
-<<<<<<< HEAD
-import {
-  catchDbException,
-  cleanObject,
-  dbTransactionWrap,
-  defaultAppEnvironments,
-  generateNextNameAndSlug,
-} from 'src/helpers/utils.helper';
-=======
 import { catchDbException, cleanObject, dbTransactionWrap, defaultAppEnvironments } from 'src/helpers/utils.helper';
->>>>>>> 1e18e7ae
 import { AppUpdateDto } from '@dto/app-update.dto';
 import { viewableAppsQuery } from 'src/helpers/queries';
 import { VersionEditDto } from '@dto/version-edit.dto';
@@ -115,50 +105,33 @@
 
   async create(name: string, user: User, manager: EntityManager): Promise<App> {
     return await dbTransactionWrap(async (manager: EntityManager) => {
-<<<<<<< HEAD
-      const { name } = generateNextNameAndSlug('My app');
-      const app = await manager.save(
-        manager.create(App, {
-          name,
-          createdAt: new Date(),
-          updatedAt: new Date(),
-          organizationId: user.organizationId,
-          userId: user.id,
-        })
-      );
-=======
-      return await catchDbException(
-        async () => {
-          const app = await manager.save(
-            manager.create(App, {
-              name,
-              createdAt: new Date(),
-              updatedAt: new Date(),
-              organizationId: user.organizationId,
-              userId: user.id,
-            })
-          );
->>>>>>> 1e18e7ae
-
-          //create default app version
-          await this.createVersion(user, app, 'v1', null, null, manager);
-
-          await manager.save(
-            manager.create(AppUser, {
-              userId: user.id,
-              appId: app.id,
-              role: 'admin',
-              createdAt: new Date(),
-              updatedAt: new Date(),
-            })
-          );
-
-          await this.createAppGroupPermissionsForAdmin(app, manager);
-          return app;
-        },
-        DataBaseConstraints.APP_NAME_UNIQUE,
-        'This app name is already taken.'
-      );
+      return await catchDbException(async () => {
+        const app = await manager.save(
+          manager.create(App, {
+            name,
+            createdAt: new Date(),
+            updatedAt: new Date(),
+            organizationId: user.organizationId,
+            userId: user.id,
+          })
+        );
+
+        //create default app version
+        await this.createVersion(user, app, 'v1', null, null, manager);
+
+        await manager.save(
+          manager.create(AppUser, {
+            userId: user.id,
+            appId: app.id,
+            role: 'admin',
+            createdAt: new Date(),
+            updatedAt: new Date(),
+          })
+        );
+
+        await this.createAppGroupPermissionsForAdmin(app, manager);
+        return app;
+      }, [{ dbConstraint: DataBaseConstraints.APP_NAME_UNIQUE, message: 'This app name is already taken.' }]);
     });
   }
 
