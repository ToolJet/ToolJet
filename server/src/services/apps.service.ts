--- conflicted
+++ resolved
@@ -660,7 +660,6 @@
     });
   }
 
-<<<<<<< HEAD
   async findAppWithIdOrSlug(slug: string): Promise<App> {
     let app: App;
     try {
@@ -675,7 +674,8 @@
 
     if (!app) throw new NotFoundException('App not found. Invalid app id');
     return app;
-=======
+  }
+
   async findTooljetDbTables(appId: string): Promise<{ table_id: string }[]> {
     return await dbTransactionWrap(async (manager: EntityManager) => {
       const tooljetDbDataQueries = await manager
@@ -692,6 +692,5 @@
         return { table_id };
       });
     });
->>>>>>> d3566c83
   }
 }