import {
  BadRequestException,
  ForbiddenException,
  Injectable,
  NotAcceptableException,
  NotFoundException,
} from '@nestjs/common';
import { InjectRepository } from '@nestjs/typeorm';
import { App } from 'src/entities/app.entity';
import { EntityManager, MoreThan, Repository, Not } from 'typeorm';
import { User } from 'src/entities/user.entity';
import { AppUser } from 'src/entities/app_user.entity';
import { AppVersion } from 'src/entities/app_version.entity';
import { DataSource } from 'src/entities/data_source.entity';
import { DataQuery } from 'src/entities/data_query.entity';
import { GroupPermission } from 'src/entities/group_permission.entity';
import { AppGroupPermission } from 'src/entities/app_group_permission.entity';
import { AppImportExportService } from './app_import_export.service';
import { DataSourcesService } from './data_sources.service';
import { Credential } from 'src/entities/credential.entity';
import {
  cleanObject,
  dbTransactionWrap,
  generatePayloadForLimits,
  catchDbException,
  defaultAppEnvironments,
} from 'src/helpers/utils.helper';
import { AppUpdateDto } from '@dto/app-update.dto';
import { viewableAppsQuery } from 'src/helpers/queries';
import { VersionEditDto } from '@dto/version-edit.dto';
import { AppEnvironment } from 'src/entities/app_environments.entity';
import { DataSourceOptions } from 'src/entities/data_source_options.entity';
import { AppEnvironmentService } from './app_environments.service';
import { decode } from 'js-base64';
import { DataSourceScopes } from 'src/helpers/data_source.constants';
import { LicenseService } from './license.service';
import { LICENSE_FIELD, LICENSE_LIMIT, LICENSE_LIMITS_LABEL } from 'src/helpers/license.helper';
import { DataBaseConstraints } from 'src/helpers/db_constraints.constants';
import { v4 as uuidv4 } from 'uuid';
import { Page } from 'src/entities/page.entity';
import { AppVersionUpdateDto } from '@dto/app-version-update.dto';
import { Layout } from 'src/entities/layout.entity';

import { Component } from 'src/entities/component.entity';
import { EventHandler } from 'src/entities/event_handler.entity';

const uuid = require('uuid');
@Injectable()
export class AppsService {
  constructor(
    @InjectRepository(App)
    private appsRepository: Repository<App>,

    @InjectRepository(AppVersion)
    private appVersionsRepository: Repository<AppVersion>,

    @InjectRepository(AppUser)
    private appUsersRepository: Repository<AppUser>,

    private appImportExportService: AppImportExportService,
    private dataSourcesService: DataSourcesService,
    private appEnvironmentService: AppEnvironmentService,
    private licenseService: LicenseService
  ) {}
  async find(id: string): Promise<App> {
    return this.appsRepository.findOne({
      where: { id },
    });
  }

  async findBySlug(slug: string): Promise<App> {
    return await this.appsRepository.findOne({
      where: {
        slug,
      },
    });
  }

  async findByAppName(name: string, organizationId: string): Promise<App> {
    return this.appsRepository.findOne({
      where: { name, organizationId },
    });
  }

  async findVersion(id: string): Promise<AppVersion> {
    const appVersion = await this.appVersionsRepository.findOneOrFail({
      where: { id },
      relations: [
        'app',
        'dataQueries',
        'dataQueries.dataSource',
        'dataQueries.plugins',
        'dataQueries.plugins.manifestFile',
      ],
    });

    if (appVersion?.dataQueries) {
      // eslint-disable-next-line no-unsafe-optional-chaining
      for (const query of appVersion?.dataQueries) {
        if (query?.plugin) {
          query.plugin.manifestFile.data = JSON.parse(decode(query.plugin.manifestFile.data.toString('utf8')));
        }
      }
    }

    return appVersion;
  }

  async findAppFromVersion(id: string): Promise<App> {
    return (
      await this.appVersionsRepository.findOneOrFail({
        where: { id },
        relations: ['app'],
      })
    ).app;
  }

  async findVersionFromName(name: string, appId: string): Promise<AppVersion> {
    return await this.appVersionsRepository.findOne({
      where: { name, appId },
    });
  }

  async findDataQueriesForVersion(appVersionId: string): Promise<DataQuery[]> {
    return await dbTransactionWrap(async (manager: EntityManager) => {
      return manager
        .createQueryBuilder(DataQuery, 'data_query')
        .innerJoin('data_query.dataSource', 'data_source')
        .addSelect('data_source.kind')
        .where('data_query.appVersionId = :appVersionId', { appVersionId })
        .getMany();
    });
  }

  async create(name: string, user: User, type: string, manager: EntityManager): Promise<App> {
    return await dbTransactionWrap(async (manager: EntityManager) => {
      return await catchDbException(async () => {
        const app = await manager.save(
          manager.create(App, {
            type,
            name,
            createdAt: new Date(),
            updatedAt: new Date(),
            organizationId: user.organizationId,
            userId: user.id,
            isMaintenanceOn: type === 'workflow' ? true : false,
            ...(type === 'workflow' && { workflowApiToken: uuidv4() }),
          })
        );

        //create default app version
        const appVersion = await this.createVersion(user, app, 'v1', null, null, manager);

        const defaultHomePage = await manager.save(
          manager.create(Page, {
            name: 'Home',
            handle: 'home',
            appVersionId: appVersion.id,
            index: 1,
          })
        );

        // Set default values for app version
        appVersion.showViewerNavigation = true;
        appVersion.homePageId = defaultHomePage.id;
        appVersion.globalSettings = {
          hideHeader: false,
          appInMaintenance: false,
          canvasMaxWidth: 100,
          canvasMaxWidthType: '%',
          canvasMaxHeight: 2400,
          canvasBackgroundColor: '#edeff5',
          backgroundFxQuery: '',
        };
        await manager.save(appVersion);

        await manager.save(
          manager.create(AppUser, {
            userId: user.id,
            appId: app.id,
            role: 'admin',
            createdAt: new Date(),
            updatedAt: new Date(),
          })
        );

        await this.createAppGroupPermissionsForAdmin(app, manager);
        return app;
      }, [{ dbConstraint: DataBaseConstraints.APP_NAME_UNIQUE, message: 'This app name is already taken.' }]);
    }, manager);
  }

  async createAppGroupPermissionsForAdmin(app: App, manager: EntityManager): Promise<void> {
    await dbTransactionWrap(async (manager: EntityManager) => {
      const orgDefaultGroupPermissions = await manager.find(GroupPermission, {
        where: {
          organizationId: app.organizationId,
          group: 'admin',
        },
      });

      for (const groupPermission of orgDefaultGroupPermissions) {
        const appGroupPermission = manager.create(AppGroupPermission, {
          groupPermissionId: groupPermission.id,
          appId: app.id,
          ...this.fetchDefaultAppGroupPermissions(groupPermission.group),
        });

        await manager.save(appGroupPermission);
      }
    }, manager);
  }

  fetchDefaultAppGroupPermissions(group: string): {
    read: boolean;
    update: boolean;
    delete: boolean;
  } {
    switch (group) {
      case 'all_users':
        return { read: true, update: false, delete: false };
      case 'admin':
        return { read: true, update: true, delete: true };
      default:
        throw `${group} is not a default group`;
    }
  }

  async clone(existingApp: App, user: User, appName: string): Promise<App> {
    const appWithRelations = await this.appImportExportService.export(user, existingApp.id);
    const clonedApp = await this.appImportExportService.import(user, appWithRelations, appName);

    return clonedApp;
  }

  async count(user: User, searchKey, type: string, from?: string): Promise<number> {
    const organizationId = user?.organizationId;
    return await viewableAppsQuery(
      user,
      await this.licenseService.getLicenseTerms(LICENSE_FIELD.VALID, organizationId),
      searchKey,
      [],
      type
    ).getCount();
  }

  getAppVersionsCount = async (appId: string) => {
    return await this.appVersionsRepository.count({
      where: { appId },
    });
  };

  async all(user: User, page: number, searchKey: string, type: string): Promise<App[]> {
    const organizationId = user?.organizationId;
    const viewableAppsQb = viewableAppsQuery(
      user,
      await this.licenseService.getLicenseTerms(LICENSE_FIELD.VALID, organizationId),
      searchKey,
      undefined,
      type
    );

    if (page) {
      return await viewableAppsQb
        .take(9)
        .skip(9 * (page - 1))
        .getMany();
    }

    return await viewableAppsQb.getMany();
  }

  async getWorkflows() {
    const workflowApps = await this.appsRepository.find({
      where: { type: 'workflow' },
    });

    const result = workflowApps.map((workflowApp) => ({ id: workflowApp.id, name: workflowApp.name }));

    return result;
  }

  async update(app: App, appUpdateDto: AppUpdateDto, organizationId?: string, manager?: EntityManager) {
    const currentVersionId = appUpdateDto.current_version_id;
    const isPublic = appUpdateDto.is_public;
    const isMaintenanceOn = appUpdateDto.is_maintenance_on;
    const { name, slug, icon } = appUpdateDto;
    const { id: appId, currentVersionId: lastReleasedVersion } = app;

    const updatableParams = {
      name,
      slug,
      isPublic,
      isMaintenanceOn,
      currentVersionId,
      icon,
    };

    // removing keys with undefined values
    cleanObject(updatableParams);
    return await dbTransactionWrap(async (manager: EntityManager) => {
      if (updatableParams.currentVersionId) {
        //check if the app version is eligible for release
        const currentEnvironment: AppEnvironment = await manager
          .createQueryBuilder(AppEnvironment, 'app_environments')
          .select(['app_environments.id', 'app_environments.isDefault', 'app_environments.priority'])
          .innerJoinAndSelect(
            'app_versions',
            'app_versions',
            'app_versions.current_environment_id = app_environments.id'
          )
          .where('app_versions.id = :currentVersionId', {
            currentVersionId,
          })
          .getOne();

        const isMultiEnvironmentEnabled = await this.licenseService.getLicenseTerms(
          LICENSE_FIELD.MULTI_ENVIRONMENT,
          organizationId
        );

        /* 
        Allow version release only if the environment is on 
        production with a valid license or 
        expired license and development environment (priority no.1) (CE rollback) 
        */

        if (isMultiEnvironmentEnabled && !currentEnvironment?.isDefault) {
          throw new BadRequestException('You can only release when the version is promoted to production');
        }

        let promotedFromQuery: string;
        if (!isMultiEnvironmentEnabled) {
          if (!currentEnvironment.isDefault) {
            /* For basic plan users, Promote to the production environment first then release it */
            const productionEnv = await this.appEnvironmentService.get(organizationId, null, false, manager);
            await manager.update(AppVersion, currentVersionId, {
              currentEnvironmentId: productionEnv.id,
              promotedFrom: currentEnvironment.id,
            });
          }

          /* demote the last released environment back to the promoted_from (if not null) */
          if (lastReleasedVersion) {
            promotedFromQuery = `
            UPDATE app_versions
            SET current_environment_id = promoted_from
            WHERE promoted_from IS NOT NULL
            AND id = $1;`;
          }
        } else {
          if (lastReleasedVersion) {
            promotedFromQuery = `
            UPDATE app_versions
            SET promoted_from = NULL
            WHERE promoted_from IS NOT NULL
            AND id = $1;`;
          }
        }

        if (promotedFromQuery) {
          await manager.query(promotedFromQuery, [lastReleasedVersion]);
        }
      }
      return await catchDbException(async () => {
        return await manager.update(App, appId, updatableParams);
      }, [
        { dbConstraint: DataBaseConstraints.APP_NAME_UNIQUE, message: 'This app name is already taken.' },
        { dbConstraint: DataBaseConstraints.APP_SLUG_UNIQUE, message: 'This app slug is already taken.' },
      ]);
    }, manager);
  }

  async delete(appId: string) {
    await dbTransactionWrap(async (manager: EntityManager) => {
      await manager.delete(App, { id: appId });
    });
    return;
  }

  async isAppPublic(appId: string): Promise<boolean> {
    const app = await this.appsRepository.findOne(appId);
    return app.isPublic;
  }

  async fetchUsers(appId: string): Promise<AppUser[]> {
    const appUsers = await this.appUsersRepository.find({
      where: { appId },
      relations: ['user'],
    });

    // serialize
    const serializedUsers = [];
    for (const appUser of appUsers) {
      serializedUsers.push({
        email: appUser.user.email,
        firstName: appUser.user.firstName,
        lastName: appUser.user.lastName,
        name: `${appUser.user.firstName} ${appUser.user.lastName}`,
        id: appUser.id,
        role: appUser.role,
      });
    }

    return serializedUsers;
  }

  async fetchVersions(user: any, appId: string): Promise<AppVersion[]> {
    return await this.appVersionsRepository.find({
      where: { appId },
      order: {
        createdAt: 'DESC',
      },
    });
  }

  async createVersion(
    user: User,
    app: App,
    versionName: string,
    versionFromId: string,
    environmentId: string,
    manager?: EntityManager
  ): Promise<AppVersion> {
    return await dbTransactionWrap(async (manager: EntityManager) => {
      let versionFrom: AppVersion;
      const { organizationId } = user;
      if (versionFromId) {
        versionFrom = await manager.findOneOrFail(AppVersion, {
          where: { id: versionFromId },
          relations: ['dataSources', 'dataSources.dataQueries', 'dataSources.dataSourceOptions'],
        });

        if (defaultAppEnvironments.length > 1) {
          const environmentWhereUserCreatingVersion = await this.appEnvironmentService.get(
            app.organizationId,
            environmentId,
            false,
            manager
          );

          //check if the user is creating version from development environment only
          if (environmentWhereUserCreatingVersion.priority !== 1) {
            throw new BadRequestException('New versions can only be created in development environment');
          }
        }
      }

      const noOfVersions = await manager.count(AppVersion, { where: { appId: app?.id } });

      if (noOfVersions && !versionFrom) {
        throw new BadRequestException('Version from should not be empty');
      }

      const versionNameExists = await manager.findOne(AppVersion, {
        where: { name: versionName, appId: app.id },
      });

      if (versionNameExists) {
        throw new BadRequestException('Version name already exists.');
      }

      const firstPriorityEnv = await this.appEnvironmentService.get(organizationId, null, true, manager);

      const appVersion = await manager.save(
        AppVersion,
        manager.create(AppVersion, {
          name: versionName,
          appId: app.id,
          definition: versionFrom?.definition,
          currentEnvironmentId: firstPriorityEnv?.id,
          createdAt: new Date(),
          updatedAt: new Date(),
        })
      );

      if (versionFrom) {
        (appVersion.showViewerNavigation = versionFrom.showViewerNavigation),
          (appVersion.globalSettings = versionFrom.globalSettings),
          await manager.save(appVersion);

        const oldDataQueryToNewMapping = await this.createNewDataSourcesAndQueriesForVersion(
          manager,
          appVersion,
          versionFrom,
          organizationId
        );

        const { oldComponentToNewComponentMapping, oldPageToNewPageMapping } =
          await this.createNewPagesAndComponentsForVersion(manager, appVersion, versionFrom.id, versionFrom.homePageId);

        await this.updateEventActionsForNewVersionWithNewMappingIds(
          manager,
          appVersion.id,
          oldDataQueryToNewMapping,
          oldComponentToNewComponentMapping,
          oldPageToNewPageMapping
        );
      }

      return appVersion;
    }, manager);
  }

  async updateEventActionsForNewVersionWithNewMappingIds(
    manager: EntityManager,
    versionId: string,
    oldDataQueryToNewMapping: Record<string, unknown>,
    oldComponentToNewComponentMapping: Record<string, unknown>,
    oldPageToNewPageMapping: Record<string, unknown>
  ) {
    const allEvents = await manager.find(EventHandler, {
      where: { appVersionId: versionId },
    });

    for (const event of allEvents) {
      const eventDefinition = event.event;

      if (eventDefinition?.actionId === 'run-query') {
        eventDefinition.queryId = oldDataQueryToNewMapping[eventDefinition.queryId];
      }

      if (eventDefinition?.actionId === 'control-component') {
        eventDefinition.componentId = oldComponentToNewComponentMapping[eventDefinition.componentId];
      }

      if (eventDefinition?.actionId === 'switch-page') {
        eventDefinition.pageId = oldPageToNewPageMapping[eventDefinition.pageId];
      }

      if (eventDefinition?.actionId == 'show-modal' || eventDefinition?.actionId === 'close-modal') {
        eventDefinition.modal = oldComponentToNewComponentMapping[eventDefinition.modal];
      }

      event.event = eventDefinition;

      await manager.save(event);
    }
  }

  async createNewPagesAndComponentsForVersion(
    manager: EntityManager,
    appVersion: AppVersion,
    versionFromId: string,
    prevHomePagePage: string
  ) {
    const pages = await manager
      .createQueryBuilder(Page, 'page')
      .leftJoinAndSelect('page.components', 'component')
      .leftJoinAndSelect('component.layouts', 'layout')
      .where('page.appVersionId = :appVersionId', { appVersionId: versionFromId })
      .getMany();

    const allEvents = await manager.find(EventHandler, {
      where: { appVersionId: versionFromId },
    });

    let homePageId = prevHomePagePage;

    const newComponents = [];
    const newComponentLayouts = [];
    const oldComponentToNewComponentMapping = {};
    const oldPageToNewPageMapping = {};

    const isChildOfTabsOrCalendar = (component, allComponents = [], componentParentId = undefined) => {
      if (componentParentId) {
        const parentId = component?.parent?.split('-').slice(0, -1).join('-');

        const parentComponent = allComponents.find((comp) => comp.id === parentId);

        if (parentComponent) {
          return parentComponent.type === 'Tabs' || parentComponent.type === 'Calendar';
        }
      }

      return false;
    };

    for (const page of pages) {
      const savedPage = await manager.save(
        manager.create(Page, {
          name: page.name,
          handle: page.handle,
          index: page.index,
          disabled: page.disabled,
          hidden: page.hidden,
          appVersionId: appVersion.id,
        })
      );
      oldPageToNewPageMapping[page.id] = savedPage.id;
      if (page.id === prevHomePagePage) {
        homePageId = savedPage.id;
      }

      const pageEvents = allEvents.filter((event) => event.sourceId === page.id);

      pageEvents.forEach(async (event, index) => {
        const newEvent = new EventHandler();

        newEvent.id = uuid.v4();
        newEvent.name = event.name;
        newEvent.sourceId = savedPage.id;
        newEvent.target = event.target;
        newEvent.event = event.event;
        newEvent.index = event.index ?? index;
        newEvent.appVersionId = appVersion.id;

        await manager.save(newEvent);
      });

      page.components.forEach(async (component) => {
        const newComponent = new Component();
        const componentEvents = allEvents.filter((event) => event.sourceId === component.id);

        newComponent.id = uuid.v4();

        oldComponentToNewComponentMapping[component.id] = newComponent.id;

        newComponent.name = component.name;
        newComponent.type = component.type;
        newComponent.pageId = savedPage.id;
        newComponent.properties = component.properties;
        newComponent.styles = component.styles;
        newComponent.validation = component.validation;
        newComponent.general = component.general;
        newComponent.generalStyles = component.generalStyles;
        newComponent.displayPreferences = component.displayPreferences;
        newComponent.parent = component.parent;
        newComponent.page = savedPage;

        newComponents.push(newComponent);

        component.layouts.forEach((layout) => {
          const newLayout = new Layout();
          newLayout.id = uuid.v4();
          newLayout.type = layout.type;
          newLayout.top = layout.top;
          newLayout.left = layout.left;
          newLayout.width = layout.width;
          newLayout.height = layout.height;
          newLayout.componentId = layout.componentId;

          newLayout.component = newComponent;

          newComponentLayouts.push(newLayout);
        });

        componentEvents.forEach(async (event, index) => {
          const newEvent = new EventHandler();

          newEvent.id = uuid.v4();
          newEvent.name = event.name;
          newEvent.sourceId = newComponent.id;
          newEvent.target = event.target;
          newEvent.event = event.event;
          newEvent.index = event.index ?? index;
          newEvent.appVersionId = appVersion.id;

          await manager.save(newEvent);
        });
      });

      newComponents.forEach((component) => {
        let parentId = component.parent ? component.parent : null;

        if (!parentId) return;

        const isParentTabOrCalendar = isChildOfTabsOrCalendar(component, page.components, parentId);

        if (isParentTabOrCalendar) {
          const childTabId = component.parent.split('-')[component.parent.split('-').length - 1];
          const _parentId = component?.parent?.split('-').slice(0, -1).join('-');
          const mappedParentId = oldComponentToNewComponentMapping[_parentId];

          parentId = `${mappedParentId}-${childTabId}`;
        } else {
          parentId = oldComponentToNewComponentMapping[parentId];
        }

        component.parent = parentId;
      });

      await manager.save(newComponents);
      await manager.save(newComponentLayouts);
    }

    await manager.update(AppVersion, { id: appVersion.id }, { homePageId });

    return { oldComponentToNewComponentMapping, oldPageToNewPageMapping };
  }

  async deleteVersion(app: App, version: AppVersion): Promise<void> {
    if (app.currentVersionId === version.id) {
      throw new BadRequestException('You cannot delete a released version');
    }

    await dbTransactionWrap(async (manager: EntityManager) => {
      await manager.delete(AppVersion, {
        id: version.id,
        appId: app.id,
      });
    });
  }

  async createNewDataSourcesAndQueriesForVersion(
    manager: EntityManager,
    appVersion: AppVersion,
    versionFrom: AppVersion,
    organizationId: string
  ) {
    const oldDataQueryToNewMapping = {};

    let appEnvironments: AppEnvironment[] = await this.appEnvironmentService.getAll(organizationId, manager);

    if (!appEnvironments?.length) {
      await this.createEnvironments(defaultAppEnvironments, manager, organizationId);
      appEnvironments = await this.appEnvironmentService.getAll(organizationId, manager);
    }

    if (!versionFrom) {
      //create default data sources
      for (const defaultSource of ['restapi', 'runjs', 'tooljetdb', 'workflows']) {
        const dataSource = await this.dataSourcesService.createDefaultDataSource(
          defaultSource,
          appVersion.id,
          null,
          manager
        );
        await this.appEnvironmentService.createDataSourceInAllEnvironments(organizationId, dataSource.id, manager);
      }
    } else {
      const globalQueries: DataQuery[] = await manager
        .createQueryBuilder(DataQuery, 'data_query')
        .leftJoinAndSelect('data_query.dataSource', 'dataSource')
        .where('data_query.appVersionId = :appVersionId', { appVersionId: versionFrom?.id })
        .andWhere('dataSource.scope = :scope', { scope: DataSourceScopes.GLOBAL })
        .getMany();
      const dataSources = versionFrom?.dataSources; //Local data sources
      const globalDataSources = [...new Map(globalQueries.map((gq) => [gq.dataSource.id, gq.dataSource])).values()];

      const dataSourceMapping = {};
      const newDataQueries = [];
      const allEvents = await manager.find(EventHandler, {
        where: { appVersionId: versionFrom?.id, target: 'data_query' },
      });

      if (dataSources?.length > 0 || globalDataSources?.length > 0) {
        if (dataSources?.length > 0) {
          for (const dataSource of dataSources) {
            const dataSourceParams: Partial<DataSource> = {
              name: dataSource.name,
              kind: dataSource.kind,
              type: dataSource.type,
              appVersionId: appVersion.id,
            };
            const newDataSource = await manager.save(manager.create(DataSource, dataSourceParams));
            dataSourceMapping[dataSource.id] = newDataSource.id;

            const dataQueries = versionFrom?.dataSources?.find((ds) => ds.id === dataSource.id).dataQueries;

            for (const dataQuery of dataQueries) {
              const dataQueryParams = {
                name: dataQuery.name,
                options: dataQuery.options,
                dataSourceId: newDataSource.id,
                appVersionId: appVersion.id,
              };
              const newQuery = await manager.save(manager.create(DataQuery, dataQueryParams));

              const dataQueryEvents = allEvents.filter((event) => event.sourceId === dataQuery.id);

              dataQueryEvents.forEach(async (event, index) => {
                const newEvent = new EventHandler();

                newEvent.id = uuid.v4();
                newEvent.name = event.name;
                newEvent.sourceId = newQuery.id;
                newEvent.target = event.target;
                newEvent.event = event.event;
                newEvent.index = event.index ?? index;
                newEvent.appVersionId = appVersion.id;

                await manager.save(newEvent);
              });

              oldDataQueryToNewMapping[dataQuery.id] = newQuery.id;
              newDataQueries.push(newQuery);
            }
          }
        }

        if (globalQueries?.length > 0) {
          for (const globalQuery of globalQueries) {
            const dataQueryParams = {
              name: globalQuery.name,
              options: globalQuery.options,
              dataSourceId: globalQuery.dataSourceId,
              appVersionId: appVersion.id,
            };

            const newQuery = await manager.save(manager.create(DataQuery, dataQueryParams));
            const dataQueryEvents = allEvents.filter((event) => event.sourceId === globalQuery.id);

            dataQueryEvents.forEach(async (event, index) => {
              const newEvent = new EventHandler();

              newEvent.id = uuid.v4();
              newEvent.name = event.name;
              newEvent.sourceId = newQuery.id;
              newEvent.target = event.target;
              newEvent.event = event.event;
              newEvent.index = event.index ?? index;
              newEvent.appVersionId = appVersion.id;

              await manager.save(newEvent);
            });
            oldDataQueryToNewMapping[globalQuery.id] = newQuery.id;
            newDataQueries.push(newQuery);
          }
        }

        for (const newQuery of newDataQueries) {
          const newOptions = this.replaceDataQueryOptionsWithNewDataQueryIds(
            newQuery.options,
            oldDataQueryToNewMapping
          );
          newQuery.options = newOptions;

          await manager.save(newQuery);
        }

        appVersion.definition = this.replaceDataQueryIdWithinDefinitions(
          appVersion.definition,
          oldDataQueryToNewMapping
        );
        await manager.save(appVersion);

        for (const appEnvironment of appEnvironments) {
          for (const dataSource of dataSources) {
            const dataSourceOption = await manager.findOneOrFail(DataSourceOptions, {
              where: { dataSourceId: dataSource.id, environmentId: appEnvironment.id },
            });

            const convertedOptions = this.convertToArrayOfKeyValuePairs(dataSourceOption.options);
            const newOptions = await this.dataSourcesService.parseOptionsForCreate(convertedOptions, false, manager);
            await this.setNewCredentialValueFromOldValue(newOptions, convertedOptions, manager);

            await manager.save(
              manager.create(DataSourceOptions, {
                options: newOptions,
                dataSourceId: dataSourceMapping[dataSource.id],
                environmentId: appEnvironment.id,
              })
            );
          }
        }
      }
    }

    return oldDataQueryToNewMapping;
  }

  async createNewQueriesForWorkflowVersion(
    manager: EntityManager,
    appVersion: AppVersion,
    versionFrom: AppVersion,
    organizationId: string
  ) {}

  private async createEnvironments(appEnvironments: any[], manager: EntityManager, organizationId: string) {
    for (const appEnvironment of appEnvironments) {
      await this.appEnvironmentService.create(
        organizationId,
        appEnvironment.name,
        appEnvironment.isDefault,
        appEnvironment.priority,
        manager
      );
    }
  }

  replaceDataQueryOptionsWithNewDataQueryIds(options, dataQueryMapping) {
    if (options && options.events) {
      const replacedEvents = options.events.map((event) => {
        if (event.queryId) {
          event.queryId = dataQueryMapping[event.queryId];
        }
        return event;
      });
      options.events = replacedEvents;
    }
    return options;
  }

  replaceDataQueryIdWithinDefinitions(definition, dataQueryMapping) {
    if (definition?.pages) {
      for (const pageId of Object.keys(definition?.pages)) {
        if (definition.pages[pageId].events) {
          const replacedPageEvents = definition.pages[pageId].events.map((event) => {
            if (event.queryId) {
              event.queryId = dataQueryMapping[event.queryId];
            }
            return event;
          });
          definition.pages[pageId].events = replacedPageEvents;
        }
        if (definition.pages[pageId].components) {
          for (const id of Object.keys(definition.pages[pageId].components)) {
            const component = definition.pages[pageId].components[id].component;

            if (component?.definition?.events) {
              const replacedComponentEvents = component.definition.events.map((event) => {
                if (event.queryId) {
                  event.queryId = dataQueryMapping[event.queryId];
                }
                return event;
              });
              component.definition.events = replacedComponentEvents;
            }

            if (component?.definition?.properties?.actions?.value) {
              for (const value of component.definition.properties.actions.value) {
                if (value?.events) {
                  const replacedComponentActionEvents = value.events.map((event) => {
                    if (event.queryId) {
                      event.queryId = dataQueryMapping[event.queryId];
                    }
                    return event;
                  });
                  value.events = replacedComponentActionEvents;
                }
              }
            }

            if (component?.component === 'Table') {
              for (const column of component?.definition?.properties?.columns?.value ?? []) {
                if (column?.events) {
                  const replacedComponentActionEvents = column.events.map((event) => {
                    if (event.queryId) {
                      event.queryId = dataQueryMapping[event.queryId];
                    }
                    return event;
                  });
                  column.events = replacedComponentActionEvents;
                }
              }
            }

            definition.pages[pageId].components[id].component = component;
          }
        }
      }
    }
    return definition;
  }

  replaceQueryMappingsInWorkflowDefinition(definition, dataQueryMapping) {
    const newQueries = definition.queries.map((query) => ({
      ...query,
      id: dataQueryMapping[query.id],
    }));

    const newDefinition = {
      ...definition,
      queries: newQueries,
    };

    return newDefinition;
  }

  async setNewCredentialValueFromOldValue(newOptions: any, oldOptions: any, manager: EntityManager) {
    const newOptionsWithCredentials = this.convertToArrayOfKeyValuePairs(newOptions).filter((opt) => opt['encrypted']);

    for (const newOption of newOptionsWithCredentials) {
      const oldOption = oldOptions.find((oldOption) => oldOption['key'] == newOption['key']);
      const oldCredential = await manager.findOne(Credential, {
        where: { id: oldOption.credential_id },
      });
      const newCredential = await manager.findOne(Credential, {
        where: { id: newOption['credential_id'] },
      });
      newCredential.valueCiphertext = oldCredential.valueCiphertext;

      await manager.save(newCredential);
    }
  }

  async updateWorflowVersion(version: AppVersion, body: VersionEditDto, organizationId: string) {
    const { name, currentEnvironmentId, definition } = body;
    let currentEnvironment: AppEnvironment;

    if (version.id === version.app.currentVersionId && !body?.is_user_switched_version)
      throw new BadRequestException('You cannot update a released version');

    if (currentEnvironmentId || definition) {
      currentEnvironment = await AppEnvironment.findOne({
        where: { id: version.currentEnvironmentId },
      });
    }

    const editableParams = {};
    if (name) {
      //means user is trying to update the name
      const versionNameExists = await this.appVersionsRepository.findOne({
        where: { name, appId: version.appId },
      });

      if (versionNameExists) {
        throw new BadRequestException('Version name already exists.');
      }
      editableParams['name'] = name;
    }

    //check if the user is trying to promote the environment & raise an error if the currentEnvironmentId is not correct
    if (currentEnvironmentId) {
      if (!(await this.licenseService.getLicenseTerms(LICENSE_FIELD.MULTI_ENVIRONMENT))) {
        throw new BadRequestException('You do not have permissions to perform this action');
      }

      if (version.currentEnvironmentId !== currentEnvironmentId) {
        throw new NotAcceptableException();
      }
      const nextEnvironment = await AppEnvironment.findOne({
        select: ['id'],
        where: {
          priority: MoreThan(currentEnvironment.priority),
          organizationId,
        },
        order: { priority: 'ASC' },
      });
      editableParams['currentEnvironmentId'] = nextEnvironment.id;
    }

    if (definition) {
      const environments = await AppEnvironment.count({
        where: {
          organizationId,
        },
      });
      if (environments > 1 && currentEnvironment.priority !== 1 && !body?.is_user_switched_version) {
        throw new BadRequestException('You cannot update a promoted version');
      }
      editableParams['definition'] = definition;
    }

    editableParams['updatedAt'] = new Date();

    return await this.appVersionsRepository.update(version.id, editableParams);
  }

  async updateVersion(version: AppVersion, body: VersionEditDto, organizationId: string) {
    const { name, currentEnvironmentId } = body;
    let currentEnvironment: AppEnvironment;

    if (version.id === version.app.currentVersionId && !body?.is_user_switched_version)
      throw new BadRequestException('You cannot update a released version');

    if (currentEnvironmentId) {
      currentEnvironment = await AppEnvironment.findOne({
        where: { id: version.currentEnvironmentId },
      });
    }

    const editableParams = {};
    if (name) {
      //means user is trying to update the name
      const versionNameExists = await this.appVersionsRepository.findOne({
        where: { name, appId: version.appId },
      });

      if (versionNameExists) {
        throw new BadRequestException('Version name already exists.');
      }
      editableParams['name'] = name;
    }

    //check if the user is trying to promote the environment & raise an error if the currentEnvironmentId is not correct
    if (currentEnvironmentId) {
      if (!(await this.licenseService.getLicenseTerms(LICENSE_FIELD.MULTI_ENVIRONMENT, organizationId))) {
        throw new BadRequestException('You do not have permissions to perform this action');
      }

      if (version.currentEnvironmentId !== currentEnvironmentId) {
        throw new NotAcceptableException();
      }
      const nextEnvironment = await AppEnvironment.findOne({
        select: ['id'],
        where: {
          priority: MoreThan(currentEnvironment.priority),
          organizationId,
        },
        order: { priority: 'ASC' },
      });

      const environments = await AppEnvironment.count({
        where: {
          organizationId,
        },
      });
      if (
        environments > 1 &&
        currentEnvironment.priority < nextEnvironment.priority &&
        !body?.is_user_switched_version
      ) {
        throw new BadRequestException('You cannot update a promoted version');
      }

      editableParams['currentEnvironmentId'] = nextEnvironment.id;
    }

    editableParams['updatedAt'] = new Date();

    if (version.promotedFrom) {
      /* 
      should make this field null. 
      otherwise unreleased versions will demote back to promoted_from when the user go back to base plan again. 
      (this query will only run one time after the user buys a paid plan)
      */
      editableParams['promotedFrom'] = null;
    }

    return await this.appVersionsRepository.update(version.id, editableParams);
  }

  async updateAppVersion(version: AppVersion, body: AppVersionUpdateDto) {
    const editableParams = {};

    const { globalSettings, homePageId } = await this.appVersionsRepository.findOne({
      where: { id: version.id },
    });

    if (body?.homePageId && homePageId !== body.homePageId) {
      editableParams['homePageId'] = body.homePageId;
    }

    if (body?.globalSettings) {
      editableParams['globalSettings'] = {
        ...globalSettings,
        ...body.globalSettings,
      };
    }

    if (typeof body?.showViewerNavigation === 'boolean') {
      editableParams['showViewerNavigation'] = body.showViewerNavigation;
    }

    return await this.appVersionsRepository.update(version.id, editableParams);
  }

  convertToArrayOfKeyValuePairs(options): Array<object> {
    if (!options) return;
    return Object.keys(options).map((key) => {
      return {
        key: key,
        value: options[key]['value'],
        encrypted: options[key]['encrypted'],
        credential_id: options[key]['credential_id'],
      };
    });
  }

<<<<<<< HEAD
  async appsCount(organizationId?: string): Promise<number> {
    const whereCondition: any = organizationId ? { organizationId, type: Not('workflow') } : { type: Not('workflow') };

    return await this.appsRepository.count({ where: whereCondition });
=======
  async appsCount() {
    return await this.appsRepository.count({
      where: {
        type: 'front-end',
      },
    });
>>>>>>> 747278b2
  }

  async getAppsLimit(organizationId?: string) {
    const licenseTerms = await this.licenseService.getLicenseTerms(
      [LICENSE_FIELD.APP_COUNT, LICENSE_FIELD.STATUS],
      organizationId
    );
    return {
      appsCount: generatePayloadForLimits(
        licenseTerms[LICENSE_FIELD.APP_COUNT] !== LICENSE_LIMIT.UNLIMITED ? await this.appsCount(organizationId) : 0,
        licenseTerms[LICENSE_FIELD.APP_COUNT],
        licenseTerms[LICENSE_FIELD.STATUS],
        LICENSE_LIMITS_LABEL.APPS
      ),
    };
  }

  async findAppWithIdOrSlug(slug: string): Promise<App> {
    let app: App;
    try {
      app = await this.find(slug);
    } catch (error) {
      /* means: UUID error. so the slug isn't not the id of the app */
      if (error?.code === `22P02`) {
        /* Search against slug */
        app = await this.findBySlug(slug);
      }
    }

    if (!app) throw new NotFoundException('App not found. Invalid app id');
    return app;
  }

  async validateVersionEnvironment(
    environmentName: string,
    environmentId: string,
    currentEnvIdOfVersion: string,
    organizationId: string
  ): Promise<AppEnvironment> {
    const isMultiEnvironmentEnabled = await this.licenseService.getLicenseTerms(
      LICENSE_FIELD.MULTI_ENVIRONMENT,
      organizationId
    );
    if (environmentName && !isMultiEnvironmentEnabled) {
      throw new ForbiddenException('URL is not accessible. Multi-environment is not enabled');
    }

    const processEnvironmentName = environmentName
      ? environmentName
      : !isMultiEnvironmentEnabled
      ? 'development'
      : null;

    const environment: AppEnvironment = environmentId
      ? await this.appEnvironmentService.get(organizationId, environmentId)
      : await this.appEnvironmentService.getEnvironmentByName(processEnvironmentName, organizationId);
    if (!environment) {
      throw new NotFoundException("Couldn't found environment in the organization");
    }

    const currentEnvOfVersion: AppEnvironment = await this.appEnvironmentService.get(
      organizationId,
      currentEnvIdOfVersion
    );
    if (environment.priority <= currentEnvOfVersion.priority) {
      return environment;
    } else {
      throw new NotAcceptableException('Version is not promoted to the environment yet.');
    }
  }
  async findTooljetDbTables(appId: string): Promise<{ table_id: string }[]> {
    return await dbTransactionWrap(async (manager: EntityManager) => {
      const tooljetDbDataQueries = await manager
        .createQueryBuilder(DataQuery, 'data_queries')
        .innerJoin(DataSource, 'data_sources', 'data_queries.data_source_id = data_sources.id')
        .innerJoin(AppVersion, 'app_versions', 'app_versions.id = data_sources.app_version_id')
        .where('app_versions.app_id = :appId', { appId })
        .andWhere('data_sources.kind = :kind', { kind: 'tooljetdb' })
        .getMany();

      const uniqTableIds = new Set();
      tooljetDbDataQueries.forEach((dq) => {
        if (dq.options?.operation === 'join_tables') {
          const joinOptions = dq.options?.join_table?.joins ?? [];
          (joinOptions || []).forEach((join) => {
            const { table, conditions } = join;
            if (table) uniqTableIds.add(table);
            conditions?.conditionsList?.forEach((condition) => {
              const { leftField, rightField } = condition;
              if (leftField?.table) {
                uniqTableIds.add(leftField?.table);
              }
              if (rightField?.table) {
                uniqTableIds.add(rightField?.table);
              }
            });
          });
        }
        if (dq.options.table_id) uniqTableIds.add(dq.options.table_id);
      });

      return [...uniqTableIds].map((table_id) => {
        return { table_id };
      });
    });
  }

  async workflowsCount(workspaceId) {
    return await this.appsRepository.count({
      where: {
        type: 'workflow',
        ...(workspaceId && { organizationId: workspaceId }),
      },
    });
  }

  async getWorkflowLimit(params: { limitFor: string; workspaceId?: string }) {
    if (params.limitFor === 'workspace' && !params.workspaceId)
      throw new BadRequestException(`workspaceId is doesn't exist`);

    const licenseTerms = await this.licenseService.getLicenseTerms([LICENSE_FIELD.WORKFLOWS, LICENSE_FIELD.STATUS]);
    const totalCount =
      params.limitFor === 'workspace'
        ? licenseTerms[LICENSE_FIELD.WORKFLOWS].workspace.total
        : licenseTerms[LICENSE_FIELD.WORKFLOWS].instance.total;

    return {
      appsCount: generatePayloadForLimits(
        totalCount !== LICENSE_LIMIT.UNLIMITED
          ? await this.workflowsCount(params.limitFor === 'workspace' ? params?.workspaceId ?? '' : '')
          : 0,
        totalCount,
        licenseTerms[LICENSE_FIELD.STATUS],
        LICENSE_LIMITS_LABEL.WORKFLOWS
      ),
    };
  }
}<|MERGE_RESOLUTION|>--- conflicted
+++ resolved
@@ -1159,19 +1159,10 @@
     });
   }
 
-<<<<<<< HEAD
   async appsCount(organizationId?: string): Promise<number> {
     const whereCondition: any = organizationId ? { organizationId, type: Not('workflow') } : { type: Not('workflow') };
 
     return await this.appsRepository.count({ where: whereCondition });
-=======
-  async appsCount() {
-    return await this.appsRepository.count({
-      where: {
-        type: 'front-end',
-      },
-    });
->>>>>>> 747278b2
   }
 
   async getAppsLimit(organizationId?: string) {
