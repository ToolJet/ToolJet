import { BadRequestException, Injectable } from '@nestjs/common';
import { InjectRepository } from '@nestjs/typeorm';
import { App } from 'src/entities/app.entity';
import { EntityManager, Repository } from 'typeorm';
import { User } from 'src/entities/user.entity';
import { AppUser } from 'src/entities/app_user.entity';
import { AppVersion } from 'src/entities/app_version.entity';
import { DataSource } from 'src/entities/data_source.entity';
import { DataQuery } from 'src/entities/data_query.entity';
import { GroupPermission } from 'src/entities/group_permission.entity';
import { AppGroupPermission } from 'src/entities/app_group_permission.entity';
import { AppImportExportService } from './app_import_export.service';
import { DataSourcesService } from './data_sources.service';
import { Credential } from 'src/entities/credential.entity';
import { cleanObject, dbTransactionWrap, defaultAppEnvironments } from 'src/helpers/utils.helper';
import { AppUpdateDto } from '@dto/app-update.dto';
import { viewableAppsQuery } from 'src/helpers/queries';
import { AppEnvironment } from 'src/entities/app_environments.entity';
import { DataSourceOptions } from 'src/entities/data_source_options.entity';
import { AppEnvironmentService } from './app_environments.service';
import { decode } from 'js-base64';

@Injectable()
export class AppsService {
  constructor(
    @InjectRepository(App)
    private appsRepository: Repository<App>,

    @InjectRepository(AppVersion)
    private appVersionsRepository: Repository<AppVersion>,

    @InjectRepository(AppUser)
    private appUsersRepository: Repository<AppUser>,

    private appImportExportService: AppImportExportService,
    private dataSourcesService: DataSourcesService,
    private appEnvironmentService: AppEnvironmentService
  ) {}
  async find(id: string): Promise<App> {
    return this.appsRepository.findOne({
      where: { id },
    });
  }

  async findBySlug(slug: string): Promise<App> {
    return await this.appsRepository.findOne({
      where: {
        slug,
      },
    });
  }

  async findVersion(id: string): Promise<AppVersion> {
    const appVersion = await this.appVersionsRepository.findOneOrFail({
      where: { id },
      relations: [
        'app',
        'dataQueries',
        'dataQueries.dataSource',
        'dataQueries.plugins',
        'dataQueries.plugins.manifestFile',
      ],
    });

    if (appVersion?.dataQueries) {
      for (const query of appVersion?.dataQueries) {
        if (query?.plugin) {
          query.plugin.manifestFile.data = JSON.parse(decode(query.plugin.manifestFile.data.toString('utf8')));
        }
      }
    }

    return appVersion;
  }

  async findAppFromVersion(id: string): Promise<App> {
    return (
      await this.appVersionsRepository.findOneOrFail({
        where: { id },
        relations: ['app'],
      })
    ).app;
  }

  async findDataQueriesForVersion(appVersionId: string): Promise<DataQuery[]> {
    return await dbTransactionWrap(async (manager: EntityManager) => {
      return manager
        .createQueryBuilder(DataQuery, 'data_query')
        .innerJoin('data_query.dataSource', 'data_source')
        .addSelect('data_source.kind')
        .where('data_source.appVersionId = :appVersionId', { appVersionId })
        .getMany();
    });
  }

  async create(user: User, manager: EntityManager): Promise<App> {
    return await dbTransactionWrap(async (manager: EntityManager) => {
      const app = await manager.save(
        manager.create(App, {
          name: 'Untitled app',
          createdAt: new Date(),
          updatedAt: new Date(),
          organizationId: user.organizationId,
          userId: user.id,
        })
      );

      //create default app version
      await this.createVersion(user, app, 'v1', null, manager);

      await manager.save(
        manager.create(AppUser, {
          userId: user.id,
          appId: app.id,
          role: 'admin',
          createdAt: new Date(),
          updatedAt: new Date(),
        })
      );

      await this.createAppGroupPermissionsForAdmin(app, manager);
      return app;
    }, manager);
  }

  async createAppGroupPermissionsForAdmin(app: App, manager: EntityManager): Promise<void> {
    await dbTransactionWrap(async (manager: EntityManager) => {
      const orgDefaultGroupPermissions = await manager.find(GroupPermission, {
        where: {
          organizationId: app.organizationId,
          group: 'admin',
        },
      });

      for (const groupPermission of orgDefaultGroupPermissions) {
        const appGroupPermission = manager.create(AppGroupPermission, {
          groupPermissionId: groupPermission.id,
          appId: app.id,
          ...this.fetchDefaultAppGroupPermissions(groupPermission.group),
        });

        await manager.save(appGroupPermission);
      }
    }, manager);
  }

  fetchDefaultAppGroupPermissions(group: string): {
    read: boolean;
    update: boolean;
    delete: boolean;
  } {
    switch (group) {
      case 'all_users':
        return { read: true, update: false, delete: false };
      case 'admin':
        return { read: true, update: true, delete: true };
      default:
        throw `${group} is not a default group`;
    }
  }

  async clone(existingApp: App, user: User): Promise<App> {
    const appWithRelations = await this.appImportExportService.export(user, existingApp.id);
    const clonedApp = await this.appImportExportService.import(user, appWithRelations);

    return clonedApp;
  }

  async count(user: User, searchKey): Promise<number> {
    return await viewableAppsQuery(user, searchKey).getCount();
  }

  async all(user: User, page: number, searchKey: string): Promise<App[]> {
    const viewableAppsQb = viewableAppsQuery(user, searchKey);

    if (page) {
      return await viewableAppsQb
        .take(10)
        .skip(10 * (page - 1))
        .getMany();
    }

    return await viewableAppsQb.getMany();
  }

  async update(appId: string, appUpdateDto: AppUpdateDto, manager?: EntityManager) {
    const currentVersionId = appUpdateDto.current_version_id;
    const isPublic = appUpdateDto.is_public;
    const isMaintenanceOn = appUpdateDto.is_maintenance_on;
    const { name, slug, icon } = appUpdateDto;

    const updatableParams = {
      name,
      slug,
      isPublic,
      isMaintenanceOn,
      currentVersionId,
      icon,
    };

    // removing keys with undefined values
    cleanObject(updatableParams);
    return await dbTransactionWrap(async (manager: EntityManager) => {
      return await manager.update(App, appId, updatableParams);
    }, manager);
  }

  async delete(appId: string) {
    await dbTransactionWrap(async (manager: EntityManager) => {
      await manager.delete(App, { id: appId });
    });
    return;
  }

  async fetchUsers(appId: string): Promise<AppUser[]> {
    const appUsers = await this.appUsersRepository.find({
      where: { appId },
      relations: ['user'],
    });

    // serialize
    const serializedUsers = [];
    for (const appUser of appUsers) {
      serializedUsers.push({
        email: appUser.user.email,
        firstName: appUser.user.firstName,
        lastName: appUser.user.lastName,
        name: `${appUser.user.firstName} ${appUser.user.lastName}`,
        id: appUser.id,
        role: appUser.role,
      });
    }

    return serializedUsers;
  }

  async fetchVersions(user: any, appId: string): Promise<AppVersion[]> {
    return await this.appVersionsRepository.find({
      where: { appId },
      order: {
        createdAt: 'DESC',
      },
    });
  }

<<<<<<< HEAD
  async createVersion(user: User, app: App, versionName: string, versionFromId: string): Promise<AppVersion> {
=======
  async createVersion(
    user: User,
    app: App,
    versionName: string,
    versionFromId: string,
    manager?: EntityManager
  ): Promise<AppVersion> {
>>>>>>> 8cdcfc81
    if (!versionName) {
      throw new BadRequestException('Version name cannot be empty.');
    }
    if (versionName.length > 25) {
      throw new BadRequestException('Version name cannot be longer than 25 characters.');
    }
<<<<<<< HEAD

    const versionFrom = await this.appVersionsRepository.findOne({
      where: { id: versionFromId },
    });
=======
>>>>>>> 8cdcfc81

    return await dbTransactionWrap(async (manager: EntityManager) => {
      let versionFrom: AppVersion;
      if (versionFromId) {
        versionFrom = await manager.findOneOrFail(AppVersion, {
          where: { id: versionFromId },
          relations: ['appEnvironments', 'dataSources', 'dataSources.dataQueries', 'dataSources.dataSourceOptions'],
        });
      }

      if (versionName !== 'v1' && !versionFrom) {
        throw new BadRequestException('Version from should not be empty');
      }

      const versionNameExists = await manager.findOne(AppVersion, {
        where: { name: versionName, appId: app.id },
      });

      if (versionNameExists) {
        throw new BadRequestException('Version name already exists.');
      }

      const appVersion = await manager.save(
        AppVersion,
        manager.create(AppVersion, {
          name: versionName,
          appId: app.id,
          definition: versionFrom?.definition,
          createdAt: new Date(),
          updatedAt: new Date(),
        })
      );

      await this.createNewDataSourcesAndQueriesForVersion(manager, appVersion, versionFrom);
      return appVersion;
    }, manager);
  }

  async deleteVersion(app: App, version: AppVersion): Promise<void> {
    if (app.currentVersionId === version.id) {
      throw new BadRequestException('You cannot delete a released version');
    }

    await dbTransactionWrap(async (manager: EntityManager) => {
      await manager.delete(AppVersion, {
        id: version.id,
        appId: app.id,
      });
    });
  }

  async createNewDataSourcesAndQueriesForVersion(
    manager: EntityManager,
    appVersion: AppVersion,
    versionFrom: AppVersion
  ) {
    const oldDataQueryToNewMapping = {};

    if (!versionFrom) {
      await this.createEnvironments(defaultAppEnvironments, manager, appVersion);
      //create default data sources
      for await (const defaultSource of ['restapi', 'runjs']) {
        const dataSource = await this.dataSourcesService.createDefaultDataSource(
          defaultSource,
          appVersion.id,
          null,
          manager
        );
        await this.appEnvironmentService.createDataSourceInAllEnvironments(appVersion.id, dataSource.id, manager);
      }
    } else {
      const appEnvironments: AppEnvironment[] = versionFrom?.appEnvironments;
      const dataSources = versionFrom?.dataSources;
      if (dataSources?.length && appEnvironments?.length) {
        for await (const appEnvironment of appEnvironments) {
          const newAppEnvironment = await this.appEnvironmentService.create(
            appVersion.id,
            appEnvironment.name,
            appEnvironment.isDefault,
            manager
          );
          for await (const dataSource of dataSources) {
            const dataSourceOption = await manager.findOneOrFail(DataSourceOptions, {
              where: { dataSourceId: dataSource.id, environmentId: appEnvironment.id },
            });

            const convertedOptions = this.convertToArrayOfKeyValuePairs(dataSourceOption.options);
            const newOptions = await this.dataSourcesService.parseOptionsForCreate(convertedOptions, false, manager);
            await this.setNewCredentialValueFromOldValue(newOptions, convertedOptions, manager);

            const dataSourceParams = {
              name: dataSource.name,
              kind: dataSource.kind,
              appVersionId: appVersion.id,
            };
            const newDataSource = await manager.save(manager.create(DataSource, dataSourceParams));

            await manager.save(
              manager.create(DataSourceOptions, {
                options: newOptions,
                dataSourceId: newDataSource.id,
                environmentId: newAppEnvironment.id,
              })
            );

            const dataQueries = versionFrom?.dataSources?.find((ds) => ds.id === dataSource.id).dataQueries;

            const newDataQueries = [];
            for await (const dataQuery of dataQueries) {
              const dataQueryParams = {
                name: dataQuery.name,
                options: dataQuery.options,
                dataSourceId: newDataSource.id,
              };

              const newQuery = await manager.save(manager.create(DataQuery, dataQueryParams));
              oldDataQueryToNewMapping[dataQuery.id] = newQuery.id;
              newDataQueries.push(newQuery);
            }

            for (const newQuery of newDataQueries) {
              const newOptions = this.replaceDataQueryOptionsWithNewDataQueryIds(
                newQuery.options,
                oldDataQueryToNewMapping
              );
              newQuery.options = newOptions;
              await manager.save(newQuery);
            }
          }

          appVersion.definition = this.replaceDataQueryIdWithinDefinitions(
            appVersion.definition,
            oldDataQueryToNewMapping
          );
          await manager.save(appVersion);
        }
      } else {
        await this.createEnvironments(appEnvironments, manager, appVersion);
      }
    }
  }

  private async createEnvironments(appEnvironments: any[], manager: EntityManager, appVersion: AppVersion) {
    for await (const appEnvironment of appEnvironments) {
      await this.appEnvironmentService.create(appVersion.id, appEnvironment.name, appEnvironment.isDefault, manager);
    }
  }

  replaceDataQueryOptionsWithNewDataQueryIds(options, dataQueryMapping) {
    if (options && options.events) {
      const replacedEvents = options.events.map((event) => {
        if (event.queryId) {
          event.queryId = dataQueryMapping[event.queryId];
        }
        return event;
      });
      options.events = replacedEvents;
    }
    return options;
  }

  replaceDataQueryIdWithinDefinitions(definition, dataQueryMapping) {
    if (definition?.pages) {
      for (const pageId of Object.keys(definition?.pages)) {
        if (definition.pages[pageId].components) {
          for (const id of Object.keys(definition.pages[pageId].components)) {
            const component = definition.pages[pageId].components[id].component;

            if (component?.definition?.events) {
              const replacedComponentEvents = component.definition.events.map((event) => {
                if (event.queryId) {
                  event.queryId = dataQueryMapping[event.queryId];
                }
                return event;
              });
              component.definition.events = replacedComponentEvents;
            }

            if (component?.definition?.properties?.actions?.value) {
              for (const value of component.definition.properties.actions.value) {
                if (value?.events) {
                  const replacedComponentActionEvents = value.events.map((event) => {
                    if (event.queryId) {
                      event.queryId = dataQueryMapping[event.queryId];
                    }
                    return event;
                  });
                  value.events = replacedComponentActionEvents;
                }
              }
            }

            if (component?.component === 'Table') {
              for (const column of component?.definition?.properties?.columns?.value ?? []) {
                if (column?.events) {
                  const replacedComponentActionEvents = column.events.map((event) => {
                    if (event.queryId) {
                      event.queryId = dataQueryMapping[event.queryId];
                    }
                    return event;
                  });
                  column.events = replacedComponentActionEvents;
                }
              }
            }

            definition.pages[pageId].components[id].component = component;
          }
        }
      }
    }
    return definition;
  }

  async setNewCredentialValueFromOldValue(newOptions: any, oldOptions: any, manager: EntityManager) {
    const newOptionsWithCredentials = this.convertToArrayOfKeyValuePairs(newOptions).filter((opt) => opt['encrypted']);

    for await (const newOption of newOptionsWithCredentials) {
      const oldOption = oldOptions.find((oldOption) => oldOption['key'] == newOption['key']);
      const oldCredential = await manager.findOne(Credential, {
        where: { id: oldOption.credential_id },
      });
      const newCredential = await manager.findOne(Credential, {
        where: { id: newOption['credential_id'] },
      });
      newCredential.valueCiphertext = oldCredential.valueCiphertext;

      await manager.save(newCredential);
    }
  }

  async updateVersion(version: AppVersion, body: any) {
    if (version.id === version.app.currentVersionId)
      throw new BadRequestException('You cannot update a released version');

    const editableParams = {};
    if (body.definition) editableParams['definition'] = body.definition;
    if (body.name) editableParams['name'] = body.name;

    if (body.name) {
      //means user is trying to update the name
      const versionNameExists = await this.appVersionsRepository.findOne({
        where: { name: body.name, appId: version.appId },
      });

      if (versionNameExists) {
        throw new BadRequestException('Version name already exists.');
      }
    }
    editableParams['updatedAt'] = new Date();

    return await this.appVersionsRepository.update(version.id, editableParams);
  }

  convertToArrayOfKeyValuePairs(options): Array<object> {
    if (!options) return;
    return Object.keys(options).map((key) => {
      return {
        key: key,
        value: options[key]['value'],
        encrypted: options[key]['encrypted'],
        credential_id: options[key]['credential_id'],
      };
    });
  }
}<|MERGE_RESOLUTION|>--- conflicted
+++ resolved
@@ -243,9 +243,6 @@
     });
   }
 
-<<<<<<< HEAD
-  async createVersion(user: User, app: App, versionName: string, versionFromId: string): Promise<AppVersion> {
-=======
   async createVersion(
     user: User,
     app: App,
@@ -253,20 +250,12 @@
     versionFromId: string,
     manager?: EntityManager
   ): Promise<AppVersion> {
->>>>>>> 8cdcfc81
     if (!versionName) {
       throw new BadRequestException('Version name cannot be empty.');
     }
     if (versionName.length > 25) {
       throw new BadRequestException('Version name cannot be longer than 25 characters.');
     }
-<<<<<<< HEAD
-
-    const versionFrom = await this.appVersionsRepository.findOne({
-      where: { id: versionFromId },
-    });
-=======
->>>>>>> 8cdcfc81
 
     return await dbTransactionWrap(async (manager: EntityManager) => {
       let versionFrom: AppVersion;
