--- conflicted
+++ resolved
@@ -31,12 +31,9 @@
 import { isEmpty } from 'lodash';
 import { AppBase } from 'src/entities/app_base.entity';
 import { LayoutDimensionUnits } from 'src/helpers/components.helper';
-<<<<<<< HEAD
 import { AbilityService } from './permissions-ability.service';
 import { TOOLJET_RESOURCE } from 'src/constants/global.constant';
-=======
 import { dbTransactionWrap } from 'src/helpers/database.helper';
->>>>>>> e0a58996
 
 const uuid = require('uuid');
 
@@ -189,7 +186,6 @@
   }
 
   async count(user: User, searchKey): Promise<number> {
-<<<<<<< HEAD
     //Migrate it to app module utility files
     const userPermission = await this.abilityService.resourceActionsPermission(user, {
       resources: [{ resource: TOOLJET_RESOURCE.APP }],
@@ -203,10 +199,6 @@
         searchKey
       ).getCount();
     });
-=======
-    const query =  await viewableAppsQuery(user, searchKey);
-    return await query.getCount();
->>>>>>> e0a58996
   }
 
   getAppVersionsCount = async (appId: string) => {
@@ -216,7 +208,6 @@
   };
 
   async all(user: User, page: number, searchKey: string): Promise<AppBase[]> {
-<<<<<<< HEAD
     //Migrate it to app utility files
     const userPermission = await this.abilityService.resourceActionsPermission(user, {
       resources: [{ resource: TOOLJET_RESOURCE.APP }],
@@ -229,16 +220,6 @@
         manager,
         searchKey
       );
-=======
-    const viewableAppsQb = await viewableAppsQuery(user, searchKey);
-
-    if (page) {
-      return await viewableAppsQb
-        .take(9)
-        .skip(9 * (page - 1))
-        .getMany();
-    }
->>>>>>> e0a58996
 
       if (page) {
         return await viewableAppsQb
