--- conflicted
+++ resolved
@@ -251,12 +251,8 @@
     });
   };
 
-<<<<<<< HEAD
-  async all(user: User, page: number, searchKey: string, type: string): Promise<App[]> {
+  async all(user: User, page: number, searchKey: string, type: string): Promise<AppBase[]> {
     const organizationId = user?.organizationId;
-=======
-  async all(user: User, page: number, searchKey: string, type: string): Promise<AppBase[]> {
->>>>>>> 27ef66ef
     const viewableAppsQb = viewableAppsQuery(
       user,
       await this.licenseService.getLicenseTerms(LICENSE_FIELD.VALID, organizationId),
