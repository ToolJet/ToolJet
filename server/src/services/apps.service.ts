--- conflicted
+++ resolved
@@ -27,13 +27,10 @@
 import { Layout } from 'src/entities/layout.entity';
 import { Component } from 'src/entities/component.entity';
 import { EventHandler } from 'src/entities/event_handler.entity';
-<<<<<<< HEAD
 import { VersionReleaseDto } from '@dto/version-release.dto';
 
-=======
 import { findAllEntityReferences, isValidUUID, updateEntityReferences } from 'src/helpers/import_export.helpers';
 import { isEmpty } from 'lodash';
->>>>>>> 499c1f17
 const uuid = require('uuid');
 
 interface AppResourceMappings {
