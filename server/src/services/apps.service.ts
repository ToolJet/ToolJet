import { BadRequestException, Injectable } from '@nestjs/common';
import { InjectRepository } from '@nestjs/typeorm';
import { App } from 'src/entities/app.entity';
import { createQueryBuilder, EntityManager, Brackets, getManager, Repository, DeleteResult } from 'typeorm';
import { User } from 'src/entities/user.entity';
import { AppUser } from 'src/entities/app_user.entity';
import { AppVersion } from 'src/entities/app_version.entity';
import { FolderApp } from 'src/entities/folder_app.entity';
import { DataSource } from 'src/entities/data_source.entity';
import { DataQuery } from 'src/entities/data_query.entity';
import { GroupPermission } from 'src/entities/group_permission.entity';
import { AppGroupPermission } from 'src/entities/app_group_permission.entity';
import { UserGroupPermission } from 'src/entities/user_group_permission.entity';
import { UsersService } from './users.service';
import { AppImportExportService } from './app_import_export.service';
import { DataSourcesService } from './data_sources.service';
import { Credential } from 'src/entities/credential.entity';
<<<<<<< HEAD
import { cleanObject } from 'src/helpers/utils.helper';
=======
import { AppUpdateDto } from '@dto/app-update.dto';
>>>>>>> 431dc961

@Injectable()
export class AppsService {
  constructor(
    @InjectRepository(App)
    private appsRepository: Repository<App>,

    @InjectRepository(AppVersion)
    private appVersionsRepository: Repository<AppVersion>,

    @InjectRepository(AppUser)
    private appUsersRepository: Repository<AppUser>,

    @InjectRepository(DataSource)
    private dataSourcesRepository: Repository<DataSource>,

    @InjectRepository(DataQuery)
    private dataQueriesRepository: Repository<DataQuery>,

    @InjectRepository(FolderApp)
    private folderAppsRepository: Repository<FolderApp>,

    @InjectRepository(GroupPermission)
    private groupPermissionsRepository: Repository<GroupPermission>,

    @InjectRepository(AppGroupPermission)
    private appGroupPermissionsRepository: Repository<AppGroupPermission>,

    private usersService: UsersService,
    private appImportExportService: AppImportExportService,
    private dataSourcesService: DataSourcesService
  ) {}

  async find(id: string): Promise<App> {
    return this.appsRepository.findOne({
      where: { id },
    });
  }

  async findBySlug(slug: string): Promise<App> {
    return await this.appsRepository.findOne({
      where: {
        slug,
      },
    });
  }

  async findVersion(id: string): Promise<AppVersion> {
    return this.appVersionsRepository.findOne({
      where: { id },
      relations: ['app', 'dataQueries'],
    });
  }

  async findDataQueriesForVersion(appVersionId: string): Promise<DataQuery[]> {
    return this.dataQueriesRepository.find({
      where: { appVersionId },
    });
  }

  async create(user: User): Promise<App> {
    const app = await this.appsRepository.save(
      this.appsRepository.create({
        name: 'Untitled app',
        createdAt: new Date(),
        updatedAt: new Date(),
        organizationId: user.organizationId,
        user: user,
      })
    );

    await this.appUsersRepository.save(
      this.appUsersRepository.create({
        userId: user.id,
        appId: app.id,
        role: 'admin',
        createdAt: new Date(),
        updatedAt: new Date(),
      })
    );

    await this.createAppGroupPermissionsForAdmin(app);

    return app;
  }

  async createAppGroupPermissionsForAdmin(app: App) {
    const orgDefaultGroupPermissions = await this.groupPermissionsRepository.find({
      where: {
        organizationId: app.organizationId,
        group: 'admin',
      },
    });

    for (const groupPermission of orgDefaultGroupPermissions) {
      const appGroupPermission = this.appGroupPermissionsRepository.create({
        groupPermissionId: groupPermission.id,
        appId: app.id,
        ...this.fetchDefaultAppGroupPermissions(groupPermission.group),
      });

      await this.appGroupPermissionsRepository.save(appGroupPermission);
    }
  }

  fetchDefaultAppGroupPermissions(group: string): {
    read: boolean;
    update: boolean;
    delete: boolean;
  } {
    switch (group) {
      case 'all_users':
        return { read: true, update: false, delete: false };
      case 'admin':
        return { read: true, update: true, delete: true };
      default:
        throw `${group} is not a default group`;
    }
  }

  async clone(existingApp: App, user: User): Promise<App> {
    const appWithRelations = await this.appImportExportService.export(user, existingApp.id);
    const clonedApp = await this.appImportExportService.import(user, appWithRelations);

    return clonedApp;
  }

  async count(user: User, searchKey): Promise<number> {
    const viewableAppsQb = createQueryBuilder(App, 'apps')
      .innerJoin('apps.groupPermissions', 'group_permissions')
      .innerJoin('apps.appGroupPermissions', 'app_group_permissions')
      .innerJoin(
        UserGroupPermission,
        'user_group_permissions',
        'app_group_permissions.group_permission_id = user_group_permissions.group_permission_id'
      )
      .where('apps.organization_id = :organizationId', { organizationId: user.organizationId })
      .andWhere(
        new Brackets((qb) => {
          qb.where('user_group_permissions.user_id = :userId', {
            userId: user.id,
          })
            .andWhere('app_group_permissions.read = :value', { value: true })
            .orWhere('apps.is_public = :value OR apps.user_id = :userId', {
              value: true,
              organizationId: user.organizationId,
              userId: user.id,
            });
        })
      );
    if (searchKey) {
      viewableAppsQb.andWhere('LOWER(apps.name) like :searchKey', {
        searchKey: `%${searchKey && searchKey.toLowerCase()}%`,
      });
    }
    return await viewableAppsQb.getCount();
  }

  async all(user: User, page: number, searchKey: string): Promise<App[]> {
    const viewableAppsQb = createQueryBuilder(App, 'apps')
      .innerJoin('apps.groupPermissions', 'group_permissions')
      .innerJoinAndSelect('apps.appGroupPermissions', 'app_group_permissions')
      .innerJoinAndSelect('apps.user', 'user')
      .innerJoin(
        UserGroupPermission,
        'user_group_permissions',
        'app_group_permissions.group_permission_id = user_group_permissions.group_permission_id'
      )
      .where('apps.organization_id = :organizationId', { organizationId: user.organizationId })
      .andWhere(
        new Brackets((qb) => {
          qb.where('user_group_permissions.user_id = :userId', {
            userId: user.id,
          })
            .andWhere('app_group_permissions.read = :value', { value: true })
            .orWhere('apps.is_public = :value OR apps.user_id = :userId', {
              value: true,
              organizationId: user.organizationId,
              userId: user.id,
            });
        })
      );
    if (searchKey) {
      viewableAppsQb.andWhere('LOWER(apps.name) like :searchKey', {
        searchKey: `%${searchKey && searchKey.toLowerCase()}%`,
      });
    }
    viewableAppsQb.orderBy('apps.createdAt', 'DESC');

    if (page) {
      return await viewableAppsQb
        .take(10)
        .skip(10 * (page - 1))
        .getMany();
    }

    return await viewableAppsQb.getMany();
  }

  async update(user: User, appId: string, appUpdateDto: AppUpdateDto) {
    const currentVersionId = appUpdateDto.current_version_id;
    const isPublic = appUpdateDto.is_public;
    const { name, slug, icon } = appUpdateDto;

    const updateableParams = {
      name,
      slug,
      isPublic,
      currentVersionId,
      icon,
    };

    // removing keys with undefined values
    cleanObject(updateableParams);

    return await this.appsRepository.update(appId, updateableParams);
  }

  async delete(appId: string) {
    await this.appsRepository.update(appId, { currentVersionId: null });

    const repositoriesToFetchEntitiesToBeDeleted: Repository<any>[] = [
      this.appUsersRepository,
      this.folderAppsRepository,
      this.dataQueriesRepository,
      this.dataSourcesRepository,
      this.appVersionsRepository,
    ];

    for (const repository of repositoriesToFetchEntitiesToBeDeleted) {
      const entities = await repository.find({
        where: { appId },
      });
      for (const entity of entities) {
        await repository.delete(entity.id);
      }
    }

    return await this.appsRepository.delete(appId);
  }

  async fetchUsers(user: any, appId: string): Promise<AppUser[]> {
    const appUsers = await this.appUsersRepository.find({
      where: { appId },
      relations: ['user'],
    });

    // serialize
    const serializedUsers = [];
    for (const appUser of appUsers) {
      serializedUsers.push({
        email: appUser.user.email,
        firstName: appUser.user.firstName,
        lastName: appUser.user.lastName,
        name: `${appUser.user.firstName} ${appUser.user.lastName}`,
        id: appUser.id,
        role: appUser.role,
      });
    }

    return serializedUsers;
  }

  async fetchVersions(user: any, appId: string): Promise<AppVersion[]> {
    return await this.appVersionsRepository.find({
      where: { appId },
      order: {
        createdAt: 'DESC',
      },
    });
  }

  async createVersion(user: User, app: App, versionName: string, versionFromId: string): Promise<AppVersion> {
    const versionFrom = await this.appVersionsRepository.findOne({
      where: { id: versionFromId },
    });

    let appVersion: AppVersion;
    await getManager().transaction(async (manager) => {
      appVersion = await manager.save(
        AppVersion,
        manager.create(AppVersion, {
          name: versionName,
          app,
          definition: versionFrom?.definition,
          createdAt: new Date(),
          updatedAt: new Date(),
        })
      );
      await this.setupDataSourcesAndQueriesForVersion(manager, appVersion, versionFrom);
    });

    return appVersion;
  }

  async deleteVersion(app: App, version: AppVersion): Promise<DeleteResult> {
    if (app.currentVersionId === version.id) {
      throw new BadRequestException('You cannot delete a released version');
    }

    let result: DeleteResult;

    await getManager().transaction(async (manager) => {
      await manager.delete(DataSource, { appVersionId: version.id });
      await manager.delete(DataQuery, { appVersionId: version.id });
      result = await manager.delete(AppVersion, {
        id: version.id,
        appId: app.id,
      });
    });

    return result;
  }

  async setupDataSourcesAndQueriesForVersion(manager: EntityManager, appVersion: AppVersion, versionFrom: AppVersion) {
    if (versionFrom) {
      await this.createNewDataSourcesAndQueriesForVersion(manager, appVersion, versionFrom);
    } else {
      // TODO: Remove this when default version will be create when app creation is done
      const totalVersions = await manager.count(AppVersion, {
        where: { appId: appVersion.appId },
      });

      if (totalVersions > 1) {
        throw new BadRequestException('More than one version found. Version to create from not specified.');
      }
      await this.associateExistingDataSourceAndQueriesToVersion(manager, appVersion);
    }
  }

  async associateExistingDataSourceAndQueriesToVersion(manager: EntityManager, appVersion: AppVersion) {
    const dataSources = await manager.find(DataSource, {
      where: { appId: appVersion.appId, appVersionId: null },
    });
    for await (const dataSource of dataSources) {
      await manager.update(DataSource, dataSource.id, {
        appVersionId: appVersion.id,
      });
    }

    const dataQueries = await manager.find(DataQuery, {
      where: { appId: appVersion.appId, appVersionId: null },
    });
    for await (const dataQuery of dataQueries) {
      await manager.update(DataQuery, dataQuery.id, {
        appVersionId: appVersion.id,
      });
    }
  }

  async createNewDataSourcesAndQueriesForVersion(
    manager: EntityManager,
    appVersion: AppVersion,
    versionFrom: AppVersion
  ) {
    const oldDataSourceToNewMapping = {};
    const oldDataQueryToNewMapping = {};

    const dataSources = await manager.find(DataSource, {
      where: { appVersionId: versionFrom.id },
    });

    for await (const dataSource of dataSources) {
      const convertedOptions = this.convertToArrayOfKeyValuePairs(dataSource.options);
      const newOptions = await this.dataSourcesService.parseOptionsForCreate(convertedOptions, manager);
      await this.setNewCredentialValueFromOldValue(newOptions, convertedOptions, manager);
      const dataSourceParams = {
        name: dataSource.name,
        kind: dataSource.kind,
        options: newOptions,
        appId: dataSource.appId,
        appVersionId: appVersion.id,
      };
      const newDataSource = await manager.save(manager.create(DataSource, dataSourceParams));

      oldDataSourceToNewMapping[dataSource.id] = newDataSource.id;
    }

    const dataQueries = await manager.find(DataQuery, {
      where: { appVersionId: versionFrom.id },
    });
    const newDataQueries = [];
    for await (const dataQuery of dataQueries) {
      const dataQueryParams = {
        name: dataQuery.name,
        kind: dataQuery.kind,
        options: dataQuery.options,
        dataSourceId: oldDataSourceToNewMapping[dataQuery.dataSourceId],
        appId: dataQuery.appId,
        appVersionId: appVersion.id,
      };

      const newQuery = await manager.save(manager.create(DataQuery, dataQueryParams));
      oldDataQueryToNewMapping[dataQuery.id] = newQuery.id;
      newDataQueries.push(newQuery);
    }

    for (const newQuery of newDataQueries) {
      const newOptions = this.replaceDataQueryOptionsWithNewDataQueryIds(newQuery.options, oldDataQueryToNewMapping);
      newQuery.options = newOptions;
      await manager.save(newQuery);
    }

    appVersion.definition = this.replaceDataQueryIdWithinDefinitions(appVersion.definition, oldDataQueryToNewMapping);
    await manager.save(appVersion);
  }

  replaceDataQueryOptionsWithNewDataQueryIds(options, dataQueryMapping) {
    if (options && options.events) {
      const replacedEvents = options.events.map((event) => {
        if (event.queryId) {
          event.queryId = dataQueryMapping[event.queryId];
        }
        return event;
      });
      options.events = replacedEvents;
    }
    return options;
  }

  replaceDataQueryIdWithinDefinitions(definition, dataQueryMapping) {
    if (definition?.components) {
      for (const id of Object.keys(definition.components)) {
        const component = definition.components[id].component;

        if (component?.definition?.events) {
          const replacedComponentEvents = component.definition.events.map((event) => {
            if (event.queryId) {
              event.queryId = dataQueryMapping[event.queryId];
            }
            return event;
          });
          component.definition.events = replacedComponentEvents;
        }

        if (component?.definition?.properties?.actions?.value) {
          for (const value of component.definition.properties.actions.value) {
            if (value?.events) {
              const replacedComponentActionEvents = value.events.map((event) => {
                if (event.queryId) {
                  event.queryId = dataQueryMapping[event.queryId];
                }
                return event;
              });
              value.events = replacedComponentActionEvents;
            }
          }
        }

        if (component?.component === 'Table') {
          for (const column of component?.definition?.properties?.columns?.value ?? []) {
            if (column?.events) {
              const replacedComponentActionEvents = column.events.map((event) => {
                if (event.queryId) {
                  event.queryId = dataQueryMapping[event.queryId];
                }
                return event;
              });
              column.events = replacedComponentActionEvents;
            }
          }
        }

        definition.components[id].component = component;
      }
    }
    return definition;
  }

  async setNewCredentialValueFromOldValue(newOptions: any, oldOptions: any, manager: EntityManager) {
    const newOptionsWithCredentials = this.convertToArrayOfKeyValuePairs(newOptions).filter((opt) => opt['encrypted']);

    for await (const newOption of newOptionsWithCredentials) {
      const oldOption = oldOptions.find((oldOption) => oldOption['key'] == newOption['key']);
      const oldCredential = await manager.findOne(Credential, {
        where: { id: oldOption.credential_id },
      });
      const newCredential = await manager.findOne(Credential, {
        where: { id: newOption['credential_id'] },
      });
      newCredential.valueCiphertext = oldCredential.valueCiphertext;

      await manager.save(newCredential);
    }
  }

  async updateVersion(user: User, version: AppVersion, definition: any) {
    return await this.appVersionsRepository.update(version.id, { definition });
  }

  convertToArrayOfKeyValuePairs(options): Array<object> {
    return Object.keys(options).map((key) => {
      return {
        key: key,
        value: options[key]['value'],
        encrypted: options[key]['encrypted'],
        credential_id: options[key]['credential_id'],
      };
    });
  }
}<|MERGE_RESOLUTION|>--- conflicted
+++ resolved
@@ -15,11 +15,8 @@
 import { AppImportExportService } from './app_import_export.service';
 import { DataSourcesService } from './data_sources.service';
 import { Credential } from 'src/entities/credential.entity';
-<<<<<<< HEAD
 import { cleanObject } from 'src/helpers/utils.helper';
-=======
 import { AppUpdateDto } from '@dto/app-update.dto';
->>>>>>> 431dc961
 
 @Injectable()
 export class AppsService {
@@ -165,7 +162,6 @@
             .andWhere('app_group_permissions.read = :value', { value: true })
             .orWhere('apps.is_public = :value OR apps.user_id = :userId', {
               value: true,
-              organizationId: user.organizationId,
               userId: user.id,
             });
         })
@@ -197,7 +193,6 @@
             .andWhere('app_group_permissions.read = :value', { value: true })
             .orWhere('apps.is_public = :value OR apps.user_id = :userId', {
               value: true,
-              organizationId: user.organizationId,
               userId: user.id,
             });
         })
