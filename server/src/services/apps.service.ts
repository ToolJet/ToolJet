--- conflicted
+++ resolved
@@ -1364,7 +1364,6 @@
     });
   }
 
-<<<<<<< HEAD
   async workflowsCount(workspaceId) {
     return await this.appsRepository.count({
       where: {
@@ -1394,7 +1393,8 @@
         LICENSE_LIMITS_LABEL.WORKFLOWS
       ),
     };
-=======
+  }
+
   async releaseVersion(appId: string, versionReleaseDto: VersionReleaseDto, manager?: EntityManager) {
     return await dbTransactionWrap(async (manager: EntityManager) => {
       const { versionToBeReleased } = versionReleaseDto;
@@ -1414,6 +1414,5 @@
 
       return await manager.update(App, appId, { currentVersionId: versionToBeReleased });
     }, manager);
->>>>>>> fa10a392
   }
 }