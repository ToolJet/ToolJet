--- conflicted
+++ resolved
@@ -270,7 +270,6 @@
     return await viewableAppsQb.getMany();
   }
 
-<<<<<<< HEAD
   async getWorkflows() {
     const workflowApps = await this.appsRepository.find({
       where: { type: 'workflow' },
@@ -281,16 +280,13 @@
     return result;
   }
 
-  async update(app: App, appUpdateDto: AppUpdateDto, organizationId?: string, manager?: EntityManager) {
-=======
   async findAll(organizationId: string, searchParam): Promise<App[]> {
     return await this.appsRepository.find({
       where: { organizationId, ...(searchParam.name && { name: Like(`${searchParam.name} %`) }) },
     });
   }
 
-  async update(appId: string, appUpdateDto: AppUpdateDto, manager?: EntityManager) {
->>>>>>> eef2a49f
+  async update(app: App, appUpdateDto: AppUpdateDto, organizationId?: string, manager?: EntityManager) {
     const currentVersionId = appUpdateDto.current_version_id;
     const isPublic = appUpdateDto.is_public;
     const isMaintenanceOn = appUpdateDto.is_maintenance_on;
