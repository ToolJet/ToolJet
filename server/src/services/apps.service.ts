import { BadRequestException, Injectable, NotAcceptableException } from '@nestjs/common';
import { InjectRepository } from '@nestjs/typeorm';
import { App } from 'src/entities/app.entity';
import { EntityManager, MoreThan, Repository } from 'typeorm';
import { User } from 'src/entities/user.entity';
import { AppUser } from 'src/entities/app_user.entity';
import { AppVersion } from 'src/entities/app_version.entity';
import { DataSource } from 'src/entities/data_source.entity';
import { DataQuery } from 'src/entities/data_query.entity';
import { GroupPermission } from 'src/entities/group_permission.entity';
import { AppGroupPermission } from 'src/entities/app_group_permission.entity';
import { AppImportExportService } from './app_import_export.service';
import { DataSourcesService } from './data_sources.service';
import { Credential } from 'src/entities/credential.entity';
import {
  catchDbException,
  cleanObject,
  dbTransactionWrap,
  defaultAppEnvironments,
  generateNextName,
} from 'src/helpers/utils.helper';
import { AppUpdateDto } from '@dto/app-update.dto';
import { viewableAppsQuery } from 'src/helpers/queries';
import { VersionEditDto } from '@dto/version-edit.dto';
import { AppEnvironment } from 'src/entities/app_environments.entity';
import { DataSourceOptions } from 'src/entities/data_source_options.entity';
import { AppEnvironmentService } from './app_environments.service';
import { decode } from 'js-base64';
import { DataSourceScopes } from 'src/helpers/data_source.constants';
import { DataBaseConstraints } from 'src/helpers/db_constraints.constants';

@Injectable()
export class AppsService {
  constructor(
    @InjectRepository(App)
    private appsRepository: Repository<App>,

    @InjectRepository(AppVersion)
    private appVersionsRepository: Repository<AppVersion>,

    @InjectRepository(AppUser)
    private appUsersRepository: Repository<AppUser>,

    private appImportExportService: AppImportExportService,
    private dataSourcesService: DataSourcesService,
    private appEnvironmentService: AppEnvironmentService
  ) {}
  async find(id: string): Promise<App> {
    return this.appsRepository.findOne({
      where: { id },
    });
  }

  async findBySlug(slug: string): Promise<App> {
    return await this.appsRepository.findOne({
      where: {
        slug,
      },
    });
  }

  async findVersion(id: string): Promise<AppVersion> {
    const appVersion = await this.appVersionsRepository.findOneOrFail({
      where: { id },
      relations: [
        'app',
        'dataQueries',
        'dataQueries.dataSource',
        'dataQueries.plugins',
        'dataQueries.plugins.manifestFile',
      ],
    });

    if (appVersion?.dataQueries) {
      // eslint-disable-next-line no-unsafe-optional-chaining
      for (const query of appVersion?.dataQueries) {
        if (query?.plugin) {
          query.plugin.manifestFile.data = JSON.parse(decode(query.plugin.manifestFile.data.toString('utf8')));
        }
      }
    }

    return appVersion;
  }

  async findAppFromVersion(id: string): Promise<App> {
    return (
      await this.appVersionsRepository.findOneOrFail({
        where: { id },
        relations: ['app'],
      })
    ).app;
  }

  async findDataQueriesForVersion(appVersionId: string): Promise<DataQuery[]> {
    return await dbTransactionWrap(async (manager: EntityManager) => {
      return manager
        .createQueryBuilder(DataQuery, 'data_query')
        .innerJoin('data_query.dataSource', 'data_source')
        .addSelect('data_source.kind')
        .where('data_query.appVersionId = :appVersionId', { appVersionId })
        .getMany();
    });
  }

  async create(user: User, manager: EntityManager, type: string): Promise<App> {
    return await dbTransactionWrap(async (manager: EntityManager) => {
      const name = await generateNextName('My app');
      const app = await manager.save(
        manager.create(App, {
<<<<<<< HEAD
          type,
          name: type === 'workflow' ? 'Untitled workflow' : 'Untitled app',
=======
          name,
>>>>>>> ebd42373
          createdAt: new Date(),
          updatedAt: new Date(),
          organizationId: user.organizationId,
          userId: user.id,
          isMaintenanceOn: type === 'workflow' ? true : false,
        })
      );

      //create default app version
      await this.createVersion(user, app, 'v1', null, null, manager);

      await manager.save(
        manager.create(AppUser, {
          userId: user.id,
          appId: app.id,
          role: 'admin',
          createdAt: new Date(),
          updatedAt: new Date(),
        })
      );

      await this.createAppGroupPermissionsForAdmin(app, manager);
      return app;
    }, manager);
  }

  async createAppGroupPermissionsForAdmin(app: App, manager: EntityManager): Promise<void> {
    await dbTransactionWrap(async (manager: EntityManager) => {
      const orgDefaultGroupPermissions = await manager.find(GroupPermission, {
        where: {
          organizationId: app.organizationId,
          group: 'admin',
        },
      });

      for (const groupPermission of orgDefaultGroupPermissions) {
        const appGroupPermission = manager.create(AppGroupPermission, {
          groupPermissionId: groupPermission.id,
          appId: app.id,
          ...this.fetchDefaultAppGroupPermissions(groupPermission.group),
        });

        await manager.save(appGroupPermission);
      }
    }, manager);
  }

  fetchDefaultAppGroupPermissions(group: string): {
    read: boolean;
    update: boolean;
    delete: boolean;
  } {
    switch (group) {
      case 'all_users':
        return { read: true, update: false, delete: false };
      case 'admin':
        return { read: true, update: true, delete: true };
      default:
        throw `${group} is not a default group`;
    }
  }

  async clone(existingApp: App, user: User): Promise<App> {
    const appWithRelations = await this.appImportExportService.export(user, existingApp.id);
    const clonedApp = await this.appImportExportService.import(user, appWithRelations);

    return clonedApp;
  }

  async count(user: User, searchKey, type: string): Promise<number> {
    return await viewableAppsQuery(user, searchKey, [], type).getCount();
  }

<<<<<<< HEAD
  async all(user: User, page: number, searchKey: string, type: string): Promise<App[]> {
    const viewableAppsQb = viewableAppsQuery(user, searchKey, undefined, type);
=======
  getAppVersionsCount = async (appId: string) => {
    return await this.appVersionsRepository.count({
      where: { appId },
    });
  };

  async all(user: User, page: number, searchKey: string): Promise<App[]> {
    const viewableAppsQb = viewableAppsQuery(user, searchKey);
>>>>>>> ebd42373

    if (page) {
      return await viewableAppsQb
        .take(9)
        .skip(9 * (page - 1))
        .getMany();
    }

    return await viewableAppsQb.getMany();
  }

  async update(appId: string, appUpdateDto: AppUpdateDto, manager?: EntityManager) {
    const currentVersionId = appUpdateDto.current_version_id;
    const isPublic = appUpdateDto.is_public;
    const isMaintenanceOn = appUpdateDto.is_maintenance_on;
    const { name, slug, icon } = appUpdateDto;

    const updatableParams = {
      name,
      slug,
      isPublic,
      isMaintenanceOn,
      currentVersionId,
      icon,
    };

    // removing keys with undefined values
    cleanObject(updatableParams);
    return await dbTransactionWrap(async (manager: EntityManager) => {
      if (updatableParams.currentVersionId) {
        //check if the app version is eligible for release
        const currentEnvironment: AppEnvironment = await manager
          .createQueryBuilder(AppEnvironment, 'app_environments')
          .select(['app_environments.id', 'app_environments.isDefault'])
          .innerJoinAndSelect(
            'app_versions',
            'app_versions',
            'app_versions.current_environment_id = app_environments.id'
          )
          .where('app_versions.id = :currentVersionId', {
            currentVersionId,
          })
          .getOne();

        if (!currentEnvironment?.isDefault) {
          throw new BadRequestException('You can only release when the version is promoted to production');
        }
      }
      return await catchDbException(
        async () => {
          return await manager.update(App, appId, updatableParams);
        },
        DataBaseConstraints.APP_NAME_UNIQUE,
        'This app name is already taken.'
      );
    }, manager);
  }

  async delete(appId: string) {
    await dbTransactionWrap(async (manager: EntityManager) => {
      await manager.delete(App, { id: appId });
    });
    return;
  }

  async fetchUsers(appId: string): Promise<AppUser[]> {
    const appUsers = await this.appUsersRepository.find({
      where: { appId },
      relations: ['user'],
    });

    // serialize
    const serializedUsers = [];
    for (const appUser of appUsers) {
      serializedUsers.push({
        email: appUser.user.email,
        firstName: appUser.user.firstName,
        lastName: appUser.user.lastName,
        name: `${appUser.user.firstName} ${appUser.user.lastName}`,
        id: appUser.id,
        role: appUser.role,
      });
    }

    return serializedUsers;
  }

  async fetchVersions(user: any, appId: string): Promise<AppVersion[]> {
    return await this.appVersionsRepository.find({
      where: { appId },
      order: {
        createdAt: 'DESC',
      },
    });
  }

  async createVersion(
    user: User,
    app: App,
    versionName: string,
    versionFromId: string,
    environmentId: string,
    manager?: EntityManager
  ): Promise<AppVersion> {
    return await dbTransactionWrap(async (manager: EntityManager) => {
      let versionFrom: AppVersion;
      const { organizationId } = user;
      if (versionFromId) {
        versionFrom = await manager.findOneOrFail(AppVersion, {
          where: { id: versionFromId },
          relations: ['dataSources', 'dataSources.dataQueries', 'dataSources.dataSourceOptions'],
        });

        if (defaultAppEnvironments.length > 1) {
          const environmentWhereUserCreatingVersion = await this.appEnvironmentService.get(
            app.organizationId,
            environmentId,
            false,
            manager
          );

          //check if the user is creating version from development environment only
          if (environmentWhereUserCreatingVersion.priority !== 1) {
            throw new BadRequestException('New versions can only be created in development environment');
          }
        }
      }

      const noOfVersions = await manager.count(AppVersion, { where: { appId: app?.id } });

      if (noOfVersions && !versionFrom) {
        throw new BadRequestException('Version from should not be empty');
      }

      const versionNameExists = await manager.findOne(AppVersion, {
        where: { name: versionName, appId: app.id },
      });

      if (versionNameExists) {
        throw new BadRequestException('Version name already exists.');
      }

      const firstPriorityEnv = await this.appEnvironmentService.get(organizationId, null, true, manager);

      const appVersion = await manager.save(
        AppVersion,
        manager.create(AppVersion, {
          name: versionName,
          appId: app.id,
          definition: versionFrom?.definition,
          currentEnvironmentId: firstPriorityEnv?.id,
          createdAt: new Date(),
          updatedAt: new Date(),
        })
      );

      await this.createNewDataSourcesAndQueriesForVersion(manager, appVersion, versionFrom, organizationId, app.type);

      return appVersion;
    }, manager);
  }

  async deleteVersion(app: App, version: AppVersion): Promise<void> {
    if (app.currentVersionId === version.id) {
      throw new BadRequestException('You cannot delete a released version');
    }

    await dbTransactionWrap(async (manager: EntityManager) => {
      await manager.delete(AppVersion, {
        id: version.id,
        appId: app.id,
      });
    });
  }

  async createNewDataSourcesAndQueriesForVersion(
    manager: EntityManager,
    appVersion: AppVersion,
    versionFrom: AppVersion,
    organizationId: string,
    appType: string
  ) {
    const oldDataQueryToNewMapping = {};

    let appEnvironments: AppEnvironment[] = await this.appEnvironmentService.getAll(organizationId, manager);

    if (!appEnvironments?.length) {
      await this.createEnvironments(defaultAppEnvironments, manager, organizationId);
      appEnvironments = await this.appEnvironmentService.getAll(organizationId, manager);
    }

    if (!versionFrom) {
      //create default data sources
      for (const defaultSource of ['restapi', 'runjs', 'tooljetdb', 'workflows']) {
        const dataSource = await this.dataSourcesService.createDefaultDataSource(
          defaultSource,
          appVersion.id,
          null,
          manager
        );
        await this.appEnvironmentService.createDataSourceInAllEnvironments(organizationId, dataSource.id, manager);
      }
    } else {
      const globalQueries: DataQuery[] = await manager
        .createQueryBuilder(DataQuery, 'data_query')
        .leftJoinAndSelect('data_query.dataSource', 'dataSource')
        .where('data_query.appVersionId = :appVersionId', { appVersionId: versionFrom?.id })
        .andWhere('dataSource.scope = :scope', { scope: DataSourceScopes.GLOBAL })
        .getMany();
      const dataSources = versionFrom?.dataSources;
      const dataSourceMapping = {};
      const newDataQueries = [];

      if (dataSources?.length) {
        for (const dataSource of dataSources) {
          const dataSourceParams: Partial<DataSource> = {
            name: dataSource.name,
            kind: dataSource.kind,
            type: dataSource.type,
            appVersionId: appVersion.id,
          };
          const newDataSource = await manager.save(manager.create(DataSource, dataSourceParams));
          dataSourceMapping[dataSource.id] = newDataSource.id;

          const dataQueries = versionFrom?.dataSources?.find((ds) => ds.id === dataSource.id).dataQueries;

          for (const dataQuery of dataQueries) {
            const dataQueryParams = {
              name: dataQuery.name,
              options: dataQuery.options,
              dataSourceId: newDataSource.id,
              appVersionId: appVersion.id,
            };

            const newQuery = await manager.save(manager.create(DataQuery, dataQueryParams));
            oldDataQueryToNewMapping[dataQuery.id] = newQuery.id;
            newDataQueries.push(newQuery);
          }
        }

        if (globalQueries?.length) {
          for (const globalQuery of globalQueries) {
            const dataQueryParams = {
              name: globalQuery.name,
              options: globalQuery.options,
              dataSourceId: globalQuery.dataSourceId,
              appVersionId: appVersion.id,
            };

            const newQuery = await manager.save(manager.create(DataQuery, dataQueryParams));
            oldDataQueryToNewMapping[globalQuery.id] = newQuery.id;
            newDataQueries.push(newQuery);
          }
        }

        for (const newQuery of newDataQueries) {
          const newOptions = this.replaceDataQueryOptionsWithNewDataQueryIds(
            newQuery.options,
            oldDataQueryToNewMapping
          );
          newQuery.options = newOptions;
          await manager.save(newQuery);
        }

        appVersion.definition = this.replaceDataQueryIdWithinDefinitions(
          appVersion.definition,
          oldDataQueryToNewMapping
        );
        await manager.save(appVersion);

        for (const appEnvironment of appEnvironments) {
          for (const dataSource of dataSources) {
            const dataSourceOption = await manager.findOneOrFail(DataSourceOptions, {
              where: { dataSourceId: dataSource.id, environmentId: appEnvironment.id },
            });

            const convertedOptions = this.convertToArrayOfKeyValuePairs(dataSourceOption.options);
            const newOptions = await this.dataSourcesService.parseOptionsForCreate(convertedOptions, false, manager);
            await this.setNewCredentialValueFromOldValue(newOptions, convertedOptions, manager);

            await manager.save(
              manager.create(DataSourceOptions, {
                options: newOptions,
                dataSourceId: dataSourceMapping[dataSource.id],
                environmentId: appEnvironment.id,
              })
            );
          }
        }
      }
    }
  }

  async createNewQueriesForWorkflowVersion(
    manager: EntityManager,
    appVersion: AppVersion,
    versionFrom: AppVersion,
    organizationId: string
  ) {}

  private async createEnvironments(appEnvironments: any[], manager: EntityManager, organizationId: string) {
    for (const appEnvironment of appEnvironments) {
      await this.appEnvironmentService.create(
        organizationId,
        appEnvironment.name,
        appEnvironment.isDefault,
        appEnvironment.priority,
        manager
      );
    }
  }

  replaceDataQueryOptionsWithNewDataQueryIds(options, dataQueryMapping) {
    if (options && options.events) {
      const replacedEvents = options.events.map((event) => {
        if (event.queryId) {
          event.queryId = dataQueryMapping[event.queryId];
        }
        return event;
      });
      options.events = replacedEvents;
    }
    return options;
  }

  replaceDataQueryIdWithinDefinitions(definition, dataQueryMapping) {
    if (definition?.pages) {
      for (const pageId of Object.keys(definition?.pages)) {
        if (definition.pages[pageId].events) {
          const replacedPageEvents = definition.pages[pageId].events.map((event) => {
            if (event.queryId) {
              event.queryId = dataQueryMapping[event.queryId];
            }
            return event;
          });
          definition.pages[pageId].events = replacedPageEvents;
        }
        if (definition.pages[pageId].components) {
          for (const id of Object.keys(definition.pages[pageId].components)) {
            const component = definition.pages[pageId].components[id].component;

            if (component?.definition?.events) {
              const replacedComponentEvents = component.definition.events.map((event) => {
                if (event.queryId) {
                  event.queryId = dataQueryMapping[event.queryId];
                }
                return event;
              });
              component.definition.events = replacedComponentEvents;
            }

            if (component?.definition?.properties?.actions?.value) {
              for (const value of component.definition.properties.actions.value) {
                if (value?.events) {
                  const replacedComponentActionEvents = value.events.map((event) => {
                    if (event.queryId) {
                      event.queryId = dataQueryMapping[event.queryId];
                    }
                    return event;
                  });
                  value.events = replacedComponentActionEvents;
                }
              }
            }

            if (component?.component === 'Table') {
              for (const column of component?.definition?.properties?.columns?.value ?? []) {
                if (column?.events) {
                  const replacedComponentActionEvents = column.events.map((event) => {
                    if (event.queryId) {
                      event.queryId = dataQueryMapping[event.queryId];
                    }
                    return event;
                  });
                  column.events = replacedComponentActionEvents;
                }
              }
            }

            definition.pages[pageId].components[id].component = component;
          }
        }
      }
    }
    return definition;
  }

  replaceQueryMappingsInWorkflowDefinition(definition, dataQueryMapping) {
    const newQueries = definition.queries.map((query) => ({
      ...query,
      id: dataQueryMapping[query.id],
    }));

    const newDefinition = {
      ...definition,
      queries: newQueries,
    };

    return newDefinition;
  }

  async setNewCredentialValueFromOldValue(newOptions: any, oldOptions: any, manager: EntityManager) {
    const newOptionsWithCredentials = this.convertToArrayOfKeyValuePairs(newOptions).filter((opt) => opt['encrypted']);

    for (const newOption of newOptionsWithCredentials) {
      const oldOption = oldOptions.find((oldOption) => oldOption['key'] == newOption['key']);
      const oldCredential = await manager.findOne(Credential, {
        where: { id: oldOption.credential_id },
      });
      const newCredential = await manager.findOne(Credential, {
        where: { id: newOption['credential_id'] },
      });
      newCredential.valueCiphertext = oldCredential.valueCiphertext;

      await manager.save(newCredential);
    }
  }

  async updateVersion(version: AppVersion, body: VersionEditDto, organizationId: string) {
    const { name, currentEnvironmentId, definition } = body;
    let currentEnvironment: AppEnvironment;

    if (version.id === version.app.currentVersionId && !body?.is_user_switched_version)
      throw new BadRequestException('You cannot update a released version');

    if (currentEnvironmentId || definition) {
      currentEnvironment = await AppEnvironment.findOne({
        where: { id: version.currentEnvironmentId },
      });
    }

    const editableParams = {};
    if (name) {
      //means user is trying to update the name
      const versionNameExists = await this.appVersionsRepository.findOne({
        where: { name, appId: version.appId },
      });

      if (versionNameExists) {
        throw new BadRequestException('Version name already exists.');
      }
      editableParams['name'] = name;
    }

    //check if the user is trying to promote the environment & raise an error if the currentEnvironmentId is not correct
    if (currentEnvironmentId) {
      if (version.currentEnvironmentId !== currentEnvironmentId) {
        throw new NotAcceptableException();
      }
      const nextEnvironment = await AppEnvironment.findOne({
        select: ['id'],
        where: {
          priority: MoreThan(currentEnvironment.priority),
          organizationId,
        },
        order: { priority: 'ASC' },
      });
      editableParams['currentEnvironmentId'] = nextEnvironment.id;
    }

    if (definition) {
      const environments = await AppEnvironment.count({
        where: {
          organizationId,
        },
      });
      if (editableParams['definition'] && environments > 1 && currentEnvironment.priority !== 1) {
        throw new BadRequestException('You cannot update a promoted version');
      }
      editableParams['definition'] = definition;
    }

    editableParams['updatedAt'] = new Date();

    return await this.appVersionsRepository.update(version.id, editableParams);
  }

  convertToArrayOfKeyValuePairs(options): Array<object> {
    if (!options) return;
    return Object.keys(options).map((key) => {
      return {
        key: key,
        value: options[key]['value'],
        encrypted: options[key]['encrypted'],
        credential_id: options[key]['credential_id'],
      };
    });
  }
}<|MERGE_RESOLUTION|>--- conflicted
+++ resolved
@@ -105,15 +105,12 @@
 
   async create(user: User, manager: EntityManager, type: string): Promise<App> {
     return await dbTransactionWrap(async (manager: EntityManager) => {
-      const name = await generateNextName('My app');
+      const generateNameFor = type === 'workflow' ? 'My workflow' : 'My app';
+      const name = await generateNextName(generateNameFor);
       const app = await manager.save(
         manager.create(App, {
-<<<<<<< HEAD
           type,
-          name: type === 'workflow' ? 'Untitled workflow' : 'Untitled app',
-=======
-          name,
->>>>>>> ebd42373
+          name: type === 'workflow' ? 'Untitled workflow' : name,
           createdAt: new Date(),
           updatedAt: new Date(),
           organizationId: user.organizationId,
@@ -187,19 +184,14 @@
     return await viewableAppsQuery(user, searchKey, [], type).getCount();
   }
 
-<<<<<<< HEAD
-  async all(user: User, page: number, searchKey: string, type: string): Promise<App[]> {
-    const viewableAppsQb = viewableAppsQuery(user, searchKey, undefined, type);
-=======
   getAppVersionsCount = async (appId: string) => {
     return await this.appVersionsRepository.count({
       where: { appId },
     });
   };
 
-  async all(user: User, page: number, searchKey: string): Promise<App[]> {
-    const viewableAppsQb = viewableAppsQuery(user, searchKey);
->>>>>>> ebd42373
+  async all(user: User, page: number, searchKey: string, type: string): Promise<App[]> {
+    const viewableAppsQb = viewableAppsQuery(user, searchKey, undefined, type);
 
     if (page) {
       return await viewableAppsQb
