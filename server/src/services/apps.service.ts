--- conflicted
+++ resolved
@@ -699,7 +699,6 @@
     });
   }
 
-<<<<<<< HEAD
   async appsCount() {
     return await this.appsRepository.count();
   }
@@ -718,7 +717,8 @@
         LICENSE_LIMITS_LABEL.APPS
       ),
     };
-=======
+  }
+
   async findTooljetDbTables(appId: string): Promise<{ table_id: string }[]> {
     return await dbTransactionWrap(async (manager: EntityManager) => {
       const tooljetDbDataQueries = await manager
@@ -735,6 +735,5 @@
         return { table_id };
       });
     });
->>>>>>> 0545e1ae
   }
 }