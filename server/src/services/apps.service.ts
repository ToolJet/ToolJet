--- conflicted
+++ resolved
@@ -16,13 +16,10 @@
 import { cleanObject, dbTransactionWrap, defaultAppEnvironments } from 'src/helpers/utils.helper';
 import { AppUpdateDto } from '@dto/app-update.dto';
 import { viewableAppsQuery } from 'src/helpers/queries';
-<<<<<<< HEAD
 import { AppEnvironment } from 'src/entities/app_environments.entity';
 import { DataSourceOptions } from 'src/entities/data_source_options.entity';
 import { AppEnvironmentService } from './app_environments.service';
-=======
 import { decode } from 'js-base64';
->>>>>>> 831e106a
 
 @Injectable()
 export class AppsService {
@@ -59,11 +56,7 @@
   }
 
   async findVersion(id: string): Promise<AppVersion> {
-<<<<<<< HEAD
-    return this.appVersionsRepository.findOneOrFail({
-=======
-    const appVersion = await this.appVersionsRepository.findOne({
->>>>>>> 831e106a
+    const appVersion = await this.appVersionsRepository.findOneOrFail({
       where: { id },
       relations: ['app', 'dataQueries', 'dataQueries.plugin', 'dataQueries.plugin.manifestFile'],
     });
