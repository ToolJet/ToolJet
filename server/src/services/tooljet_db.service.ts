--- conflicted
+++ resolved
@@ -239,12 +239,8 @@
 
   private async joinTable(organizationId: string, params) {
     const { joinQueryJson } = params;
-<<<<<<< HEAD
     if (!Object.keys(joinQueryJson).length) throw new BadRequestException("Input can't be empty");
-    if (!joinQueryJson?.tables?.length) throw new BadRequestException('Tables are not chosen');
-
-    const tableIdList = joinQueryJson.tables
-=======
+
     // Gathering tables used, from Join coditions
     const tableSet = new Set();
     const joinOptions = joinQueryJson?.['joins'];
@@ -262,23 +258,14 @@
       });
     });
 
-    const tables = [...tableSet].map((tableId) => ({
+    const tables = [...tableSet].map((tableId: string) => ({
       name: tableId,
       type: 'Table',
     }));
 
-    const finalQuery = await this.buildJoinQuery(organizationId, { ...joinQueryJson, tables: tables });
-    return await this.tooljetDbManager.query(finalQuery);
-  }
-
-  private async buildJoinQuery(organizationId: string, queryJson) {
-    // Pending: For Subquery, Alias is its table name. Need to handle it on Internal Table details mapping
-    // Pending: SELECT Statement - Nested params --> SUM( price * quantity )
-    if (!Object.keys(queryJson).length) throw new BadRequestException('Input is empty');
-    if (!queryJson?.tables?.length) throw new BadRequestException('Tables are not chosen');
-
-    const tableIdList = queryJson.tables
->>>>>>> 2e70398e
+    if (!tables?.length) throw new BadRequestException('Tables are not chosen');
+
+    const tableIdList: Array<string> = tables
       .filter((table) => table.type === 'Table')
       .map((filteredTable) => filteredTable.name);
 
