import { BadRequestException, HttpException, Injectable, NotFoundException, Optional } from '@nestjs/common';
import { EntityManager, In, QueryFailedError } from 'typeorm';
import { InjectEntityManager } from '@nestjs/typeorm';
import { InternalTable } from 'src/entities/internal_table.entity';
import { isString, isEmpty } from 'lodash';
import { PostgrestProxyService } from '@services/postgrest_proxy.service';

export type TableColumnSchema = {
  column_name: string;
  data_type: SupportedDataTypes;
  column_default: string | null;
  character_maximum_length: number | null;
  numeric_precision: number | null;
  is_nullable: 'YES' | 'NO';
  constraint_type: string | null;
  keytype: string | null;
};

export type SupportedDataTypes = 'character varying' | 'integer' | 'bigint' | 'serial' | 'double precision' | 'boolean';

@Injectable()
export class TooljetDbService {
  constructor(
    private readonly manager: EntityManager,
    @Optional()
    @InjectEntityManager('tooljetDb')
<<<<<<< HEAD
    private readonly tooljetDbManager: EntityManager
=======
    private tooljetDbManager: EntityManager,
    private readonly postgrestProxyService: PostgrestProxyService
>>>>>>> 72147a0f
  ) {}

  async perform(organizationId: string, action: string, params = {}) {
    switch (action) {
      case 'view_tables':
        return await this.viewTables(organizationId);
      case 'view_table':
        return await this.viewTable(organizationId, params);
      case 'create_table':
        return await this.createTable(organizationId, params);
      case 'drop_table':
        return await this.dropTable(organizationId, params);
      case 'add_column':
        return await this.addColumn(organizationId, params);
      case 'drop_column':
        return await this.dropColumn(organizationId, params);
      case 'rename_table':
        return await this.renameTable(organizationId, params);
      case 'join_tables':
        return await this.joinTable(organizationId, params);
      default:
        throw new BadRequestException('Action not defined');
    }
  }

  private async viewTable(organizationId: string, params): Promise<TableColumnSchema[]> {
    const { table_name: tableName, id: id } = params;

    const internalTable = await this.manager.findOne(InternalTable, {
      where: {
        organizationId,
        ...(tableName && { tableName }),
        ...(id && { id }),
      },
    });

    if (!internalTable) throw new NotFoundException('Internal table not found: ' + tableName);

    return await this.tooljetDbManager.query(
      `
        SELECT c.COLUMN_NAME, c.DATA_TYPE, 
              CASE 
                  WHEN pk.CONSTRAINT_TYPE = 'PRIMARY KEY' 
                      THEN c.Column_default 
                  WHEN c.Column_default LIKE '%::%' 
                      THEN replace(substring(c.Column_default from '^''?(.*?)''?::'), '''', '')
                  ELSE c.Column_default 
              END AS Column_default, 
              c.character_maximum_length, c.numeric_precision, c.is_nullable, 
              pk.CONSTRAINT_TYPE,
              CASE 
                  WHEN pk.COLUMN_NAME IS NOT NULL THEN 'PRIMARY KEY' 
                  ELSE '' 
              END AS KeyType
        FROM INFORMATION_SCHEMA.COLUMNS c
        LEFT JOIN (
                  SELECT ku.TABLE_CATALOG,ku.TABLE_SCHEMA,ku.TABLE_NAME,ku.COLUMN_NAME, tc.CONSTRAINT_TYPE
                  FROM INFORMATION_SCHEMA.TABLE_CONSTRAINTS AS tc
                  INNER JOIN INFORMATION_SCHEMA.KEY_COLUMN_USAGE AS ku
                      ON tc.CONSTRAINT_NAME = ku.CONSTRAINT_NAME
                ) pk
        ON  c.TABLE_CATALOG = pk.TABLE_CATALOG
                  AND c.TABLE_SCHEMA = pk.TABLE_SCHEMA
                  AND c.TABLE_NAME = pk.TABLE_NAME
                  AND c.COLUMN_NAME = pk.COLUMN_NAME
        WHERE c.TABLE_NAME = '${internalTable.id}'
        ORDER BY c.TABLE_SCHEMA,c.TABLE_NAME, c.ORDINAL_POSITION;
      `
    );
  }

  private async viewTables(organizationId: string) {
    return await this.manager.find(InternalTable, {
      where: { organizationId },
      select: ['id', 'tableName'],
      order: { tableName: 'ASC' },
    });
  }

  private addQuotesIfString(value) {
    if (isString(value)) return `'${value}'`;
    return value;
  }

  private async createTable(organizationId: string, params) {
    let primaryKeyExist = false;

    // primary keys are only supported as serial type
    params.columns = params.columns.map((column) => {
      if (column['constraint_type'] === 'PRIMARY KEY') {
        primaryKeyExist = true;
        return { ...column, data_type: 'serial', column_default: null };
      }
      return column;
    });

    if (!primaryKeyExist) {
      throw new BadRequestException();
    }

    const {
      table_name: tableName,
      columns: [column, ...restColumns],
    } = params;

    const queryRunner = this.manager.connection.createQueryRunner();
    await queryRunner.connect();
    await queryRunner.startTransaction();

    try {
      const internalTable = queryRunner.manager.create(InternalTable, {
        tableName,
        organizationId,
      });
      await queryRunner.manager.save(internalTable);

      const createTableString = `CREATE TABLE "${internalTable.id}" `;
      let query = `${column['column_name']} ${column['data_type']}`;
      if (column['column_default']) query += ` DEFAULT ${this.addQuotesIfString(column['column_default'])}`;
      if (column['constraint_type']) query += ` ${column['constraint_type']}`;

      if (restColumns)
        for (const col of restColumns) {
          query += `, ${col['column_name']} ${col['data_type']}`;
          if (col['column_default']) query += ` DEFAULT ${this.addQuotesIfString(col['column_default'])}`;
          if (col['constraint_type']) query += ` ${col['constraint_type']}`;
        }

      // if tooljetdb query fails in this connection, we must rollback internal table
      // created in the other connection
      await this.tooljetDbManager.query(createTableString + '(' + query + ');');

      await queryRunner.commitTransaction();
      return { id: internalTable.id, table_name: tableName };
    } catch (err) {
      await queryRunner.rollbackTransaction();
      throw err;
    } finally {
      await this.tooljetDbManager.query("NOTIFY pgrst, 'reload schema'");
      await queryRunner.release();
    }
  }

  private async dropTable(organizationId: string, params) {
    const { table_name: tableName } = params;
    const internalTable = await this.manager.findOne(InternalTable, {
      where: { organizationId, tableName },
    });

    if (!internalTable) throw new NotFoundException('Internal table not found: ' + tableName);

    const queryRunner = this.manager.connection.createQueryRunner();
    await queryRunner.connect();
    await queryRunner.startTransaction();

    try {
      await queryRunner.manager.delete(InternalTable, { id: internalTable.id });

      const query = `DROP TABLE "${internalTable.id}"`;
      // if tooljetdb query fails in this connection, we must rollback internal table
      // created in the other connection
      await this.tooljetDbManager.query(query);

      await queryRunner.commitTransaction();
      return true;
    } catch (err) {
      await queryRunner.rollbackTransaction();
      throw err;
    } finally {
      await this.tooljetDbManager.query("NOTIFY pgrst, 'reload schema'");
      await queryRunner.release();
    }
  }

  private async renameTable(organizationId: string, params) {
    const { table_name: tableName, new_table_name: newTableName } = params;

    const internalTable = await this.manager.findOne(InternalTable, {
      where: { organizationId, tableName },
    });

    if (!internalTable) throw new NotFoundException('Internal table not found: ' + tableName);

    const newInternalTable = await this.manager.findOne(InternalTable, {
      where: { organizationId, tableName: newTableName },
    });

    if (newInternalTable) throw new BadRequestException('Table name already exists: ' + newTableName);

    await this.manager.update(InternalTable, { id: internalTable.id }, { tableName: newTableName });
  }

  private async addColumn(organizationId: string, params) {
    const { table_name: tableName, column } = params;
    const internalTable = await this.manager.findOne(InternalTable, {
      where: { organizationId, tableName },
    });

    if (!internalTable) throw new NotFoundException('Internal table not found: ' + tableName);

    let query = `ALTER TABLE "${internalTable.id}" ADD ${column['column_name']} ${column['data_type']}`;
    if (column['column_default']) query += ` DEFAULT ${this.addQuotesIfString(column['column_default'])}`;
    if (column['constraint']) query += ` ${column['constraint']};`;

    const result = await this.tooljetDbManager.query(query);
    await this.tooljetDbManager.query("NOTIFY pgrst, 'reload schema'");
    return result;
  }

  private async dropColumn(organizationId: string, params) {
    const { table_name: tableName, column } = params;
    const internalTable = await this.manager.findOne(InternalTable, {
      where: { organizationId, tableName },
    });

    if (!internalTable) throw new NotFoundException('Internal table not found: ' + tableName);

    const query = `ALTER TABLE "${internalTable.id}" DROP COLUMN ${column['column_name']}`;

    const result = await this.tooljetDbManager.query(query);
    await this.tooljetDbManager.query("NOTIFY pgrst, 'reload schema'");
    return result;
  }

  private async joinTable(organizationId: string, params) {
    const { joinQueryJson } = params;
    if (!Object.keys(joinQueryJson).length) throw new BadRequestException("Input can't be empty");

    // Gathering tables used, from Join coditions
    const tableSet = new Set();
    const joinOptions = joinQueryJson?.['joins'];
    (joinOptions || []).forEach((join) => {
      const { table, conditions } = join;
      tableSet.add(table);
      conditions?.conditionsList?.forEach((condition) => {
        const { leftField, rightField } = condition;
        if (leftField?.table) {
          tableSet.add(leftField?.table);
        }
        if (rightField?.table) {
          tableSet.add(rightField?.table);
        }
      });
    });

    const tables = [...tableSet].map((tableId: string) => ({
      name: tableId,
      type: 'Table',
    }));

    if (!tables?.length) throw new BadRequestException('Tables are not chosen');

    const tableIdList: Array<string> = tables
      .filter((table) => table.type === 'Table')
      .map((filteredTable) => filteredTable.name);

    const internalTables = await this.findOrFailInternalTableFromTableId(tableIdList, organizationId);
    const internalTableIdToNameMap = tableIdList.reduce((acc, tableId) => {
      return {
        ...acc,
        [tableId]: internalTables.find((table) => table.id === tableId).tableName,
      };
    }, {});

    const finalQuery = await this.buildJoinQuery(organizationId, joinQueryJson, internalTableIdToNameMap);

    try {
      return await this.tooljetDbManager.query(finalQuery);
    } catch (error) {
      // custom error handling - for Query error
      if (error instanceof QueryFailedError) {
        let customErrorMessage: string = (error as QueryFailedError).message;
        Object.entries(internalTableIdToNameMap).forEach(([key, value]) => {
          customErrorMessage = customErrorMessage.replace(key, value as string);
        });
        throw new HttpException(customErrorMessage, 422);
      }
      throw error;
    }
  }

  private async buildJoinQuery(_organizationId: string, queryJson, internalTableIdToNameMap) {
    // Pending: For Subquery, Alias is its table name. Need to handle it on Internal Table details mapping
    // Pending: SELECT Statement - Nested params --> SUM( price * quantity )

    // @description: Only SELECT & FROM statement is Mandatory, else is Optional
    let finalQuery = ``;
    finalQuery += `SELECT ${await this.constructSelectStatement(queryJson.fields, internalTableIdToNameMap)}`;
    finalQuery += `\nFROM ${await this.constructFromStatement(queryJson, internalTableIdToNameMap)}`;
    if (queryJson?.joins?.length)
      finalQuery += `\n${await this.constructJoinStatements(queryJson.joins, internalTableIdToNameMap)}`;
    if (
      queryJson?.conditions &&
      Object.keys(queryJson?.conditions).length &&
      queryJson?.conditions?.conditionsList.length
    )
      finalQuery += `\nWHERE ${await this.constructWhereStatement(queryJson.conditions, internalTableIdToNameMap)}`;
    if (queryJson?.group_by?.length)
      finalQuery += `\nGROUP BY ${await this.constructGroupByStatement(queryJson.group_by, internalTableIdToNameMap)}`;
    if (queryJson?.having && Object.keys(queryJson?.having).length)
      finalQuery += `\nHAVING ${await this.constructWhereStatement(queryJson.having, internalTableIdToNameMap)}`;
    if (queryJson?.order_by?.length)
      finalQuery += `\nORDER BY ${await this.constructOrderByStatement(queryJson.order_by, internalTableIdToNameMap)}`;
    if (queryJson?.limit && queryJson?.limit.length) finalQuery += `\nLIMIT ${queryJson.limit}`;
    if (queryJson?.offset && queryJson?.offset.length) finalQuery += `\nOFFSET ${queryJson.offset}`;

    return finalQuery;
  }

  // Assuming tableId is being passed, tableName to tableId mapping is removed
  private constructSelectStatement(selectStatementInputList, internalTableIdToNameMap) {
    if (selectStatementInputList.length) {
      const selectQueryFields = selectStatementInputList
        .map((field) => {
          let fieldExpression = ``;
          if (field.function) fieldExpression += `${field.function}(`;
          fieldExpression += `${field.table ? '"' + field.table + '"' + '.' : ''}${field.name}`;
          if (field.function) fieldExpression += `)`;
          if (field.alias) {
            fieldExpression += ` AS ${field.alias}`;
          } else {
            // By Default Alias has been added here for tooljetdb join flow
            fieldExpression += ` AS ${internalTableIdToNameMap[field.table]}_${field.name}`;
          }
          return fieldExpression;
        })
        .join(', ');
      return selectQueryFields;
    }

    throw new BadRequestException('Select statement is empty');
  }

  private constructFromStatement(queryJson, _internalTableIdToNameMap) {
    const { from } = queryJson;
    if (from.name) {
      return `${'"' + from.name + '"'} ${from.alias ? from.alias : ''}`;
    }

    throw new BadRequestException('From table is not selected');
  }

  private constructJoinStatements(joinsInputList, internalTableIdToNameMap) {
    const joinStatementOutput = joinsInputList
      .map((joinCondition) => {
        const { table, joinType, conditions } = joinCondition;
        return `${joinType} JOIN ${'"' + table + '"'} ${
          joinCondition.alias ? joinCondition.alias : ''
        } ON ${this.constructWhereStatement(conditions, internalTableIdToNameMap)}`;
      })
      .join('\n');
    return joinStatementOutput;
  }

  private constructWhereStatement(whereStatementConditions, internalTableIdToNameMap) {
    const { operator = 'AND', conditionsList = [] } = whereStatementConditions;
    const whereConditionOutput = conditionsList
      .map((condition) => {
        // @description: Recursive call to build - Sub-condition
        if (condition.conditions)
          return `(${this.constructWhereStatement(condition.conditions, internalTableIdToNameMap)})`;
        // @description: Building a Condition for 'WHERE & HAVING statements' - LHS, operator and RHS
        // @description: In LHS & RHS it is not mandatory to provide table name, but column name is mandatory
        // @description: In LHS & RHS - We get function only in HAVING statement
        const { operator, leftField, rightField } = condition;
        // @desc: When 'IS' operator is choosed, 'NULL' & 'NOT NULL' keywords will be provided as value and it should not be converted to string
        const keywords = ['NULL', 'NOT NULL'];

        let leftSideInput = ``;
        if (leftField.type === 'Value') {
          const dontAddQuotes =
            (keywords.includes(leftField.value) && operator === 'IS') || operator === 'IN' || operator === 'NOT IN';

          leftSideInput += dontAddQuotes ? leftField.value : this.addQuotesIfString(leftField.value);
        } else {
          if (leftField.function) leftSideInput += `${leftField.function}(`;
          leftSideInput += `${leftField.table ? '"' + leftField.table + '"' + '.' : ''}${leftField.columnName}`;
          if (leftField.function) leftSideInput += `)`;
        }

        let rightSideInput = ``;
        if (rightField.type === 'Value') {
          const dontAddQuotes =
            (keywords.includes(rightField.value) && operator === 'IS') || operator === 'IN' || operator === 'NOT IN';

          rightSideInput += dontAddQuotes ? rightField.value : this.addQuotesIfString(rightField.value);
        } else {
          if (rightField.function) rightSideInput += `${rightField.function}(`;
          rightSideInput += `${rightField.table ? '"' + rightField.table + '"' + '.' : ''}${rightField.columnName}`;
          if (rightField.function) rightSideInput += `)`;
        }

        return `${leftSideInput} ${operator} ${rightSideInput}`;
      })
      .join(` ${operator} `);
    return whereConditionOutput;
  }

  private constructGroupByStatement(groupByInputList, _internalTableIdToNameMap) {
    return groupByInputList
      .map((groupByInput) => `${'"' + groupByInput.table + '"'}.${groupByInput.columnName}`)
      .join(', ');
  }

  private constructOrderByStatement(orderByInputList, internalTableIdToNameMap) {
    // @description: For "ORDER BY" statement table field is optional. But column_name & order_by direction is mandatory
    return orderByInputList
      .map((orderByInput) => {
        const { columnName, direction } = orderByInput;
        return `${orderByInput.table ? '"' + orderByInput.table + '"' + '.' : ''}${columnName} ${direction}`;
      })
      .join(`, `);
  }

  private async findOrFailInternalTableFromTableId(requestedTableIdList: Array<string>, organizationId: string) {
    const internalTables = await this.manager.find(InternalTable, {
      where: {
        organizationId,
        id: In(requestedTableIdList),
      },
    });

    const obtainedTableNames = internalTables.map((t) => t.id);
    const tableNamesNotInOrg = requestedTableIdList.filter((tableId) => !obtainedTableNames.includes(tableId));

    if (isEmpty(tableNamesNotInOrg)) return internalTables;

    throw new NotFoundException('Some tables are not found');
  }
}<|MERGE_RESOLUTION|>--- conflicted
+++ resolved
@@ -3,7 +3,6 @@
 import { InjectEntityManager } from '@nestjs/typeorm';
 import { InternalTable } from 'src/entities/internal_table.entity';
 import { isString, isEmpty } from 'lodash';
-import { PostgrestProxyService } from '@services/postgrest_proxy.service';
 
 export type TableColumnSchema = {
   column_name: string;
@@ -24,12 +23,7 @@
     private readonly manager: EntityManager,
     @Optional()
     @InjectEntityManager('tooljetDb')
-<<<<<<< HEAD
     private readonly tooljetDbManager: EntityManager
-=======
-    private tooljetDbManager: EntityManager,
-    private readonly postgrestProxyService: PostgrestProxyService
->>>>>>> 72147a0f
   ) {}
 
   async perform(organizationId: string, action: string, params = {}) {
