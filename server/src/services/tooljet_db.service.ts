import { BadRequestException, Injectable, NotFoundException, Optional, ConflictException } from '@nestjs/common';
import { EntityManager, In, ObjectLiteral, SelectQueryBuilder, Table, TableColumn, TableForeignKey } from 'typeorm';
import { InjectEntityManager } from '@nestjs/typeorm';
import { InternalTable } from 'src/entities/internal_table.entity';
import { isString, isEmpty, camelCase } from 'lodash';
import { TooljetDatabaseError, TooljetDbActions } from 'src/modules/tooljet_db/tooljet-db.types';

export type TableColumnSchema = {
  column_name: string;
  data_type: SupportedDataTypes;
  column_default: string | null;
  character_maximum_length: number | null;
  numeric_precision: number | null;
  is_nullable: 'YES' | 'NO';
  constraint_type: string | null;
  keytype: string | null;
};

export type ForeignKeyDetails = {
  column_names: Array<string>;
  referenced_table_name: string;
  referenced_column_names: Array<string>;
  on_delete: string;
  on_update: string;
};

export type SupportedDataTypes = 'character varying' | 'integer' | 'bigint' | 'serial' | 'double precision' | 'boolean';

// Patching TypeORM SelectQueryBuilder to handle for right and full outer joins
declare module 'typeorm' {
  // eslint-disable-next-line @typescript-eslint/no-unused-vars
  interface SelectQueryBuilder<Entity> {
    rightJoin(entityOrProperty: string, alias: string, condition?: string, parameters?: ObjectLiteral): this;
    fullOuterJoin(entityOrProperty: string, alias: string, condition?: string, parameters?: ObjectLiteral): this;
  }
}

SelectQueryBuilder.prototype.rightJoin = function (entityOrProperty, alias, condition, parameters) {
  this.join('RIGHT', entityOrProperty, alias, condition, parameters);
  return this;
};

SelectQueryBuilder.prototype.fullOuterJoin = function (entityOrProperty, alias, condition, parameters) {
  this.join('FULL OUTER', entityOrProperty, alias, condition, parameters);
  return this;
};

@Injectable()
export class TooljetDbService {
  constructor(
    private readonly manager: EntityManager,
    // TODO: remove optional decorator when
    // ENABLE_TOOLJET_DB flag is deprecated
    @Optional()
    @InjectEntityManager('tooljetDb')
    private readonly tooljetDbManager: EntityManager
  ) {}

  async perform(organizationId: string, action: string, params = {}) {
    const actionHandler = this.getActionHandler(action);
    if (!actionHandler) {
      throw new BadRequestException('Action not defined');
    }
    return await actionHandler.call(this, organizationId, params);
  }

  private getActionHandler(action: string): ((organizationId: string, params: any) => Promise<any>) | undefined {
    const actionHandlers: Partial<Record<TooljetDbActions, (organizationId: string, params: any) => Promise<any>>> = {
      view_tables: this.viewTables,
      view_table: this.viewTable,
      create_table: this.createTable,
      drop_table: this.dropTable,
      add_column: this.addColumn,
      drop_column: this.dropColumn,
      edit_table: this.editTable,
      join_tables: this.joinTable,
      edit_column: this.editColumn,
      create_foreign_key: this.createForeignKey,
      update_foreign_key: this.updateForeignKey,
      delete_foreign_key: this.deleteForeignKey,
    };
    return actionHandlers[action];
  }

  private async viewTable(
    organizationId: string,
    params
  ): Promise<{ foreign_keys: ForeignKeyDetails[]; columns: TableColumnSchema[] }> {
    const { table_name: tableName, id: id } = params;

    const internalTable = await this.manager.findOne(InternalTable, {
      where: {
        organizationId,
        ...(tableName && { tableName }),
        ...(id && { id }),
      },
    });

    if (!internalTable) throw new NotFoundException('Internal table not found: ' + tableName);

    let foreign_keys = await this.tooljetDbManager.query(`
      select
        pgc.confrelid::regclass as referenced_table_name, 
        pgc.conname as constraint_name,
        ARRAY(SELECT attname FROM pg_attribute WHERE attrelid = pgc.conrelid AND attnum = any(pgc.conkey)) AS column_names,
        ARRAY(select attname from pg_attribute where attrelid = pgc.confrelid and attnum = any(pgc.confkey)) as referenced_column_names,
        case pgc.confupdtype 
              WHEN 'a' THEN 'NO ACTION'
              WHEN 'r' THEN 'RESTRICT'
              WHEN 'c' THEN 'CASCADE'
              WHEN 'n' THEN 'SET NULL'
              WHEN 'd' THEN 'SET DEFAULT'
              ELSE NULL
        end as on_update,
        case pgc.confdeltype 
          when 'a' then 'NO ACTION'
          when 'r' then 'RESTRICT'
          when 'c' then 'CASCADE'
          when 'n' then 'SET NULL'
          when 'd' then 'SET DEFAULT'
        end as on_delete
      from pg_constraint as pgc 
      where pgc.conrelid = '${internalTable.id}'::regclass and pgc.contype = 'f'
    `);

    // Transforming the Query response
    const referenced_table_list = [];
    foreign_keys = foreign_keys.map((foreign_key_detail) => {
      const { referenced_table_name, column_names, referenced_column_names } = foreign_key_detail;
      referenced_table_list.push(referenced_table_name.slice(1, -1));
      return {
        ...foreign_key_detail,
        referenced_table_name: referenced_table_name.slice(1, -1),
        column_names: column_names.slice(1, -1).split(','),
        referenced_column_names: referenced_column_names.slice(1, -1).split(','),
      };
    });

    const referenced_tables_info = await this.fetchAndCheckIfValidForeignKeyTables(
      referenced_table_list,
      organizationId,
      'TABLEID'
    );

    foreign_keys = foreign_keys.map((foreign_key_detail) => {
      return {
        ...foreign_key_detail,
        referenced_table_id: foreign_key_detail.referenced_table_name,
        referenced_table_name: referenced_tables_info[foreign_key_detail.referenced_table_name],
      };
    });

    const columns = await this.tooljetDbManager.query(`
    SELECT c.COLUMN_NAME,
        c.DATA_TYPE,
        CASE
            WHEN c.Column_default LIKE '%::%' THEN REPLACE(SUBSTRING(c.Column_default FROM '^''?(.*?)''?::'), '''', '')
            ELSE c.Column_default
        END AS Column_default,
        c.character_maximum_length,
        c.numeric_precision,
        JSON_BUILD_OBJECT(
            'is_not_null',
            CASE WHEN c.is_nullable = 'NO' THEN true ELSE false END,
            'is_primary_key',
            CASE WHEN pk.is_primary = true THEN true ELSE false END,
            'is_unique',
            CASE WHEN uk.is_unique = true THEN true ELSE false END
        ) AS constraints_type,
        CASE WHEN pk.COLUMN_NAME IS NOT NULL THEN 'PRIMARY KEY' ELSE '' END AS KeyType
    FROM INFORMATION_SCHEMA.COLUMNS c
    LEFT JOIN (
          SELECT
            ku.TABLE_CATALOG,
            ku.TABLE_SCHEMA,
            ku.TABLE_NAME,
            ku.COLUMN_NAME,
            tc.CONSTRAINT_TYPE,
            CASE WHEN tc.constraint_type = 'PRIMARY KEY' THEN true else false END AS is_primary
        FROM
            INFORMATION_SCHEMA.TABLE_CONSTRAINTS AS tc
        INNER JOIN INFORMATION_SCHEMA.KEY_COLUMN_USAGE AS ku ON tc.CONSTRAINT_NAME = ku.CONSTRAINT_NAME
          where tc.constraint_type = 'PRIMARY KEY'
    ) pk ON c.TABLE_CATALOG = pk.TABLE_CATALOG
        AND c.TABLE_SCHEMA = pk.TABLE_SCHEMA
        AND c.TABLE_NAME = pk.TABLE_NAME
        AND c.COLUMN_NAME = pk.COLUMN_NAME
    LEFT JOIN (
          SELECT
            ku.TABLE_CATALOG,
            ku.TABLE_SCHEMA,
            ku.TABLE_NAME,
            ku.COLUMN_NAME,
            tc.CONSTRAINT_TYPE,
            CASE WHEN tc.constraint_type = 'UNIQUE' THEN true else false END AS is_unique
        FROM
            INFORMATION_SCHEMA.TABLE_CONSTRAINTS AS tc
        INNER JOIN INFORMATION_SCHEMA.KEY_COLUMN_USAGE AS ku ON tc.CONSTRAINT_NAME = ku.CONSTRAINT_NAME
          where tc.constraint_type = 'UNIQUE'
    ) as uk ON c.TABLE_CATALOG = uk.TABLE_CATALOG
        AND c.TABLE_SCHEMA = uk.TABLE_SCHEMA
        AND c.TABLE_NAME = uk.TABLE_NAME
        AND c.COLUMN_NAME = uk.COLUMN_NAME
    WHERE c.TABLE_NAME = '${internalTable.id}'
    ORDER BY
        c.TABLE_SCHEMA,
        c.TABLE_NAME,
        c.ORDINAL_POSITION;
    `);

    return {
      foreign_keys,
      columns,
    };
  }

  private async viewTables(organizationId: string) {
    return await this.manager.find(InternalTable, {
      where: { organizationId },
      select: ['id', 'tableName'],
      order: { tableName: 'ASC' },
    });
  }

  private addQuotesIfString(value) {
    if (isString(value)) return `'${value}'`;
    return value;
  }

  private async createTable(organizationId: string, params) {
    const primaryKeyColumnList = params.columns
      .filter((column) => column.constraints_type.is_primary_key)
      .map((column) => column.column_name);

    if (isEmpty(primaryKeyColumnList)) throw new BadRequestException('Primary key is mandatory');

    const { table_name: tableName, foreign_keys = [] } = params;
    const entityManager = params?.bulkActions?.queryRunner?.manager || this.manager;

    const tableWithSameName = await entityManager.findOne(InternalTable, {
      tableName,
      organizationId,
    });

    if (!isEmpty(tableWithSameName)) throw new ConflictException(`Table with with name "${tableName}" already exists`);

    let referenced_tables_info = {};
    if (foreign_keys.length) {
      const referenced_table_list = foreign_keys.map((foreign_key) => foreign_key.referenced_table_name);
      referenced_tables_info = await this.fetchAndCheckIfValidForeignKeyTables(
        referenced_table_list,
        organizationId,
        'TABLENAME',
        entityManager
      );
    }

    const isFKfromCompositePK = await this.checkIfForeignKeyReferencedColumnsAreFromCompositePrimaryKey(
      foreign_keys,
      organizationId
    );

    if (isFKfromCompositePK)
      throw new ConflictException(
        'Foreign key cannot be created as the referenced column is in the composite primary key.'
      );

    const queryRunner = params?.bulkActions?.queryRunner || this.manager.connection.createQueryRunner();
    const tjdbQueryRunner =
      params?.bulkActions?.tjdbQueryRunner || this.tooljetDbManager.connection.createQueryRunner();
    if (isEmpty(params?.bulkActions)) {
      await queryRunner.connect();
      await queryRunner.startTransaction();
      await tjdbQueryRunner.connect();
      await tjdbQueryRunner.startTransaction();
    }

    try {
      const internalTable = queryRunner.manager.create(InternalTable, {
        tableName,
        organizationId,
      });

      await queryRunner.manager.save(internalTable);

      await tjdbQueryRunner.createTable(
        new Table({
          name: internalTable.id,
          columns: this.prepareColumnListForCreateTable(params.columns),
          ...(foreign_keys.length && {
            foreignKeys: this.prepareForeignKeyDetailsJSON(foreign_keys, referenced_tables_info),
          }),
        })
      );
      await tjdbQueryRunner.createPrimaryKey(internalTable.id, primaryKeyColumnList);
      if (isEmpty(params?.bulkActions)) {
        await queryRunner.commitTransaction();
        await tjdbQueryRunner.commitTransaction();
        await this.tooljetDbManager.query("NOTIFY pgrst, 'reload schema'");
        await queryRunner.release();
        await tjdbQueryRunner.release();
      }
      return { id: internalTable.id, table_name: tableName };
    } catch (err) {
<<<<<<< HEAD
      if (isEmpty(params?.bulkActions)) {
        await queryRunner.rollbackTransaction();
        await tjdbQueryRunner.rollbackTransaction();
        await queryRunner.release();
        await tjdbQueryRunner.release();
      }
=======
      await queryRunner.rollbackTransaction();
      await tjdbQueryRunner.rollbackTransaction();
      await queryRunner.release();
      await tjdbQueryRunner.release();
      const referencedColumnInfoForError = Object.entries(referenced_tables_info).map(
        ([tableName, tableId]): { id: string; tableName: string } => {
          return {
            id: tableId as string,
            tableName: tableName,
          };
        }
      );
>>>>>>> 7fd8e666

      throw new TooljetDatabaseError(
        err.message,
        {
          origin: 'create_table',
          internalTables: [...referencedColumnInfoForError],
        },
        err
      );
    }
  }

  private async dropTable(organizationId: string, params) {
    const { table_name: tableName } = params;
    const internalTable = await this.manager.findOne(InternalTable, {
      where: { organizationId, tableName },
    });

    if (!internalTable) throw new NotFoundException('Internal table not found: ' + tableName);

    const queryRunner = this.manager.connection.createQueryRunner();
    await queryRunner.connect();
    await queryRunner.startTransaction();

    try {
      await queryRunner.manager.delete(InternalTable, { id: internalTable.id });

      const query = `DROP TABLE "${internalTable.id}"`;
      // if tooljetdb query fails in this connection, we must rollback internal table
      // created in the other connection
      await this.tooljetDbManager.query(query);

      await queryRunner.commitTransaction();
      return true;
    } catch (err) {
      await queryRunner.rollbackTransaction();
      throw new TooljetDatabaseError(
        err.message,
        {
          origin: 'drop_table',
          internalTables: [internalTable],
        },
        err
      );
    } finally {
      await this.tooljetDbManager.query("NOTIFY pgrst, 'reload schema'");
      await queryRunner.release();
    }
  }

  private async editTable(organizationId: string, params) {
    const { table_name: tableName, columns } = params;

    const internalTable = await this.manager.findOne(InternalTable, {
      where: { organizationId, tableName },
    });

    if (!internalTable) throw new NotFoundException('Internal table not found: ' + tableName);

    const queryRunner = this.manager.connection.createQueryRunner();
    await queryRunner.connect();
    await queryRunner.startTransaction();

    const tjdbQueryRunner = this.tooljetDbManager.connection.createQueryRunner();
    await tjdbQueryRunner.connect();
    await tjdbQueryRunner.startTransaction();

    try {
      const updatedPrimaryKeys = [];
      const columnstoBeUpdated = [];
      const columnsToBeInserted = [];
      const columnsToBeDeleted = [];

      columns.forEach((column) => {
        const { old_column = {}, new_column = {} } = column;

        // Filter Primary Key column
        if (!isEmpty(new_column) && new_column?.constraints_type.is_primary_key) {
          updatedPrimaryKeys.push(
            new TableColumn({
              name: new_column.column_name,
              type: new_column.data_type,
            })
          );
        }

        // Columns to be deleted
        if (!isEmpty(old_column) && isEmpty(new_column)) {
          if (old_column.column_name) columnsToBeDeleted.push(old_column.column_name);
        }

        // New columns to be inserted
        if (isEmpty(old_column) && !isEmpty(new_column)) {
          const is_primary_key_column = new_column?.constraints_type.is_primary_key || false;
          columnsToBeInserted.push(
            new TableColumn({
              name: new_column.column_name,
              type: new_column.data_type,
              ...(new_column?.column_default &&
                new_column.data_type !== 'serial' && {
                  default:
                    new_column.data_type === 'character varying'
                      ? this.addQuotesIfString(new_column.column_default)
                      : new_column.column_default,
                }),
              isNullable: !new_column?.constraints_type.is_not_null,
              isUnique: new_column?.constraints_type.is_unique && !is_primary_key_column ? true : false,
              isPrimary: new_column?.constraints_type.is_primary_key || false,
            })
          );

          // To Sync with Other States - Adding it to the Update Array as well
          columnstoBeUpdated.push({
            oldColumn: new TableColumn({
              name: new_column.column_name,
              type: new_column.data_type,
              ...(new_column?.column_default &&
                new_column.data_type !== 'serial' && {
                  default:
                    new_column.data_type === 'character varying'
                      ? this.addQuotesIfString(new_column.column_default)
                      : new_column.column_default,
                }),
              isNullable: !new_column?.constraints_type.is_not_null,
              isUnique: new_column?.constraints_type.is_unique && !is_primary_key_column ? true : false,
              isPrimary: new_column?.constraints_type.is_primary_key || false,
            }),
            newColumn: new TableColumn({
              name: new_column.column_name,
              type: new_column.data_type,
              ...(new_column?.column_default &&
                new_column.data_type !== 'serial' && {
                  default:
                    new_column.data_type === 'character varying'
                      ? this.addQuotesIfString(new_column.column_default)
                      : new_column.column_default,
                }),
              isNullable: !new_column?.constraints_type.is_not_null,
              isUnique: new_column?.constraints_type.is_unique && !is_primary_key_column ? true : false,
              isPrimary: new_column?.constraints_type.is_primary_key || false,
            }),
          });
        }

        // Columns to be updated
        if (!isEmpty(old_column) && !isEmpty(new_column)) {
          const is_primary_key_column = new_column?.constraints_type.is_primary_key || false;
          columnstoBeUpdated.push({
            oldColumn: new TableColumn({
              name: old_column.column_name,
              type: old_column.data_type,
              ...(old_column?.column_default &&
                old_column.data_type !== 'serial' && {
                  default:
                    old_column.data_type === 'character varying'
                      ? this.addQuotesIfString(old_column.column_default)
                      : old_column.column_default,
                }),
              isNullable: !old_column?.constraints_type.is_not_null,
              isUnique: old_column?.constraints_type.is_unique,
              isPrimary: old_column?.constraints_type.is_primary_key || false,
            }),
            newColumn: new TableColumn({
              name: new_column.column_name,
              type: new_column.data_type,
              ...(new_column?.column_default &&
                new_column.data_type !== 'serial' && {
                  default:
                    new_column.data_type === 'character varying'
                      ? this.addQuotesIfString(new_column.column_default)
                      : new_column.column_default,
                }),
              isNullable: !new_column?.constraints_type.is_not_null,
              isUnique: new_column?.constraints_type.is_unique && !is_primary_key_column ? true : false,
              isPrimary: new_column?.constraints_type.is_primary_key || false,
            }),
          });
        }
      });

      if (isEmpty(updatedPrimaryKeys)) throw new BadRequestException('Primary key is mandatory');

      if (!isEmpty(columnsToBeDeleted)) await tjdbQueryRunner.dropColumns(internalTable.id, columnsToBeDeleted);
      if (!isEmpty(columnsToBeInserted)) await tjdbQueryRunner.addColumns(internalTable.id, columnsToBeInserted);
      if (!isEmpty(columnstoBeUpdated)) await tjdbQueryRunner.changeColumns(internalTable.id, columnstoBeUpdated);

      if (params.new_table_name) {
        const { new_table_name } = params;
        const newInternalTable = await queryRunner.manager.findOne(InternalTable, {
          where: { organizationId, tableName: new_table_name },
        });

        if (newInternalTable) throw new BadRequestException('Table name already exists: ' + new_table_name);
        await queryRunner.manager.update(InternalTable, { id: internalTable.id }, { tableName: new_table_name });
      }

      await tjdbQueryRunner.commitTransaction();
      await queryRunner.commitTransaction();
      await this.tooljetDbManager.query("NOTIFY pgrst, 'reload schema'");
      await tjdbQueryRunner.release();
      await queryRunner.release();
    } catch (error) {
      await tjdbQueryRunner.rollbackTransaction();
      await queryRunner.rollbackTransaction();
      await tjdbQueryRunner.release();
      await queryRunner.release();

      throw new TooljetDatabaseError(error.message, { origin: 'edit_table', internalTables: [internalTable] }, error);
    }
  }

  private async addColumn(organizationId: string, params) {
    const { table_name: tableName, column, foreign_keys } = params;
    const internalTable = await this.manager.findOne(InternalTable, {
      where: { organizationId, tableName },
    });

    if (!internalTable) throw new NotFoundException('Internal table not found: ' + tableName);

    let referenced_tables_info = {};
    if (foreign_keys.length) {
      const referenced_table_list = foreign_keys.map((foreign_key) => foreign_key.referenced_table_name);
      referenced_tables_info = await this.fetchAndCheckIfValidForeignKeyTables(
        referenced_table_list,
        organizationId,
        'TABLENAME'
      );
    }

    const isFKfromCompositePK = await this.checkIfForeignKeyReferencedColumnsAreFromCompositePrimaryKey(
      foreign_keys,
      organizationId
    );

    if (isFKfromCompositePK)
      throw new ConflictException(
        'Foreign key cannot be created as the referenced column is in the composite primary key.'
      );

    const tjdbQueryRunnner = this.tooljetDbManager.connection.createQueryRunner();
    await tjdbQueryRunnner.connect();
    await tjdbQueryRunnner.startTransaction();

    try {
      await tjdbQueryRunnner.addColumn(
        internalTable.id,
        new TableColumn({
          name: column['column_name'],
          type: column['data_type'],
          ...(column['column_default'] && {
            default:
              column['data_type'] === 'character varying'
                ? this.addQuotesIfString(column['column_default'])
                : column['column_default'],
          }),
          isNullable: !column?.constraints_type.is_not_null || false,
          isUnique: column?.constraints_type.is_unique || false,
          ...(column?.constraints_type.is_primary_key && { isPrimary: true }),
        })
      );

      if (foreign_keys.length) {
        const foreignKeys = this.prepareForeignKeyDetailsJSON(foreign_keys, referenced_tables_info).map(
          (foreignkeydetail) => new TableForeignKey({ ...foreignkeydetail })
        );
        await tjdbQueryRunnner.createForeignKeys(internalTable.id, foreignKeys);
      }

      await tjdbQueryRunnner.commitTransaction();
      await this.tooljetDbManager.query("NOTIFY pgrst, 'reload schema'");
      await tjdbQueryRunnner.release();
    } catch (err) {
      await tjdbQueryRunnner.rollbackTransaction();
      await tjdbQueryRunnner.release();
      const referencedColumnInfoForError = Object.entries(referenced_tables_info).map(
        ([tableName, tableId]): { id: string; tableName: string } => {
          return {
            id: tableId as string,
            tableName: tableName,
          };
        }
      );

      throw new TooljetDatabaseError(
        err.message,
        { origin: 'add_column', internalTables: [internalTable, ...referencedColumnInfoForError] },
        err
      );
    }
  }

  private async dropColumn(organizationId: string, params) {
    const { table_name: tableName, column } = params;
    const internalTable = await this.manager.findOne(InternalTable, {
      where: { organizationId, tableName },
    });

    if (!internalTable) throw new NotFoundException('Internal table not found: ' + tableName);

    const query = `ALTER TABLE "${internalTable.id}" DROP COLUMN ${column['column_name']}`;
    try {
      const result = await this.tooljetDbManager.query(query);
      await this.tooljetDbManager.query("NOTIFY pgrst, 'reload schema'");
      return result;
    } catch (error) {
      throw new TooljetDatabaseError(error.message, { origin: 'drop_column', internalTables: [internalTable] }, error);
    }
  }

  private async joinTable(organizationId: string, params: Record<string, unknown>) {
    const { joinQueryJson } = params;
    if (!Object.keys(joinQueryJson).length) throw new BadRequestException("Input can't be empty");

    // Gathering tables used, from Join coditions
    const tableSet = new Set();
    const joinOptions = joinQueryJson?.['joins'];
    (joinOptions || []).forEach((join) => {
      const { table, conditions } = join;
      tableSet.add(table);
      conditions?.conditionsList?.forEach((condition) => {
        const { leftField, rightField } = condition;
        if (leftField?.table) {
          tableSet.add(leftField?.table);
        }
        if (rightField?.table) {
          tableSet.add(rightField?.table);
        }
      });
    });

    const tables = [...tableSet].map((tableId: string) => ({
      name: tableId,
      type: 'Table',
    }));

    if (!tables?.length) throw new BadRequestException('Tables are not chosen');

    const tableIdList: Array<string> = tables
      .filter((table) => table.type === 'Table')
      .map((filteredTable) => filteredTable.name);

    const internalTables = await this.findOrFailInternalTableFromTableId(tableIdList, organizationId);
    const internalTableIdToNameMap = tableIdList.reduce((acc, tableId) => {
      return {
        ...acc,
        [tableId]: internalTables.find((table) => table.id === tableId).tableName,
      };
    }, {});

    try {
      const queryBuilder = this.buildJoinQuery(joinQueryJson, internalTableIdToNameMap);
      return await queryBuilder.getRawMany();
    } catch (error) {
      throw new TooljetDatabaseError(
        error.message,
        {
          origin: 'join_tables',
          internalTables: internalTables,
        },
        error
      );
    }
  }

  private buildJoinQuery(queryJson, internalTableIdToNameMap): SelectQueryBuilder<any> {
    const queryBuilder: SelectQueryBuilder<any> = this.tooljetDbManager.createQueryBuilder();

    // mandatory attributes
    if (isEmpty(queryJson.fields)) throw new BadRequestException('Select statement is empty');
    if (isEmpty(queryJson.from)) throw new BadRequestException('From table is not selected');

    // select with aliased column names
    queryJson.fields.forEach((field) => {
      const fieldName = `"${internalTableIdToNameMap[field.table]}"."${field.name}"`;
      const fieldAlias = `${internalTableIdToNameMap[field.table]}_${field.name}`;
      queryBuilder.addSelect(fieldName, fieldAlias);
    });

    // from table
    queryBuilder.from(queryJson.from.name, internalTableIdToNameMap[queryJson.from.name]);

    // join tables with conditions
    queryJson.joins.forEach((join) => {
      const joinAlias = internalTableIdToNameMap[join.table];
      const conditions = this.constructFilterConditions(join.conditions, internalTableIdToNameMap);

      const joinFunction = queryBuilder[camelCase(join.joinType) + 'Join'];
      joinFunction.call(queryBuilder, join.table, joinAlias, conditions.query, conditions.params);
    });

    // conditions
    if (queryJson.conditions) {
      const conditions = this.constructFilterConditions(queryJson.conditions, internalTableIdToNameMap);
      queryBuilder.where(conditions.query, conditions.params);
    }

    // order by
    if (queryJson.order_by) {
      queryJson.order_by.forEach((order) => {
        const orderByColumn = `"${internalTableIdToNameMap[order.table]}"."${order.columnName}"`;
        queryBuilder.addOrderBy(orderByColumn, order.direction as 'ASC' | 'DESC');
      });
    }
    // limit and offset
    if (queryJson.limit) queryBuilder.limit(parseInt(queryJson.limit, 10));
    if (queryJson.offset) queryBuilder.offset(parseInt(queryJson.offset, 10));

    return queryBuilder;
  }

  private constructFilterConditions(conditions, internalTableIdToNameMap) {
    let conditionString = '';
    const conditionParams = {};

    const maybeParameterizeValue = (operator, paramName, value) => {
      switch (operator) {
        case 'IS':
          if (value !== 'NULL' && value !== 'NOT NULL') {
            throw new BadRequestException('Invalid value for IS operator. Allowed values are NULL or NOT NULL.');
          }
          return value;
        case 'IN':
          if (!Array.isArray(value)) {
            throw new BadRequestException('Invalid value for IN operator. Expected an array.');
          }
          return `(:...${paramName})`;
        default:
          return `:${paramName}`;
      }
    };

    conditions.conditionsList.forEach((condition, index) => {
      const paramName = `${condition.leftField.columnName}_${index}`;

      const leftField =
        condition.leftField.type == 'Column'
          ? `"${internalTableIdToNameMap[condition.leftField.table]}"."${condition.leftField.columnName}"`
          : `${condition.leftField.columnName}`;

      const rightField =
        condition.rightField.type == 'Column'
          ? `"${internalTableIdToNameMap[condition.rightField.table]}"."${condition.rightField.columnName}"`
          : maybeParameterizeValue(condition.operator, paramName, condition.rightField.value);

      conditionString += `${leftField} ${condition.operator} ${rightField}`;

      conditionParams[paramName] = condition.rightField.value;

      if (index < conditions.conditionsList.length - 1) {
        conditionString += ` ${conditions.operator} `;
      }
    });

    return { query: `(${conditionString})`, params: conditionParams };
  }

  private async findOrFailInternalTableFromTableId(requestedTableIdList: Array<string>, organizationId: string) {
    const internalTables = await this.manager.find(InternalTable, {
      where: {
        organizationId,
        id: In(requestedTableIdList),
      },
    });

    const obtainedTableNames = internalTables.map((t) => t.id);
    const tableNamesNotInOrg = requestedTableIdList.filter((tableId) => !obtainedTableNames.includes(tableId));

    if (isEmpty(tableNamesNotInOrg)) return internalTables;

    throw new NotFoundException('Some tables are not found');
  }

  private async editColumn(organizationId: string, params) {
    const { table_name: tableName, column, foreign_key_id_to_delete } = params;
    const internalTable = await this.manager.findOne(InternalTable, {
      where: { organizationId, tableName },
    });

    if (!internalTable) throw new NotFoundException('Internal table not found: ' + tableName);

    const tjdbQueryRunner = this.tooljetDbManager.connection.createQueryRunner();
    await tjdbQueryRunner.connect();
    await tjdbQueryRunner.startTransaction();

    try {
      if (foreign_key_id_to_delete) await tjdbQueryRunner.dropForeignKey(internalTable.id, foreign_key_id_to_delete);
      await tjdbQueryRunner.changeColumn(
        internalTable.id,
        column.column_name,
        new TableColumn({
          name: column.column_name,
          type: column['data_type'],
          ...(column['column_default'] && {
            default:
              column['data_type'] === 'character varying'
                ? this.addQuotesIfString(column['column_default'])
                : column['column_default'],
          }),
          isNullable: !column?.constraints_type.is_not_null || false,
          isUnique: column?.constraints_type.is_unique || false,
          isPrimary: column?.constraints_type.is_primary_key || false,
        })
      );

      if (column?.column_name && column?.new_column_name) {
        await tjdbQueryRunner.renameColumn(internalTable.id, column?.column_name, column?.new_column_name);
      }

      await tjdbQueryRunner.commitTransaction();
      await this.tooljetDbManager.query("NOTIFY pgrst, 'reload schema'");
      await tjdbQueryRunner.release();
    } catch (error) {
      await tjdbQueryRunner.rollbackTransaction();
      await tjdbQueryRunner.release();
      throw new TooljetDatabaseError(error.message, { origin: 'edit_column', internalTables: [internalTable] }, error);
    }
  }

  private prepareColumnListForCreateTable(columns) {
    const columnList = columns.map((column) => {
      const { column_name, constraints_type = {} } = column;
      const is_primary_key_column = constraints_type?.is_primary_key || false;

      const prepareDataTypeAndDefault = (column): { data_type: SupportedDataTypes; column_default: unknown } => {
        const { data_type, column_default = undefined } = column;
        const isSerial = () => data_type === 'integer' && /^nextval\(/.test(column_default);
        const isCharacterVarying = () => data_type === 'character varying';

        if (isSerial()) return { data_type: 'serial', column_default: undefined };
        if (isCharacterVarying() && !isEmpty(column_default))
          return { data_type, column_default: this.addQuotesIfString(column_default) };

        return { data_type, column_default };
      };

      const { data_type, column_default } = prepareDataTypeAndDefault(column);

      return {
        name: column_name,
        type: data_type,
        default: column_default,
        isNullable: constraints_type?.is_not_null ? false : true,
        isUnique: constraints_type?.is_unique && !is_primary_key_column ? true : false,
      };
    });
    return columnList;
  }

  private prepareForeignKeyDetailsJSON(foreign_keys, referenced_tables_info) {
    if (!foreign_keys.length) return [];
    const foreignKeyList = foreign_keys.map((foreignKeyDetail) => {
      const {
        column_names,
        referenced_table_name,
        referenced_column_names,
        on_delete = '',
        on_update = '',
      } = foreignKeyDetail;

      return {
        columnNames: column_names,
        referencedTableName: referenced_tables_info[referenced_table_name],
        referencedColumnNames: referenced_column_names,
        ...(on_delete && { onDelete: on_delete }),
        ...(on_update && { onUpdate: on_update }),
      };
    });
    return foreignKeyList;
  }

  // Method to check : Tables mentioned in Foreignkey is valid or not ( based on 'type' of input logic differs)
  private async fetchAndCheckIfValidForeignKeyTables(
    referenced_table_list,
    organisation_id,
    type: 'TABLEID' | 'TABLENAME',
    entityManager: EntityManager = this.manager
  ) {
    const valid_referenced_table_details = await entityManager.find(InternalTable, {
      where: {
        organizationId: organisation_id,
        ...(type === 'TABLENAME' && { tableName: In(referenced_table_list) }),
        ...(type === 'TABLEID' && { id: In(referenced_table_list) }),
      },
      select: ['tableName', 'id'],
    });

    const referenced_tables_info = {};
    const validReferencedTableSet = new Set(
      valid_referenced_table_details.map((referenced_table_detail) => {
        if (type === 'TABLEID') {
          referenced_tables_info[referenced_table_detail.id] = referenced_table_detail.tableName;
          return referenced_table_detail.id;
        }
        referenced_tables_info[referenced_table_detail.tableName] = referenced_table_detail.id;
        return referenced_table_detail.tableName;
      })
    );

    const invalid_tables = [];
    const is_all_tables_exist = referenced_table_list.every((referenced_table) => {
      if (validReferencedTableSet.has(referenced_table)) return true;
      invalid_tables.push(referenced_table);
      return false;
    });

    if (!is_all_tables_exist) {
      const errorMessage =
        type === 'TABLEID'
          ? 'Some tables used in Foreign key was not found'
          : `Tables: ${invalid_tables.join(',')} - used for Foreign key reference was not found`;
      throw new BadRequestException(errorMessage);
    }
    return referenced_tables_info;
  }

  private async createForeignKey(organizationId: string, params) {
    const { table_name, foreign_keys } = params;
    if (!foreign_keys?.length) throw new BadRequestException('Foreign key details are missing');

    const entityManager = params?.bulkActions?.queryRunner?.manager || this.manager;
    const internalTable = await entityManager.findOne(InternalTable, {
      where: { organizationId: organizationId, tableName: table_name },
    });
    if (!internalTable) throw new NotFoundException('Internal table not found: ' + table_name);

    let referenced_tables_info = {};
    const referenced_table_list = foreign_keys.map((foreign_key) => foreign_key.referenced_table_name);
    referenced_tables_info = await this.fetchAndCheckIfValidForeignKeyTables(
      referenced_table_list,
      organizationId,
      'TABLENAME',
      entityManager
    );

    const isFKfromCompositePK = await this.checkIfForeignKeyReferencedColumnsAreFromCompositePrimaryKey(
      foreign_keys,
      organizationId
    );

    if (isFKfromCompositePK)
      throw new ConflictException(
        'Foreign key cannot be created as the referenced column is in the composite primary key.'
      );

    const tjdbQueryRunner =
      params?.bulkActions?.tjdbQueryRunner || this.tooljetDbManager.connection.createQueryRunner();
    if (!tjdbQueryRunner) {
      await tjdbQueryRunner.connect();
      await tjdbQueryRunner.startTransaction();
    }
    try {
      const foreignKeys = this.prepareForeignKeyDetailsJSON(foreign_keys, referenced_tables_info).map(
        (foreignkeydetail) => new TableForeignKey({ ...foreignkeydetail })
      );
      await tjdbQueryRunner.createForeignKeys(internalTable.id, foreignKeys);

      if (isEmpty(params?.bulkActions)) {
        await tjdbQueryRunner.commitTransaction();
        await this.tooljetDbManager.query("NOTIFY pgrst, 'reload schema'");
        await tjdbQueryRunner.release();
      }
      return { statusCode: 200, message: 'Foreign key relation created successfully!' };
    } catch (err) {
<<<<<<< HEAD
      if (isEmpty(params?.bulkActions)) {
        await tjdbQueryRunner.rollbackTransaction();
        await tjdbQueryRunner.release();
      }
      const referencedTables = Object.entries(referenced_tables_info).map(([key, value]) => ({
        tableName: key,
        id: value as string,
      }));
=======
      await tjdbQueryRunner.rollbackTransaction();
      await tjdbQueryRunner.release();

      const referencedColumnInfoForError = Object.entries(referenced_tables_info).map(
        ([tableName, tableId]): { id: string; tableName: string } => {
          return {
            id: tableId as string,
            tableName: tableName,
          };
        }
      );
>>>>>>> 7fd8e666

      throw new TooljetDatabaseError(
        err.message,
        {
          origin: 'create_foreign_key',
          internalTables: [internalTable, ...referencedColumnInfoForError],
        },
        err
      );
    }
  }

  private async updateForeignKey(organizationId: string, params) {
    const { table_name, foreign_key_id, foreign_keys } = params;
    if (!foreign_key_id) throw new BadRequestException('Foreign key id is mandatory');
    if (!foreign_keys?.length) throw new BadRequestException('Foreign key details are missing');

    const internalTable = await this.manager.findOne(InternalTable, {
      where: { organizationId: organizationId, tableName: table_name },
    });
    if (!internalTable) throw new NotFoundException('Internal table not found: ' + table_name);

    let referenced_tables_info = {};
    const referenced_table_list = foreign_keys.map((foreign_key) => foreign_key.referenced_table_name);
    referenced_tables_info = await this.fetchAndCheckIfValidForeignKeyTables(
      referenced_table_list,
      organizationId,
      'TABLENAME'
    );

    const isFKfromCompositePK = await this.checkIfForeignKeyReferencedColumnsAreFromCompositePrimaryKey(
      foreign_keys,
      organizationId
    );

    if (isFKfromCompositePK)
      throw new ConflictException(
        'Foreign key cannot be created as the referenced column is in the composite primary key.'
      );

    const tjdbQueryRunner = this.tooljetDbManager.connection.createQueryRunner();
    await tjdbQueryRunner.connect();
    await tjdbQueryRunner.startTransaction();

    try {
      await tjdbQueryRunner.dropForeignKey(internalTable.id, foreign_key_id);

      const foreignKeys = this.prepareForeignKeyDetailsJSON(foreign_keys, referenced_tables_info).map(
        (foreignkeydetail) => new TableForeignKey({ ...foreignkeydetail })
      );
      await tjdbQueryRunner.createForeignKeys(internalTable.id, foreignKeys);

      await tjdbQueryRunner.commitTransaction();
      await this.tooljetDbManager.query("NOTIFY pgrst, 'reload schema'");
      await tjdbQueryRunner.release();
      return { statusCode: 200, message: 'Foreign key relation created successfully!' };
    } catch (err) {
      await tjdbQueryRunner.rollbackTransaction();
      await tjdbQueryRunner.release();
      const referencedColumnInfoForError = Object.entries(referenced_tables_info).map(
        ([tableName, tableId]): { id: string; tableName: string } => {
          return {
            id: tableId as string,
            tableName: tableName,
          };
        }
      );

      throw new TooljetDatabaseError(
        err.message,
        {
          origin: 'update_foreign_key',
          internalTables: [internalTable, ...referencedColumnInfoForError],
        },
        err
      );
    }
  }

  private async deleteForeignKey(organizationId: string, params) {
    const { table_name, foreign_key_id } = params;
    const internalTable = await this.manager.findOne(InternalTable, {
      where: { organizationId: organizationId, tableName: table_name },
    });
    if (!internalTable) throw new NotFoundException('Internal table not found: ' + table_name);
    try {
      const tjdbQueryRunner = this.tooljetDbManager.connection.createQueryRunner();
      await tjdbQueryRunner.connect();
      await tjdbQueryRunner.dropForeignKey(internalTable.id, foreign_key_id);
      await this.tooljetDbManager.query("NOTIFY pgrst, 'reload schema'");
      return { statusCode: 200, message: 'Foreign key relation deleted successfully!' };
    } catch (error) {
      throw new TooljetDatabaseError(
        error.message,
        {
          origin: 'delete_foreign_key',
          internalTables: [internalTable],
        },
        error
      );
    }
  }

  private async checkIfForeignKeyReferencedColumnsAreFromCompositePrimaryKey(foreignKeys, organizationId) {
    if (!foreignKeys.length) return;
    let isFKfromCompositePK = false;
    for (const foreignKeyDetails of foreignKeys) {
      const { referenced_table_name = '', referenced_column_names = [] } = foreignKeyDetails;
      const referencedTableMetaData = await this.viewTable(organizationId, { table_name: referenced_table_name });
      const { columns = [] } = referencedTableMetaData;
      const pkColumnList = [];

      if (columns.length) {
        columns.forEach((column: any) => {
          const { constraints_type = {} } = column;
          if (constraints_type?.is_primary_key) pkColumnList.push(column.column_name);
        });
      }

      if (
        pkColumnList.length > 1 &&
        referenced_column_names.some((referencedColumnName) => pkColumnList.includes(referencedColumnName))
      ) {
        isFKfromCompositePK = true;
      }
    }
    return isFKfromCompositePK;
  }
}<|MERGE_RESOLUTION|>--- conflicted
+++ resolved
@@ -302,18 +302,12 @@
       }
       return { id: internalTable.id, table_name: tableName };
     } catch (err) {
-<<<<<<< HEAD
       if (isEmpty(params?.bulkActions)) {
         await queryRunner.rollbackTransaction();
         await tjdbQueryRunner.rollbackTransaction();
         await queryRunner.release();
         await tjdbQueryRunner.release();
       }
-=======
-      await queryRunner.rollbackTransaction();
-      await tjdbQueryRunner.rollbackTransaction();
-      await queryRunner.release();
-      await tjdbQueryRunner.release();
       const referencedColumnInfoForError = Object.entries(referenced_tables_info).map(
         ([tableName, tableId]): { id: string; tableName: string } => {
           return {
@@ -322,7 +316,6 @@
           };
         }
       );
->>>>>>> 7fd8e666
 
       throw new TooljetDatabaseError(
         err.message,
@@ -986,18 +979,10 @@
       }
       return { statusCode: 200, message: 'Foreign key relation created successfully!' };
     } catch (err) {
-<<<<<<< HEAD
       if (isEmpty(params?.bulkActions)) {
         await tjdbQueryRunner.rollbackTransaction();
         await tjdbQueryRunner.release();
       }
-      const referencedTables = Object.entries(referenced_tables_info).map(([key, value]) => ({
-        tableName: key,
-        id: value as string,
-      }));
-=======
-      await tjdbQueryRunner.rollbackTransaction();
-      await tjdbQueryRunner.release();
 
       const referencedColumnInfoForError = Object.entries(referenced_tables_info).map(
         ([tableName, tableId]): { id: string; tableName: string } => {
@@ -1007,7 +992,6 @@
           };
         }
       );
->>>>>>> 7fd8e666
 
       throw new TooljetDatabaseError(
         err.message,
