--- conflicted
+++ resolved
@@ -56,34 +56,6 @@
     private readonly tooljetDbManager: EntityManager
   ) {}
 
-<<<<<<< HEAD
-  async perform(organizationId: string, action: string, params = {}) {
-    switch (action) {
-      case 'view_tables':
-        return await this.viewTables(organizationId);
-      case 'view_table':
-        return await this.viewTable(organizationId, params);
-      case 'create_table':
-        return await this.createTable(organizationId, params);
-      case 'drop_table':
-        return await this.dropTable(organizationId, params);
-      case 'add_column':
-        return await this.addColumn(organizationId, params);
-      case 'drop_column':
-        return await this.dropColumn(organizationId, params);
-      case 'rename_table':
-        return await this.renameTable(organizationId, params);
-      case 'join_tables':
-        return await this.joinTable(organizationId, params);
-      case 'edit_column':
-        return await this.editColumn(organizationId, params);
-      default:
-        throw new BadRequestException('Action not defined');
-    }
-  }
-
-  private async viewTable(organizationId: string, params): Promise<TableColumnSchema[]> {
-=======
   async perform(
     organizationId: string,
     action: string,
@@ -120,7 +92,6 @@
     params,
     connectionManagers: Record<string, EntityManager> = { appManager: this.manager, tjdbManager: this.tooljetDbManager }
   ): Promise<{ foreign_keys: ForeignKeyDetails[]; columns: TableColumnSchema[] }> {
->>>>>>> 1311b5ab
     const { table_name: tableName, id: id } = params;
     const { appManager, tjdbManager } = connectionManagers;
 
@@ -134,51 +105,6 @@
 
     if (!internalTable) throw new NotFoundException('Internal table not found: ' + tableName);
 
-<<<<<<< HEAD
-    return await this.tooljetDbManager.query(
-      `
-    SELECT
-      c.COLUMN_NAME,
-      c.DATA_TYPE,
-      CASE
-          WHEN pk.CONSTRAINT_TYPE = 'PRIMARY KEY' THEN c.Column_default
-          WHEN c.Column_default LIKE '%::%' THEN REPLACE(SUBSTRING(c.Column_default FROM '^''?(.*?)''?::'), '''', '')
-          ELSE c.Column_default
-      END AS Column_default,
-      c.character_maximum_length,
-      c.numeric_precision,
-      JSON_BUILD_OBJECT(
-          'is_not_null',
-          CASE WHEN c.is_nullable = 'NO' THEN true ELSE false END,
-          'is_primary_key',
-          CASE WHEN pk.CONSTRAINT_TYPE = 'PRIMARY KEY' THEN true ELSE false END
-      ) AS constraints_type,
-      CASE WHEN pk.COLUMN_NAME IS NOT NULL THEN 'PRIMARY KEY' ELSE '' END AS KeyType
-   FROM
-      INFORMATION_SCHEMA.COLUMNS c
-  LEFT JOIN (
-      SELECT
-          ku.TABLE_CATALOG,
-          ku.TABLE_SCHEMA,
-          ku.TABLE_NAME,
-          ku.COLUMN_NAME,
-          tc.CONSTRAINT_TYPE
-      FROM
-          INFORMATION_SCHEMA.TABLE_CONSTRAINTS AS tc
-      INNER JOIN INFORMATION_SCHEMA.KEY_COLUMN_USAGE AS ku ON tc.CONSTRAINT_NAME = ku.CONSTRAINT_NAME
-  ) pk ON c.TABLE_CATALOG = pk.TABLE_CATALOG
-      AND c.TABLE_SCHEMA = pk.TABLE_SCHEMA
-      AND c.TABLE_NAME = pk.TABLE_NAME
-      AND c.COLUMN_NAME = pk.COLUMN_NAME
-  WHERE
-      c.TABLE_NAME = '${internalTable.id}'
-  ORDER BY
-      c.TABLE_SCHEMA,
-      c.TABLE_NAME,
-      c.ORDINAL_POSITION;
-  `
-    );
-=======
     let foreign_keys = await tjdbManager.query(`
       select
         pgc.confrelid::regclass as referenced_table_name, 
@@ -294,7 +220,6 @@
       foreign_keys,
       columns,
     };
->>>>>>> 1311b5ab
   }
 
   private async viewTables(organizationId: string) {
@@ -310,28 +235,6 @@
     return value;
   }
 
-<<<<<<< HEAD
-  private async createTable(organizationId: string, params) {
-    let primaryKeyExist = false;
-
-    // primary keys are only supported as serial type
-    params.columns = params.columns.map((column) => {
-      if (column?.constraints_type?.is_primary_key ?? false) {
-        primaryKeyExist = true;
-        return { ...column, data_type: 'serial', column_default: null };
-      }
-      return column;
-    });
-
-    if (!primaryKeyExist) {
-      throw new BadRequestException();
-    }
-
-    const {
-      table_name: tableName,
-      // columns: [column, ...restColumns],
-    } = params;
-=======
   private async createTable(
     organizationId: string,
     params,
@@ -373,7 +276,6 @@
       throw new ConflictException(
         'Foreign key cannot be created as the referenced column is in the composite primary key.'
       );
->>>>>>> 1311b5ab
 
     const queryRunner = appManager?.queryRunner || appManager.connection.createQueryRunner();
     const tjdbQueryRunner = tjdbManager?.queryRunner || tjdbManager.connection.createQueryRunner();
@@ -396,14 +298,6 @@
           columns: this.prepareColumnListForCreateTable(params?.columns),
         })
       );
-<<<<<<< HEAD
-
-      await queryRunner.commitTransaction();
-      await tjdbQueryRunner.commitTransaction();
-      await this.tooljetDbManager.query("NOTIFY pgrst, 'reload schema'");
-      await queryRunner.release();
-      await tjdbQueryRunner.release();
-=======
       await tjdbQueryRunner.createPrimaryKey(internalTable.id, primaryKeyColumnList);
       await queryRunner.commitTransaction();
       await tjdbQueryRunner.commitTransaction();
@@ -413,7 +307,6 @@
       if (!queryRunner?.transactionDepth || queryRunner.transactionDepth < 1) await queryRunner.release();
       //@ts-expect-error queryRunner has property transactionDepth which is not defined in type EntityManager
       if (!tjdbQueryRunner?.transactionDepth || tjdbQueryRunner.transactionDepth < 1) await tjdbQueryRunner.release();
->>>>>>> 1311b5ab
       return { id: internalTable.id, table_name: tableName };
     } catch (err) {
       await queryRunner.rollbackTransaction();
@@ -519,13 +412,6 @@
 
     if (!internalTable) throw new NotFoundException('Internal table not found: ' + tableName);
 
-<<<<<<< HEAD
-    const query = `ALTER TABLE "${internalTable.id}" DROP COLUMN ${column['column_name']}`;
-
-    const result = await this.tooljetDbManager.query(query);
-    await this.tooljetDbManager.query("NOTIFY pgrst, 'reload schema'");
-    return result;
-=======
     // const query = `ALTER TABLE "${internalTable.id}" DROP COLUMN "${column['column_name']}"`;
     const tjdbQueryRunnner = this.tooljetDbManager.connection.createQueryRunner();
     await tjdbQueryRunnner.connect();
@@ -538,7 +424,6 @@
     } finally {
       await tjdbQueryRunnner.release();
     }
->>>>>>> 1311b5ab
   }
 
   private async joinTable(organizationId: string, params: Record<string, unknown>) {
@@ -760,9 +645,6 @@
 
   private prepareColumnListForCreateTable(columns) {
     const columnList = columns.map((column) => {
-<<<<<<< HEAD
-      const { column_name, data_type, column_default = undefined, constraints_type = {} } = column;
-=======
       const { column_name, constraints_type = {} } = column;
       const is_primary_key_column = constraints_type?.is_primary_key || false;
 
@@ -778,7 +660,6 @@
       };
 
       const { data_type, column_default } = prepareDataTypeAndDefault(column);
->>>>>>> 1311b5ab
 
       return {
         name: column_name,
@@ -792,8 +673,6 @@
     });
     return columnList;
   }
-<<<<<<< HEAD
-=======
 
   private prepareForeignKeyDetailsJSON(foreign_keys, referenced_tables_info) {
     if (!foreign_keys.length) return [];
@@ -1057,5 +936,4 @@
     }
     return isFKfromCompositePK;
   }
->>>>>>> 1311b5ab
 }