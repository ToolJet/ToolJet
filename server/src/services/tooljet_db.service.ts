--- conflicted
+++ resolved
@@ -12,44 +12,14 @@
 import { InjectEntityManager } from '@nestjs/typeorm';
 import { InternalTable } from 'src/entities/internal_table.entity';
 import { isString, isEmpty, camelCase } from 'lodash';
-<<<<<<< HEAD
-import { PostgrestError, TooljetDatabaseError, TooljetDbActions } from 'src/modules/tooljet_db/tooljet-db.types';
+import { PostgrestError } from 'src/modules/tooljet_db/tooljet-db.types';
 import { v4 as uuidv4 } from 'uuid';
 import { QueryError } from '@tooljet/plugins/packages/common';
-
-export type TableColumnSchema = {
-  column_name: string;
-  data_type: SupportedDataTypes;
-  column_default: string | null;
-  character_maximum_length: number | null;
-  numeric_precision: number | null;
-  is_nullable: 'YES' | 'NO';
-  constraint_type: string | null;
-  keytype: string | null;
-};
-
-export type ForeignKeyDetails = {
-  column_names: Array<string>;
-  referenced_table_name: string;
-  referenced_column_names: Array<string>;
-  on_delete: string;
-  on_update: string;
-};
-
-export type SupportedDataTypes =
-  | 'character varying'
-  | 'integer'
-  | 'bigint'
-  | 'serial'
-  | 'double precision'
-  | 'boolean'
-  | 'timestamp with time zone';
 
 enum AggregateFunctions {
   sum = 'SUM',
   count = 'COUNT',
 }
-=======
 import {
   TooljetDatabaseColumn,
   TooljetDatabaseDataTypes,
@@ -58,7 +28,6 @@
   TooljetDbActions,
   TJDB,
 } from 'src/modules/tooljet_db/tooljet-db.types';
->>>>>>> dea96af2
 
 // Patching TypeORM SelectQueryBuilder to handle for right and full outer joins
 declare module 'typeorm' {
@@ -88,7 +57,7 @@
     @Optional()
     @InjectEntityManager('tooljetDb')
     private readonly tooljetDbManager: EntityManager
-  ) {}
+  ) { }
 
   async perform(
     organizationId: string,
@@ -125,11 +94,7 @@
     organizationId: string,
     params,
     connectionManagers: Record<string, EntityManager> = { appManager: this.manager, tjdbManager: this.tooljetDbManager }
-<<<<<<< HEAD
-  ): Promise<{ foreign_keys: ForeignKeyDetails[]; columns: TableColumnSchema[]; configurations: any }> {
-=======
   ): Promise<{ foreign_keys: TooljetDatabaseForeignKey[]; columns: TooljetDatabaseColumn[] }> {
->>>>>>> dea96af2
     const { table_name: tableName, id: id } = params;
     const { appManager, tjdbManager } = connectionManagers;
 
@@ -493,11 +458,11 @@
               type: new_column.data_type,
               ...(new_column?.column_default &&
                 new_column.data_type !== 'serial' && {
-                  default:
-                    new_column.data_type === 'character varying'
-                      ? this.addQuotesIfString(new_column.column_default)
-                      : new_column.column_default,
-                }),
+                default:
+                  new_column.data_type === 'character varying'
+                    ? this.addQuotesIfString(new_column.column_default)
+                    : new_column.column_default,
+              }),
               isNullable: !new_column?.constraints_type.is_not_null,
               isUnique: new_column?.constraints_type.is_unique && !is_primary_key_column ? true : false,
               isPrimary: new_column?.constraints_type.is_primary_key || false,
@@ -511,11 +476,11 @@
               type: new_column.data_type,
               ...(new_column?.column_default &&
                 new_column.data_type !== 'serial' && {
-                  default:
-                    new_column.data_type === 'character varying'
-                      ? this.addQuotesIfString(new_column.column_default)
-                      : new_column.column_default,
-                }),
+                default:
+                  new_column.data_type === 'character varying'
+                    ? this.addQuotesIfString(new_column.column_default)
+                    : new_column.column_default,
+              }),
               isNullable: !new_column?.constraints_type.is_not_null,
               isUnique: new_column?.constraints_type.is_unique && !is_primary_key_column ? true : false,
               isPrimary: new_column?.constraints_type.is_primary_key || false,
@@ -525,11 +490,11 @@
               type: new_column.data_type,
               ...(new_column?.column_default &&
                 new_column.data_type !== 'serial' && {
-                  default:
-                    new_column.data_type === 'character varying'
-                      ? this.addQuotesIfString(new_column.column_default)
-                      : new_column.column_default,
-                }),
+                default:
+                  new_column.data_type === 'character varying'
+                    ? this.addQuotesIfString(new_column.column_default)
+                    : new_column.column_default,
+              }),
               isNullable: !new_column?.constraints_type.is_not_null,
               isUnique: new_column?.constraints_type.is_unique && !is_primary_key_column ? true : false,
               isPrimary: new_column?.constraints_type.is_primary_key || false,
@@ -546,11 +511,11 @@
               type: old_column.data_type,
               ...(old_column?.column_default &&
                 old_column.data_type !== 'serial' && {
-                  default:
-                    old_column.data_type === 'character varying'
-                      ? this.addQuotesIfString(old_column.column_default)
-                      : old_column.column_default,
-                }),
+                default:
+                  old_column.data_type === 'character varying'
+                    ? this.addQuotesIfString(old_column.column_default)
+                    : old_column.column_default,
+              }),
               isNullable: !old_column?.constraints_type.is_not_null,
               isUnique: old_column?.constraints_type.is_unique,
               isPrimary: old_column?.constraints_type.is_primary_key || false,
@@ -560,11 +525,11 @@
               type: new_column.data_type,
               ...(new_column?.column_default &&
                 new_column.data_type !== 'serial' && {
-                  default:
-                    new_column.data_type === 'character varying'
-                      ? this.addQuotesIfString(new_column.column_default)
-                      : new_column.column_default,
-                }),
+                default:
+                  new_column.data_type === 'character varying'
+                    ? this.addQuotesIfString(new_column.column_default)
+                    : new_column.column_default,
+              }),
               isNullable: !new_column?.constraints_type.is_not_null,
               isUnique: new_column?.constraints_type.is_unique && !is_primary_key_column ? true : false,
               isPrimary: new_column?.constraints_type.is_primary_key || false,
@@ -1074,14 +1039,9 @@
 
       const prepareDataTypeAndDefault = (column): { data_type: TooljetDatabaseDataTypes; column_default: unknown } => {
         const { data_type, column_default = undefined } = column;
-<<<<<<< HEAD
-        const isSerial = () => data_type === 'integer' && /^nextval\(/.test(column_default);
-        const isCharacterVarying = () => data_type === 'character varying';
         const isTimestampWithTimeZone = () => data_type === 'timestamp with time zone';
-=======
         const isSerial = () => data_type === TJDB.integer && /^nextval\(/.test(column_default);
         const isCharacterVarying = () => data_type === TJDB.character_varying;
->>>>>>> dea96af2
 
         if (isSerial()) return { data_type: TJDB.serial, column_default: undefined };
         if (isCharacterVarying()) return { data_type, column_default: this.addQuotesIfString(column_default) };
