import { BadRequestException, Injectable, NotFoundException, Optional, ConflictException } from '@nestjs/common';
import {
  EntityManager,
  In,
  ObjectLiteral,
  QueryFailedError,
  SelectQueryBuilder,
  Table,
  TableColumn,
  TableForeignKey,
} from 'typeorm';
import { InjectEntityManager } from '@nestjs/typeorm';
import { InternalTable } from 'src/entities/internal_table.entity';
import { isString, isEmpty, camelCase } from 'lodash';
import { TooljetDatabaseError, TooljetDbActions } from 'src/modules/tooljet_db/tooljet-db.types';
import { v4 as uuidv4 } from 'uuid';

export type TableColumnSchema = {
  column_name: string;
  data_type: SupportedDataTypes;
  column_default: string | null;
  character_maximum_length: number | null;
  numeric_precision: number | null;
  is_nullable: 'YES' | 'NO';
  constraint_type: string | null;
  keytype: string | null;
};

export type ForeignKeyDetails = {
  column_names: Array<string>;
  referenced_table_name: string;
  referenced_column_names: Array<string>;
  on_delete: string;
  on_update: string;
};

<<<<<<< HEAD
export type SupportedDataTypes =
  | 'character varying'
  | 'integer'
  | 'bigint'
  | 'serial'
  | 'double precision'
  | 'boolean'
  | 'timestamp with time zone';
=======
enum AggregateFunctions {
  sum = 'SUM',
  count = 'COUNT',
}

export type SupportedDataTypes = 'character varying' | 'integer' | 'bigint' | 'serial' | 'double precision' | 'boolean';
>>>>>>> 056d23dd

// Patching TypeORM SelectQueryBuilder to handle for right and full outer joins
declare module 'typeorm' {
  // eslint-disable-next-line @typescript-eslint/no-unused-vars
  interface SelectQueryBuilder<Entity> {
    rightJoin(entityOrProperty: string, alias: string, condition?: string, parameters?: ObjectLiteral): this;
    fullOuterJoin(entityOrProperty: string, alias: string, condition?: string, parameters?: ObjectLiteral): this;
  }
}

SelectQueryBuilder.prototype.rightJoin = function (entityOrProperty, alias, condition, parameters) {
  this.join('RIGHT', entityOrProperty, alias, condition, parameters);
  return this;
};

SelectQueryBuilder.prototype.fullOuterJoin = function (entityOrProperty, alias, condition, parameters) {
  this.join('FULL OUTER', entityOrProperty, alias, condition, parameters);
  return this;
};

@Injectable()
export class TooljetDbService {
  constructor(
    private readonly manager: EntityManager,
    // TODO: remove optional decorator when
    // ENABLE_TOOLJET_DB flag is deprecated
    @Optional()
    @InjectEntityManager('tooljetDb')
    private readonly tooljetDbManager: EntityManager
  ) {}

  async perform(
    organizationId: string,
    action: string,
    params = {},
    connectionManagers: Record<string, EntityManager> = { appManager: this.manager, tjdbManager: this.tooljetDbManager }
  ) {
    const actionHandler = this.getActionHandler(action);
    if (!actionHandler) {
      throw new BadRequestException('Action not defined');
    }
    return await actionHandler.call(this, organizationId, params, connectionManagers);
  }

  private getActionHandler(action: string): ((organizationId: string, params: any) => Promise<any>) | undefined {
    const actionHandlers: Partial<Record<TooljetDbActions, (organizationId: string, params: any) => Promise<any>>> = {
      view_tables: this.viewTables,
      view_table: this.viewTable,
      create_table: this.createTable,
      drop_table: this.dropTable,
      add_column: this.addColumn,
      drop_column: this.dropColumn,
      edit_table: this.editTable,
      join_tables: this.joinTable,
      edit_column: this.editColumn,
      create_foreign_key: this.createForeignKey,
      update_foreign_key: this.updateForeignKey,
      delete_foreign_key: this.deleteForeignKey,
    };
    return actionHandlers[action];
  }

  private async viewTable(
    organizationId: string,
    params,
    connectionManagers: Record<string, EntityManager> = { appManager: this.manager, tjdbManager: this.tooljetDbManager }
  ): Promise<{ foreign_keys: ForeignKeyDetails[]; columns: TableColumnSchema[]; configurations: any }> {
    const { table_name: tableName, id: id } = params;
    const { appManager, tjdbManager } = connectionManagers;

    const internalTable = await appManager.findOne(InternalTable, {
      where: {
        organizationId,
        ...(tableName && { tableName }),
        ...(id && { id }),
      },
    });

    if (!internalTable) throw new NotFoundException('Internal table not found: ' + tableName);

    let foreign_keys = await tjdbManager.query(`
      select
        pgc.confrelid::regclass as referenced_table_name, 
        pgc.conname as constraint_name,
        ARRAY(SELECT attname FROM pg_attribute WHERE attrelid = pgc.conrelid AND attnum = any(pgc.conkey)) AS column_names,
        ARRAY(select attname from pg_attribute where attrelid = pgc.confrelid and attnum = any(pgc.confkey)) as referenced_column_names,
        case pgc.confupdtype 
              WHEN 'a' THEN 'NO ACTION'
              WHEN 'r' THEN 'RESTRICT'
              WHEN 'c' THEN 'CASCADE'
              WHEN 'n' THEN 'SET NULL'
              WHEN 'd' THEN 'SET DEFAULT'
              ELSE NULL
        end as on_update,
        case pgc.confdeltype 
          when 'a' then 'NO ACTION'
          when 'r' then 'RESTRICT'
          when 'c' then 'CASCADE'
          when 'n' then 'SET NULL'
          when 'd' then 'SET DEFAULT'
        end as on_delete
      from pg_constraint as pgc 
      where pgc.conrelid = '${internalTable.id}'::regclass and pgc.contype = 'f'
    `);

    // Transforming the Query response
    const referenced_table_list = [];
    foreign_keys = foreign_keys.map((foreign_key_detail) => {
      const { referenced_table_name, column_names, referenced_column_names } = foreign_key_detail;
      referenced_table_list.push(referenced_table_name.slice(1, -1));
      return {
        ...foreign_key_detail,
        referenced_table_name: referenced_table_name.slice(1, -1),
        column_names: column_names.slice(1, -1).split(','),
        referenced_column_names: referenced_column_names.slice(1, -1).split(','),
      };
    });

    const referenced_tables_info = await this.fetchAndCheckIfValidForeignKeyTables(
      referenced_table_list,
      organizationId,
      'TABLEID',
      appManager
    );

    foreign_keys = foreign_keys.map((foreign_key_detail) => {
      return {
        ...foreign_key_detail,
        referenced_table_id: foreign_key_detail.referenced_table_name,
        referenced_table_name: referenced_tables_info[foreign_key_detail.referenced_table_name],
      };
    });

    const columns = await tjdbManager.query(`
    SELECT c.COLUMN_NAME,
        c.DATA_TYPE,
        CASE
            WHEN c.Column_default LIKE '%::%' THEN REPLACE(SUBSTRING(c.Column_default FROM '^''?(.*?)''?::'), '''', '')
            ELSE c.Column_default
        END AS Column_default,
        c.character_maximum_length,
        c.numeric_precision,
        JSON_BUILD_OBJECT(
            'is_not_null',
            CASE WHEN c.is_nullable = 'NO' THEN true ELSE false END,
            'is_primary_key',
            CASE WHEN pk.is_primary = true THEN true ELSE false END,
            'is_unique',
            CASE WHEN uk.is_unique = true THEN true ELSE false END
        ) AS constraints_type,
        CASE WHEN pk.COLUMN_NAME IS NOT NULL THEN 'PRIMARY KEY' ELSE '' END AS KeyType
    FROM INFORMATION_SCHEMA.COLUMNS c
    LEFT JOIN (
          SELECT
            ku.TABLE_CATALOG,
            ku.TABLE_SCHEMA,
            ku.TABLE_NAME,
            ku.COLUMN_NAME,
            tc.CONSTRAINT_TYPE,
            CASE WHEN tc.constraint_type = 'PRIMARY KEY' THEN true else false END AS is_primary
        FROM
            INFORMATION_SCHEMA.TABLE_CONSTRAINTS AS tc
        INNER JOIN INFORMATION_SCHEMA.KEY_COLUMN_USAGE AS ku ON tc.CONSTRAINT_NAME = ku.CONSTRAINT_NAME
          where tc.constraint_type = 'PRIMARY KEY'
    ) pk ON c.TABLE_CATALOG = pk.TABLE_CATALOG
        AND c.TABLE_SCHEMA = pk.TABLE_SCHEMA
        AND c.TABLE_NAME = pk.TABLE_NAME
        AND c.COLUMN_NAME = pk.COLUMN_NAME
    LEFT JOIN (
          SELECT
            ku.TABLE_CATALOG,
            ku.TABLE_SCHEMA,
            ku.TABLE_NAME,
            ku.COLUMN_NAME,
            tc.CONSTRAINT_TYPE,
            CASE WHEN tc.constraint_type = 'UNIQUE' THEN true else false END AS is_unique
        FROM
            INFORMATION_SCHEMA.TABLE_CONSTRAINTS AS tc
        INNER JOIN INFORMATION_SCHEMA.KEY_COLUMN_USAGE AS ku ON tc.CONSTRAINT_NAME = ku.CONSTRAINT_NAME
          where tc.constraint_type = 'UNIQUE'
    ) as uk ON c.TABLE_CATALOG = uk.TABLE_CATALOG
        AND c.TABLE_SCHEMA = uk.TABLE_SCHEMA
        AND c.TABLE_NAME = uk.TABLE_NAME
        AND c.COLUMN_NAME = uk.COLUMN_NAME
    WHERE c.TABLE_NAME = '${internalTable.id}'
    ORDER BY
        c.TABLE_SCHEMA,
        c.TABLE_NAME,
        c.ORDINAL_POSITION;
    `);

    return {
      foreign_keys,
      columns,
      configurations: internalTable.configurations,
    };
  }

  private async viewTables(organizationId: string) {
    return await this.manager.find(InternalTable, {
      where: { organizationId },
      select: ['id', 'tableName'],
      order: { tableName: 'ASC' },
    });
  }

  private addQuotesIfString(value) {
    if (isString(value)) return `'${value}'`;
    return value;
  }

  private addQuotesIfMissing(value) {
    if (!!value && !value.includes("'")) return `'${value}'`;
    return value;
  }

  private async createTable(
    organizationId: string,
    params,
    connectionManagers: Record<string, EntityManager> = { appManager: this.manager, tjdbManager: this.tooljetDbManager }
  ) {
    const primaryKeyColumnList = params.columns
      .filter((column) => column.constraints_type.is_primary_key)
      .map((column) => column.column_name);

    if (isEmpty(primaryKeyColumnList)) throw new BadRequestException('Primary key is mandatory');

    const { table_name: tableName, foreign_keys = [] } = params;
    const { appManager, tjdbManager } = connectionManagers;
    const tableWithSameName = await appManager.findOne(InternalTable, {
      tableName,
      organizationId,
    });

    if (!isEmpty(tableWithSameName)) throw new ConflictException(`Table with with name "${tableName}" already exists`);

    let referenced_tables_info = {};
    if (foreign_keys.length) {
      const referenced_table_list = foreign_keys.map((foreign_key) => foreign_key.referenced_table_name);
      referenced_tables_info = await this.fetchAndCheckIfValidForeignKeyTables(
        referenced_table_list,
        organizationId,
        'TABLENAME',
        appManager
      );
    }

    const isFKfromCompositePK = await this.checkIfForeignKeyReferencedColumnsAreFromCompositePrimaryKey(
      foreign_keys,
      organizationId,
      connectionManagers
    );

    if (isFKfromCompositePK)
      throw new ConflictException(
        'Foreign key cannot be created as the referenced column is in the composite primary key.'
      );

    const queryRunner = appManager?.queryRunner || appManager.connection.createQueryRunner();
    const tjdbQueryRunner = tjdbManager?.queryRunner || tjdbManager.connection.createQueryRunner();

    await queryRunner.connect();
    await queryRunner.startTransaction();
    await tjdbQueryRunner.connect();
    await tjdbQueryRunner.startTransaction();

    try {
      const columnNames = {};
      const columnConfigrations = {};
      for (const column of params.columns) {
        const columnUuid = uuidv4();
        columnNames[column.column_name] = columnUuid;
        columnConfigrations[columnUuid] = column?.configurations || {};
      }

      const configurations = {
        columns: {
          column_names: columnNames,
          configurations: columnConfigrations,
        },
      };

      const internalTable = queryRunner.manager.create(InternalTable, {
        tableName,
        organizationId,
        configurations,
      });

      await queryRunner.manager.save(internalTable);

      await tjdbQueryRunner.createTable(
        new Table({
          name: internalTable.id,
          columns: this.prepareColumnListForCreateTable(params.columns),
          ...(foreign_keys.length && {
            foreignKeys: this.prepareForeignKeyDetailsJSON(foreign_keys, referenced_tables_info),
          }),
        })
      );
      await tjdbQueryRunner.createPrimaryKey(internalTable.id, primaryKeyColumnList);
      await queryRunner.commitTransaction();
      await tjdbQueryRunner.commitTransaction();
      await this.tooljetDbManager.query("NOTIFY pgrst, 'reload schema'");

      //@ts-expect-error queryRunner has property transactionDepth which is not defined in type EntityManager
      if (!queryRunner?.transactionDepth || queryRunner.transactionDepth < 1) await queryRunner.release();
      //@ts-expect-error queryRunner has property transactionDepth which is not defined in type EntityManager
      if (!tjdbQueryRunner?.transactionDepth || tjdbQueryRunner.transactionDepth < 1) await tjdbQueryRunner.release();
      return { id: internalTable.id, table_name: tableName };
    } catch (err) {
      await queryRunner.rollbackTransaction();
      await tjdbQueryRunner.rollbackTransaction();
      await queryRunner.release();
      await tjdbQueryRunner.release();
      const referencedColumnInfoForError = Object.entries(referenced_tables_info).map(
        ([tableName, tableId]): { id: string; tableName: string } => {
          return {
            id: tableId as string,
            tableName: tableName,
          };
        }
      );

      throw new TooljetDatabaseError(
        err.message,
        {
          origin: 'create_table',
          internalTables: [...referencedColumnInfoForError],
        },
        err
      );
    }
  }

  private async dropTable(organizationId: string, params) {
    const { table_name: tableName } = params;
    const internalTable = await this.manager.findOne(InternalTable, {
      where: { organizationId, tableName },
    });

    if (!internalTable) throw new NotFoundException('Internal table not found: ' + tableName);

    const queryRunner = this.manager.connection.createQueryRunner();
    await queryRunner.connect();
    await queryRunner.startTransaction();

    try {
      await queryRunner.manager.delete(InternalTable, { id: internalTable.id });

      const query = `DROP TABLE "${internalTable.id}"`;
      // if tooljetdb query fails in this connection, we must rollback internal table
      // created in the other connection
      await this.tooljetDbManager.query(query);

      await queryRunner.commitTransaction();
      return true;
    } catch (err) {
      await queryRunner.rollbackTransaction();
      throw new TooljetDatabaseError(
        err.message,
        {
          origin: 'drop_table',
          internalTables: [internalTable],
        },
        err
      );
    } finally {
      await this.tooljetDbManager.query("NOTIFY pgrst, 'reload schema'");
      await queryRunner.release();
    }
  }

  private async editTable(organizationId: string, params) {
    const { table_name: tableName, columns } = params;

    const internalTable = await this.manager.findOne(InternalTable, {
      where: { organizationId, tableName },
    });

    if (!internalTable) throw new NotFoundException('Internal table not found: ' + tableName);

    const queryRunner = this.manager.connection.createQueryRunner();
    await queryRunner.connect();
    await queryRunner.startTransaction();

    const tjdbQueryRunner = this.tooljetDbManager.connection.createQueryRunner();
    await tjdbQueryRunner.connect();
    await tjdbQueryRunner.startTransaction();

    try {
      const updatedPrimaryKeys = [];
      const columnstoBeUpdated = [];
      const columnsToBeInserted = [];
      const columnsToBeDeleted = [];
      const columnConfigurationMap = {};

      columns.forEach((column) => {
        const { new_column = {} } = column;
        columnConfigurationMap[new_column.column_name] = new_column?.configurations || {};
      });

      columns.forEach((column) => {
        const { old_column = {}, new_column = {} } = column;

        // Filter Primary Key column
        if (!isEmpty(new_column) && new_column?.constraints_type.is_primary_key) {
          updatedPrimaryKeys.push(
            new TableColumn({
              name: new_column.column_name,
              type: new_column.data_type,
            })
          );
        }

        // Columns to be deleted
        if (!isEmpty(old_column) && isEmpty(new_column)) {
          if (old_column.column_name) columnsToBeDeleted.push(old_column.column_name);
        }

        // New columns to be inserted
        if (isEmpty(old_column) && !isEmpty(new_column)) {
          const is_primary_key_column = new_column?.constraints_type.is_primary_key || false;
          columnsToBeInserted.push(
            new TableColumn({
              name: new_column.column_name,
              type: new_column.data_type,
              ...(new_column?.column_default &&
                new_column.data_type !== 'serial' && {
                  default:
                    new_column.data_type === 'character varying'
                      ? this.addQuotesIfString(new_column.column_default)
                      : new_column.column_default,
                }),
              isNullable: !new_column?.constraints_type.is_not_null,
              isUnique: new_column?.constraints_type.is_unique && !is_primary_key_column ? true : false,
              isPrimary: new_column?.constraints_type.is_primary_key || false,
            })
          );

          // To Sync with Other States - Adding it to the Update Array as well
          columnstoBeUpdated.push({
            oldColumn: new TableColumn({
              name: new_column.column_name,
              type: new_column.data_type,
              ...(new_column?.column_default &&
                new_column.data_type !== 'serial' && {
                  default:
                    new_column.data_type === 'character varying'
                      ? this.addQuotesIfString(new_column.column_default)
                      : new_column.column_default,
                }),
              isNullable: !new_column?.constraints_type.is_not_null,
              isUnique: new_column?.constraints_type.is_unique && !is_primary_key_column ? true : false,
              isPrimary: new_column?.constraints_type.is_primary_key || false,
            }),
            newColumn: new TableColumn({
              name: new_column.column_name,
              type: new_column.data_type,
              ...(new_column?.column_default &&
                new_column.data_type !== 'serial' && {
                  default:
                    new_column.data_type === 'character varying'
                      ? this.addQuotesIfString(new_column.column_default)
                      : new_column.column_default,
                }),
              isNullable: !new_column?.constraints_type.is_not_null,
              isUnique: new_column?.constraints_type.is_unique && !is_primary_key_column ? true : false,
              isPrimary: new_column?.constraints_type.is_primary_key || false,
            }),
          });
        }

        // Columns to be updated
        if (!isEmpty(old_column) && !isEmpty(new_column)) {
          const is_primary_key_column = new_column?.constraints_type.is_primary_key || false;
          columnstoBeUpdated.push({
            oldColumn: new TableColumn({
              name: old_column.column_name,
              type: old_column.data_type,
              ...(old_column?.column_default &&
                old_column.data_type !== 'serial' && {
                  default:
                    old_column.data_type === 'character varying'
                      ? this.addQuotesIfString(old_column.column_default)
                      : old_column.column_default,
                }),
              isNullable: !old_column?.constraints_type.is_not_null,
              isUnique: old_column?.constraints_type.is_unique,
              isPrimary: old_column?.constraints_type.is_primary_key || false,
            }),
            newColumn: new TableColumn({
              name: new_column.column_name,
              type: new_column.data_type,
              ...(new_column?.column_default &&
                new_column.data_type !== 'serial' && {
                  default:
                    new_column.data_type === 'character varying'
                      ? this.addQuotesIfString(new_column.column_default)
                      : new_column.column_default,
                }),
              isNullable: !new_column?.constraints_type.is_not_null,
              isUnique: new_column?.constraints_type.is_unique && !is_primary_key_column ? true : false,
              isPrimary: new_column?.constraints_type.is_primary_key || false,
            }),
          });
        }
      });

      const columnNames = internalTable.configurations.columns.column_names;
      const columnConfigurations = internalTable.configurations.columns.configurations;

      columnstoBeUpdated.forEach((column) => {
        const newColumn = column.newColumn;
        const oldColumn = column.oldColumn;
        const columnUuid = columnNames[oldColumn.name];
        if (columnUuid) {
          columnNames[newColumn.name] = columnUuid;
          if (newColumn.type !== oldColumn.type) {
            columnConfigurations[columnUuid] = {};
          }
          columnConfigurations[columnUuid] = {
            ...columnConfigurations[columnUuid],
            ...columnConfigurationMap[newColumn.name],
          };
          if (oldColumn.name !== newColumn.name) {
            delete columnNames[oldColumn.name];
          }
        }
      });

      columnsToBeDeleted.forEach((column) => {
        const columnUuid = columnNames[column];
        delete columnNames[column];
        delete columnConfigurations[columnUuid];
      });

      columnsToBeInserted.forEach((column) => {
        const columnUuid = uuidv4();
        columnNames[column.name] = columnUuid;
        columnConfigurations[columnUuid] = columnConfigurationMap[column.name];
      });

      const configurations = {
        columns: {
          column_names: columnNames,
          configurations: columnConfigurations,
        },
      };

      await queryRunner.manager.update(InternalTable, { id: internalTable.id }, { configurations });

      if (isEmpty(updatedPrimaryKeys)) throw new BadRequestException('Primary key is mandatory');

      if (!isEmpty(columnsToBeDeleted)) await tjdbQueryRunner.dropColumns(internalTable.id, columnsToBeDeleted);
      if (!isEmpty(columnsToBeInserted)) await tjdbQueryRunner.addColumns(internalTable.id, columnsToBeInserted);
      if (!isEmpty(columnstoBeUpdated)) await tjdbQueryRunner.changeColumns(internalTable.id, columnstoBeUpdated);

      if (params.new_table_name) {
        const { new_table_name } = params;
        const newInternalTable = await queryRunner.manager.findOne(InternalTable, {
          where: { organizationId, tableName: new_table_name },
        });

        if (newInternalTable) throw new BadRequestException('Table name already exists: ' + new_table_name);
        await queryRunner.manager.update(InternalTable, { id: internalTable.id }, { tableName: new_table_name });
      }

      await tjdbQueryRunner.commitTransaction();
      await queryRunner.commitTransaction();
      await this.tooljetDbManager.query("NOTIFY pgrst, 'reload schema'");
      await tjdbQueryRunner.release();
      await queryRunner.release();
    } catch (error) {
      await tjdbQueryRunner.rollbackTransaction();
      await queryRunner.rollbackTransaction();
      await tjdbQueryRunner.release();
      await queryRunner.release();

      throw new TooljetDatabaseError(error.message, { origin: 'edit_table', internalTables: [internalTable] }, error);
    }
  }

  private async addColumn(organizationId: string, params) {
    const { table_name: tableName, column, foreign_keys } = params;
    const internalTable = await this.manager.findOne(InternalTable, {
      where: { organizationId, tableName },
    });

    if (!internalTable) throw new NotFoundException('Internal table not found: ' + tableName);

    let referenced_tables_info = {};
    if (foreign_keys.length) {
      const referenced_table_list = foreign_keys.map((foreign_key) => foreign_key.referenced_table_name);
      referenced_tables_info = await this.fetchAndCheckIfValidForeignKeyTables(
        referenced_table_list,
        organizationId,
        'TABLENAME'
      );
    }

    const isFKfromCompositePK = await this.checkIfForeignKeyReferencedColumnsAreFromCompositePrimaryKey(
      foreign_keys,
      organizationId
    );

    if (isFKfromCompositePK)
      throw new ConflictException(
        'Foreign key cannot be created as the referenced column is in the composite primary key.'
      );

    const tjdbQueryRunnner = this.tooljetDbManager.connection.createQueryRunner();
    await tjdbQueryRunnner.connect();
    await tjdbQueryRunnner.startTransaction();

    const queryRunner = this.manager.connection.createQueryRunner();
    await queryRunner.connect();
    await queryRunner.startTransaction();

    try {
      const columnNames = internalTable.configurations.columns.column_names;
      const columnConfigurations = internalTable.configurations.columns.configurations;
      const columnUuid = uuidv4();
      columnNames[column['column_name']] = columnUuid;
      columnConfigurations[columnUuid] = column?.configurations || {};
      const configurations = {
        columns: {
          column_names: columnNames,
          configurations: columnConfigurations,
        },
      };

      await queryRunner.manager.update(InternalTable, { id: internalTable.id }, { configurations });

      await tjdbQueryRunnner.addColumn(
        internalTable.id,
        new TableColumn({
          name: column['column_name'],
          type: column['data_type'],
          ...(column['column_default'] && {
            default:
              column['data_type'] === 'character varying'
                ? this.addQuotesIfString(column['column_default'])
                : column['column_default'],
          }),
          isNullable: !column?.constraints_type.is_not_null || false,
          isUnique: column?.constraints_type.is_unique || false,
          ...(column?.constraints_type.is_primary_key && { isPrimary: true }),
        })
      );

      if (foreign_keys.length) {
        const foreignKeys = this.prepareForeignKeyDetailsJSON(foreign_keys, referenced_tables_info).map(
          (foreignkeydetail) => new TableForeignKey({ ...foreignkeydetail })
        );
        await tjdbQueryRunnner.createForeignKeys(internalTable.id, foreignKeys);
      }

      await queryRunner.commitTransaction();
      await tjdbQueryRunnner.commitTransaction();
      await this.tooljetDbManager.query("NOTIFY pgrst, 'reload schema'");
      await queryRunner.release();
      await tjdbQueryRunnner.release();
    } catch (err) {
      await tjdbQueryRunnner.rollbackTransaction();
      await tjdbQueryRunnner.release();
      await queryRunner.rollbackTransaction();
      await queryRunner.release();
      const referencedColumnInfoForError = Object.entries(referenced_tables_info).map(
        ([tableName, tableId]): { id: string; tableName: string } => {
          return {
            id: tableId as string,
            tableName: tableName,
          };
        }
      );

      throw new TooljetDatabaseError(
        err.message,
        { origin: 'add_column', internalTables: [internalTable, ...referencedColumnInfoForError] },
        err
      );
    }
  }

  private async dropColumn(organizationId: string, params) {
    const { table_name: tableName, column } = params;
    const internalTable = await this.manager.findOne(InternalTable, {
      where: { organizationId, tableName },
    });

    if (!internalTable) throw new NotFoundException('Internal table not found: ' + tableName);

    // const query = `ALTER TABLE "${internalTable.id}" DROP COLUMN "${column['column_name']}"`;
    const tjdbQueryRunnner = this.tooljetDbManager.connection.createQueryRunner();
    await tjdbQueryRunnner.connect();
    const queryRunner = this.manager.connection.createQueryRunner();
    await queryRunner.connect();
    await queryRunner.startTransaction();
    try {
      const columnNames = internalTable.configurations.columns.column_names;
      const columnConfigurations = internalTable.configurations.columns.configurations;
      const columnUuid = columnNames[column['column_name']];
      delete columnNames[column['column_name']];
      delete columnConfigurations[columnUuid];
      const configurations = {
        columns: {
          column_names: columnNames,
          configurations: columnConfigurations,
        },
      };
      await queryRunner.manager.update(InternalTable, { id: internalTable.id }, { configurations });
      const result = await tjdbQueryRunnner.dropColumn(internalTable.id, column['column_name']);
      await queryRunner.commitTransaction();
      await this.tooljetDbManager.query("NOTIFY pgrst, 'reload schema'");
      await queryRunner.release();
      return result;
    } catch (error) {
      await queryRunner.rollbackTransaction();
      await queryRunner.release();
      throw new TooljetDatabaseError(error.message, { origin: 'drop_column', internalTables: [internalTable] }, error);
    } finally {
      await tjdbQueryRunnner.release();
    }
  }

  private async joinTable(organizationId: string, params: Record<string, unknown>) {
    const { joinQueryJson } = params;
    if (!Object.keys(joinQueryJson).length) throw new BadRequestException("Input can't be empty");

    // Gathering tables used, from Join coditions
    const tableSet = new Set();
    const joinOptions = joinQueryJson?.['joins'];
    (joinOptions || []).forEach((join) => {
      const { table, conditions } = join;
      tableSet.add(table);
      conditions?.conditionsList?.forEach((condition) => {
        const { leftField, rightField } = condition;
        if (leftField?.table) {
          tableSet.add(leftField?.table);
        }
        if (rightField?.table) {
          tableSet.add(rightField?.table);
        }
      });
    });

    const tables = [...tableSet].map((tableId: string) => ({
      name: tableId,
      type: 'Table',
    }));

    if (!tables?.length) throw new BadRequestException('Tables are not chosen');

    const tableIdList: Array<string> = tables
      .filter((table) => table.type === 'Table')
      .map((filteredTable) => filteredTable.name);

    const internalTables = await this.findOrFailInternalTableFromTableId(tableIdList, organizationId);
    const internalTableIdToNameMap = tableIdList.reduce((acc, tableId) => {
      return {
        ...acc,
        [tableId]: internalTables.find((table) => table.id === tableId).tableName,
      };
    }, {});

    try {
      const queryBuilder = this.buildJoinQuery(joinQueryJson, internalTableIdToNameMap);
      return await queryBuilder.getRawMany();
    } catch (error) {
      const errorObj = new QueryFailedError(error, [], error);
      throw new TooljetDatabaseError(
        error.message,
        {
          origin: 'join_tables',
          internalTables: internalTables,
        },
        errorObj
      );
    }
  }

  private buildJoinQuery(queryJson, internalTableIdToNameMap): SelectQueryBuilder<any> {
    const queryBuilder: SelectQueryBuilder<any> = this.tooljetDbManager.createQueryBuilder();

    // Mandatory attributes
    if (isEmpty(queryJson.fields) && isEmpty(queryJson.aggregates))
      throw new BadRequestException('The Select and Aggregate statement is not present.');
    if (isEmpty(queryJson.from)) throw new BadRequestException('From table is not selected.');

    // Building `SELECT` statement with aliased column names
    if (!isEmpty(queryJson.fields) && isEmpty(queryJson.aggregates)) {
      queryJson.fields.forEach((field) => {
        const fieldName = `"${internalTableIdToNameMap[field.table]}"."${field.name}"`;
        const fieldAlias = `${internalTableIdToNameMap[field.table]}_${field.name}`;
        queryBuilder.addSelect(fieldName, fieldAlias);
      });
    }

    // Building `AGGREGATE` statement :
    if (!isEmpty(queryJson.aggregates)) {
      Object.entries(queryJson.aggregates).forEach(([_key, aggregateParams]) => {
        const { aggFx, column, table_id: tableId } = aggregateParams as any;
        const allowedAggFunctions = ['sum', 'count'];
        if (!allowedAggFunctions.includes(aggFx)) {
          throw new BadRequestException('Invalid aggregate function');
        }
        queryBuilder.addSelect(
          `${AggregateFunctions[aggFx]}(${internalTableIdToNameMap[tableId]}.${column})`,
          `${internalTableIdToNameMap[tableId]}_${column}_${aggFx}`
        );
      });
    }

    // Building `GROUP_BY` statement :
    if (!isEmpty(queryJson.group_by)) {
      Object.entries(queryJson.group_by).forEach(([groupByTableId, groupByColumList]: [string, Array<string>]) => {
        if (!isEmpty(groupByColumList)) {
          groupByColumList.forEach((groupByColum) => {
            // The 'SELECT' statement needs to have 'GROUP_BY' columns added.
            queryBuilder.addSelect(
              `${internalTableIdToNameMap[groupByTableId]}.${groupByColum}`,
              `${internalTableIdToNameMap[groupByTableId]}_${groupByColum}`
            );

            // Building `GROUP_BY` statement
            queryBuilder.addGroupBy(`${internalTableIdToNameMap[groupByTableId]}.${groupByColum}`);
          });
        }
      });
    }

    // from table
    queryBuilder.from(queryJson.from.name, internalTableIdToNameMap[queryJson.from.name]);

    // join tables with conditions
    queryJson.joins.forEach((join) => {
      const joinAlias = internalTableIdToNameMap[join.table];
      const conditions = this.constructFilterConditions(join.conditions, internalTableIdToNameMap);

      const joinFunction = queryBuilder[camelCase(join.joinType) + 'Join'];
      joinFunction.call(queryBuilder, join.table, joinAlias, conditions.query, conditions.params);
    });

    // conditions
    if (queryJson.conditions) {
      const conditions = this.constructFilterConditions(queryJson.conditions, internalTableIdToNameMap);
      queryBuilder.where(conditions.query, conditions.params);
    }

    // order by
    if (queryJson.order_by) {
      queryJson.order_by.forEach((order) => {
        const orderByColumn = `"${internalTableIdToNameMap[order.table]}"."${order.columnName}"`;
        queryBuilder.addOrderBy(orderByColumn, order.direction as 'ASC' | 'DESC');
      });
    }
    // limit and offset
    if (queryJson.limit) queryBuilder.limit(parseInt(queryJson.limit, 10));
    if (queryJson.offset) queryBuilder.offset(parseInt(queryJson.offset, 10));

    return queryBuilder;
  }

  private constructFilterConditions(conditions, internalTableIdToNameMap) {
    let conditionString = '';
    const conditionParams = {};

    const maybeParameterizeValue = (operator, paramName, value) => {
      switch (operator) {
        case 'IS':
          if (value !== 'NULL' && value !== 'NOT NULL') {
            throw new BadRequestException('Invalid value for IS operator. Allowed values are NULL or NOT NULL.');
          }
          return value;
        case 'IN':
          if (!Array.isArray(value)) {
            throw new BadRequestException('Invalid value for IN operator. Expected an array.');
          }
          return `(:...${paramName})`;
        default:
          return `:${paramName}`;
      }
    };

    conditions.conditionsList.forEach((condition, index) => {
      const paramName = `${condition.leftField.columnName}_${index}`;

      const leftField =
        condition.leftField.type == 'Column'
          ? `"${internalTableIdToNameMap[condition.leftField.table]}"."${condition.leftField.columnName}"`
          : `${condition.leftField.columnName}`;

      const rightField =
        condition.rightField.type == 'Column'
          ? `"${internalTableIdToNameMap[condition.rightField.table]}"."${condition.rightField.columnName}"`
          : maybeParameterizeValue(condition.operator, paramName, condition.rightField.value);

      conditionString += `${leftField} ${condition.operator} ${rightField}`;

      conditionParams[paramName] = condition.rightField.value;

      if (index < conditions.conditionsList.length - 1) {
        conditionString += ` ${conditions.operator} `;
      }
    });

    return { query: `(${conditionString})`, params: conditionParams };
  }

  private async findOrFailInternalTableFromTableId(requestedTableIdList: Array<string>, organizationId: string) {
    const internalTables = await this.manager.find(InternalTable, {
      where: {
        organizationId,
        id: In(requestedTableIdList),
      },
    });

    const obtainedTableNames = internalTables.map((t) => t.id);
    const tableNamesNotInOrg = requestedTableIdList.filter((tableId) => !obtainedTableNames.includes(tableId));

    if (isEmpty(tableNamesNotInOrg)) return internalTables;

    throw new NotFoundException('Some tables are not found');
  }

  private async editColumn(organizationId: string, params) {
    const { table_name: tableName, column, foreign_key_id_to_delete } = params;
    const internalTable = await this.manager.findOne(InternalTable, {
      where: { organizationId, tableName },
    });

    if (!internalTable) throw new NotFoundException('Internal table not found: ' + tableName);

    const tjdbQueryRunner = this.tooljetDbManager.connection.createQueryRunner();
    await tjdbQueryRunner.connect();
    await tjdbQueryRunner.startTransaction();
    const queryRunner = this.manager.connection.createQueryRunner();
    await queryRunner.connect();
    await queryRunner.startTransaction();

    try {
      const columnNames = internalTable.configurations.columns.column_names;
      const columnConfigurations = internalTable.configurations.columns.configurations;
      const columnUuid = columnNames[column.column_name];
      columnConfigurations[columnUuid] = { ...columnConfigurations[columnUuid], ...(column?.configurations || {}) };
      if (column?.new_column_name) {
        columnNames[column.new_column_name] = columnUuid;
        delete columnNames[column.column_name];
      }

      const configurations = {
        columns: {
          column_names: columnNames,
          configurations: columnConfigurations,
        },
      };

      await queryRunner.manager.update(InternalTable, { id: internalTable.id }, { configurations });

      if (foreign_key_id_to_delete) await tjdbQueryRunner.dropForeignKey(internalTable.id, foreign_key_id_to_delete);
      await tjdbQueryRunner.changeColumn(
        internalTable.id,
        column.column_name,
        new TableColumn({
          name: column.column_name,
          type: column['data_type'],
          ...(column['column_default'] && {
            default:
              column['data_type'] === 'character varying'
                ? this.addQuotesIfString(column['column_default'])
                : column['column_default'],
          }),
          isNullable: !column?.constraints_type.is_not_null || false,
          isUnique: column?.constraints_type.is_unique || false,
          isPrimary: column?.constraints_type.is_primary_key || false,
        })
      );

      if (column?.column_name && column?.new_column_name) {
        await tjdbQueryRunner.renameColumn(internalTable.id, column?.column_name, column?.new_column_name);
      }

      await tjdbQueryRunner.commitTransaction();
      await queryRunner.commitTransaction();
      await this.tooljetDbManager.query("NOTIFY pgrst, 'reload schema'");
      await tjdbQueryRunner.release();
      await queryRunner.release();
    } catch (error) {
      await tjdbQueryRunner.rollbackTransaction();
      await tjdbQueryRunner.release();
      await queryRunner.rollbackTransaction();
      await queryRunner.release();
      throw new TooljetDatabaseError(error.message, { origin: 'edit_column', internalTables: [internalTable] }, error);
    }
  }

  private prepareColumnListForCreateTable(columns) {
    const columnList = columns.map((column) => {
      const { column_name, constraints_type = {} } = column;
      const is_primary_key_column = constraints_type?.is_primary_key || false;

      const prepareDataTypeAndDefault = (column): { data_type: SupportedDataTypes; column_default: unknown } => {
        const { data_type, column_default = undefined } = column;
        const isSerial = () => data_type === 'integer' && /^nextval\(/.test(column_default);
        const isCharacterVarying = () => data_type === 'character varying';
        const isTimestampWithTimeZone = () => data_type === 'timestamp with time zone';

        if (isSerial()) return { data_type: 'serial', column_default: undefined };
        if (isCharacterVarying()) return { data_type, column_default: this.addQuotesIfString(column_default) };
        if (isTimestampWithTimeZone()) return { data_type, column_default: this.addQuotesIfMissing(column_default) };

        return { data_type, column_default };
      };

      const { data_type, column_default } = prepareDataTypeAndDefault(column);

      return {
        name: column_name,
        type: data_type,
        default: column_default,
        isNullable: constraints_type?.is_not_null ? false : true,
        isUnique: constraints_type?.is_unique && !is_primary_key_column ? true : false,
      };
    });
    return columnList;
  }

  private prepareForeignKeyDetailsJSON(foreign_keys, referenced_tables_info) {
    if (!foreign_keys.length) return [];
    const foreignKeyList = foreign_keys.map((foreignKeyDetail) => {
      const {
        column_names,
        referenced_table_name,
        referenced_column_names,
        on_delete = '',
        on_update = '',
      } = foreignKeyDetail;

      return {
        columnNames: column_names,
        referencedTableName: referenced_tables_info[referenced_table_name],
        referencedColumnNames: referenced_column_names,
        ...(on_delete && { onDelete: on_delete }),
        ...(on_update && { onUpdate: on_update }),
      };
    });
    return foreignKeyList;
  }

  // Method to check : Tables mentioned in Foreignkey is valid or not ( based on 'type' of input logic differs)
  private async fetchAndCheckIfValidForeignKeyTables(
    referenced_table_list,
    organisation_id,
    type: 'TABLEID' | 'TABLENAME',
    manager: EntityManager = this.manager
  ) {
    const valid_referenced_table_details = await manager.find(InternalTable, {
      where: {
        organizationId: organisation_id,
        ...(type === 'TABLENAME' && { tableName: In(referenced_table_list) }),
        ...(type === 'TABLEID' && { id: In(referenced_table_list) }),
      },
      select: ['tableName', 'id'],
    });

    const referenced_tables_info = {};
    const validReferencedTableSet = new Set(
      valid_referenced_table_details.map((referenced_table_detail) => {
        if (type === 'TABLEID') {
          referenced_tables_info[referenced_table_detail.id] = referenced_table_detail.tableName;
          return referenced_table_detail.id;
        }
        referenced_tables_info[referenced_table_detail.tableName] = referenced_table_detail.id;
        return referenced_table_detail.tableName;
      })
    );

    const invalid_tables = [];
    const is_all_tables_exist = referenced_table_list.every((referenced_table) => {
      if (validReferencedTableSet.has(referenced_table)) return true;
      invalid_tables.push(referenced_table);
      return false;
    });

    if (!is_all_tables_exist) {
      const errorMessage =
        type === 'TABLEID'
          ? 'Some tables used in Foreign key was not found'
          : `Tables: ${invalid_tables.join(',')} - used for Foreign key reference was not found`;
      throw new BadRequestException(errorMessage);
    }
    return referenced_tables_info;
  }

  private async createForeignKey(
    organizationId: string,
    params,
    connectionManagers: Record<string, EntityManager> = { appManager: this.manager, tjdbManager: this.tooljetDbManager }
  ) {
    const { table_name, foreign_keys } = params;
    const { appManager, tjdbManager } = connectionManagers;
    if (!foreign_keys?.length) throw new BadRequestException('Foreign key details are missing');
    const internalTable = await appManager.findOne(InternalTable, {
      where: { organizationId: organizationId, tableName: table_name },
    });
    if (!internalTable) throw new NotFoundException('Internal table not found: ' + table_name);

    let referenced_tables_info = {};
    const referenced_table_list = foreign_keys.map((foreign_key) => foreign_key.referenced_table_name);
    referenced_tables_info = await this.fetchAndCheckIfValidForeignKeyTables(
      referenced_table_list,
      organizationId,
      'TABLENAME',
      appManager
    );

    const isFKfromCompositePK = await this.checkIfForeignKeyReferencedColumnsAreFromCompositePrimaryKey(
      foreign_keys,
      organizationId,
      connectionManagers
    );

    if (isFKfromCompositePK)
      throw new ConflictException(
        'Foreign key cannot be created as the referenced column is in the composite primary key.'
      );

    const tjdbQueryRunner = tjdbManager?.queryRunner || tjdbManager.connection.createQueryRunner();
    await tjdbQueryRunner.connect();
    await tjdbQueryRunner.startTransaction();
    try {
      const foreignKeys = this.prepareForeignKeyDetailsJSON(foreign_keys, referenced_tables_info).map(
        (foreignkeydetail) => new TableForeignKey({ ...foreignkeydetail })
      );
      await tjdbQueryRunner.createForeignKeys(internalTable.id, foreignKeys);
      await tjdbQueryRunner.commitTransaction();
      await this.tooljetDbManager.query("NOTIFY pgrst, 'reload schema'");
      //@ts-expect-error queryRunner has property transactionDepth which is not defined in type EntityManager
      if (!tjdbQueryRunner?.transactionDepth || tjdbQueryRunner.transactionDepth < 1) await tjdbQueryRunner.release();

      return { statusCode: 200, message: 'Foreign key relation created successfully!' };
    } catch (err) {
      await tjdbQueryRunner.rollbackTransaction();
      await tjdbQueryRunner.release();

      const referencedColumnInfoForError = Object.entries(referenced_tables_info).map(
        ([tableName, tableId]): { id: string; tableName: string } => {
          return {
            id: tableId as string,
            tableName: tableName,
          };
        }
      );

      throw new TooljetDatabaseError(
        err.message,
        {
          origin: 'create_foreign_key',
          internalTables: [internalTable, ...referencedColumnInfoForError],
        },
        err
      );
    }
  }

  private async updateForeignKey(organizationId: string, params) {
    const { table_name, foreign_key_id, foreign_keys } = params;
    if (!foreign_key_id) throw new BadRequestException('Foreign key id is mandatory');
    if (!foreign_keys?.length) throw new BadRequestException('Foreign key details are missing');

    const internalTable = await this.manager.findOne(InternalTable, {
      where: { organizationId: organizationId, tableName: table_name },
    });
    if (!internalTable) throw new NotFoundException('Internal table not found: ' + table_name);

    let referenced_tables_info = {};
    const referenced_table_list = foreign_keys.map((foreign_key) => foreign_key.referenced_table_name);
    referenced_tables_info = await this.fetchAndCheckIfValidForeignKeyTables(
      referenced_table_list,
      organizationId,
      'TABLENAME'
    );

    const isFKfromCompositePK = await this.checkIfForeignKeyReferencedColumnsAreFromCompositePrimaryKey(
      foreign_keys,
      organizationId
    );

    if (isFKfromCompositePK)
      throw new ConflictException(
        'Foreign key cannot be created as the referenced column is in the composite primary key.'
      );

    const tjdbQueryRunner = this.tooljetDbManager.connection.createQueryRunner();
    await tjdbQueryRunner.connect();
    await tjdbQueryRunner.startTransaction();

    try {
      await tjdbQueryRunner.dropForeignKey(internalTable.id, foreign_key_id);

      const foreignKeys = this.prepareForeignKeyDetailsJSON(foreign_keys, referenced_tables_info).map(
        (foreignkeydetail) => new TableForeignKey({ ...foreignkeydetail })
      );
      await tjdbQueryRunner.createForeignKeys(internalTable.id, foreignKeys);

      await tjdbQueryRunner.commitTransaction();
      await this.tooljetDbManager.query("NOTIFY pgrst, 'reload schema'");
      await tjdbQueryRunner.release();
      return { statusCode: 200, message: 'Foreign key relation created successfully!' };
    } catch (err) {
      await tjdbQueryRunner.rollbackTransaction();
      await tjdbQueryRunner.release();
      const referencedColumnInfoForError = Object.entries(referenced_tables_info).map(
        ([tableName, tableId]): { id: string; tableName: string } => {
          return {
            id: tableId as string,
            tableName: tableName,
          };
        }
      );

      throw new TooljetDatabaseError(
        err.message,
        {
          origin: 'update_foreign_key',
          internalTables: [internalTable, ...referencedColumnInfoForError],
        },
        err
      );
    }
  }

  private async deleteForeignKey(organizationId: string, params) {
    const { table_name, foreign_key_id } = params;
    const internalTable = await this.manager.findOne(InternalTable, {
      where: { organizationId: organizationId, tableName: table_name },
    });
    if (!internalTable) throw new NotFoundException('Internal table not found: ' + table_name);
    try {
      const tjdbQueryRunner = this.tooljetDbManager.connection.createQueryRunner();
      await tjdbQueryRunner.connect();
      await tjdbQueryRunner.dropForeignKey(internalTable.id, foreign_key_id);
      await this.tooljetDbManager.query("NOTIFY pgrst, 'reload schema'");
      return { statusCode: 200, message: 'Foreign key relation deleted successfully!' };
    } catch (error) {
      throw new TooljetDatabaseError(
        error.message,
        {
          origin: 'delete_foreign_key',
          internalTables: [internalTable],
        },
        error
      );
    }
  }

  private async checkIfForeignKeyReferencedColumnsAreFromCompositePrimaryKey(
    foreignKeys,
    organizationId,
    connectionManagers: Record<string, EntityManager> = { appManager: this.manager, tjdbManager: this.tooljetDbManager }
  ) {
    if (!foreignKeys.length) return;
    let isFKfromCompositePK = false;
    for (const foreignKeyDetails of foreignKeys) {
      const { referenced_table_name = '', referenced_column_names = [] } = foreignKeyDetails;
      const referencedTableMetaData = await this.viewTable(
        organizationId,
        { table_name: referenced_table_name },
        connectionManagers
      );
      const { columns = [] } = referencedTableMetaData;
      const pkColumnList = [];

      if (columns.length) {
        columns.forEach((column: any) => {
          const { constraints_type = {} } = column;
          if (constraints_type?.is_primary_key) pkColumnList.push(column.column_name);
        });
      }

      if (
        pkColumnList.length > 1 &&
        referenced_column_names.some((referencedColumnName) => pkColumnList.includes(referencedColumnName))
      ) {
        isFKfromCompositePK = true;
      }
    }
    return isFKfromCompositePK;
  }
}<|MERGE_RESOLUTION|>--- conflicted
+++ resolved
@@ -34,7 +34,6 @@
   on_update: string;
 };
 
-<<<<<<< HEAD
 export type SupportedDataTypes =
   | 'character varying'
   | 'integer'
@@ -43,14 +42,11 @@
   | 'double precision'
   | 'boolean'
   | 'timestamp with time zone';
-=======
+
 enum AggregateFunctions {
   sum = 'SUM',
   count = 'COUNT',
 }
-
-export type SupportedDataTypes = 'character varying' | 'integer' | 'bigint' | 'serial' | 'double precision' | 'boolean';
->>>>>>> 056d23dd
 
 // Patching TypeORM SelectQueryBuilder to handle for right and full outer joins
 declare module 'typeorm' {
