import { BadRequestException, HttpException, Injectable, NotFoundException, Optional } from '@nestjs/common';
import { EntityManager, In, ObjectLiteral, QueryFailedError, SelectQueryBuilder, TypeORMError } from 'typeorm';
import { InjectEntityManager } from '@nestjs/typeorm';
import { InternalTable } from 'src/entities/internal_table.entity';
import { LicenseService } from './license.service';
import { LICENSE_FIELD, LICENSE_LIMIT, LICENSE_LIMITS_LABEL } from 'src/helpers/license.helper';
import { generatePayloadForLimits } from 'src/helpers/utils.helper';
import { isString, isEmpty, camelCase } from 'lodash';
import { EventEmitter2 } from '@nestjs/event-emitter';
import { ActionTypes, ResourceTypes } from 'src/entities/audit_log.entity';

export type TableColumnSchema = {
  column_name: string;
  data_type: SupportedDataTypes;
  column_default: string | null;
  character_maximum_length: number | null;
  numeric_precision: number | null;
  is_nullable: 'YES' | 'NO';
  constraint_type: string | null;
  keytype: string | null;
};

export type SupportedDataTypes = 'character varying' | 'integer' | 'bigint' | 'serial' | 'double precision' | 'boolean';

// Patching TypeORM SelectQueryBuilder to handle for right and full outer joins
declare module 'typeorm' {
  // eslint-disable-next-line @typescript-eslint/no-unused-vars
  interface SelectQueryBuilder<Entity> {
    rightJoin(entityOrProperty: string, alias: string, condition?: string, parameters?: ObjectLiteral): this;
    fullOuterJoin(entityOrProperty: string, alias: string, condition?: string, parameters?: ObjectLiteral): this;
  }
}

SelectQueryBuilder.prototype.rightJoin = function (entityOrProperty, alias, condition, parameters) {
  this.join('RIGHT', entityOrProperty, alias, condition, parameters);
  return this;
};

SelectQueryBuilder.prototype.fullOuterJoin = function (entityOrProperty, alias, condition, parameters) {
  this.join('FULL OUTER', entityOrProperty, alias, condition, parameters);
  return this;
};

@Injectable()
export class TooljetDbService {
  constructor(
    private readonly manager: EntityManager,
    @Optional()
    @InjectEntityManager('tooljetDb')
    private readonly tooljetDbManager: EntityManager,
    private eventEmitter: EventEmitter2,
    private licenseService: LicenseService
  ) {}

  async perform(organizationId: string, action: string, params = {}) {
    switch (action) {
      case 'view_tables':
        return await this.viewTables(organizationId);
      case 'view_table':
        return await this.viewTable(organizationId, params);
      case 'create_table':
        return await this.createTable(organizationId, params);
      case 'drop_table':
        return await this.dropTable(organizationId, params);
      case 'add_column':
        return await this.addColumn(organizationId, params);
      case 'drop_column':
        return await this.dropColumn(organizationId, params);
      case 'rename_table':
        return await this.renameTable(organizationId, params);
      case 'join_tables':
        return await this.joinTable(organizationId, params);
      default:
        throw new BadRequestException('Action not defined');
    }
  }

  private async viewTable(organizationId: string, params): Promise<TableColumnSchema[]> {
    const { table_name: tableName, id: id } = params;

    const internalTable = await this.manager.findOne(InternalTable, {
      where: {
        organizationId,
        ...(tableName && { tableName }),
        ...(id && { id }),
      },
    });

    if (!internalTable) throw new NotFoundException('Internal table not found: ' + tableName);

    return await this.tooljetDbManager.query(
      `
        SELECT c.COLUMN_NAME, c.DATA_TYPE, 
              CASE 
                  WHEN pk.CONSTRAINT_TYPE = 'PRIMARY KEY' 
                      THEN c.Column_default 
                  WHEN c.Column_default LIKE '%::%' 
                      THEN replace(substring(c.Column_default from '^''?(.*?)''?::'), '''', '')
                  ELSE c.Column_default 
              END AS Column_default, 
              c.character_maximum_length, c.numeric_precision, c.is_nullable, 
              pk.CONSTRAINT_TYPE,
              CASE 
                  WHEN pk.COLUMN_NAME IS NOT NULL THEN 'PRIMARY KEY' 
                  ELSE '' 
              END AS KeyType
        FROM INFORMATION_SCHEMA.COLUMNS c
        LEFT JOIN (
                  SELECT ku.TABLE_CATALOG,ku.TABLE_SCHEMA,ku.TABLE_NAME,ku.COLUMN_NAME, tc.CONSTRAINT_TYPE
                  FROM INFORMATION_SCHEMA.TABLE_CONSTRAINTS AS tc
                  INNER JOIN INFORMATION_SCHEMA.KEY_COLUMN_USAGE AS ku
                      ON tc.CONSTRAINT_NAME = ku.CONSTRAINT_NAME
                ) pk
        ON  c.TABLE_CATALOG = pk.TABLE_CATALOG
                  AND c.TABLE_SCHEMA = pk.TABLE_SCHEMA
                  AND c.TABLE_NAME = pk.TABLE_NAME
                  AND c.COLUMN_NAME = pk.COLUMN_NAME
        WHERE c.TABLE_NAME = '${internalTable.id}'
        ORDER BY c.TABLE_SCHEMA,c.TABLE_NAME, c.ORDINAL_POSITION;
      `
    );
  }

  private async viewTables(organizationId: string) {
    return await this.manager.find(InternalTable, {
      where: { organizationId },
      select: ['id', 'tableName'],
      order: { tableName: 'ASC' },
    });
  }

  private addQuotesIfString(value) {
    if (isString(value)) return `'${value}'`;
    return value;
  }

  private async createTable(organizationId: string, params) {
    let primaryKeyExist = false;

    // primary keys are only supported as serial type
    params.columns = params.columns.map((column) => {
      if (column['constraint_type'] === 'PRIMARY KEY') {
        primaryKeyExist = true;
        return { ...column, data_type: 'serial', column_default: null };
      }
      return column;
    });

    if (!primaryKeyExist) {
      throw new BadRequestException();
    }

    const {
      table_name: tableName,
      columns: [column, ...restColumns],
    } = params;

    const queryRunner = this.manager.connection.createQueryRunner();
    await queryRunner.connect();
    await queryRunner.startTransaction();

    try {
      const internalTable = queryRunner.manager.create(InternalTable, {
        tableName,
        organizationId,
      });
      await queryRunner.manager.save(internalTable);

      const createTableString = `CREATE TABLE "${internalTable.id}" `;
      let query = `${column['column_name']} ${column['data_type']}`;
      if (column['column_default']) query += ` DEFAULT ${this.addQuotesIfString(column['column_default'])}`;
      if (column['constraint_type']) query += ` ${column['constraint_type']}`;

      if (restColumns)
        for (const col of restColumns) {
          query += `, ${col['column_name']} ${col['data_type']}`;
          if (col['column_default']) query += ` DEFAULT ${this.addQuotesIfString(col['column_default'])}`;
          if (col['constraint_type']) query += ` ${col['constraint_type']}`;
        }

      // if tooljetdb query fails in this connection, we must rollback internal table
      // created in the other connection
      await this.tooljetDbManager.query(createTableString + '(' + query + ');');

      await queryRunner.commitTransaction();
      return { id: internalTable.id, table_name: tableName };
    } catch (err) {
      await queryRunner.rollbackTransaction();
      throw err;
    } finally {
      await this.tooljetDbManager.query("NOTIFY pgrst, 'reload schema'");
      await queryRunner.release();
    }
  }

  private async dropTable(organizationId: string, params) {
    const { table_name: tableName } = params;
    const internalTable = await this.manager.findOne(InternalTable, {
      where: { organizationId, tableName },
    });

    if (!internalTable) throw new NotFoundException('Internal table not found: ' + tableName);

    const queryRunner = this.manager.connection.createQueryRunner();
    await queryRunner.connect();
    await queryRunner.startTransaction();

    try {
      await queryRunner.manager.delete(InternalTable, { id: internalTable.id });

      const query = `DROP TABLE "${internalTable.id}"`;
      // if tooljetdb query fails in this connection, we must rollback internal table
      // created in the other connection
      await this.tooljetDbManager.query(query);

      await queryRunner.commitTransaction();
      return true;
    } catch (err) {
      await queryRunner.rollbackTransaction();
      throw err;
    } finally {
      await this.tooljetDbManager.query("NOTIFY pgrst, 'reload schema'");
      await queryRunner.release();
    }
  }

  private async renameTable(organizationId: string, params) {
    const { table_name: tableName, new_table_name: newTableName } = params;

    const internalTable = await this.manager.findOne(InternalTable, {
      where: { organizationId, tableName },
    });

    if (!internalTable) throw new NotFoundException('Internal table not found: ' + tableName);

    const newInternalTable = await this.manager.findOne(InternalTable, {
      where: { organizationId, tableName: newTableName },
    });

    if (newInternalTable) throw new BadRequestException('Table name already exists: ' + newTableName);

    await this.manager.update(InternalTable, { id: internalTable.id }, { tableName: newTableName });
  }

  private async addColumn(organizationId: string, params) {
    const { table_name: tableName, column } = params;
    const internalTable = await this.manager.findOne(InternalTable, {
      where: { organizationId, tableName },
    });

    if (!internalTable) throw new NotFoundException('Internal table not found: ' + tableName);

    let query = `ALTER TABLE "${internalTable.id}" ADD ${column['column_name']} ${column['data_type']}`;
    if (column['column_default']) query += ` DEFAULT ${this.addQuotesIfString(column['column_default'])}`;
    if (column['constraint']) query += ` ${column['constraint']};`;

    const result = await this.tooljetDbManager.query(query);
    await this.tooljetDbManager.query("NOTIFY pgrst, 'reload schema'");
    return result;
  }

  private async dropColumn(organizationId: string, params) {
    const { table_name: tableName, column } = params;
    const internalTable = await this.manager.findOne(InternalTable, {
      where: { organizationId, tableName },
    });

    if (!internalTable) throw new NotFoundException('Internal table not found: ' + tableName);

    const query = `ALTER TABLE "${internalTable.id}" DROP COLUMN ${column['column_name']}`;

    const result = await this.tooljetDbManager.query(query);
    await this.tooljetDbManager.query("NOTIFY pgrst, 'reload schema'");
    return result;
  }

  async getTablesLimit() {
    const licenseTerms = await this.licenseService.getLicenseTerms([LICENSE_FIELD.TABLE_COUNT, LICENSE_FIELD.STATUS]);
    return {
      tablesCount: generatePayloadForLimits(
        licenseTerms[LICENSE_FIELD.TABLE_COUNT] !== LICENSE_LIMIT.UNLIMITED
          ? await this.manager.createQueryBuilder(InternalTable, 'internal_table').getCount()
          : 0,
        licenseTerms[LICENSE_FIELD.TABLE_COUNT],
        licenseTerms[LICENSE_FIELD.STATUS],
        LICENSE_LIMITS_LABEL.TABLES
      ),
    };
  }

<<<<<<< HEAD
  private async joinTable(organizationId: string, params) {
    const { joinQueryJson, dataQuery, user } = params;
=======
  private async joinTable(organizationId: string, params: Record<string, any>) {
    const { joinQueryJson } = params;
>>>>>>> bcc52c0f
    if (!Object.keys(joinQueryJson).length) throw new BadRequestException("Input can't be empty");

    // Gathering tables used, from Join coditions
    const tableSet = new Set();
    const joinOptions = joinQueryJson?.['joins'];
    (joinOptions || []).forEach((join) => {
      const { table, conditions } = join;
      tableSet.add(table);
      conditions?.conditionsList?.forEach((condition) => {
        const { leftField, rightField } = condition;
        if (leftField?.table) {
          tableSet.add(leftField?.table);
        }
        if (rightField?.table) {
          tableSet.add(rightField?.table);
        }
      });
    });

    const tables = [...tableSet].map((tableId: string) => ({
      name: tableId,
      type: 'Table',
    }));

    if (!tables?.length) throw new BadRequestException('Tables are not chosen');

    const tableIdList: Array<string> = tables
      .filter((table) => table.type === 'Table')
      .map((filteredTable) => filteredTable.name);

    const internalTables = await this.findOrFailInternalTableFromTableId(tableIdList, organizationId);
    const internalTableIdToNameMap = tableIdList.reduce((acc, tableId) => {
      return {
        ...acc,
        [tableId]: internalTables.find((table) => table.id === tableId).tableName,
      };
    }, {});

    try {
      const queryBuilder = this.buildJoinQuery(joinQueryJson, internalTableIdToNameMap);
      return await queryBuilder.getRawMany();
    } catch (error) {
      // custom error handling - for Query error
      if (error instanceof QueryFailedError || error instanceof TypeORMError) {
        let customErrorMessage: string = error.message;
        Object.entries(internalTableIdToNameMap).forEach(([key, value]) => {
          customErrorMessage = customErrorMessage.replace(key, value as string);
        });
        throw new HttpException(customErrorMessage, 422);
      }
      throw error;
    } finally {
      if (!isEmpty(dataQuery) && !isEmpty(user)) {
        this.eventEmitter.emit('auditLogEntry', {
          userId: user.id,
          organizationId,
          resourceId: dataQuery.id,
          resourceName: dataQuery.name,
          resourceType: ResourceTypes.DATA_QUERY,
          actionType: ActionTypes.DATA_QUERY_RUN,
          metadata: {},
        });
      }
    }
  }

  private buildJoinQuery(queryJson, internalTableIdToNameMap): SelectQueryBuilder<any> {
    const queryBuilder: SelectQueryBuilder<any> = this.tooljetDbManager.createQueryBuilder();

    // mandatory attributes
    if (isEmpty(queryJson.fields)) throw new BadRequestException('Select statement is empty');
    if (isEmpty(queryJson.from)) throw new BadRequestException('From table is not selected');

    // select with aliased column names
    queryJson.fields.forEach((field) => {
      const fieldName = `"${internalTableIdToNameMap[field.table]}"."${field.name}"`;
      const fieldAlias = `${internalTableIdToNameMap[field.table]}_${field.name}`;
      queryBuilder.addSelect(fieldName, fieldAlias);
    });

    // from table
    queryBuilder.from(queryJson.from.name, internalTableIdToNameMap[queryJson.from.name]);

    // join tables with conditions
    queryJson.joins.forEach((join) => {
      const joinAlias = internalTableIdToNameMap[join.table];
      const conditions = this.constructFilterConditions(join.conditions, internalTableIdToNameMap);

      const joinFunction = queryBuilder[camelCase(join.joinType) + 'Join'];
      joinFunction.call(queryBuilder, join.table, joinAlias, conditions.query, conditions.params);
    });

    // conditions
    if (queryJson.conditions) {
      const conditions = this.constructFilterConditions(queryJson.conditions, internalTableIdToNameMap);
      queryBuilder.where(conditions.query, conditions.params);
    }

    // order by
    if (queryJson.order_by) {
      queryJson.order_by.forEach((order) => {
        const orderByColumn = `"${internalTableIdToNameMap[order.table]}"."${order.columnName}"`;
        queryBuilder.addOrderBy(orderByColumn, order.direction as 'ASC' | 'DESC');
      });
    }
    // limit and offset
    if (queryJson.limit) queryBuilder.limit(parseInt(queryJson.limit, 10));
    if (queryJson.offset) queryBuilder.offset(parseInt(queryJson.offset, 10));

    return queryBuilder;
  }

  private constructFilterConditions(conditions, internalTableIdToNameMap) {
    let conditionString = '';
    const conditionParams = {};

    const maybeParameterizeValue = (operator, paramName, value) => {
      switch (operator) {
        case 'IS':
          if (value !== 'NULL' && value !== 'NOT NULL') {
            throw new BadRequestException('Invalid value for IS operator. Allowed values are NULL or NOT NULL.');
          }
          return value;
        case 'IN':
          if (!Array.isArray(value)) {
            throw new BadRequestException('Invalid value for IN operator. Expected an array.');
          }
          return `(:...${paramName})`;
        default:
          return `:${paramName}`;
      }
    };

    conditions.conditionsList.forEach((condition, index) => {
      const paramName = `${condition.leftField.columnName}_${index}`;

      const leftField =
        condition.leftField.type == 'Column'
          ? `"${internalTableIdToNameMap[condition.leftField.table]}"."${condition.leftField.columnName}"`
          : `${condition.leftField.columnName}`;

      const rightField =
        condition.rightField.type == 'Column'
          ? `"${internalTableIdToNameMap[condition.rightField.table]}"."${condition.rightField.columnName}"`
          : maybeParameterizeValue(condition.operator, paramName, condition.rightField.value);

      conditionString += `${leftField} ${condition.operator} ${rightField}`;

      conditionParams[paramName] = condition.rightField.value;

      if (index < conditions.conditionsList.length - 1) {
        conditionString += ` ${conditions.operator} `;
      }
    });

    return { query: `(${conditionString})`, params: conditionParams };
  }

  private async findOrFailInternalTableFromTableId(requestedTableIdList: Array<string>, organizationId: string) {
    const internalTables = await this.manager.find(InternalTable, {
      where: {
        organizationId,
        id: In(requestedTableIdList),
      },
    });

    const obtainedTableNames = internalTables.map((t) => t.id);
    const tableNamesNotInOrg = requestedTableIdList.filter((tableId) => !obtainedTableNames.includes(tableId));

    if (isEmpty(tableNamesNotInOrg)) return internalTables;

    throw new NotFoundException('Some tables are not found');
  }
}<|MERGE_RESOLUTION|>--- conflicted
+++ resolved
@@ -288,13 +288,8 @@
     };
   }
 
-<<<<<<< HEAD
-  private async joinTable(organizationId: string, params) {
+  private async joinTable(organizationId: string, params: Record<string, any>) {
     const { joinQueryJson, dataQuery, user } = params;
-=======
-  private async joinTable(organizationId: string, params: Record<string, any>) {
-    const { joinQueryJson } = params;
->>>>>>> bcc52c0f
     if (!Object.keys(joinQueryJson).length) throw new BadRequestException("Input can't be empty");
 
     // Gathering tables used, from Join coditions
