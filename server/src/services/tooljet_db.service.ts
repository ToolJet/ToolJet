--- conflicted
+++ resolved
@@ -3,9 +3,7 @@
 import { InjectEntityManager } from '@nestjs/typeorm';
 import { InternalTable } from 'src/entities/internal_table.entity';
 import { isString, isEmpty } from 'lodash';
-<<<<<<< HEAD
 import { PostgrestProxyService } from '@services/postgrest_proxy.service';
-=======
 
 export type TableColumnSchema = {
   column_name: string;
@@ -19,7 +17,6 @@
 };
 
 export type SupportedDataTypes = 'character varying' | 'integer' | 'bigint' | 'serial' | 'double precision' | 'boolean';
->>>>>>> dea78173
 
 @Injectable()
 export class TooljetDbService {
@@ -27,12 +24,8 @@
     private readonly manager: EntityManager,
     @Optional()
     @InjectEntityManager('tooljetDb')
-<<<<<<< HEAD
-    private tooljetDbManager: EntityManager,
+    private readonly tooljetDbManager: EntityManager,
     private readonly postgrestProxyService: PostgrestProxyService
-=======
-    private readonly tooljetDbManager: EntityManager
->>>>>>> dea78173
   ) {}
 
   async perform(organizationId: string, action: string, params = {}) {
