--- conflicted
+++ resolved
@@ -16,7 +16,6 @@
 import { LICENSE_FIELD, LICENSE_LIMIT, LICENSE_LIMITS_LABEL } from '@licensing/helper';
 import { generatePayloadForLimits } from 'src/helpers/utils.helper';
 import { isString, isEmpty, camelCase } from 'lodash';
-<<<<<<< HEAD
 import { EventEmitter2 } from '@nestjs/event-emitter';
 import { ActionTypes, ResourceTypes } from 'src/entities/audit_log.entity';
 import {
@@ -36,9 +35,6 @@
 const crypto = require('crypto');
 import {
   PostgrestError,
-=======
-import {
->>>>>>> cc39d229
   TooljetDatabaseColumn,
   TooljetDatabaseDataTypes,
   TooljetDatabaseError,
@@ -46,7 +42,6 @@
   TooljetDbActions,
   TJDB,
 } from 'src/modules/tooljet_db/tooljet-db.types';
-<<<<<<< HEAD
 import { v4 as uuidv4 } from 'uuid';
 import { QueryError } from '@tooljet/plugins/packages/common';
 import { ConfigService } from '@nestjs/config';
@@ -55,8 +50,6 @@
   sum = 'SUM',
   count = 'COUNT',
 }
-=======
->>>>>>> cc39d229
 
 // Patching TypeORM SelectQueryBuilder to handle for right and full outer joins
 declare module 'typeorm' {
@@ -89,7 +82,7 @@
     private eventEmitter: EventEmitter2,
     private licenseService: LicenseService,
     private readonly configService: ConfigService
-  ) {}
+  ) { }
 
   async perform(
     organizationId: string,
@@ -128,7 +121,6 @@
   private async viewTable(
     organizationId: string,
     params,
-<<<<<<< HEAD
     connectionManagers: Record<string, EntityManager> = {
       appManager: this.manager,
       tjdbManager: this.tooljetDbManager,
@@ -138,10 +130,6 @@
     columns: TooljetDatabaseColumn[];
     configurations: any;
   }> {
-=======
-    connectionManagers: Record<string, EntityManager> = { appManager: this.manager, tjdbManager: this.tooljetDbManager }
-  ): Promise<{ foreign_keys: TooljetDatabaseForeignKey[]; columns: TooljetDatabaseColumn[] }> {
->>>>>>> cc39d229
     const { table_name: tableName, id: id } = params;
     const { appManager, tjdbManager } = connectionManagers;
 
@@ -526,11 +514,11 @@
               type: new_column.data_type,
               ...(new_column?.column_default &&
                 new_column.data_type !== 'serial' && {
-                  default:
-                    new_column.data_type === 'character varying'
-                      ? this.addQuotesIfString(new_column.column_default)
-                      : new_column.column_default,
-                }),
+                default:
+                  new_column.data_type === 'character varying'
+                    ? this.addQuotesIfString(new_column.column_default)
+                    : new_column.column_default,
+              }),
               isNullable: !new_column?.constraints_type.is_not_null,
               isUnique: new_column?.constraints_type.is_unique && !is_primary_key_column ? true : false,
               isPrimary: new_column?.constraints_type.is_primary_key || false,
@@ -544,11 +532,11 @@
               type: new_column.data_type,
               ...(new_column?.column_default &&
                 new_column.data_type !== 'serial' && {
-                  default:
-                    new_column.data_type === 'character varying'
-                      ? this.addQuotesIfString(new_column.column_default)
-                      : new_column.column_default,
-                }),
+                default:
+                  new_column.data_type === 'character varying'
+                    ? this.addQuotesIfString(new_column.column_default)
+                    : new_column.column_default,
+              }),
               isNullable: !new_column?.constraints_type.is_not_null,
               isUnique: new_column?.constraints_type.is_unique && !is_primary_key_column ? true : false,
               isPrimary: new_column?.constraints_type.is_primary_key || false,
@@ -558,11 +546,11 @@
               type: new_column.data_type,
               ...(new_column?.column_default &&
                 new_column.data_type !== 'serial' && {
-                  default:
-                    new_column.data_type === 'character varying'
-                      ? this.addQuotesIfString(new_column.column_default)
-                      : new_column.column_default,
-                }),
+                default:
+                  new_column.data_type === 'character varying'
+                    ? this.addQuotesIfString(new_column.column_default)
+                    : new_column.column_default,
+              }),
               isNullable: !new_column?.constraints_type.is_not_null,
               isUnique: new_column?.constraints_type.is_unique && !is_primary_key_column ? true : false,
               isPrimary: new_column?.constraints_type.is_primary_key || false,
@@ -579,11 +567,11 @@
               type: old_column.data_type,
               ...(old_column?.column_default &&
                 old_column.data_type !== 'serial' && {
-                  default:
-                    old_column.data_type === 'character varying'
-                      ? this.addQuotesIfString(old_column.column_default)
-                      : old_column.column_default,
-                }),
+                default:
+                  old_column.data_type === 'character varying'
+                    ? this.addQuotesIfString(old_column.column_default)
+                    : old_column.column_default,
+              }),
               isNullable: !old_column?.constraints_type.is_not_null,
               isUnique: old_column?.constraints_type.is_unique,
               isPrimary: old_column?.constraints_type.is_primary_key || false,
@@ -593,11 +581,11 @@
               type: new_column.data_type,
               ...(new_column?.column_default &&
                 new_column.data_type !== 'serial' && {
-                  default:
-                    new_column.data_type === 'character varying'
-                      ? this.addQuotesIfString(new_column.column_default)
-                      : new_column.column_default,
-                }),
+                default:
+                  new_column.data_type === 'character varying'
+                    ? this.addQuotesIfString(new_column.column_default)
+                    : new_column.column_default,
+              }),
               isNullable: !new_column?.constraints_type.is_not_null,
               isUnique: new_column?.constraints_type.is_unique && !is_primary_key_column ? true : false,
               isPrimary: new_column?.constraints_type.is_primary_key || false,
@@ -1172,7 +1160,6 @@
         const { data_type, column_default = undefined } = column;
         const isSerial = () => data_type === TJDB.integer && /^nextval\(/.test(column_default);
         const isCharacterVarying = () => data_type === TJDB.character_varying;
-<<<<<<< HEAD
         const isTimestampWithTimeZone = () => data_type === TJDB.timestampz;
 
         if (isSerial()) return { data_type: TJDB.serial, column_default: undefined };
@@ -1186,11 +1173,6 @@
             data_type,
             column_default: this.addQuotesIfMissing(column_default),
           };
-=======
-
-        if (isSerial()) return { data_type: TJDB.serial, column_default: undefined };
-        if (isCharacterVarying()) return { data_type, column_default: this.addQuotesIfString(column_default) };
->>>>>>> cc39d229
 
         return { data_type, column_default };
       };
@@ -1208,15 +1190,11 @@
     return columnList;
   }
 
-<<<<<<< HEAD
   private prepareForeignKeyDetailsJSON(
     foreign_keys: TooljetDatabaseForeignKey[],
     referenced_tables_info,
     tenantSchema
   ) {
-=======
-  private prepareForeignKeyDetailsJSON(foreign_keys: TooljetDatabaseForeignKey[], referenced_tables_info) {
->>>>>>> cc39d229
     if (!foreign_keys.length) return [];
     const foreignKeyList = foreign_keys.map((foreignKeyDetail) => {
       const {
