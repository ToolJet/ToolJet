--- conflicted
+++ resolved
@@ -1,1366 +1,499 @@
-import { BadRequestException, Injectable, NotFoundException, Optional, ConflictException } from '@nestjs/common';
-import {
-  EntityManager,
-  In,
-  ObjectLiteral,
-  QueryFailedError,
-  SelectQueryBuilder,
-  Table,
-  TableColumn,
-  TableForeignKey,
-} from 'typeorm';
-import { InjectEntityManager } from '@nestjs/typeorm';
-import { InternalTable } from 'src/entities/internal_table.entity';
-import { isString, isEmpty, camelCase } from 'lodash';
-<<<<<<< HEAD
-import { PostgrestError, TooljetDatabaseError, TooljetDbActions } from 'src/modules/tooljet_db/tooljet-db.types';
-import { v4 as uuidv4 } from 'uuid';
-import { QueryError } from '@tooljet/plugins/packages/common';
-
-export type TableColumnSchema = {
-  column_name: string;
-  data_type: SupportedDataTypes;
-  column_default: string | null;
-  character_maximum_length: number | null;
-  numeric_precision: number | null;
-  is_nullable: 'YES' | 'NO';
-  constraint_type: string | null;
-  keytype: string | null;
-};
-
-export type ForeignKeyDetails = {
-  column_names: Array<string>;
-  referenced_table_name: string;
-  referenced_column_names: Array<string>;
-  on_delete: string;
-  on_update: string;
-};
-
-export type SupportedDataTypes =
-  | 'character varying'
-  | 'integer'
-  | 'bigint'
-  | 'serial'
-  | 'double precision'
-  | 'boolean'
-  | 'timestamp with time zone';
-
-enum AggregateFunctions {
-  sum = 'SUM',
-  count = 'COUNT',
-}
-=======
-import {
-  TooljetDatabaseColumn,
-  TooljetDatabaseDataTypes,
-  TooljetDatabaseError,
-  TooljetDatabaseForeignKey,
-  TooljetDbActions,
-  TJDB,
-} from 'src/modules/tooljet_db/tooljet-db.types';
->>>>>>> d3457d89
-
-// Patching TypeORM SelectQueryBuilder to handle for right and full outer joins
-declare module 'typeorm' {
-  // eslint-disable-next-line @typescript-eslint/no-unused-vars
-  interface SelectQueryBuilder<Entity> {
-    rightJoin(entityOrProperty: string, alias: string, condition?: string, parameters?: ObjectLiteral): this;
-    fullOuterJoin(entityOrProperty: string, alias: string, condition?: string, parameters?: ObjectLiteral): this;
-  }
-}
-
-SelectQueryBuilder.prototype.rightJoin = function (entityOrProperty, alias, condition, parameters) {
-  this.join('RIGHT', entityOrProperty, alias, condition, parameters);
-  return this;
-};
-
-SelectQueryBuilder.prototype.fullOuterJoin = function (entityOrProperty, alias, condition, parameters) {
-  this.join('FULL OUTER', entityOrProperty, alias, condition, parameters);
-  return this;
-};
+import { Injectable } from '@nestjs/common';
+import { InjectRepository } from '@nestjs/typeorm';
+import { User } from '../entities/user.entity';
+import { FilesService } from '../services/files.service';
+import { App } from 'src/entities/app.entity';
+import { createQueryBuilder, EntityManager, getRepository, In, Repository } from 'typeorm';
+import { AppGroupPermission } from 'src/entities/app_group_permission.entity';
+import { UserGroupPermission } from 'src/entities/user_group_permission.entity';
+import { GroupPermission } from 'src/entities/group_permission.entity';
+import { BadRequestException } from '@nestjs/common';
+import { cleanObject, dbTransactionWrap } from 'src/helpers/utils.helper';
+import { CreateFileDto } from '@dto/create-file.dto';
+import { WORKSPACE_USER_STATUS } from 'src/helpers/user_lifecycle';
+import { Organization } from 'src/entities/organization.entity';
+const uuid = require('uuid');
+const bcrypt = require('bcrypt');
 
 @Injectable()
-export class TooljetDbService {
+export class UsersService {
   constructor(
-    private readonly manager: EntityManager,
-    // TODO: remove optional decorator when
-    // ENABLE_TOOLJET_DB flag is deprecated
-    @Optional()
-    @InjectEntityManager('tooljetDb')
-    private readonly tooljetDbManager: EntityManager
+    private readonly filesService: FilesService,
+    @InjectRepository(User)
+    private usersRepository: Repository<User>,
+    @InjectRepository(App)
+    private appsRepository: Repository<App>,
+    @InjectRepository(Organization)
+    private organizationsRepository: Repository<Organization>
   ) {}
 
-  async perform(
+  async getCount(): Promise<number> {
+    return this.usersRepository.count();
+  }
+
+  async getAppOrganizationDetails(app: App): Promise<Organization> {
+    return this.organizationsRepository.findOneOrFail({
+      select: ['id', 'slug'],
+      where: { id: app.organizationId },
+    });
+  }
+
+  async findOne(where = {}): Promise<User> {
+    return this.usersRepository.findOne({ where });
+  }
+
+  async findByEmail(
+    email: string,
+    organizationId?: string,
+    status?: string | Array<string>,
+    manager?: EntityManager
+  ): Promise<User> {
+    return await dbTransactionWrap(async (manager: EntityManager) => {
+      if (!organizationId) {
+        return manager.findOne(User, {
+          where: { email },
+          relations: ['organization'],
+        });
+      } else {
+        const statusList = status
+          ? typeof status === 'object'
+            ? status
+            : [status]
+          : [WORKSPACE_USER_STATUS.ACTIVE, WORKSPACE_USER_STATUS.INVITED, WORKSPACE_USER_STATUS.ARCHIVED];
+        return await manager
+          .createQueryBuilder(User, 'users')
+          .innerJoinAndSelect(
+            'users.organizationUsers',
+            'organization_users',
+            'organization_users.organizationId = :organizationId',
+            { organizationId }
+          )
+          .where('organization_users.status IN(:...statusList)', {
+            statusList,
+          })
+          .andWhere('users.email = :email', { email })
+          .getOne();
+      }
+    }, manager);
+  }
+
+  async findByPasswordResetToken(token: string): Promise<User> {
+    return this.usersRepository.findOne({
+      where: { forgotPasswordToken: token },
+    });
+  }
+
+  async create(
+    userParams: Partial<User>,
     organizationId: string,
-    action: string,
-    params = {},
-    connectionManagers: Record<string, EntityManager> = { appManager: this.manager, tjdbManager: this.tooljetDbManager }
+    groups?: string[],
+    existingUser?: User,
+    isInvite?: boolean,
+    defaultOrganizationId?: string,
+    manager?: EntityManager
+  ): Promise<User> {
+    const { email, firstName, lastName, password, source, status, phoneNumber } = userParams;
+    let user: User;
+
+    await dbTransactionWrap(async (manager: EntityManager) => {
+      if (!existingUser) {
+        user = manager.create(User, {
+          email,
+          firstName,
+          lastName,
+          password,
+          phoneNumber,
+          source,
+          status,
+          invitationToken: isInvite ? uuid.v4() : null,
+          defaultOrganizationId: defaultOrganizationId || organizationId,
+          createdAt: new Date(),
+          updatedAt: new Date(),
+        });
+        await manager.save(user);
+      } else {
+        user = existingUser;
+      }
+      await this.attachUserGroup(groups, organizationId, user.id, manager);
+    }, manager);
+
+    return user;
+  }
+
+  async attachUserGroup(groups, organizationId, userId, manager?: EntityManager) {
+    await dbTransactionWrap(async (manager: EntityManager) => {
+      for (const group of groups) {
+        const orgGroupPermission = await manager.findOne(GroupPermission, {
+          where: {
+            organizationId: organizationId,
+            group: group,
+          },
+        });
+
+        if (!orgGroupPermission) {
+          throw new BadRequestException(`${group} group does not exist for current organization`);
+        }
+        const userGroupPermission = manager.create(UserGroupPermission, {
+          groupPermissionId: orgGroupPermission.id,
+          userId: userId,
+        });
+        await manager.save(userGroupPermission);
+      }
+    }, manager);
+  }
+
+  async update(userId: string, params: any, manager?: EntityManager, organizationId?: string) {
+    const { forgotPasswordToken, password, firstName, lastName, addGroups, removeGroups, source } = params;
+
+    const hashedPassword = password ? bcrypt.hashSync(password, 10) : undefined;
+
+    const updatableParams = {
+      forgotPasswordToken,
+      firstName,
+      lastName,
+      password: hashedPassword,
+      source,
+    };
+
+    // removing keys with undefined values
+    cleanObject(updatableParams);
+
+    return await dbTransactionWrap(async (manager: EntityManager) => {
+      await manager.update(User, userId, updatableParams);
+      const user = await manager.findOne(User, { where: { id: userId } });
+      await this.removeUserGroupPermissionsIfExists(manager, user, removeGroups, organizationId);
+      await this.addUserGroupPermissions(manager, user, addGroups, organizationId);
+      return user;
+    }, manager);
+  }
+
+  async updateUser(userId: string, updatableParams: Partial<User>, manager?: EntityManager) {
+    if (updatableParams.password) {
+      updatableParams.password = bcrypt.hashSync(updatableParams.password, 10);
+    }
+    await dbTransactionWrap(async (manager: EntityManager) => {
+      await manager.update(User, userId, updatableParams);
+    }, manager);
+  }
+
+  async addUserGroupPermissions(manager: EntityManager, user: User, addGroups: string[], organizationId?: string) {
+    const orgId = organizationId || user.defaultOrganizationId;
+    if (addGroups) {
+      const orgGroupPermissions = await this.groupPermissionsForOrganization(orgId);
+
+      for (const group of addGroups) {
+        const orgGroupPermission = orgGroupPermissions.find((permission) => permission.group == group);
+
+        if (!orgGroupPermission) {
+          throw new BadRequestException(`${group} group does not exist for current organization`);
+        }
+        await dbTransactionWrap(async (manager: EntityManager) => {
+          const userGroupPermission = manager.create(UserGroupPermission, {
+            groupPermissionId: orgGroupPermission.id,
+            userId: user.id,
+          });
+          await manager.save(userGroupPermission);
+        }, manager);
+      }
+    }
+  }
+
+  async removeUserGroupPermissionsIfExists(
+    manager: EntityManager,
+    user: User,
+    removeGroups: string[],
+    organizationId?: string
   ) {
-    const actionHandler = this.getActionHandler(action);
-    if (!actionHandler) {
-      throw new BadRequestException('Action not defined');
-    }
-    return await actionHandler.call(this, organizationId, params, connectionManagers);
-  }
-
-  private getActionHandler(action: string): ((organizationId: string, params: any) => Promise<any>) | undefined {
-    const actionHandlers: Partial<Record<TooljetDbActions, (organizationId: string, params: any) => Promise<any>>> = {
-      view_tables: this.viewTables,
-      view_table: this.viewTable,
-      create_table: this.createTable,
-      drop_table: this.dropTable,
-      add_column: this.addColumn,
-      drop_column: this.dropColumn,
-      edit_table: this.editTable,
-      join_tables: this.joinTable,
-      edit_column: this.editColumn,
-      create_foreign_key: this.createForeignKey,
-      update_foreign_key: this.updateForeignKey,
-      delete_foreign_key: this.deleteForeignKey,
-    };
-    return actionHandlers[action];
-  }
-
-  private async viewTable(
-    organizationId: string,
-    params,
-    connectionManagers: Record<string, EntityManager> = { appManager: this.manager, tjdbManager: this.tooljetDbManager }
-<<<<<<< HEAD
-  ): Promise<{ foreign_keys: ForeignKeyDetails[]; columns: TableColumnSchema[]; configurations: any }> {
-=======
-  ): Promise<{ foreign_keys: TooljetDatabaseForeignKey[]; columns: TooljetDatabaseColumn[] }> {
->>>>>>> d3457d89
-    const { table_name: tableName, id: id } = params;
-    const { appManager, tjdbManager } = connectionManagers;
-
-    const internalTable = await appManager.findOne(InternalTable, {
+    const orgId = organizationId || user.defaultOrganizationId;
+    if (removeGroups) {
+      await this.throwErrorIfRemovingLastActiveAdmin(user, removeGroups, orgId);
+      if (removeGroups.includes('all_users')) {
+        throw new BadRequestException('Cannot remove user from default group.');
+      }
+      await dbTransactionWrap(async (manager: EntityManager) => {
+        const groupPermissions = await manager.find(GroupPermission, {
+          group: In(removeGroups),
+          organizationId: orgId,
+        });
+        const groupIdsToMaybeRemove = groupPermissions.map((permission) => permission.id);
+
+        await manager.delete(UserGroupPermission, {
+          groupPermissionId: In(groupIdsToMaybeRemove),
+          userId: user.id,
+        });
+      }, manager);
+    }
+  }
+
+  async throwErrorIfRemovingLastActiveAdmin(user: User, removeGroups: string[] = ['admin'], organizationId: string) {
+    const removingAdmin = removeGroups.includes('admin');
+    if (!removingAdmin) return;
+
+    const result = await createQueryBuilder(User, 'users')
+      .innerJoin('users.groupPermissions', 'group_permissions')
+      .innerJoin('users.organizationUsers', 'organization_users')
+      .where('organization_users.user_id != :userId', { userId: user.id })
+      .andWhere('organization_users.status = :status', { status: WORKSPACE_USER_STATUS.ACTIVE })
+      .andWhere('group_permissions.group = :group', { group: 'admin' })
+      .andWhere('group_permissions.organization_id = :organizationId', {
+        organizationId,
+      })
+      .getCount();
+
+    if (result == 0) throw new BadRequestException('Atleast one active admin is required.');
+  }
+
+  async hasGroup(user: User, group: string, organizationId?: string, manager?: EntityManager): Promise<boolean> {
+    return await dbTransactionWrap(async (manager: EntityManager) => {
+      const result = await manager
+        .createQueryBuilder(GroupPermission, 'group_permissions')
+        .innerJoin('group_permissions.userGroupPermission', 'user_group_permissions')
+        .where('group_permissions.organization_id = :organizationId', {
+          organizationId: organizationId || user.organizationId,
+        })
+        .andWhere('group_permissions.group = :group ', { group })
+        .andWhere('user_group_permissions.user_id = :userId', { userId: user.id })
+        .getCount();
+
+      return result > 0;
+    }, manager);
+  }
+
+  async userCan(user: User, action: string, entityName: string, resourceId?: string): Promise<boolean> {
+    switch (entityName) {
+      case 'App':
+        return await this.canUserPerformActionOnApp(user, action, resourceId);
+
+      case 'User':
+      case 'Plugin':
+      case 'GlobalDataSource':
+        return await this.hasGroup(user, 'admin');
+
+      case 'Thread':
+      case 'Comment':
+        return await this.canUserPerformActionOnApp(user, 'update', resourceId);
+
+      case 'Folder':
+        return await this.canUserPerformActionOnFolder(user, action);
+
+      case 'OrgEnvironmentVariable':
+        return await this.canUserPerformActionOnEnvironmentVariable(user, action);
+
+      case 'OrganizationConstant':
+        return await this.canUserPerformActionOnOrgEnvironmentConstants(user, action);
+
+      default:
+        return false;
+    }
+  }
+
+  async canUserPerformActionOnApp(user: User, action: string, appId?: string): Promise<boolean> {
+    let permissionGrant: boolean;
+
+    switch (action) {
+      case 'create':
+        permissionGrant = this.canAnyGroupPerformAction('appCreate', await this.groupPermissions(user));
+        break;
+      case 'read':
+      case 'update':
+        permissionGrant =
+          this.canAnyGroupPerformAction(action, await this.appGroupPermissions(user, appId)) ||
+          (await this.isUserOwnerOfApp(user, appId));
+        break;
+      case 'delete':
+        permissionGrant =
+          this.canAnyGroupPerformAction('delete', await this.appGroupPermissions(user, appId)) ||
+          this.canAnyGroupPerformAction('appDelete', await this.groupPermissions(user)) ||
+          (await this.isUserOwnerOfApp(user, appId));
+        break;
+      default:
+        permissionGrant = false;
+        break;
+    }
+
+    return permissionGrant;
+  }
+
+  async canUserPerformActionOnFolder(user: User, action: string): Promise<boolean> {
+    let permissionGrant: boolean;
+
+    switch (action) {
+      case 'create':
+        permissionGrant = this.canAnyGroupPerformAction('folderCreate', await this.groupPermissions(user));
+        break;
+      case 'update':
+        permissionGrant = this.canAnyGroupPerformAction('folderUpdate', await this.groupPermissions(user));
+        break;
+      case 'delete':
+        permissionGrant = this.canAnyGroupPerformAction('folderDelete', await this.groupPermissions(user));
+        break;
+      default:
+        permissionGrant = false;
+        break;
+    }
+
+    return permissionGrant;
+  }
+
+  async canUserPerformActionOnEnvironmentVariable(user: User, action: string): Promise<boolean> {
+    let permissionGrant: boolean;
+
+    switch (action) {
+      case 'create':
+        permissionGrant = this.canAnyGroupPerformAction(
+          'orgEnvironmentVariableCreate',
+          await this.groupPermissions(user)
+        );
+        break;
+      case 'update':
+        permissionGrant = this.canAnyGroupPerformAction(
+          'orgEnvironmentVariableUpdate',
+          await this.groupPermissions(user)
+        );
+        break;
+      case 'delete':
+        permissionGrant = this.canAnyGroupPerformAction(
+          'orgEnvironmentVariableDelete',
+          await this.groupPermissions(user)
+        );
+        break;
+      default:
+        permissionGrant = false;
+        break;
+    }
+
+    return permissionGrant;
+  }
+
+  async canUserPerformActionOnOrgEnvironmentConstants(user: User, action: string): Promise<boolean> {
+    let permissionGrant: boolean;
+
+    switch (action) {
+      case 'create':
+      case 'update':
+        permissionGrant = this.canAnyGroupPerformAction(
+          'orgEnvironmentConstantCreate',
+          await this.groupPermissions(user)
+        );
+        break;
+
+      case 'delete':
+        permissionGrant = this.canAnyGroupPerformAction(
+          'orgEnvironmentConstantDelete',
+          await this.groupPermissions(user)
+        );
+        break;
+      default:
+        permissionGrant = false;
+        break;
+    }
+
+    return permissionGrant;
+  }
+
+  async isUserOwnerOfApp(user: User, appId: string): Promise<boolean> {
+    const app: App = await this.appsRepository.findOne({
       where: {
-        organizationId,
-        ...(tableName && { tableName }),
-        ...(id && { id }),
+        id: appId,
+        userId: user.id,
       },
     });
-
-    if (!internalTable) throw new NotFoundException('Internal table not found: ' + tableName);
-
-    let foreign_keys = await tjdbManager.query(`
-      select
-        pgc.confrelid::regclass as referenced_table_name, 
-        pgc.conname as constraint_name,
-        ARRAY(SELECT attname FROM pg_attribute WHERE attrelid = pgc.conrelid AND attnum = any(pgc.conkey)) AS column_names,
-        ARRAY(select attname from pg_attribute where attrelid = pgc.confrelid and attnum = any(pgc.confkey)) as referenced_column_names,
-        case pgc.confupdtype 
-              WHEN 'a' THEN 'NO ACTION'
-              WHEN 'r' THEN 'RESTRICT'
-              WHEN 'c' THEN 'CASCADE'
-              WHEN 'n' THEN 'SET NULL'
-              WHEN 'd' THEN 'SET DEFAULT'
-              ELSE NULL
-        end as on_update,
-        case pgc.confdeltype 
-          when 'a' then 'NO ACTION'
-          when 'r' then 'RESTRICT'
-          when 'c' then 'CASCADE'
-          when 'n' then 'SET NULL'
-          when 'd' then 'SET DEFAULT'
-        end as on_delete
-      from pg_constraint as pgc 
-      where pgc.conrelid = '${internalTable.id}'::regclass and pgc.contype = 'f'
-    `);
-
-    // Transforming the Query response
-    const referenced_table_list = [];
-    foreign_keys = foreign_keys.map((foreign_key_detail) => {
-      const { referenced_table_name, column_names, referenced_column_names } = foreign_key_detail;
-      referenced_table_list.push(referenced_table_name.slice(1, -1));
-      return {
-        ...foreign_key_detail,
-        referenced_table_name: referenced_table_name.slice(1, -1),
-        column_names: column_names.slice(1, -1).split(','),
-        referenced_column_names: referenced_column_names.slice(1, -1).split(','),
-      };
+    return !!app && app.organizationId === user.organizationId;
+  }
+
+  async returnOrgIdOfAnApp(slug: string): Promise<{ organizationId: string; isPublic: boolean }> {
+    let app: App;
+    try {
+      app = await this.appsRepository.findOneOrFail(slug);
+    } catch (error) {
+      app = await this.appsRepository.findOne({
+        slug,
+      });
+    }
+
+    return { organizationId: app?.organizationId, isPublic: app?.isPublic };
+  }
+
+  async addAvatar(userId: number, imageBuffer: Buffer, filename: string) {
+    return await dbTransactionWrap(async (manager: EntityManager) => {
+      const user = await manager.findOne(User, userId);
+      const currentAvatarId = user.avatarId;
+      const createFileDto = new CreateFileDto();
+      createFileDto.filename = filename;
+      createFileDto.data = imageBuffer;
+      const avatar = await this.filesService.create(createFileDto, manager);
+
+      await manager.update(User, userId, {
+        avatarId: avatar.id,
+      });
+
+      if (currentAvatarId) {
+        await this.filesService.remove(currentAvatarId, manager);
+      }
+      return avatar;
     });
-
-    const referenced_tables_info = await this.fetchAndCheckIfValidForeignKeyTables(
-      referenced_table_list,
-      organizationId,
-      'TABLEID',
-      appManager
-    );
-
-    foreign_keys = foreign_keys.map((foreign_key_detail) => {
-      return {
-        ...foreign_key_detail,
-        referenced_table_id: foreign_key_detail.referenced_table_name,
-        referenced_table_name: referenced_tables_info[foreign_key_detail.referenced_table_name],
-      };
-    });
-
-    const columns = await tjdbManager.query(`
-    SELECT c.COLUMN_NAME,
-        c.DATA_TYPE,
-        CASE
-            WHEN c.Column_default LIKE '%::%' THEN REPLACE(SUBSTRING(c.Column_default FROM '^''?(.*?)''?::'), '''', '')
-            ELSE c.Column_default
-        END AS Column_default,
-        c.character_maximum_length,
-        c.numeric_precision,
-        JSON_BUILD_OBJECT(
-            'is_not_null',
-            CASE WHEN c.is_nullable = 'NO' THEN true ELSE false END,
-            'is_primary_key',
-            CASE WHEN pk.is_primary = true THEN true ELSE false END,
-            'is_unique',
-            CASE WHEN uk.is_unique = true THEN true ELSE false END
-        ) AS constraints_type,
-        CASE WHEN pk.COLUMN_NAME IS NOT NULL THEN 'PRIMARY KEY' ELSE '' END AS KeyType
-    FROM INFORMATION_SCHEMA.COLUMNS c
-    LEFT JOIN (
-          SELECT
-            ku.TABLE_CATALOG,
-            ku.TABLE_SCHEMA,
-            ku.TABLE_NAME,
-            ku.COLUMN_NAME,
-            tc.CONSTRAINT_TYPE,
-            CASE WHEN tc.constraint_type = 'PRIMARY KEY' THEN true else false END AS is_primary
-        FROM
-            INFORMATION_SCHEMA.TABLE_CONSTRAINTS AS tc
-        INNER JOIN INFORMATION_SCHEMA.KEY_COLUMN_USAGE AS ku ON tc.CONSTRAINT_NAME = ku.CONSTRAINT_NAME
-          where tc.constraint_type = 'PRIMARY KEY'
-    ) pk ON c.TABLE_CATALOG = pk.TABLE_CATALOG
-        AND c.TABLE_SCHEMA = pk.TABLE_SCHEMA
-        AND c.TABLE_NAME = pk.TABLE_NAME
-        AND c.COLUMN_NAME = pk.COLUMN_NAME
-    LEFT JOIN (
-          SELECT
-            ku.TABLE_CATALOG,
-            ku.TABLE_SCHEMA,
-            ku.TABLE_NAME,
-            ku.COLUMN_NAME,
-            tc.CONSTRAINT_TYPE,
-            CASE WHEN tc.constraint_type = 'UNIQUE' THEN true else false END AS is_unique
-        FROM
-            INFORMATION_SCHEMA.TABLE_CONSTRAINTS AS tc
-        INNER JOIN INFORMATION_SCHEMA.KEY_COLUMN_USAGE AS ku ON tc.CONSTRAINT_NAME = ku.CONSTRAINT_NAME
-          where tc.constraint_type = 'UNIQUE'
-    ) as uk ON c.TABLE_CATALOG = uk.TABLE_CATALOG
-        AND c.TABLE_SCHEMA = uk.TABLE_SCHEMA
-        AND c.TABLE_NAME = uk.TABLE_NAME
-        AND c.COLUMN_NAME = uk.COLUMN_NAME
-    WHERE c.TABLE_NAME = '${internalTable.id}'
-    ORDER BY
-        c.TABLE_SCHEMA,
-        c.TABLE_NAME,
-        c.ORDINAL_POSITION;
-    `);
-
-    return {
-      foreign_keys,
-      columns,
-      configurations: internalTable.configurations,
-    };
-  }
-
-  private async viewTables(organizationId: string) {
-    return await this.manager.find(InternalTable, {
-      where: { organizationId },
-      select: ['id', 'tableName'],
-      order: { tableName: 'ASC' },
-    });
-  }
-
-  private addQuotesIfString(value) {
-    if (isString(value)) return `'${value}'`;
-    return value;
-  }
-
-  private addQuotesIfMissing(value) {
-    if (!!value && !value.includes("'")) return `'${value}'`;
-    return value;
-  }
-
-  private async createTable(
-    organizationId: string,
-    params,
-    connectionManagers: Record<string, EntityManager> = { appManager: this.manager, tjdbManager: this.tooljetDbManager }
-  ) {
-    const primaryKeyColumnList = params.columns
-      .filter((column) => column.constraints_type.is_primary_key)
-      .map((column) => column.column_name);
-
-    if (isEmpty(primaryKeyColumnList)) throw new BadRequestException('Primary key is mandatory');
-
-    const { table_name: tableName, foreign_keys = [] } = params;
-    const { appManager, tjdbManager } = connectionManagers;
-    const tableWithSameName = await appManager.findOne(InternalTable, {
-      tableName,
-      organizationId,
-    });
-
-    if (!isEmpty(tableWithSameName)) throw new ConflictException(`Table with with name "${tableName}" already exists`);
-
-    let referenced_tables_info = {};
-    if (foreign_keys.length) {
-      const referenced_table_list = foreign_keys.map((foreign_key) => foreign_key.referenced_table_name);
-      referenced_tables_info = await this.fetchAndCheckIfValidForeignKeyTables(
-        referenced_table_list,
-        organizationId,
-        'TABLENAME',
-        appManager
-      );
-    }
-
-    const isFKfromCompositePK = await this.checkIfForeignKeyReferencedColumnsAreFromCompositePrimaryKey(
-      foreign_keys,
-      organizationId,
-      connectionManagers
-    );
-
-    if (isFKfromCompositePK)
-      throw new ConflictException(
-        'Foreign key cannot be created as the referenced column is in the composite primary key.'
-      );
-
-    const queryRunner = appManager?.queryRunner || appManager.connection.createQueryRunner();
-    const tjdbQueryRunner = tjdbManager?.queryRunner || tjdbManager.connection.createQueryRunner();
-
-    await queryRunner.connect();
-    await queryRunner.startTransaction();
-    await tjdbQueryRunner.connect();
-    await tjdbQueryRunner.startTransaction();
-
-    try {
-      const columnNames = {};
-      const columnConfigrations = {};
-      for (const column of params.columns) {
-        const columnUuid = uuidv4();
-        columnNames[column.column_name] = columnUuid;
-        columnConfigrations[columnUuid] = column?.configurations || {};
-      }
-
-      const configurations = {
-        columns: {
-          column_names: columnNames,
-          configurations: columnConfigrations,
-        },
-      };
-
-      const internalTable = queryRunner.manager.create(InternalTable, {
-        tableName,
-        organizationId,
-        configurations,
-      });
-
-      await queryRunner.manager.save(internalTable);
-
-      await tjdbQueryRunner.createTable(
-        new Table({
-          name: internalTable.id,
-          columns: this.prepareColumnListForCreateTable(params.columns),
-          ...(foreign_keys.length && {
-            foreignKeys: this.prepareForeignKeyDetailsJSON(foreign_keys, referenced_tables_info),
-          }),
+  }
+
+  canAnyGroupPerformAction(action: string, permissions: AppGroupPermission[] | GroupPermission[]): boolean {
+    return permissions.some((p) => p[action]);
+  }
+
+  async groupPermissions(user: User, manager?: EntityManager): Promise<GroupPermission[]> {
+    return await dbTransactionWrap(async (manager: EntityManager) => {
+      const orgUserGroupPermissions = await this.userGroupPermissions(user, user.organizationId, manager);
+      const groupIds = orgUserGroupPermissions.map((p) => p.groupPermissionId);
+
+      return await manager.findByIds(GroupPermission, groupIds);
+    }, manager);
+  }
+
+  async groupPermissionsForOrganization(organizationId: string) {
+    const groupPermissionRepository = getRepository(GroupPermission);
+
+    return await groupPermissionRepository.find({ organizationId });
+  }
+
+  async appGroupPermissions(user: User, appId?: string, manager?: EntityManager): Promise<AppGroupPermission[]> {
+    const orgUserGroupPermissions = await this.userGroupPermissions(user, user.organizationId, manager);
+    const groupIds = orgUserGroupPermissions.map((p) => p.groupPermissionId);
+
+    if (!groupIds || groupIds.length === 0) {
+      return [];
+    }
+    return await dbTransactionWrap(async (manager: EntityManager) => {
+      const query = manager
+        .createQueryBuilder(AppGroupPermission, 'app_group_permissions')
+        .innerJoin(
+          'app_group_permissions.groupPermission',
+          'group_permissions',
+          'group_permissions.organization_id = :organizationId',
+          {
+            organizationId: user.organizationId,
+          }
+        )
+        .where('app_group_permissions.groupPermissionId IN (:...groupIds)', { groupIds });
+
+      if (appId) {
+        query.andWhere('app_group_permissions.appId = :appId', { appId });
+      }
+      return await query.getMany();
+    }, manager);
+  }
+
+  async userGroupPermissions(
+    user: User,
+    organizationId?: string,
+    manager?: EntityManager
+  ): Promise<UserGroupPermission[]> {
+    return await dbTransactionWrap(async (manager: EntityManager) => {
+      return await manager
+        .createQueryBuilder(UserGroupPermission, 'user_group_permissions')
+        .innerJoin('user_group_permissions.groupPermission', 'group_permissions')
+        .where('group_permissions.organization_id = :organizationId', {
+          organizationId: organizationId || user.organizationId,
         })
-      );
-      await tjdbQueryRunner.createPrimaryKey(internalTable.id, primaryKeyColumnList);
-      await queryRunner.commitTransaction();
-      await tjdbQueryRunner.commitTransaction();
-      await this.tooljetDbManager.query("NOTIFY pgrst, 'reload schema'");
-
-      //@ts-expect-error queryRunner has property transactionDepth which is not defined in type EntityManager
-      if (!queryRunner?.transactionDepth || queryRunner.transactionDepth < 1) await queryRunner.release();
-      //@ts-expect-error queryRunner has property transactionDepth which is not defined in type EntityManager
-      if (!tjdbQueryRunner?.transactionDepth || tjdbQueryRunner.transactionDepth < 1) await tjdbQueryRunner.release();
-      return { id: internalTable.id, table_name: tableName };
-    } catch (err) {
-      await queryRunner.rollbackTransaction();
-      await tjdbQueryRunner.rollbackTransaction();
-      await queryRunner.release();
-      await tjdbQueryRunner.release();
-      const referencedColumnInfoForError = Object.entries(referenced_tables_info).map(
-        ([tableName, tableId]): { id: string; tableName: string } => {
-          return {
-            id: tableId as string,
-            tableName: tableName,
-          };
-        }
-      );
-
-      throw new TooljetDatabaseError(
-        err.message,
-        {
-          origin: 'create_table',
-          internalTables: [...referencedColumnInfoForError],
-        },
-        err
-      );
-    }
-  }
-
-  private async dropTable(organizationId: string, params) {
-    const { table_name: tableName } = params;
-    const internalTable = await this.manager.findOne(InternalTable, {
-      where: { organizationId, tableName },
-    });
-
-    if (!internalTable) throw new NotFoundException('Internal table not found: ' + tableName);
-
-    const queryRunner = this.manager.connection.createQueryRunner();
-    await queryRunner.connect();
-    await queryRunner.startTransaction();
-
-    try {
-      await queryRunner.manager.delete(InternalTable, { id: internalTable.id });
-
-      const query = `DROP TABLE "${internalTable.id}"`;
-      // if tooljetdb query fails in this connection, we must rollback internal table
-      // created in the other connection
-      await this.tooljetDbManager.query(query);
-
-      await queryRunner.commitTransaction();
-      return true;
-    } catch (err) {
-      await queryRunner.rollbackTransaction();
-      throw new TooljetDatabaseError(
-        err.message,
-        {
-          origin: 'drop_table',
-          internalTables: [internalTable],
-        },
-        err
-      );
-    } finally {
-      await this.tooljetDbManager.query("NOTIFY pgrst, 'reload schema'");
-      await queryRunner.release();
-    }
-  }
-
-  private async editTable(organizationId: string, params) {
-    const { table_name: tableName, columns } = params;
-
-    const internalTable = await this.manager.findOne(InternalTable, {
-      where: { organizationId, tableName },
-    });
-
-    if (!internalTable) throw new NotFoundException('Internal table not found: ' + tableName);
-
-    const queryRunner = this.manager.connection.createQueryRunner();
-    await queryRunner.connect();
-    await queryRunner.startTransaction();
-
-    const tjdbQueryRunner = this.tooljetDbManager.connection.createQueryRunner();
-    await tjdbQueryRunner.connect();
-    await tjdbQueryRunner.startTransaction();
-
-    try {
-      const updatedPrimaryKeys = [];
-      const columnstoBeUpdated = [];
-      const columnsToBeInserted = [];
-      const columnsToBeDeleted = [];
-      const columnConfigurationMap = {};
-
-      columns.forEach((column) => {
-        const { new_column = {} } = column;
-        columnConfigurationMap[new_column.column_name] = new_column?.configurations || {};
-      });
-
-      columns.forEach((column) => {
-        const { old_column = {}, new_column = {} } = column;
-
-        // Filter Primary Key column
-        if (!isEmpty(new_column) && new_column?.constraints_type.is_primary_key) {
-          updatedPrimaryKeys.push(
-            new TableColumn({
-              name: new_column.column_name,
-              type: new_column.data_type,
-            })
-          );
-        }
-
-        // Columns to be deleted
-        if (!isEmpty(old_column) && isEmpty(new_column)) {
-          if (old_column.column_name) columnsToBeDeleted.push(old_column.column_name);
-        }
-
-        // New columns to be inserted
-        if (isEmpty(old_column) && !isEmpty(new_column)) {
-          const is_primary_key_column = new_column?.constraints_type.is_primary_key || false;
-          columnsToBeInserted.push(
-            new TableColumn({
-              name: new_column.column_name,
-              type: new_column.data_type,
-              ...(new_column?.column_default &&
-                new_column.data_type !== 'serial' && {
-                  default:
-                    new_column.data_type === 'character varying'
-                      ? this.addQuotesIfString(new_column.column_default)
-                      : new_column.column_default,
-                }),
-              isNullable: !new_column?.constraints_type.is_not_null,
-              isUnique: new_column?.constraints_type.is_unique && !is_primary_key_column ? true : false,
-              isPrimary: new_column?.constraints_type.is_primary_key || false,
-            })
-          );
-
-          // To Sync with Other States - Adding it to the Update Array as well
-          columnstoBeUpdated.push({
-            oldColumn: new TableColumn({
-              name: new_column.column_name,
-              type: new_column.data_type,
-              ...(new_column?.column_default &&
-                new_column.data_type !== 'serial' && {
-                  default:
-                    new_column.data_type === 'character varying'
-                      ? this.addQuotesIfString(new_column.column_default)
-                      : new_column.column_default,
-                }),
-              isNullable: !new_column?.constraints_type.is_not_null,
-              isUnique: new_column?.constraints_type.is_unique && !is_primary_key_column ? true : false,
-              isPrimary: new_column?.constraints_type.is_primary_key || false,
-            }),
-            newColumn: new TableColumn({
-              name: new_column.column_name,
-              type: new_column.data_type,
-              ...(new_column?.column_default &&
-                new_column.data_type !== 'serial' && {
-                  default:
-                    new_column.data_type === 'character varying'
-                      ? this.addQuotesIfString(new_column.column_default)
-                      : new_column.column_default,
-                }),
-              isNullable: !new_column?.constraints_type.is_not_null,
-              isUnique: new_column?.constraints_type.is_unique && !is_primary_key_column ? true : false,
-              isPrimary: new_column?.constraints_type.is_primary_key || false,
-            }),
-          });
-        }
-
-        // Columns to be updated
-        if (!isEmpty(old_column) && !isEmpty(new_column)) {
-          const is_primary_key_column = new_column?.constraints_type.is_primary_key || false;
-          columnstoBeUpdated.push({
-            oldColumn: new TableColumn({
-              name: old_column.column_name,
-              type: old_column.data_type,
-              ...(old_column?.column_default &&
-                old_column.data_type !== 'serial' && {
-                  default:
-                    old_column.data_type === 'character varying'
-                      ? this.addQuotesIfString(old_column.column_default)
-                      : old_column.column_default,
-                }),
-              isNullable: !old_column?.constraints_type.is_not_null,
-              isUnique: old_column?.constraints_type.is_unique,
-              isPrimary: old_column?.constraints_type.is_primary_key || false,
-            }),
-            newColumn: new TableColumn({
-              name: new_column.column_name,
-              type: new_column.data_type,
-              ...(new_column?.column_default &&
-                new_column.data_type !== 'serial' && {
-                  default:
-                    new_column.data_type === 'character varying'
-                      ? this.addQuotesIfString(new_column.column_default)
-                      : new_column.column_default,
-                }),
-              isNullable: !new_column?.constraints_type.is_not_null,
-              isUnique: new_column?.constraints_type.is_unique && !is_primary_key_column ? true : false,
-              isPrimary: new_column?.constraints_type.is_primary_key || false,
-            }),
-          });
-        }
-      });
-
-      const columnNames = internalTable.configurations.columns.column_names;
-      const columnConfigurations = internalTable.configurations.columns.configurations;
-
-      columnstoBeUpdated.forEach((column) => {
-        const newColumn = column.newColumn;
-        const oldColumn = column.oldColumn;
-        const columnUuid = columnNames[oldColumn.name];
-        if (columnUuid) {
-          columnNames[newColumn.name] = columnUuid;
-          if (newColumn.type !== oldColumn.type) {
-            columnConfigurations[columnUuid] = {};
-          }
-          columnConfigurations[columnUuid] = {
-            ...columnConfigurations[columnUuid],
-            ...columnConfigurationMap[newColumn.name],
-          };
-          if (oldColumn.name !== newColumn.name) {
-            delete columnNames[oldColumn.name];
-          }
-        }
-      });
-
-      columnsToBeDeleted.forEach((column) => {
-        const columnUuid = columnNames[column];
-        delete columnNames[column];
-        delete columnConfigurations[columnUuid];
-      });
-
-      columnsToBeInserted.forEach((column) => {
-        const columnUuid = uuidv4();
-        columnNames[column.name] = columnUuid;
-        columnConfigurations[columnUuid] = columnConfigurationMap[column.name];
-      });
-
-      const configurations = {
-        columns: {
-          column_names: columnNames,
-          configurations: columnConfigurations,
-        },
-      };
-
-      await queryRunner.manager.update(InternalTable, { id: internalTable.id }, { configurations });
-
-      if (isEmpty(updatedPrimaryKeys)) throw new BadRequestException('Primary key is mandatory');
-
-      if (!isEmpty(columnsToBeDeleted)) await tjdbQueryRunner.dropColumns(internalTable.id, columnsToBeDeleted);
-      if (!isEmpty(columnsToBeInserted)) await tjdbQueryRunner.addColumns(internalTable.id, columnsToBeInserted);
-      if (!isEmpty(columnstoBeUpdated)) await tjdbQueryRunner.changeColumns(internalTable.id, columnstoBeUpdated);
-
-      if (params.new_table_name) {
-        const { new_table_name } = params;
-        const newInternalTable = await queryRunner.manager.findOne(InternalTable, {
-          where: { organizationId, tableName: new_table_name },
-        });
-
-        if (newInternalTable) throw new BadRequestException('Table name already exists: ' + new_table_name);
-        await queryRunner.manager.update(InternalTable, { id: internalTable.id }, { tableName: new_table_name });
-      }
-
-      await tjdbQueryRunner.commitTransaction();
-      await queryRunner.commitTransaction();
-      await this.tooljetDbManager.query("NOTIFY pgrst, 'reload schema'");
-      await tjdbQueryRunner.release();
-      await queryRunner.release();
-    } catch (error) {
-      await tjdbQueryRunner.rollbackTransaction();
-      await queryRunner.rollbackTransaction();
-      await tjdbQueryRunner.release();
-      await queryRunner.release();
-
-      throw new TooljetDatabaseError(error.message, { origin: 'edit_table', internalTables: [internalTable] }, error);
-    }
-  }
-
-  private async addColumn(organizationId: string, params) {
-    const { table_name: tableName, column, foreign_keys } = params;
-    const internalTable = await this.manager.findOne(InternalTable, {
-      where: { organizationId, tableName },
-    });
-
-    if (!internalTable) throw new NotFoundException('Internal table not found: ' + tableName);
-
-    let referenced_tables_info = {};
-    if (foreign_keys.length) {
-      const referenced_table_list = foreign_keys.map((foreign_key) => foreign_key.referenced_table_name);
-      referenced_tables_info = await this.fetchAndCheckIfValidForeignKeyTables(
-        referenced_table_list,
-        organizationId,
-        'TABLENAME'
-      );
-    }
-
-    const isFKfromCompositePK = await this.checkIfForeignKeyReferencedColumnsAreFromCompositePrimaryKey(
-      foreign_keys,
-      organizationId
-    );
-
-    if (isFKfromCompositePK)
-      throw new ConflictException(
-        'Foreign key cannot be created as the referenced column is in the composite primary key.'
-      );
-
-    const tjdbQueryRunnner = this.tooljetDbManager.connection.createQueryRunner();
-    await tjdbQueryRunnner.connect();
-    await tjdbQueryRunnner.startTransaction();
-
-    const queryRunner = this.manager.connection.createQueryRunner();
-    await queryRunner.connect();
-    await queryRunner.startTransaction();
-
-    try {
-      const columnNames = internalTable.configurations.columns.column_names;
-      const columnConfigurations = internalTable.configurations.columns.configurations;
-      const columnUuid = uuidv4();
-      columnNames[column['column_name']] = columnUuid;
-      columnConfigurations[columnUuid] = column?.configurations || {};
-      const configurations = {
-        columns: {
-          column_names: columnNames,
-          configurations: columnConfigurations,
-        },
-      };
-
-      await queryRunner.manager.update(InternalTable, { id: internalTable.id }, { configurations });
-
-      await tjdbQueryRunnner.addColumn(
-        internalTable.id,
-        new TableColumn({
-          name: column['column_name'],
-          type: column['data_type'],
-          ...(column['column_default'] && {
-            default:
-              column['data_type'] === 'character varying'
-                ? this.addQuotesIfString(column['column_default'])
-                : column['column_default'],
-          }),
-          isNullable: !column?.constraints_type.is_not_null || false,
-          isUnique: column?.constraints_type.is_unique || false,
-          ...(column?.constraints_type.is_primary_key && { isPrimary: true }),
-        })
-      );
-
-      if (foreign_keys.length) {
-        const foreignKeys = this.prepareForeignKeyDetailsJSON(foreign_keys, referenced_tables_info).map(
-          (foreignkeydetail) => new TableForeignKey({ ...foreignkeydetail })
-        );
-        await tjdbQueryRunnner.createForeignKeys(internalTable.id, foreignKeys);
-      }
-
-      await queryRunner.commitTransaction();
-      await tjdbQueryRunnner.commitTransaction();
-      await this.tooljetDbManager.query("NOTIFY pgrst, 'reload schema'");
-      await queryRunner.release();
-      await tjdbQueryRunnner.release();
-    } catch (err) {
-      await tjdbQueryRunnner.rollbackTransaction();
-      await tjdbQueryRunnner.release();
-      await queryRunner.rollbackTransaction();
-      await queryRunner.release();
-      const referencedColumnInfoForError = Object.entries(referenced_tables_info).map(
-        ([tableName, tableId]): { id: string; tableName: string } => {
-          return {
-            id: tableId as string,
-            tableName: tableName,
-          };
-        }
-      );
-
-      throw new TooljetDatabaseError(
-        err.message,
-        { origin: 'add_column', internalTables: [internalTable, ...referencedColumnInfoForError] },
-        err
-      );
-    }
-  }
-
-  private async dropColumn(organizationId: string, params) {
-    const { table_name: tableName, column } = params;
-    const internalTable = await this.manager.findOne(InternalTable, {
-      where: { organizationId, tableName },
-    });
-
-    if (!internalTable) throw new NotFoundException('Internal table not found: ' + tableName);
-
-    // const query = `ALTER TABLE "${internalTable.id}" DROP COLUMN "${column['column_name']}"`;
-    const tjdbQueryRunnner = this.tooljetDbManager.connection.createQueryRunner();
-    await tjdbQueryRunnner.connect();
-    const queryRunner = this.manager.connection.createQueryRunner();
-    await queryRunner.connect();
-    await queryRunner.startTransaction();
-    try {
-      const columnNames = internalTable.configurations.columns.column_names;
-      const columnConfigurations = internalTable.configurations.columns.configurations;
-      const columnUuid = columnNames[column['column_name']];
-      delete columnNames[column['column_name']];
-      delete columnConfigurations[columnUuid];
-      const configurations = {
-        columns: {
-          column_names: columnNames,
-          configurations: columnConfigurations,
-        },
-      };
-      await queryRunner.manager.update(InternalTable, { id: internalTable.id }, { configurations });
-      const result = await tjdbQueryRunnner.dropColumn(internalTable.id, column['column_name']);
-      await queryRunner.commitTransaction();
-      await this.tooljetDbManager.query("NOTIFY pgrst, 'reload schema'");
-      await queryRunner.release();
-      return result;
-    } catch (error) {
-      await queryRunner.rollbackTransaction();
-      await queryRunner.release();
-      throw new TooljetDatabaseError(error.message, { origin: 'drop_column', internalTables: [internalTable] }, error);
-    } finally {
-      await tjdbQueryRunnner.release();
-    }
-  }
-
-  private async joinTable(organizationId: string, params: Record<string, unknown>) {
-    const { joinQueryJson } = params;
-    if (!Object.keys(joinQueryJson).length) throw new BadRequestException("Input can't be empty");
-
-    // Gathering tables used, from Join coditions
-    const tableSet = new Set();
-    const joinOptions = joinQueryJson?.['joins'];
-    (joinOptions || []).forEach((join) => {
-      const { table, conditions } = join;
-      tableSet.add(table);
-      conditions?.conditionsList?.forEach((condition) => {
-        const { leftField, rightField } = condition;
-        if (leftField?.table) {
-          tableSet.add(leftField?.table);
-        }
-        if (rightField?.table) {
-          tableSet.add(rightField?.table);
-        }
-      });
-    });
-
-    const tables = [...tableSet].map((tableId: string) => ({
-      name: tableId,
-      type: 'Table',
-    }));
-
-    if (!tables?.length) throw new BadRequestException('Tables are not chosen');
-
-    const tableIdList: Array<string> = tables
-      .filter((table) => table.type === 'Table' && !isEmpty(table.name))
-      .map((filteredTable) => filteredTable.name);
-
-    const internalTables = await this.findOrFailInternalTableFromTableId(tableIdList, organizationId);
-    const internalTableIdToNameMap = tableIdList.reduce((acc, tableId) => {
-      return {
-        ...acc,
-        [tableId]: internalTables.find((table) => table.id === tableId).tableName,
-      };
-    }, {});
-
-    try {
-      const queryBuilder = this.buildJoinQuery(joinQueryJson, internalTableIdToNameMap);
-      return await queryBuilder.getRawMany();
-    } catch (error) {
-      const errorObj = new QueryFailedError(error, [], new PostgrestError(error));
-      const tjdbErrorObj = new TooljetDatabaseError(
-        error.message,
-        {
-          origin: 'join_tables',
-          internalTables: internalTables,
-        },
-        errorObj
-      );
-      const alteredErrorMessage = tjdbErrorObj.toString();
-      throw new QueryError(alteredErrorMessage, alteredErrorMessage, {});
-    }
-  }
-
-  private buildJoinQuery(queryJson, internalTableIdToNameMap): SelectQueryBuilder<any> {
-    const queryBuilder: SelectQueryBuilder<any> = this.tooljetDbManager.createQueryBuilder();
-
-    // Mandatory attributes
-    if (isEmpty(queryJson.fields) && isEmpty(queryJson.aggregates))
-      throw new BadRequestException('The Select and Aggregate statement is not present.');
-    if (isEmpty(queryJson.from)) throw new BadRequestException('From table is not selected.');
-
-    // Building `SELECT` statement with aliased column names
-    if (!isEmpty(queryJson.fields) && isEmpty(queryJson.aggregates)) {
-      queryJson.fields.forEach((field) => {
-        const fieldName = `"${internalTableIdToNameMap[field.table]}"."${field.name}"`;
-        const fieldAlias = `${internalTableIdToNameMap[field.table]}_${field.name}`;
-        queryBuilder.addSelect(fieldName, fieldAlias);
-      });
-    }
-
-    // Building `AGGREGATE` statement :
-    if (!isEmpty(queryJson.aggregates)) {
-      Object.entries(queryJson.aggregates).forEach(([_key, aggregateParams]) => {
-        const { aggFx, column, table_id: tableId } = aggregateParams as any;
-        if (isEmpty(column) || isEmpty(aggFx))
-          throw new Error('There are empty values in certain aggregate conditions.');
-
-        const allowedAggFunctions = ['sum', 'count'];
-        if (!allowedAggFunctions.includes(aggFx)) {
-          throw new BadRequestException('Invalid aggregate function');
-        }
-
-        queryBuilder.addSelect(
-          `${AggregateFunctions[aggFx]}("${internalTableIdToNameMap[tableId]}"."${column}")`,
-          `${internalTableIdToNameMap[tableId]}_${column}_${aggFx}`
-        );
-      });
-    }
-
-    // Building `GROUP_BY` statement :
-    if (!isEmpty(queryJson.group_by)) {
-      Object.entries(queryJson.group_by).forEach(([groupByTableId, groupByColumList]: [string, Array<string>]) => {
-        if (!isEmpty(groupByColumList)) {
-          groupByColumList.forEach((groupByColum) => {
-            // The 'SELECT' statement needs to have 'GROUP_BY' columns added.
-            queryBuilder.addSelect(
-              `"${internalTableIdToNameMap[groupByTableId]}"."${groupByColum}"`,
-              `${internalTableIdToNameMap[groupByTableId]}_${groupByColum}`
-            );
-
-            // Building `GROUP_BY` statement
-            queryBuilder.addGroupBy(`"${internalTableIdToNameMap[groupByTableId]}"."${groupByColum}"`);
-          });
-        }
-      });
-    }
-
-    // from table
-    queryBuilder.from(queryJson.from.name, internalTableIdToNameMap[queryJson.from.name]);
-
-    // join tables with conditions
-    queryJson.joins.forEach((join) => {
-      const joinAlias = internalTableIdToNameMap[join.table];
-      const conditions = this.constructFilterConditions(join.conditions, internalTableIdToNameMap);
-
-      const joinFunction = queryBuilder[camelCase(join.joinType) + 'Join'];
-      joinFunction.call(queryBuilder, join.table, joinAlias, conditions.query, conditions.params);
-    });
-
-    // conditions
-    if (queryJson.conditions) {
-      const conditions = this.constructFilterConditions(queryJson.conditions, internalTableIdToNameMap);
-      queryBuilder.where(conditions.query, conditions.params);
-    }
-
-    // order by
-    if (queryJson.order_by) {
-      queryJson.order_by.forEach((order) => {
-        const orderByColumn = `"${internalTableIdToNameMap[order.table]}"."${order.columnName}"`;
-        queryBuilder.addOrderBy(orderByColumn, order.direction as 'ASC' | 'DESC');
-      });
-    }
-    // limit and offset
-    if (queryJson.limit) queryBuilder.limit(parseInt(queryJson.limit, 10));
-    if (queryJson.offset) queryBuilder.offset(parseInt(queryJson.offset, 10));
-
-    return queryBuilder;
-  }
-
-  private constructFilterConditions(conditions, internalTableIdToNameMap) {
-    let conditionString = '';
-    const conditionParams = {};
-
-    const maybeParameterizeValue = (operator, paramName, value) => {
-      switch (operator) {
-        case 'IS':
-          if (value !== 'NULL' && value !== 'NOT NULL') {
-            throw new BadRequestException('Invalid value for IS operator. Allowed values are NULL or NOT NULL.');
-          }
-          return value;
-        case 'IN':
-          if (!Array.isArray(value)) {
-            throw new BadRequestException('Invalid value for IN operator. Expected an array.');
-          }
-          return `(:...${paramName})`;
-        default:
-          return `:${paramName}`;
-      }
-    };
-
-    conditions.conditionsList.forEach((condition, index) => {
-      const paramName = `${condition.leftField.columnName}_${index}`;
-
-      const leftField =
-        condition.leftField.type == 'Column'
-          ? `"${internalTableIdToNameMap[condition.leftField.table]}"."${condition.leftField.columnName}"`
-          : `${condition.leftField.columnName}`;
-
-      const rightField =
-        condition.rightField.type == 'Column'
-          ? `"${internalTableIdToNameMap[condition.rightField.table]}"."${condition.rightField.columnName}"`
-          : maybeParameterizeValue(condition.operator, paramName, condition.rightField.value);
-
-      conditionString += `${leftField} ${condition.operator} ${rightField}`;
-
-      conditionParams[paramName] = condition.rightField.value;
-
-      if (index < conditions.conditionsList.length - 1) {
-        conditionString += ` ${conditions.operator} `;
-      }
-    });
-
-    return { query: `(${conditionString})`, params: conditionParams };
-  }
-
-  private async findOrFailInternalTableFromTableId(requestedTableIdList: Array<string>, organizationId: string) {
-    const internalTables = await this.manager.find(InternalTable, {
-      where: {
-        organizationId,
-        id: In(requestedTableIdList),
-      },
-    });
-
-    const obtainedTableNames = internalTables.map((t) => t.id);
-    const tableNamesNotInOrg = requestedTableIdList.filter((tableId) => !obtainedTableNames.includes(tableId));
-
-    if (isEmpty(tableNamesNotInOrg)) return internalTables;
-
-    throw new NotFoundException('Some tables are not found');
-  }
-
-  private async editColumn(organizationId: string, params) {
-    const { table_name: tableName, column, foreign_key_id_to_delete } = params;
-    const internalTable = await this.manager.findOne(InternalTable, {
-      where: { organizationId, tableName },
-    });
-
-    if (!internalTable) throw new NotFoundException('Internal table not found: ' + tableName);
-
-    const tjdbQueryRunner = this.tooljetDbManager.connection.createQueryRunner();
-    await tjdbQueryRunner.connect();
-    await tjdbQueryRunner.startTransaction();
-    const queryRunner = this.manager.connection.createQueryRunner();
-    await queryRunner.connect();
-    await queryRunner.startTransaction();
-
-    try {
-      const columnNames = internalTable.configurations.columns.column_names;
-      const columnConfigurations = internalTable.configurations.columns.configurations;
-      const columnUuid = columnNames[column.column_name];
-      columnConfigurations[columnUuid] = { ...columnConfigurations[columnUuid], ...(column?.configurations || {}) };
-      if (column?.new_column_name) {
-        columnNames[column.new_column_name] = columnUuid;
-        delete columnNames[column.column_name];
-      }
-
-      const configurations = {
-        columns: {
-          column_names: columnNames,
-          configurations: columnConfigurations,
-        },
-      };
-
-      await queryRunner.manager.update(InternalTable, { id: internalTable.id }, { configurations });
-
-      if (foreign_key_id_to_delete) await tjdbQueryRunner.dropForeignKey(internalTable.id, foreign_key_id_to_delete);
-      await tjdbQueryRunner.changeColumn(
-        internalTable.id,
-        column.column_name,
-        new TableColumn({
-          name: column.column_name,
-          type: column['data_type'],
-          ...(column['column_default'] && {
-            default:
-              column['data_type'] === 'character varying'
-                ? this.addQuotesIfString(column['column_default'])
-                : column['column_default'],
-          }),
-          isNullable: !column?.constraints_type.is_not_null || false,
-          isUnique: column?.constraints_type.is_unique || false,
-          isPrimary: column?.constraints_type.is_primary_key || false,
-        })
-      );
-
-      if (column?.column_name && column?.new_column_name) {
-        await tjdbQueryRunner.renameColumn(internalTable.id, column?.column_name, column?.new_column_name);
-      }
-
-      await tjdbQueryRunner.commitTransaction();
-      await queryRunner.commitTransaction();
-      await this.tooljetDbManager.query("NOTIFY pgrst, 'reload schema'");
-      await tjdbQueryRunner.release();
-      await queryRunner.release();
-    } catch (error) {
-      await tjdbQueryRunner.rollbackTransaction();
-      await tjdbQueryRunner.release();
-      await queryRunner.rollbackTransaction();
-      await queryRunner.release();
-      throw new TooljetDatabaseError(error.message, { origin: 'edit_column', internalTables: [internalTable] }, error);
-    }
-  }
-
-  private prepareColumnListForCreateTable(columns: TooljetDatabaseColumn[]) {
-    const columnList = columns.map((column) => {
-      const { column_name, constraints_type = {} as any } = column;
-      const is_primary_key_column = constraints_type?.is_primary_key || false;
-
-      const prepareDataTypeAndDefault = (column): { data_type: TooljetDatabaseDataTypes; column_default: unknown } => {
-        const { data_type, column_default = undefined } = column;
-<<<<<<< HEAD
-        const isSerial = () => data_type === 'integer' && /^nextval\(/.test(column_default);
-        const isCharacterVarying = () => data_type === 'character varying';
-        const isTimestampWithTimeZone = () => data_type === 'timestamp with time zone';
-=======
-        const isSerial = () => data_type === TJDB.integer && /^nextval\(/.test(column_default);
-        const isCharacterVarying = () => data_type === TJDB.character_varying;
->>>>>>> d3457d89
-
-        if (isSerial()) return { data_type: TJDB.serial, column_default: undefined };
-        if (isCharacterVarying()) return { data_type, column_default: this.addQuotesIfString(column_default) };
-        if (isTimestampWithTimeZone()) return { data_type, column_default: this.addQuotesIfMissing(column_default) };
-
-        return { data_type, column_default };
-      };
-
-      const { data_type, column_default } = prepareDataTypeAndDefault(column);
-
-      return {
-        name: column_name,
-        type: data_type,
-        default: column_default,
-        isNullable: constraints_type?.is_not_null ? false : true,
-        isUnique: constraints_type?.is_unique && !is_primary_key_column ? true : false,
-      };
-    });
-    return columnList;
-  }
-
-  private prepareForeignKeyDetailsJSON(foreign_keys: TooljetDatabaseForeignKey[], referenced_tables_info) {
-    if (!foreign_keys.length) return [];
-    const foreignKeyList = foreign_keys.map((foreignKeyDetail) => {
-      const {
-        column_names,
-        referenced_table_name,
-        referenced_column_names,
-        on_delete = '',
-        on_update = '',
-      } = foreignKeyDetail;
-
-      return {
-        columnNames: column_names,
-        referencedTableName: referenced_tables_info[referenced_table_name],
-        referencedColumnNames: referenced_column_names,
-        ...(on_delete && { onDelete: on_delete }),
-        ...(on_update && { onUpdate: on_update }),
-      };
-    });
-    return foreignKeyList;
-  }
-
-  // Method to check : Tables mentioned in Foreignkey is valid or not ( based on 'type' of input logic differs)
-  private async fetchAndCheckIfValidForeignKeyTables(
-    referenced_table_list,
-    organisation_id,
-    type: 'TABLEID' | 'TABLENAME',
-    manager: EntityManager = this.manager
-  ) {
-    const valid_referenced_table_details = await manager.find(InternalTable, {
-      where: {
-        organizationId: organisation_id,
-        ...(type === 'TABLENAME' && { tableName: In(referenced_table_list) }),
-        ...(type === 'TABLEID' && { id: In(referenced_table_list) }),
-      },
-      select: ['tableName', 'id'],
-    });
-
-    const referenced_tables_info = {};
-    const validReferencedTableSet = new Set(
-      valid_referenced_table_details.map((referenced_table_detail) => {
-        if (type === 'TABLEID') {
-          referenced_tables_info[referenced_table_detail.id] = referenced_table_detail.tableName;
-          return referenced_table_detail.id;
-        }
-        referenced_tables_info[referenced_table_detail.tableName] = referenced_table_detail.id;
-        return referenced_table_detail.tableName;
-      })
-    );
-
-    const invalid_tables = [];
-    const is_all_tables_exist = referenced_table_list.every((referenced_table) => {
-      if (validReferencedTableSet.has(referenced_table)) return true;
-      invalid_tables.push(referenced_table);
-      return false;
-    });
-
-    if (!is_all_tables_exist) {
-      const errorMessage =
-        type === 'TABLEID'
-          ? 'Some tables used in Foreign key was not found'
-          : `Tables: ${invalid_tables.join(',')} - used for Foreign key reference was not found`;
-      throw new BadRequestException(errorMessage);
-    }
-    return referenced_tables_info;
-  }
-
-  private async createForeignKey(
-    organizationId: string,
-    params,
-    connectionManagers: Record<string, EntityManager> = { appManager: this.manager, tjdbManager: this.tooljetDbManager }
-  ) {
-    const { table_name, foreign_keys } = params;
-    const { appManager, tjdbManager } = connectionManagers;
-    if (!foreign_keys?.length) throw new BadRequestException('Foreign key details are missing');
-    const internalTable = await appManager.findOne(InternalTable, {
-      where: { organizationId: organizationId, tableName: table_name },
-    });
-    if (!internalTable) throw new NotFoundException('Internal table not found: ' + table_name);
-
-    let referenced_tables_info = {};
-    const referenced_table_list = foreign_keys.map((foreign_key) => foreign_key.referenced_table_name);
-    referenced_tables_info = await this.fetchAndCheckIfValidForeignKeyTables(
-      referenced_table_list,
-      organizationId,
-      'TABLENAME',
-      appManager
-    );
-
-    const isFKfromCompositePK = await this.checkIfForeignKeyReferencedColumnsAreFromCompositePrimaryKey(
-      foreign_keys,
-      organizationId,
-      connectionManagers
-    );
-
-    if (isFKfromCompositePK)
-      throw new ConflictException(
-        'Foreign key cannot be created as the referenced column is in the composite primary key.'
-      );
-
-    const tjdbQueryRunner = tjdbManager?.queryRunner || tjdbManager.connection.createQueryRunner();
-    await tjdbQueryRunner.connect();
-    await tjdbQueryRunner.startTransaction();
-    try {
-      const foreignKeys = this.prepareForeignKeyDetailsJSON(foreign_keys, referenced_tables_info).map(
-        (foreignkeydetail) => new TableForeignKey({ ...foreignkeydetail })
-      );
-      await tjdbQueryRunner.createForeignKeys(internalTable.id, foreignKeys);
-      await tjdbQueryRunner.commitTransaction();
-      await this.tooljetDbManager.query("NOTIFY pgrst, 'reload schema'");
-      //@ts-expect-error queryRunner has property transactionDepth which is not defined in type EntityManager
-      if (!tjdbQueryRunner?.transactionDepth || tjdbQueryRunner.transactionDepth < 1) await tjdbQueryRunner.release();
-
-      return { statusCode: 200, message: 'Foreign key relation created successfully!' };
-    } catch (err) {
-      await tjdbQueryRunner.rollbackTransaction();
-      await tjdbQueryRunner.release();
-
-      const referencedColumnInfoForError = Object.entries(referenced_tables_info).map(
-        ([tableName, tableId]): { id: string; tableName: string } => {
-          return {
-            id: tableId as string,
-            tableName: tableName,
-          };
-        }
-      );
-
-      throw new TooljetDatabaseError(
-        err.message,
-        {
-          origin: 'create_foreign_key',
-          internalTables: [internalTable, ...referencedColumnInfoForError],
-        },
-        err
-      );
-    }
-  }
-
-  private async updateForeignKey(organizationId: string, params) {
-    const { table_name, foreign_key_id, foreign_keys } = params;
-    if (!foreign_key_id) throw new BadRequestException('Foreign key id is mandatory');
-    if (!foreign_keys?.length) throw new BadRequestException('Foreign key details are missing');
-
-    const internalTable = await this.manager.findOne(InternalTable, {
-      where: { organizationId: organizationId, tableName: table_name },
-    });
-    if (!internalTable) throw new NotFoundException('Internal table not found: ' + table_name);
-
-    let referenced_tables_info = {};
-    const referenced_table_list = foreign_keys.map((foreign_key) => foreign_key.referenced_table_name);
-    referenced_tables_info = await this.fetchAndCheckIfValidForeignKeyTables(
-      referenced_table_list,
-      organizationId,
-      'TABLENAME'
-    );
-
-    const isFKfromCompositePK = await this.checkIfForeignKeyReferencedColumnsAreFromCompositePrimaryKey(
-      foreign_keys,
-      organizationId
-    );
-
-    if (isFKfromCompositePK)
-      throw new ConflictException(
-        'Foreign key cannot be created as the referenced column is in the composite primary key.'
-      );
-
-    const tjdbQueryRunner = this.tooljetDbManager.connection.createQueryRunner();
-    await tjdbQueryRunner.connect();
-    await tjdbQueryRunner.startTransaction();
-
-    try {
-      await tjdbQueryRunner.dropForeignKey(internalTable.id, foreign_key_id);
-
-      const foreignKeys = this.prepareForeignKeyDetailsJSON(foreign_keys, referenced_tables_info).map(
-        (foreignkeydetail) => new TableForeignKey({ ...foreignkeydetail })
-      );
-      await tjdbQueryRunner.createForeignKeys(internalTable.id, foreignKeys);
-
-      await tjdbQueryRunner.commitTransaction();
-      await this.tooljetDbManager.query("NOTIFY pgrst, 'reload schema'");
-      await tjdbQueryRunner.release();
-      return { statusCode: 200, message: 'Foreign key relation created successfully!' };
-    } catch (err) {
-      await tjdbQueryRunner.rollbackTransaction();
-      await tjdbQueryRunner.release();
-      const referencedColumnInfoForError = Object.entries(referenced_tables_info).map(
-        ([tableName, tableId]): { id: string; tableName: string } => {
-          return {
-            id: tableId as string,
-            tableName: tableName,
-          };
-        }
-      );
-
-      throw new TooljetDatabaseError(
-        err.message,
-        {
-          origin: 'update_foreign_key',
-          internalTables: [internalTable, ...referencedColumnInfoForError],
-        },
-        err
-      );
-    }
-  }
-
-  private async deleteForeignKey(organizationId: string, params) {
-    const { table_name, foreign_key_id } = params;
-    const internalTable = await this.manager.findOne(InternalTable, {
-      where: { organizationId: organizationId, tableName: table_name },
-    });
-    if (!internalTable) throw new NotFoundException('Internal table not found: ' + table_name);
-    try {
-      const tjdbQueryRunner = this.tooljetDbManager.connection.createQueryRunner();
-      await tjdbQueryRunner.connect();
-      await tjdbQueryRunner.dropForeignKey(internalTable.id, foreign_key_id);
-      await this.tooljetDbManager.query("NOTIFY pgrst, 'reload schema'");
-      return { statusCode: 200, message: 'Foreign key relation deleted successfully!' };
-    } catch (error) {
-      throw new TooljetDatabaseError(
-        error.message,
-        {
-          origin: 'delete_foreign_key',
-          internalTables: [internalTable],
-        },
-        error
-      );
-    }
-  }
-
-  private async checkIfForeignKeyReferencedColumnsAreFromCompositePrimaryKey(
-    foreignKeys,
-    organizationId,
-    connectionManagers: Record<string, EntityManager> = { appManager: this.manager, tjdbManager: this.tooljetDbManager }
-  ) {
-    if (!foreignKeys.length) return;
-    let isFKfromCompositePK = false;
-    for (const foreignKeyDetails of foreignKeys) {
-      const { referenced_table_name = '', referenced_column_names = [] } = foreignKeyDetails;
-      const referencedTableMetaData = await this.viewTable(
-        organizationId,
-        { table_name: referenced_table_name },
-        connectionManagers
-      );
-      const { columns = [] } = referencedTableMetaData;
-      const pkColumnList = [];
-
-      if (columns.length) {
-        columns.forEach((column: any) => {
-          const { constraints_type = {} } = column;
-          if (constraints_type?.is_primary_key) pkColumnList.push(column.column_name);
-        });
-      }
-
-      if (
-        pkColumnList.length > 1 &&
-        referenced_column_names.some((referencedColumnName) => pkColumnList.includes(referencedColumnName))
-      ) {
-        isFKfromCompositePK = true;
-      }
-    }
-    return isFKfromCompositePK;
+        .andWhere('user_group_permissions.user_id = :userId', { userId: user.id })
+        .getMany();
+    }, manager);
   }
 }