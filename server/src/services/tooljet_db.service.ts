import { BadRequestException, HttpException, Injectable, NotFoundException, Optional } from '@nestjs/common';
import { EntityManager, In, ObjectLiteral, QueryFailedError, SelectQueryBuilder, TypeORMError } from 'typeorm';
import { InjectEntityManager } from '@nestjs/typeorm';
import { InternalTable } from 'src/entities/internal_table.entity';
<<<<<<< HEAD
import { LicenseService } from './license.service';
import { LICENSE_FIELD, LICENSE_LIMIT, LICENSE_LIMITS_LABEL } from 'src/helpers/license.helper';
import { generatePayloadForLimits } from 'src/helpers/utils.helper';
import { isString, isEmpty } from 'lodash';
=======
import { isString, isEmpty, camelCase } from 'lodash';
>>>>>>> d075143f

export type TableColumnSchema = {
  column_name: string;
  data_type: SupportedDataTypes;
  column_default: string | null;
  character_maximum_length: number | null;
  numeric_precision: number | null;
  is_nullable: 'YES' | 'NO';
  constraint_type: string | null;
  keytype: string | null;
};

export type SupportedDataTypes = 'character varying' | 'integer' | 'bigint' | 'serial' | 'double precision' | 'boolean';

// Patching TypeORM SelectQueryBuilder to handle for right and full outer joins
declare module 'typeorm' {
  // eslint-disable-next-line @typescript-eslint/no-unused-vars
  interface SelectQueryBuilder<Entity> {
    rightJoin(entityOrProperty: string, alias: string, condition?: string, parameters?: ObjectLiteral): this;
    fullOuterJoin(entityOrProperty: string, alias: string, condition?: string, parameters?: ObjectLiteral): this;
  }
}

SelectQueryBuilder.prototype.rightJoin = function (entityOrProperty, alias, condition, parameters) {
  this.join('RIGHT', entityOrProperty, alias, condition, parameters);
  return this;
};

SelectQueryBuilder.prototype.fullOuterJoin = function (entityOrProperty, alias, condition, parameters) {
  this.join('FULL OUTER', entityOrProperty, alias, condition, parameters);
  return this;
};

@Injectable()
export class TooljetDbService {
  constructor(
    private readonly manager: EntityManager,
    @Optional()
    @InjectEntityManager('tooljetDb')
    private readonly tooljetDbManager: EntityManager,
    private licenseService: LicenseService
  ) {}

  async perform(organizationId: string, action: string, params = {}) {
    switch (action) {
      case 'view_tables':
        return await this.viewTables(organizationId);
      case 'view_table':
        return await this.viewTable(organizationId, params);
      case 'create_table':
        return await this.createTable(organizationId, params);
      case 'drop_table':
        return await this.dropTable(organizationId, params);
      case 'add_column':
        return await this.addColumn(organizationId, params);
      case 'drop_column':
        return await this.dropColumn(organizationId, params);
      case 'rename_table':
        return await this.renameTable(organizationId, params);
      case 'join_tables':
        return await this.joinTable(organizationId, params);
      default:
        throw new BadRequestException('Action not defined');
    }
  }

  private async viewTable(organizationId: string, params): Promise<TableColumnSchema[]> {
    const { table_name: tableName, id: id } = params;

    const internalTable = await this.manager.findOne(InternalTable, {
      where: {
        organizationId,
        ...(tableName && { tableName }),
        ...(id && { id }),
      },
    });

    if (!internalTable) throw new NotFoundException('Internal table not found: ' + tableName);

    return await this.tooljetDbManager.query(
      `
        SELECT c.COLUMN_NAME, c.DATA_TYPE, 
              CASE 
                  WHEN pk.CONSTRAINT_TYPE = 'PRIMARY KEY' 
                      THEN c.Column_default 
                  WHEN c.Column_default LIKE '%::%' 
                      THEN replace(substring(c.Column_default from '^''?(.*?)''?::'), '''', '')
                  ELSE c.Column_default 
              END AS Column_default, 
              c.character_maximum_length, c.numeric_precision, c.is_nullable, 
              pk.CONSTRAINT_TYPE,
              CASE 
                  WHEN pk.COLUMN_NAME IS NOT NULL THEN 'PRIMARY KEY' 
                  ELSE '' 
              END AS KeyType
        FROM INFORMATION_SCHEMA.COLUMNS c
        LEFT JOIN (
                  SELECT ku.TABLE_CATALOG,ku.TABLE_SCHEMA,ku.TABLE_NAME,ku.COLUMN_NAME, tc.CONSTRAINT_TYPE
                  FROM INFORMATION_SCHEMA.TABLE_CONSTRAINTS AS tc
                  INNER JOIN INFORMATION_SCHEMA.KEY_COLUMN_USAGE AS ku
                      ON tc.CONSTRAINT_NAME = ku.CONSTRAINT_NAME
                ) pk
        ON  c.TABLE_CATALOG = pk.TABLE_CATALOG
                  AND c.TABLE_SCHEMA = pk.TABLE_SCHEMA
                  AND c.TABLE_NAME = pk.TABLE_NAME
                  AND c.COLUMN_NAME = pk.COLUMN_NAME
        WHERE c.TABLE_NAME = '${internalTable.id}'
        ORDER BY c.TABLE_SCHEMA,c.TABLE_NAME, c.ORDINAL_POSITION;
      `
    );
  }

  private async viewTables(organizationId: string) {
    return await this.manager.find(InternalTable, {
      where: { organizationId },
      select: ['id', 'tableName'],
      order: { tableName: 'ASC' },
    });
  }

  private addQuotesIfString(value) {
    if (isString(value)) return `'${value}'`;
    return value;
  }

  private async createTable(organizationId: string, params) {
    let primaryKeyExist = false;

    // primary keys are only supported as serial type
    params.columns = params.columns.map((column) => {
      if (column['constraint_type'] === 'PRIMARY KEY') {
        primaryKeyExist = true;
        return { ...column, data_type: 'serial', column_default: null };
      }
      return column;
    });

    if (!primaryKeyExist) {
      throw new BadRequestException();
    }

    const {
      table_name: tableName,
      columns: [column, ...restColumns],
    } = params;

    const queryRunner = this.manager.connection.createQueryRunner();
    await queryRunner.connect();
    await queryRunner.startTransaction();

    try {
      const internalTable = queryRunner.manager.create(InternalTable, {
        tableName,
        organizationId,
      });
      await queryRunner.manager.save(internalTable);

      const createTableString = `CREATE TABLE "${internalTable.id}" `;
      let query = `${column['column_name']} ${column['data_type']}`;
      if (column['column_default']) query += ` DEFAULT ${this.addQuotesIfString(column['column_default'])}`;
      if (column['constraint_type']) query += ` ${column['constraint_type']}`;

      if (restColumns)
        for (const col of restColumns) {
          query += `, ${col['column_name']} ${col['data_type']}`;
          if (col['column_default']) query += ` DEFAULT ${this.addQuotesIfString(col['column_default'])}`;
          if (col['constraint_type']) query += ` ${col['constraint_type']}`;
        }

      // if tooljetdb query fails in this connection, we must rollback internal table
      // created in the other connection
      await this.tooljetDbManager.query(createTableString + '(' + query + ');');

      await queryRunner.commitTransaction();
      return { id: internalTable.id, table_name: tableName };
    } catch (err) {
      await queryRunner.rollbackTransaction();
      throw err;
    } finally {
      await this.tooljetDbManager.query("NOTIFY pgrst, 'reload schema'");
      await queryRunner.release();
    }
  }

  private async dropTable(organizationId: string, params) {
    const { table_name: tableName } = params;
    const internalTable = await this.manager.findOne(InternalTable, {
      where: { organizationId, tableName },
    });

    if (!internalTable) throw new NotFoundException('Internal table not found: ' + tableName);

    const queryRunner = this.manager.connection.createQueryRunner();
    await queryRunner.connect();
    await queryRunner.startTransaction();

    try {
      await queryRunner.manager.delete(InternalTable, { id: internalTable.id });

      const query = `DROP TABLE "${internalTable.id}"`;
      // if tooljetdb query fails in this connection, we must rollback internal table
      // created in the other connection
      await this.tooljetDbManager.query(query);

      await queryRunner.commitTransaction();
      return true;
    } catch (err) {
      await queryRunner.rollbackTransaction();
      throw err;
    } finally {
      await this.tooljetDbManager.query("NOTIFY pgrst, 'reload schema'");
      await queryRunner.release();
    }
  }

  private async renameTable(organizationId: string, params) {
    const { table_name: tableName, new_table_name: newTableName } = params;

    const internalTable = await this.manager.findOne(InternalTable, {
      where: { organizationId, tableName },
    });

    if (!internalTable) throw new NotFoundException('Internal table not found: ' + tableName);

    const newInternalTable = await this.manager.findOne(InternalTable, {
      where: { organizationId, tableName: newTableName },
    });

    if (newInternalTable) throw new BadRequestException('Table name already exists: ' + newTableName);

    await this.manager.update(InternalTable, { id: internalTable.id }, { tableName: newTableName });
  }

  private async addColumn(organizationId: string, params) {
    const { table_name: tableName, column } = params;
    const internalTable = await this.manager.findOne(InternalTable, {
      where: { organizationId, tableName },
    });

    if (!internalTable) throw new NotFoundException('Internal table not found: ' + tableName);

    let query = `ALTER TABLE "${internalTable.id}" ADD ${column['column_name']} ${column['data_type']}`;
    if (column['column_default']) query += ` DEFAULT ${this.addQuotesIfString(column['column_default'])}`;
    if (column['constraint']) query += ` ${column['constraint']};`;

    const result = await this.tooljetDbManager.query(query);
    await this.tooljetDbManager.query("NOTIFY pgrst, 'reload schema'");
    return result;
  }

  private async dropColumn(organizationId: string, params) {
    const { table_name: tableName, column } = params;
    const internalTable = await this.manager.findOne(InternalTable, {
      where: { organizationId, tableName },
    });

    if (!internalTable) throw new NotFoundException('Internal table not found: ' + tableName);

    const query = `ALTER TABLE "${internalTable.id}" DROP COLUMN ${column['column_name']}`;

    const result = await this.tooljetDbManager.query(query);
    await this.tooljetDbManager.query("NOTIFY pgrst, 'reload schema'");
    return result;
  }

  async getTablesLimit() {
    const licenseTerms = await this.licenseService.getLicenseTerms([LICENSE_FIELD.TABLE_COUNT, LICENSE_FIELD.STATUS]);
    return {
      tablesCount: generatePayloadForLimits(
        licenseTerms[LICENSE_FIELD.TABLE_COUNT] !== LICENSE_LIMIT.UNLIMITED
          ? await this.manager.createQueryBuilder(InternalTable, 'internal_table').getCount()
          : 0,
        licenseTerms[LICENSE_FIELD.TABLE_COUNT],
        licenseTerms[LICENSE_FIELD.STATUS],
        LICENSE_LIMITS_LABEL.TABLES
      ),
    };
  }

  private async joinTable(organizationId: string, params) {
    const { joinQueryJson } = params;
    if (!Object.keys(joinQueryJson).length) throw new BadRequestException("Input can't be empty");

    // Gathering tables used, from Join coditions
    const tableSet = new Set();
    const joinOptions = joinQueryJson?.['joins'];
    (joinOptions || []).forEach((join) => {
      const { table, conditions } = join;
      tableSet.add(table);
      conditions?.conditionsList?.forEach((condition) => {
        const { leftField, rightField } = condition;
        if (leftField?.table) {
          tableSet.add(leftField?.table);
        }
        if (rightField?.table) {
          tableSet.add(rightField?.table);
        }
      });
    });

    const tables = [...tableSet].map((tableId: string) => ({
      name: tableId,
      type: 'Table',
    }));

    if (!tables?.length) throw new BadRequestException('Tables are not chosen');

    const tableIdList: Array<string> = tables
      .filter((table) => table.type === 'Table')
      .map((filteredTable) => filteredTable.name);

    const internalTables = await this.findOrFailInternalTableFromTableId(tableIdList, organizationId);
    const internalTableIdToNameMap = tableIdList.reduce((acc, tableId) => {
      return {
        ...acc,
        [tableId]: internalTables.find((table) => table.id === tableId).tableName,
      };
    }, {});

    try {
      const queryBuilder = this.buildJoinQuery(joinQueryJson, internalTableIdToNameMap);
      return await queryBuilder.getRawMany();
    } catch (error) {
      // custom error handling - for Query error
      if (error instanceof QueryFailedError || error instanceof TypeORMError) {
        let customErrorMessage: string = error.message;
        Object.entries(internalTableIdToNameMap).forEach(([key, value]) => {
          customErrorMessage = customErrorMessage.replace(key, value as string);
        });
        throw new HttpException(customErrorMessage, 422);
      }
      throw error;
    }
  }

  private buildJoinQuery(queryJson, internalTableIdToNameMap): SelectQueryBuilder<any> {
    const queryBuilder: SelectQueryBuilder<any> = this.tooljetDbManager.createQueryBuilder();

    // mandatory attributes
    if (isEmpty(queryJson.fields)) throw new BadRequestException('Select statement is empty');
    if (isEmpty(queryJson.from)) throw new BadRequestException('From table is not selected');

    // select with aliased column names
    queryJson.fields.forEach((field) => {
      const fieldName = `"${internalTableIdToNameMap[field.table]}"."${field.name}"`;
      const fieldAlias = `${internalTableIdToNameMap[field.table]}_${field.name}`;
      queryBuilder.addSelect(fieldName, fieldAlias);
    });

    // from table
    queryBuilder.from(queryJson.from.name, internalTableIdToNameMap[queryJson.from.name]);

    // join tables with conditions
    queryJson.joins.forEach((join) => {
      const joinAlias = internalTableIdToNameMap[join.table];
      const conditions = this.constructFilterConditions(join.conditions, internalTableIdToNameMap);

      const joinFunction = queryBuilder[camelCase(join.joinType) + 'Join'];
      joinFunction.call(queryBuilder, join.table, joinAlias, conditions.query, conditions.params);
    });

    // conditions
    if (queryJson.conditions) {
      const conditions = this.constructFilterConditions(queryJson.conditions, internalTableIdToNameMap);
      queryBuilder.where(conditions.query, conditions.params);
    }

    // order by
    if (queryJson.order_by) {
      queryJson.order_by.forEach((order) => {
        const orderByColumn = `"${internalTableIdToNameMap[order.table]}"."${order.columnName}"`;
        queryBuilder.addOrderBy(orderByColumn, order.direction as 'ASC' | 'DESC');
      });
    }
    // limit and offset
    if (queryJson.limit) queryBuilder.limit(parseInt(queryJson.limit, 10));
    if (queryJson.offset) queryBuilder.offset(parseInt(queryJson.offset, 10));

    return queryBuilder;
  }

  private constructFilterConditions(conditions, internalTableIdToNameMap) {
    let conditionString = '';
    const conditionParams = {};

    const maybeParameterizeValue = (operator, paramName, value) => {
      switch (operator) {
        case 'IS':
          if (value !== 'NULL' && value !== 'NOT NULL') {
            throw new BadRequestException('Invalid value for IS operator. Allowed values are NULL or NOT NULL.');
          }
          return value;
        case 'IN':
          if (!Array.isArray(value)) {
            throw new BadRequestException('Invalid value for IN operator. Expected an array.');
          }
          return `(:...${paramName})`;
        default:
          return `:${paramName}`;
      }
    };

    conditions.conditionsList.forEach((condition, index) => {
      const paramName = `${condition.leftField.columnName}_${index}`;

      const leftField =
        condition.leftField.type == 'Column'
          ? `"${internalTableIdToNameMap[condition.leftField.table]}"."${condition.leftField.columnName}"`
          : `${condition.leftField.columnName}`;

      const rightField =
        condition.rightField.type == 'Column'
          ? `"${internalTableIdToNameMap[condition.rightField.table]}"."${condition.rightField.columnName}"`
          : maybeParameterizeValue(condition.operator, paramName, condition.rightField.value);

      conditionString += `${leftField} ${condition.operator} ${rightField}`;

      conditionParams[paramName] = condition.rightField.value;

      if (index < conditions.conditionsList.length - 1) {
        conditionString += ` ${conditions.operator} `;
      }
    });

    return { query: `(${conditionString})`, params: conditionParams };
  }

  private async findOrFailInternalTableFromTableId(requestedTableIdList: Array<string>, organizationId: string) {
    const internalTables = await this.manager.find(InternalTable, {
      where: {
        organizationId,
        id: In(requestedTableIdList),
      },
    });

    const obtainedTableNames = internalTables.map((t) => t.id);
    const tableNamesNotInOrg = requestedTableIdList.filter((tableId) => !obtainedTableNames.includes(tableId));

    if (isEmpty(tableNamesNotInOrg)) return internalTables;

    throw new NotFoundException('Some tables are not found');
  }
}<|MERGE_RESOLUTION|>--- conflicted
+++ resolved
@@ -2,14 +2,10 @@
 import { EntityManager, In, ObjectLiteral, QueryFailedError, SelectQueryBuilder, TypeORMError } from 'typeorm';
 import { InjectEntityManager } from '@nestjs/typeorm';
 import { InternalTable } from 'src/entities/internal_table.entity';
-<<<<<<< HEAD
 import { LicenseService } from './license.service';
 import { LICENSE_FIELD, LICENSE_LIMIT, LICENSE_LIMITS_LABEL } from 'src/helpers/license.helper';
 import { generatePayloadForLimits } from 'src/helpers/utils.helper';
-import { isString, isEmpty } from 'lodash';
-=======
 import { isString, isEmpty, camelCase } from 'lodash';
->>>>>>> d075143f
 
 export type TableColumnSchema = {
   column_name: string;
