--- conflicted
+++ resolved
@@ -7,12 +7,9 @@
 import { AppsService } from './apps.service';
 import { CloneResourcesDto } from '@dto/clone-resources.dto';
 import { isEmpty } from 'lodash';
-<<<<<<< HEAD
 import { AuditLoggerService } from './audit_logger.service';
 import { ActionTypes, ResourceTypes } from 'src/entities/audit_log.entity';
-=======
 import { transformTjdbImportDto } from 'src/helpers/tjdb_dto_transforms';
->>>>>>> ebdbef99
 
 @Injectable()
 export class ImportExportResourcesService {
