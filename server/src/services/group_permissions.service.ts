import { BadRequestException, ConflictException, Injectable } from '@nestjs/common';
import { InjectRepository } from '@nestjs/typeorm';
import { Repository, createQueryBuilder, In, Not, EntityManager, Brackets } from 'typeorm';
import { User } from 'src/entities/user.entity';
import { GroupPermission } from 'src/entities/group_permission.entity';
import { App } from 'src/entities/app.entity';
import { AppGroupPermission } from 'src/entities/app_group_permission.entity';
import { UserGroupPermission } from 'src/entities/user_group_permission.entity';
import { UsersService } from './users.service';
<<<<<<< HEAD
import { AuditLoggerService } from './audit_logger.service';
import { ActionTypes, ResourceTypes } from 'src/entities/audit_log.entity';
import { dbTransactionWrap } from 'src/helpers/utils.helper';
import { DataSource } from 'src/entities/data_source.entity';
import { DataSourceScopes } from 'src/helpers/data_source.constants';
import { DataSourceGroupPermission } from 'src/entities/data_source_group_permission.entity';
import { LicenseService } from './license.service';
import { LICENSE_FIELD } from 'src/helpers/license.helper';
=======
import { dbTransactionWrap, getMaxCopyNumber } from 'src/helpers/utils.helper';
import { DuplucateGroupDto } from '@dto/group-permission.dto';
>>>>>>> 980328e0

@Injectable()
export class GroupPermissionsService {
  constructor(
    @InjectRepository(GroupPermission)
    private groupPermissionsRepository: Repository<GroupPermission>,

    @InjectRepository(AppGroupPermission)
    private appGroupPermissionsRepository: Repository<AppGroupPermission>,

    @InjectRepository(DataSourceGroupPermission)
    private dataSourceGroupPermissionRepository: Repository<DataSourceGroupPermission>,

    @InjectRepository(UserGroupPermission)
    private userGroupPermissionsRepository: Repository<UserGroupPermission>,

    @InjectRepository(App)
    private appRepository: Repository<App>,

    @InjectRepository(DataSource)
    private dataSourceRepository: Repository<DataSource>,

    private usersService: UsersService,

    private auditLoggerService: AuditLoggerService,

    private licenseService: LicenseService
  ) {}

  async create(user: User, group: string, manager?: EntityManager): Promise<void> {
    if (!group || group === '') {
      throw new BadRequestException('Cannot create group without name');
    }

    const reservedGroups = ['All Users', 'Admin'];

    if (reservedGroups.includes(group)) {
      throw new BadRequestException('Group name already exist');
    }

    const groupToFind = await this.groupPermissionsRepository.findOne({
      where: {
        organizationId: user.organizationId,
        group,
      },
    });

    if (groupToFind) {
      throw new ConflictException('Group name already exist');
    }

    await dbTransactionWrap(async (manager: EntityManager) => {
      const groupPermission: GroupPermission = await manager.save(
        manager.create(GroupPermission, {
          organizationId: user.organizationId,
          group: group,
        })
      );
      await this.auditLoggerService.perform(
        {
          userId: user.id,
          organizationId: user.organizationId,
          resourceId: groupPermission.id,
          resourceName: groupPermission.group,
          resourceType: ResourceTypes.GROUP_PERMISSION,
          actionType: ActionTypes.GROUP_PERMISSION_CREATE,
        },
        manager
      );
    }, manager);
  }

  async destroy(user: User, groupPermissionId: string, manager?: EntityManager): Promise<void> {
    const groupPermission = await this.groupPermissionsRepository.findOne({
      where: {
        id: groupPermissionId,
      },
    });

    if (groupPermission.group == 'admin' || groupPermission.group == 'all_users') {
      throw new BadRequestException('Cannot delete default group');
    }
    await dbTransactionWrap(async (manager: EntityManager) => {
      const relationalEntitiesToBeDeleted = [AppGroupPermission, UserGroupPermission];

      for (const entityToDelete of relationalEntitiesToBeDeleted) {
        const entities = await manager.find(entityToDelete, {
          where: { groupPermissionId },
        });

        for (const entity of entities) {
          await manager.delete(entityToDelete, entity.id);
        }
      }

      await manager.delete(GroupPermission, {
        organizationId: user.organizationId,
        id: groupPermissionId,
      });

      await this.usersService.validateLicense(manager);

      await this.auditLoggerService.perform(
        {
          userId: user.id,
          organizationId: user.organizationId,
          resourceId: groupPermission.id,
          resourceName: groupPermission.group,
          resourceType: ResourceTypes.GROUP_PERMISSION,
          actionType: ActionTypes.GROUP_PERMISSION_DELETE,
        },
        manager
      );
    }, manager);
  }

  async updateAppGroupPermission(
    user: User,
    groupPermissionId: string,
    appGroupPermissionId: string,
    actions: any,
    manager?: EntityManager
  ) {
    const appGroupPermission = await this.appGroupPermissionsRepository.findOne({
      where: {
        id: appGroupPermissionId,
        groupPermissionId: groupPermissionId,
      },
    });
    const groupPermission = await this.groupPermissionsRepository.findOne({
      where: {
        id: appGroupPermission.groupPermissionId,
      },
    });

    if (groupPermission.organizationId !== user.organizationId) {
      throw new BadRequestException();
    }
    if (groupPermission.group == 'admin') {
      throw new BadRequestException('Cannot update admin group');
    }

    await dbTransactionWrap(async (manager: EntityManager) => {
      await manager.update(AppGroupPermission, appGroupPermissionId, actions);

      await this.usersService.validateLicense(manager);

      await this.auditLoggerService.perform(
        {
          userId: user.id,
          organizationId: user.organizationId,
          resourceId: appGroupPermission.id,
          resourceName: groupPermission.group,
          resourceType: ResourceTypes.APP_GROUP_PERMISSION,
          actionType: ActionTypes.APP_GROUP_PERMISSION_UPDATE,
          metadata: { updateParams: actions },
        },
        manager
      );
    }, manager);
  }

  async updateDataSourceGroupPermission(
    user: User,
    groupPermissionId: string,
    dataSourceGroupPermissionId: string,
    actions: any,
    manager?: EntityManager
  ) {
    const dataSourceGroupPermission = await this.dataSourceGroupPermissionRepository.findOne({
      where: {
        id: dataSourceGroupPermissionId,
        groupPermissionId: groupPermissionId,
      },
    });
    const groupPermission = await this.groupPermissionsRepository.findOne({
      where: {
        id: dataSourceGroupPermission.groupPermissionId,
      },
    });

    if (groupPermission.organizationId !== user.organizationId) {
      throw new BadRequestException();
    }
    if (groupPermission.group == 'admin') {
      throw new BadRequestException('Cannot update admin group');
    }

    await dbTransactionWrap(async (manager: EntityManager) => {
      await manager.update(DataSourceGroupPermission, dataSourceGroupPermissionId, actions);

      await this.usersService.validateLicense(manager);

      await this.auditLoggerService.perform(
        {
          userId: user.id,
          organizationId: user.organizationId,
          resourceId: dataSourceGroupPermission.id,
          resourceName: groupPermission.group,
          resourceType: ResourceTypes.APP_GROUP_PERMISSION,
          actionType: ActionTypes.APP_GROUP_PERMISSION_UPDATE,
          metadata: { updateParams: actions },
        },
        manager
      );
    }, manager);
  }

  async update(user: User, groupPermissionId: string, body: any, manager?: EntityManager) {
    const groupPermission = await this.groupPermissionsRepository.findOne({
      where: {
        id: groupPermissionId,
        organizationId: user.organizationId,
      },
    });

    const {
      name,
      app_create,
      app_delete,
      add_apps,
      data_source_create,
      data_source_delete,
      add_data_sources,
      remove_data_sources,
      remove_apps,
      add_users,
      remove_users,
      folder_create,
      org_environment_variable_create,
      org_environment_variable_update,
      org_environment_variable_delete,
      folder_delete,
      folder_update,
      org_environment_constant_create,
      org_environment_constant_delete,
    } = body;

    return await dbTransactionWrap(async (manager: EntityManager) => {
      //update user group name
      if (name) {
        const newName = name.trim();
        if (!newName) {
          throw new BadRequestException('Group name should not be empty');
        }

        const reservedGroups = ['admin', 'all_users'];
        if (reservedGroups.includes(groupPermission.group)) {
          throw new BadRequestException('Cannot update a default group name');
        }

        if (reservedGroups.includes(newName.replace(/ /g, '_').toLowerCase())) {
          throw new BadRequestException('Group name already exists');
        }

        const groupToFind = await this.groupPermissionsRepository.findOne({
          where: {
            organizationId: user.organizationId,
            group: newName,
          },
        });

        if (groupToFind && groupToFind.id !== groupPermission.id) {
          throw new ConflictException('Group name already exists');
        } else if (!groupToFind) {
          await manager.update(GroupPermission, groupPermissionId, { group: newName });
        }
      }

      // update group permissions
      const groupPermissionUpdateParams = {
        ...(typeof app_create === 'boolean' && { appCreate: app_create }),
        ...(typeof app_delete === 'boolean' && { appDelete: app_delete }),
        ...(typeof folder_create === 'boolean' && { folderCreate: folder_create }),
        ...(typeof org_environment_variable_create === 'boolean' && {
          orgEnvironmentVariableCreate: org_environment_variable_create,
        }),
        ...(typeof org_environment_variable_update === 'boolean' && {
          orgEnvironmentVariableUpdate: org_environment_variable_update,
        }),
        ...(typeof org_environment_variable_delete === 'boolean' && {
          orgEnvironmentVariableDelete: org_environment_variable_delete,
        }),
        ...(typeof folder_delete === 'boolean' && { folderDelete: folder_delete }),
        ...(typeof folder_update === 'boolean' && { folderUpdate: folder_update }),
        ...(typeof data_source_create === 'boolean' && { dataSourceCreate: data_source_create }),
        ...(typeof data_source_delete === 'boolean' && { dataSourceDelete: data_source_delete }),

        ...(typeof org_environment_constant_create === 'boolean' && {
          orgEnvironmentConstantCreate: org_environment_constant_create,
        }),
        ...(typeof org_environment_constant_delete === 'boolean' && {
          orgEnvironmentConstantDelete: org_environment_constant_delete,
        }),
      };
      if (Object.keys(groupPermissionUpdateParams).length !== 0) {
        await manager.update(GroupPermission, groupPermissionId, groupPermissionUpdateParams);
      }

      // update app group permissions
      if (remove_apps) {
        if (groupPermission.group == 'admin') {
          throw new BadRequestException('Cannot update admin group');
        }
        for (const appId of remove_apps) {
          await manager.delete(AppGroupPermission, {
            appId: appId,
            groupPermissionId: groupPermissionId,
          });
        }
      }

      if (add_apps) {
        if (groupPermission.group == 'admin') {
          throw new BadRequestException('Cannot update admin group');
        }
        for (const appId of add_apps) {
          await manager.save(
            AppGroupPermission,
            manager.create(AppGroupPermission, {
              appId: appId,
              groupPermissionId: groupPermissionId,
              read: true,
            })
          );
        }
      }

      // update datasource group permissions
      if (add_data_sources) {
        if (groupPermission.group == 'admin') {
          throw new BadRequestException('Cannot update admin group');
        }
        for (const dataSourceId of add_data_sources) {
          await manager.save(
            DataSourceGroupPermission,
            manager.create(DataSourceGroupPermission, {
              dataSourceId: dataSourceId,
              groupPermissionId: groupPermissionId,
              read: true,
            })
          );
        }
      }

      if (remove_data_sources) {
        if (groupPermission.group == 'admin') {
          throw new BadRequestException('Cannot update admin group');
        }
        for (const dataSourceId of remove_data_sources) {
          await manager.delete(DataSourceGroupPermission, {
            dataSourceId: dataSourceId,
            groupPermissionId: groupPermissionId,
          });
        }
      }

      // update user group permissions
      if (remove_users) {
        for (const userId of body.remove_users) {
          const params = {
            removeGroups: [groupPermission.group],
          };
          await this.usersService.update(userId, params, manager, user.organizationId);
        }
      }

      if (add_users) {
        for (const userId of body.add_users) {
          const params = {
            addGroups: [groupPermission.group],
          };
          await this.usersService.update(userId, params, manager, user.organizationId);
        }
      }

      await this.usersService.validateLicense(manager);

      await this.auditLoggerService.perform(
        {
          userId: user.id,
          organizationId: user.organizationId,
          resourceId: groupPermission.id,
          resourceName: groupPermission.group,
          resourceType: ResourceTypes.GROUP_PERMISSION,
          actionType: ActionTypes.GROUP_PERMISSION_UPDATE,
          metadata: {
            updateParams: body,
          },
        },
        manager
      );
    }, manager);
  }

  async findOne(user: User, groupPermissionId: string): Promise<GroupPermission> {
    return this.groupPermissionsRepository.findOne({
      where: {
        organizationId: user.organizationId,
        id: groupPermissionId,
      },
    });
  }

  async duplicateGroup(
    user: User,
    groupPermissionId: string,
    body: DuplucateGroupDto,
    manager?: EntityManager
  ): Promise<GroupPermission> {
    const groupToDuplicate = await this.findOne(user, groupPermissionId);
    let newGroup: GroupPermission;

    const { addPermission, addApps, addUsers } = body;

    if (!groupToDuplicate) throw new BadRequestException('Wrong group id');

    const existNameList = await createQueryBuilder()
      .select(['group_permissions.group', 'group_permissions.id'])
      .from(GroupPermission, 'group_permissions')
      .where('group_permissions.group ~* :pattern', { pattern: `^${groupToDuplicate.group}_copy_[0-9]+$` })
      .orWhere('group_permissions.group = :groupToDuplicateGroup', {
        groupToDuplicateGroup: `${groupToDuplicate.group}_copy`,
      })
      .andWhere('group_permissions.id != :groupPermissionId', { groupPermissionId })
      .andWhere('group_permissions.organizationId = :organizationId', { organizationId: user.organizationId })
      .getMany();

    let newName = `${groupToDuplicate.group}_copy`;
    const number = getMaxCopyNumber(existNameList);
    if (number) newName = `${groupToDuplicate.group}_copy_${number}`;
    await dbTransactionWrap(async (manager: EntityManager) => {
      newGroup = manager.create(GroupPermission, {
        organizationId: user.organizationId,
        group: newName,
      });
      await manager.save(GroupPermission, newGroup);
      if (addPermission) {
        const {
          appCreate,
          appDelete,
          folderCreate,
          orgEnvironmentVariableCreate,
          orgEnvironmentVariableUpdate,
          orgEnvironmentVariableDelete,
          orgEnvironmentConstantCreate,
          orgEnvironmentConstantDelete,
          folderDelete,
          folderUpdate,
        } = groupToDuplicate;

        const updateParam = {
          appCreate,
          appDelete,
          folderCreate,
          orgEnvironmentVariableCreate,
          orgEnvironmentVariableUpdate,
          orgEnvironmentVariableDelete,
          orgEnvironmentConstantCreate,
          orgEnvironmentConstantDelete,
          folderDelete,
          folderUpdate,
        };

        await manager.update(GroupPermission, { id: newGroup.id }, updateParam);
      }
      const apps = await groupToDuplicate.apps;

      if (addApps) {
        for (const app of apps) {
          const appGrpPermission = await this.appGroupPermissionsRepository.findOne({
            where: {
              appId: app.id,
              groupPermissionId: groupToDuplicate.id,
            },
          });
          if (appGrpPermission)
            await manager.save(
              AppGroupPermission,
              manager.create(AppGroupPermission, {
                appId: app.id,
                groupPermissionId: newGroup.id,
                read: appGrpPermission.read,
                update: appGrpPermission.update,
                delete: appGrpPermission.delete,
                hideFromDashboard: appGrpPermission.hideFromDashboard,
              })
            );
        }
      }
    }, manager);

    if (addUsers) {
      const usersGroup = await groupToDuplicate.users;
      for (const userAdd of usersGroup) {
        const params = {
          addGroups: [newGroup.group],
        };
        await this.usersService.update(userAdd.id, params, manager, user.organizationId);
      }
    }

    return newGroup;
  }

  async findAll(user: User): Promise<GroupPermission[]> {
<<<<<<< HEAD
    const isLicenseValid = await this.licenseService.getLicenseTerms(LICENSE_FIELD.VALID);
=======
>>>>>>> 980328e0
    const groupPermissions = await this.groupPermissionsRepository.find({
      where: { organizationId: user.organizationId },
      order: { createdAt: 'ASC' },
    });

<<<<<<< HEAD
    for (const groupPermission of groupPermissions) {
      if (!['all_users', 'admin'].includes(groupPermission.group) && !isLicenseValid) {
        groupPermission['enabled'] = false;
      } else {
        groupPermission['enabled'] = true;
      }
    }

    return groupPermissions;
=======
    const customSortGroupPermission = (a, b) => {
      if (a.group === 'all_users') {
        return -1; // 'all_users' comes first
      } else if (b.group === 'all_users') {
        return 1; // 'all_users' comes first
      } else if (a.group === 'admin') {
        return -1; // 'admin' comes second
      } else if (b.group === 'admin') {
        return 1; // 'admin' comes second
      } else {
        return 0; // No specific order for other groups
      }
    };

    return groupPermissions.sort(customSortGroupPermission);
>>>>>>> 980328e0
  }

  async findApps(user: User, groupPermissionId: string): Promise<App[]> {
    return createQueryBuilder(App, 'apps')
      .innerJoinAndSelect('apps.groupPermissions', 'group_permissions')
      .innerJoinAndSelect('apps.appGroupPermissions', 'app_group_permissions')
      .where('group_permissions.id = :groupPermissionId', {
        groupPermissionId,
      })
      .andWhere('group_permissions.organization_id = :organizationId', {
        organizationId: user.organizationId,
      })
      .andWhere('app_group_permissions.group_permission_id = :groupPermissionId', { groupPermissionId })
      .orderBy('apps.created_at', 'DESC')
      .getMany();
  }

  async findDataSources(user: User, groupPermissionId: string): Promise<DataSource[]> {
    return createQueryBuilder(DataSource, 'datasources')
      .innerJoinAndSelect('datasources.groupPermissions', 'group_permissions')
      .innerJoinAndSelect('datasources.dataSourceGroupPermissions', 'data_source_group_permissions')
      .where('group_permissions.id = :groupPermissionId', {
        groupPermissionId,
      })
      .andWhere('group_permissions.organization_id = :organizationId', {
        organizationId: user.organizationId,
      })
      .andWhere('data_source_group_permissions.group_permission_id = :groupPermissionId', { groupPermissionId })
      .orderBy('datasources.created_at', 'DESC')
      .getMany();
  }

  async findAddableApps(user: User, groupPermissionId: string): Promise<App[]> {
    const groupPermission = await this.groupPermissionsRepository.findOne({
      where: {
        id: groupPermissionId,
        organizationId: user.organizationId,
      },
    });

    const appsInGroup = await groupPermission.apps;
    const appsInGroupIds = appsInGroup.map((u) => u.id);

    return await this.appRepository.find({
      where: {
        id: Not(In(appsInGroupIds)),
        organizationId: user.organizationId,
      },
      loadEagerRelations: false,
      relations: ['groupPermissions', 'appGroupPermissions'],
    });
  }

  async findAddableDataSources(user: User, groupPermissionId: string): Promise<DataSource[]> {
    const groupPermission = await this.groupPermissionsRepository.findOne({
      where: {
        id: groupPermissionId,
        organizationId: user.organizationId,
      },
    });

    const dataSourcesInGroup = await groupPermission.dataSources;
    const DataSourcesInGroupIds = dataSourcesInGroup.map((u) => u.id);

    return await this.dataSourceRepository.find({
      where: {
        id: Not(In(DataSourcesInGroupIds)),
        organizationId: user.organizationId,
        scope: DataSourceScopes.GLOBAL,
      },
      loadEagerRelations: false,
      relations: ['groupPermissions', 'dataSourceGroupPermissions'],
    });
  }

  async findUsers(user: User, groupPermissionId: string): Promise<User[]> {
    return createQueryBuilder(User, 'users')
      .select(['users.id', 'users.firstName', 'users.lastName', 'users.email'])
      .innerJoin('users.groupPermissions', 'group_permissions')
      .innerJoin('users.userGroupPermissions', 'user_group_permissions')
      .where('group_permissions.id = :groupPermissionId', {
        groupPermissionId,
      })
      .andWhere('group_permissions.organization_id = :organizationId', {
        organizationId: user.organizationId,
      })
      .andWhere('user_group_permissions.group_permission_id = :groupPermissionId', { groupPermissionId })
      .orderBy('users.created_at', 'DESC')
      .getMany();
  }

  async findAddableUsers(user: User, groupPermissionId: string, searchInput: string): Promise<User[]> {
    const groupPermission = await this.groupPermissionsRepository.findOne({
      where: {
        id: groupPermissionId,
        organizationId: user.organizationId,
      },
    });

    const userInGroup = await groupPermission.users;
    const usersInGroupIds = userInGroup.map((u) => u.id);

    const adminUsers = await createQueryBuilder(UserGroupPermission, 'user_group_permissions')
      .innerJoin(
        GroupPermission,
        'group_permissions',
        'group_permissions.id = user_group_permissions.group_permission_id'
      )
      .where('group_permissions.group = :group', { group: 'admin' })
      .andWhere('group_permissions.organization_id = :organizationId', {
        organizationId: user.organizationId,
      })
      .getMany();
    const adminUserIds = adminUsers.map((u) => u.userId);

    const getOrConditions = () => {
      return new Brackets((qb) => {
        qb.orWhere('lower(user.email) like :email', {
          email: `%${searchInput.toLowerCase()}%`,
        });
        qb.orWhere('lower(user.firstName) like :firstName', {
          firstName: `%${searchInput.toLowerCase()}%`,
        });
        qb.orWhere('lower(user.lastName) like :lastName', {
          lastName: `%${searchInput.toLowerCase()}%`,
        });
      });
    };

    const builtQuery = createQueryBuilder(User, 'user')
      .select(['user.id', 'user.firstName', 'user.lastName', 'user.email'])
      .innerJoin(
        'user.organizationUsers',
        'organization_users',
        'organization_users.organizationId = :organizationId',
        { organizationId: user.organizationId }
      )
      .andWhere(getOrConditions)
      .where('user.id NOT IN (:...userList)', { userList: [...usersInGroupIds, ...adminUserIds] });

    if (searchInput) {
      builtQuery.andWhere(getOrConditions);
    } else {
      builtQuery.take(10); // Limiting to 10 users if there's no search input
    }
    builtQuery.orderBy('user.firstName');
    return await builtQuery.getMany();
  }

  async createUserGroupPermission(userId: string, groupPermissionId: string, manager?: EntityManager) {
    await dbTransactionWrap(async (manager: EntityManager) => {
      await manager.save(
        manager.create(UserGroupPermission, {
          userId,
          groupPermissionId,
        })
      );
    }, manager);
  }
}<|MERGE_RESOLUTION|>--- conflicted
+++ resolved
@@ -7,19 +7,15 @@
 import { AppGroupPermission } from 'src/entities/app_group_permission.entity';
 import { UserGroupPermission } from 'src/entities/user_group_permission.entity';
 import { UsersService } from './users.service';
-<<<<<<< HEAD
 import { AuditLoggerService } from './audit_logger.service';
 import { ActionTypes, ResourceTypes } from 'src/entities/audit_log.entity';
-import { dbTransactionWrap } from 'src/helpers/utils.helper';
 import { DataSource } from 'src/entities/data_source.entity';
 import { DataSourceScopes } from 'src/helpers/data_source.constants';
 import { DataSourceGroupPermission } from 'src/entities/data_source_group_permission.entity';
 import { LicenseService } from './license.service';
 import { LICENSE_FIELD } from 'src/helpers/license.helper';
-=======
 import { dbTransactionWrap, getMaxCopyNumber } from 'src/helpers/utils.helper';
 import { DuplucateGroupDto } from '@dto/group-permission.dto';
->>>>>>> 980328e0
 
 @Injectable()
 export class GroupPermissionsService {
@@ -526,16 +522,12 @@
   }
 
   async findAll(user: User): Promise<GroupPermission[]> {
-<<<<<<< HEAD
     const isLicenseValid = await this.licenseService.getLicenseTerms(LICENSE_FIELD.VALID);
-=======
->>>>>>> 980328e0
     const groupPermissions = await this.groupPermissionsRepository.find({
       where: { organizationId: user.organizationId },
       order: { createdAt: 'ASC' },
     });
 
-<<<<<<< HEAD
     for (const groupPermission of groupPermissions) {
       if (!['all_users', 'admin'].includes(groupPermission.group) && !isLicenseValid) {
         groupPermission['enabled'] = false;
@@ -544,8 +536,6 @@
       }
     }
 
-    return groupPermissions;
-=======
     const customSortGroupPermission = (a, b) => {
       if (a.group === 'all_users') {
         return -1; // 'all_users' comes first
@@ -561,7 +551,6 @@
     };
 
     return groupPermissions.sort(customSortGroupPermission);
->>>>>>> 980328e0
   }
 
   async findApps(user: User, groupPermissionId: string): Promise<App[]> {
