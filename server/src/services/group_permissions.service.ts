import { BadRequestException, ConflictException, Injectable } from '@nestjs/common';
import { InjectRepository } from '@nestjs/typeorm';
import { Repository, createQueryBuilder, In, Not, EntityManager, Brackets } from 'typeorm';
import { User } from 'src/entities/user.entity';
import { GroupPermission } from 'src/entities/group_permission.entity';
import { App } from 'src/entities/app.entity';
import { AppGroupPermission } from 'src/entities/app_group_permission.entity';
import { UserGroupPermission } from 'src/entities/user_group_permission.entity';
import { UsersService } from './users.service';
import { AuditLoggerService } from './audit_logger.service';
import { ActionTypes, ResourceTypes } from 'src/entities/audit_log.entity';
import { dbTransactionWrap, getMaxCopyNumber } from 'src/helpers/utils.helper';
import { DataSource } from 'src/entities/data_source.entity';
import { DataSourceScopes } from 'src/helpers/data_source.constants';
import { DataSourceGroupPermission } from 'src/entities/data_source_group_permission.entity';
import { LicenseService } from './license.service';
import { LICENSE_FIELD } from 'src/helpers/license.helper';
import { DuplucateGroupDto } from '@dto/group-permission.dto';

@Injectable()
export class GroupPermissionsService {
  constructor(
    @InjectRepository(GroupPermission)
    private groupPermissionsRepository: Repository<GroupPermission>,

    @InjectRepository(AppGroupPermission)
    private appGroupPermissionsRepository: Repository<AppGroupPermission>,

    @InjectRepository(DataSourceGroupPermission)
    private dataSourceGroupPermissionRepository: Repository<DataSourceGroupPermission>,

    @InjectRepository(UserGroupPermission)
    private userGroupPermissionsRepository: Repository<UserGroupPermission>,

    @InjectRepository(App)
    private appRepository: Repository<App>,

    @InjectRepository(DataSource)
    private dataSourceRepository: Repository<DataSource>,

    private usersService: UsersService,

    private auditLoggerService: AuditLoggerService,

    private licenseService: LicenseService
  ) {}

  async create(user: User, group: string, manager?: EntityManager): Promise<void> {
    if (!group || group === '') {
      throw new BadRequestException('Cannot create group without name');
    }

    const reservedGroups = ['All Users', 'Admin'];

    if (reservedGroups.includes(group)) {
      throw new BadRequestException('Group name already exist');
    }

    const groupToFind = await this.groupPermissionsRepository.findOne({
      where: {
        organizationId: user.organizationId,
        group,
      },
    });

    if (groupToFind) {
      throw new ConflictException('Group name already exist');
    }

    await dbTransactionWrap(async (manager: EntityManager) => {
      const groupPermission: GroupPermission = await manager.save(
        manager.create(GroupPermission, {
          organizationId: user.organizationId,
          group: group,
        })
      );
      await this.usersService.validateLicense(manager);
      await this.auditLoggerService.perform(
        {
          userId: user.id,
          organizationId: user.organizationId,
          resourceId: groupPermission.id,
          resourceName: groupPermission.group,
          resourceType: ResourceTypes.GROUP_PERMISSION,
          actionType: ActionTypes.GROUP_PERMISSION_CREATE,
        },
        manager
      );
    }, manager);
  }

  async destroy(user: User, groupPermissionId: string, manager?: EntityManager): Promise<void> {
    const groupPermission = await this.groupPermissionsRepository.findOne({
      where: {
        id: groupPermissionId,
      },
    });

    if (groupPermission.group == 'admin' || groupPermission.group == 'all_users') {
      throw new BadRequestException('Cannot delete default group');
    }
    await dbTransactionWrap(async (manager: EntityManager) => {
      const relationalEntitiesToBeDeleted = [AppGroupPermission, UserGroupPermission];

      for (const entityToDelete of relationalEntitiesToBeDeleted) {
        const entities = await manager.find(entityToDelete, {
          where: { groupPermissionId },
        });

        for (const entity of entities) {
          await manager.delete(entityToDelete, entity.id);
        }
      }

      await manager.delete(GroupPermission, {
        organizationId: user.organizationId,
        id: groupPermissionId,
      });

<<<<<<< HEAD
      await this.usersService.validateLicense(manager, user?.organizationId);

=======
>>>>>>> a23870ca
      await this.auditLoggerService.perform(
        {
          userId: user.id,
          organizationId: user.organizationId,
          resourceId: groupPermission.id,
          resourceName: groupPermission.group,
          resourceType: ResourceTypes.GROUP_PERMISSION,
          actionType: ActionTypes.GROUP_PERMISSION_DELETE,
        },
        manager
      );
    }, manager);
  }

  async updateAppGroupPermission(
    user: User,
    groupPermissionId: string,
    appGroupPermissionId: string,
    actions: any,
    manager?: EntityManager
  ) {
    const appGroupPermission = await this.appGroupPermissionsRepository.findOne({
      where: {
        id: appGroupPermissionId,
        groupPermissionId: groupPermissionId,
      },
    });
    const groupPermission = await this.groupPermissionsRepository.findOne({
      where: {
        id: appGroupPermission.groupPermissionId,
      },
    });

    if (groupPermission.organizationId !== user.organizationId) {
      throw new BadRequestException();
    }
    if (groupPermission.group == 'admin') {
      throw new BadRequestException('Cannot update admin group');
    }

    await dbTransactionWrap(async (manager: EntityManager) => {
      await manager.update(AppGroupPermission, appGroupPermissionId, actions);

      await this.usersService.validateLicense(manager, user?.organizationId);

      await this.auditLoggerService.perform(
        {
          userId: user.id,
          organizationId: user.organizationId,
          resourceId: appGroupPermission.id,
          resourceName: groupPermission.group,
          resourceType: ResourceTypes.APP_GROUP_PERMISSION,
          actionType: ActionTypes.APP_GROUP_PERMISSION_UPDATE,
          metadata: { updateParams: actions },
        },
        manager
      );
    }, manager);
  }

  async updateDataSourceGroupPermission(
    user: User,
    groupPermissionId: string,
    dataSourceGroupPermissionId: string,
    actions: any,
    manager?: EntityManager
  ) {
    const dataSourceGroupPermission = await this.dataSourceGroupPermissionRepository.findOne({
      where: {
        id: dataSourceGroupPermissionId,
        groupPermissionId: groupPermissionId,
      },
    });
    const groupPermission = await this.groupPermissionsRepository.findOne({
      where: {
        id: dataSourceGroupPermission.groupPermissionId,
      },
    });

    if (groupPermission.organizationId !== user.organizationId) {
      throw new BadRequestException();
    }
    if (groupPermission.group == 'admin') {
      throw new BadRequestException('Cannot update admin group');
    }

    await dbTransactionWrap(async (manager: EntityManager) => {
      await manager.update(DataSourceGroupPermission, dataSourceGroupPermissionId, actions);

      await this.usersService.validateLicense(manager, user?.organizationId);

      await this.auditLoggerService.perform(
        {
          userId: user.id,
          organizationId: user.organizationId,
          resourceId: dataSourceGroupPermission.id,
          resourceName: groupPermission.group,
          resourceType: ResourceTypes.APP_GROUP_PERMISSION,
          actionType: ActionTypes.APP_GROUP_PERMISSION_UPDATE,
          metadata: { updateParams: actions },
        },
        manager
      );
    }, manager);
  }

  async update(user: User, groupPermissionId: string, body: any, manager?: EntityManager) {
    const groupPermission = await this.groupPermissionsRepository.findOne({
      where: {
        id: groupPermissionId,
        organizationId: user.organizationId,
      },
    });

    const {
      name,
      app_create,
      app_delete,
      add_apps,
      data_source_create,
      data_source_delete,
      add_data_sources,
      remove_data_sources,
      remove_apps,
      add_users,
      remove_users,
      folder_create,
      org_environment_variable_create,
      org_environment_variable_update,
      org_environment_variable_delete,
      folder_delete,
      folder_update,
      org_environment_constant_create,
      org_environment_constant_delete,
    } = body;

    return await dbTransactionWrap(async (manager: EntityManager) => {
      //update user group name
      if (name) {
        const newName = name.trim();
        if (!newName) {
          throw new BadRequestException('Group name should not be empty');
        }

        const reservedGroups = ['admin', 'all_users'];
        if (reservedGroups.includes(groupPermission.group)) {
          throw new BadRequestException('Cannot update a default group name');
        }

        if (reservedGroups.includes(newName.replace(/ /g, '_').toLowerCase())) {
          throw new BadRequestException('Group name already exists');
        }

        const groupToFind = await this.groupPermissionsRepository.findOne({
          where: {
            organizationId: user.organizationId,
            group: newName,
          },
        });

        if (groupToFind && groupToFind.id !== groupPermission.id) {
          throw new ConflictException('Group name already exists');
        } else if (!groupToFind) {
          await manager.update(GroupPermission, groupPermissionId, { group: newName });
        }
        return;
      }

      // update group permissions
      const groupPermissionUpdateParams = {
        ...(typeof app_create === 'boolean' && { appCreate: app_create }),
        ...(typeof app_delete === 'boolean' && { appDelete: app_delete }),
        ...(typeof folder_create === 'boolean' && { folderCreate: folder_create }),
        ...(typeof org_environment_variable_create === 'boolean' && {
          orgEnvironmentVariableCreate: org_environment_variable_create,
        }),
        ...(typeof org_environment_variable_update === 'boolean' && {
          orgEnvironmentVariableUpdate: org_environment_variable_update,
        }),
        ...(typeof org_environment_variable_delete === 'boolean' && {
          orgEnvironmentVariableDelete: org_environment_variable_delete,
        }),
        ...(typeof folder_delete === 'boolean' && { folderDelete: folder_delete }),
        ...(typeof folder_update === 'boolean' && { folderUpdate: folder_update }),
        ...(typeof data_source_create === 'boolean' && { dataSourceCreate: data_source_create }),
        ...(typeof data_source_delete === 'boolean' && { dataSourceDelete: data_source_delete }),

        ...(typeof org_environment_constant_create === 'boolean' && {
          orgEnvironmentConstantCreate: org_environment_constant_create,
        }),
        ...(typeof org_environment_constant_delete === 'boolean' && {
          orgEnvironmentConstantDelete: org_environment_constant_delete,
        }),
      };
      if (Object.keys(groupPermissionUpdateParams).length !== 0) {
        await manager.update(GroupPermission, groupPermissionId, groupPermissionUpdateParams);
        await this.usersService.validateLicense(manager);
      }

      // update app group permissions
      if (remove_apps) {
        if (groupPermission.group == 'admin') {
          throw new BadRequestException('Cannot update admin group');
        }
        for (const appId of remove_apps) {
          await manager.delete(AppGroupPermission, {
            appId: appId,
            groupPermissionId: groupPermissionId,
          });
        }
      }

      if (add_apps) {
        if (groupPermission.group == 'admin') {
          throw new BadRequestException('Cannot update admin group');
        }
        for (const appId of add_apps) {
          await manager.save(
            AppGroupPermission,
            manager.create(AppGroupPermission, {
              appId: appId,
              groupPermissionId: groupPermissionId,
              read: true,
            })
          );
        }
      }

      // update datasource group permissions
      if (add_data_sources) {
        if (groupPermission.group == 'admin') {
          throw new BadRequestException('Cannot update admin group');
        }
        for (const dataSourceId of add_data_sources) {
          await manager.save(
            DataSourceGroupPermission,
            manager.create(DataSourceGroupPermission, {
              dataSourceId: dataSourceId,
              groupPermissionId: groupPermissionId,
              read: true,
            })
          );
        }
      }

      if (remove_data_sources) {
        if (groupPermission.group == 'admin') {
          throw new BadRequestException('Cannot update admin group');
        }
        for (const dataSourceId of remove_data_sources) {
          await manager.delete(DataSourceGroupPermission, {
            dataSourceId: dataSourceId,
            groupPermissionId: groupPermissionId,
          });
        }
      }

      // update user group permissions
      if (remove_users) {
        for (const userId of body.remove_users) {
          const params = {
            removeGroups: [groupPermission.group],
          };
          await this.usersService.update(userId, params, manager, user.organizationId);
        }
      }

      if (add_users) {
        for (const userId of body.add_users) {
          const params = {
            addGroups: [groupPermission.group],
          };
          await this.usersService.update(userId, params, manager, user.organizationId);
        }
        await this.usersService.validateLicense(manager);
      }

<<<<<<< HEAD
      await this.usersService.validateLicense(manager, user?.organizationId);

=======
>>>>>>> a23870ca
      await this.auditLoggerService.perform(
        {
          userId: user.id,
          organizationId: user.organizationId,
          resourceId: groupPermission.id,
          resourceName: groupPermission.group,
          resourceType: ResourceTypes.GROUP_PERMISSION,
          actionType: ActionTypes.GROUP_PERMISSION_UPDATE,
          metadata: {
            updateParams: body,
          },
        },
        manager
      );
    }, manager);
  }

  async findOne(user: User, groupPermissionId: string): Promise<GroupPermission> {
    return this.groupPermissionsRepository.findOne({
      where: {
        organizationId: user.organizationId,
        id: groupPermissionId,
      },
    });
  }

  async duplicateGroup(
    user: User,
    groupPermissionId: string,
    body: DuplucateGroupDto,
    manager?: EntityManager
  ): Promise<GroupPermission> {
    const groupToDuplicate = await this.findOne(user, groupPermissionId);
    let newGroup: GroupPermission;

    const { addPermission, addApps, addDataSource, addUsers } = body;

    if (!groupToDuplicate) throw new BadRequestException('Wrong group id');

    const existNameList = await createQueryBuilder()
      .select(['group_permissions.group', 'group_permissions.id'])
      .from(GroupPermission, 'group_permissions')
      .where('group_permissions.group ~* :pattern', { pattern: `^${groupToDuplicate.group}_copy_[0-9]+$` })
      .orWhere('group_permissions.group = :groupToDuplicateGroup', {
        groupToDuplicateGroup: `${groupToDuplicate.group}_copy`,
      })
      .andWhere('group_permissions.id != :groupPermissionId', { groupPermissionId })
      .andWhere('group_permissions.organizationId = :organizationId', { organizationId: user.organizationId })
      .getMany();

    let newName = `${groupToDuplicate.group}_copy`;
    const number = getMaxCopyNumber(existNameList);
    if (number) newName = `${groupToDuplicate.group}_copy_${number}`;
    await dbTransactionWrap(async (manager: EntityManager) => {
      newGroup = manager.create(GroupPermission, {
        organizationId: user.organizationId,
        group: newName,
      });
      await manager.save(GroupPermission, newGroup);
      await this.usersService.validateLicense(manager);
      if (addPermission) {
        const {
          appCreate,
          appDelete,
          folderCreate,
          orgEnvironmentVariableCreate,
          orgEnvironmentVariableUpdate,
          orgEnvironmentVariableDelete,
          orgEnvironmentConstantCreate,
          orgEnvironmentConstantDelete,
          folderDelete,
          folderUpdate,
          dataSourceCreate,
          dataSourceDelete,
        } = groupToDuplicate;

        const updateParam = {
          appCreate,
          appDelete,
          folderCreate,
          orgEnvironmentVariableCreate,
          orgEnvironmentVariableUpdate,
          orgEnvironmentVariableDelete,
          orgEnvironmentConstantCreate,
          orgEnvironmentConstantDelete,
          folderDelete,
          folderUpdate,
          dataSourceCreate,
          dataSourceDelete,
        };

        await manager.update(GroupPermission, { id: newGroup.id }, updateParam);
      }
      const apps = await groupToDuplicate.apps;

      if (addApps) {
        for (const app of apps) {
          const appGrpPermission = await this.appGroupPermissionsRepository.findOne({
            where: {
              appId: app.id,
              groupPermissionId: groupToDuplicate.id,
            },
          });
          if (appGrpPermission)
            await manager.save(
              AppGroupPermission,
              manager.create(AppGroupPermission, {
                appId: app.id,
                groupPermissionId: newGroup.id,
                read: appGrpPermission.read,
                update: appGrpPermission.update,
                delete: appGrpPermission.delete,
                hideFromDashboard: appGrpPermission.hideFromDashboard,
              })
            );
        }
      }

      if (addDataSource) {
        const dataSources = await groupToDuplicate.dataSources;
        for (const dataSource of dataSources) {
          const dataSrcPermission = await this.dataSourceGroupPermissionRepository.findOne({
            where: {
              groupPermissionId: groupToDuplicate.id,
              dataSourceId: dataSource.id,
            },
          });
          if (dataSrcPermission)
            await manager.save(
              DataSourceGroupPermission,
              manager.create(DataSourceGroupPermission, {
                dataSourceId: dataSource.id,
                groupPermissionId: newGroup.id,
                read: dataSrcPermission.read,
                update: dataSrcPermission.update,
                delete: dataSrcPermission.delete,
              })
            );
        }
      }
    }, manager);

    if (addUsers) {
      const usersGroup = await groupToDuplicate.users;
      for (const userAdd of usersGroup) {
        const params = {
          addGroups: [newGroup.group],
        };
        await this.usersService.update(userAdd.id, params, manager, user.organizationId);
      }
    }

    return newGroup;
  }

  async findAll(user: User): Promise<GroupPermission[]> {
    const organizationId = user?.organizationId;
    const isLicenseValid = await this.licenseService.getLicenseTerms(LICENSE_FIELD.VALID, organizationId);
    const groupPermissions = await this.groupPermissionsRepository.find({
      where: { organizationId: user.organizationId },
      order: { createdAt: 'ASC' },
    });

    for (const groupPermission of groupPermissions) {
      if (!['all_users', 'admin'].includes(groupPermission.group) && !isLicenseValid) {
        groupPermission['enabled'] = false;
      } else {
        groupPermission['enabled'] = true;
      }
    }

    const customSortGroupPermission = (a, b) => {
      if (a.group === 'all_users') {
        return -1; // 'all_users' comes first
      } else if (b.group === 'all_users') {
        return 1; // 'all_users' comes first
      } else if (a.group === 'admin') {
        return -1; // 'admin' comes second
      } else if (b.group === 'admin') {
        return 1; // 'admin' comes second
      } else {
        return 0; // No specific order for other groups
      }
    };

    return groupPermissions.sort(customSortGroupPermission);
  }

  async findApps(user: User, groupPermissionId: string): Promise<App[]> {
    return createQueryBuilder(App, 'apps')
      .innerJoinAndSelect('apps.groupPermissions', 'group_permissions')
      .innerJoinAndSelect('apps.appGroupPermissions', 'app_group_permissions')
      .where('group_permissions.id = :groupPermissionId', {
        groupPermissionId,
      })
      .andWhere('group_permissions.organization_id = :organizationId', {
        organizationId: user.organizationId,
      })
      .andWhere('app_group_permissions.group_permission_id = :groupPermissionId', { groupPermissionId })
      .orderBy('apps.created_at', 'DESC')
      .getMany();
  }

  async findDataSources(user: User, groupPermissionId: string): Promise<DataSource[]> {
    return createQueryBuilder(DataSource, 'datasources')
      .innerJoinAndSelect('datasources.groupPermissions', 'group_permissions')
      .innerJoinAndSelect('datasources.dataSourceGroupPermissions', 'data_source_group_permissions')
      .where('group_permissions.id = :groupPermissionId', {
        groupPermissionId,
      })
      .andWhere('group_permissions.organization_id = :organizationId', {
        organizationId: user.organizationId,
      })
      .andWhere('data_source_group_permissions.group_permission_id = :groupPermissionId', { groupPermissionId })
      .orderBy('datasources.created_at', 'DESC')
      .getMany();
  }

  async findAddableApps(user: User, groupPermissionId: string): Promise<App[]> {
    const groupPermission = await this.groupPermissionsRepository.findOne({
      where: {
        id: groupPermissionId,
        organizationId: user.organizationId,
      },
    });

    const appsInGroup = await groupPermission.apps;
    const appsInGroupIds = appsInGroup.map((u) => u.id);

    return await this.appRepository.find({
      where: {
        id: Not(In(appsInGroupIds)),
        organizationId: user.organizationId,
      },
      loadEagerRelations: false,
      relations: ['groupPermissions', 'appGroupPermissions'],
    });
  }

  async findAddableDataSources(user: User, groupPermissionId: string): Promise<DataSource[]> {
    const groupPermission = await this.groupPermissionsRepository.findOne({
      where: {
        id: groupPermissionId,
        organizationId: user.organizationId,
      },
    });

    const dataSourcesInGroup = await groupPermission.dataSources;
    const DataSourcesInGroupIds = dataSourcesInGroup.map((u) => u.id);

    return await this.dataSourceRepository.find({
      where: {
        id: Not(In(DataSourcesInGroupIds)),
        organizationId: user.organizationId,
        scope: DataSourceScopes.GLOBAL,
      },
      loadEagerRelations: false,
      relations: ['groupPermissions', 'dataSourceGroupPermissions'],
    });
  }

  async findUsers(user: User, groupPermissionId: string): Promise<User[]> {
    return createQueryBuilder(User, 'users')
      .select(['users.id', 'users.firstName', 'users.lastName', 'users.email'])
      .innerJoin('users.groupPermissions', 'group_permissions')
      .innerJoin('users.userGroupPermissions', 'user_group_permissions')
      .where('group_permissions.id = :groupPermissionId', {
        groupPermissionId,
      })
      .andWhere('group_permissions.organization_id = :organizationId', {
        organizationId: user.organizationId,
      })
      .andWhere('user_group_permissions.group_permission_id = :groupPermissionId', { groupPermissionId })
      .orderBy('users.created_at', 'DESC')
      .getMany();
  }

  async findAddableUsers(user: User, groupPermissionId: string, searchInput: string): Promise<User[]> {
    const groupPermission = await this.groupPermissionsRepository.findOne({
      where: {
        id: groupPermissionId,
        organizationId: user.organizationId,
      },
    });

    const userInGroup = await groupPermission.users;
    const usersInGroupIds = userInGroup.map((u) => u.id);

    const adminUsers = await createQueryBuilder(UserGroupPermission, 'user_group_permissions')
      .innerJoin(
        GroupPermission,
        'group_permissions',
        'group_permissions.id = user_group_permissions.group_permission_id'
      )
      .where('group_permissions.group = :group', { group: 'admin' })
      .andWhere('group_permissions.organization_id = :organizationId', {
        organizationId: user.organizationId,
      })
      .getMany();
    const adminUserIds = adminUsers.map((u) => u.userId);

    const getOrConditions = () => {
      return new Brackets((qb) => {
        qb.orWhere('lower(user.email) like :email', {
          email: `%${searchInput.toLowerCase()}%`,
        });
        qb.orWhere('lower(user.firstName) like :firstName', {
          firstName: `%${searchInput.toLowerCase()}%`,
        });
        qb.orWhere('lower(user.lastName) like :lastName', {
          lastName: `%${searchInput.toLowerCase()}%`,
        });
      });
    };

    const builtQuery = createQueryBuilder(User, 'user')
      .select(['user.id', 'user.firstName', 'user.lastName', 'user.email'])
      .innerJoin(
        'user.organizationUsers',
        'organization_users',
        'organization_users.organizationId = :organizationId',
        { organizationId: user.organizationId }
      )
      .andWhere(getOrConditions)
      .where('user.id NOT IN (:...userList)', { userList: [...usersInGroupIds, ...adminUserIds] });

    if (searchInput) {
      builtQuery.andWhere(getOrConditions);
    } else {
      builtQuery.take(10); // Limiting to 10 users if there's no search input
    }
    builtQuery.orderBy('user.firstName');
    return await builtQuery.getMany();
  }

  async createUserGroupPermission(userId: string, groupPermissionId: string, manager?: EntityManager) {
    await dbTransactionWrap(async (manager: EntityManager) => {
      await manager.save(
        manager.create(UserGroupPermission, {
          userId,
          groupPermissionId,
        })
      );
    }, manager);
  }
}<|MERGE_RESOLUTION|>--- conflicted
+++ resolved
@@ -117,11 +117,8 @@
         id: groupPermissionId,
       });
 
-<<<<<<< HEAD
       await this.usersService.validateLicense(manager, user?.organizationId);
 
-=======
->>>>>>> a23870ca
       await this.auditLoggerService.perform(
         {
           userId: user.id,
@@ -396,14 +393,10 @@
           };
           await this.usersService.update(userId, params, manager, user.organizationId);
         }
-        await this.usersService.validateLicense(manager);
-      }
-
-<<<<<<< HEAD
+      }
+
       await this.usersService.validateLicense(manager, user?.organizationId);
 
-=======
->>>>>>> a23870ca
       await this.auditLoggerService.perform(
         {
           userId: user.id,
