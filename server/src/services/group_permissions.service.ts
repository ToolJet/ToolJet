import { BadRequestException, ConflictException, Injectable } from '@nestjs/common';
import { InjectRepository } from '@nestjs/typeorm';
import { Repository, createQueryBuilder, getManager, In, Not } from 'typeorm';
import { User } from 'src/entities/user.entity';
import { GroupPermission } from 'src/entities/group_permission.entity';
import { App } from 'src/entities/app.entity';
import { AppGroupPermission } from 'src/entities/app_group_permission.entity';
import { UserGroupPermission } from 'src/entities/user_group_permission.entity';
import { UsersService } from './users.service';

@Injectable()
export class GroupPermissionsService {
  constructor(
    @InjectRepository(GroupPermission)
    private groupPermissionsRepository: Repository<GroupPermission>,

    @InjectRepository(AppGroupPermission)
    private appGroupPermissionsRepository: Repository<AppGroupPermission>,

    @InjectRepository(UserGroupPermission)
    private userGroupPermissionsRepository: Repository<UserGroupPermission>,

    @InjectRepository(User)
    private userRepository: Repository<User>,

    @InjectRepository(App)
    private appRepository: Repository<App>,

    private usersService: UsersService
  ) {}

  async create(user: User, group: string): Promise<GroupPermission> {
    if (!group || group === '') {
      throw new BadRequestException('Cannot create group without name');
    }

    const reservedGroups = ['All Users', 'Admin'];

    if (reservedGroups.includes(group)) {
      throw new BadRequestException('Group name already exist');
    }

    const groupToFind = await this.groupPermissionsRepository.findOne({
      where: {
        organizationId: user.organizationId,
        group,
      },
    });

    if (groupToFind) {
      throw new ConflictException('Group name already exist');
    }

    return this.groupPermissionsRepository.save(
      this.groupPermissionsRepository.create({
        organizationId: user.organizationId,
        group: group,
      })
    );
  }

  async destroy(user: User, groupPermissionId: string) {
    let result;

    const groupPermission = await this.groupPermissionsRepository.findOne({
      where: {
        id: groupPermissionId,
      },
    });

    if (groupPermission.group == 'admin' || groupPermission.group == 'all_users') {
      throw new BadRequestException('Cannot delete default group');
    }
    await getManager().transaction(async (manager) => {
      const relationalEntitiesToBeDeleted = [AppGroupPermission, UserGroupPermission];

      for (const entityToDelete of relationalEntitiesToBeDeleted) {
        const entities = await manager.find(entityToDelete, {
          where: { groupPermissionId },
        });

        for (const entity of entities) {
          await manager.delete(entityToDelete, entity.id);
        }
      }

      result = await manager.delete(GroupPermission, {
        organizationId: user.organizationId,
        id: groupPermissionId,
      });
    });
    return result;
  }

  async updateAppGroupPermission(user: User, groupPermissionId: string, appGroupPermissionId: string, actions: any) {
    const appGroupPermission = await this.appGroupPermissionsRepository.findOne({
      where: {
        id: appGroupPermissionId,
        groupPermissionId: groupPermissionId,
      },
    });
    const groupPermission = await this.groupPermissionsRepository.findOne({
      where: {
        id: appGroupPermission.groupPermissionId,
      },
    });

    if (groupPermission.organizationId !== user.organizationId) {
      throw new BadRequestException();
    }
    if (groupPermission.group == 'admin') {
      throw new BadRequestException('Cannot update admin group');
    }

    return this.appGroupPermissionsRepository.update(appGroupPermissionId, actions);
  }

  async update(user: User, groupPermissionId: string, body: any) {
    const groupPermission = await this.groupPermissionsRepository.findOne({
      where: {
        id: groupPermissionId,
        organizationId: user.organizationId,
      },
    });

    const {
      app_create,
      app_delete,
      add_apps,
      remove_apps,
      add_users,
      remove_users,
      folder_create,
<<<<<<< HEAD
      org_environment_variable_create,
      org_environment_variable_update,
      org_environment_variable_delete,
=======
      folder_delete,
      folder_update,
>>>>>>> 97e29624
    } = body;

    await getManager().transaction(async (manager) => {
      // update group permissions
      const groupPermissionUpdateParams = {
        ...(typeof app_create === 'boolean' && { appCreate: app_create }),
        ...(typeof app_delete === 'boolean' && { appDelete: app_delete }),
        ...(typeof folder_create === 'boolean' && { folderCreate: folder_create }),
<<<<<<< HEAD
        ...(typeof org_environment_variable_create === 'boolean' && {
          orgEnvironmentVariableCreate: org_environment_variable_create,
        }),
        ...(typeof org_environment_variable_update === 'boolean' && {
          orgEnvironmentVariableUpdate: org_environment_variable_update,
        }),
        ...(typeof org_environment_variable_delete === 'boolean' && {
          orgEnvironmentVariableDelete: org_environment_variable_delete,
        }),
=======
        ...(typeof folder_delete === 'boolean' && { folderDelete: folder_delete }),
        ...(typeof folder_update === 'boolean' && { folderUpdate: folder_update }),
>>>>>>> 97e29624
      };
      if (Object.keys(groupPermissionUpdateParams).length !== 0) {
        await manager.update(GroupPermission, groupPermissionId, groupPermissionUpdateParams);
      }

      // update app group permissions
      if (remove_apps) {
        if (groupPermission.group == 'admin') {
          throw new BadRequestException('Cannot update admin group');
        }
        for (const appId of remove_apps) {
          await manager.delete(AppGroupPermission, {
            appId: appId,
            groupPermissionId: groupPermissionId,
          });
        }
      }

      if (add_apps) {
        if (groupPermission.group == 'admin') {
          throw new BadRequestException('Cannot update admin group');
        }
        for (const appId of add_apps) {
          await manager.save(
            AppGroupPermission,
            manager.create(AppGroupPermission, {
              appId: appId,
              groupPermissionId: groupPermissionId,
              read: true,
            })
          );
        }
      }

      // update user group permissions
      if (remove_users) {
        for (const userId of body.remove_users) {
          const params = {
            removeGroups: [groupPermission.group],
          };
          await this.usersService.update(userId, params, manager, user.organizationId);
        }
      }

      if (add_users) {
        for (const userId of body.add_users) {
          const params = {
            addGroups: [groupPermission.group],
          };
          await this.usersService.update(userId, params, manager, user.organizationId);
        }
      }
    });

    return this.groupPermissionsRepository.findOne({ id: groupPermissionId });
  }

  async findOne(user: User, groupPermissionId: string): Promise<GroupPermission> {
    return this.groupPermissionsRepository.findOne({
      where: {
        organizationId: user.organizationId,
        id: groupPermissionId,
      },
    });
  }

  async findAll(user: User): Promise<GroupPermission[]> {
    return this.groupPermissionsRepository.find({
      organizationId: user.organizationId,
    });
  }

  async findApps(user: User, groupPermissionId: string): Promise<App[]> {
    return createQueryBuilder(App, 'apps')
      .innerJoinAndSelect('apps.groupPermissions', 'group_permissions')
      .innerJoinAndSelect('apps.appGroupPermissions', 'app_group_permissions')
      .where('group_permissions.id = :groupPermissionId', {
        groupPermissionId,
      })
      .andWhere('group_permissions.organization_id = :organizationId', {
        organizationId: user.organizationId,
      })
      .andWhere('app_group_permissions.group_permission_id = :groupPermissionId', { groupPermissionId })
      .orderBy('apps.created_at', 'DESC')
      .getMany();
  }

  async findAddableApps(user: User, groupPermissionId: string): Promise<App[]> {
    const groupPermission = await this.groupPermissionsRepository.findOne({
      where: {
        id: groupPermissionId,
        organizationId: user.organizationId,
      },
    });

    const appsInGroup = await groupPermission.apps;
    const appsInGroupIds = appsInGroup.map((u) => u.id);

    return await this.appRepository.find({
      where: {
        id: Not(In(appsInGroupIds)),
        organizationId: user.organizationId,
      },
      loadEagerRelations: false,
      relations: ['groupPermissions', 'appGroupPermissions'],
    });
  }

  async findUsers(user: User, groupPermissionId: string): Promise<User[]> {
    return createQueryBuilder(User, 'users')
      .innerJoinAndSelect('users.groupPermissions', 'group_permissions')
      .innerJoinAndSelect('users.userGroupPermissions', 'user_group_permissions')
      .where('group_permissions.id = :groupPermissionId', {
        groupPermissionId,
      })
      .andWhere('group_permissions.organization_id = :organizationId', {
        organizationId: user.organizationId,
      })
      .andWhere('user_group_permissions.group_permission_id = :groupPermissionId', { groupPermissionId })
      .orderBy('users.created_at', 'DESC')
      .getMany();
  }

  async findAddableUsers(user: User, groupPermissionId: string): Promise<User[]> {
    const groupPermission = await this.groupPermissionsRepository.findOne({
      where: {
        id: groupPermissionId,
        organizationId: user.organizationId,
      },
    });

    const userInGroup = await groupPermission.users;
    const usersInGroupIds = userInGroup.map((u) => u.id);

    const adminUsers = await createQueryBuilder(UserGroupPermission, 'user_group_permissions')
      .innerJoin(
        GroupPermission,
        'group_permissions',
        'group_permissions.id = user_group_permissions.group_permission_id'
      )
      .where('group_permissions.group = :group', { group: 'admin' })
      .andWhere('group_permissions.organization_id = :organizationId', {
        organizationId: user.organizationId,
      })
      .getMany();
    const adminUserIds = adminUsers.map((u) => u.userId);

    return await createQueryBuilder(User, 'user')
      .innerJoin(
        'user.organizationUsers',
        'organization_users',
        'organization_users.organizationId = :organizationId',
        { organizationId: user.organizationId }
      )
      .where('user.id NOT IN (:...userList)', { userList: [...usersInGroupIds, ...adminUserIds] })
      .getMany();
  }

  async createUserGroupPermission(userId: string, groupPermissionId: string) {
    await this.userGroupPermissionsRepository.save(
      this.userGroupPermissionsRepository.create({
        userId,
        groupPermissionId,
      })
    );
  }
}<|MERGE_RESOLUTION|>--- conflicted
+++ resolved
@@ -131,14 +131,11 @@
       add_users,
       remove_users,
       folder_create,
-<<<<<<< HEAD
       org_environment_variable_create,
       org_environment_variable_update,
       org_environment_variable_delete,
-=======
       folder_delete,
       folder_update,
->>>>>>> 97e29624
     } = body;
 
     await getManager().transaction(async (manager) => {
@@ -147,7 +144,6 @@
         ...(typeof app_create === 'boolean' && { appCreate: app_create }),
         ...(typeof app_delete === 'boolean' && { appDelete: app_delete }),
         ...(typeof folder_create === 'boolean' && { folderCreate: folder_create }),
-<<<<<<< HEAD
         ...(typeof org_environment_variable_create === 'boolean' && {
           orgEnvironmentVariableCreate: org_environment_variable_create,
         }),
@@ -157,10 +153,8 @@
         ...(typeof org_environment_variable_delete === 'boolean' && {
           orgEnvironmentVariableDelete: org_environment_variable_delete,
         }),
-=======
         ...(typeof folder_delete === 'boolean' && { folderDelete: folder_delete }),
         ...(typeof folder_update === 'boolean' && { folderUpdate: folder_update }),
->>>>>>> 97e29624
       };
       if (Object.keys(groupPermissionUpdateParams).length !== 0) {
         await manager.update(GroupPermission, groupPermissionId, groupPermissionUpdateParams);
