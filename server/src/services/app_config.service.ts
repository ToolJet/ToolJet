import { Injectable } from '@nestjs/common';

@Injectable()
export class AppConfigService {
  async public_config() {
    const whitelistedConfigVars = process.env.ALLOWED_CLIENT_CONFIG_VARS
      ? this.fetchAllowedConfigFromEnv()
      : this.fetchDefaultConfig();

    const mapEntries = await Promise.all(
      whitelistedConfigVars.map((envVar) => [envVar, process.env[envVar]] as [string, string])
    );

    return Object.fromEntries(mapEntries);
  }

  fetchDefaultConfig() {
    return [
      'TOOLJET_SERVER_URL',
      'RELEASE_VERSION',
      'GOOGLE_MAPS_API_KEY',
      'APM_VENDOR',
      'SENTRY_DNS',
      'SENTRY_DEBUG',
      'DISABLE_SIGNUPS',
      'DISABLE_MULTI_WORKSPACE',
      'SSO_GOOGLE_OAUTH2_CLIENT_ID',
      'SSO_GIT_OAUTH2_CLIENT_ID',
      'SSO_OPENID_CLIENT_ID',
      'SSO_GIT_OAUTH2_HOST',
      'SSO_DISABLE_SIGNUPS',
<<<<<<< HEAD
      'WHITE_LABEL_LOGO',
      'WHITE_LABEL_TEXT',
      'WHITE_LABEL_FAVICON',
=======
      'TOOLJET_HOST',
      'SUB_PATH',
>>>>>>> 1f4d5b94
    ];
  }

  fetchAllowedConfigFromEnv() {
    const whitelistedConfigVars = process.env.ALLOWED_CLIENT_CONFIG_VARS.split(',').map((envVar) => envVar.trim());

    return whitelistedConfigVars;
  }
}<|MERGE_RESOLUTION|>--- conflicted
+++ resolved
@@ -29,14 +29,11 @@
       'SSO_OPENID_CLIENT_ID',
       'SSO_GIT_OAUTH2_HOST',
       'SSO_DISABLE_SIGNUPS',
-<<<<<<< HEAD
       'WHITE_LABEL_LOGO',
       'WHITE_LABEL_TEXT',
       'WHITE_LABEL_FAVICON',
-=======
       'TOOLJET_HOST',
       'SUB_PATH',
->>>>>>> 1f4d5b94
     ];
   }
 
