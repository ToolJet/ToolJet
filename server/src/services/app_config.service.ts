import { Injectable } from '@nestjs/common';

@Injectable()
export class AppConfigService {
  async public_config() {
    const whitelistedConfigVars = process.env.ALLOWED_CLIENT_CONFIG_VARS
      ? this.fetchAllowedConfigFromEnv()
      : this.fetchDefaultConfig();

    const mapEntries = await Promise.all(
      whitelistedConfigVars.map((envVar) => [envVar, process.env[envVar]] as [string, string])
    );

    return Object.fromEntries(mapEntries);
  }

  fetchDefaultConfig() {
    return [
      'TOOLJET_SERVER_URL',
      'RELEASE_VERSION',
      'GOOGLE_MAPS_API_KEY',
      'APM_VENDOR',
      'SENTRY_DNS',
      'SENTRY_DEBUG',
      'TOOLJET_HOST',
      'SUB_PATH',
<<<<<<< HEAD
      'DISABLE_MULTI_WORKSPACE',
=======
      'ENABLE_MARKETPLACE_FEATURE',
>>>>>>> 9dd9edc2
    ];
  }

  fetchAllowedConfigFromEnv() {
    const whitelistedConfigVars = process.env.ALLOWED_CLIENT_CONFIG_VARS.split(',').map((envVar) => envVar.trim());

    return whitelistedConfigVars;
  }
}<|MERGE_RESOLUTION|>--- conflicted
+++ resolved
@@ -24,11 +24,8 @@
       'SENTRY_DEBUG',
       'TOOLJET_HOST',
       'SUB_PATH',
-<<<<<<< HEAD
       'DISABLE_MULTI_WORKSPACE',
-=======
       'ENABLE_MARKETPLACE_FEATURE',
->>>>>>> 9dd9edc2
     ];
   }
 
