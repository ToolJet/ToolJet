import { Injectable } from '@nestjs/common';
import { InstanceSettingsService } from './instance_settings.service';

@Injectable()
export class AppConfigService {
  constructor(private instanceSettingsService: InstanceSettingsService) {}
  async public_config() {
    const whitelistedConfigVars = process.env.ALLOWED_CLIENT_CONFIG_VARS
      ? this.fetchAllowedConfigFromEnv()
      : this.fetchDefaultConfig();

    const mapEntries = await Promise.all(
      whitelistedConfigVars.map((envVar) => [envVar, process.env[envVar]] as [string, string])
    );

    const instanceConfigs = await this.instanceSettingsService.getSettings(this.fetchDefaultInstanceConfig());
    return { ...instanceConfigs, ...Object.fromEntries(mapEntries) };
  }

  fetchDefaultConfig() {
    return [
      'TOOLJET_SERVER_URL',
      'RELEASE_VERSION',
      'GOOGLE_MAPS_API_KEY',
      'APM_VENDOR',
      'SENTRY_DNS',
      'SENTRY_DEBUG',
      'TOOLJET_HOST',
      'SUB_PATH',
      'DISABLE_MULTI_WORKSPACE',
      'ENABLE_MARKETPLACE_FEATURE',
<<<<<<< HEAD
      'WHITE_LABEL_LOGO',
      'WHITE_LABEL_TEXT',
      'WHITE_LABEL_FAVICON',
=======
      'ENABLE_TOOLJET_DB',
>>>>>>> 6826fdc8
    ];
  }

  fetchDefaultInstanceConfig() {
    return ['ALLOW_PERSONAL_WORKSPACE'];
  }

  fetchAllowedConfigFromEnv() {
    const whitelistedConfigVars = process.env.ALLOWED_CLIENT_CONFIG_VARS.split(',').map((envVar) => envVar.trim());

    return whitelistedConfigVars;
  }
}<|MERGE_RESOLUTION|>--- conflicted
+++ resolved
@@ -29,13 +29,10 @@
       'SUB_PATH',
       'DISABLE_MULTI_WORKSPACE',
       'ENABLE_MARKETPLACE_FEATURE',
-<<<<<<< HEAD
       'WHITE_LABEL_LOGO',
       'WHITE_LABEL_TEXT',
       'WHITE_LABEL_FAVICON',
-=======
       'ENABLE_TOOLJET_DB',
->>>>>>> 6826fdc8
     ];
   }
 
