import { Injectable } from '@nestjs/common';
import { InjectRepository } from '@nestjs/typeorm';
import { User } from '../entities/user.entity';
import { Repository } from 'typeorm';
import { Organization } from 'src/entities/organization.entity';
import { UsersService } from 'src/services/users.service';
import { OrganizationUser } from 'src/entities/organization_user.entity';
import { BadRequestException } from '@nestjs/common';
import { EmailService } from './email.service';

@Injectable()
export class OrganizationUsersService {
  constructor(
    @InjectRepository(OrganizationUser)
    private organizationUsersRepository: Repository<OrganizationUser>,
    private usersService: UsersService,
<<<<<<< HEAD
    private emailService: EmailService
=======
    private emailService: EmailService,
>>>>>>> 40005146
  ) {}

  async findOne(id: string): Promise<OrganizationUser> {
    return await this.organizationUsersRepository.findOne({ id: id });
  }

<<<<<<< HEAD
  async inviteNewUser(currentUser: User, params: any): Promise<OrganizationUser> {
=======
  async inviteNewUser(
    currentUser: User,
    params: any,
  ): Promise<OrganizationUser> {
>>>>>>> 40005146
    const userParams = <User>{
      firstName: params['first_name'],
      lastName: params['last_name'],
      email: params['email'],
    };

    const user = await this.usersService.create(
      userParams,
      currentUser.organization,
    );
    const organizationUser = await this.create(
      user,
      currentUser.organization,
      params.role,
    );

    this.emailService.sendOrganizationUserWelcomeEmail(
      user.email,
      user.firstName,
      currentUser.firstName,
<<<<<<< HEAD
      user.invitationToken
=======
      user.invitationToken,
>>>>>>> 40005146
    );

    return organizationUser;
  }

<<<<<<< HEAD
  async create(user: User, organization: Organization, role: string): Promise<OrganizationUser> {
=======
  async create(
    user: User,
    organization: Organization,
    role: string,
  ): Promise<OrganizationUser> {
>>>>>>> 40005146
    return await this.organizationUsersRepository.save(
      this.organizationUsersRepository.create({
        user,
        organization,
        role,
        createdAt: new Date(),
        updatedAt: new Date(),
<<<<<<< HEAD
      })
=======
      }),
>>>>>>> 40005146
    );
  }

  async changeRole(user: User, id: string, role: string) {
    // eslint-disable-next-line @typescript-eslint/no-unused-vars
    const organizationUser = await this.organizationUsersRepository.findOne(id);
    if (organizationUser.role == 'admin') {
      const lastActiveAdmin = await this.lastActiveAdmin(
        organizationUser.organizationId,
      );

      if (lastActiveAdmin) {
        throw new BadRequestException(
          'Atleast one active admin is required.',
        );
      }
    }
    return await this.organizationUsersRepository.update(id, { role });
  }

  async archive(id: string) {
    const organizationUser = await this.organizationUsersRepository.findOne(id);

    if (organizationUser.role === 'admin') {
<<<<<<< HEAD
      // Check if this is the last admin of the org
      const adminsCount = await this.organizationUsersRepository.count({
        where: {
          organizationId: organizationUser.organizationId,
          role: 'admin',
          status: 'active',
        },
      });

      if (adminsCount === 1) {
        throw new BadRequestException('You cannot archive this user as there are no other active admin users.');
=======
      const lastActiveAdmin = await this.lastActiveAdmin(
        organizationUser.organizationId,
      );

      if (lastActiveAdmin) {
        throw new BadRequestException(
          'You cannot archive this user as there are no other active admin users.',
        );
>>>>>>> 40005146
      }
    }

    await this.organizationUsersRepository.update(id, { status: 'archived' });
    return true;
  }

  async lastActiveAdmin(organizationId: string): Promise<Boolean> {
    const adminsCount = await this.activeAdminCount(organizationId);

    return adminsCount <= 1;
  }

  async activeAdminCount(organizationId: string) {
    return await this.organizationUsersRepository.count({
      where: {
        organizationId: organizationId,
        role: 'admin',
        status: 'active',
      },
    });
  }
}<|MERGE_RESOLUTION|>--- conflicted
+++ resolved
@@ -14,64 +14,34 @@
     @InjectRepository(OrganizationUser)
     private organizationUsersRepository: Repository<OrganizationUser>,
     private usersService: UsersService,
-<<<<<<< HEAD
     private emailService: EmailService
-=======
-    private emailService: EmailService,
->>>>>>> 40005146
   ) {}
 
   async findOne(id: string): Promise<OrganizationUser> {
     return await this.organizationUsersRepository.findOne({ id: id });
   }
 
-<<<<<<< HEAD
   async inviteNewUser(currentUser: User, params: any): Promise<OrganizationUser> {
-=======
-  async inviteNewUser(
-    currentUser: User,
-    params: any,
-  ): Promise<OrganizationUser> {
->>>>>>> 40005146
     const userParams = <User>{
       firstName: params['first_name'],
       lastName: params['last_name'],
       email: params['email'],
     };
 
-    const user = await this.usersService.create(
-      userParams,
-      currentUser.organization,
-    );
-    const organizationUser = await this.create(
-      user,
-      currentUser.organization,
-      params.role,
-    );
+    const user = await this.usersService.create(userParams, currentUser.organization);
+    const organizationUser = await this.create(user, currentUser.organization, params.role);
 
     this.emailService.sendOrganizationUserWelcomeEmail(
       user.email,
       user.firstName,
       currentUser.firstName,
-<<<<<<< HEAD
       user.invitationToken
-=======
-      user.invitationToken,
->>>>>>> 40005146
     );
 
     return organizationUser;
   }
 
-<<<<<<< HEAD
   async create(user: User, organization: Organization, role: string): Promise<OrganizationUser> {
-=======
-  async create(
-    user: User,
-    organization: Organization,
-    role: string,
-  ): Promise<OrganizationUser> {
->>>>>>> 40005146
     return await this.organizationUsersRepository.save(
       this.organizationUsersRepository.create({
         user,
@@ -79,11 +49,7 @@
         role,
         createdAt: new Date(),
         updatedAt: new Date(),
-<<<<<<< HEAD
       })
-=======
-      }),
->>>>>>> 40005146
     );
   }
 
@@ -91,14 +57,10 @@
     // eslint-disable-next-line @typescript-eslint/no-unused-vars
     const organizationUser = await this.organizationUsersRepository.findOne(id);
     if (organizationUser.role == 'admin') {
-      const lastActiveAdmin = await this.lastActiveAdmin(
-        organizationUser.organizationId,
-      );
+      const lastActiveAdmin = await this.lastActiveAdmin(organizationUser.organizationId);
 
       if (lastActiveAdmin) {
-        throw new BadRequestException(
-          'Atleast one active admin is required.',
-        );
+        throw new BadRequestException('Atleast one active admin is required.');
       }
     }
     return await this.organizationUsersRepository.update(id, { role });
@@ -108,28 +70,10 @@
     const organizationUser = await this.organizationUsersRepository.findOne(id);
 
     if (organizationUser.role === 'admin') {
-<<<<<<< HEAD
-      // Check if this is the last admin of the org
-      const adminsCount = await this.organizationUsersRepository.count({
-        where: {
-          organizationId: organizationUser.organizationId,
-          role: 'admin',
-          status: 'active',
-        },
-      });
-
-      if (adminsCount === 1) {
-        throw new BadRequestException('You cannot archive this user as there are no other active admin users.');
-=======
-      const lastActiveAdmin = await this.lastActiveAdmin(
-        organizationUser.organizationId,
-      );
+      const lastActiveAdmin = await this.lastActiveAdmin(organizationUser.organizationId);
 
       if (lastActiveAdmin) {
-        throw new BadRequestException(
-          'You cannot archive this user as there are no other active admin users.',
-        );
->>>>>>> 40005146
+        throw new BadRequestException('You cannot archive this user as there are no other active admin users.');
       }
     }
 
@@ -137,7 +81,7 @@
     return true;
   }
 
-  async lastActiveAdmin(organizationId: string): Promise<Boolean> {
+  async lastActiveAdmin(organizationId: string): Promise<boolean> {
     const adminsCount = await this.activeAdminCount(organizationId);
 
     return adminsCount <= 1;
