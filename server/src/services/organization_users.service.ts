import { Injectable } from '@nestjs/common';
import { InjectRepository } from '@nestjs/typeorm';
import { User } from '../entities/user.entity';
import { getManager, Repository } from 'typeorm';
import { Organization } from 'src/entities/organization.entity';
import { UsersService } from 'src/services/users.service';
import { OrganizationUser } from 'src/entities/organization_user.entity';
import { BadRequestException } from '@nestjs/common';
import { EmailService } from './email.service';
<<<<<<< HEAD
import { AuditLoggerService } from './audit_logger.service';
import { ActionTypes, ResourceTypes } from 'src/entities/audit_log.entity';
=======
import { InviteNewUserDto } from '@dto/invite-new-user.dto';
>>>>>>> de01d9d0
const uuid = require('uuid');

@Injectable()
export class OrganizationUsersService {
  constructor(
    @InjectRepository(OrganizationUser)
    private organizationUsersRepository: Repository<OrganizationUser>,
    private usersService: UsersService,
    private emailService: EmailService,
    private auditLoggerService: AuditLoggerService
  ) {}

  async findOne(id: string): Promise<OrganizationUser> {
    return await this.organizationUsersRepository.findOne({ where: { id } });
  }

<<<<<<< HEAD
  async inviteNewUser(request): Promise<OrganizationUser> {
    const currentUser: User = request.user;
    const params: any = request.body;

=======
  async inviteNewUser(currentUser: User, inviteNewUserDto: InviteNewUserDto): Promise<OrganizationUser> {
>>>>>>> de01d9d0
    const userParams = <User>{
      firstName: inviteNewUserDto.first_name,
      lastName: inviteNewUserDto.last_name,
      email: inviteNewUserDto.email,
    };

    const existingUser = await this.usersService.findByEmail(userParams.email);
    if (existingUser) {
      throw new BadRequestException('User with such email already exists.');
    }
    const user = await this.usersService.create(userParams, currentUser.organization, ['all_users']);
    const organizationUser = await this.create(user, currentUser.organization);

    await this.emailService.sendOrganizationUserWelcomeEmail(
      user.email,
      user.firstName,
      currentUser.firstName,
      user.invitationToken
    );

    await this.auditLoggerService.perform({
      request,
      userId: currentUser.id,
      organizationId: user.organizationId,
      resourceId: user.id,
      resourceName: user.email,
      resourceType: ResourceTypes.USER,
      actionType: ActionTypes.USER_INVITE,
    });

    return organizationUser;
  }

  async create(user: User, organization: Organization): Promise<OrganizationUser> {
    return await this.organizationUsersRepository.save(
      this.organizationUsersRepository.create({
        user,
        organization,
        role: 'all_users',
        createdAt: new Date(),
        updatedAt: new Date(),
      })
    );
  }

  async changeRole(user: User, id: string, role: string) {
    // eslint-disable-next-line @typescript-eslint/no-unused-vars
    const organizationUser = await this.organizationUsersRepository.findOne({
      where: { id },
    });
    if (organizationUser.role == 'admin') {
      const lastActiveAdmin = await this.lastActiveAdmin(organizationUser.organizationId);

      if (lastActiveAdmin) {
        throw new BadRequestException('Atleast one active admin is required.');
      }
    }
    return await this.organizationUsersRepository.update(id, { role });
  }

  async archive(id: string) {
    await getManager().transaction(async (manager) => {
      const organizationUser = await manager.findOne(OrganizationUser, {
        where: { id },
      });
      const user = await manager.findOne(User, {
        where: { id: organizationUser.userId },
      });

      await this.usersService.throwErrorIfRemovingLastActiveAdmin(user);

      await manager.update(User, user.id, { invitationToken: null });
      await manager.update(OrganizationUser, id, { status: 'archived' });
    });

    return true;
  }

  async unarchive(user: User, id: string) {
    const organizationUser = await this.organizationUsersRepository.findOne({
      where: { id },
    });
    if (organizationUser.status !== 'archived') return false;

    await getManager().transaction(async (manager) => {
      await manager.update(OrganizationUser, organizationUser.id, {
        status: 'invited',
      });
      await manager.update(User, organizationUser.userId, {
        invitationToken: uuid.v4(),
        password: uuid.v4(),
      });
    });

    const updatedUser = await this.usersService.findOne(organizationUser.userId);

    await this.emailService.sendOrganizationUserWelcomeEmail(
      updatedUser.email,
      updatedUser.firstName,
      user.firstName,
      updatedUser.invitationToken
    );

    return true;
  }

  async activate(user: OrganizationUser) {
    await this.organizationUsersRepository.update(user.id, {
      status: 'active',
    });
  }

  async lastActiveAdmin(organizationId: string): Promise<boolean> {
    const adminsCount = await this.activeAdminCount(organizationId);

    return adminsCount <= 1;
  }

  async activeAdminCount(organizationId: string) {
    return await this.organizationUsersRepository.count({
      where: {
        organizationId: organizationId,
        role: 'admin',
        status: 'active',
      },
    });
  }
}<|MERGE_RESOLUTION|>--- conflicted
+++ resolved
@@ -7,12 +7,9 @@
 import { OrganizationUser } from 'src/entities/organization_user.entity';
 import { BadRequestException } from '@nestjs/common';
 import { EmailService } from './email.service';
-<<<<<<< HEAD
 import { AuditLoggerService } from './audit_logger.service';
 import { ActionTypes, ResourceTypes } from 'src/entities/audit_log.entity';
-=======
 import { InviteNewUserDto } from '@dto/invite-new-user.dto';
->>>>>>> de01d9d0
 const uuid = require('uuid');
 
 @Injectable()
@@ -29,14 +26,7 @@
     return await this.organizationUsersRepository.findOne({ where: { id } });
   }
 
-<<<<<<< HEAD
-  async inviteNewUser(request): Promise<OrganizationUser> {
-    const currentUser: User = request.user;
-    const params: any = request.body;
-
-=======
-  async inviteNewUser(currentUser: User, inviteNewUserDto: InviteNewUserDto): Promise<OrganizationUser> {
->>>>>>> de01d9d0
+  async inviteNewUser(request: any, currentUser: User, inviteNewUserDto: InviteNewUserDto): Promise<OrganizationUser> {
     const userParams = <User>{
       firstName: inviteNewUserDto.first_name,
       lastName: inviteNewUserDto.last_name,
