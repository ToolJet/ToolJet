--- conflicted
+++ resolved
@@ -8,14 +8,8 @@
 import { EmailService } from './email.service';
 import { Organization } from 'src/entities/organization.entity';
 import { GroupPermission } from 'src/entities/group_permission.entity';
-<<<<<<< HEAD
 import { dbTransactionWrap } from 'src/helpers/database.helper';
-import { WORKSPACE_USER_STATUS } from 'src/helpers/user_lifecycle';
-=======
-import { dbTransactionWrap } from 'src/helpers/utils.helper';
-import { ConfigService } from '@nestjs/config';
 import { WORKSPACE_USER_SOURCE, WORKSPACE_USER_STATUS } from 'src/helpers/user_lifecycle';
->>>>>>> 3169d38d
 const uuid = require('uuid');
 
 /* TYPES */
@@ -77,7 +71,8 @@
   }
 
   async findByWorkspaceInviteToken(invitationToken: string): Promise<InvitedUserType> {
-    const organizationUser = await this._dataSource.getRepository(OrganizationUser)
+    const organizationUser = await this._dataSource
+      .getRepository(OrganizationUser)
       .createQueryBuilder('organizationUser')
       .select([
         'organizationUser.organizationId',
@@ -241,7 +236,8 @@
   }
 
   async activeAdminCount(organizationId: string) {
-    return await this._dataSource.createQueryBuilder(GroupPermission, 'group_permissions')
+    return await this._dataSource
+      .createQueryBuilder(GroupPermission, 'group_permissions')
       .innerJoin('group_permissions.userGroupPermission', 'user_group_permission')
       .where('group_permissions.group = :admin', { admin: 'admin' })
       .andWhere('group_permissions.organization = :organizationId', { organizationId })
