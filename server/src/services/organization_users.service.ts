import { Injectable } from '@nestjs/common';
import { InjectRepository } from '@nestjs/typeorm';
import { User } from '../entities/user.entity';
import { createQueryBuilder, getManager, Repository } from 'typeorm';
import { UsersService } from 'src/services/users.service';
import { OrganizationUser } from 'src/entities/organization_user.entity';
import { BadRequestException } from '@nestjs/common';
import { EmailService } from './email.service';
import { AuditLoggerService } from './audit_logger.service';
import { ActionTypes, ResourceTypes } from 'src/entities/audit_log.entity';
import { Organization } from 'src/entities/organization.entity';
import { GroupPermission } from 'src/entities/group_permission.entity';
const uuid = require('uuid');

@Injectable()
export class OrganizationUsersService {
  constructor(
    @InjectRepository(OrganizationUser)
    private organizationUsersRepository: Repository<OrganizationUser>,
    private usersService: UsersService,
    private emailService: EmailService,
    private auditLoggerService: AuditLoggerService
  ) {}

  async findOrganization(id: string): Promise<OrganizationUser> {
    return await this.organizationUsersRepository.findOne({ where: { id } });
  }

<<<<<<< HEAD
  async inviteNewUser(request: any, currentUser: User, inviteNewUserDto: InviteNewUserDto): Promise<OrganizationUser> {
    const userParams = <User>{
      firstName: inviteNewUserDto.first_name,
      lastName: inviteNewUserDto.last_name,
      email: inviteNewUserDto.email,
    };

    let user = await this.usersService.findByEmail(userParams.email);

    if (user?.organizationUsers?.some((ou) => ou.organizationId === currentUser.organizationId)) {
      throw new BadRequestException('User with such email already exists.');
    }

    if (user?.invitationToken) {
      // user sign up not completed, name will be empty - updating name
      await this.usersService.update(user.id, { firstName: userParams.firstName, lastName: userParams.lastName });
    }

    user = await this.usersService.create(userParams, currentUser.organizationId, ['all_users'], user);

    const currentOrganization: Organization = (
      await this.organizationUsersRepository.findOne({
        where: { userId: currentUser.id, organizationId: currentUser.organizationId },
        relations: ['organization'],
      })
    )?.organization;

    const organizationUser: OrganizationUser = await this.create(user, currentOrganization, true);

    await this.emailService.sendOrganizationUserWelcomeEmail(
      user.email,
      user.firstName,
      currentUser.firstName,
      organizationUser.invitationToken,
      currentOrganization.name
    );

    await this.auditLoggerService.perform({
      request,
      userId: currentUser.id,
      organizationId: currentOrganization.id,
      resourceId: user.id,
      resourceName: user.email,
      resourceType: ResourceTypes.USER,
      actionType: ActionTypes.USER_INVITE,
    });

    return organizationUser;
  }

=======
>>>>>>> 3af96b08
  async create(user: User, organization: Organization, isInvite?: boolean): Promise<OrganizationUser> {
    return await this.organizationUsersRepository.save(
      this.organizationUsersRepository.create({
        user,
        organization,
        invitationToken: isInvite ? uuid.v4() : null,
        status: isInvite ? 'invited' : 'active',
        role: 'all-users',
        createdAt: new Date(),
        updatedAt: new Date(),
      })
    );
  }

  async changeRole(id: string, role: string) {
    const organizationUser = await this.organizationUsersRepository.findOne({ where: { id } });
    if (organizationUser.role == 'admin') {
      const lastActiveAdmin = await this.lastActiveAdmin(organizationUser.organizationId);

      if (lastActiveAdmin) {
        throw new BadRequestException('Atleast one active admin is required.');
      }
    }
    return await this.organizationUsersRepository.update(id, { role });
  }

  async archive(id: string) {
    await getManager().transaction(async (manager) => {
      const organizationUser = await manager.findOne(OrganizationUser, {
        where: { id },
      });
      const user = await manager.findOne(User, {
        where: { id: organizationUser.userId },
      });

      await this.usersService.throwErrorIfRemovingLastActiveAdmin(user, undefined, organizationUser.organizationId);

      await manager.update(OrganizationUser, id, { status: 'archived', invitationToken: null });
    });

    return true;
  }

  async unarchive(user: User, id: string) {
    const organizationUser = await this.organizationUsersRepository.findOne({
      where: { id },
    });
    if (organizationUser.status !== 'archived') return false;

    const invitationToken = uuid.v4();

    await getManager().transaction(async (manager) => {
      await manager.update(OrganizationUser, organizationUser.id, {
        status: 'invited',
        invitationToken,
      });
      await manager.update(User, organizationUser.userId, { password: uuid.v4() });
    });

    const updatedUser = await this.usersService.findOne(organizationUser.userId);

    const currentOrganization: Organization = (
      await this.organizationUsersRepository.findOne({
        where: { userId: user.id, organizationId: user.organizationId },
        relations: ['organization'],
      })
    )?.organization;

    await this.emailService.sendOrganizationUserWelcomeEmail(
      updatedUser.email,
      updatedUser.firstName,
      user.firstName,
      invitationToken,
      currentOrganization.name
    );

    return true;
  }

  async activate(user: OrganizationUser) {
    await this.organizationUsersRepository.update(user.id, {
      status: 'active',
    });
  }

  async lastActiveAdmin(organizationId: string): Promise<boolean> {
    const adminsCount = await this.activeAdminCount(organizationId);

    return adminsCount <= 1;
  }

  async activeAdminCount(organizationId: string) {
    return await createQueryBuilder(GroupPermission, 'group_permissions')
      .innerJoin('group_permissions.userGroupPermission', 'user_group_permission')
      .where('group_permissions.group = :admin', { admin: 'admin' })
      .andWhere('group_permissions.organization = :organizationId', { organizationId })
      .getCount();
  }
}<|MERGE_RESOLUTION|>--- conflicted
+++ resolved
@@ -6,8 +6,6 @@
 import { OrganizationUser } from 'src/entities/organization_user.entity';
 import { BadRequestException } from '@nestjs/common';
 import { EmailService } from './email.service';
-import { AuditLoggerService } from './audit_logger.service';
-import { ActionTypes, ResourceTypes } from 'src/entities/audit_log.entity';
 import { Organization } from 'src/entities/organization.entity';
 import { GroupPermission } from 'src/entities/group_permission.entity';
 const uuid = require('uuid');
@@ -18,67 +16,13 @@
     @InjectRepository(OrganizationUser)
     private organizationUsersRepository: Repository<OrganizationUser>,
     private usersService: UsersService,
-    private emailService: EmailService,
-    private auditLoggerService: AuditLoggerService
+    private emailService: EmailService
   ) {}
 
   async findOrganization(id: string): Promise<OrganizationUser> {
     return await this.organizationUsersRepository.findOne({ where: { id } });
   }
 
-<<<<<<< HEAD
-  async inviteNewUser(request: any, currentUser: User, inviteNewUserDto: InviteNewUserDto): Promise<OrganizationUser> {
-    const userParams = <User>{
-      firstName: inviteNewUserDto.first_name,
-      lastName: inviteNewUserDto.last_name,
-      email: inviteNewUserDto.email,
-    };
-
-    let user = await this.usersService.findByEmail(userParams.email);
-
-    if (user?.organizationUsers?.some((ou) => ou.organizationId === currentUser.organizationId)) {
-      throw new BadRequestException('User with such email already exists.');
-    }
-
-    if (user?.invitationToken) {
-      // user sign up not completed, name will be empty - updating name
-      await this.usersService.update(user.id, { firstName: userParams.firstName, lastName: userParams.lastName });
-    }
-
-    user = await this.usersService.create(userParams, currentUser.organizationId, ['all_users'], user);
-
-    const currentOrganization: Organization = (
-      await this.organizationUsersRepository.findOne({
-        where: { userId: currentUser.id, organizationId: currentUser.organizationId },
-        relations: ['organization'],
-      })
-    )?.organization;
-
-    const organizationUser: OrganizationUser = await this.create(user, currentOrganization, true);
-
-    await this.emailService.sendOrganizationUserWelcomeEmail(
-      user.email,
-      user.firstName,
-      currentUser.firstName,
-      organizationUser.invitationToken,
-      currentOrganization.name
-    );
-
-    await this.auditLoggerService.perform({
-      request,
-      userId: currentUser.id,
-      organizationId: currentOrganization.id,
-      resourceId: user.id,
-      resourceName: user.email,
-      resourceType: ResourceTypes.USER,
-      actionType: ActionTypes.USER_INVITE,
-    });
-
-    return organizationUser;
-  }
-
-=======
->>>>>>> 3af96b08
   async create(user: User, organization: Organization, isInvite?: boolean): Promise<OrganizationUser> {
     return await this.organizationUsersRepository.save(
       this.organizationUsersRepository.create({
