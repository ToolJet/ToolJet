--- conflicted
+++ resolved
@@ -7,12 +7,9 @@
 import { OrganizationUser } from 'src/entities/organization_user.entity';
 import { BadRequestException } from '@nestjs/common';
 import { EmailService } from './email.service';
-<<<<<<< HEAD
 import { AuditLoggerService } from './audit_logger.service';
 import { ActionTypes, ResourceTypes } from 'src/entities/audit_log.entity';
-=======
 const uuid = require('uuid');
->>>>>>> ac5a40b4
 
 @Injectable()
 export class OrganizationUsersService {
