import { Injectable } from '@nestjs/common';
import { InjectRepository } from '@nestjs/typeorm';
import { User } from '../entities/user.entity';
import { createQueryBuilder, DeepPartial, EntityManager, Repository } from 'typeorm';
import { UsersService } from 'src/services/users.service';
import { OrganizationUser } from 'src/entities/organization_user.entity';
import { BadRequestException } from '@nestjs/common';
import { EmailService } from './email.service';
import { Organization } from 'src/entities/organization.entity';
import { GroupPermission } from 'src/entities/group_permission.entity';
import { ConfigService } from '@nestjs/config';
import { dbTransactionWrap, isSuperAdmin } from 'src/helpers/utils.helper';
import { WORKSPACE_USER_STATUS } from 'src/helpers/user_lifecycle';
const uuid = require('uuid');

@Injectable()
export class OrganizationUsersService {
  constructor(
    @InjectRepository(OrganizationUser)
    private organizationUsersRepository: Repository<OrganizationUser>,
    private usersService: UsersService,
    private emailService: EmailService,
    private configService: ConfigService
  ) {}

  async create(
    user: User,
    organization: DeepPartial<Organization>,
    isInvite?: boolean,
    manager?: EntityManager
  ): Promise<OrganizationUser> {
    return await dbTransactionWrap(async (manager: EntityManager) => {
      return await manager.save(
        manager.create(OrganizationUser, {
          userId: user.id,
          organization,
          invitationToken: isInvite ? uuid.v4() : null,
          status: isInvite ? WORKSPACE_USER_STATUS.INVITED : WORKSPACE_USER_STATUS.ACTIVE,
          role: 'all-users',
          createdAt: new Date(),
          updatedAt: new Date(),
        })
      );
    }, manager);
  }

  async changeRole(id: string, role: string) {
    const organizationUser = await this.organizationUsersRepository.findOne({ where: { id } });
    if (organizationUser.role == 'admin') {
      const lastActiveAdmin = await this.lastActiveAdmin(organizationUser.organizationId);

      if (lastActiveAdmin) {
        throw new BadRequestException('Atleast one active admin is required.');
      }
    }
    return await this.organizationUsersRepository.update(id, { role });
  }

  async archive(id: string, organizationId: string, user?: User): Promise<void> {
    const organizationUser = await this.organizationUsersRepository.findOneOrFail({
      where: { id, organizationId },
      relations: ['user'],
    });

    !isSuperAdmin(user) &&
      (await this.usersService.throwErrorIfRemovingLastActiveAdmin(organizationUser?.user, undefined, organizationId));
    await this.organizationUsersRepository.update(id, {
      status: WORKSPACE_USER_STATUS.ARCHIVED,
      invitationToken: null,
    });
  }

  async archiveFromAll(userId: string): Promise<void> {
    await dbTransactionWrap(async (manager: EntityManager) => {
      await manager.update(OrganizationUser, { userId }, { status: 'archived', invitationToken: null });
      await this.usersService.updateUser(userId, { status: 'archived' }, manager);
    });
  }

  async unarchive(user: User, id: string, organizationId: string, manager?: EntityManager): Promise<void> {
    const organizationUser = await this.organizationUsersRepository.findOne({
      where: { id, organizationId },
      relations: ['user', 'organization'],
    });

    if (!(organizationUser && organizationUser.organization && organizationUser.user)) {
      throw new BadRequestException('User not exist');
    }
    if (organizationUser.status !== WORKSPACE_USER_STATUS.ARCHIVED) {
      throw new BadRequestException('User status must be archived to unarchive');
    }

    const invitationToken = uuid.v4();

    await dbTransactionWrap(async (manager: EntityManager) => {
      await manager.update(OrganizationUser, id, { status: WORKSPACE_USER_STATUS.INVITED, invitationToken });

      if (this.configService.get<string>('DISABLE_MULTI_WORKSPACE') === 'true') {
        // Resetting password if single organization
        await this.usersService.updateUser(id, { password: uuid.v4() }, manager);
      }
<<<<<<< HEAD

=======
      await this.usersService.updateUser(organizationUser.userId, { status: 'active' }, manager);
>>>>>>> 7f785f03
      await this.usersService.validateLicense(manager);
    }, manager);

    await this.emailService.sendOrganizationUserWelcomeEmail(
      organizationUser.user.email,
      organizationUser.user.firstName,
      user.firstName,
      `${invitationToken}?oid=${organizationUser.organizationId}`,
      organizationUser.organization.name
    );

    return;
  }

  async activateOrganization(organizationUser: OrganizationUser, manager?: EntityManager) {
    await dbTransactionWrap(async (manager: EntityManager) => {
      await manager.update(OrganizationUser, organizationUser.id, {
        status: WORKSPACE_USER_STATUS.ACTIVE,
        invitationToken: null,
      });
    }, manager);
  }

  async lastActiveAdmin(organizationId: string): Promise<boolean> {
    const adminsCount = await this.activeAdminCount(organizationId);

    return adminsCount <= 1;
  }

  async activeAdminCount(organizationId: string) {
    return await createQueryBuilder(GroupPermission, 'group_permissions')
      .innerJoin('group_permissions.userGroupPermission', 'user_group_permission')
      .where('group_permissions.group = :admin', { admin: 'admin' })
      .andWhere('group_permissions.organization = :organizationId', { organizationId })
      .getCount();
  }
}<|MERGE_RESOLUTION|>--- conflicted
+++ resolved
@@ -99,11 +99,7 @@
         // Resetting password if single organization
         await this.usersService.updateUser(id, { password: uuid.v4() }, manager);
       }
-<<<<<<< HEAD
-
-=======
       await this.usersService.updateUser(organizationUser.userId, { status: 'active' }, manager);
->>>>>>> 7f785f03
       await this.usersService.validateLicense(manager);
     }, manager);
 
