--- conflicted
+++ resolved
@@ -6,12 +6,9 @@
 import { OrganizationUser } from 'src/entities/organization_user.entity';
 import { BadRequestException } from '@nestjs/common';
 import { EmailService } from './email.service';
-<<<<<<< HEAD
 import { Organization } from 'src/entities/organization.entity';
 import { GroupPermission } from 'src/entities/group_permission.entity';
-=======
 import { InviteNewUserDto } from '@dto/invite-new-user.dto';
->>>>>>> 431dc961
 const uuid = require('uuid');
 
 @Injectable()
@@ -81,15 +78,8 @@
     );
   }
 
-  async changeRole(user: User, id: string, role: string) {
-<<<<<<< HEAD
+  async changeRole(id: string, role: string) {
     const organizationUser = await this.organizationUsersRepository.findOne({ where: { id } });
-=======
-    // eslint-disable-next-line @typescript-eslint/no-unused-vars
-    const organizationUser = await this.organizationUsersRepository.findOne({
-      where: { id },
-    });
->>>>>>> 431dc961
     if (organizationUser.role == 'admin') {
       const lastActiveAdmin = await this.lastActiveAdmin(organizationUser.organizationId);
 
@@ -130,14 +120,7 @@
         status: 'invited',
         invitationToken,
       });
-<<<<<<< HEAD
       await manager.update(User, organizationUser.userId, { password: uuid.v4() });
-=======
-      await manager.update(User, organizationUser.userId, {
-        invitationToken: uuid.v4(),
-        password: uuid.v4(),
-      });
->>>>>>> 431dc961
     });
 
     const updatedUser = await this.usersService.findOne(organizationUser.userId);
