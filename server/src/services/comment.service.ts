import { Injectable, InternalServerErrorException, NotFoundException } from '@nestjs/common';
import { InjectRepository } from '@nestjs/typeorm';

import { Comment } from '../entities/comment.entity';
import { CommentRepository } from '../repositories/comment.repository';
import { CreateCommentDto, UpdateCommentDto } from '../dto/comment.dto';
import { groupBy, head } from 'lodash';
import { EmailService } from './email.service';
import { Repository } from 'typeorm';
import { App } from 'src/entities/app.entity';
import { AppVersion } from 'src/entities/app_version.entity';
import { User } from 'src/entities/user.entity';
import { CommentUsers } from 'src/entities/comment_user.entity';

@Injectable()
export class CommentService {
  constructor(
    @InjectRepository(CommentRepository)
    private commentRepository: CommentRepository,
    @InjectRepository(App)
    private appsRepository: Repository<App>,
    @InjectRepository(AppVersion)
    private appVersionsRepository: Repository<AppVersion>,
    @InjectRepository(User)
    private usersRepository: Repository<User>,
    @InjectRepository(CommentUsers)
    private commentUsersRepository: Repository<CommentUsers>,
    private emailService: EmailService
  ) {}

  public async createComment(
    createCommentDto: CreateCommentDto,
    userId: string,
    organizationId: string
  ): Promise<Comment> {
    try {
<<<<<<< HEAD
      const comment = await this.commentRepository.createComment(createCommentDto, id, organizationId);
      const user = await this.usersRepository.findOne({ where: { id: createCommentDto.userId } });
      const [appLink, commentLink, appName] = await this.getAppLinks(createCommentDto.appVersionsId, comment);
=======
      const comment = await this.commentRepository.createComment(createCommentDto, userId, organizationId);
      const user = await this.usersRepository.findOne({ where: { id: userId } });
      const appVersion = await this.appVersionsRepository.findOne({ where: { id: createCommentDto.appVersionsId } });
      const app = await this.appsRepository.findOne({ where: { id: appVersion.appId } });
      const appLink = `${process.env.TOOLJET_HOST}/apps/${app.id}`;
      const commentLink = `${appLink}?threadId=${comment.threadId}&commentId=${comment.id}`;
>>>>>>> 527e7709

      for (const userId of createCommentDto.mentionedUsers) {
        const mentionedUser = await this.usersRepository.findOne({ where: { id: userId }, relations: ['avatar'] });
        if (!mentionedUser) return null; // todo: invite user
        void this.emailService.sendCommentMentionEmail(
          mentionedUser.email,
          user.firstName,
          appName,
          appLink,
          commentLink,
          comment.createdAt.toUTCString(),
          comment.comment,
          mentionedUser.avatar?.data.toString('base64')
        );
        void this.commentUsersRepository.save(
          this.commentUsersRepository.create({ commentId: comment.id, userId: mentionedUser.id })
        );
      }
      return comment;
    } catch (error) {
      throw new InternalServerErrorException(error);
    }
  }

  private async getAppLinks(appVersionsId: string, comment: Comment) {
    const appVersion = await this.appVersionsRepository.findOne({ where: { id: appVersionsId } });
    const app = await this.appsRepository.findOne({ where: { id: appVersion.appId } });
    const appLink = `${process.env.TOOLJET_HOST}/apps/${app.id}`;
    const commentLink = `${appLink}?threadId=${comment.threadId}&commentId=${comment.id}`;

    return [appLink, commentLink, app.name];
  }

  public async getComments(threadId: string, appVersionsId: string): Promise<Comment[]> {
    return await this.commentRepository.find({
      where: {
        threadId,
        appVersionsId,
      },
      order: {
        createdAt: 'ASC',
      },
    });
  }

  public async getOrganizationComments(organizationId: string, appVersionsId: string): Promise<Comment[]> {
    return await this.commentRepository.find({
      where: {
        organizationId,
        appVersionsId,
      },
      order: {
        createdAt: 'ASC',
      },
    });
  }

  public async getMentionedNotifications(userId: string, isRead = false) {
    const notifications = await this.commentUsersRepository.find({
      where: {
        userId,
        isRead,
      },
      order: {
        createdAt: 'DESC',
      },
      relations: ['comment'],
    });

    if (!notifications) {
      throw new NotFoundException('User notifications not found');
    }

    try {
      const _notifications = notifications.map(async (notification) => {
        const [, commentLink] = await this.getAppLinks(notification.comment.appVersionsId, notification.comment);
        const user = await this.usersRepository.findOne({
          where: { id: notification.comment.user.id },
          relations: ['avatar'],
        });
        const creator = {
          firstName: user.firstName,
          lastName: user.lastName,
          avatar: user.avatar?.data.toString('base64'),
        };
        return {
          id: notification.id,
          creator,
          comment: notification.comment.comment,
          createdAt: notification.comment.createdAt,
          updatedAt: notification.comment.updatedAt,
          commentLink,
          isRead: notification.isRead,
        };
      });
      return Promise.all(_notifications);
    } catch (error) {
      throw new InternalServerErrorException(error);
    }
  }

  public async getNotifications(
    appId: string,
    userId: string,
    isResolved = false,
    appVersionsId: string
  ): Promise<Comment[]> {
    const comments = await this.commentRepository.find({
      where: {
        thread: { appId, isResolved },
        appVersionsId,
      },
      order: {
        createdAt: 'DESC',
      },
      relations: ['thread'],
    });

    const groupedComments = groupBy(comments, 'threadId');

    const _comments = [];

    Object.keys(groupedComments).map((k) => {
      _comments.push({ comment: head(groupedComments[k]), count: groupedComments[k].length });
    });

    return _comments;
  }

  public async getComment(commentId: string): Promise<Comment> {
    const foundComment = await this.commentRepository.findOne({ where: { id: commentId } });
    if (!foundComment) {
      throw new NotFoundException('Comment not found');
    }
    return foundComment;
  }

  public async updateCommentUser(commentUserId: string, body: any) {
    const item = await this.commentUsersRepository.update(commentUserId, { ...body });
    return item;
  }

  public async editComment(commentId: string, updateCommentDto: UpdateCommentDto): Promise<Comment> {
    const editedComment = await this.commentRepository.findOne({ where: { id: commentId } });
    if (!editedComment) {
      throw new NotFoundException('Comment not found');
    }
    return this.commentRepository.editComment(updateCommentDto, editedComment);
  }

  public async deleteComment(commentId: string): Promise<void> {
    await this.commentRepository.delete(commentId);
  }
}<|MERGE_RESOLUTION|>--- conflicted
+++ resolved
@@ -28,24 +28,12 @@
     private emailService: EmailService
   ) {}
 
-  public async createComment(
-    createCommentDto: CreateCommentDto,
-    userId: string,
-    organizationId: string
-  ): Promise<Comment> {
+  public async createComment(createCommentDto: CreateCommentDto, user: User): Promise<Comment> {
     try {
-<<<<<<< HEAD
-      const comment = await this.commentRepository.createComment(createCommentDto, id, organizationId);
-      const user = await this.usersRepository.findOne({ where: { id: createCommentDto.userId } });
+      const comment = await this.commentRepository.createComment(createCommentDto, user.id, user.organizationId);
+
+      // todo: move mentioned user emails to a queue service
       const [appLink, commentLink, appName] = await this.getAppLinks(createCommentDto.appVersionsId, comment);
-=======
-      const comment = await this.commentRepository.createComment(createCommentDto, userId, organizationId);
-      const user = await this.usersRepository.findOne({ where: { id: userId } });
-      const appVersion = await this.appVersionsRepository.findOne({ where: { id: createCommentDto.appVersionsId } });
-      const app = await this.appsRepository.findOne({ where: { id: appVersion.appId } });
-      const appLink = `${process.env.TOOLJET_HOST}/apps/${app.id}`;
-      const commentLink = `${appLink}?threadId=${comment.threadId}&commentId=${comment.id}`;
->>>>>>> 527e7709
 
       for (const userId of createCommentDto.mentionedUsers) {
         const mentionedUser = await this.usersRepository.findOne({ where: { id: userId }, relations: ['avatar'] });
