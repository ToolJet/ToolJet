--- conflicted
+++ resolved
@@ -7,91 +7,7 @@
 
 @Injectable()
 export class LicenseCountsService {
-<<<<<<< HEAD
   constructor(private readonly organizationLicenseService: OrganizationLicenseService) {}
-=======
-  async getUserIdWithEditPermission(manager: EntityManager) {
-    const statusList = [WORKSPACE_USER_STATUS.INVITED, WORKSPACE_USER_STATUS.ACTIVE];
-    const userIdsWithEditPermissions = (
-      await manager
-        .createQueryBuilder(User, 'users')
-        .innerJoin('users.organizationUsers', 'organization_users', 'organization_users.status IN (:...statusList)', {
-          statusList,
-        })
-        .innerJoin(
-          'users.groupPermissions',
-          'group_permissions',
-          'organization_users.organizationId = group_permissions.organizationId'
-        )
-        .innerJoin('group_permissions.organization', 'organization', 'organization.status = :activeStatus', {
-          activeStatus: WORKSPACE_STATUS.ACTIVE,
-        })
-        .leftJoin('group_permissions.appGroupPermission', 'app_group_permissions')
-        .andWhere('users.status != :archived', { archived: USER_STATUS.ARCHIVED })
-        .andWhere(
-          new Brackets((qb) => {
-            qb.where('app_group_permissions.read = true AND app_group_permissions.update = true').orWhere(
-              'group_permissions.appCreate = true'
-            );
-          })
-        )
-        .select('users.id')
-        .distinct()
-        .getMany()
-    ).map((record) => record.id);
-
-    const userIdsOfAppOwners = (
-      await manager
-        .createQueryBuilder(User, 'users')
-        .innerJoin('users.apps', 'apps')
-        .innerJoin('users.organizationUsers', 'organization_users', 'organization_users.status IN (:...statusList)', {
-          statusList,
-        })
-        .innerJoin('organization_users.organization', 'organization', 'organization.status = :activeStatus', {
-          activeStatus: WORKSPACE_STATUS.ACTIVE,
-        })
-        .andWhere('users.status != :archived', { archived: USER_STATUS.ARCHIVED })
-        .select('users.id')
-        .distinct()
-        .getMany()
-    ).map((record) => record.id);
-
-    const userIdsOfSuperAdmins = await this.fetchSuperAdminIds(manager);
-
-    return [...new Set([...userIdsWithEditPermissions, ...userIdsOfAppOwners, ...userIdsOfSuperAdmins])];
-  }
-
-  async fetchTotalEditorCount(manager: EntityManager): Promise<number> {
-    const userIdsWithEditPermissions = await this.getUserIdWithEditPermission(manager);
-    return userIdsWithEditPermissions?.length || 0;
-  }
-
-  async fetchTotalViewerEditorCount(manager: EntityManager): Promise<{ editor: number; viewer: number }> {
-    const userIdsWithEditPermissions = await this.getUserIdWithEditPermission(manager);
-
-    if (!userIdsWithEditPermissions?.length) {
-      // No editors -> No viewers
-      return { editor: 0, viewer: 0 };
-    }
-
-    const statusList = [USER_STATUS.INVITED, USER_STATUS.ACTIVE];
-    const viewer = await manager
-      .createQueryBuilder(User, 'users')
-      .innerJoin('users.organizationUsers', 'organization_users', 'organization_users.status IN (:...statusList)', {
-        statusList,
-      })
-      .innerJoin('organization_users.organization', 'organization', 'organization.status = :activeStatus', {
-        activeStatus: WORKSPACE_STATUS.ACTIVE,
-      })
-      .andWhere('users.status != :archived', { archived: USER_STATUS.ARCHIVED })
-      .andWhere('users.id NOT IN(:...userIdsWithEditPermissions)', { userIdsWithEditPermissions })
-      .select('users.id')
-      .distinct()
-      .getCount();
-
-    return { editor: userIdsWithEditPermissions?.length || 0, viewer };
-  }
->>>>>>> bb3cfd65
 
   async fetchTotalSuperadminCount(manager: EntityManager): Promise<number> {
     return await manager
@@ -109,37 +25,8 @@
       const organizationStatusList = [WORKSPACE_STATUS.ACTIVE];
       !isOnlyActive && statusList.push(USER_STATUS.ARCHIVED);
       !isOnlyActive && organizationStatusList.push(WORKSPACE_STATUS.ARCHIVE);
-
-      const userIdsWithoutNonActiveSuperadmins = (
-        await manager
-          .createQueryBuilder(User, 'users')
-          .innerJoin('users.organizationUsers', 'organization_users', 'organization_users.status IN (:...statusList)', {
-            statusList,
-          })
-          .innerJoin(
-            'organization_users.organization',
-            'organization',
-            'organization.status IN (:...organizationStatusList)',
-            {
-              organizationStatusList,
-            }
-          )
-          .select('users.id')
-          .distinct()
-          .getMany()
-      ).map((record) => record.id);
-      const userIdsOfSuperAdmins = await this.fetchSuperAdminIds(manager);
-      const ids = [...new Set([...userIdsWithoutNonActiveSuperadmins, ...userIdsOfSuperAdmins])];
-
-      return ids.length;
-    }, manager);
-  }
-
-  async fetchSuperAdminIds(manager: EntityManager): Promise<string[]> {
-    const userIdsOfSuperAdmins = (
-      await manager
+      return await manager
         .createQueryBuilder(User, 'users')
-<<<<<<< HEAD
         .innerJoin('users.organizationUsers', 'organization_users', organizationUsersCondition, {
           statusList,
           organizationId,
@@ -152,8 +39,16 @@
             organizationStatusList,
           }
         )
-=======
->>>>>>> bb3cfd65
+        .select('users.id')
+        .distinct()
+        .getCount();
+    }, manager);
+  }
+
+  async fetchSuperAdminIds(manager: EntityManager): Promise<string[]> {
+    const userIdsOfSuperAdmins = (
+      await manager
+        .createQueryBuilder(User, 'users')
         .select('users.id')
         .where('users.userType = :userType', { userType: USER_TYPE.INSTANCE })
         .andWhere('users.status != :archived', { archived: USER_STATUS.ARCHIVED })
