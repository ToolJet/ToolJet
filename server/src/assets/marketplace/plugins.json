--- conflicted
+++ resolved
@@ -132,7 +132,6 @@
     "tags": ["AI"]
   },
   {
-<<<<<<< HEAD
     "name": "Hugging Face",
     "description": "Plugin for Hugging Face's Inference API to use listed AI models for text capabilities",
     "version": "1.0.0",
@@ -140,7 +139,8 @@
     "author": "Tooljet",
     "timestamp": "Thu, 23 Jan 2025 06:44:25 GMT",
     "tags": ["AI"]
-=======
+  },
+  {
     "name": "Gemini",
     "description": "Integrate with Gemini AI models for text generation.",
     "version": "1.0.0",
@@ -164,7 +164,7 @@
     "version": "1.0.0",
     "id": "qdrant",
     "author": "Tooljet",
-    "timestamp": "Tue, 10 Dec 2024 02:11:32 GMT"
->>>>>>> 00542219
+    "timestamp": "Tue, 10 Dec 2024 02:11:32 GMT",
+    "tags": ["AI"]
   }
 ]