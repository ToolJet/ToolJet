--- conflicted
+++ resolved
@@ -247,14 +247,14 @@
     "timestamp": "Sat, 12 Jul 2025 14:33:45 GMT"
   },
   {
-<<<<<<< HEAD
     "name": "Xero",
     "description": "Integrate with Xero API to manage financial accounting data",
     "version": "1.0.0",
     "id": "xero",
     "author": "Tooljet",
     "timestamp": "Mon, 21 Jul 2025 06:07:06 GMT"
-=======
+  },
+  {
     "name": "AfterShip",
     "description": " Plugin for E-commerce operations management (Shipping, Tracking, Returns)",
     "version": "1.0.0",
@@ -269,6 +269,5 @@
     "id": "microsoft_graph",
     "author": "Tooljet",
     "timestamp": "Thu, 31 Jul 2025 08:56:30 GMT"
->>>>>>> b57ed9ea
   }
 ]