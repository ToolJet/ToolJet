--- conflicted
+++ resolved
@@ -247,20 +247,20 @@
     "timestamp": "Sat, 12 Jul 2025 14:33:45 GMT"
   },
   {
-<<<<<<< HEAD
+    "name": "AfterShip",
+    "description": " Plugin for E-commerce operations management (Shipping, Tracking, Returns)",
+    "version": "1.0.0",
+    "id": "aftership",
+    "author": "Tooljet",
+    "timestamp": "Thu, 15 Jul 2025 14:33:00 GMT"
+  },
+  {
     "name": "UPS",
     "description": "Integrate with UPS API to create and track shipments of small package, LTL, and air freight.",
     "version": "1.0.0",
     "id": "ups",
     "author": "Tooljet",
     "timestamp": "Wed, 16 Jul 2025 18:44:28 GMT"
-=======
-    "name": "AfterShip",
-    "description": " Plugin for E-commerce operations management (Shipping, Tracking, Returns)",
-    "version": "1.0.0",
-    "id": "aftership",
-    "author": "Tooljet",
-    "timestamp": "Thu, 15 Jul 2025 14:33:00 GMT"
   },
   {
     "name": "Microsoft Graph",
@@ -269,6 +269,5 @@
     "id": "microsoft_graph",
     "author": "Tooljet",
     "timestamp": "Thu, 31 Jul 2025 08:56:30 GMT"
->>>>>>> 27b6bad8
   }
 ]