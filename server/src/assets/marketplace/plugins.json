--- conflicted
+++ resolved
@@ -17,12 +17,7 @@
   },
   {
     "name": "openai",
-<<<<<<< HEAD
     "description": "api plugin from openai",
-=======
-    "repo": "",
-    "description": "Datasource plugin from openai",
->>>>>>> a455a50e
     "version": "1.0.0",
     "id": "openai",
     "author": "Tooljet",
@@ -30,7 +25,6 @@
   },
   {
     "name": "AWS Textract",
-    "repo": "",
     "description": "Datasource plugin from textract",
     "version": "1.0.0",
     "id": "textract",
