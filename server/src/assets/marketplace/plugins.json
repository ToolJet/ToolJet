[
  {
    "name": "Plivo",
    "description": "Plugin for Plivo APIs",
    "version": "1.0.0",
    "id": "plivo",
    "author": "Tooljet",
    "timestamp": "Thu, 02 Mar 2023 10:40:06 GMT"
  },
  {
    "name": "GitHub",
    "description": "Plugin for GitHub APIs",
    "version": "1.0.0",
    "id": "github",
    "author": "Tooljet",
    "timestamp": "Thu, 02 Mar 2023 11:52:32 GMT"
  },
  {
    "name": "OpenAI",
    "description": "Plugin for OpenAI APIs",
    "version": "1.0.0",
    "id": "openai",
    "author": "Tooljet",
    "timestamp": "Mon, 10 Apr 2023 06:33:21 GMT",
    "tags": [
      "AI"
    ]
  },
  {
    "name": "AWS Textract",
    "description": "Plugin for AWS Textract machine-learning service",
    "version": "1.0.0",
    "id": "textract",
    "author": "Tooljet",
    "timestamp": "Wed, 19 Apr 2023 11:36:56 GMT"
  },
  {
    "name": "HarperDB",
    "repo": "",
    "description": "Plugin to store and query data from HarperDB",
    "version": "1.0.0",
    "id": "harperdb",
    "author": "Tooljet",
    "timestamp": "Thu, 08 Jun 2023 09:50:05 GMT"
  },
  {
    "name": "AWS Redshift",
    "description": "Plugin for Amazon Redshift data warehouse",
    "version": "1.0.0",
    "id": "awsredshift",
    "author": "Tooljet",
    "timestamp": "Wed, 17 Jan 2024 20:05:16 GMT"
  },
  {
    "name": "AWS Lambda",
    "description": "Plugin for AWS Lambda",
    "version": "1.0.0",
    "id": "aws-lambda",
    "author": "Tooljet",
    "timestamp": "Tue, 05 Dec 2023 00:27:16 GMT"
  },
  {
    "name": "PocketBase",
    "description": "API plugin from pocketbase",
    "version": "1.0.0",
    "id": "pocketbase",
    "author": "Tooljet",
    "timestamp": "Mon, 18 Mar 2024 14:39:34 GMT"
  },
  {
    "name": "Supabase",
    "description": "Plugin for Supabase",
    "version": "1.0.0",
    "id": "supabase",
    "author": "Tooljet",
    "timestamp": "Mon, 25 Mar 2024 20:05:16 GMT"
  },
  {
    "name": "Engagespot",
    "description": "Plugin for engagespot APIs",
    "version": "1.0.0",
    "id": "engagespot",
    "author": "Tooljet",
    "timestamp": "Thu, 29 Feb 2024 09:46:21 GMT"
  },
  {
    "name": "Salesforce",
    "description": "API plugin from salesforce",
    "version": "1.0.0",
    "id": "salesforce",
    "author": "Tooljet",
    "timestamp": "Wed, 06 Mar 2024 11:34:26 GMT"
  },
  {
    "name": "Presto",
    "description": "Plugin for open source SQL query engine",
    "version": "1.0.0",
    "id": "presto",
    "author": "Tooljet",
    "timestamp": "Thu, 08 Aug 2024 11:04:36 GMT"
  },
  {
    "name": "Sharepoint",
    "description": "Plugin for Sharepoint API",
    "version": "1.0.0",
    "id": "sharepoint",
    "author": "Tooljet",
    "timestamp": "Wed, 04 Sep 2024 20:18:30 GMT"
  },
  {
    "name": "Jira",
    "description": "Integrate with Jira for projects management",
    "version": "1.0.0",
    "id": "jira",
    "author": "Tooljet",
    "timestamp": "Thu, 08 Aug 2024 11:04:36 GMT"
  },
  {
    "name": "Portkey",
    "description": "Plugin for Portkey APIs",
    "version": "1.0.0",
    "id": "portkey",
    "author": "Portkey",
    "timestamp": "Sat, 29 Jun 2024 09:40:13 GMT",
    "tags": [
      "AI"
    ]
  },
  {
    "name": "Pinecone",
    "description": "Plugin to store and manage data in Vector DB",
    "version": "1.0.0",
    "id": "pinecone",
    "author": "Tooljet",
    "timestamp": "Mon, 28 Oct 2024 08:08:28 GMT",
    "tags": [
      "AI"
    ]
  },
  {
    "name": "Cohere",
    "description": "Integrate with Cohere API to use its AI models for chat and text generation.",
    "version": "1.0.0",
    "id": "cohere",
    "author": "Tooljet",
    "timestamp": "Tue, 21 Jan 2025 05:09:30 GMT",
    "tags": [
      "AI"
    ]
  },
  {
    "name": "Mistral",
    "description": "Integrate with Mistral API to use its AI models for chat completion capabilities",
    "version": "1.0.0",
    "id": "mistral_ai",
    "author": "Tooljet",
    "timestamp": "Tue, 21 Jan 2025 06:35:01 GMT",
    "tags": [
      "AI"
    ]
  },
  {
    "name": "Hugging Face",
    "description": "Plugin for Hugging Face's Inference API to use listed AI models for text capabilities",
    "version": "1.0.0",
    "id": "hugging_face",
    "author": "Tooljet",
    "timestamp": "Thu, 23 Jan 2025 06:44:25 GMT",
    "tags": [
      "AI"
    ]
  },
  {
    "name": "Gemini",
    "description": "Integrate with Gemini AI models for text generation.",
    "version": "1.0.0",
    "id": "gemini",
    "author": "Tooljet",
    "timestamp": "Fri, 17 Jan 2025 18:04:48 GMT",
    "tags": [
      "AI"
    ]
  },
  {
    "name": "Anthropic",
    "description": "Integrate with Anthropic API to use Claude AI models.",
    "version": "1.0.0",
    "id": "anthropic",
    "author": "Tooljet",
    "timestamp": "Mon, 20 Jan 2025 08:04:46 GMT",
    "tags": [
      "AI"
    ]
  },
  {
    "name": "Qdrant",
    "description": "Plugin to store and manage data in Vector DB",
    "version": "1.0.0",
    "id": "qdrant",
    "author": "Tooljet",
    "timestamp": "Tue, 10 Dec 2024 02:11:32 GMT",
    "tags": [
      "AI"
    ]
  },
  {
    "name": "Weaviate DB",
    "description": "Integrate with Weaviate DB to store and query vectors.",
    "version": "1.0.0",
    "id": "weaviate",
    "author": "Tooljet",
    "timestamp": "Tue, 21 Jan 2025 16:55:28 GMT",
    "tags": [
      "AI"
    ]
  },
  {
    "name": "Azure Repos",
    "description": "Plugin for managing Azure repositories",
    "version": "1.0.0",
    "id": "azurerepos",
    "author": "Tooljet",
    "timestamp": "Mon, 23 Dec 2024 11:57:30 GMT"
  },
  {
    "name": "ClickUp",
    "description": "ClickUp plugin for task, list, and doc management",
    "version": "1.0.0",
    "id": "clickup",
    "author": "Tooljet",
    "timestamp": "Wed, 16 Apr 2025 15:31:38 GMT"
  },
  {
    "name": "Prometheus",
    "description": "Plugin to query metrics using PromQL",
    "version": "1.0.0",
    "id": "prometheus",
    "author": "Tooljet",
    "timestamp": "Wed, 11 Jun 2025 11:28:54 GMT"
  },
  {
    "name": "Google Calendar",
    "description": "Integrate with Google Calendar API for event management",
    "version": "1.0.0",
    "id": "googlecalendar",
    "author": "Tooljet",
    "timestamp": "Sat, 12 Jul 2025 14:33:45 GMT"
  },
  {
<<<<<<< HEAD
    "name": "Hubspot",
    "description": "Integrate with HubSpot API for CRM and sales automation",
    "version": "1.0.0",
    "id": "hubspot",
    "author": "Tooljet",
    "timestamp": "Tue, 22 Jul 2025 08:56:16 GMT"
=======
    "name": "Google Cloud Spanner",
    "description": "Plugin to query relational database using GoogleSQL or PostgreSQL.",
    "version": "1.0.0",
    "id": "spanner",
    "author": "Tooljet",
    "timestamp": "Mon, 14 Jul 2025 07:03:25 GMT"
  },
  {
    "name": "AfterShip",
    "description": " Plugin for E-commerce operations management (Shipping, Tracking, Returns)",
    "version": "1.0.0",
    "id": "aftership",
    "author": "Tooljet",
    "timestamp": "Thu, 15 Jul 2025 14:33:00 GMT"
  },
  {
    "name": "UPS",
    "description": "Integrate with UPS API to create and track shipments",
    "version": "1.0.0",
    "id": "ups",
    "author": "Tooljet",
    "timestamp": "Wed, 16 Jul 2025 18:44:28 GMT"
  },
  {
    "name": "Microsoft Graph",
    "description": "Plugin to use Microsoft 365 services (Outlook, Calendars, OneDrive etc)",
    "version": "1.0.0",
    "id": "microsoft_graph",
    "author": "Tooljet",
    "timestamp": "Thu, 31 Jul 2025 08:56:30 GMT"
>>>>>>> a8aa5ffd
  }
]<|MERGE_RESOLUTION|>--- conflicted
+++ resolved
@@ -247,44 +247,43 @@
     "timestamp": "Sat, 12 Jul 2025 14:33:45 GMT"
   },
   {
-<<<<<<< HEAD
+    "name": "Google Cloud Spanner",
+    "description": "Plugin to query relational database using GoogleSQL or PostgreSQL.",
+    "version": "1.0.0",
+    "id": "spanner",
+    "author": "Tooljet",
+    "timestamp": "Mon, 14 Jul 2025 07:03:25 GMT"
+  },
+  {
+    "name": "AfterShip",
+    "description": " Plugin for E-commerce operations management (Shipping, Tracking, Returns)",
+    "version": "1.0.0",
+    "id": "aftership",
+    "author": "Tooljet",
+    "timestamp": "Thu, 15 Jul 2025 14:33:00 GMT"
+  },
+  {
+    "name": "UPS",
+    "description": "Integrate with UPS API to create and track shipments",
+    "version": "1.0.0",
+    "id": "ups",
+    "author": "Tooljet",
+    "timestamp": "Wed, 16 Jul 2025 18:44:28 GMT"
+  },
+  {
+    "name": "Microsoft Graph",
+    "description": "Plugin to use Microsoft 365 services (Outlook, Calendars, OneDrive etc)",
+    "version": "1.0.0",
+    "id": "microsoft_graph",
+    "author": "Tooljet",
+    "timestamp": "Thu, 31 Jul 2025 08:56:30 GMT"
+  },
+  {
     "name": "Hubspot",
     "description": "Integrate with HubSpot API for CRM and sales automation",
     "version": "1.0.0",
     "id": "hubspot",
     "author": "Tooljet",
     "timestamp": "Tue, 22 Jul 2025 08:56:16 GMT"
-=======
-    "name": "Google Cloud Spanner",
-    "description": "Plugin to query relational database using GoogleSQL or PostgreSQL.",
-    "version": "1.0.0",
-    "id": "spanner",
-    "author": "Tooljet",
-    "timestamp": "Mon, 14 Jul 2025 07:03:25 GMT"
-  },
-  {
-    "name": "AfterShip",
-    "description": " Plugin for E-commerce operations management (Shipping, Tracking, Returns)",
-    "version": "1.0.0",
-    "id": "aftership",
-    "author": "Tooljet",
-    "timestamp": "Thu, 15 Jul 2025 14:33:00 GMT"
-  },
-  {
-    "name": "UPS",
-    "description": "Integrate with UPS API to create and track shipments",
-    "version": "1.0.0",
-    "id": "ups",
-    "author": "Tooljet",
-    "timestamp": "Wed, 16 Jul 2025 18:44:28 GMT"
-  },
-  {
-    "name": "Microsoft Graph",
-    "description": "Plugin to use Microsoft 365 services (Outlook, Calendars, OneDrive etc)",
-    "version": "1.0.0",
-    "id": "microsoft_graph",
-    "author": "Tooljet",
-    "timestamp": "Thu, 31 Jul 2025 08:56:30 GMT"
->>>>>>> a8aa5ffd
   }
 ]