[
  {
    "name": "Plivo",
    "description": "Plugin for Plivo APIs",
    "version": "1.0.0",
    "id": "plivo",
    "author": "Tooljet",
    "timestamp": "Thu, 02 Mar 2023 10:40:06 GMT"
  },
  {
    "name": "GitHub",
    "description": "Plugin for GitHub APIs",
    "version": "1.0.0",
    "id": "github",
    "author": "Tooljet",
    "timestamp": "Thu, 02 Mar 2023 11:52:32 GMT"
  },
  {
    "name": "OpenAI",
    "description": "Plugin for OpenAI APIs",
    "version": "1.0.0",
    "id": "openai",
    "author": "Tooljet",
    "timestamp": "Mon, 10 Apr 2023 06:33:21 GMT",
    "tags": [
      "AI"
    ]
  },
  {
    "name": "AWS Textract",
    "description": "Plugin for AWS Textract machine-learning service",
    "version": "1.0.0",
    "id": "textract",
    "author": "Tooljet",
    "timestamp": "Wed, 19 Apr 2023 11:36:56 GMT"
  },
  {
    "name": "HarperDB",
    "repo": "",
    "description": "Plugin to store and query data from HarperDB",
    "version": "1.0.0",
    "id": "harperdb",
    "author": "Tooljet",
    "timestamp": "Thu, 08 Jun 2023 09:50:05 GMT"
  },
  {
    "name": "AWS Redshift",
    "description": "Plugin for Amazon Redshift data warehouse",
    "version": "1.0.0",
    "id": "awsredshift",
    "author": "Tooljet",
    "timestamp": "Wed, 17 Jan 2024 20:05:16 GMT"
  },
  {
    "name": "AWS Lambda",
    "description": "Plugin for AWS Lambda",
    "version": "1.0.0",
    "id": "aws-lambda",
    "author": "Tooljet",
    "timestamp": "Tue, 05 Dec 2023 00:27:16 GMT"
  },
  {
    "name": "PocketBase",
    "description": "API plugin from pocketbase",
    "version": "1.0.0",
    "id": "pocketbase",
    "author": "Tooljet",
    "timestamp": "Mon, 18 Mar 2024 14:39:34 GMT"
  },
  {
    "name": "Supabase",
    "description": "Plugin for Supabase",
    "version": "1.0.0",
    "id": "supabase",
    "author": "Tooljet",
    "timestamp": "Mon, 25 Mar 2024 20:05:16 GMT"
  },
  {
    "name": "Engagespot",
    "description": "Plugin for engagespot APIs",
    "version": "1.0.0",
    "id": "engagespot",
    "author": "Tooljet",
    "timestamp": "Thu, 29 Feb 2024 09:46:21 GMT"
  },
  {
    "name": "Salesforce",
    "description": "API plugin from salesforce",
    "version": "1.0.0",
    "id": "salesforce",
    "author": "Tooljet",
    "timestamp": "Wed, 06 Mar 2024 11:34:26 GMT"
  },
  {
    "name": "Presto",
    "description": "Plugin for open source SQL query engine",
    "version": "1.0.0",
    "id": "presto",
    "author": "Tooljet",
    "timestamp": "Thu, 08 Aug 2024 11:04:36 GMT"
  },
  {
    "name": "Sharepoint",
    "description": "Plugin for Sharepoint API",
    "version": "1.0.0",
    "id": "sharepoint",
    "author": "Tooljet",
    "timestamp": "Wed, 04 Sep 2024 20:18:30 GMT"
  },
  {
    "name": "Jira",
    "description": "Integrate with Jira for projects management",
    "version": "1.0.0",
    "id": "jira",
    "author": "Tooljet",
    "timestamp": "Thu, 08 Aug 2024 11:04:36 GMT"
  },
  {
    "name": "Portkey",
    "description": "Plugin for Portkey APIs",
    "version": "1.0.0",
    "id": "portkey",
    "author": "Portkey",
    "timestamp": "Sat, 29 Jun 2024 09:40:13 GMT",
    "tags": [
      "AI"
    ]
  },
  {
    "name": "Pinecone",
    "description": "Plugin to store and manage data in Vector DB",
    "version": "1.0.0",
    "id": "pinecone",
    "author": "Tooljet",
    "timestamp": "Mon, 28 Oct 2024 08:08:28 GMT",
    "tags": [
      "AI"
    ]
  },
  {
    "name": "Cohere",
    "description": "Integrate with Cohere API to use its AI models for chat and text generation.",
    "version": "1.0.0",
    "id": "cohere",
    "author": "Tooljet",
    "timestamp": "Tue, 21 Jan 2025 05:09:30 GMT",
    "tags": [
      "AI"
    ]
  },
  {
    "name": "Mistral",
    "description": "Integrate with Mistral API to use its AI models for chat completion capabilities",
    "version": "1.0.0",
    "id": "mistral_ai",
    "author": "Tooljet",
    "timestamp": "Tue, 21 Jan 2025 06:35:01 GMT",
    "tags": [
      "AI"
    ]
  },
  {
    "name": "Hugging Face",
    "description": "Plugin for Hugging Face's Inference API to use listed AI models for text capabilities",
    "version": "1.0.0",
    "id": "hugging_face",
    "author": "Tooljet",
    "timestamp": "Thu, 23 Jan 2025 06:44:25 GMT",
    "tags": [
      "AI"
    ]
  },
  {
    "name": "Gemini",
    "description": "Integrate with Gemini AI models for text generation.",
    "version": "1.0.0",
    "id": "gemini",
    "author": "Tooljet",
    "timestamp": "Fri, 17 Jan 2025 18:04:48 GMT",
    "tags": [
      "AI"
    ]
  },
  {
    "name": "Anthropic",
    "description": "Integrate with Anthropic API to use Claude AI models.",
    "version": "1.0.0",
    "id": "anthropic",
    "author": "Tooljet",
    "timestamp": "Mon, 20 Jan 2025 08:04:46 GMT",
    "tags": [
      "AI"
    ]
  },
  {
    "name": "Qdrant",
    "description": "Plugin to store and manage data in Vector DB",
    "version": "1.0.0",
    "id": "qdrant",
    "author": "Tooljet",
    "timestamp": "Tue, 10 Dec 2024 02:11:32 GMT",
    "tags": [
      "AI"
    ]
  },
  {
    "name": "Weaviate DB",
    "description": "Integrate with Weaviate DB to store and query vectors.",
    "version": "1.0.0",
    "id": "weaviate",
    "author": "Tooljet",
    "timestamp": "Tue, 21 Jan 2025 16:55:28 GMT",
    "tags": [
      "AI"
    ]
  },
  {
    "name": "Azure Repos",
    "description": "Plugin for managing Azure repositories",
    "version": "1.0.0",
    "id": "azurerepos",
    "author": "Tooljet",
    "timestamp": "Mon, 23 Dec 2024 11:57:30 GMT"
  },
  {
    "name": "ClickUp",
    "description": "ClickUp plugin for task, list, and doc management",
    "version": "1.0.0",
    "id": "clickup",
    "author": "Tooljet",
    "timestamp": "Wed, 16 Apr 2025 15:31:38 GMT"
  },
  {
<<<<<<< HEAD
    "name": "EasyPost",
    "description": "EasyPost plugin enables seamless access to multi-carrier shipping, tracking, and address validation services through the EasyPost platform.",
    "version": "1.0.0",
    "id": "easypost",
    "author": "Tooljet",
    "timestamp": "Wed, 16 Jul 2025 04:38:28 GMT"
=======
    "name": "Prometheus",
    "description": "Plugin to query metrics using PromQL",
    "version": "1.0.0",
    "id": "prometheus",
    "author": "Tooljet",
    "timestamp": "Wed, 11 Jun 2025 11:28:54 GMT"
  },
  {
    "name": "Google Calendar",
    "description": "Integrate with Google Calendar API for event management",
    "version": "1.0.0",
    "id": "googlecalendar",
    "author": "Tooljet",
    "timestamp": "Sat, 12 Jul 2025 14:33:45 GMT"
>>>>>>> ccdd8eb7
  }
]<|MERGE_RESOLUTION|>--- conflicted
+++ resolved
@@ -231,14 +231,14 @@
     "timestamp": "Wed, 16 Apr 2025 15:31:38 GMT"
   },
   {
-<<<<<<< HEAD
     "name": "EasyPost",
     "description": "EasyPost plugin enables seamless access to multi-carrier shipping, tracking, and address validation services through the EasyPost platform.",
     "version": "1.0.0",
     "id": "easypost",
     "author": "Tooljet",
     "timestamp": "Wed, 16 Jul 2025 04:38:28 GMT"
-=======
+  },
+  {
     "name": "Prometheus",
     "description": "Plugin to query metrics using PromQL",
     "version": "1.0.0",
@@ -253,6 +253,5 @@
     "id": "googlecalendar",
     "author": "Tooljet",
     "timestamp": "Sat, 12 Jul 2025 14:33:45 GMT"
->>>>>>> ccdd8eb7
   }
 ]