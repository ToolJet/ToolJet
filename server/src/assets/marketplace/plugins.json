[
<<<<<<< HEAD
  {
    "name": "plivo",
    "description": "Plugin for Plivo APIs",
    "version": "1.0.0",
    "id": "plivo",
    "author": "Tooljet",
    "timestamp": "Thu, 02 Mar 2023 10:40:06 GMT"
  },
  {
    "name": "GitHub",
    "description": "Plugin for GitHub APIs",
    "version": "1.0.0",
    "id": "github",
    "author": "Tooljet",
    "timestamp": "Thu, 02 Mar 2023 11:52:32 GMT"
  },
  {
    "name": "OpenAI",
    "description": "Plugin for OpenAI APIs",
    "version": "1.0.0",
    "id": "openai",
    "author": "Tooljet",
    "timestamp": "Mon, 10 Apr 2023 06:33:21 GMT"
  },
  {
    "name": "AWS Textract",
    "description": "Plugin for AWS Textract machine-learning service",
    "version": "1.0.0",
    "id": "textract",
    "author": "Tooljet",
    "timestamp": "Wed, 19 Apr 2023 11:36:56 GMT"
  },
  {
    "name": "HarperDB",
    "repo": "",
    "description": "Plugin for HarperDB data source",
    "version": "1.0.0",
    "id": "harperdb",
    "author": "Tooljet",
    "timestamp": "Thu, 08 Jun 2023 09:50:05 GMT"
  },
  {
    "name": "AWS Redshift",
    "description": "Plugin for Amazon Redshift data warehouse",
    "version": "1.0.0",
    "id": "awsredshift",
    "author": "Tooljet",
    "timestamp": "Wed, 17 Jan 2024 20:05:16 GMT"
  },
  {
    "name": "aws-lambda",
    "description": "Plugin for aws-lambda",
    "version": "1.0.0",
    "id": "aws-lambda",
    "author": "Tooljet",
    "timestamp": "Tue, 05 Dec 2023 00:27:16 GMT"
  },
  {
    "name": "Engagespot",
    "description": "Plugin for engagespot APIs",
    "version": "1.0.0",
    "id": "engagespot",
    "author": "Tooljet",
    "timestamp": "Thu, 29 Feb 2024 09:46:21 GMT"
  },
  {
    "name": "salesforce",
    "description": "api plugin from salesforce",
    "version": "1.0.0",
    "id": "salesforce",
    "author": "Tooljet",
    "timestamp": "Wed, 06 Mar 2024 11:34:26 GMT"
  }
=======
	{
		"name": "plivo",
		"description": "Plugin for Plivo APIs",
		"version": "1.0.0",
		"id": "plivo",
		"author": "Tooljet",
		"timestamp": "Thu, 02 Mar 2023 10:40:06 GMT"
	},
	{
		"name": "GitHub",
		"description": "Plugin for GitHub APIs",
		"version": "1.0.0",
		"id": "github",
		"author": "Tooljet",
		"timestamp": "Thu, 02 Mar 2023 11:52:32 GMT"
	},
	{
		"name": "OpenAI",
		"description": "Plugin for OpenAI APIs",
		"version": "1.0.0",
		"id": "openai",
		"author": "Tooljet",
		"timestamp": "Mon, 10 Apr 2023 06:33:21 GMT"
	},
	{
		"name": "AWS Textract",
		"description": "Plugin for AWS Textract machine-learning service",
		"version": "1.0.0",
		"id": "textract",
		"author": "Tooljet",
		"timestamp": "Wed, 19 Apr 2023 11:36:56 GMT"
	},
	{
		"name": "HarperDB",
		"repo": "",
		"description": "Plugin for HarperDB data source",
		"version": "1.0.0",
		"id": "harperdb",
		"author": "Tooljet",
		"timestamp": "Thu, 08 Jun 2023 09:50:05 GMT"
	},
	{
		"name": "AWS Redshift",
		"description": "Plugin for Amazon Redshift data warehouse",
		"version": "1.0.0",
		"id": "awsredshift",
		"author": "Tooljet",
		"timestamp": "Wed, 17 Jan 2024 20:05:16 GMT"
	},
	{
		"name": "aws-lambda",
		"description": "Plugin for aws-lambda",
		"version": "1.0.0",
		"id": "aws-lambda",
		"author": "Tooljet",
		"timestamp": "Tue, 05 Dec 2023 00:27:16 GMT"
	},
	{
		"name": "PocketBase",
		"description": "API plugin from pocketbase",
		"version": "1.0.0",
		"id": "pocketbase",
		"author": "Tooljet",
		"timestamp": "Mon, 18 Mar 2024 14:39:34 GMT"
	},
	{
		"name": "Supabase",
		"description": "Plugin for Supabase",
		"version": "1.0.0",
		"id": "supabase",
		"author": "Tooljet",
		"timestamp": "Mon, 25 Mar 2024 20:05:16 GMT"
	},
	{
		"name": "Engagespot",
		"description": "Plugin for engagespot APIs",
		"version": "1.0.0",
		"id": "engagespot",
		"author": "Tooljet",
		"timestamp": "Thu, 29 Feb 2024 09:46:21 GMT"
	}
>>>>>>> e56f458d
]<|MERGE_RESOLUTION|>--- conflicted
+++ resolved
@@ -1,79 +1,4 @@
 [
-<<<<<<< HEAD
-  {
-    "name": "plivo",
-    "description": "Plugin for Plivo APIs",
-    "version": "1.0.0",
-    "id": "plivo",
-    "author": "Tooljet",
-    "timestamp": "Thu, 02 Mar 2023 10:40:06 GMT"
-  },
-  {
-    "name": "GitHub",
-    "description": "Plugin for GitHub APIs",
-    "version": "1.0.0",
-    "id": "github",
-    "author": "Tooljet",
-    "timestamp": "Thu, 02 Mar 2023 11:52:32 GMT"
-  },
-  {
-    "name": "OpenAI",
-    "description": "Plugin for OpenAI APIs",
-    "version": "1.0.0",
-    "id": "openai",
-    "author": "Tooljet",
-    "timestamp": "Mon, 10 Apr 2023 06:33:21 GMT"
-  },
-  {
-    "name": "AWS Textract",
-    "description": "Plugin for AWS Textract machine-learning service",
-    "version": "1.0.0",
-    "id": "textract",
-    "author": "Tooljet",
-    "timestamp": "Wed, 19 Apr 2023 11:36:56 GMT"
-  },
-  {
-    "name": "HarperDB",
-    "repo": "",
-    "description": "Plugin for HarperDB data source",
-    "version": "1.0.0",
-    "id": "harperdb",
-    "author": "Tooljet",
-    "timestamp": "Thu, 08 Jun 2023 09:50:05 GMT"
-  },
-  {
-    "name": "AWS Redshift",
-    "description": "Plugin for Amazon Redshift data warehouse",
-    "version": "1.0.0",
-    "id": "awsredshift",
-    "author": "Tooljet",
-    "timestamp": "Wed, 17 Jan 2024 20:05:16 GMT"
-  },
-  {
-    "name": "aws-lambda",
-    "description": "Plugin for aws-lambda",
-    "version": "1.0.0",
-    "id": "aws-lambda",
-    "author": "Tooljet",
-    "timestamp": "Tue, 05 Dec 2023 00:27:16 GMT"
-  },
-  {
-    "name": "Engagespot",
-    "description": "Plugin for engagespot APIs",
-    "version": "1.0.0",
-    "id": "engagespot",
-    "author": "Tooljet",
-    "timestamp": "Thu, 29 Feb 2024 09:46:21 GMT"
-  },
-  {
-    "name": "salesforce",
-    "description": "api plugin from salesforce",
-    "version": "1.0.0",
-    "id": "salesforce",
-    "author": "Tooljet",
-    "timestamp": "Wed, 06 Mar 2024 11:34:26 GMT"
-  }
-=======
 	{
 		"name": "plivo",
 		"description": "Plugin for Plivo APIs",
@@ -154,6 +79,13 @@
 		"id": "engagespot",
 		"author": "Tooljet",
 		"timestamp": "Thu, 29 Feb 2024 09:46:21 GMT"
+  },
+  {
+    "name": "salesforce",
+    "description": "api plugin from salesforce",
+    "version": "1.0.0",
+    "id": "salesforce",
+    "author": "Tooljet",
+    "timestamp": "Wed, 06 Mar 2024 11:34:26 GMT"
 	}
->>>>>>> e56f458d
 ]