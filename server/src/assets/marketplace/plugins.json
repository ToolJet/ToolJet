--- conflicted
+++ resolved
@@ -247,14 +247,14 @@
     "timestamp": "Sat, 12 Jul 2025 14:33:45 GMT"
   },
   {
-<<<<<<< HEAD
     "name": "Google Cloud Spanner",
     "description": "Plugin to query relational database using GoogleSQL or PostgreSQL.",
     "version": "1.0.0",
     "id": "spanner",
     "author": "Tooljet",
     "timestamp": "Mon, 14 Jul 2025 07:03:25 GMT"
-=======
+  },
+  {
     "name": "AfterShip",
     "description": " Plugin for E-commerce operations management (Shipping, Tracking, Returns)",
     "version": "1.0.0",
@@ -269,6 +269,5 @@
     "id": "microsoft_graph",
     "author": "Tooljet",
     "timestamp": "Thu, 31 Jul 2025 08:56:30 GMT"
->>>>>>> bfb88215
   }
 ]