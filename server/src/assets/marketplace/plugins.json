[
  {
    "name": "plivo",
    "description": "Plugin for Plivo APIs",
    "version": "1.0.0",
    "id": "plivo",
    "author": "Tooljet",
    "timestamp": "Thu, 02 Mar 2023 10:40:06 GMT"
  },
  {
    "name": "GitHub",
    "description": "Plugin for GitHub APIs",
    "version": "1.0.0",
    "id": "github",
    "author": "Tooljet",
    "timestamp": "Thu, 02 Mar 2023 11:52:32 GMT"
  },
  {
    "name": "OpenAI",
    "description": "Plugin for OpenAI APIs",
    "version": "1.0.0",
    "id": "openai",
    "author": "Tooljet",
    "timestamp": "Mon, 10 Apr 2023 06:33:21 GMT",
    "tags": ["AI"]
  },
  {
    "name": "AWS Textract",
    "description": "Plugin for AWS Textract machine-learning service",
    "version": "1.0.0",
    "id": "textract",
    "author": "Tooljet",
    "timestamp": "Wed, 19 Apr 2023 11:36:56 GMT"
  },
  {
    "name": "HarperDB",
    "repo": "",
    "description": "Plugin for HarperDB data source",
    "version": "1.0.0",
    "id": "harperdb",
    "author": "Tooljet",
    "timestamp": "Thu, 08 Jun 2023 09:50:05 GMT"
  },
  {
    "name": "AWS Redshift",
    "description": "Plugin for Amazon Redshift data warehouse",
    "version": "1.0.0",
    "id": "awsredshift",
    "author": "Tooljet",
    "timestamp": "Wed, 17 Jan 2024 20:05:16 GMT"
  },
  {
    "name": "AWS Lambda",
    "description": "Plugin for AWS Lambda",
    "version": "1.0.0",
    "id": "aws-lambda",
    "author": "Tooljet",
    "timestamp": "Tue, 05 Dec 2023 00:27:16 GMT"
  },
  {
    "name": "PocketBase",
    "description": "API plugin from pocketbase",
    "version": "1.0.0",
    "id": "pocketbase",
    "author": "Tooljet",
    "timestamp": "Mon, 18 Mar 2024 14:39:34 GMT"
  },
  {
    "name": "Supabase",
    "description": "Plugin for Supabase",
    "version": "1.0.0",
    "id": "supabase",
    "author": "Tooljet",
    "timestamp": "Mon, 25 Mar 2024 20:05:16 GMT"
  },
  {
    "name": "Engagespot",
    "description": "Plugin for engagespot APIs",
    "version": "1.0.0",
    "id": "engagespot",
    "author": "Tooljet",
    "timestamp": "Thu, 29 Feb 2024 09:46:21 GMT"
  },
  {
    "name": "salesforce",
    "description": "API plugin from salesforce",
    "version": "1.0.0",
    "id": "salesforce",
    "author": "Tooljet",
    "timestamp": "Wed, 06 Mar 2024 11:34:26 GMT"
  },
  {
    "name": "Presto",
    "description": "Plugin for PrestoDB data source",
    "version": "1.0.0",
    "id": "presto",
    "author": "Tooljet",
    "timestamp": "Thu, 08 Aug 2024 11:04:36 GMT"
  },
  {
    "name": "Sharepoint",
    "description": "Plugin for Sharepoint API",
    "version": "1.0.0",
    "id": "sharepoint",
    "author": "Tooljet",
    "timestamp": "Wed, 04 Sep 2024 20:18:30 GMT"
  },
  {
    "name": "Jira",
    "description": "Plugin for Jira data source",
    "version": "1.0.0",
    "id": "jira",
    "author": "Tooljet",
    "timestamp": "Thu, 08 Aug 2024 11:04:36 GMT"
  },
  {
    "name": "Portkey",
    "description": "Plugin for Portkey APIs",
    "version": "1.0.0",
    "id": "portkey",
    "author": "Portkey",
    "timestamp": "Sat, 29 Jun 2024 09:40:13 GMT",
    "tags": ["AI"]
  },
  {
    "name": "Pinecone",
    "description": "Plugin for Pinecone Vector DB",
    "version": "1.0.0",
    "id": "pinecone",
    "author": "Tooljet",
    "timestamp": "Mon, 28 Oct 2024 08:08:28 GMT",
    "tags": ["AI"]
  },
  {
<<<<<<< HEAD
    "name": "Mistral",
    "description": "Integrate with Mistral API to use its AI models for chat completion capabilities",
    "version": "1.0.0",
    "id": "mistral_ai",
    "author": "Tooljet",
    "timestamp": "Tue, 21 Jan 2025 06:35:01 GMT",
=======
    "name": "Hugging Face",
    "description": "Plugin for Hugging Face's Inference API to use listed AI models for text capabilities",
    "version": "1.0.0",
    "id": "hugging_face",
    "author": "Tooljet",
    "timestamp": "Thu, 23 Jan 2025 06:44:25 GMT",
    "tags": ["AI"]
  },
  {
    "name": "Gemini",
    "description": "Integrate with Gemini AI models for text generation.",
    "version": "1.0.0",
    "id": "gemini",
    "author": "Tooljet",
    "timestamp": "Fri, 17 Jan 2025 18:04:48 GMT",
    "tags": ["AI"]
  },
  {
    "name": "Anthropic",
    "description": "Integrate with Anthropic API to use Claude AI models.",
    "version": "1.0.0",
    "id": "anthropic",
    "author": "Tooljet",
    "timestamp": "Mon, 20 Jan 2025 08:04:46 GMT",
    "tags": ["AI"]
  },
  {
    "name": "Qdrant",
    "description": "Plugin for Qdrant APIs",
    "version": "1.0.0",
    "id": "qdrant",
    "author": "Tooljet",
    "timestamp": "Tue, 10 Dec 2024 02:11:32 GMT",
>>>>>>> ca7bb931
    "tags": ["AI"]
  }
]<|MERGE_RESOLUTION|>--- conflicted
+++ resolved
@@ -132,14 +132,15 @@
     "tags": ["AI"]
   },
   {
-<<<<<<< HEAD
     "name": "Mistral",
     "description": "Integrate with Mistral API to use its AI models for chat completion capabilities",
     "version": "1.0.0",
     "id": "mistral_ai",
     "author": "Tooljet",
     "timestamp": "Tue, 21 Jan 2025 06:35:01 GMT",
-=======
+    "tags": ["AI"]
+  },
+  {
     "name": "Hugging Face",
     "description": "Plugin for Hugging Face's Inference API to use listed AI models for text capabilities",
     "version": "1.0.0",
@@ -173,7 +174,6 @@
     "id": "qdrant",
     "author": "Tooljet",
     "timestamp": "Tue, 10 Dec 2024 02:11:32 GMT",
->>>>>>> ca7bb931
     "tags": ["AI"]
   }
 ]