--- conflicted
+++ resolved
@@ -17,12 +17,7 @@
   },
   {
     "name": "openai",
-<<<<<<< HEAD
-    "repo": "",
-    "description": "Datasource plugin from openai",
-=======
     "description": "api plugin from openai",
->>>>>>> e4a0a33f
     "version": "1.0.0",
     "id": "openai",
     "author": "Tooljet",
@@ -30,10 +25,6 @@
   },
   {
     "name": "AWS Textract",
-<<<<<<< HEAD
-    "repo": "",
-=======
->>>>>>> e4a0a33f
     "description": "Datasource plugin from textract",
     "version": "1.0.0",
     "id": "textract",
