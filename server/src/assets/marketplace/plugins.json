[
  {
    "name": "plivo",
    "description": "Plugin for Plivo APIs",
    "version": "1.0.0",
    "id": "plivo",
    "author": "Tooljet",
    "timestamp": "Thu, 02 Mar 2023 10:40:06 GMT"
  },
  {
    "name": "GitHub",
    "description": "Plugin for GitHub APIs",
    "version": "1.0.0",
    "id": "github",
    "author": "Tooljet",
    "timestamp": "Thu, 02 Mar 2023 11:52:32 GMT"
  },
  {
    "name": "OpenAI",
    "description": "Plugin for OpenAI APIs",
    "version": "1.0.0",
    "id": "openai",
    "author": "Tooljet",
    "timestamp": "Mon, 10 Apr 2023 06:33:21 GMT",
    "tags": [
      "AI"
    ]
  },
  {
    "name": "AWS Textract",
    "description": "Plugin for AWS Textract machine-learning service",
    "version": "1.0.0",
    "id": "textract",
    "author": "Tooljet",
    "timestamp": "Wed, 19 Apr 2023 11:36:56 GMT"
  },
  {
    "name": "HarperDB",
    "repo": "",
    "description": "Plugin for HarperDB data source",
    "version": "1.0.0",
    "id": "harperdb",
    "author": "Tooljet",
    "timestamp": "Thu, 08 Jun 2023 09:50:05 GMT"
  },
  {
    "name": "AWS Redshift",
    "description": "Plugin for Amazon Redshift data warehouse",
    "version": "1.0.0",
    "id": "awsredshift",
    "author": "Tooljet",
    "timestamp": "Wed, 17 Jan 2024 20:05:16 GMT"
  },
  {
    "name": "AWS Lambda",
    "description": "Plugin for AWS Lambda",
    "version": "1.0.0",
    "id": "aws-lambda",
    "author": "Tooljet",
    "timestamp": "Tue, 05 Dec 2023 00:27:16 GMT"
  },
  {
    "name": "PocketBase",
    "description": "API plugin from pocketbase",
    "version": "1.0.0",
    "id": "pocketbase",
    "author": "Tooljet",
    "timestamp": "Mon, 18 Mar 2024 14:39:34 GMT"
  },
  {
    "name": "Supabase",
    "description": "Plugin for Supabase",
    "version": "1.0.0",
    "id": "supabase",
    "author": "Tooljet",
    "timestamp": "Mon, 25 Mar 2024 20:05:16 GMT"
  },
  {
    "name": "Engagespot",
    "description": "Plugin for engagespot APIs",
    "version": "1.0.0",
    "id": "engagespot",
    "author": "Tooljet",
    "timestamp": "Thu, 29 Feb 2024 09:46:21 GMT"
  },
  {
    "name": "salesforce",
    "description": "API plugin from salesforce",
    "version": "1.0.0",
    "id": "salesforce",
    "author": "Tooljet",
    "timestamp": "Wed, 06 Mar 2024 11:34:26 GMT"
  },
  {
    "name": "Presto",
    "description": "Plugin for PrestoDB data source",
    "version": "1.0.0",
    "id": "presto",
    "author": "Tooljet",
    "timestamp": "Thu, 08 Aug 2024 11:04:36 GMT"
  },
  {
    "name": "Sharepoint",
    "description": "Plugin for Sharepoint API",
    "version": "1.0.0",
    "id": "sharepoint",
    "author": "Tooljet",
    "timestamp": "Wed, 04 Sep 2024 20:18:30 GMT"
  },
  {
    "name": "Jira",
    "description": "Plugin for Jira data source",
    "version": "1.0.0",
    "id": "jira",
    "author": "Tooljet",
    "timestamp": "Thu, 08 Aug 2024 11:04:36 GMT"
  },
  {
    "name": "Portkey",
    "description": "Plugin for Portkey APIs",
    "version": "1.0.0",
    "id": "portkey",
    "author": "Portkey",
    "timestamp": "Sat, 29 Jun 2024 09:40:13 GMT",
    "tags": [
      "AI"
    ]
  },
  {
    "name": "Pinecone",
    "description": "Plugin for Pinecone Vector DB",
    "version": "1.0.0",
    "id": "pinecone",
    "author": "Tooljet",
    "timestamp": "Mon, 28 Oct 2024 08:08:28 GMT",
<<<<<<< HEAD
    "tags": [
      "AI"
    ]
  },
  {
    "name": "Anthropic",
    "description": "Integrate with Anthropic API to use Claude AI models.",
    "version": "1.0.0",
    "id": "anthropic",
    "author": "Tooljet",
    "timestamp": "Mon, 20 Jan 2025 08:04:46 GMT",
    "tags": [
      "AI"
    ]
=======
    "tags": ["AI"]
  },
  {
    "name": "Qdrant",
    "description": "Plugin for Qdrant APIs",
    "version": "1.0.0",
    "id": "qdrant",
    "author": "Tooljet",
    "timestamp": "Tue, 10 Dec 2024 02:11:32 GMT"
>>>>>>> ce5f09dd
  }
]<|MERGE_RESOLUTION|>--- conflicted
+++ resolved
@@ -133,7 +133,6 @@
     "id": "pinecone",
     "author": "Tooljet",
     "timestamp": "Mon, 28 Oct 2024 08:08:28 GMT",
-<<<<<<< HEAD
     "tags": [
       "AI"
     ]
@@ -148,8 +147,7 @@
     "tags": [
       "AI"
     ]
-=======
-    "tags": ["AI"]
+   "tags": ["AI"]
   },
   {
     "name": "Qdrant",
@@ -158,6 +156,5 @@
     "id": "qdrant",
     "author": "Tooljet",
     "timestamp": "Tue, 10 Dec 2024 02:11:32 GMT"
->>>>>>> ce5f09dd
   }
 ]