// This file contains the transformation required for creating
// ToolJet Database from older versions.

import { ImportTooljetDatabaseDto } from '@dto/import-resources.dto';
import { isVersionGreaterThanOrEqual } from './utils.helper';

const transformationsByVersion = {
  '2.30.0': (dto: ImportTooljetDatabaseDto) => {
    const transformedColumns = dto.schema.columns.map((col) => {
      col.constraints_type = {
        is_primary_key: col.constraint_type === 'PRIMARY KEY',
        is_not_null: col.is_nullable === 'NO',
      };
      return col;
    });
    dto.schema.columns = transformedColumns;
    return dto;
  },
<<<<<<< HEAD
=======
  '2.42.0': (dto: ImportTooljetDatabaseDto) => {
    const transformedColumns = dto.schema.columns.map((col) => {
      col.constraints_type = {
        ...col.constraints_type,
        is_unique: false,
      };
      return col;
    });
    dto.schema = {
      columns: transformedColumns,
      foreign_keys: [],
    };
    return dto;
  },
>>>>>>> 1311b5ab
};

export function transformTjdbImportDto(
  dto: ImportTooljetDatabaseDto,
  importingVersion: string
): ImportTooljetDatabaseDto {
  const versionsWithTransformations = Object.keys(transformationsByVersion);

  const transformedDto = versionsWithTransformations.reduce((acc, version) => {
    if (isVersionGreaterThanOrEqual(importingVersion, version)) return acc;

    const transformation = transformationsByVersion[version];
    return transformation(dto);
  }, dto);

  return transformedDto;
}<|MERGE_RESOLUTION|>--- conflicted
+++ resolved
@@ -16,8 +16,6 @@
     dto.schema.columns = transformedColumns;
     return dto;
   },
-<<<<<<< HEAD
-=======
   '2.42.0': (dto: ImportTooljetDatabaseDto) => {
     const transformedColumns = dto.schema.columns.map((col) => {
       col.constraints_type = {
@@ -32,7 +30,6 @@
     };
     return dto;
   },
->>>>>>> 1311b5ab
 };
 
 export function transformTjdbImportDto(
