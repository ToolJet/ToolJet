export const containerConfig = {
  name: 'Container',
  displayName: 'Container',
  description: 'Group components',
  defaultSize: {
    width: 5,
    height: 200,
  },
  component: 'Container',
  others: {
    showOnDesktop: { type: 'toggle', displayName: 'Show on desktop' },
    showOnMobile: { type: 'toggle', displayName: 'Show on mobile' },
  },
  properties: {
    loadingState: {
      type: 'toggle',
      displayName: 'Loading state',
      section: 'additionalActions',
      validation: {
        schema: { type: 'boolean' },
        defaultValue: false,
      },
    },
    visibility: {
      type: 'toggle',
      displayName: 'Visibility',
      section: 'additionalActions',
      validation: {
        schema: { type: 'boolean' },
        defaultValue: true,
      },
    },
    disabledState: {
      type: 'toggle',
      displayName: 'Disable',
      section: 'additionalActions',
      validation: {
        schema: { type: 'boolean' },
        defaultValue: false,
      },
    },
    showHeader: {
      type: 'toggle',
      displayName: 'Show header',
      validation: {
        schema: { type: 'boolean' },
        defaultValue: false,
      },
    },
  },
  events: {},
  styles: {
    backgroundColor: {
      type: 'color',
      displayName: 'Background',
      validation: {
        schema: { type: 'string' },
        defaultValue: '#fff',
      },
    },
    headerBackgroundColor: {
      type: 'color',
      displayName: 'Header',
      validation: {
        schema: { type: 'string' },
        defaultValue: '#fff',
      },
    },
    headerHeight: {
      type: 'numberInput',
      displayName: 'Header height',
      validation: {
        schema: { type: 'number' },
        defaultValue: 80,
      },
      accordian: 'field',
    },
    borderRadius: {
      type: 'code',
      displayName: 'Border radius',
      validation: {
        schema: {
          type: 'union',
          schemas: [{ type: 'string' }, { type: 'number' }],
        },
        defaultValue: 4,
      },
    },
    borderColor: {
      type: 'color',
      displayName: 'Border color',
      validation: {
        schema: { type: 'string' },
        defaultValue: '#fff',
      },
    },
  },
  exposedVariables: {
    isVisible: true,
    isDisabled: false,
    isLoading: false,
  },
  actions: [
    {
      handle: 'setVisibility',
      displayName: 'Set visibility',
      params: [{ handle: 'setVisibility', displayName: 'Value', defaultValue: '{{false}}', type: 'toggle' }],
    },
    {
      handle: 'setDisable',
      displayName: 'Set disable',
      params: [{ handle: 'setDisable', displayName: 'Value', defaultValue: '{{false}}', type: 'toggle' }],
    },
<<<<<<< HEAD
  },
  exposedVariables: {},
  defaultChildren: [
    {
      componentName: 'Text',
      layout: {
        top: 20,
        left: 1,
        height: 40,
      },
      displayName: 'ContainerText',
      properties: ['text'],
      accessorKey: 'text',
      styles: ['fontWeight', 'textSize', 'textColor'],
      defaultValue: {
        text: 'Container title',
        fontWeight: 'bold',
        textSize: 16,
        textColor: '#000',
      },
=======
    {
      handle: 'setLoading',
      displayName: 'Set loading',
      params: [{ handle: 'setLoading', displayName: 'Value', defaultValue: '{{false}}', type: 'toggle' }],
>>>>>>> 00f4ee43
    },
  ],
  definition: {
    others: {
      showOnDesktop: { value: '{{true}}' },
      showOnMobile: { value: '{{false}}' },
    },
    properties: {
      loadingState: { value: `{{false}}` },
<<<<<<< HEAD
      showHeader: {
        value: `{{false}}`
      },
=======
      visibility: { value: '{{true}}' },
      disabledState: { value: '{{false}}' },
>>>>>>> 00f4ee43
    },
    events: [],
    styles: {
      backgroundColor: { value: '#fff' },
      headerBackgroundColor: { value: '#fff' },
      borderRadius: { value: '4' },
      borderColor: { value: '#fff' },
<<<<<<< HEAD
      visibility: { value: '{{true}}' },
      disabledState: { value: '{{false}}' },
      headerHeight: {
        value: `80`,
      },
=======
>>>>>>> 00f4ee43
    },
  },
};<|MERGE_RESOLUTION|>--- conflicted
+++ resolved
@@ -95,25 +95,7 @@
       },
     },
   },
-  exposedVariables: {
-    isVisible: true,
-    isDisabled: false,
-    isLoading: false,
-  },
-  actions: [
-    {
-      handle: 'setVisibility',
-      displayName: 'Set visibility',
-      params: [{ handle: 'setVisibility', displayName: 'Value', defaultValue: '{{false}}', type: 'toggle' }],
-    },
-    {
-      handle: 'setDisable',
-      displayName: 'Set disable',
-      params: [{ handle: 'setDisable', displayName: 'Value', defaultValue: '{{false}}', type: 'toggle' }],
-    },
-<<<<<<< HEAD
-  },
-  exposedVariables: {},
+
   defaultChildren: [
     {
       componentName: 'Text',
@@ -132,12 +114,28 @@
         textSize: 16,
         textColor: '#000',
       },
-=======
+    },
+  ],
+  exposedVariables: {
+    isVisible: true,
+    isDisabled: false,
+    isLoading: false,
+  },
+  actions: [
+    {
+      handle: 'setVisibility',
+      displayName: 'Set visibility',
+      params: [{ handle: 'setVisibility', displayName: 'Value', defaultValue: '{{false}}', type: 'toggle' }],
+    },
+    {
+      handle: 'setDisable',
+      displayName: 'Set disable',
+      params: [{ handle: 'setDisable', displayName: 'Value', defaultValue: '{{false}}', type: 'toggle' }],
+    },
     {
       handle: 'setLoading',
       displayName: 'Set loading',
       params: [{ handle: 'setLoading', displayName: 'Value', defaultValue: '{{false}}', type: 'toggle' }],
->>>>>>> 00f4ee43
     },
   ],
   definition: {
@@ -147,14 +145,8 @@
     },
     properties: {
       loadingState: { value: `{{false}}` },
-<<<<<<< HEAD
-      showHeader: {
-        value: `{{false}}`
-      },
-=======
       visibility: { value: '{{true}}' },
       disabledState: { value: '{{false}}' },
->>>>>>> 00f4ee43
     },
     events: [],
     styles: {
@@ -162,14 +154,7 @@
       headerBackgroundColor: { value: '#fff' },
       borderRadius: { value: '4' },
       borderColor: { value: '#fff' },
-<<<<<<< HEAD
-      visibility: { value: '{{true}}' },
-      disabledState: { value: '{{false}}' },
-      headerHeight: {
-        value: `80`,
-      },
-=======
->>>>>>> 00f4ee43
+      headerHeight: { value: `80`, },
     },
   },
 };