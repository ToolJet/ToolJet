--- conflicted
+++ resolved
@@ -83,7 +83,6 @@
   }
 }
 
-<<<<<<< HEAD
 export const retrieveWhiteLabelText = () => {
   return process.env?.WHITE_LABEL_TEXT ? process.env.WHITE_LABEL_TEXT : 'ToolJet';
 };
@@ -97,7 +96,6 @@
 export const isSuperAdmin = (user) => {
   return !!(user?.userType === USER_TYPE.INSTANCE);
 };
-=======
 export async function catchDbException(
   operation: () => any,
   dbConstraint: DataBaseConstraints,
@@ -113,9 +111,6 @@
   }
 }
 
-export const defaultAppEnvironments = [{ name: 'production', isDefault: true }];
->>>>>>> e4a0a33f
-
 export function isPlural(data: Array<any>) {
   return data?.length > 1 ? 's' : '';
 }
