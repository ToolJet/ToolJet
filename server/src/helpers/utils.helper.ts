--- conflicted
+++ resolved
@@ -81,10 +81,7 @@
   return process.env?.WHITE_LABEL_TEXT ? process.env.WHITE_LABEL_TEXT : 'ToolJet';
 };
 
-<<<<<<< HEAD
 export const defaultAppEnvironments = [{ name: 'production', isDefault: true }];
-=======
 export const isSuperAdmin = (user) => {
   return !!(user?.userType === 'instance');
-};
->>>>>>> c56b6b4c
+};