--- conflicted
+++ resolved
@@ -8,7 +8,8 @@
 import { ConflictException } from '@nestjs/common';
 import { DataBaseConstraints } from './db_constraints.constants';
 const protobuf = require('protobufjs');
-<<<<<<< HEAD
+const semver = require('semver');
+
 import { LICENSE_LIMIT } from './license.helper';
 
 export function parseJson(jsonString: string, errorMessage?: string): object {
@@ -18,9 +19,6 @@
     throw new QueryError(errorMessage, err.message, {});
   }
 }
-=======
-const semver = require('semver');
->>>>>>> f0a403e6
 
 export function maybeSetSubPath(path) {
   const hasSubPath = process.env.SUB_PATH !== undefined;
@@ -88,7 +86,6 @@
   }
 }
 
-<<<<<<< HEAD
 export const defaultAppEnvironments = [
   { name: 'development', isDefault: false, priority: 1 },
   { name: 'staging', isDefault: false, priority: 2 },
@@ -99,7 +96,6 @@
   return !!(user?.userType === USER_TYPE.INSTANCE);
 };
 
-=======
 export const updateTimestampForAppVersion = async (manager, appVersionId) => {
   const appVersion = await manager.findOne('app_versions', appVersionId);
   if (appVersion) {
@@ -120,7 +116,6 @@
   });
 }
 
->>>>>>> f0a403e6
 type DbContraintAndMsg = {
   dbConstraint: DataBaseConstraints;
   message: string;
@@ -308,7 +303,6 @@
   }`;
 };
 
-<<<<<<< HEAD
 export function extractFirstAndLastName(fullName: string) {
   if (fullName) {
     const nameParts = fullName.trim().split(' ');
@@ -331,7 +325,7 @@
 
   return API_URL[environment];
 };
-=======
+
 export function extractMajorVersion(version) {
   return semver.valid(semver.coerce(version));
 }
@@ -348,5 +342,4 @@
  */
 export function isTooljetVersionWithNormalizedAppDefinitionSchem(version) {
   return semver.satisfies(semver.coerce(version), '>= 2.24.0');
-}
->>>>>>> f0a403e6
+}