import { QueryError } from '@modules/data-sources/types';
import * as sanitizeHtml from 'sanitize-html';
import { EntityManager } from 'typeorm';
import { isEmpty } from 'lodash';
import { USER_TYPE } from '@modules/users/constants/lifecycle';
import { ConflictException } from '@nestjs/common';
import { DataBaseConstraints } from './db_constraints.constants';
import { getEnvVars } from 'scripts/database-config-utils';
<<<<<<< HEAD
=======
import { decamelizeKeys } from 'humps';
>>>>>>> c490f591

const semver = require('semver');

export function parseJson(jsonString: string, errorMessage?: string): object {
  try {
    return JSON.parse(jsonString);
  } catch (err) {
    throw new QueryError(errorMessage, err.message, {});
  }
}

export function maybeSetSubPath(path) {
  const hasSubPath = process.env.SUB_PATH !== undefined;
  const urlPrefix = hasSubPath ? process.env.SUB_PATH : '';

  if (isEmpty(urlPrefix)) {
    return path;
  }

  const pathWithoutLeadingSlash = path.replace(/^\/+/, '');
  return urlPrefix + pathWithoutLeadingSlash;
}

export async function cacheConnection(dataSourceId: string, connection: any): Promise<any> {
  const updatedAt = new Date();
  globalThis.CACHED_CONNECTIONS[dataSourceId] = { connection, updatedAt };
}

export async function getCachedConnection(dataSourceId, dataSourceUpdatedAt): Promise<any> {
  const cachedData = globalThis.CACHED_CONNECTIONS[dataSourceId] || {};

  if (cachedData) {
    const updatedAt = new Date(dataSourceUpdatedAt || null);
    const cachedAt = new Date(cachedData.updatedAt || null);

    const diffTime = (cachedAt.getTime() - updatedAt.getTime()) / 1000;

    if (diffTime < 0) {
      return null;
    } else {
      return cachedData['connection'];
    }
  }
}

export function cleanObject<T extends object>(options: Partial<T>): Partial<T> {
  if (!options || typeof options !== 'object' || Array.isArray(options)) {
    return options; // Handle arrays and non-objects explicitly
  }

  const result: Partial<T> = { ...options };
  // This will remove undefined properties, for self and its children

  Object.keys(result).forEach((key) => {
    const value = result[key as keyof T];
    if (value === undefined) {
      delete result[key as keyof T];
    } else if (typeof value === 'object' && value !== null && !Array.isArray(value)) {
      result[key as keyof T] = cleanObject(value as any) as any;
    }
  });

  return result;
}

export function sanitizeInput(value: string) {
  return sanitizeHtml(value, {
    allowedTags: [],
    allowedAttributes: {},
    disallowedTagsMode: 'recursiveEscape',
  });
}

export function isJSONString(value: string): boolean {
  try {
    JSON.parse(value);
    return true;
  } catch (e) {
    return false;
  }
}

export function formatTimestamp(value: any, params: any) {
  const { data_type } = params;
  if (data_type === 'timestamp with time zone' && value) {
    return `'${value}'`;
  }
  return value;
}

/**
 * Since for JSONB column the default value must be in stringify format, if the input has single quotes we would need to escape the single quotes.
 * @param input - Default value of JSONB column.
 * @returns - Sanitized input by escaping single quotes in the input.
 */
function escapeSingleQuotesInDefaultValueForJSONB(input) {
  if (typeof input === 'string') {
    return input.replace(/'/g, "''");
  } else if (input.length && Array.isArray(input)) {
    return input.map(escapeSingleQuotesInDefaultValueForJSONB);
  } else if (!Array.isArray(input) && typeof input === 'object') {
    return Object.fromEntries(
      Object.entries(input).map(([key, value]) => [key, escapeSingleQuotesInDefaultValueForJSONB(value)])
    );
  }
  return input;
}

/**
 * Formats default value passed to JSONB column into a stringify format.
 * @param value Default value for a JSONB column.
 * @returns Stringify default value.
 */
export function formatJSONB(value: any, params: any) {
  const { data_type } = params;
  if (data_type === 'jsonb' && value) {
    const jsonString = JSON.stringify(escapeSingleQuotesInDefaultValueForJSONB(value));
    return `'${jsonString}'`;
  }
  return value;
}

export function formatJoinsJSONBPath(jsonpath: string): string {
  const addedQuotesToColumnName = jsonpath.replace(/(->>|->|'[^']*'|\w+)/g, (match) => {
    return /->/.test(match) || /^'.*'$/.test(match) ? match : `'${match}'`;
  });
  return addedQuotesToColumnName;
}

export function lowercaseString(value: string) {
  return value?.toLowerCase()?.trim();
}

export const defaultAppEnvironments = [
  { name: 'development', isDefault: false, priority: 1 },
  { name: 'staging', isDefault: false, priority: 2 },
  { name: 'production', isDefault: true, priority: 3 },
];

export const ceAppEnvironments = [{ name: 'production', isDefault: true, priority: 3 }];

export const isSuperAdmin = (user) => {
  return !!(user?.userType === USER_TYPE.INSTANCE);
};

export const updateTimestampForAppVersion = async (manager: EntityManager, appVersionId: string) => {
  const appVersion = await manager.findOne('app_versions', {
    where: { id: appVersionId },
  });
  if (appVersion) {
    await manager.update('app_versions', appVersionId, { updatedAt: new Date() });
  }
};

type DbContraintAndMsg = {
  dbConstraint: DataBaseConstraints;
  message: string;
};

export async function catchDbException(operation: () => any, dbConstraints: DbContraintAndMsg[]): Promise<any> {
  try {
    return await operation();
  } catch (err) {
    for (const dbConstraint of dbConstraints) {
      if (err?.message?.includes(dbConstraint.dbConstraint)) {
        throw new ConflictException(dbConstraint.message);
      }
    }

    throw err;
  }
}

export function isPlural(data: Array<any>) {
  return data?.length > 1 ? 's' : '';
}

export function validateDefaultValue(value: any, params: any) {
  const { data_type } = params;
  if (data_type === 'boolean') return value || 'false';
  return value;
}

export async function dropForeignKey(tableName: string, columnName: string, queryRunner) {
  const table = await queryRunner.getTable(tableName);
  const foreignKey = table.foreignKeys.find((fk) => fk.columnNames.indexOf(columnName) !== -1);
  await queryRunner.dropForeignKey(tableName, foreignKey);
}

export const generateNextNameAndSlug = (firstWord: string) => {
  firstWord = firstWord.length > 35 ? firstWord.slice(0, 35) : firstWord;
  const name = `${firstWord} ${Date.now()}`;
  const slug = generateWorkspaceSlug(name);
  return {
    name,
    slug,
  };
};

export function generateWorkspaceSlug(workspaceName: string): string {
  return workspaceName
    .toLowerCase()
    .trim()
    .replace(/\s+/g, '-')
    .replace(/[^\w-]+/g, '')
    .replace(/--+/g, '-')
    .replace(/^-+/, '')
    .replace(/-+$/, '');
}

export const truncateAndReplace = (name) => {
  const secondsSinceEpoch = Date.now();
  if (name.length > 35) {
    return name.replace(name.substring(35, 50), secondsSinceEpoch);
  }
  return name + secondsSinceEpoch;
};

export const generateInviteURL = (
  invitationToken: string,
  organizationToken?: string,
  organizationId?: string,
  source?: string,
  redirectTo?: string
) => {
  const host = process.env.TOOLJET_HOST;
  const subpath = process.env.SUB_PATH;
  const baseURL = `${host}${subpath ? subpath : '/'}`;
  const inviteSupath = `invitations/${invitationToken}`;
  const organizationSupath = `${organizationToken ? `/workspaces/${organizationToken}` : ''}`;
  let queryString = new URLSearchParams({
    ...(organizationId && { oid: organizationId }),
    ...(source && { source }),
    ...(redirectTo && { redirectTo }),
  }).toString();
  queryString = queryString ? `?${queryString}` : '';
  return `${baseURL}${inviteSupath}${organizationSupath}${queryString}`;
};

export const generateOrgInviteURL = (
  organizationToken: string,
  organizationId?: string,
  fullUrl = true,
  redirectTo?: string
) => {
  const host = process.env.TOOLJET_HOST;
  const subpath = process.env.SUB_PATH;
  return `${fullUrl ? `${host}${subpath ? subpath : '/'}` : '/'}organization-invitations/${organizationToken}${
    organizationId ? `?oid=${organizationId}` : ''
  }${redirectTo ? `&redirectTo=${redirectTo}` : ''}`;
};

export function extractFirstAndLastName(fullName: string) {
  if (fullName) {
    const nameParts = fullName.trim().split(' ');
    const firstName = nameParts[0];
    const lastName = nameParts.slice(1).join(' ');

    return {
      firstName: firstName,
      lastName: lastName,
    };
  }
}

export const getServerURL = () => {
  const environment = process.env.NODE_ENV === 'production' ? 'production' : 'development';
  const API_URL = {
    production: process.env.TOOLJET_SERVER_URL || (process.env.SERVE_CLIENT !== 'false' ? '__REPLACE_SUB_PATH__' : ''),
    development: `http://localhost:${process.env.TOOLJET_SERVER_PORT || 3000}`,
  };

  return API_URL[environment];
};

export function extractMajorVersion(version) {
  return semver.valid(semver.coerce(version));
}

export function checkVersionCompatibility(importingVersion) {
  return semver.gte(semver.coerce(globalThis.TOOLJET_VERSION), semver.coerce(importingVersion));
}

/**
 * Checks if a given Tooljet version is compatible with normalized app definition schemas.
 *
 * This function uses the 'semver' library to compare the provided version with a minimum version requirement
 * for normalized app definition schemas (2.24.1). It returns true if the version is greater than or equal to
 * the required version, indicating compatibility.
 *
 * @param {string} version - The Tooljet version to check.
 * @returns {boolean} - True if the version is compatible, false otherwise.
 */
export function isTooljetVersionWithNormalizedAppDefinitionSchem(version) {
  return semver.satisfies(semver.coerce(version), '>= 2.24.0');
}

export function extractWorkFromUrl(url: string): string | null {
  const match = url.match(/^([^@:/]+)@/);
  return match ? match[1] : null;
}

function parseVersion(version: string): number[] {
  return version.split('-')[0].split('.').map(Number);
}

/**
 * Compares two version strings and determines if the first version is greater than the second.
 *
 * @param {string} version1 - The first version string to compare.
 * @param {string} version2 - The second version string to compare.
 * @returns {boolean} True if version1 is greater than version2, false otherwise.
 *
 * @example
 * isVersionGreaterThan('2.62.0-ee2.21.0', '2.28.4-ee2.15.0-cloud2.3.1'); // true
 * isVersionGreaterThan('2.50.1.1.1', '2.50.1.1.0'); // true
 * isVersionGreaterThan('2.62.0', '2.62.0-ee2.21.0'); // false (ignores text after hyphen)
 */
export function isVersionGreaterThan(version1: string, version2: string): boolean {
  if (!version1) return false;
  const v1Parts = parseVersion(version1);
  const v2Parts = parseVersion(version2);

  for (let i = 0; i < Math.max(v1Parts.length, v2Parts.length); i++) {
    const v1Part = v1Parts[i] || 0;
    const v2Part = v2Parts[i] || 0;
    if (v1Part > v2Part) {
      return true;
    } else if (v1Part < v2Part) {
      return false;
    }
  }
  return false;
}

/**
 * Compares two ToolJet version strings and determines if they are equal.
 *
 * @param {string} version1 - The first version string to compare.
 * @param {string} version2 - The second version string to compare.
 * @returns {boolean} True if version1 is equal to version2, false otherwise.
 *
 * @example
 * isVersionEqual('2.62.0-ee2.21.0', '2.62.0-ee2.21.0'); // true
 * isVersionEqual('2.50.1.1.1', '2.50.1.1.1'); // true
 * isVersionEqual('2.62.0', '2.62.0-ee2.21.0'); // true (ignores text after hyphen)
 */
export function isVersionEqual(version1: string, version2: string): boolean {
  if (!version1) return false;
  const v1Parts = parseVersion(version1);
  const v2Parts = parseVersion(version2);

  if (v1Parts.length !== v2Parts.length) return false;

  for (let i = 0; i < v1Parts.length; i++) {
    if (v1Parts[i] !== v2Parts[i]) {
      return false;
    }
  }
  return true;
}

/**
 * Compares two ToolJet version strings and determines if the first version is greater than or equal to the second.
 *
 * @param {string} version1 - The first version string to compare.
 * @param {string} version2 - The second version string to compare.
 * @returns {boolean} True if version1 is greater than or equal to version2, false otherwise.
 *
 * @example
 * isVersionGreaterThanOrEqual('2.62.0-ee2.21.0', '2.28.4-ee2.15.0-cloud2.3.1'); // true
 * isVersionGreaterThanOrEqual('2.50.1.1.1', '2.50.1.1.1'); // true
 * isVersionGreaterThanOrEqual('2.28.4-ee2.15.0-cloud2.3.1', '2.62.0-ee2.21.0'); // false
 */
export function isVersionGreaterThanOrEqual(version1: string, version2: string): boolean {
  return isVersionGreaterThan(version1, version2) || isVersionEqual(version1, version2);
}

export const getMaxCopyNumber = (existNameList, splitChar = '_') => {
  if (existNameList.length == 0) return '';
  const filteredNames = existNameList.filter((name) => {
    const parts = name.split(splitChar);
    return !isNaN(parseInt(parts[parts.length - 1]));
  });

  // Extracting numbers from the filtered names
  const numbers = filteredNames.map((name) => {
    const parts = name.split(splitChar);
    return parseInt(parts[parts.length - 1]);
  });

  // Finding the maximum number
  // Creating the new name with maxNumber + 1
  const maxNumber = Math.max(...numbers, 0);
  return maxNumber + 1;
};

export const fullName = (firstName: string, lastName: string) => `${firstName || ''}${lastName ? ` ${lastName}` : ''}`;

export const isValidDomain = (email: string, restrictedDomain: string): boolean => {
  if (!email) {
    return false;
  }
  const domain = email.substring(email.lastIndexOf('@') + 1);

  if (!restrictedDomain) {
    return true;
  }
  if (!domain) {
    return false;
  }
  if (
    !restrictedDomain
      .split(',')
      .map((e) => e && e.trim())
      .filter((e) => !!e)
      .includes(domain)
  ) {
    return false;
  }
  return true;
};

export const isHttpsEnabled = () => {
  return !!process.env.TOOLJET_HOST?.startsWith('https');
};

export function areAllUnique(array) {
  const set = new Set(array);
  return set.size === array.length;
}

export const getSubpath = () => {
  const subpath = process.env.SUB_PATH || '';
  // Ensure subpath starts and ends with slashes
  if (subpath) {
    if (!subpath.startsWith('/') || !subpath.endsWith('/')) {
      throw new Error('SUB_PATH must start and end with a slash');
    }
  }
  return subpath;
};

export function getTooljetEdition(): string {
  if (process.env.TOOLJET_EDITION) {
    return process.env.TOOLJET_EDITION.toLowerCase();
  }
  const envVars = getEnvVars();
  return envVars['TOOLJET_EDITION']?.toLowerCase() || 'ce';
}

export function getCustomEnvVars(name: string) {
  const envVars = getEnvVars();
  return envVars[name] || '';
}

export const centsToUSD = (amountInCents) => {
  return (amountInCents / 100).toFixed(2);
<<<<<<< HEAD
};
=======
};

export function decamelizeKeysExcept(obj: any, ignoreKeys: string[]): any {
  if (Array.isArray(obj)) {
    return obj.map((item) => decamelizeKeysExcept(item, ignoreKeys));
  }

  if (obj !== null && typeof obj === 'object') {
    const result: Record<string, any> = {};
    for (const key in obj) {
      if (ignoreKeys.includes(key)) {
        // 🔒 Keep as-is
        result[key] = obj[key];
      } else {
        const decamelizedKey = decamelizeKeys({ [key]: null });
        const transformedKey = Object.keys(decamelizedKey)[0];
        result[transformedKey] = decamelizeKeysExcept(obj[key], ignoreKeys);
      }
    }
    return result;
  }

  return obj;
}
>>>>>>> c490f591
<|MERGE_RESOLUTION|>--- conflicted
+++ resolved
@@ -6,10 +6,7 @@
 import { ConflictException } from '@nestjs/common';
 import { DataBaseConstraints } from './db_constraints.constants';
 import { getEnvVars } from 'scripts/database-config-utils';
-<<<<<<< HEAD
-=======
 import { decamelizeKeys } from 'humps';
->>>>>>> c490f591
 
 const semver = require('semver');
 
@@ -468,9 +465,6 @@
 
 export const centsToUSD = (amountInCents) => {
   return (amountInCents / 100).toFixed(2);
-<<<<<<< HEAD
-};
-=======
 };
 
 export function decamelizeKeysExcept(obj: any, ignoreKeys: string[]): any {
@@ -494,5 +488,4 @@
   }
 
   return obj;
-}
->>>>>>> c490f591
+}