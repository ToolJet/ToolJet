import { QueryError } from 'src/modules/data_sources/query.errors';
import * as sanitizeHtml from 'sanitize-html';
import { EntityManager, getManager } from 'typeorm';
import { isEmpty } from 'lodash';
<<<<<<< HEAD
import { Configuration, OpenAIApi } from 'openai';
=======
const protobuf = require('protobufjs');
>>>>>>> bfec1f30

export function maybeSetSubPath(path) {
  const hasSubPath = process.env.SUB_PATH !== undefined;
  const urlPrefix = hasSubPath ? process.env.SUB_PATH : '';

  if (isEmpty(urlPrefix)) {
    return path;
  }

  const pathWithoutLeadingSlash = path.replace(/^\/+/, '');
  return urlPrefix + pathWithoutLeadingSlash;
}

export function parseJson(jsonString: string, errorMessage?: string): object {
  try {
    return JSON.parse(jsonString);
  } catch (err) {
    throw new QueryError(errorMessage, err.message, {});
  }
}

export async function cacheConnection(dataSourceId: string, connection: any): Promise<any> {
  const updatedAt = new Date();
  globalThis.CACHED_CONNECTIONS[dataSourceId] = { connection, updatedAt };
}

export async function getCachedConnection(dataSourceId, dataSourceUpdatedAt): Promise<any> {
  const cachedData = globalThis.CACHED_CONNECTIONS[dataSourceId] || {};

  if (cachedData) {
    const updatedAt = new Date(dataSourceUpdatedAt || null);
    const cachedAt = new Date(cachedData.updatedAt || null);

    const diffTime = (cachedAt.getTime() - updatedAt.getTime()) / 1000;

    if (diffTime < 0) {
      return null;
    } else {
      return cachedData['connection'];
    }
  }
}

export function cleanObject(obj: any): any {
  // This will remove undefined properties, for self and its children
  Object.keys(obj).forEach((key) => {
    obj[key] === undefined && delete obj[key];
    if (obj[key] && typeof obj[key] === 'object' && !Array.isArray(obj[key])) {
      cleanObject(obj[key]);
    }
  });
}

export function sanitizeInput(value: string) {
  return sanitizeHtml(value, {
    allowedTags: [],
    allowedAttributes: {},
    disallowedTagsMode: 'recursiveEscape',
  });
}

export function lowercaseString(value: string) {
  return value?.toLowerCase()?.trim();
}

export async function dbTransactionWrap(operation: (...args) => any, manager?: EntityManager): Promise<any> {
  if (manager) {
    return await operation(manager);
  } else {
    return await getManager().transaction(async (manager) => {
      return await operation(manager);
    });
  }
}

export const defaultAppEnvironments = [{ name: 'production', isDefault: true }];

export function isPlural(data: Array<any>) {
  return data?.length > 1 ? 's' : '';
}

export function validateDefaultValue(value: any, params: any) {
  const { data_type } = params;
  if (data_type === 'boolean') return value || 'false';
  return value;
}

export async function dropForeignKey(tableName: string, columnName: string, queryRunner) {
  const table = await queryRunner.getTable(tableName);
  const foreignKey = table.foreignKeys.find((fk) => fk.columnNames.indexOf(columnName) !== -1);
  await queryRunner.dropForeignKey(tableName, foreignKey);
}

<<<<<<< HEAD
export async function getOpenAIConnection() {
  const config = new Configuration({
    apiKey: process.env.OPENAI_API_KEY,
  });

  return new OpenAIApi(config);
=======
export async function getServiceAndRpcNames(protoDefinition) {
  const root = protobuf.parse(protoDefinition).root;
  const serviceNamesAndMethods = root.nestedArray
    .filter((item) => item instanceof protobuf.Service)
    .reduce((acc, service) => {
      const rpcMethods = service.methodsArray.map((method) => method.name);
      acc[service.name] = rpcMethods;
      return acc;
    }, {});
  return serviceNamesAndMethods;
>>>>>>> bfec1f30
}<|MERGE_RESOLUTION|>--- conflicted
+++ resolved
@@ -2,11 +2,8 @@
 import * as sanitizeHtml from 'sanitize-html';
 import { EntityManager, getManager } from 'typeorm';
 import { isEmpty } from 'lodash';
-<<<<<<< HEAD
 import { Configuration, OpenAIApi } from 'openai';
-=======
 const protobuf = require('protobufjs');
->>>>>>> bfec1f30
 
 export function maybeSetSubPath(path) {
   const hasSubPath = process.env.SUB_PATH !== undefined;
@@ -100,14 +97,14 @@
   await queryRunner.dropForeignKey(tableName, foreignKey);
 }
 
-<<<<<<< HEAD
 export async function getOpenAIConnection() {
   const config = new Configuration({
     apiKey: process.env.OPENAI_API_KEY,
   });
 
   return new OpenAIApi(config);
-=======
+}
+
 export async function getServiceAndRpcNames(protoDefinition) {
   const root = protobuf.parse(protoDefinition).root;
   const serviceNamesAndMethods = root.nestedArray
@@ -118,5 +115,4 @@
       return acc;
     }, {});
   return serviceNamesAndMethods;
->>>>>>> bfec1f30
 }