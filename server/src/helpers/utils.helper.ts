--- conflicted
+++ resolved
@@ -236,14 +236,13 @@
   return semver.satisfies(semver.coerce(version), '>= 2.24.0');
 }
 
-<<<<<<< HEAD
 /**
  * Checks if a given Tooljet version is compatible with the grid compatibility fix.
  */
 export function shouldApplyGridCompatibilityFix(version) {
   return semver.satisfies(semver.coerce(version), '>= 2.24.0 < 2.27.8');
 }
-=======
+
 export const getMaxCopyNumber = (existNameList) => {
   if (existNameList.length == 0) return '';
   const filteredNames = existNameList.filter((name) => {
@@ -261,5 +260,4 @@
   // Creating the new name with maxNumber + 1
   const maxNumber = Math.max(...numbers, 0);
   return maxNumber + 1;
-};
->>>>>>> 3a40f872
+};