import { QueryError } from 'src/modules/data_sources/query.errors';
import * as sanitizeHtml from 'sanitize-html';
import { EntityManager, getManager } from 'typeorm';
import { isEmpty } from 'lodash';
import { ConflictException } from '@nestjs/common';
import { DataBaseConstraints } from './db_constraints.constants';
const protobuf = require('protobufjs');
const semver = require('semver');

export function maybeSetSubPath(path) {
  const hasSubPath = process.env.SUB_PATH !== undefined;
  const urlPrefix = hasSubPath ? process.env.SUB_PATH : '';

  if (isEmpty(urlPrefix)) {
    return path;
  }

  const pathWithoutLeadingSlash = path.replace(/^\/+/, '');
  return urlPrefix + pathWithoutLeadingSlash;
}

export function parseJson(jsonString: string, errorMessage?: string): object {
  try {
    return JSON.parse(jsonString);
  } catch (err) {
    throw new QueryError(errorMessage, err.message, {});
  }
}

export async function cacheConnection(dataSourceId: string, connection: any): Promise<any> {
  const updatedAt = new Date();
  globalThis.CACHED_CONNECTIONS[dataSourceId] = { connection, updatedAt };
}

export async function getCachedConnection(dataSourceId, dataSourceUpdatedAt): Promise<any> {
  const cachedData = globalThis.CACHED_CONNECTIONS[dataSourceId] || {};

  if (cachedData) {
    const updatedAt = new Date(dataSourceUpdatedAt || null);
    const cachedAt = new Date(cachedData.updatedAt || null);

    const diffTime = (cachedAt.getTime() - updatedAt.getTime()) / 1000;

    if (diffTime < 0) {
      return null;
    } else {
      return cachedData['connection'];
    }
  }
}

export function cleanObject(obj: any): any {
  // This will remove undefined properties, for self and its children
  Object.keys(obj).forEach((key) => {
    obj[key] === undefined && delete obj[key];
    if (obj[key] && typeof obj[key] === 'object' && !Array.isArray(obj[key])) {
      cleanObject(obj[key]);
    }
  });
}

export function sanitizeInput(value: string) {
  return sanitizeHtml(value, {
    allowedTags: [],
    allowedAttributes: {},
    disallowedTagsMode: 'recursiveEscape',
  });
}

export function lowercaseString(value: string) {
  return value?.toLowerCase()?.trim();
}

export async function dbTransactionWrap(operation: (...args) => any, manager?: EntityManager): Promise<any> {
  if (manager) {
    return await operation(manager);
  } else {
    return await getManager().transaction(async (manager) => {
      return await operation(manager);
    });
  }
}

export const updateTimestampForAppVersion = async (manager, appVersionId) => {
  const appVersion = await manager.findOne('app_versions', appVersionId);
  if (appVersion) {
    await manager.update('app_versions', appVersionId, { updatedAt: new Date() });
  }
};

export async function dbTransactionForAppVersionAssociationsUpdate(
  operation: (...args) => any,
  appVersionId: string
): Promise<any> {
  return await getManager().transaction(async (manager) => {
    const result = await operation(manager);

    await updateTimestampForAppVersion(manager, appVersionId);

    return result;
  });
}

type DbContraintAndMsg = {
  dbConstraint: DataBaseConstraints;
  message: string;
};

export async function catchDbException(operation: () => any, dbConstraints: DbContraintAndMsg[]): Promise<any> {
  try {
    return await operation();
  } catch (err) {
    dbConstraints.map((dbConstraint) => {
      if (err?.message?.includes(dbConstraint.dbConstraint)) {
        throw new ConflictException(dbConstraint.message);
      }
    });

    throw err;
  }
}

export const defaultAppEnvironments = [{ name: 'production', isDefault: true, priority: 3 }];

export function isPlural(data: Array<any>) {
  return data?.length > 1 ? 's' : '';
}

export function validateDefaultValue(value: any, params: any) {
  const { data_type } = params;
  if (data_type === 'boolean') return value || 'false';
  return value;
}

export async function dropForeignKey(tableName: string, columnName: string, queryRunner) {
  const table = await queryRunner.getTable(tableName);
  const foreignKey = table.foreignKeys.find((fk) => fk.columnNames.indexOf(columnName) !== -1);
  await queryRunner.dropForeignKey(tableName, foreignKey);
}

export async function getServiceAndRpcNames(protoDefinition) {
  const root = protobuf.parse(protoDefinition).root;
  const serviceNamesAndMethods = root.nestedArray
    .filter((item) => item instanceof protobuf.Service)
    .reduce((acc, service) => {
      const rpcMethods = service.methodsArray.map((method) => method.name);
      acc[service.name] = rpcMethods;
      return acc;
    }, {});
  return serviceNamesAndMethods;
}

export class MigrationProgress {
  private progress = 0;
  constructor(private fileName: string, private totalCount: number) {}

  show() {
    this.progress++;
    console.log(`${this.fileName} Progress ${Math.round((this.progress / this.totalCount) * 100)} %`);
  }
}

export const processDataInBatches = async <T>(
  entityManager: EntityManager,
  getData: (entityManager: EntityManager, skip: number, take: number) => Promise<T[]>,
  processBatch: (entityManager: EntityManager, data: T[]) => Promise<void>,
  batchSize = 1000
): Promise<void> => {
  let skip = 0;
  let data: T[];

  do {
    data = await getData(entityManager, skip, batchSize);
    skip += batchSize;

    if (data.length > 0) {
      await processBatch(entityManager, data);
    }
  } while (data.length === batchSize);
};

export const generateNextNameAndSlug = (firstWord: string) => {
  const name = `${firstWord} ${Date.now()}`;
  const slug = name.replace(/\s+/g, '-').toLowerCase();
  return {
    name,
    slug,
  };
};

export const truncateAndReplace = (name) => {
  const secondsSinceEpoch = Date.now();
  if (name.length > 35) {
    return name.replace(name.substring(35, 50), secondsSinceEpoch);
  }
  return name + secondsSinceEpoch;
};

export const generateInviteURL = (
  invitationToken: string,
  organizationToken?: string,
  organizationId?: string,
  source?: string
) => {
  const host = process.env.TOOLJET_HOST;
  const subpath = process.env.SUB_PATH;

  return `${host}${subpath ? subpath : '/'}invitations/${invitationToken}${
    organizationToken ? `/workspaces/${organizationToken}${organizationId ? `?oid=${organizationId}` : ''}` : ''
  }${source ? `${organizationId ? '&' : '?'}source=${source}` : ''}`;
};

export const generateOrgInviteURL = (organizationToken: string, organizationId?: string) => {
  const host = process.env.TOOLJET_HOST;
  const subpath = process.env.SUB_PATH;
  return `${host}${subpath ? subpath : '/'}organization-invitations/${organizationToken}${
    organizationId ? `?oid=${organizationId}` : ''
  }`;
};

export function extractMajorVersion(version) {
  return semver.valid(semver.coerce(version));
}

/**
 * Checks if a given Tooljet version is compatible with normalized app definition schemas.
 *
 * This function uses the 'semver' library to compare the provided version with a minimum version requirement
 * for normalized app definition schemas (2.24.1). It returns true if the version is greater than or equal to
 * the required version, indicating compatibility.
 *
 * @param {string} version - The Tooljet version to check.
 * @returns {boolean} - True if the version is compatible, false otherwise.
 */
export function isTooljetVersionWithNormalizedAppDefinitionSchem(version) {
  return semver.satisfies(semver.coerce(version), '>= 2.24.0');
}

<<<<<<< HEAD
export function isVersionGreaterThanOrEqual(version1: string, version2: string) {
  if (!version1) return false;

  const v1Parts = version1.split('-')[0].split('.').map(Number);
  const v2Parts = version2.split('-')[0].split('.').map(Number);

  for (let i = 0; i < Math.max(v1Parts.length, v2Parts.length); i++) {
    const v1Part = +v1Parts[i] || 0;
    const v2Part = +v2Parts[i] || 0;

    if (v1Part < v2Part) {
      return false;
    } else if (v1Part > v2Part) {
      return true;
    }
  }

  return true;
}
=======
export const getMaxCopyNumber = (existNameList) => {
  if (existNameList.length == 0) return '';
  const filteredNames = existNameList.filter((name) => {
    const parts = name.group.split('_');
    return !isNaN(parseInt(parts[parts.length - 1]));
  });

  // Extracting numbers from the filtered names
  const numbers = filteredNames.map((name) => {
    const parts = name.group.split('_');
    return parseInt(parts[parts.length - 1]);
  });

  // Finding the maximum number
  // Creating the new name with maxNumber + 1
  const maxNumber = Math.max(...numbers, 0);
  return maxNumber + 1;
};
>>>>>>> 2ce825ea
<|MERGE_RESOLUTION|>--- conflicted
+++ resolved
@@ -236,7 +236,6 @@
   return semver.satisfies(semver.coerce(version), '>= 2.24.0');
 }
 
-<<<<<<< HEAD
 export function isVersionGreaterThanOrEqual(version1: string, version2: string) {
   if (!version1) return false;
 
@@ -256,7 +255,7 @@
 
   return true;
 }
-=======
+
 export const getMaxCopyNumber = (existNameList) => {
   if (existNameList.length == 0) return '';
   const filteredNames = existNameList.filter((name) => {
@@ -274,5 +273,4 @@
   // Creating the new name with maxNumber + 1
   const maxNumber = Math.max(...numbers, 0);
   return maxNumber + 1;
-};
->>>>>>> 2ce825ea
+};