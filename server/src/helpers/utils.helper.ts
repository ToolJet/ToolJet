--- conflicted
+++ resolved
@@ -80,7 +80,6 @@
   }
 }
 
-<<<<<<< HEAD
 export const updateTimestampForAppVersion = async (manager, appVersionId) => {
   const appVersion = await manager.findOne('app_versions', appVersionId);
   if (appVersion) {
@@ -101,20 +100,12 @@
   });
 }
 
-export const defaultAppEnvironments = [{ name: 'production', isDefault: true, priority: 3 }];
-export async function catchDbException(
-  operation: () => any,
-  dbConstraint: DataBaseConstraints,
-  errorMessage: string
-): Promise<any> {
-=======
 type DbContraintAndMsg = {
   dbConstraint: DataBaseConstraints;
   message: string;
 };
 
 export async function catchDbException(operation: () => any, dbConstraints: DbContraintAndMsg[]): Promise<any> {
->>>>>>> d3abb3bf
   try {
     return await operation();
   } catch (err) {
