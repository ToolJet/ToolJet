--- conflicted
+++ resolved
@@ -236,13 +236,13 @@
   return semver.satisfies(semver.coerce(version), '>= 2.24.0');
 }
 
-<<<<<<< HEAD
 /**
  * Checks if a given Tooljet version is compatible with the grid compatibility fix.
  */
 export function shouldApplyGridCompatibilityFix(version) {
   return semver.satisfies(semver.coerce(version), '>= 2.24.0 < 2.27.8');
-=======
+}
+
 export function isVersionGreaterThanOrEqual(version1: string, version2: string) {
   if (!version1) return false;
 
@@ -261,7 +261,6 @@
   }
 
   return true;
->>>>>>> 4dcb1884
 }
 
 export const getMaxCopyNumber = (existNameList) => {
