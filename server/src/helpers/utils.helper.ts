--- conflicted
+++ resolved
@@ -77,12 +77,9 @@
   }
 }
 
-<<<<<<< HEAD
 export const retrieveWhiteLabelText = () => {
   return process.env?.WHITE_LABEL_TEXT ? process.env.WHITE_LABEL_TEXT : 'ToolJet';
 };
-=======
 export function isPlural(data: Array<any>) {
   return data?.length > 1 ? 's' : '';
-}
->>>>>>> f76c4aba
+}