import { QueryError } from 'src/modules/data_sources/query.errors';
import * as sanitizeHtml from 'sanitize-html';
import { EntityManager, getManager } from 'typeorm';
import { isEmpty } from 'lodash';
import { USER_TYPE } from './user_lifecycle';
import { EncryptionService } from '@services/encryption.service';
import { Credential } from 'src/entities/credential.entity';
import { ConflictException } from '@nestjs/common';
import { DataBaseConstraints } from './db_constraints.constants';

const protobuf = require('protobufjs');
const semver = require('semver');
const crypto = require('crypto');

import { LICENSE_LIMIT } from './license.helper';
import { CredentialsService } from '@services/credentials.service';

export function parseJson(jsonString: string, errorMessage?: string): object {
  try {
    return JSON.parse(jsonString);
  } catch (err) {
    throw new QueryError(errorMessage, err.message, {});
  }
}

export function maybeSetSubPath(path) {
  const hasSubPath = process.env.SUB_PATH !== undefined;
  const urlPrefix = hasSubPath ? process.env.SUB_PATH : '';

  if (isEmpty(urlPrefix)) {
    return path;
  }

  const pathWithoutLeadingSlash = path.replace(/^\/+/, '');
  return urlPrefix + pathWithoutLeadingSlash;
}

export async function cacheConnection(dataSourceId: string, connection: any): Promise<any> {
  const updatedAt = new Date();
  globalThis.CACHED_CONNECTIONS[dataSourceId] = { connection, updatedAt };
}

export async function getCachedConnection(dataSourceId, dataSourceUpdatedAt): Promise<any> {
  const cachedData = globalThis.CACHED_CONNECTIONS[dataSourceId] || {};

  if (cachedData) {
    const updatedAt = new Date(dataSourceUpdatedAt || null);
    const cachedAt = new Date(cachedData.updatedAt || null);

    const diffTime = (cachedAt.getTime() - updatedAt.getTime()) / 1000;

    if (diffTime < 0) {
      return null;
    } else {
      return cachedData['connection'];
    }
  }
}

export function cleanObject(obj: any): any {
  // This will remove undefined properties, for self and its children
  Object.keys(obj).forEach((key) => {
    obj[key] === undefined && delete obj[key];
    if (obj[key] && typeof obj[key] === 'object' && !Array.isArray(obj[key])) {
      cleanObject(obj[key]);
    }
  });
}

export function sanitizeInput(value: string) {
  return sanitizeHtml(value, {
    allowedTags: [],
    allowedAttributes: {},
    disallowedTagsMode: 'recursiveEscape',
  });
}

export function lowercaseString(value: string) {
  return value?.toLowerCase()?.trim();
}

export async function dbTransactionWrap(operation: (...args) => any, manager?: EntityManager): Promise<any> {
  if (manager) {
    return await operation(manager);
  } else {
    return await getManager().transaction(async (manager) => {
      return await operation(manager);
    });
  }
}

export const defaultAppEnvironments = [
  { name: 'development', isDefault: false, priority: 1 },
  { name: 'staging', isDefault: false, priority: 2 },
  { name: 'production', isDefault: true, priority: 3 },
];

export const isSuperAdmin = (user) => {
  return !!(user?.userType === USER_TYPE.INSTANCE);
};

export const updateTimestampForAppVersion = async (manager, appVersionId) => {
  const appVersion = await manager.findOne('app_versions', appVersionId);
  if (appVersion) {
    await manager.update('app_versions', appVersionId, { updatedAt: new Date() });
  }
};

export async function dbTransactionForAppVersionAssociationsUpdate(
  operation: (...args) => any,
  appVersionId: string
): Promise<any> {
  return await getManager().transaction(async (manager) => {
    const result = await operation(manager);

    await updateTimestampForAppVersion(manager, appVersionId);

    return result;
  });
}

type DbContraintAndMsg = {
  dbConstraint: DataBaseConstraints;
  message: string;
};

export async function catchDbException(operation: () => any, dbConstraints: DbContraintAndMsg[]): Promise<any> {
  try {
    return await operation();
  } catch (err) {
    dbConstraints.map((dbConstraint) => {
      if (err?.message?.includes(dbConstraint.dbConstraint)) {
        throw new ConflictException(dbConstraint.message);
      }
    });

    throw err;
  }
}

export function isPlural(data: Array<any>) {
  return data?.length > 1 ? 's' : '';
}

export function validateDefaultValue(value: any, params: any) {
  const { data_type } = params;
  if (data_type === 'boolean') return value || 'false';
  return value;
}

export async function dropForeignKey(tableName: string, columnName: string, queryRunner) {
  const table = await queryRunner.getTable(tableName);
  const foreignKey = table.foreignKeys.find((fk) => fk.columnNames.indexOf(columnName) !== -1);
  await queryRunner.dropForeignKey(tableName, foreignKey);
}

function convertToArrayOfKeyValuePairs(options): Array<object> {
  if (!options) return;
  return Object.keys(options).map((key) => {
    return {
      key: key,
      value: options[key]['value'],
      encrypted: options[key]['encrypted'],
      credential_id: options[key]['credential_id'],
    };
  });
}

export async function filterEncryptedFromOptions(
  options: Array<object>,
  encryptionService: EncryptionService,
  credentialService?: CredentialsService,
  copyEncryptedValues = false,
  entityManager?: EntityManager
) {
  const kvOptions = convertToArrayOfKeyValuePairs(options);

  if (!kvOptions) return;

  const parsedOptions = {};

  for (const option of kvOptions) {
    if (option['encrypted']) {
      const value = copyEncryptedValues ? await credentialService.getValue(option['credential_id']) : '';
      const credential = await createCredential(value, encryptionService, entityManager);

      parsedOptions[option['key']] = {
        credential_id: credential.id,
        encrypted: option['encrypted'],
      };
    } else {
      parsedOptions[option['key']] = {
        value: option['value'],
        encrypted: false,
      };
    }
  }

  return parsedOptions;
}

async function createCredential(
  value: string,
  encryptionService: EncryptionService,
  entityManager: EntityManager
): Promise<Credential> {
  const credentialRepository = entityManager.getRepository(Credential);
  const newCredential = credentialRepository.create({
    valueCiphertext: await encryptionService.encryptColumnValue('credentials', 'value', value),
    createdAt: new Date(),
    updatedAt: new Date(),
  });
  const credential = await credentialRepository.save(newCredential);
  return credential;
}
export async function getServiceAndRpcNames(protoDefinition) {
  const root = protobuf.parse(protoDefinition).root;
  const serviceNamesAndMethods = root.nestedArray
    .filter((item) => item instanceof protobuf.Service)
    .reduce((acc, service) => {
      const rpcMethods = service.methodsArray.map((method) => method.name);
      acc[service.name] = rpcMethods;
      return acc;
    }, {});
  return serviceNamesAndMethods;
}

export function generatePayloadForLimits(currentCount: number, totalCount: any, licenseStatus: object, label?: string) {
  return totalCount !== LICENSE_LIMIT.UNLIMITED
    ? {
        percentage: (currentCount / totalCount) * 100,
        total: totalCount,
        current: currentCount,
        licenseStatus,
        label,
        canAddUnlimited: false,
      }
    : {
        canAddUnlimited: true,
        licenseStatus,
        current: currentCount,
        label,
      };
}

export const processDataInBatches = async <T>(
  entityManager: EntityManager,
  getData: (entityManager: EntityManager, skip: number, take: number) => Promise<T[]>,
  processBatch: (entityManager: EntityManager, data: T[]) => Promise<void>,
  batchSize = 1000
): Promise<void> => {
  let skip = 0;
  let data: T[];

  do {
    data = await getData(entityManager, skip, batchSize);
    skip += batchSize;

    //if data is undefined, skip processing

    if (data && data.length > 0) {
      await processBatch(entityManager, data);
    }
  } while (!data || data.length === batchSize);
};

export const generateNextNameAndSlug = (firstWord: string) => {
  const name = `${firstWord} ${Date.now()}`;
  const slug = name.replace(/\s+/g, '-').toLowerCase();
  return {
    name,
    slug,
  };
};

export const truncateAndReplace = (name) => {
  const secondsSinceEpoch = Date.now();
  if (name.length > 35) {
    return name.replace(name.substring(35, 50), secondsSinceEpoch);
  }
  return name + secondsSinceEpoch;
};

export const generateInviteURL = (
  invitationToken: string,
  organizationToken?: string,
  organizationId?: string,
  source?: string,
  redirectTo?: string
) => {
  const host = process.env.TOOLJET_HOST;
  const subpath = process.env.SUB_PATH;
  const baseURL = `${host}${subpath ? subpath : '/'}`;
  const inviteSupath = `invitations/${invitationToken}`;
  const organizationSupath = `${organizationToken ? `/workspaces/${organizationToken}` : ''}`;
  let queryString = new URLSearchParams({
    ...(organizationId && { oid: organizationId }),
    ...(source && { source }),
    ...(redirectTo && { redirectTo }),
  }).toString();
  queryString = queryString ? `?${queryString}` : '';
  return `${baseURL}${inviteSupath}${organizationSupath}${queryString}`;
};

export const generateOrgInviteURL = (
  organizationToken: string,
  organizationId?: string,
  fullUrl = true,
  redirectTo?: string
) => {
  const host = process.env.TOOLJET_HOST;
  const subpath = process.env.SUB_PATH;
  return `${fullUrl ? `${host}${subpath ? subpath : '/'}` : '/'}organization-invitations/${organizationToken}${
    organizationId ? `?oid=${organizationId}` : ''
  }${redirectTo ? `&redirectTo=${redirectTo}` : ''}`;
};

export function extractFirstAndLastName(fullName: string) {
  if (fullName) {
    const nameParts = fullName.trim().split(' ');
    const firstName = nameParts[0];
    const lastName = nameParts.slice(1).join(' ');

    return {
      firstName: firstName,
      lastName: lastName,
    };
  }
}

export const getServerURL = () => {
  const environment = process.env.NODE_ENV === 'production' ? 'production' : 'development';
  const API_URL = {
    production: process.env.TOOLJET_SERVER_URL || (process.env.SERVE_CLIENT !== 'false' ? '__REPLACE_SUB_PATH__' : ''),
    development: `http://localhost:${process.env.TOOLJET_SERVER_PORT || 3000}`,
  };

  return API_URL[environment];
};

export function extractMajorVersion(version) {
  return semver.valid(semver.coerce(version));
}

export function checkVersionCompatibility(importingVersion) {
  return semver.gte(semver.coerce(globalThis.TOOLJET_VERSION), semver.coerce(importingVersion));
}

/**
 * Checks if a given Tooljet version is compatible with normalized app definition schemas.
 *
 * This function uses the 'semver' library to compare the provided version with a minimum version requirement
 * for normalized app definition schemas (2.24.1). It returns true if the version is greater than or equal to
 * the required version, indicating compatibility.
 *
 * @param {string} version - The Tooljet version to check.
 * @returns {boolean} - True if the version is compatible, false otherwise.
 */
export function isTooljetVersionWithNormalizedAppDefinitionSchem(version) {
  return semver.satisfies(semver.coerce(version), '>= 2.24.0');
}

export function extractWorkFromUrl(url: string): string | null {
  const match = url.match(/^([^@:/]+)@/);
  return match ? match[1] : null;
}
export function generateSecurePassword(length = 10) {
  //default length = 10
  return crypto.randomBytes(length).toString('hex').slice(0, length);
}
export function isVersionGreaterThanOrEqual(version1: string, version2: string) {
  if (!version1) return false;

  const v1Parts = version1.split('-')[0].split('.').map(Number);
  const v2Parts = version2.split('-')[0].split('.').map(Number);

  for (let i = 0; i < Math.max(v1Parts.length, v2Parts.length); i++) {
    const v1Part = +v1Parts[i] || 0;
    const v2Part = +v2Parts[i] || 0;

    if (v1Part < v2Part) {
      return false;
    } else if (v1Part > v2Part) {
      return true;
    }
  }

  return true;
}

export const getMaxCopyNumber = (existNameList, splitChar = '_') => {
  if (existNameList.length == 0) return '';
  const filteredNames = existNameList.filter((name) => {
    const parts = name.split(splitChar);
    return !isNaN(parseInt(parts[parts.length - 1]));
  });

  // Extracting numbers from the filtered names
  const numbers = filteredNames.map((name) => {
    const parts = name.split(splitChar);
    return parseInt(parts[parts.length - 1]);
  });

  // Finding the maximum number
  // Creating the new name with maxNumber + 1
  const maxNumber = Math.max(...numbers, 0);
  return maxNumber + 1;
};

<<<<<<< HEAD
export const centsToUSD = (amountInCents) => {
  return (amountInCents / 100).toFixed(2);
=======
export const fullName = (firstName: string, lastName: string) => `${firstName || ''}${lastName ? ` ${lastName}` : ''}`;

export const isValidDomain = (email: string, restrictedDomain: string): boolean => {
  if (!email) {
    return false;
  }
  const domain = email.substring(email.lastIndexOf('@') + 1);

  if (!restrictedDomain) {
    return true;
  }
  if (!domain) {
    return false;
  }
  if (
    !restrictedDomain
      .split(',')
      .map((e) => e && e.trim())
      .filter((e) => !!e)
      .includes(domain)
  ) {
    return false;
  }
  return true;
>>>>>>> 79a67058
};<|MERGE_RESOLUTION|>--- conflicted
+++ resolved
@@ -407,10 +407,10 @@
   return maxNumber + 1;
 };
 
-<<<<<<< HEAD
 export const centsToUSD = (amountInCents) => {
   return (amountInCents / 100).toFixed(2);
-=======
+};
+
 export const fullName = (firstName: string, lastName: string) => `${firstName || ''}${lastName ? ` ${lastName}` : ''}`;
 
 export const isValidDomain = (email: string, restrictedDomain: string): boolean => {
@@ -435,5 +435,4 @@
     return false;
   }
   return true;
->>>>>>> 79a67058
 };