import { QueryError } from '@modules/data-sources/types';
import * as sanitizeHtml from 'sanitize-html';
import { EntityManager } from 'typeorm';
import { isEmpty } from 'lodash';
import { USER_TYPE } from '@modules/users/constants/lifecycle';
import { ConflictException } from '@nestjs/common';
import { DataBaseConstraints } from './db_constraints.constants';
import { getEnvVars } from 'scripts/database-config-utils';
<<<<<<< HEAD
=======
import { decamelizeKeys } from 'humps';
>>>>>>> 917b80fe

const semver = require('semver');

export function parseJson(jsonString: string, errorMessage?: string): object {
  try {
    return JSON.parse(jsonString);
  } catch (err) {
    throw new QueryError(errorMessage, err.message, {});
  }
}

export function maybeSetSubPath(path) {
  const hasSubPath = process.env.SUB_PATH !== undefined;
  const urlPrefix = hasSubPath ? process.env.SUB_PATH : '';

  if (isEmpty(urlPrefix)) {
    return path;
  }

  const pathWithoutLeadingSlash = path.replace(/^\/+/, '');
  return urlPrefix + pathWithoutLeadingSlash;
}

export async function cacheConnection(dataSourceId: string, connection: any): Promise<any> {
  const updatedAt = new Date();
  globalThis.CACHED_CONNECTIONS[dataSourceId] = { connection, updatedAt };
}

export async function getCachedConnection(dataSourceId, dataSourceUpdatedAt): Promise<any> {
  const cachedData = globalThis.CACHED_CONNECTIONS[dataSourceId] || {};

  if (cachedData) {
    const updatedAt = new Date(dataSourceUpdatedAt || null);
    const cachedAt = new Date(cachedData.updatedAt || null);

    const diffTime = (cachedAt.getTime() - updatedAt.getTime()) / 1000;

    if (diffTime < 0) {
      return null;
    } else {
      return cachedData['connection'];
    }
  }
}

export function cleanObject<T extends object>(options: Partial<T>): Partial<T> {
  if (!options || typeof options !== 'object' || Array.isArray(options)) {
    return options; // Handle arrays and non-objects explicitly
  }

  const result: Partial<T> = { ...options };
  // This will remove undefined properties, for self and its children

  Object.keys(result).forEach((key) => {
    const value = result[key as keyof T];
    if (value === undefined) {
      delete result[key as keyof T];
    } else if (typeof value === 'object' && value !== null && !Array.isArray(value)) {
      result[key as keyof T] = cleanObject(value as any) as any;
    }
  });

  return result;
}

export function sanitizeInput(value: string) {
  return sanitizeHtml(value, {
    allowedTags: [],
    allowedAttributes: {},
    disallowedTagsMode: 'recursiveEscape',
  });
}

export function isJSONString(value: string): boolean {
  try {
    JSON.parse(value);
    return true;
  } catch (e) {
    return false;
  }
}

export function formatTimestamp(value: any, params: any) {
  const { data_type } = params;
  if (data_type === 'timestamp with time zone' && value) {
    return `'${value}'`;
  }
  return value;
}

/**
 * Since for JSONB column the default value must be in stringify format, if the input has single quotes we would need to escape the single quotes.
 * @param input - Default value of JSONB column.
 * @returns - Sanitized input by escaping single quotes in the input.
 */
function escapeSingleQuotesInDefaultValueForJSONB(input) {
  if (typeof input === 'string') {
    return input.replace(/'/g, "''");
  } else if (input.length && Array.isArray(input)) {
    return input.map(escapeSingleQuotesInDefaultValueForJSONB);
  } else if (!Array.isArray(input) && typeof input === 'object') {
    return Object.fromEntries(
      Object.entries(input).map(([key, value]) => [key, escapeSingleQuotesInDefaultValueForJSONB(value)])
    );
  }
  return input;
}

/**
 * Formats default value passed to JSONB column into a stringify format.
 * @param value Default value for a JSONB column.
 * @returns Stringify default value.
 */
export function formatJSONB(value: any, params: any) {
  const { data_type } = params;
  if (data_type === 'jsonb' && value) {
    const jsonString = JSON.stringify(escapeSingleQuotesInDefaultValueForJSONB(value));
    return `'${jsonString}'`;
  }
  return value;
}

export function formatJoinsJSONBPath(jsonpath: string): string {
  const addedQuotesToColumnName = jsonpath.replace(/(->>|->|'[^']*'|\w+)/g, (match) => {
    return /->/.test(match) || /^'.*'$/.test(match) ? match : `'${match}'`;
  });
  return addedQuotesToColumnName;
}

export function lowercaseString(value: string) {
  return value?.toLowerCase()?.trim();
}

export const defaultAppEnvironments = [
  { name: 'development', isDefault: false, priority: 1 },
  { name: 'staging', isDefault: false, priority: 2 },
  { name: 'production', isDefault: true, priority: 3 },
];

export const ceAppEnvironments = [{ name: 'production', isDefault: true, priority: 3 }];

export const isSuperAdmin = (user) => {
  return !!(user?.userType === USER_TYPE.INSTANCE);
};

export const updateTimestampForAppVersion = async (manager: EntityManager, appVersionId: string) => {
  const appVersion = await manager.findOne('app_versions', {
    where: { id: appVersionId },
  });
  if (appVersion) {
    await manager.update('app_versions', appVersionId, { updatedAt: new Date() });
  }
};

type DbContraintAndMsg = {
  dbConstraint: DataBaseConstraints;
  message: string;
};

export async function catchDbException(operation: () => any, dbConstraints: DbContraintAndMsg[]): Promise<any> {
  try {
    return await operation();
  } catch (err) {
    for (const dbConstraint of dbConstraints) {
      if (err?.message?.includes(dbConstraint.dbConstraint)) {
        throw new ConflictException(dbConstraint.message);
      }
    }

    throw err;
  }
}

export function isPlural(data: Array<any>) {
  return data?.length > 1 ? 's' : '';
}

export function validateDefaultValue(value: any, params: any) {
  const { data_type } = params;
  if (data_type === 'boolean') return value || 'false';
  return value;
}

export async function dropForeignKey(tableName: string, columnName: string, queryRunner) {
  const table = await queryRunner.getTable(tableName);
  const foreignKey = table.foreignKeys.find((fk) => fk.columnNames.indexOf(columnName) !== -1);
  await queryRunner.dropForeignKey(tableName, foreignKey);
}

export const generateNextNameAndSlug = (firstWord: string) => {
  firstWord = firstWord.length > 35 ? firstWord.slice(0, 35) : firstWord;
  const name = `${firstWord} ${Date.now()}`;
  const slug = generateWorkspaceSlug(name);
  return {
    name,
    slug,
  };
};

export function generateWorkspaceSlug(workspaceName: string): string {
  return workspaceName
    .toLowerCase()
    .trim()
    .replace(/\s+/g, '-')
    .replace(/[^\w-]+/g, '')
    .replace(/--+/g, '-')
    .replace(/^-+/, '')
    .replace(/-+$/, '');
}

export const truncateAndReplace = (name) => {
  const secondsSinceEpoch = Date.now();
  if (name.length > 35) {
    return name.replace(name.substring(35, 50), secondsSinceEpoch);
  }
  return name + secondsSinceEpoch;
};

export const generateInviteURL = (
  invitationToken: string,
  organizationToken?: string,
  organizationId?: string,
  source?: string,
  redirectTo?: string
) => {
  const host = process.env.TOOLJET_HOST;
  const subpath = process.env.SUB_PATH;
  const baseURL = `${host}${subpath ? subpath : '/'}`;
  const inviteSupath = `invitations/${invitationToken}`;
  const organizationSupath = `${organizationToken ? `/workspaces/${organizationToken}` : ''}`;
  let queryString = new URLSearchParams({
    ...(organizationId && { oid: organizationId }),
    ...(source && { source }),
    ...(redirectTo && { redirectTo }),
  }).toString();
  queryString = queryString ? `?${queryString}` : '';
  return `${baseURL}${inviteSupath}${organizationSupath}${queryString}`;
};

export const generateOrgInviteURL = (
  organizationToken: string,
  organizationId?: string,
  fullUrl = true,
  redirectTo?: string
) => {
  const host = process.env.TOOLJET_HOST;
  const subpath = process.env.SUB_PATH;
  return `${fullUrl ? `${host}${subpath ? subpath : '/'}` : '/'}organization-invitations/${organizationToken}${
    organizationId ? `?oid=${organizationId}` : ''
  }${redirectTo ? `&redirectTo=${redirectTo}` : ''}`;
};

export function extractFirstAndLastName(fullName: string) {
  if (fullName) {
    const nameParts = fullName.trim().split(' ');
    const firstName = nameParts[0];
    const lastName = nameParts.slice(1).join(' ');

    return {
      firstName: firstName,
      lastName: lastName,
    };
  }
}

export const getServerURL = () => {
  const environment = process.env.NODE_ENV === 'production' ? 'production' : 'development';
  const API_URL = {
    production: process.env.TOOLJET_SERVER_URL || (process.env.SERVE_CLIENT !== 'false' ? '__REPLACE_SUB_PATH__' : ''),
    development: `http://localhost:${process.env.TOOLJET_SERVER_PORT || 3000}`,
  };

  return API_URL[environment];
};

export function extractMajorVersion(version) {
  return semver.valid(semver.coerce(version));
}

export function checkVersionCompatibility(importingVersion) {
  return semver.gte(semver.coerce(globalThis.TOOLJET_VERSION), semver.coerce(importingVersion));
}

/**
 * Checks if a given Tooljet version is compatible with normalized app definition schemas.
 *
 * This function uses the 'semver' library to compare the provided version with a minimum version requirement
 * for normalized app definition schemas (2.24.1). It returns true if the version is greater than or equal to
 * the required version, indicating compatibility.
 *
 * @param {string} version - The Tooljet version to check.
 * @returns {boolean} - True if the version is compatible, false otherwise.
 */
export function isTooljetVersionWithNormalizedAppDefinitionSchem(version) {
  return semver.satisfies(semver.coerce(version), '>= 2.24.0');
}

export function extractWorkFromUrl(url: string): string | null {
  const match = url.match(/^([^@:/]+)@/);
  return match ? match[1] : null;
}

function parseVersion(version: string): number[] {
  return version.split('-')[0].split('.').map(Number);
}

/**
 * Compares two version strings and determines if the first version is greater than the second.
 *
 * @param {string} version1 - The first version string to compare.
 * @param {string} version2 - The second version string to compare.
 * @returns {boolean} True if version1 is greater than version2, false otherwise.
 *
 * @example
 * isVersionGreaterThan('2.62.0-ee2.21.0', '2.28.4-ee2.15.0-cloud2.3.1'); // true
 * isVersionGreaterThan('2.50.1.1.1', '2.50.1.1.0'); // true
 * isVersionGreaterThan('2.62.0', '2.62.0-ee2.21.0'); // false (ignores text after hyphen)
 */
export function isVersionGreaterThan(version1: string, version2: string): boolean {
  if (!version1) return false;
  const v1Parts = parseVersion(version1);
  const v2Parts = parseVersion(version2);

  for (let i = 0; i < Math.max(v1Parts.length, v2Parts.length); i++) {
    const v1Part = v1Parts[i] || 0;
    const v2Part = v2Parts[i] || 0;
    if (v1Part > v2Part) {
      return true;
    } else if (v1Part < v2Part) {
      return false;
    }
  }
  return false;
}

/**
 * Compares two ToolJet version strings and determines if they are equal.
 *
 * @param {string} version1 - The first version string to compare.
 * @param {string} version2 - The second version string to compare.
 * @returns {boolean} True if version1 is equal to version2, false otherwise.
 *
 * @example
 * isVersionEqual('2.62.0-ee2.21.0', '2.62.0-ee2.21.0'); // true
 * isVersionEqual('2.50.1.1.1', '2.50.1.1.1'); // true
 * isVersionEqual('2.62.0', '2.62.0-ee2.21.0'); // true (ignores text after hyphen)
 */
export function isVersionEqual(version1: string, version2: string): boolean {
  if (!version1) return false;
  const v1Parts = parseVersion(version1);
  const v2Parts = parseVersion(version2);

  if (v1Parts.length !== v2Parts.length) return false;

  for (let i = 0; i < v1Parts.length; i++) {
    if (v1Parts[i] !== v2Parts[i]) {
      return false;
    }
  }
  return true;
}

/**
 * Compares two ToolJet version strings and determines if the first version is greater than or equal to the second.
 *
 * @param {string} version1 - The first version string to compare.
 * @param {string} version2 - The second version string to compare.
 * @returns {boolean} True if version1 is greater than or equal to version2, false otherwise.
 *
 * @example
 * isVersionGreaterThanOrEqual('2.62.0-ee2.21.0', '2.28.4-ee2.15.0-cloud2.3.1'); // true
 * isVersionGreaterThanOrEqual('2.50.1.1.1', '2.50.1.1.1'); // true
 * isVersionGreaterThanOrEqual('2.28.4-ee2.15.0-cloud2.3.1', '2.62.0-ee2.21.0'); // false
 */
export function isVersionGreaterThanOrEqual(version1: string, version2: string): boolean {
  return isVersionGreaterThan(version1, version2) || isVersionEqual(version1, version2);
}

export const getMaxCopyNumber = (existNameList, splitChar = '_') => {
  if (existNameList.length == 0) return '';
  const filteredNames = existNameList.filter((name) => {
    const parts = name.split(splitChar);
    return !isNaN(parseInt(parts[parts.length - 1]));
  });

  // Extracting numbers from the filtered names
  const numbers = filteredNames.map((name) => {
    const parts = name.split(splitChar);
    return parseInt(parts[parts.length - 1]);
  });

  // Finding the maximum number
  // Creating the new name with maxNumber + 1
  const maxNumber = Math.max(...numbers, 0);
  return maxNumber + 1;
};

export const fullName = (firstName: string, lastName: string) => `${firstName || ''}${lastName ? ` ${lastName}` : ''}`;

export const isValidDomain = (email: string, restrictedDomain: string): boolean => {
  if (!email) {
    return false;
  }
  const domain = email.substring(email.lastIndexOf('@') + 1);

  if (!restrictedDomain) {
    return true;
  }
  if (!domain) {
    return false;
  }
  if (
    !restrictedDomain
      .split(',')
      .map((e) => e && e.trim())
      .filter((e) => !!e)
      .includes(domain)
  ) {
    return false;
  }
  return true;
};

export const isHttpsEnabled = () => {
  return !!process.env.TOOLJET_HOST?.startsWith('https');
};

export function areAllUnique(array) {
  const set = new Set(array);
  return set.size === array.length;
}

export const getSubpath = () => {
  const subpath = process.env.SUB_PATH || '';
  // Ensure subpath starts and ends with slashes
  if (subpath) {
    if (!subpath.startsWith('/') || !subpath.endsWith('/')) {
      throw new Error('SUB_PATH must start and end with a slash');
    }
  }
  return subpath;
};

export function getTooljetEdition(): string {
  const envVars = getEnvVars();
  return envVars['TOOLJET_EDITION']?.toLowerCase() || 'ce';
}

export function getCustomEnvVars(name: string) {
  const envVars = getEnvVars();
  return envVars[name] || '';
}

<<<<<<< HEAD
export const centsToUSD = (amountInCents) => {
  return (amountInCents / 100).toFixed(2);
};
=======
export function decamelizeKeysExcept(obj: any, ignoreKeys: string[]): any {
  if (Array.isArray(obj)) {
    return obj.map((item) => decamelizeKeysExcept(item, ignoreKeys));
  }

  if (obj !== null && typeof obj === 'object') {
    const result: Record<string, any> = {};
    for (const key in obj) {
      if (ignoreKeys.includes(key)) {
        // 🔒 Keep as-is
        result[key] = obj[key];
      } else {
        const decamelizedKey = decamelizeKeys({ [key]: null });
        const transformedKey = Object.keys(decamelizedKey)[0];
        result[transformedKey] = decamelizeKeysExcept(obj[key], ignoreKeys);
      }
    }
    return result;
  }

  return obj;
}
>>>>>>> 917b80fe
<|MERGE_RESOLUTION|>--- conflicted
+++ resolved
@@ -6,10 +6,7 @@
 import { ConflictException } from '@nestjs/common';
 import { DataBaseConstraints } from './db_constraints.constants';
 import { getEnvVars } from 'scripts/database-config-utils';
-<<<<<<< HEAD
-=======
 import { decamelizeKeys } from 'humps';
->>>>>>> 917b80fe
 
 const semver = require('semver');
 
@@ -463,11 +460,10 @@
   return envVars[name] || '';
 }
 
-<<<<<<< HEAD
 export const centsToUSD = (amountInCents) => {
   return (amountInCents / 100).toFixed(2);
 };
-=======
+
 export function decamelizeKeysExcept(obj: any, ignoreKeys: string[]): any {
   if (Array.isArray(obj)) {
     return obj.map((item) => decamelizeKeysExcept(item, ignoreKeys));
@@ -489,5 +485,4 @@
   }
 
   return obj;
-}
->>>>>>> 917b80fe
+}