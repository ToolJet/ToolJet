--- conflicted
+++ resolved
@@ -80,21 +80,12 @@
   }
 }
 
-<<<<<<< HEAD
 type DbContraintAndMsg = {
   dbConstraint: DataBaseConstraints;
   message: string;
 };
 
 export async function catchDbException(operation: () => any, dbConstraints: DbContraintAndMsg[]): Promise<any> {
-=======
-export const defaultAppEnvironments = [{ name: 'production', isDefault: true, priority: 3 }];
-export async function catchDbException(
-  operation: () => any,
-  dbConstraint: DataBaseConstraints,
-  errorMessage: string
-): Promise<any> {
->>>>>>> 3b0c1f0d
   try {
     return await operation();
   } catch (err) {
@@ -107,6 +98,8 @@
     throw err;
   }
 }
+
+export const defaultAppEnvironments = [{ name: 'production', isDefault: true, priority: 3 }];
 
 export function isPlural(data: Array<any>) {
   return data?.length > 1 ? 's' : '';
