--- conflicted
+++ resolved
@@ -1,9 +1,5 @@
 import { Transform } from 'class-transformer';
-<<<<<<< HEAD
 import { IsString, IsNotEmpty, IsObject, IsOptional, IsArray, MaxLength, IsBoolean } from 'class-validator';
-=======
-import { IsString, IsNotEmpty, IsObject, IsBoolean } from 'class-validator';
->>>>>>> 980328e0
 
 export class CreateGroupPermissionDto {
   @IsString()
@@ -18,7 +14,6 @@
   actions: object;
 }
 
-<<<<<<< HEAD
 export class UpdateGroupsUsersDto {
   @IsOptional()
   @IsArray()
@@ -101,7 +96,8 @@
   @IsOptional()
   @IsBoolean()
   org_environment_constant_delete;
-=======
+}
+
 export class DuplucateGroupDto {
   @IsBoolean()
   addPermission;
@@ -111,5 +107,4 @@
 
   @IsBoolean()
   addUsers;
->>>>>>> 980328e0
 }