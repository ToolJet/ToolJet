--- conflicted
+++ resolved
@@ -45,21 +45,15 @@
     const appAbility = await this.appsAbilityFactory.appsActions(user);
     const gdsAbility = await this.globalDataSourceAbilityFactory.globalDataSourceActions(user);
 
-<<<<<<< HEAD
-    if (!appAbility.can('createApp', App)) {
-      throw new ForbiddenException('You do not have create app permissions to perform this action');
+    if (!appAbility.can('importApp', App)) {
+      throw new ForbiddenException('You do not have permissions to perform this action');
     }
-
     const importHasGlobalDatasource = importResourcesDto.app[0]?.definition?.appV2?.dataSources.find(
       (ds) => ds.scope === 'global'
     );
 
     if (importHasGlobalDatasource && !gdsAbility.can('createGlobalDataSource', DataSource)) {
       throw new ForbiddenException('You do not have create datasource permissions to perform this action');
-=======
-    if (!ability.can('importApp', App)) {
-      throw new ForbiddenException('You do not have permissions to perform this action');
->>>>>>> 757d5f5b
     }
     const isNotCompatibleVersion = !checkVersionCompatibility(importResourcesDto.tooljet_version);
     if (isNotCompatibleVersion) {
@@ -72,14 +66,10 @@
   @UseGuards(JwtAuthGuard, AppCountGuard)
   @Post('/clone')
   async clone(@User() user, @Body() cloneResourcesDto: CloneResourcesDto) {
-<<<<<<< HEAD
-    const appAbility = await this.appsAbilityFactory.appsActions(user);
+    const appAbility = await this.appsAbilityFactory.appsActions(user, cloneResourcesDto?.app?.[0]?.id);
     const gdsAbility = await this.globalDataSourceAbilityFactory.globalDataSourceActions(user);
-=======
-    const ability = await this.appsAbilityFactory.appsActions(user, cloneResourcesDto?.app?.[0]?.id);
->>>>>>> 757d5f5b
 
-    if (!appAbility.can('createApp', App)) {
+    if (!appAbility.can('cloneApp', App)) {
       throw new ForbiddenException('You do not have app create permissions to perform this action');
     }
 
