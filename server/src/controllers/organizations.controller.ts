import {
  Body,
  Controller,
  Get,
  NotFoundException,
  Param,
  Patch,
  Post,
  UseGuards,
  Query,
  Res,
  NotAcceptableException,
} from '@nestjs/common';
import { OrganizationsService } from '@services/organizations.service';
import { decamelizeKeys } from 'humps';
import { User } from 'src/decorators/user.decorator';
import { JwtAuthGuard } from '../../src/modules/auth/jwt-auth.guard';
import { AuthService } from '@services/auth.service';
import { AppAbility } from 'src/modules/casl/casl-ability.factory';
import { CheckPolicies } from 'src/modules/casl/check_policies.decorator';
import { PoliciesGuard } from 'src/modules/casl/policies.guard';
import { User as UserEntity } from 'src/entities/user.entity';
import { AllowPersonalWorkspaceGuard } from 'src/modules/instance_settings/personal-workspace.guard';
import { OrganizationCreateDto, OrganizationUpdateDto } from '@dto/organization.dto';
import { Response } from 'express';
<<<<<<< HEAD
=======
import { OrganizationAuthGuard } from 'src/modules/auth/organization-auth.guard';
import { SuperAdminGuard } from 'src/modules/auth/super-admin.guard';

>>>>>>> e18e7865
@Controller('organizations')
export class OrganizationsController {
  constructor(private organizationsService: OrganizationsService, private authService: AuthService) {}

  @UseGuards(JwtAuthGuard)
  @Get('limits')
  async getOrganizationsLimit() {
    return await this.organizationsService.organizationsLimit();
  }

  @UseGuards(JwtAuthGuard, PoliciesGuard)
  @CheckPolicies((ability: AppAbility) => ability.can('viewAllUsers', UserEntity))
  @Get('users')
  async getUsers(@User() user, @Query() query) {
    const { page, searchText, status } = query;
    const filterOptions = {
      ...(searchText && { searchText }),
      ...(status && { status }),
    };
    const usersCount = await this.organizationsService.usersCount(user, filterOptions);
    let users = [];
    if (usersCount > 0) users = await this.organizationsService.fetchUsers(user, page, filterOptions);

    const meta = {
      total_pages: Math.ceil(usersCount / 10),
      total_count: usersCount,
      current_page: parseInt(page || 1),
    };

    const response = {
      meta,
      users,
    };

    return decamelizeKeys(response);
  }

  @UseGuards(JwtAuthGuard)
  @Get('users/suggest')
  async getUserSuggestions(@User() user, @Query('input') searchInput) {
    const users = await this.organizationsService.fetchUsersByValue(user, searchInput);
    const response = {
      users,
    };

    return decamelizeKeys(response);
  }

<<<<<<< HEAD
  //license type required for cloud-licensing, don't change
  @UseGuards(JwtAuthGuard)
  @Get()
  async get(@User() user) {
    const organizationsWithLicenseType = await this.organizationsService.fetchOrganizations(user);
    return decamelizeKeys({ organizations: organizationsWithLicenseType });
=======
  @UseGuards(OrganizationAuthGuard)
  @Get()
  async get(
    @User() user,
    @Query('status') status: string,
    @Query('currentPage') currentPage: number,
    @Query('perPageCount') perPageCount: number,
    @Query('name') name: string
  ) {
    const result = await this.organizationsService.fetchOrganizations(user, status, currentPage, perPageCount, name);
    return decamelizeKeys({ organizations: result.organizations, totalCount: result.totalCount });
>>>>>>> e18e7865
  }

  @UseGuards(JwtAuthGuard, AllowPersonalWorkspaceGuard)
  @Post()
  async create(
    @User() user,
    @Body() organizationCreateDto: OrganizationCreateDto,
    @Res({ passthrough: true }) response: Response
  ) {
    const result = await this.organizationsService.create(organizationCreateDto.name, organizationCreateDto.slug, user);

    if (!result) {
      throw new Error();
    }
    return await this.authService.switchOrganization(response, result.id, user, true);
  }

  @Get(['/:organizationId/public-configs', '/public-configs'])
  async getOrganizationDetails(@Param('organizationId') organizationId: string) {
    const existingOrganizationId = (await this.organizationsService.getSingleOrganization())?.id;
    if (!existingOrganizationId) {
      throw new NotFoundException();
    }

    if (!organizationId) {
      const result = await this.organizationsService.constructSSOConfigs();
      return decamelizeKeys({ ssoConfigs: result });
    }

    const result = await this.organizationsService.fetchOrganizationDetails(organizationId, [true], true, true);
    if (!result) throw new NotFoundException();

    return decamelizeKeys({ ssoConfigs: result });
  }

  @UseGuards(JwtAuthGuard, PoliciesGuard)
  @CheckPolicies((ability: AppAbility) => ability.can('updateOrganizations', UserEntity))
  @Get('/configs')
  async getConfigs(@User() user) {
    const result = await this.organizationsService.fetchOrganizationDetails(user.organizationId);
    return decamelizeKeys({
      organizationDetails: result,
      instanceConfigs: await this.organizationsService.constructSSOConfigs(user?.organizationId),
    });
  }

  @UseGuards(JwtAuthGuard, PoliciesGuard)
  @CheckPolicies((ability: AppAbility) => ability.can('updateOrganizations', UserEntity))
  @Patch()
  async update(@Body() organizationUpdateDto: OrganizationUpdateDto, @User() user) {
    await this.organizationsService.updateOrganization(user.organizationId, organizationUpdateDto);
    return;
  }

  @UseGuards(JwtAuthGuard, AllowPersonalWorkspaceGuard, PoliciesGuard)
  @CheckPolicies((ability: AppAbility) => ability.can('updateOrganizations', UserEntity))
  @Patch('/name')
  async updateName(@Body('name') name, @User() user) {
    if (!name?.trim()) {
      throw new NotAcceptableException('Workspace name can not be empty');
    }
    //TODO-url
    await this.organizationsService.updateOrganization(user.organizationId, { name, slug: '' });
    return {};
  }

  @UseGuards(JwtAuthGuard, PoliciesGuard)
  @CheckPolicies((ability: AppAbility) => ability.can('updateOrganizations', UserEntity))
  @Patch('/configs')
  async updateConfigs(@Body() body, @User() user) {
    const result: any = await this.organizationsService.updateOrganizationConfigs(user.organizationId, body);
    return decamelizeKeys({ id: result.id });
  }

  @UseGuards(JwtAuthGuard, SuperAdminGuard)
  @Patch(':id')
  async updateById(@Body() organizationUpdateDto: OrganizationUpdateDto, @Param('id') organizationId: string) {
    await this.organizationsService.updateOrganization(organizationId, organizationUpdateDto);
    return;
  }

  @UseGuards(JwtAuthGuard)
  @Get('/is-unique')
  async checkWorkspaceUnique(@User() user, @Query('name') name: string, @Query('slug') slug: string) {
    return this.organizationsService.checkWorkspaceUniqueness(name, slug);
  }
}<|MERGE_RESOLUTION|>--- conflicted
+++ resolved
@@ -23,12 +23,8 @@
 import { AllowPersonalWorkspaceGuard } from 'src/modules/instance_settings/personal-workspace.guard';
 import { OrganizationCreateDto, OrganizationUpdateDto } from '@dto/organization.dto';
 import { Response } from 'express';
-<<<<<<< HEAD
-=======
-import { OrganizationAuthGuard } from 'src/modules/auth/organization-auth.guard';
 import { SuperAdminGuard } from 'src/modules/auth/super-admin.guard';
 
->>>>>>> e18e7865
 @Controller('organizations')
 export class OrganizationsController {
   constructor(private organizationsService: OrganizationsService, private authService: AuthService) {}
@@ -77,26 +73,12 @@
     return decamelizeKeys(response);
   }
 
-<<<<<<< HEAD
   //license type required for cloud-licensing, don't change
   @UseGuards(JwtAuthGuard)
   @Get()
   async get(@User() user) {
     const organizationsWithLicenseType = await this.organizationsService.fetchOrganizations(user);
     return decamelizeKeys({ organizations: organizationsWithLicenseType });
-=======
-  @UseGuards(OrganizationAuthGuard)
-  @Get()
-  async get(
-    @User() user,
-    @Query('status') status: string,
-    @Query('currentPage') currentPage: number,
-    @Query('perPageCount') perPageCount: number,
-    @Query('name') name: string
-  ) {
-    const result = await this.organizationsService.fetchOrganizations(user, status, currentPage, perPageCount, name);
-    return decamelizeKeys({ organizations: result.organizations, totalCount: result.totalCount });
->>>>>>> e18e7865
   }
 
   @UseGuards(JwtAuthGuard, AllowPersonalWorkspaceGuard)
