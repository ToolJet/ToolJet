import {
  Body,
  Controller,
  Get,
  NotFoundException,
  Param,
  Patch,
  Post,
  UseGuards,
  Query,
<<<<<<< HEAD
=======
  Res,
>>>>>>> a640a38b
  NotAcceptableException,
} from '@nestjs/common';
import { OrganizationsService } from '@services/organizations.service';
import { decamelizeKeys } from 'humps';
import { User } from 'src/decorators/user.decorator';
import { JwtAuthGuard } from '../../src/modules/auth/jwt-auth.guard';
import { AuthService } from '@services/auth.service';
import { AppAbility } from 'src/modules/casl/casl-ability.factory';
import { CheckPolicies } from 'src/modules/casl/check_policies.decorator';
import { PoliciesGuard } from 'src/modules/casl/policies.guard';
import { User as UserEntity } from 'src/entities/user.entity';
import { ConfigService } from '@nestjs/config';
<<<<<<< HEAD
import { MultiOrganizationGuard } from 'src/modules/auth/multi-organization.guard';
=======
>>>>>>> a640a38b
import { OIDCGuard } from '@ee/licensing/guards/oidc.guard';
import { AllowPersonalWorkspaceGuard } from 'src/modules/instance_settings/personal-workspace.guard';
import { OrganizationCreateDto, OrganizationUpdateDto } from '@dto/organization.dto';
import { Response } from 'express';

@Controller('organizations')
export class OrganizationsController {
  constructor(
    private organizationsService: OrganizationsService,
    private authService: AuthService,
    private configService: ConfigService
  ) {}

  @UseGuards(JwtAuthGuard, PoliciesGuard)
  @CheckPolicies((ability: AppAbility) => ability.can('viewAllUsers', UserEntity))
  @Get('users')
  async getUsers(@User() user, @Query() query) {
    const { page, email, firstName, lastName, status } = query;
    const filterOptions = {
      ...(email && { email }),
      ...(firstName && { firstName }),
      ...(lastName && { lastName }),
      ...(status && { status }),
    };
    const usersCount = await this.organizationsService.usersCount(user, filterOptions);
    let users = [];
    if (usersCount > 0) users = await this.organizationsService.fetchUsers(user, page, filterOptions);

    const meta = {
      total_pages: Math.ceil(usersCount / 10),
      total_count: usersCount,
      current_page: parseInt(page || 1),
    };

    const response = {
      meta,
      users,
    };

    return decamelizeKeys(response);
  }

  @UseGuards(JwtAuthGuard)
  @Get('users/suggest')
  async getUserSuggestions(@User() user, @Query('input') searchInput) {
    const users = await this.organizationsService.fetchUsersByValue(user, searchInput);
    const response = {
      users,
    };

    return decamelizeKeys(response);
  }

  @UseGuards(JwtAuthGuard)
  @Get()
  async get(@User() user) {
    const result = await this.organizationsService.fetchOrganizations(user);
    return decamelizeKeys({ organizations: result });
  }

<<<<<<< HEAD
  @UseGuards(JwtAuthGuard, MultiOrganizationGuard, AllowPersonalWorkspaceGuard)
=======
  @UseGuards(JwtAuthGuard, AllowPersonalWorkspaceGuard)
>>>>>>> a640a38b
  @Post()
  async create(
    @User() user,
    @Body() organizationCreateDto: OrganizationCreateDto,
    @Res({ passthrough: true }) response: Response
  ) {
    const result = await this.organizationsService.create(organizationCreateDto.name, user);

    if (!result) {
      throw new Error();
    }
    return await this.authService.switchOrganization(response, result.id, user, true);
  }

  @Get(['/:organizationId/public-configs', '/public-configs'])
  async getOrganizationDetails(@Param('organizationId') organizationId: string) {
    const existingOrganizationId = (await this.organizationsService.getSingleOrganization())?.id;
    if (!existingOrganizationId) {
      throw new NotFoundException();
    }
<<<<<<< HEAD
    if (!organizationId && this.configService.get<string>('DISABLE_MULTI_WORKSPACE') === 'true') {
      // Request from single organization login page - find one from organization and setting
      organizationId = existingOrganizationId;
    } else if (!organizationId) {
      const result = await this.organizationsService.constructSSOConfigs();
=======
    if (!organizationId) {
      const result = this.organizationsService.constructSSOConfigs();
>>>>>>> a640a38b
      return decamelizeKeys({ ssoConfigs: result });
    }

    const result = await this.organizationsService.fetchOrganizationDetails(organizationId, [true], true, true);
    return decamelizeKeys({ ssoConfigs: result });
  }

  @UseGuards(JwtAuthGuard, PoliciesGuard)
  @CheckPolicies((ability: AppAbility) => ability.can('updateOrganizations', UserEntity))
  @Get('/configs')
  async getConfigs(@User() user) {
    const result = await this.organizationsService.fetchOrganizationDetails(user.organizationId);
    return decamelizeKeys({
      organizationDetails: result,
      instanceConfigs: await this.organizationsService.constructSSOConfigs(),
    });
  }

  @UseGuards(JwtAuthGuard, PoliciesGuard)
  @CheckPolicies((ability: AppAbility) => ability.can('updateOrganizations', UserEntity))
  @Patch()
  async update(@Body() organizationUpdateDto: OrganizationUpdateDto, @User() user) {
    await this.organizationsService.updateOrganization(user.organizationId, organizationUpdateDto);
    return;
  }

  @UseGuards(JwtAuthGuard, AllowPersonalWorkspaceGuard, PoliciesGuard)
  @CheckPolicies((ability: AppAbility) => ability.can('updateOrganizations', UserEntity))
  @Patch('/name')
  async updateName(@Body('name') name, @User() user) {
    if (!name?.trim()) {
      throw new NotAcceptableException('Workspace name can not be empty');
    }
    await this.organizationsService.updateOrganization(user.organizationId, { name });
    return {};
  }

  @UseGuards(JwtAuthGuard, PoliciesGuard)
  @CheckPolicies((ability: AppAbility) => ability.can('updateOrganizations', UserEntity))
  @Patch('/configs')
  async updateConfigs(@Body() body, @User() user) {
    const result: any = await this.organizationsService.updateOrganizationConfigs(user.organizationId, body);
    return decamelizeKeys({ id: result.id });
  }

  @UseGuards(JwtAuthGuard, OIDCGuard)
  @Get('license-terms/oidc')
  async getOIDC() {
    return;
  }
}<|MERGE_RESOLUTION|>--- conflicted
+++ resolved
@@ -8,10 +8,7 @@
   Post,
   UseGuards,
   Query,
-<<<<<<< HEAD
-=======
   Res,
->>>>>>> a640a38b
   NotAcceptableException,
 } from '@nestjs/common';
 import { OrganizationsService } from '@services/organizations.service';
@@ -24,10 +21,6 @@
 import { PoliciesGuard } from 'src/modules/casl/policies.guard';
 import { User as UserEntity } from 'src/entities/user.entity';
 import { ConfigService } from '@nestjs/config';
-<<<<<<< HEAD
-import { MultiOrganizationGuard } from 'src/modules/auth/multi-organization.guard';
-=======
->>>>>>> a640a38b
 import { OIDCGuard } from '@ee/licensing/guards/oidc.guard';
 import { AllowPersonalWorkspaceGuard } from 'src/modules/instance_settings/personal-workspace.guard';
 import { OrganizationCreateDto, OrganizationUpdateDto } from '@dto/organization.dto';
@@ -88,11 +81,7 @@
     return decamelizeKeys({ organizations: result });
   }
 
-<<<<<<< HEAD
-  @UseGuards(JwtAuthGuard, MultiOrganizationGuard, AllowPersonalWorkspaceGuard)
-=======
   @UseGuards(JwtAuthGuard, AllowPersonalWorkspaceGuard)
->>>>>>> a640a38b
   @Post()
   async create(
     @User() user,
@@ -113,16 +102,8 @@
     if (!existingOrganizationId) {
       throw new NotFoundException();
     }
-<<<<<<< HEAD
-    if (!organizationId && this.configService.get<string>('DISABLE_MULTI_WORKSPACE') === 'true') {
-      // Request from single organization login page - find one from organization and setting
-      organizationId = existingOrganizationId;
-    } else if (!organizationId) {
-      const result = await this.organizationsService.constructSSOConfigs();
-=======
     if (!organizationId) {
       const result = this.organizationsService.constructSSOConfigs();
->>>>>>> a640a38b
       return decamelizeKeys({ ssoConfigs: result });
     }
 
