--- conflicted
+++ resolved
@@ -1,6 +1,4 @@
-<<<<<<< HEAD
 import {
-  BadRequestException,
   Body,
   Controller,
   Get,
@@ -12,9 +10,6 @@
   Query,
   NotAcceptableException,
 } from '@nestjs/common';
-=======
-import { Body, Controller, Get, NotFoundException, Param, Patch, Post, UseGuards, Query } from '@nestjs/common';
->>>>>>> f7efba06
 import { OrganizationsService } from '@services/organizations.service';
 import { AppConfigService } from '@services/app_config.service';
 import { decamelizeKeys } from 'humps';
@@ -27,13 +22,9 @@
 import { User as UserEntity } from 'src/entities/user.entity';
 import { ConfigService } from '@nestjs/config';
 import { MultiOrganizationGuard } from 'src/modules/auth/multi-organization.guard';
-<<<<<<< HEAD
 import { OIDCGuard } from '@ee/licensing/guards/oidc.guard';
 import { AllowPersonalWorkspaceGuard } from 'src/modules/instance_settings/personal-workspace.guard';
-import { OrganizationCreateDto } from '@dto/organization-create.dto';
-=======
 import { OrganizationCreateDto, OrganizationUpdateDto } from '@dto/organization.dto';
->>>>>>> f7efba06
 
 @Controller('organizations')
 export class OrganizationsController {
