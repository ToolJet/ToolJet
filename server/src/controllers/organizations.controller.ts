--- conflicted
+++ resolved
@@ -1,8 +1,5 @@
 import {
-<<<<<<< HEAD
-=======
   BadRequestException,
->>>>>>> 053fca34
   Body,
   Controller,
   Get,
@@ -12,10 +9,7 @@
   Post,
   UseGuards,
   Query,
-<<<<<<< HEAD
   NotAcceptableException,
-=======
->>>>>>> 053fca34
 } from '@nestjs/common';
 import { OrganizationsService } from '@services/organizations.service';
 import { AppConfigService } from '@services/app_config.service';
