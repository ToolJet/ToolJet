--- conflicted
+++ resolved
@@ -8,10 +8,7 @@
 import { User } from 'src/decorators/user.decorator';
 import { AuditLoggerService } from '@services/audit_logger.service';
 import { ActionTypes, ResourceTypes } from 'src/entities/audit_log.entity';
-<<<<<<< HEAD
-=======
 import { AppCountGuard } from '@ee/licensing/guards/app.guard';
->>>>>>> 7f785f03
 
 @Controller('apps')
 export class AppsImportExportController {
@@ -59,15 +56,9 @@
     await this.auditLoggerService.perform({
       userId: user.id,
       organizationId: user.organizationId,
-<<<<<<< HEAD
-      resourceId: app.id,
-      resourceType: ResourceTypes.APP,
-      resourceName: app.name,
-=======
       resourceId: app.appV2.id,
       resourceType: ResourceTypes.APP,
       resourceName: app.appV2.name,
->>>>>>> 7f785f03
       actionType: ActionTypes.APP_EXPORT,
     });
 
