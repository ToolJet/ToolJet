import {
  Controller,
  ForbiddenException,
  Get,
  Body,
  Param,
  Post,
  Delete,
  Put,
  Query,
  UseGuards,
  BadRequestException,
} from '@nestjs/common';
import { JwtAuthGuard } from '../../src/modules/auth/jwt-auth.guard';
import { decamelizeKeys } from 'humps';
import { DataSourcesService } from '../../src/services/data_sources.service';
import { AppsService } from '@services/apps.service';
import { AppsAbilityFactory } from 'src/modules/casl/abilities/apps-ability.factory';
import { GlobalDataSourceAbilityFactory } from 'src/modules/casl/abilities/global-datasource-ability.factory';
import { DataQueriesService } from '@services/data_queries.service';
import {
  AuthorizeDataSourceOauthDto,
  CreateDataSourceDto,
  GetDataSourceOauthUrlDto,
  TestDataSourceDto,
  UpdateDataSourceDto,
} from '@dto/data-source.dto';
import { decode } from 'js-base64';
import { User } from 'src/decorators/user.decorator';
import { DataSourceScopes } from 'src/helpers/data_source.constants';
import { DataSource } from 'src/entities/data_source.entity';

@Controller('data_sources')
export class DataSourcesController {
  constructor(
    private appsService: AppsService,
    private appsAbilityFactory: AppsAbilityFactory,
    private globalDataSourceAbilityFactory: GlobalDataSourceAbilityFactory,
    private dataSourcesService: DataSourcesService,
    private dataQueriesService: DataQueriesService
  ) {}

  @UseGuards(JwtAuthGuard)
  @Get()
  async index(@User() user, @Query() query) {
    const app = await this.appsService.findAppFromVersion(query.app_version_id);
    const ability = await this.appsAbilityFactory.appsActions(user, app.id);

    if (!ability.can('getDataSources', app)) {
      throw new ForbiddenException('You do not have permissions to perform this action');
    }

<<<<<<< HEAD
    const dataSources = await this.dataSourcesService.all(query, user);
=======
    const dataSources = await this.dataSourcesService.all(query, user.organizationId);
>>>>>>> bac2095a
    for (const dataSource of dataSources) {
      if (dataSource.pluginId) {
        dataSource.plugin.iconFile.data = dataSource.plugin.iconFile.data.toString('utf8');
        dataSource.plugin.manifestFile.data = JSON.parse(decode(dataSource.plugin.manifestFile.data.toString('utf8')));
        dataSource.plugin.operationsFile.data = JSON.parse(
          decode(dataSource.plugin.operationsFile.data.toString('utf8'))
        );
      }
    }
    return decamelizeKeys({ data_sources: dataSources }, function (key, convert, options) {
      const checkForKeysAsPath = /^(\/{0,1}(?!\/))[A-Za-z0-9/\-_]+(.([a-zA-Z]+))?$/gm;
      return checkForKeysAsPath.test(key) ? key : convert(key, options);
    });
  }

  @UseGuards(JwtAuthGuard)
  @Post()
  async create(@User() user, @Query('environment_id') environmentId, @Body() createDataSourceDto: CreateDataSourceDto) {
    const { kind, name, options, app_version_id: appVersionId, plugin_id: pluginId } = createDataSourceDto;

    const app = await this.appsService.findAppFromVersion(appVersionId);
    const ability = await this.appsAbilityFactory.appsActions(user, app.id);

    if (!ability.can('createDataSource', app)) {
      throw new ForbiddenException('You do not have permissions to perform this action');
    }

    const dataSource = await this.dataSourcesService.create(
      name,
      kind,
      options,
      appVersionId,
      user.organizationId,
      pluginId,
      environmentId
    );
    return decamelizeKeys(dataSource);
  }

  @UseGuards(JwtAuthGuard)
  @Put(':id')
  async update(
    @User() user,
    @Param('id') dataSourceId,
    @Query('environment_id') environmentId,
    @Body() updateDataSourceDto: UpdateDataSourceDto
  ) {
    const { name, options } = updateDataSourceDto;

    const dataSource = await this.dataSourcesService.findOne(dataSourceId);

    const { app } = dataSource;
    const ability = await this.appsAbilityFactory.appsActions(user, app.id);

    if (!ability.can('updateDataSource', app)) {
      throw new ForbiddenException('You do not have permissions to perform this action');
    }

    await this.dataSourcesService.update(dataSourceId, user.organizationId, name, options, environmentId);
    return;
  }

  @UseGuards(JwtAuthGuard)
  @Delete(':id')
  async delete(@User() user, @Param('id') dataSourceId) {
    const dataSource = await this.dataSourcesService.findOne(dataSourceId);

    const { app } = dataSource;
    const ability = await this.appsAbilityFactory.appsActions(user, app.id);

    if (!ability.can('deleteDataSource', app)) {
      throw new ForbiddenException('You do not have permissions to perform this action');
    }

    const result = await this.dataSourcesService.delete(dataSourceId);
    if (result.affected == 1) {
      return;
    } else {
      throw new BadRequestException();
    }
  }

  @UseGuards(JwtAuthGuard)
  @Post('test_connection')
  async testConnection(@Body() testDataSourceDto: TestDataSourceDto) {
    const { kind, options, plugin_id } = testDataSourceDto;
    return await this.dataSourcesService.testConnection(kind, options, plugin_id);
  }

  @UseGuards(JwtAuthGuard)
  @Post('fetch_oauth2_base_url')
  async getAuthUrl(@Body() getDataSourceOauthUrlDto: GetDataSourceOauthUrlDto) {
    const { provider } = getDataSourceOauthUrlDto;
    return await this.dataSourcesService.getAuthUrl(provider);
  }

  @UseGuards(JwtAuthGuard)
  @Post(':id/authorize_oauth2')
  async authorizeOauth2(
    @User() user,
    @Param() params,
    @Query('environment_id') environmentId,
    @Body() authorizeDataSourceOauthDto: AuthorizeDataSourceOauthDto
  ) {
    const dataSourceId = params.id;
    const { code } = authorizeDataSourceOauthDto;

    const dataSource = await this.dataSourcesService.findOneByEnvironment(dataSourceId, environmentId);

    if (dataSource.scope === DataSourceScopes.GLOBAL) {
      const ability = await this.globalDataSourceAbilityFactory.globalDataSourceActions(user);

      if (!ability.can('authorizeOauthForSource', DataSource)) {
        throw new ForbiddenException('You do not have permissions to perform this actio');
      }
    } else {
      const { app } = dataSource;
      const ability = await this.appsAbilityFactory.appsActions(user, app.id);

      if (!ability.can('authorizeOauthForSource', app)) {
        throw new ForbiddenException('You do not have permissions to perform this actions');
      }
    }

    await this.dataQueriesService.authorizeOauth2(dataSource, code, user.id, environmentId, user.organizationId);
    return;
  }
}<|MERGE_RESOLUTION|>--- conflicted
+++ resolved
@@ -50,11 +50,7 @@
       throw new ForbiddenException('You do not have permissions to perform this action');
     }
 
-<<<<<<< HEAD
-    const dataSources = await this.dataSourcesService.all(query, user);
-=======
     const dataSources = await this.dataSourcesService.all(query, user.organizationId);
->>>>>>> bac2095a
     for (const dataSource of dataSources) {
       if (dataSource.pluginId) {
         dataSource.plugin.iconFile.data = dataSource.plugin.iconFile.data.toString('utf8');
