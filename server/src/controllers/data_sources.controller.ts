import { Controller, ForbiddenException, Get, Param, Post, Put, Query, Request, UseGuards } from '@nestjs/common';
import { JwtAuthGuard } from '../../src/modules/auth/jwt-auth.guard';
import { decamelizeKeys } from 'humps';
import { DataSourcesService } from '../../src/services/data_sources.service';
import { AppsService } from '@services/apps.service';
import { AppsAbilityFactory } from 'src/modules/casl/abilities/apps-ability.factory';
import { DataQueriesService } from '@services/data_queries.service';

@Controller('data_sources')
export class DataSourcesController {
  constructor(
    private appsService: AppsService,
    private appsAbilityFactory: AppsAbilityFactory,
    private dataSourcesService: DataSourcesService,
    private dataQueriesService: DataQueriesService
  ) {}

  @UseGuards(JwtAuthGuard)
  @Get()
  async index(@Request() req, @Query() query) {
    const app = await this.appsService.find(query.app_id);
    const ability = await this.appsAbilityFactory.appsActions(req.user, {});

    if (!ability.can('getDataSources', app)) {
      throw new ForbiddenException('you do not have permissions to perform this action');
    }

    const dataSources = await this.dataSourcesService.all(req.user, query.app_id);
    const response = decamelizeKeys({ data_sources: dataSources });

    return response;
  }

  @UseGuards(JwtAuthGuard)
  @Post()
  async create(@Request() req) {
    const { kind, name, options } = req.body;
    const appId = req.body.app_id;

    const app = await this.appsService.find(appId);
    const ability = await this.appsAbilityFactory.appsActions(req.user, {});

    if (!ability.can('createDataSource', app)) {
      throw new ForbiddenException('you do not have permissions to perform this action');
    }

<<<<<<< HEAD
    const dataSource = await this.dataSourcesService.create(req.user, name, kind, options, appId);
=======
    const dataSource = await this.dataSourcesService.create(name, kind, options, appId);
>>>>>>> bc193c08
    return decamelizeKeys(dataSource);
  }

  @UseGuards(JwtAuthGuard)
  @Put(':id')
  async update(@Request() req, @Param() params) {
    const dataSourceId = params.id;
    const { name, options } = req.body;

    const dataSource = await this.dataSourcesService.findOne(dataSourceId);

    const app = await this.appsService.find(dataSource.appId);
    const ability = await this.appsAbilityFactory.appsActions(req.user, {});

    if (!ability.can('updateDataSource', app)) {
      throw new ForbiddenException('you do not have permissions to perform this action');
    }

<<<<<<< HEAD
    const result = await this.dataSourcesService.update(req.user, dataSourceId, name, options);
=======
    const result = await this.dataSourcesService.update(dataSourceId, name, options);
>>>>>>> bc193c08
    return decamelizeKeys(result);
  }

  @UseGuards(JwtAuthGuard)
  @Post('test_connection')
  async testConnection(@Request() req) {
    const { kind, options } = req.body;
    return await this.dataSourcesService.testConnection(kind, options);
  }

  @UseGuards(JwtAuthGuard)
  @Post('fetch_oauth2_base_url')
  async getAuthUrl(@Request() req) {
    const { provider } = req.body;
    return await this.dataSourcesService.getAuthUrl(provider);
  }

  @UseGuards(JwtAuthGuard)
  @Post(':id/authorize_oauth2')
  async authorizeOauth2(@Request() req, @Param() params) {
    const dataSourceId = params.id;
    const { code } = req.body;

    const dataSource = await this.dataSourcesService.findOne(dataSourceId);

    const app = await this.appsService.find(dataSource.appId);
    const ability = await this.appsAbilityFactory.appsActions(req.user, {});

    if (!ability.can('authorizeOauthForSource', app)) {
      throw new ForbiddenException('you do not have permissions to perform this action');
    }

    return await this.dataQueriesService.authorizeOauth2(dataSource, code);
  }
}<|MERGE_RESOLUTION|>--- conflicted
+++ resolved
@@ -44,11 +44,7 @@
       throw new ForbiddenException('you do not have permissions to perform this action');
     }
 
-<<<<<<< HEAD
-    const dataSource = await this.dataSourcesService.create(req.user, name, kind, options, appId);
-=======
     const dataSource = await this.dataSourcesService.create(name, kind, options, appId);
->>>>>>> bc193c08
     return decamelizeKeys(dataSource);
   }
 
@@ -67,11 +63,7 @@
       throw new ForbiddenException('you do not have permissions to perform this action');
     }
 
-<<<<<<< HEAD
-    const result = await this.dataSourcesService.update(req.user, dataSourceId, name, options);
-=======
     const result = await this.dataSourcesService.update(dataSourceId, name, options);
->>>>>>> bc193c08
     return decamelizeKeys(result);
   }
 
