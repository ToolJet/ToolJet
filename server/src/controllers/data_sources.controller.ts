<<<<<<< HEAD
import { Controller, ForbiddenException, Body, Get, Param, Post, Put, Query, UseGuards } from '@nestjs/common';
=======
import {
  Controller,
  ForbiddenException,
  Get,
  Body,
  Param,
  Post,
  Delete,
  Put,
  Query,
  Request,
  UseGuards,
  BadRequestException,
} from '@nestjs/common';
>>>>>>> 722a701b
import { JwtAuthGuard } from '../../src/modules/auth/jwt-auth.guard';
import { decamelizeKeys } from 'humps';
import { DataSourcesService } from '../../src/services/data_sources.service';
import { AppsService } from '@services/apps.service';
import { AppsAbilityFactory } from 'src/modules/casl/abilities/apps-ability.factory';
import { DataQueriesService } from '@services/data_queries.service';
import {
  AuthorizeDataSourceOauthDto,
  CreateDataSourceDto,
  GetDataSourceOauthUrlDto,
  TestDataSourceDto,
  UpdateDataSourceDto,
} from '@dto/data-source.dto';
import { User } from 'src/decorators/user.decorator';

@Controller('data_sources')
export class DataSourcesController {
  constructor(
    private appsService: AppsService,
    private appsAbilityFactory: AppsAbilityFactory,
    private dataSourcesService: DataSourcesService,
    private dataQueriesService: DataQueriesService
  ) {}

  @UseGuards(JwtAuthGuard)
  @Get()
  async index(@User() user, @Query() query) {
    const app = await this.appsService.find(query.app_id);
    const ability = await this.appsAbilityFactory.appsActions(user, app.id);

    if (!ability.can('getDataSources', app)) {
      throw new ForbiddenException('you do not have permissions to perform this action');
    }

    const dataSources = await this.dataSourcesService.all(user, query);
    const response = decamelizeKeys({ data_sources: dataSources });

    return response;
  }

  @UseGuards(JwtAuthGuard)
  @Post()
  async create(@User() user, @Body() createDataSourceDto: CreateDataSourceDto) {
    const { kind, name, options, app_id, app_version_id } = createDataSourceDto;
    const appId = app_id;
    const appVersionId = app_version_id;

    const app = await this.appsService.find(appId);
    const ability = await this.appsAbilityFactory.appsActions(user, appId);

    if (!ability.can('createDataSource', app)) {
      throw new ForbiddenException('you do not have permissions to perform this action');
    }

    const dataSource = await this.dataSourcesService.create(name, kind, options, appId, appVersionId);
    return decamelizeKeys(dataSource);
  }

  @UseGuards(JwtAuthGuard)
  @Put(':id')
  async update(@User() user, @Param() params, @Body() updateDataSourceDto: UpdateDataSourceDto) {
    const dataSourceId = params.id;
    const { name, options } = updateDataSourceDto;

    const dataSource = await this.dataSourcesService.findOne(dataSourceId);

    const app = await this.appsService.find(dataSource.appId);
    const ability = await this.appsAbilityFactory.appsActions(user, app.id);

    if (!ability.can('updateDataSource', app)) {
      throw new ForbiddenException('you do not have permissions to perform this action');
    }

    const result = await this.dataSourcesService.update(dataSourceId, name, options);
    return decamelizeKeys(result);
  }

  @UseGuards(JwtAuthGuard)
  @Delete(':id')
  async delete(@Request() req, @Param() params) {
    const dataSourceId = params.id;

    const dataSource = await this.dataSourcesService.findOne(dataSourceId);

    const app = await this.appsService.find(dataSource.appId);
    const ability = await this.appsAbilityFactory.appsActions(req.user, {
      id: app.id,
    });

    if (!ability.can('deleteDataSource', dataSource.app)) {
      throw new ForbiddenException('you do not have permissions to perform this action');
    }

    const result = await this.dataSourcesService.delete(params.id);
    if (result.affected == 1) {
      return;
    } else {
      throw new BadRequestException();
    }
  }

  @UseGuards(JwtAuthGuard)
  @Post('test_connection')
  async testConnection(@User() user, @Body() testDataSourceDto: TestDataSourceDto) {
    const { kind, options } = testDataSourceDto;
    return await this.dataSourcesService.testConnection(kind, options);
  }

  @UseGuards(JwtAuthGuard)
  @Post('fetch_oauth2_base_url')
  async getAuthUrl(@User() user, @Body() getDataSourceOauthUrlDto: GetDataSourceOauthUrlDto) {
    const { provider } = getDataSourceOauthUrlDto;
    return await this.dataSourcesService.getAuthUrl(provider);
  }

  @UseGuards(JwtAuthGuard)
  @Post(':id/authorize_oauth2')
  async authorizeOauth2(
    @User() user,
    @Param() params,
    @Body() authorizeDataSourceOauthDto: AuthorizeDataSourceOauthDto
  ) {
    const dataSourceId = params.id;
    const { code } = authorizeDataSourceOauthDto;

    const dataSource = await this.dataSourcesService.findOne(dataSourceId);

    const app = await this.appsService.find(dataSource.appId);
    const ability = await this.appsAbilityFactory.appsActions(user, app.id);

    if (!ability.can('authorizeOauthForSource', app)) {
      throw new ForbiddenException('you do not have permissions to perform this action');
    }

    return await this.dataQueriesService.authorizeOauth2(dataSource, code);
  }
}<|MERGE_RESOLUTION|>--- conflicted
+++ resolved
@@ -1,6 +1,3 @@
-<<<<<<< HEAD
-import { Controller, ForbiddenException, Body, Get, Param, Post, Put, Query, UseGuards } from '@nestjs/common';
-=======
 import {
   Controller,
   ForbiddenException,
@@ -11,11 +8,9 @@
   Delete,
   Put,
   Query,
-  Request,
   UseGuards,
   BadRequestException,
 } from '@nestjs/common';
->>>>>>> 722a701b
 import { JwtAuthGuard } from '../../src/modules/auth/jwt-auth.guard';
 import { decamelizeKeys } from 'humps';
 import { DataSourcesService } from '../../src/services/data_sources.service';
@@ -76,8 +71,7 @@
 
   @UseGuards(JwtAuthGuard)
   @Put(':id')
-  async update(@User() user, @Param() params, @Body() updateDataSourceDto: UpdateDataSourceDto) {
-    const dataSourceId = params.id;
+  async update(@User() user, @Param('id') dataSourceId, @Body() updateDataSourceDto: UpdateDataSourceDto) {
     const { name, options } = updateDataSourceDto;
 
     const dataSource = await this.dataSourcesService.findOne(dataSourceId);
@@ -95,13 +89,11 @@
 
   @UseGuards(JwtAuthGuard)
   @Delete(':id')
-  async delete(@Request() req, @Param() params) {
-    const dataSourceId = params.id;
-
+  async delete(@User() user, @Param('id') dataSourceId) {
     const dataSource = await this.dataSourcesService.findOne(dataSourceId);
 
     const app = await this.appsService.find(dataSource.appId);
-    const ability = await this.appsAbilityFactory.appsActions(req.user, {
+    const ability = await this.appsAbilityFactory.appsActions(user, {
       id: app.id,
     });
 
@@ -109,7 +101,7 @@
       throw new ForbiddenException('you do not have permissions to perform this action');
     }
 
-    const result = await this.dataSourcesService.delete(params.id);
+    const result = await this.dataSourcesService.delete(dataSourceId);
     if (result.affected == 1) {
       return;
     } else {
