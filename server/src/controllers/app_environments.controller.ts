import { Controller, Get, UseGuards, Post, Put, Delete, Param, Body, Query, Req } from '@nestjs/common';
import { decamelizeKeys } from 'humps';
import { JwtAuthGuard } from '../modules/auth/jwt-auth.guard';
import { ForbiddenException } from '@nestjs/common';
import { User } from 'src/decorators/user.decorator';
import { AppEnvironmentService } from '@services/app_environments.service';
<<<<<<< HEAD
import { AppsAbilityFactory } from 'src/modules/casl/abilities/apps-ability.factory';
import { App } from 'src/entities/app.entity';
import { CreateAppEnvironmentDto, UpdateAppEnvironmentDto } from '@dto/app_environment.dto';
import { PublicAppEnvironmentGuard } from 'src/modules/app_environments/public_app_environment.guard';

@Controller('app-environments')
export class AppEnvironmentsController {
  constructor(private appEnvironmentServices: AppEnvironmentService, private appsAbilityFactory: AppsAbilityFactory) {}
=======
import { GlobalDataSourceAbilityFactory } from 'src/modules/casl/abilities/global-datasource-ability.factory';
import { DataSource } from 'src/entities/data_source.entity';
import { OrgEnvironmentVariablesAbilityFactory } from 'src/modules/casl/abilities/org-environment-variables-ability.factory';
import { OrgEnvironmentVariable } from 'src/entities/org_envirnoment_variable.entity';

@Controller('app-environments')
export class AppEnvironmentsController {
  constructor(
    private appEnvironmentServices: AppEnvironmentService,
    private globalDataSourcesAbilityFactory: GlobalDataSourceAbilityFactory,
    private orgEnvironmentVariablesAbilityFactory: OrgEnvironmentVariablesAbilityFactory
  ) {}
>>>>>>> 980328e0

  @UseGuards(JwtAuthGuard)
  @Get()
  async index(@User() user, @Query('app_id') appId: string) {
<<<<<<< HEAD
=======
    const ability = await this.globalDataSourcesAbilityFactory.globalDataSourceActions(user);
    const orgEnvironmentAbility = await this.orgEnvironmentVariablesAbilityFactory.orgEnvironmentVariableActions(
      user,
      {}
    );
>>>>>>> 980328e0
    const { organizationId } = user;
    // TODO: add fetchEnvironments privilege
    const environments = await this.appEnvironmentServices.getAll(organizationId, null, appId);
    return decamelizeKeys({ environments });
  }

<<<<<<< HEAD
  @UseGuards(PublicAppEnvironmentGuard)
  @Get('default')
  async getDefaultEnvironment(@User() user, @Req() req) {
    let organizationId: string;
    if (user) {
      organizationId = user.organizationId;
    } else {
      organizationId = req.headers['tj-workspace-id'];
    }
    // TODO: add fetchEnvironments privilege
    const environment = await this.appEnvironmentServices.get(organizationId, null, false, null, true);
    return decamelizeKeys({ environment });
  }

  @UseGuards(JwtAuthGuard)
  @Get(':id/versions')
  async getVersionsByEnvironment(@User() user, @Param('id') environmentId: string, @Query('app_id') appId: string) {
    const appVersions = await this.appEnvironmentServices.getVersionsByEnvironment(
      user?.organizationId,
      appId,
      environmentId
    );
    return { appVersions };
  }

  @UseGuards(JwtAuthGuard)
  @Post(':versionId')
  async create(
    @User() user,
    @Param('versionId') versionId: string,
    @Body() createAppEnvironmentDto: CreateAppEnvironmentDto
  ) {
    const version = await this.appEnvironmentServices.getVersion(versionId);
    const ability = await this.appsAbilityFactory.appsActions(user, version.appId);
    const { organizationId } = user;

    if (!ability.can('createEnvironments', App)) {
=======
    if (
      !ability.can('fetchEnvironments', DataSource) &&
      !orgEnvironmentAbility.can('fetchEnvironments', OrgEnvironmentVariable)
    ) {
>>>>>>> 980328e0
      throw new ForbiddenException('You do not have permissions to perform this action');
    }
    const env = await this.appEnvironmentServices.create(organizationId, createAppEnvironmentDto.name, false, 1);
    return decamelizeKeys(env);
  }

  @UseGuards(JwtAuthGuard)
  @Put(':versionId/:id')
  async update(
    @User() user,
    @Param('id') id: string,
    @Param('versionId') versionId: string,
    @Body() updateAppEnvironmentDto: UpdateAppEnvironmentDto
  ) {
    const version = await await this.appEnvironmentServices.getVersion(versionId);
    const ability = await this.appsAbilityFactory.appsActions(user, version.appId);
    const { organizationId } = user;

    if (!ability.can('updateEnvironments', App)) {
      throw new ForbiddenException('You do not have permissions to perform this action');
    }

    const result = await this.appEnvironmentServices.update(id, updateAppEnvironmentDto.name, organizationId);
    return decamelizeKeys(result);
  }

  @UseGuards(JwtAuthGuard)
  @Delete(':versionId/:id')
  async delete(@User() user, @Param('id') id: string, @Param('versionId') versionId: string) {
    const version = await await this.appEnvironmentServices.getVersion(versionId);
    const ability = await this.appsAbilityFactory.appsActions(user, version.appId);
    const { organizationId } = user;

    if (!ability.can('deleteEnvironments', App)) {
      throw new ForbiddenException('You do not have permissions to perform this action');
    }

    return await this.appEnvironmentServices.delete(id, organizationId);
  }

  @UseGuards(JwtAuthGuard)
  @Get('versions')
  async getVersions(@User() user, @Query('app_id') appId: string) {
    const appVersions = await this.appEnvironmentServices.getVersionsByEnvironment(user?.organizationId, appId);
    return { appVersions };
  }

  @UseGuards(JwtAuthGuard)
  @Get('/:id')
  async getEnvironmentById(@User() user, @Param('id') id) {
    const { organizationId } = user;
    // TODO: add fetchEnvironments privilege
    const environment = await this.appEnvironmentServices.get(organizationId, id);
    return decamelizeKeys({ environment });
  }
}<|MERGE_RESOLUTION|>--- conflicted
+++ resolved
@@ -4,7 +4,10 @@
 import { ForbiddenException } from '@nestjs/common';
 import { User } from 'src/decorators/user.decorator';
 import { AppEnvironmentService } from '@services/app_environments.service';
-<<<<<<< HEAD
+import { GlobalDataSourceAbilityFactory } from 'src/modules/casl/abilities/global-datasource-ability.factory';
+import { DataSource } from 'src/entities/data_source.entity';
+import { OrgEnvironmentVariablesAbilityFactory } from 'src/modules/casl/abilities/org-environment-variables-ability.factory';
+import { OrgEnvironmentVariable } from 'src/entities/org_envirnoment_variable.entity';
 import { AppsAbilityFactory } from 'src/modules/casl/abilities/apps-ability.factory';
 import { App } from 'src/entities/app.entity';
 import { CreateAppEnvironmentDto, UpdateAppEnvironmentDto } from '@dto/app_environment.dto';
@@ -12,40 +15,33 @@
 
 @Controller('app-environments')
 export class AppEnvironmentsController {
-  constructor(private appEnvironmentServices: AppEnvironmentService, private appsAbilityFactory: AppsAbilityFactory) {}
-=======
-import { GlobalDataSourceAbilityFactory } from 'src/modules/casl/abilities/global-datasource-ability.factory';
-import { DataSource } from 'src/entities/data_source.entity';
-import { OrgEnvironmentVariablesAbilityFactory } from 'src/modules/casl/abilities/org-environment-variables-ability.factory';
-import { OrgEnvironmentVariable } from 'src/entities/org_envirnoment_variable.entity';
-
-@Controller('app-environments')
-export class AppEnvironmentsController {
   constructor(
     private appEnvironmentServices: AppEnvironmentService,
+    private appsAbilityFactory: AppsAbilityFactory,
     private globalDataSourcesAbilityFactory: GlobalDataSourceAbilityFactory,
     private orgEnvironmentVariablesAbilityFactory: OrgEnvironmentVariablesAbilityFactory
   ) {}
->>>>>>> 980328e0
 
   @UseGuards(JwtAuthGuard)
   @Get()
   async index(@User() user, @Query('app_id') appId: string) {
-<<<<<<< HEAD
-=======
     const ability = await this.globalDataSourcesAbilityFactory.globalDataSourceActions(user);
     const orgEnvironmentAbility = await this.orgEnvironmentVariablesAbilityFactory.orgEnvironmentVariableActions(
       user,
       {}
     );
->>>>>>> 980328e0
     const { organizationId } = user;
-    // TODO: add fetchEnvironments privilege
+
+    if (
+      !ability.can('fetchEnvironments', DataSource) &&
+      !orgEnvironmentAbility.can('fetchEnvironments', OrgEnvironmentVariable)
+    ) {
+      throw new ForbiddenException('You do not have permissions to perform this action');
+    }
     const environments = await this.appEnvironmentServices.getAll(organizationId, null, appId);
     return decamelizeKeys({ environments });
   }
 
-<<<<<<< HEAD
   @UseGuards(PublicAppEnvironmentGuard)
   @Get('default')
   async getDefaultEnvironment(@User() user, @Req() req) {
@@ -83,12 +79,6 @@
     const { organizationId } = user;
 
     if (!ability.can('createEnvironments', App)) {
-=======
-    if (
-      !ability.can('fetchEnvironments', DataSource) &&
-      !orgEnvironmentAbility.can('fetchEnvironments', OrgEnvironmentVariable)
-    ) {
->>>>>>> 980328e0
       throw new ForbiddenException('You do not have permissions to perform this action');
     }
     const env = await this.appEnvironmentServices.create(organizationId, createAppEnvironmentDto.name, false, 1);
