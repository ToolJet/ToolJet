--- conflicted
+++ resolved
@@ -1,8 +1,4 @@
-<<<<<<< HEAD
-import { Controller, Get, UseGuards, Post, Put, Delete, Param, Body, Query } from '@nestjs/common';
-=======
 import { Controller, Get, UseGuards, Post, Put, Delete, Param, Body, Query, Req } from '@nestjs/common';
->>>>>>> 87659c0b
 import { decamelizeKeys } from 'humps';
 import { JwtAuthGuard } from '../modules/auth/jwt-auth.guard';
 import { ForbiddenException } from '@nestjs/common';
@@ -120,8 +116,6 @@
     const appVersions = await this.appEnvironmentServices.getVersionsByEnvironment(user?.organizationId, appId);
     return decamelizeKeys({ appVersions });
   }
-<<<<<<< HEAD
-=======
 
   @UseGuards(JwtAuthGuard)
   @Get('/:id')
@@ -131,5 +125,4 @@
     const environment = await this.appEnvironmentServices.get(organizationId, id);
     return decamelizeKeys({ environment });
   }
->>>>>>> 87659c0b
 }