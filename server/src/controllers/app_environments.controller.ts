--- conflicted
+++ resolved
@@ -8,12 +8,9 @@
 import { DataSource } from 'src/entities/data_source.entity';
 import { OrgEnvironmentVariablesAbilityFactory } from 'src/modules/casl/abilities/org-environment-variables-ability.factory';
 import { OrgEnvironmentVariable } from 'src/entities/org_envirnoment_variable.entity';
-<<<<<<< HEAD
 import { AbilityService } from '@services/permissions-ability.service';
 // import { TOOLJET_RESOURCE } from 'src/constants/global.constant';
-=======
 import { AppEnvironmentActionParametersDto } from '@dto/environment_action_parameters.dto';
->>>>>>> c3d9b29b
 
 @Controller('app-environments')
 export class AppEnvironmentsController {
@@ -69,20 +66,14 @@
   }
 
   @UseGuards(JwtAuthGuard)
-<<<<<<< HEAD
-  @Get('versions')
-  async getVersions(@User() user, @Query('app_id') appId: string) {
-    // const abilities = await this.service.getResourcePermission(user,{organizationId:user.organizationId,resources:[{resource:TOOLJET_RESOURCE.APP}]})
-    const appVersions = await this.appEnvironmentServices.getVersionsByEnvironment(user?.organizationId, appId);
-=======
   @Get(':id/versions')
   async getVersionsByEnvironment(@User() user, @Param('id') environmentId: string, @Query('app_id') appId: string) {
+    // const abilities = await this.service.getResourcePermission(user,{organizationId:user.organizationId,resources:[{resource:TOOLJET_RESOURCE.APP}]})
     const appVersions = await this.appEnvironmentServices.getVersionsByEnvironment(
       user?.organizationId,
       appId,
       environmentId
     );
->>>>>>> c3d9b29b
     return { appVersions };
   }
 }