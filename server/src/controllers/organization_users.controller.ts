--- conflicted
+++ resolved
@@ -21,15 +21,9 @@
   @UseGuards(JwtAuthGuard, PoliciesGuard)
   @CheckPolicies((ability: AppAbility) => ability.can('inviteUser', UserEntity))
   @Post()
-<<<<<<< HEAD
   async create(@Request() req, @User() user, @Body() inviteNewUserDto: InviteNewUserDto) {
-    const result = await this.organizationsService.inviteNewUser(req, user, inviteNewUserDto);
-    return decamelizeKeys({ users: result });
-=======
-  async create(@User() user, @Body() inviteNewUserDto: InviteNewUserDto) {
-    await this.organizationsService.inviteNewUser(user, inviteNewUserDto);
+    await this.organizationsService.inviteNewUser(req, user, inviteNewUserDto);
     return;
->>>>>>> 584bf111
   }
 
   @UseGuards(JwtAuthGuard, PoliciesGuard)
