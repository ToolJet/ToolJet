import {
  Controller,
  Param,
  Post,
  UseGuards,
  Body,
  UseInterceptors,
  UploadedFile,
  Res,
  BadRequestException,
<<<<<<< HEAD
  NotAcceptableException,
=======
  Put,
>>>>>>> 980328e0
} from '@nestjs/common';
import { Response } from 'express';
import { OrganizationUsersService } from 'src/services/organization_users.service';
import { decamelizeKeys } from 'humps';
import { JwtAuthGuard } from '../../src/modules/auth/jwt-auth.guard';
import { AppAbility } from 'src/modules/casl/casl-ability.factory';
import { PoliciesGuard } from 'src/modules/casl/policies.guard';
import { CheckPolicies } from 'src/modules/casl/check_policies.decorator';
import { User as UserEntity } from 'src/entities/user.entity';
import { User } from 'src/decorators/user.decorator';
import { InviteNewUserDto } from '../dto/invite-new-user.dto';
import { OrganizationsService } from '@services/organizations.service';
import { SuperAdminGuard } from 'src/modules/auth/super-admin.guard';
import { FileInterceptor } from '@nestjs/platform-express';
import { ValidateLicenseGuard } from '@ee/licensing/guards/validLicense.guard';

const MAX_CSV_FILE_SIZE = 1024 * 1024 * 1; // 1MB
@Controller('organization_users')
export class OrganizationUsersController {
  constructor(
    private organizationUsersService: OrganizationUsersService,
    private organizationsService: OrganizationsService
  ) {}

  // Endpoint for inviting new organization users
  @UseGuards(JwtAuthGuard, PoliciesGuard)
  @CheckPolicies((ability: AppAbility) => ability.can('inviteUser', UserEntity))
  @Post()
  async create(@User() user, @Body() inviteNewUserDto: InviteNewUserDto) {
    await this.organizationsService.inviteNewUser(user, inviteNewUserDto);
    return;
  }

  @UseGuards(JwtAuthGuard, PoliciesGuard)
  @CheckPolicies((ability: AppAbility) => ability.can('inviteUser', UserEntity))
  @UseInterceptors(FileInterceptor('file'))
  @Post('upload_csv')
  async bulkUploadUsers(@User() user, @UploadedFile() file: any, @Res() res: Response) {
    if (file?.size > MAX_CSV_FILE_SIZE) {
      throw new BadRequestException('File size cannot be greater than 2MB');
    }
    await this.organizationsService.bulkUploadUsers(user, file?.buffer, res);
    return;
  }

  @UseGuards(JwtAuthGuard, PoliciesGuard)
  @CheckPolicies((ability: AppAbility) => ability.can('archiveUser', UserEntity))
  @Post(':id/archive')
  async archive(@User() user, @Param('id') id: string, @Body() body) {
    const organizationId = body.organizationId ? body.organizationId : user.organizationId;
    await this.organizationUsersService.archive(id, organizationId, user);
    return;
  }

  @UseGuards(JwtAuthGuard, SuperAdminGuard, ValidateLicenseGuard)
  @Post(':userId/archive-all')
  async archiveAll(@User() user: UserEntity, @Param('userId') userId: string) {
    if (user.id === userId) {
      throw new NotAcceptableException('Self archive not allowed');
    }
    await this.organizationUsersService.archiveFromAll(userId);
    return;
  }

  @UseGuards(JwtAuthGuard, PoliciesGuard)
  @CheckPolicies((ability: AppAbility) => ability.can('updateUser', UserEntity))
  @Put(':id')
  async updateUser(@Param('id') id: string, @Body() updateUserDto) {
    await this.organizationUsersService.updateOrgUser(id, updateUserDto);
    return;
  }

  @UseGuards(JwtAuthGuard, PoliciesGuard)
  @CheckPolicies((ability: AppAbility) => ability.can('archiveUser', UserEntity))
  @Post(':id/unarchive')
  async unarchive(@User() user, @Param('id') id: string, @Body() body) {
    const organizationId = body.organizationId ? body.organizationId : user.organizationId;
    await this.organizationUsersService.unarchive(user, id, organizationId);
    return;
  }

  // Deprecated
  @UseGuards(JwtAuthGuard, PoliciesGuard)
  @CheckPolicies((ability: AppAbility) => ability.can('changeRole', UserEntity))
  @Post(':id/change_role')
  async changeRole(@Param('id') id, @Body('role') role) {
    const result = await this.organizationUsersService.changeRole(id, role);
    return decamelizeKeys({ result });
  }
}<|MERGE_RESOLUTION|>--- conflicted
+++ resolved
@@ -8,11 +8,8 @@
   UploadedFile,
   Res,
   BadRequestException,
-<<<<<<< HEAD
   NotAcceptableException,
-=======
   Put,
->>>>>>> 980328e0
 } from '@nestjs/common';
 import { Response } from 'express';
 import { OrganizationUsersService } from 'src/services/organization_users.service';
