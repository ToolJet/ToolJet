--- conflicted
+++ resolved
@@ -1,6 +1,3 @@
-<<<<<<< HEAD
-import { Controller, Param, Post, UseGuards, Body, NotAcceptableException } from '@nestjs/common';
-=======
 import {
   Controller,
   Param,
@@ -11,9 +8,9 @@
   UploadedFile,
   Res,
   BadRequestException,
+  NotAcceptableException,
 } from '@nestjs/common';
 import { Response, Express } from 'express';
->>>>>>> 6826fdc8
 import { OrganizationUsersService } from 'src/services/organization_users.service';
 import { decamelizeKeys } from 'humps';
 import { JwtAuthGuard } from '../../src/modules/auth/jwt-auth.guard';
@@ -24,11 +21,8 @@
 import { User } from 'src/decorators/user.decorator';
 import { InviteNewUserDto } from '../dto/invite-new-user.dto';
 import { OrganizationsService } from '@services/organizations.service';
-<<<<<<< HEAD
 import { SuperAdminGuard } from 'src/modules/auth/super-admin.guard';
-=======
 import { FileInterceptor } from '@nestjs/platform-express';
->>>>>>> 6826fdc8
 
 const MAX_CSV_FILE_SIZE = 1024 * 1024 * 1; // 1MB
 @Controller('organization_users')
