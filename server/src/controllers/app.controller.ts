--- conflicted
+++ resolved
@@ -98,10 +98,6 @@
       }
       currentOrganization = organization;
     }
-<<<<<<< HEAD
-
-=======
->>>>>>> 7e2e1f4d
     return await this.authService.generateSessionPayload(user, currentOrganization);
   }
 
