import { Controller, Get, Request, Post, UseGuards, Body, Param, BadRequestException, Query } from '@nestjs/common';
import { User } from 'src/decorators/user.decorator';
import { JwtAuthGuard } from '../../src/modules/auth/jwt-auth.guard';
import {
  AppAuthenticationDto,
  AppForgotPasswordDto,
  AppPasswordResetDto,
  AppSignupDto,
} from '@dto/app-authentication.dto';
import { AuthService } from '../services/auth.service';
import { SignupDisableGuard } from 'src/modules/auth/signup-disable.guard';
import { CreateAdminDto, CreateUserDto } from '@dto/user.dto';
import { AcceptInviteDto } from '@dto/accept-organization-invite.dto';
import { UserCountGuard } from '@ee/licensing/guards/user.guard';
import { EditorUserCountGuard } from '@ee/licensing/guards/editorUser.guard';
<<<<<<< HEAD
=======
import { AllowPersonalWorkspaceGuard } from 'src/modules/instance_settings/personal-workspace.guard';
import { FirstUserSignupDisableGuard } from 'src/modules/auth/first-user-signup-disable.guard';
import { FirstUserSignupGuard } from 'src/modules/auth/first-user-signup.guard';
>>>>>>> 7f785f03

@Controller()
export class AppController {
  constructor(private authService: AuthService) {}

  @Post(['authenticate', 'authenticate/:organizationId'])
  async login(@Body() appAuthDto: AppAuthenticationDto, @Param('organizationId') organizationId) {
    return this.authService.login(appAuthDto.email, appAuthDto.password, organizationId);
  }

  @UseGuards(JwtAuthGuard)
  @Get('switch/:organizationId')
  async switch(@Param('organizationId') organizationId, @User() user) {
    if (!organizationId) {
      throw new BadRequestException();
    }
    return await this.authService.switchOrganization(organizationId, user);
  }

  @UseGuards(FirstUserSignupGuard)
  @Post('setup-admin')
  async setupAdmin(@Body() userCreateDto: CreateAdminDto) {
    return await this.authService.setupAdmin(userCreateDto);
  }

  @UseGuards(FirstUserSignupDisableGuard)
  @Post('setup-account-from-token')
  async create(@Body() userCreateDto: CreateUserDto) {
    return await this.authService.setupAccountFromInvitationToken(userCreateDto);
  }

  @UseGuards(FirstUserSignupDisableGuard)
  @Post('accept-invite')
  async acceptInvite(@Body() acceptInviteDto: AcceptInviteDto) {
    return await this.authService.acceptOrganizationInvite(acceptInviteDto);
  }

<<<<<<< HEAD
  @UseGuards(SignupDisableGuard, UserCountGuard, EditorUserCountGuard)
=======
  @UseGuards(
    SignupDisableGuard,
    UserCountGuard,
    EditorUserCountGuard,
    AllowPersonalWorkspaceGuard,
    FirstUserSignupDisableGuard
  )
>>>>>>> 7f785f03
  @Post('signup')
  async signup(@Body() appAuthDto: AppSignupDto) {
    return this.authService.signup(appAuthDto.email, appAuthDto.name, appAuthDto.password);
  }

  @UseGuards(SignupDisableGuard, FirstUserSignupDisableGuard)
  @Post('resend-invite')
  async resendInvite(@Body('email') email: string) {
    return this.authService.resendEmail(email);
  }

  @UseGuards(FirstUserSignupDisableGuard)
  @Get('verify-invite-token')
  async verifyInviteToken(@Query('token') token, @Query('organizationToken') organizationToken) {
    return await this.authService.verifyInviteToken(token, organizationToken);
  }

  @UseGuards(FirstUserSignupDisableGuard)
  @Get('verify-organization-token')
  async verifyOrganizationToken(@Query('token') token) {
    return await this.authService.verifyOrganizationToken(token);
  }

  @Post('/forgot-password')
  async forgotPassword(@Body() appAuthDto: AppForgotPasswordDto) {
    await this.authService.forgotPassword(appAuthDto.email);
    return {};
  }

  @Post('/reset-password')
  async resetPassword(@Body() appAuthDto: AppPasswordResetDto) {
    const { token, password } = appAuthDto;
    await this.authService.resetPassword(token, password);
    return {};
  }

  @Get(['/health', '/api/health'])
  async healthCheck(@Request() req) {
    return { works: 'yeah' };
  }

  @Get('/')
  async rootPage(@Request() req) {
    return { message: 'Instance seems healthy but this is probably not the right URL to access.' };
  }
}<|MERGE_RESOLUTION|>--- conflicted
+++ resolved
@@ -13,12 +13,9 @@
 import { AcceptInviteDto } from '@dto/accept-organization-invite.dto';
 import { UserCountGuard } from '@ee/licensing/guards/user.guard';
 import { EditorUserCountGuard } from '@ee/licensing/guards/editorUser.guard';
-<<<<<<< HEAD
-=======
 import { AllowPersonalWorkspaceGuard } from 'src/modules/instance_settings/personal-workspace.guard';
 import { FirstUserSignupDisableGuard } from 'src/modules/auth/first-user-signup-disable.guard';
 import { FirstUserSignupGuard } from 'src/modules/auth/first-user-signup.guard';
->>>>>>> 7f785f03
 
 @Controller()
 export class AppController {
@@ -56,9 +53,6 @@
     return await this.authService.acceptOrganizationInvite(acceptInviteDto);
   }
 
-<<<<<<< HEAD
-  @UseGuards(SignupDisableGuard, UserCountGuard, EditorUserCountGuard)
-=======
   @UseGuards(
     SignupDisableGuard,
     UserCountGuard,
@@ -66,7 +60,6 @@
     AllowPersonalWorkspaceGuard,
     FirstUserSignupDisableGuard
   )
->>>>>>> 7f785f03
   @Post('signup')
   async signup(@Body() appAuthDto: AppSignupDto) {
     return this.authService.signup(appAuthDto.email, appAuthDto.name, appAuthDto.password);
