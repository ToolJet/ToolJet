import { AppAuthenticationDto, AppForgotPasswordDto, AppPasswordResetDto } from '@dto/app-authentication.dto';
import { Controller, Get, Request, Post, UseGuards, Body } from '@nestjs/common';
import { PasswordLoginDisabledGuard } from 'src/modules/auth/password-login-disabled.guard';
import { AuthService } from '../services/auth.service';

@Controller()
export class AppController {
  constructor(private authService: AuthService) {}

  @UseGuards(PasswordLoginDisabledGuard)
  @Post('authenticate')
<<<<<<< HEAD
  async login(@Request() req) {
    return this.authService.login(req);
=======
  async login(@Body() appAuthDto: AppAuthenticationDto) {
    return this.authService.login(appAuthDto);
>>>>>>> de01d9d0
  }

  @UseGuards(PasswordLoginDisabledGuard)
  @Post('signup')
<<<<<<< HEAD
  async signup(@Request() req) {
    return this.authService.signup(req);
=======
  async signup(@Body() appAuthDto: AppAuthenticationDto) {
    return this.authService.signup(appAuthDto);
>>>>>>> de01d9d0
  }

  @Post('/forgot_password')
  async forgotPassword(@Body() appAuthDto: AppForgotPasswordDto) {
    await this.authService.forgotPassword(appAuthDto.email);
    return {};
  }

  @Post('/reset_password')
  async resetPassword(@Body() appAuthDto: AppPasswordResetDto) {
    const { token, password } = appAuthDto;
    await this.authService.resetPassword(token, password);
    return {};
  }

  @Get('/health')
  async healthCheck(@Request() req) {
    return { works: 'yeah' };
  }
}<|MERGE_RESOLUTION|>--- conflicted
+++ resolved
@@ -9,24 +9,14 @@
 
   @UseGuards(PasswordLoginDisabledGuard)
   @Post('authenticate')
-<<<<<<< HEAD
-  async login(@Request() req) {
-    return this.authService.login(req);
-=======
-  async login(@Body() appAuthDto: AppAuthenticationDto) {
-    return this.authService.login(appAuthDto);
->>>>>>> de01d9d0
+  async login(@Request() req, @Body() appAuthDto: AppAuthenticationDto) {
+    return this.authService.login(req, appAuthDto);
   }
 
   @UseGuards(PasswordLoginDisabledGuard)
   @Post('signup')
-<<<<<<< HEAD
-  async signup(@Request() req) {
-    return this.authService.signup(req);
-=======
-  async signup(@Body() appAuthDto: AppAuthenticationDto) {
-    return this.authService.signup(appAuthDto);
->>>>>>> de01d9d0
+  async signup(@Request() req, @Body() appAuthDto: AppAuthenticationDto) {
+    return this.authService.signup(req, appAuthDto);
   }
 
   @Post('/forgot_password')
