import {
  Controller,
  Get,
  Param,
  Body,
  Post,
  Patch,
  Delete,
  Request,
  Query,
  UseGuards,
  ForbiddenException,
  BadRequestException,
} from '@nestjs/common';
import { JwtAuthGuard } from '../../src/modules/auth/jwt-auth.guard';
import { decamelizeKeys } from 'humps';
import { DataQueriesService } from '../../src/services/data_queries.service';
import { DataSourcesService } from '../../src/services/data_sources.service';
import { QueryAuthGuard } from 'src/modules/auth/query-auth.guard';
import { AppsAbilityFactory } from 'src/modules/casl/abilities/apps-ability.factory';
import { AppsService } from '@services/apps.service';
import { CreateDataQueryDto, UpdateDataQueryDto } from '@dto/data-query.dto';
import { User } from 'src/decorators/user.decorator';
import { decode } from 'js-base64';
import { dbTransactionWrap } from 'src/helpers/utils.helper';
import { EntityManager } from 'typeorm';
import { DataSource } from 'src/entities/data_source.entity';

@Controller('data_queries')
export class DataQueriesController {
  constructor(
    private appsService: AppsService,
    private dataQueriesService: DataQueriesService,
    private dataSourcesService: DataSourcesService,
    private appsAbilityFactory: AppsAbilityFactory
  ) {}

  @UseGuards(JwtAuthGuard)
  @Get()
  async index(@User() user, @Query() query) {
    const app = await this.appsService.findAppFromVersion(query.app_version_id);
    const ability = await this.appsAbilityFactory.appsActions(user, app.id);

    if (!ability.can('getQueries', app)) {
      throw new ForbiddenException('you do not have permissions to perform this action');
    }

    const queries = await this.dataQueriesService.all(query);
    const seralizedQueries = [];

    // serialize
    for (const query of queries) {
      if (query.dataSource.kind === 'runjsdefault' || query.dataSource.kind === 'restapidefault') {
        delete query['dataSourceId'];
      }
      delete query['dataSource'];

      const decamelizedQuery = decamelizeKeys(query);

      decamelizedQuery['options'] = query.options;

      if (query.plugin) {
        decamelizedQuery['plugin'].manifest_file.data = JSON.parse(
          decode(query.plugin.manifestFile.data.toString('utf8'))
        );
        decamelizedQuery['plugin'].icon_file.data = query.plugin.iconFile.data.toString('utf8');
      }

      seralizedQueries.push(decamelizedQuery);
    }

    const response = { data_queries: seralizedQueries };

    return response;
  }

  @UseGuards(JwtAuthGuard)
  @Post()
  async create(@User() user, @Body() dataQueryDto: CreateDataQueryDto): Promise<object> {
    const {
      kind,
      name,
      options,
      data_source_id: dataSourceId,
      plugin_id: pluginId,
      app_version_id: appVersionId,
    } = dataQueryDto;

    let dataSource: DataSource;

    if (!dataSourceId && !(kind === 'restapi' || kind === 'runjs')) {
      throw new BadRequestException();
    }

    return dbTransactionWrap(async (manager: EntityManager) => {
      if (!dataSourceId && (kind === 'restapi' || kind === 'runjs')) {
        dataSource = await this.dataSourcesService.findDefaultDataSource(kind, appVersionId, pluginId, manager);
      }

      const app = await this.dataSourcesService.findApp(dataSource?.id || dataSourceId, manager);
      const ability = await this.appsAbilityFactory.appsActions(user, app.id);

      if (!ability.can('createQuery', app)) {
        throw new ForbiddenException('you do not have permissions to perform this action');
      }

      // todo: pass the whole dto instead of indv. values
      const dataQuery = await this.dataQueriesService.create(name, options, dataSource?.id || dataSourceId, manager);
      return decamelizeKeys(dataQuery);
    });
  }

  @UseGuards(JwtAuthGuard)
  @Patch(':id')
  async update(@User() user, @Param('id') dataQueryId, @Body() updateDataQueryDto: UpdateDataQueryDto) {
    const { name, options } = updateDataQueryDto;

    const dataQuery = await this.dataQueriesService.findOne(dataQueryId);
    const ability = await this.appsAbilityFactory.appsActions(user, dataQuery.dataSource.app.id);

    if (!ability.can('updateQuery', dataQuery.dataSource.app)) {
      throw new ForbiddenException('you do not have permissions to perform this action');
    }

    const result = await this.dataQueriesService.update(dataQueryId, name, options);
    return decamelizeKeys(result);
  }

  @UseGuards(JwtAuthGuard)
  @Delete(':id')
  async delete(@User() user, @Param('id') dataQueryId) {
    const dataQuery = await this.dataQueriesService.findOne(dataQueryId);
    const ability = await this.appsAbilityFactory.appsActions(user, dataQuery.dataSource.app.id);

    if (!ability.can('deleteQuery', dataQuery.dataSource.app)) {
      throw new ForbiddenException('you do not have permissions to perform this action');
    }

    const result = await this.dataQueriesService.delete(dataQueryId);
    return decamelizeKeys(result);
  }

  @UseGuards(QueryAuthGuard)
<<<<<<< HEAD
  @Post(':id/run')
  async runQuery(
    @Request() req,
    @User() user,
    @Param('id') dataQueryId,
=======
  @Post([':id/run/:environmentId', ':id/run'])
  async runQuery(
    @User() user,
    @Param('id') dataQueryId,
    @Param('environmentId') environmentId,
>>>>>>> 8cdcfc81
    @Body() updateDataQueryDto: UpdateDataQueryDto
  ) {
    const { options } = updateDataQueryDto;

    const dataQuery = await this.dataQueriesService.findOne(dataQueryId);

    if (user) {
      const ability = await this.appsAbilityFactory.appsActions(user, dataQuery.dataSource.app.id);

      if (!ability.can('runQuery', dataQuery.dataSource.app)) {
        throw new ForbiddenException('you do not have permissions to perform this action');
      }
    }

    let result = {};

    try {
<<<<<<< HEAD
      result = await this.dataQueriesService.runQuery(req, dataQuery, options);
=======
      result = await this.dataQueriesService.runQuery(user, dataQuery, options, environmentId);
>>>>>>> 8cdcfc81
    } catch (error) {
      if (error.constructor.name === 'QueryError') {
        result = {
          status: 'failed',
          message: error.message,
          description: error.description,
          data: error.data,
        };
      } else {
        console.log(error);
        result = {
          status: 'failed',
          message: 'Internal server error',
          description: error.message,
          data: {},
        };
      }
    }

    return result;
  }

  @UseGuards(JwtAuthGuard)
<<<<<<< HEAD
  @Post('/preview')
  async previewQuery(@Request() req, @User() user, @Body() updateDataQueryDto: UpdateDataQueryDto) {
    const { options, query } = updateDataQueryDto;
=======
  @Post(['/preview/:environmentId', '/preview'])
  async previewQuery(
    @User() user,
    @Body() updateDataQueryDto: UpdateDataQueryDto,
    @Param('environmentId') environmentId
  ) {
    const { options, query, app_version_id: appVersionId } = updateDataQueryDto;

    if (!(appVersionId || environmentId)) {
      throw new BadRequestException('App version id or environment id is mandatory');
    }

    const kind = query ? query['kind'] : null;
>>>>>>> 8cdcfc81
    const dataQueryEntity = {
      ...query,
      dataSource: query['data_source_id']
        ? await this.dataSourcesService.findOne(query['data_source_id'])
        : await this.dataSourcesService.findDataSourceByKind(`${kind}default`, appVersionId, environmentId),
    };

    const ability = await this.appsAbilityFactory.appsActions(user, dataQueryEntity.dataSource.app.id);

    if (!ability.can('previewQuery', dataQueryEntity.dataSource.app)) {
      throw new ForbiddenException('you do not have permissions to perform this action');
    }

    let result = {};

    try {
<<<<<<< HEAD
      result = await this.dataQueriesService.runQuery(req, dataQueryEntity, options);
=======
      result = await this.dataQueriesService.runQuery(user, dataQueryEntity, options, environmentId);
>>>>>>> 8cdcfc81
    } catch (error) {
      if (error.constructor.name === 'QueryError') {
        result = {
          status: 'failed',
          message: error.message,
          description: error.description,
          data: error.data,
        };
      } else {
        console.log(error);
        result = {
          status: 'failed',
          message: 'Internal server error',
          description: error.message,
          data: {},
        };
      }
    }

    return result;
  }
}<|MERGE_RESOLUTION|>--- conflicted
+++ resolved
@@ -6,7 +6,6 @@
   Post,
   Patch,
   Delete,
-  Request,
   Query,
   UseGuards,
   ForbiddenException,
@@ -141,19 +140,11 @@
   }
 
   @UseGuards(QueryAuthGuard)
-<<<<<<< HEAD
-  @Post(':id/run')
-  async runQuery(
-    @Request() req,
-    @User() user,
-    @Param('id') dataQueryId,
-=======
   @Post([':id/run/:environmentId', ':id/run'])
   async runQuery(
     @User() user,
     @Param('id') dataQueryId,
     @Param('environmentId') environmentId,
->>>>>>> 8cdcfc81
     @Body() updateDataQueryDto: UpdateDataQueryDto
   ) {
     const { options } = updateDataQueryDto;
@@ -171,11 +162,7 @@
     let result = {};
 
     try {
-<<<<<<< HEAD
-      result = await this.dataQueriesService.runQuery(req, dataQuery, options);
-=======
       result = await this.dataQueriesService.runQuery(user, dataQuery, options, environmentId);
->>>>>>> 8cdcfc81
     } catch (error) {
       if (error.constructor.name === 'QueryError') {
         result = {
@@ -199,11 +186,6 @@
   }
 
   @UseGuards(JwtAuthGuard)
-<<<<<<< HEAD
-  @Post('/preview')
-  async previewQuery(@Request() req, @User() user, @Body() updateDataQueryDto: UpdateDataQueryDto) {
-    const { options, query } = updateDataQueryDto;
-=======
   @Post(['/preview/:environmentId', '/preview'])
   async previewQuery(
     @User() user,
@@ -217,7 +199,6 @@
     }
 
     const kind = query ? query['kind'] : null;
->>>>>>> 8cdcfc81
     const dataQueryEntity = {
       ...query,
       dataSource: query['data_source_id']
@@ -234,11 +215,7 @@
     let result = {};
 
     try {
-<<<<<<< HEAD
-      result = await this.dataQueriesService.runQuery(req, dataQueryEntity, options);
-=======
       result = await this.dataQueriesService.runQuery(user, dataQueryEntity, options, environmentId);
->>>>>>> 8cdcfc81
     } catch (error) {
       if (error.constructor.name === 'QueryError') {
         result = {
