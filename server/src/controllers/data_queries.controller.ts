--- conflicted
+++ resolved
@@ -6,7 +6,6 @@
   Post,
   Patch,
   Delete,
-  Request,
   Query,
   UseGuards,
   ForbiddenException,
@@ -142,19 +141,11 @@
   }
 
   @UseGuards(QueryAuthGuard)
-<<<<<<< HEAD
-  @Post(':id/run')
-  async runQuery(
-    @Request() req,
-    @User() user,
-    @Param('id') dataQueryId,
-=======
   @Post([':id/run/:environmentId', ':id/run'])
   async runQuery(
     @User() user,
     @Param('id') dataQueryId,
     @Param('environmentId') environmentId,
->>>>>>> 7f785f03
     @Body() updateDataQueryDto: UpdateDataQueryDto
   ) {
     const { options } = updateDataQueryDto;
@@ -172,11 +163,7 @@
     let result = {};
 
     try {
-<<<<<<< HEAD
-      result = await this.dataQueriesService.runQuery(req, dataQuery, options);
-=======
       result = await this.dataQueriesService.runQuery(user, dataQuery, options, environmentId);
->>>>>>> 7f785f03
     } catch (error) {
       if (error.constructor.name === 'QueryError') {
         result = {
@@ -200,11 +187,6 @@
   }
 
   @UseGuards(JwtAuthGuard)
-<<<<<<< HEAD
-  @Post('/preview')
-  async previewQuery(@Request() req, @User() user, @Body() updateDataQueryDto: UpdateDataQueryDto) {
-    const { options, query } = updateDataQueryDto;
-=======
   @Post(['/preview/:environmentId', '/preview'])
   async previewQuery(
     @User() user,
@@ -218,7 +200,6 @@
     }
 
     const kind = query ? query['kind'] : null;
->>>>>>> 7f785f03
     const dataQueryEntity = {
       ...query,
       dataSource: query['data_source_id']
@@ -235,11 +216,7 @@
     let result = {};
 
     try {
-<<<<<<< HEAD
-      result = await this.dataQueriesService.runQuery(req, dataQueryEntity, options);
-=======
       result = await this.dataQueriesService.runQuery(user, dataQueryEntity, options, environmentId);
->>>>>>> 7f785f03
     } catch (error) {
       if (error.constructor.name === 'QueryError') {
         result = {
