--- conflicted
+++ resolved
@@ -32,11 +32,8 @@
 import { EventsService } from '@services/events_handler.service';
 import { AppVersionUpdateDto } from '@dto/app-version-update.dto';
 import { CreateEventHandlerDto, UpdateEventHandlerDto } from '@dto/event-handler.dto';
-<<<<<<< HEAD
 import { APP_RESOURCE_ACTIONS } from 'src/constants/global.constant';
-=======
 import { VersionReleaseDto } from '@dto/version-release.dto';
->>>>>>> c3d9b29b
 
 @Controller({
   path: 'apps',
@@ -161,7 +158,7 @@
     }
     const ability = await this.appsAbilityFactory.appsActions(user, app.id);
 
-    if (!ability.can('fetchVersions', app)) {
+    if (!ability.can(APP_RESOURCE_ACTIONS.VERSION_READ, app)) {
       throw new ForbiddenException(
         JSON.stringify({
           organizationId: app.organizationId,
@@ -207,7 +204,7 @@
     }
     const ability = await this.appsAbilityFactory.appsActions(user, id);
 
-    if (!ability.can('updateVersions', app)) {
+    if (!ability.can(APP_RESOURCE_ACTIONS.VERSION_UPDATE, app)) {
       throw new ForbiddenException('You do not have permissions to perform this action');
     }
 
@@ -231,7 +228,7 @@
     }
     const ability = await this.appsAbilityFactory.appsActions(user, id);
 
-    if (!ability.can('updateVersions', app)) {
+    if (!ability.can(APP_RESOURCE_ACTIONS.VERSION_UPDATE, app)) {
       throw new ForbiddenException('You do not have permissions to perform this action');
     }
 
@@ -256,7 +253,7 @@
     }
     const ability = await this.appsAbilityFactory.appsActions(user, id);
 
-    if (!ability.can('updateVersions', app)) {
+    if (!ability.can(APP_RESOURCE_ACTIONS.VERSION_UPDATE, app)) {
       throw new ForbiddenException('You do not have permissions to perform this action');
     }
 
@@ -280,7 +277,7 @@
     }
     const ability = await this.appsAbilityFactory.appsActions(user, id);
 
-    if (!ability.can('updateVersions', app)) {
+    if (!ability.can(APP_RESOURCE_ACTIONS.VERSION_UPDATE, app)) {
       throw new ForbiddenException('You do not have permissions to perform this action');
     }
 
@@ -304,7 +301,7 @@
     }
     const ability = await this.appsAbilityFactory.appsActions(user, id);
 
-    if (!ability.can('updateVersions', app)) {
+    if (!ability.can(APP_RESOURCE_ACTIONS.VERSION_UPDATE, app)) {
       throw new ForbiddenException('You do not have permissions to perform this action');
     }
 
@@ -328,7 +325,7 @@
     }
     const ability = await this.appsAbilityFactory.appsActions(user, id);
 
-    if (!ability.can('updateVersions', app)) {
+    if (!ability.can(APP_RESOURCE_ACTIONS.VERSION_UPDATE, app)) {
       throw new ForbiddenException('You do not have permissions to perform this action');
     }
 
@@ -353,7 +350,7 @@
     }
     const ability = await this.appsAbilityFactory.appsActions(user, id);
 
-    if (!ability.can('updateVersions', app)) {
+    if (!ability.can(APP_RESOURCE_ACTIONS.VERSION_UPDATE, app)) {
       throw new ForbiddenException('You do not have permissions to perform this action');
     }
 
@@ -368,7 +365,7 @@
     const app = version.app;
     const ability = await this.appsAbilityFactory.appsActions(user, id);
 
-    if (!ability.can('updateVersions', app)) {
+    if (!ability.can(APP_RESOURCE_ACTIONS.VERSION_UPDATE, app)) {
       throw new ForbiddenException('You do not have permissions to perform this action');
     }
 
@@ -387,7 +384,7 @@
     }
     const ability = await this.appsAbilityFactory.appsActions(user, id);
 
-    if (!ability.can('updateVersions', app)) {
+    if (!ability.can(APP_RESOURCE_ACTIONS.VERSION_UPDATE, app)) {
       throw new ForbiddenException('You do not have permissions to perform this action');
     }
 
@@ -406,7 +403,7 @@
     }
     const ability = await this.appsAbilityFactory.appsActions(user, id);
 
-    if (!ability.can('updateVersions', app)) {
+    if (!ability.can(APP_RESOURCE_ACTIONS.VERSION_UPDATE, app)) {
       throw new ForbiddenException('You do not have permissions to perform this action');
     }
 
@@ -456,7 +453,7 @@
     }
     const ability = await this.appsAbilityFactory.appsActions(user, id);
 
-    if (!ability.can('updateVersions', app)) {
+    if (!ability.can(APP_RESOURCE_ACTIONS.VERSION_UPDATE, app)) {
       throw new ForbiddenException('You do not have permissions to perform this action');
     }
 
@@ -479,7 +476,7 @@
     }
     const ability = await this.appsAbilityFactory.appsActions(user, id);
 
-    if (!ability.can('updateVersions', app)) {
+    if (!ability.can(APP_RESOURCE_ACTIONS.VERSION_UPDATE, app)) {
       throw new ForbiddenException('You do not have permissions to perform this action');
     }
 
@@ -500,7 +497,7 @@
     }
     const ability = await this.appsAbilityFactory.appsActions(user, id);
 
-    if (!ability.can('updateVersions', app)) {
+    if (!ability.can(APP_RESOURCE_ACTIONS.VERSION_UPDATE, app)) {
       throw new ForbiddenException('You do not have permissions to perform this action');
     }
 
@@ -517,7 +514,7 @@
     @Body() versionReleaseDto: VersionReleaseDto
   ) {
     const ability = await this.appsAbilityFactory.appsActions(user, app.id);
-    if (!ability.can('updateParams', app)) {
+    if (!ability.can(APP_RESOURCE_ACTIONS.UPDATE, app)) {
       throw new ForbiddenException('You do not have permissions to perform this action');
     }
     return await this.appsService.releaseVersion(app.id, versionReleaseDto);
