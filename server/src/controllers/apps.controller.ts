import {
  Controller,
  ForbiddenException,
  Get,
  Param,
  Post,
  Put,
  Delete,
  Query,
  UseGuards,
  Body,
  BadRequestException,
} from '@nestjs/common';
import { JwtAuthGuard } from '../../src/modules/auth/jwt-auth.guard';
import { AppsService } from '../services/apps.service';
import { camelizeKeys, decamelizeKeys } from 'humps';
import { AppsAbilityFactory } from 'src/modules/casl/abilities/apps-ability.factory';
import { AppAuthGuard } from 'src/modules/auth/app-auth.guard';
import { FoldersService } from '@services/folders.service';
import { App } from 'src/entities/app.entity';
<<<<<<< HEAD
import { AuditLoggerService } from '@services/audit_logger.service';
import { ActionTypes, ResourceTypes } from 'src/entities/audit_log.entity';
import { User } from 'src/decorators/user.decorator';
import { AppUpdateDto } from '@dto/app-update.dto';
import { VersionCreateDto } from '@dto/version-create.dto';
import { AppCountGuard } from '@ee/licensing/guards/app.guard';
=======
import { User } from 'src/decorators/user.decorator';
import { AppUpdateDto } from '@dto/app-update.dto';
import { VersionCreateDto } from '@dto/version-create.dto';
import { dbTransactionWrap } from 'src/helpers/utils.helper';
import { EntityManager } from 'typeorm';
>>>>>>> 8cdcfc81

@Controller('apps')
export class AppsController {
  constructor(
    private appsService: AppsService,
    private foldersService: FoldersService,
    private appsAbilityFactory: AppsAbilityFactory,
    private auditLoggerService: AuditLoggerService
  ) {}

  @UseGuards(JwtAuthGuard, AppCountGuard)
  @Post()
  async create(@User() user) {
    const ability = await this.appsAbilityFactory.appsActions(user);

    if (!ability.can('createApp', App)) {
      throw new ForbiddenException('You do not have permissions to perform this action');
    }

    return await dbTransactionWrap(async (manager: EntityManager) => {
      const app = await this.appsService.create(user, manager);

      const appUpdateDto = new AppUpdateDto();
      appUpdateDto.slug = app.id;
      await this.appsService.update(app.id, appUpdateDto, manager);

<<<<<<< HEAD
    await this.auditLoggerService.perform({
      userId: user.id,
      organizationId: user.organizationId,
      resourceId: app.id,
      resourceType: ResourceTypes.APP,
      resourceName: app.name,
      actionType: ActionTypes.APP_CREATE,
    });

    return decamelizeKeys(app);
=======
      return decamelizeKeys(app);
    });
>>>>>>> 8cdcfc81
  }

  @UseGuards(JwtAuthGuard, AppCountGuard)
  @Get('license-terms')
  async getAppCount() {
    return;
  }

  @UseGuards(JwtAuthGuard)
  @Get(':id')
  async show(@User() user, @Param('id') id, @Query('access_type') accessType: string) {
    const app = await this.appsService.find(id);
    const ability = await this.appsAbilityFactory.appsActions(user, id);

    if (!ability.can('viewApp', app)) {
      throw new ForbiddenException(
        JSON.stringify({
          organizationId: app.organizationId,
        })
      );
    }

    if (accessType === 'edit' && !ability.can('editApp', app)) {
      throw new ForbiddenException(
        JSON.stringify({
          organizationId: app.organizationId,
        })
      );
    }

    const response = decamelizeKeys(app);

    const seralizedQueries = [];
    const dataQueriesForVersion = app.editingVersion
      ? await this.appsService.findDataQueriesForVersion(app.editingVersion.id)
      : [];

    // serialize queries
    for (const query of dataQueriesForVersion) {
      const decamelizedQuery = decamelizeKeys(query);
      decamelizedQuery['options'] = query.options;
      seralizedQueries.push(decamelizedQuery);
    }

    response['data_queries'] = seralizedQueries;
    response['definition'] = app.editingVersion?.definition;

    //! if editing version exists, camelize the definition
    if (app.editingVersion && app.editingVersion.definition) {
      response['editing_version'] = {
        ...response['editing_version'],
        definition: camelizeKeys(app.editingVersion.definition),
      };
    }
    return response;
  }

  @UseGuards(AppAuthGuard) // This guard will allow access for unauthenticated user if the app is public
  @Get('slugs/:slug')
  async appFromSlug(@User() user, @Param('slug') slug) {
    if (user) {
      const app = await this.appsService.findBySlug(slug);
      const ability = await this.appsAbilityFactory.appsActions(user, app.id);

      if (!ability.can('viewApp', app)) {
        throw new ForbiddenException(
          JSON.stringify({
            organizationId: app.organizationId,
          })
        );
      }

      await this.auditLoggerService.perform({
        userId: user.id,
        organizationId: user.organizationId,
        resourceId: app.id,
        resourceType: ResourceTypes.APP,
        resourceName: app.name,
        actionType: ActionTypes.APP_VIEW,
      });
    }

    const app = await this.appsService.findBySlug(slug);
    const versionToLoad = app.currentVersionId
      ? await this.appsService.findVersion(app.currentVersionId)
      : await this.appsService.findVersion(app.editingVersion?.id);

    // serialize
    return {
      current_version_id: app['currentVersionId'],
      data_queries: versionToLoad?.dataQueries,
      definition: versionToLoad?.definition,
      is_public: app.isPublic,
      is_maintenance_on: app.isMaintenanceOn,
      name: app.name,
      slug: app.slug,
    };
  }

  @UseGuards(JwtAuthGuard)
  @Put(':id')
  async update(@User() user, @Param('id') id, @Body('app') appUpdateDto: AppUpdateDto) {
    const app = await this.appsService.find(id);
    const ability = await this.appsAbilityFactory.appsActions(user, id);

    if (!ability.can('updateParams', app)) {
      throw new ForbiddenException('You do not have permissions to perform this action');
    }

<<<<<<< HEAD
    const result = await this.appsService.update(user, id, appUpdateDto);

    await this.auditLoggerService.perform({
      userId: user.id,
      organizationId: user.organizationId,
      resourceId: app.id,
      resourceType: ResourceTypes.APP,
      resourceName: app.name,
      actionType: ActionTypes.APP_UPDATE,
      metadata: { updateParams: { app: appUpdateDto } },
    });
=======
    const result = await this.appsService.update(id, appUpdateDto);
>>>>>>> 8cdcfc81
    const response = decamelizeKeys(result);

    return response;
  }

  @UseGuards(JwtAuthGuard, AppCountGuard)
  @Post(':id/clone')
  async clone(@User() user, @Param('id') id) {
    const existingApp = await this.appsService.find(id);
    const ability = await this.appsAbilityFactory.appsActions(user, id);

    if (!ability.can('cloneApp', existingApp)) {
      throw new ForbiddenException('You do not have permissions to perform this action');
    }

    const result = await this.appsService.clone(existingApp, user);
    await this.auditLoggerService.perform({
      userId: user.id,
      organizationId: user.organizationId,
      resourceId: result.id,
      resourceType: ResourceTypes.APP,
      resourceName: result.name,
      actionType: ActionTypes.APP_CLONE,
    });
    const response = decamelizeKeys(result);

    return response;
  }

  @UseGuards(JwtAuthGuard)
  @Delete(':id')
  async delete(@User() user, @Param('id') id) {
    const app = await this.appsService.find(id);
    const ability = await this.appsAbilityFactory.appsActions(user, id);

    if (!ability.can('deleteApp', app)) {
      throw new ForbiddenException('Only administrators are allowed to delete apps.');
    }

    await this.appsService.delete(id);

    await this.auditLoggerService.perform({
      userId: user.id,
      organizationId: user.organizationId,
      resourceId: app.id,
      resourceType: ResourceTypes.APP,
      resourceName: app.name,
      actionType: ActionTypes.APP_DELETE,
    });

    return;
  }

  @UseGuards(JwtAuthGuard)
  @Get()
  async index(@User() user, @Query() query) {
    const page = query.page;
    const folderId = query.folder;
    const searchKey = query.searchKey || '';

    let apps = [];
    let totalFolderCount = 0;

    if (folderId) {
      const folder = await this.foldersService.findOne(folderId);
      apps = await this.foldersService.getAppsFor(user, folder, page, searchKey);
      totalFolderCount = await this.foldersService.userAppCount(user, folder, searchKey);
    } else {
      apps = await this.appsService.all(user, page, searchKey);
    }

    const totalCount = await this.appsService.count(user, searchKey);

    const totalPageCount = folderId ? totalFolderCount : totalCount;

    const meta = {
      total_pages: Math.ceil(totalPageCount / 10),
      total_count: totalCount,
      folder_count: totalFolderCount,
      current_page: parseInt(page || 1),
    };

    const response = {
      meta,
      apps,
    };

    return decamelizeKeys(response);
  }

  // deprecated
  @UseGuards(JwtAuthGuard)
  @Get(':id/users')
  async fetchUsers(@User() user, @Param('id') id) {
    const app = await this.appsService.find(id);
    const ability = await this.appsAbilityFactory.appsActions(user, id);

    if (!ability.can('fetchUsers', app)) {
      throw new ForbiddenException('You do not have permissions to perform this action');
    }

    const result = await this.appsService.fetchUsers(id);
    return decamelizeKeys({ users: result });
  }

  @UseGuards(JwtAuthGuard)
  @Get(':id/versions')
  async fetchVersions(@User() user, @Param('id') id) {
    const app = await this.appsService.find(id);
    const ability = await this.appsAbilityFactory.appsActions(user, id);

    if (!ability.can('fetchVersions', app)) {
      throw new ForbiddenException('You do not have permissions to perform this action');
    }

    const result = await this.appsService.fetchVersions(user, id);
    return { versions: result };
  }

  @UseGuards(JwtAuthGuard)
  @Post(':id/versions')
  async createVersion(@User() user, @Param('id') id, @Body() versionCreateDto: VersionCreateDto) {
    const app = await this.appsService.find(id);
    const ability = await this.appsAbilityFactory.appsActions(user, id);

    if (!ability.can('createVersions', app)) {
      throw new ForbiddenException('You do not have permissions to perform this action');
    }

    const appUser = await this.appsService.createVersion(
      user,
      app,
      versionCreateDto.versionName,
      versionCreateDto.versionFromId
    );
    return decamelizeKeys(appUser);
  }

  @UseGuards(JwtAuthGuard)
  @Get(':id/versions/:versionId')
  async version(@User() user, @Param('id') id, @Param('versionId') versionId) {
    const appVersion = await this.appsService.findVersion(versionId);
    const app = appVersion.app;

<<<<<<< HEAD
    if (!ability.can('fetchVersions', app)) {
      throw new ForbiddenException(
        JSON.stringify({
          organizationId: app.organizationId,
        })
      );
=======
    if (app.id !== id) {
      throw new BadRequestException();
>>>>>>> 8cdcfc81
    }
    const ability = await this.appsAbilityFactory.appsActions(user, app.id);

    if (!ability.can('fetchVersions', app)) {
      throw new ForbiddenException(
        JSON.stringify({
          organizationId: app.organizationId,
        })
      );
    }

    return { ...appVersion, data_queries: appVersion.dataQueries };
  }

  @UseGuards(JwtAuthGuard)
  @Put(':id/versions/:versionId')
  async updateVersion(@User() user, @Param('id') id, @Param('versionId') versionId, @Body() body) {
    const version = await this.appsService.findVersion(versionId);
    const app = version.app;

    if (app.id !== id) {
      throw new BadRequestException();
    }
    const ability = await this.appsAbilityFactory.appsActions(user, id);

    if (!ability.can('updateVersions', app)) {
      throw new ForbiddenException('You do not have permissions to perform this action');
    }

    await this.appsService.updateVersion(version, body);
    return;
  }

  @UseGuards(JwtAuthGuard)
  @Delete(':id/versions/:versionId')
  async deleteVersion(@User() user, @Param('id') id, @Param('versionId') versionId) {
    const version = await this.appsService.findVersion(versionId);
    const app = version.app;

    if (app.id !== id) {
      throw new BadRequestException();
    }
    const ability = await this.appsAbilityFactory.appsActions(user, id);

    if (!version || !ability.can('deleteVersions', app)) {
      throw new ForbiddenException('You do not have permissions to perform this action');
    }

    await this.appsService.deleteVersion(app, version);
    return;
  }

  @UseGuards(JwtAuthGuard)
  @Put(':id/icons')
  async updateIcon(@User() user, @Param('id') id, @Body('icon') icon) {
    const app = await this.appsService.find(id);
    const ability = await this.appsAbilityFactory.appsActions(user, id);

    if (!ability.can('updateIcon', app)) {
      throw new ForbiddenException('You do not have permissions to perform this action');
    }

    const appUpdateDto = new AppUpdateDto();
    appUpdateDto.icon = icon;
    const appUser = await this.appsService.update(id, appUpdateDto);
    return decamelizeKeys(appUser);
  }
}<|MERGE_RESOLUTION|>--- conflicted
+++ resolved
@@ -18,20 +18,14 @@
 import { AppAuthGuard } from 'src/modules/auth/app-auth.guard';
 import { FoldersService } from '@services/folders.service';
 import { App } from 'src/entities/app.entity';
-<<<<<<< HEAD
 import { AuditLoggerService } from '@services/audit_logger.service';
 import { ActionTypes, ResourceTypes } from 'src/entities/audit_log.entity';
-import { User } from 'src/decorators/user.decorator';
-import { AppUpdateDto } from '@dto/app-update.dto';
-import { VersionCreateDto } from '@dto/version-create.dto';
 import { AppCountGuard } from '@ee/licensing/guards/app.guard';
-=======
 import { User } from 'src/decorators/user.decorator';
 import { AppUpdateDto } from '@dto/app-update.dto';
 import { VersionCreateDto } from '@dto/version-create.dto';
 import { dbTransactionWrap } from 'src/helpers/utils.helper';
 import { EntityManager } from 'typeorm';
->>>>>>> 8cdcfc81
 
 @Controller('apps')
 export class AppsController {
@@ -58,21 +52,17 @@
       appUpdateDto.slug = app.id;
       await this.appsService.update(app.id, appUpdateDto, manager);
 
-<<<<<<< HEAD
-    await this.auditLoggerService.perform({
-      userId: user.id,
-      organizationId: user.organizationId,
-      resourceId: app.id,
-      resourceType: ResourceTypes.APP,
-      resourceName: app.name,
-      actionType: ActionTypes.APP_CREATE,
-    });
-
-    return decamelizeKeys(app);
-=======
+      await this.auditLoggerService.perform({
+        userId: user.id,
+        organizationId: user.organizationId,
+        resourceId: app.id,
+        resourceType: ResourceTypes.APP,
+        resourceName: app.name,
+        actionType: ActionTypes.APP_CREATE,
+      });
+
       return decamelizeKeys(app);
     });
->>>>>>> 8cdcfc81
   }
 
   @UseGuards(JwtAuthGuard, AppCountGuard)
@@ -182,8 +172,7 @@
       throw new ForbiddenException('You do not have permissions to perform this action');
     }
 
-<<<<<<< HEAD
-    const result = await this.appsService.update(user, id, appUpdateDto);
+    const result = await this.appsService.update(id, appUpdateDto);
 
     await this.auditLoggerService.perform({
       userId: user.id,
@@ -194,9 +183,6 @@
       actionType: ActionTypes.APP_UPDATE,
       metadata: { updateParams: { app: appUpdateDto } },
     });
-=======
-    const result = await this.appsService.update(id, appUpdateDto);
->>>>>>> 8cdcfc81
     const response = decamelizeKeys(result);
 
     return response;
@@ -341,26 +327,17 @@
     const appVersion = await this.appsService.findVersion(versionId);
     const app = appVersion.app;
 
-<<<<<<< HEAD
+    if (app.id !== id) {
+      throw new BadRequestException();
+    }
+    const ability = await this.appsAbilityFactory.appsActions(user, app.id);
+
     if (!ability.can('fetchVersions', app)) {
       throw new ForbiddenException(
         JSON.stringify({
           organizationId: app.organizationId,
         })
       );
-=======
-    if (app.id !== id) {
-      throw new BadRequestException();
->>>>>>> 8cdcfc81
-    }
-    const ability = await this.appsAbilityFactory.appsActions(user, app.id);
-
-    if (!ability.can('fetchVersions', app)) {
-      throw new ForbiddenException(
-        JSON.stringify({
-          organizationId: app.organizationId,
-        })
-      );
     }
 
     return { ...appVersion, data_queries: appVersion.dataQueries };
