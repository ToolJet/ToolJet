--- conflicted
+++ resolved
@@ -245,16 +245,12 @@
 
   @UseGuards(JwtAuthGuard)
   @Post(':id/versions')
-<<<<<<< HEAD
   async createVersion(
     @Request() req,
     @Param() params,
     @Body('versionName') versionName,
     @Body('versionFromId') versionFromId
   ) {
-=======
-  async createVersion(@Request() req, @Param() params, @Body('versionName') versionName) {
->>>>>>> 3ed0dc56
     const app = await this.appsService.find(params.id);
     const ability = await this.appsAbilityFactory.appsActions(req.user, params);
 
@@ -305,13 +301,7 @@
       throw new ForbiddenException('You do not have permissions to perform this action');
     }
 
-<<<<<<< HEAD
-    const appUser = await this.appsService.update(req.user, params.id, {
-      icon,
-    });
-=======
     const appUser = await this.appsService.update(req.user, params.id, { icon });
->>>>>>> 3ed0dc56
     return decamelizeKeys(appUser);
   }
 }