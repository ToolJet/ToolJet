import {
  Controller,
  ForbiddenException,
  Get,
  Param,
  Post,
  Put,
  Delete,
  Query,
  UseGuards,
  Body,
  BadRequestException,
  UseInterceptors,
} from '@nestjs/common';
import { JwtAuthGuard } from '../../src/modules/auth/jwt-auth.guard';
import { AppsService } from '../services/apps.service';
import { camelizeKeys, decamelizeKeys } from 'humps';
import { AppsAbilityFactory } from 'src/modules/casl/abilities/apps-ability.factory';
import { AppAuthGuard } from 'src/modules/auth/app-auth.guard';
import { FoldersService } from '@services/folders.service';
import { App } from 'src/entities/app.entity';
import { User } from 'src/decorators/user.decorator';
import { AppUpdateDto } from '@dto/app-update.dto';
import { VersionCreateDto } from '@dto/version-create.dto';
<<<<<<< HEAD
import { VersionEditDto } from '@dto/version-edit.dto';
=======
import { dbTransactionWrap } from 'src/helpers/utils.helper';
import { EntityManager } from 'typeorm';
import { ValidAppInterceptor } from 'src/interceptors/valid.app.interceptor';
import { AppDecorator } from 'src/decorators/app.decorator';
>>>>>>> 8b76f934

@Controller('apps')
export class AppsController {
  constructor(
    private appsService: AppsService,
    private foldersService: FoldersService,
    private appsAbilityFactory: AppsAbilityFactory
  ) {}

  @UseGuards(JwtAuthGuard)
  @Post()
  async create(@User() user, @Body('icon') icon: string) {
    const ability = await this.appsAbilityFactory.appsActions(user);

    if (!ability.can('createApp', App)) {
      throw new ForbiddenException('You do not have permissions to perform this action');
    }

    return await dbTransactionWrap(async (manager: EntityManager) => {
      const app = await this.appsService.create(user, manager);

      const appUpdateDto = new AppUpdateDto();
      appUpdateDto.slug = app.id;
      appUpdateDto.icon = icon;
      await this.appsService.update(app.id, appUpdateDto, manager);

      return decamelizeKeys(app);
    });
  }

  @UseGuards(JwtAuthGuard)
  @UseInterceptors(ValidAppInterceptor)
  @Get(':id')
  async show(@User() user, @AppDecorator() app: App, @Query('access_type') accessType: string) {
    const ability = await this.appsAbilityFactory.appsActions(user, app.id);
    if (!ability.can('viewApp', app)) {
      throw new ForbiddenException(
        JSON.stringify({
          organizationId: app.organizationId,
        })
      );
    }

    if (accessType === 'edit' && !ability.can('editApp', app)) {
      throw new ForbiddenException(
        JSON.stringify({
          organizationId: app.organizationId,
        })
      );
    }

    const response = decamelizeKeys(app);
    const seralizedQueries = [];
    const dataQueriesForVersion = app.editingVersion
      ? await this.appsService.findDataQueriesForVersion(app.editingVersion.id)
      : [];

    // serialize queries
    for (const query of dataQueriesForVersion) {
      const decamelizedQuery = decamelizeKeys(query);
      decamelizedQuery['options'] = query.options;
      seralizedQueries.push(decamelizedQuery);
    }

    response['data_queries'] = seralizedQueries;
    response['definition'] = app.editingVersion?.definition;

    //! if editing version exists, camelize the definition
    if (app.editingVersion && app.editingVersion.definition) {
      response['editing_version'] = {
        ...response['editing_version'],
        definition: camelizeKeys(app.editingVersion.definition),
      };
    }
    return response;
  }

  @UseGuards(AppAuthGuard) // This guard will allow access for unauthenticated user if the app is public
  @UseInterceptors(ValidAppInterceptor)
  @Get('slugs/:slug')
  async appFromSlug(@User() user, @AppDecorator() app: App) {
    if (user) {
      const ability = await this.appsAbilityFactory.appsActions(user, app.id);

      if (!ability.can('viewApp', app)) {
        throw new ForbiddenException(
          JSON.stringify({
            organizationId: app.organizationId,
          })
        );
      }
    }

    const versionToLoad = app.currentVersionId
      ? await this.appsService.findVersion(app.currentVersionId)
      : await this.appsService.findVersion(app.editingVersion?.id);

    // serialize
    return {
      current_version_id: app['currentVersionId'],
      data_queries: versionToLoad?.dataQueries,
      definition: versionToLoad?.definition,
      is_public: app.isPublic,
      is_maintenance_on: app.isMaintenanceOn,
      name: app.name,
      slug: app.slug,
    };
  }

  @UseGuards(JwtAuthGuard)
  @UseInterceptors(ValidAppInterceptor)
  @Put(':id')
  async update(@User() user, @AppDecorator() app: App, @Body('app') appUpdateDto: AppUpdateDto) {
    const ability = await this.appsAbilityFactory.appsActions(user, app.id);

    if (!ability.can('updateParams', app)) {
      throw new ForbiddenException('You do not have permissions to perform this action');
    }

    const result = await this.appsService.update(app.id, appUpdateDto);
    const response = decamelizeKeys(result);

    return response;
  }

  @UseGuards(JwtAuthGuard)
  @UseInterceptors(ValidAppInterceptor)
  @Post(':id/clone')
  async clone(@User() user, @AppDecorator() app: App) {
    const ability = await this.appsAbilityFactory.appsActions(user, app.id);

    if (!ability.can('cloneApp', app)) {
      throw new ForbiddenException('You do not have permissions to perform this action');
    }

    const result = await this.appsService.clone(app, user);
    const response = decamelizeKeys(result);

    return response;
  }

  @UseGuards(JwtAuthGuard)
  @UseInterceptors(ValidAppInterceptor)
  @Delete(':id')
  async delete(@User() user, @AppDecorator() app: App) {
    const ability = await this.appsAbilityFactory.appsActions(user, app.id);

    if (!ability.can('deleteApp', app)) {
      throw new ForbiddenException('Only administrators are allowed to delete apps.');
    }

    await this.appsService.delete(app.id);
    return;
  }

  @UseGuards(JwtAuthGuard)
  @Get()
  async index(@User() user, @Query() query) {
    const page = query.page;
    const folderId = query.folder;
    const searchKey = query.searchKey || '';

    let apps = [];
    let totalFolderCount = 0;

    if (folderId) {
      const folder = await this.foldersService.findOne(folderId);
      apps = await this.foldersService.getAppsFor(user, folder, page, searchKey);
      totalFolderCount = await this.foldersService.userAppCount(user, folder, searchKey);
    } else {
      apps = await this.appsService.all(user, page, searchKey);
    }

    const totalCount = await this.appsService.count(user, searchKey);

    const totalPageCount = folderId ? totalFolderCount : totalCount;

    const meta = {
      total_pages: Math.ceil(totalPageCount / 9),
      total_count: totalCount,
      folder_count: totalFolderCount,
      current_page: parseInt(page || 1),
    };

    const response = {
      meta,
      apps,
    };

    return decamelizeKeys(response);
  }

  // deprecated
  @UseGuards(JwtAuthGuard)
  @Get(':id/users')
  async fetchUsers(@User() user, @Param('id') id) {
    const app = await this.appsService.find(id);
    const ability = await this.appsAbilityFactory.appsActions(user, id);

    if (!ability.can('fetchUsers', app)) {
      throw new ForbiddenException('You do not have permissions to perform this action');
    }

    const result = await this.appsService.fetchUsers(id);
    return decamelizeKeys({ users: result });
  }

  @UseGuards(JwtAuthGuard)
  @UseInterceptors(ValidAppInterceptor)
  @Get(':id/versions')
  async fetchVersions(@User() user, @AppDecorator() app: App) {
    const ability = await this.appsAbilityFactory.appsActions(user, app.id);

    if (!ability.can('fetchVersions', app)) {
      throw new ForbiddenException('You do not have permissions to perform this action');
    }

    const result = await this.appsService.fetchVersions(user, app.id);
    return { versions: result };
  }

  @UseGuards(JwtAuthGuard)
  @UseInterceptors(ValidAppInterceptor)
  @Post(':id/versions')
  async createVersion(@User() user, @AppDecorator() app: App, @Body() versionCreateDto: VersionCreateDto) {
    const ability = await this.appsAbilityFactory.appsActions(user, app.id);

    if (!ability.can('createVersions', app)) {
      throw new ForbiddenException('You do not have permissions to perform this action');
    }

    const appUser = await this.appsService.createVersion(
      user,
      app,
      versionCreateDto.versionName,
      versionCreateDto.versionFromId
    );
    return decamelizeKeys(appUser);
  }

  @UseGuards(JwtAuthGuard)
  @UseInterceptors(ValidAppInterceptor)
  @Get(':id/versions/:versionId')
  async version(@User() user, @Param('id') id, @Param('versionId') versionId) {
    const appVersion = await this.appsService.findVersion(versionId);
    const app = appVersion.app;

    if (app.id !== id) {
      throw new BadRequestException();
    }
    const ability = await this.appsAbilityFactory.appsActions(user, app.id);

    if (!ability.can('fetchVersions', app)) {
      throw new ForbiddenException(
        JSON.stringify({
          organizationId: app.organizationId,
        })
      );
    }

    return { ...appVersion, data_queries: appVersion.dataQueries };
  }

  @UseGuards(JwtAuthGuard)
  @UseInterceptors(ValidAppInterceptor)
  @Put(':id/versions/:versionId')
  async updateVersion(
    @User() user,
    @Param('id') id,
    @Param('versionId') versionId,
    @Body() versionEditDto: VersionEditDto
  ) {
    const version = await this.appsService.findVersion(versionId);
    const app = version.app;

    if (app.id !== id) {
      throw new BadRequestException();
    }
    const ability = await this.appsAbilityFactory.appsActions(user, id);

    if (!ability.can('updateVersions', app)) {
      throw new ForbiddenException('You do not have permissions to perform this action');
    }

<<<<<<< HEAD
    const appUser = await this.appsService.updateVersion(user, version, versionEditDto);
    return decamelizeKeys(appUser);
=======
    await this.appsService.updateVersion(version, body);
    return;
>>>>>>> 8b76f934
  }

  @UseGuards(JwtAuthGuard)
  @UseInterceptors(ValidAppInterceptor)
  @Delete(':id/versions/:versionId')
  async deleteVersion(@User() user, @Param('id') id, @Param('versionId') versionId) {
    const version = await this.appsService.findVersion(versionId);
    const app = version.app;

    if (app.id !== id) {
      throw new BadRequestException();
    }
    const ability = await this.appsAbilityFactory.appsActions(user, id);

    if (!version || !ability.can('deleteVersions', app)) {
      throw new ForbiddenException('You do not have permissions to perform this action');
    }

    const numVersions = await this.appsService.fetchVersions(user, id);
    if (numVersions.length <= 1) {
      throw new ForbiddenException('Cannot delete only version of app');
    }

    await this.appsService.deleteVersion(app, version);
    return;
  }

  @UseGuards(JwtAuthGuard)
  @UseInterceptors(ValidAppInterceptor)
  @Put(':id/icons')
  async updateIcon(@User() user, @AppDecorator() app: App, @Body('icon') icon) {
    const ability = await this.appsAbilityFactory.appsActions(user, app.id);

    if (!ability.can('updateIcon', app)) {
      throw new ForbiddenException('You do not have permissions to perform this action');
    }

    const appUpdateDto = new AppUpdateDto();
    appUpdateDto.icon = icon;
    const appUser = await this.appsService.update(app.id, appUpdateDto);
    return decamelizeKeys(appUser);
  }
}<|MERGE_RESOLUTION|>--- conflicted
+++ resolved
@@ -22,14 +22,11 @@
 import { User } from 'src/decorators/user.decorator';
 import { AppUpdateDto } from '@dto/app-update.dto';
 import { VersionCreateDto } from '@dto/version-create.dto';
-<<<<<<< HEAD
 import { VersionEditDto } from '@dto/version-edit.dto';
-=======
 import { dbTransactionWrap } from 'src/helpers/utils.helper';
 import { EntityManager } from 'typeorm';
 import { ValidAppInterceptor } from 'src/interceptors/valid.app.interceptor';
 import { AppDecorator } from 'src/decorators/app.decorator';
->>>>>>> 8b76f934
 
 @Controller('apps')
 export class AppsController {
@@ -314,13 +311,8 @@
       throw new ForbiddenException('You do not have permissions to perform this action');
     }
 
-<<<<<<< HEAD
-    const appUser = await this.appsService.updateVersion(user, version, versionEditDto);
-    return decamelizeKeys(appUser);
-=======
-    await this.appsService.updateVersion(version, body);
+    await this.appsService.updateVersion(version, versionEditDto);
     return;
->>>>>>> 8b76f934
   }
 
   @UseGuards(JwtAuthGuard)
