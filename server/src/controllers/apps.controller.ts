--- conflicted
+++ resolved
@@ -135,11 +135,7 @@
       throw new ForbiddenException('You do not have permissions to perform this action');
     }
 
-<<<<<<< HEAD
-    const result = await this.appsService.update(req.user, params.id, req.body.app);
-=======
     const result = await this.appsService.update(req.user, params.id, appChanges);
->>>>>>> 34833044
     await this.auditLoggerService.perform({
       request: req,
       userId: req.user.id,
@@ -216,11 +212,7 @@
     if (!ability.can('createApp', App)) {
       throw new ForbiddenException('You do not have permissions to perform this action');
     }
-<<<<<<< HEAD
-    const app = await this.appImportExportService.import(req.user, req.body);
-=======
     const app = await this.appImportExportService.import(req.user, body);
->>>>>>> 34833044
 
     await this.auditLoggerService.perform({
       request: req,
