--- conflicted
+++ resolved
@@ -19,13 +19,10 @@
 import { FoldersService } from '@services/folders.service';
 import { App } from 'src/entities/app.entity';
 import { AppImportExportService } from '@services/app_import_export.service';
-<<<<<<< HEAD
 import { AuditLoggerService } from '@services/audit_logger.service';
 import { ActionTypes, ResourceTypes } from 'src/entities/audit_log.entity';
-=======
 import { AppUpdateDto } from '@dto/app-update.dto';
 import { VersionCreateDto } from '@dto/version-create.dto';
->>>>>>> de01d9d0
 
 @Controller('apps')
 export class AppsController {
@@ -150,9 +147,7 @@
     if (!ability.can('updateParams', app)) {
       throw new ForbiddenException('You do not have permissions to perform this action');
     }
-
-<<<<<<< HEAD
-    const result = await this.appsService.update(req.user, params.id, appChanges);
+    const result = await this.appsService.update(req.user, params.id, appUpdateDto);
     await this.auditLoggerService.perform({
       request: req,
       userId: req.user.id,
@@ -163,9 +158,6 @@
       actionType: ActionTypes.APP_UPDATE,
       metadata: { updateParams: req.body },
     });
-=======
-    const result = await this.appsService.update(req.user, params.id, appUpdateDto);
->>>>>>> de01d9d0
     const response = decamelizeKeys(result);
 
     return response;
