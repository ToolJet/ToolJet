import {
  Controller,
  ForbiddenException,
  Get,
  Param,
  Post,
  Put,
  Delete,
  Query,
  UseGuards,
  Body,
  BadRequestException,
  UseInterceptors,
} from '@nestjs/common';
import { JwtAuthGuard } from '../../src/modules/auth/jwt-auth.guard';
import { AppsService } from '../services/apps.service';
import { camelizeKeys, decamelizeKeys } from 'humps';
import { AppsAbilityFactory } from 'src/modules/casl/abilities/apps-ability.factory';
import { AppAuthGuard } from 'src/modules/auth/app-auth.guard';
import { FoldersService } from '@services/folders.service';
import { App } from 'src/entities/app.entity';
import { User } from 'src/decorators/user.decorator';
import { AppUpdateDto } from '@dto/app-update.dto';
import { VersionCreateDto } from '@dto/version-create.dto';
import { dbTransactionWrap } from 'src/helpers/utils.helper';
import { EntityManager } from 'typeorm';
import { ValidAppInterceptor } from 'src/interceptors/valid.app.interceptor';
import { AppDecorator } from 'src/decorators/app.decorator';

@Controller('apps')
export class AppsController {
  constructor(
    private appsService: AppsService,
    private foldersService: FoldersService,
    private appsAbilityFactory: AppsAbilityFactory
  ) {}

  @UseGuards(JwtAuthGuard)
  @Post()
  async create(@User() user, @Body('icon') icon: string) {
    const ability = await this.appsAbilityFactory.appsActions(user);

    if (!ability.can('createApp', App)) {
      throw new ForbiddenException('You do not have permissions to perform this action');
    }

    return await dbTransactionWrap(async (manager: EntityManager) => {
      const app = await this.appsService.create(user, manager);

      const appUpdateDto = new AppUpdateDto();
      appUpdateDto.slug = app.id;
      appUpdateDto.icon = icon;
      await this.appsService.update(app.id, appUpdateDto, manager);

      return decamelizeKeys(app);
    });
  }

  @UseGuards(JwtAuthGuard)
  @UseInterceptors(ValidAppInterceptor)
  @Get(':id')
  async show(@User() user, @AppDecorator() app: App, @Query('access_type') accessType: string) {
    const ability = await this.appsAbilityFactory.appsActions(user, app.id);
    if (!ability.can('viewApp', app)) {
      throw new ForbiddenException(
        JSON.stringify({
          organizationId: app.organizationId,
        })
      );
    }

    if (accessType === 'edit' && !ability.can('editApp', app)) {
      throw new ForbiddenException(
        JSON.stringify({
          organizationId: app.organizationId,
        })
      );
    }

    const response = decamelizeKeys(app);
    const seralizedQueries = [];
    const dataQueriesForVersion = app.editingVersion
      ? await this.appsService.findDataQueriesForVersion(app.editingVersion.id)
      : [];

    // serialize queries
    for (const query of dataQueriesForVersion) {
      const decamelizedQuery = decamelizeKeys(query);
      decamelizedQuery['options'] = query.options;
      seralizedQueries.push(decamelizedQuery);
    }

    response['data_queries'] = seralizedQueries;
    response['definition'] = app.editingVersion?.definition;

    //! if editing version exists, camelize the definition
    if (app.editingVersion && app.editingVersion.definition) {
      response['editing_version'] = {
        ...response['editing_version'],
        definition: camelizeKeys(app.editingVersion.definition),
      };
    }
    return response;
  }

  @UseGuards(AppAuthGuard) // This guard will allow access for unauthenticated user if the app is public
  @UseInterceptors(ValidAppInterceptor)
  @Get('slugs/:slug')
  async appFromSlug(@User() user, @AppDecorator() app: App) {
    if (user) {
      const ability = await this.appsAbilityFactory.appsActions(user, app.id);

      if (!ability.can('viewApp', app)) {
        throw new ForbiddenException(
          JSON.stringify({
            organizationId: app.organizationId,
          })
        );
      }
    }

    const versionToLoad = app.currentVersionId
      ? await this.appsService.findVersion(app.currentVersionId)
      : await this.appsService.findVersion(app.editingVersion?.id);

    // serialize
    return {
      current_version_id: app['currentVersionId'],
      data_queries: versionToLoad?.dataQueries,
      definition: versionToLoad?.definition,
      is_public: app.isPublic,
      is_maintenance_on: app.isMaintenanceOn,
      name: app.name,
      slug: app.slug,
    };
  }

  @UseGuards(JwtAuthGuard)
  @UseInterceptors(ValidAppInterceptor)
  @Put(':id')
  async update(@User() user, @AppDecorator() app: App, @Body('app') appUpdateDto: AppUpdateDto) {
    const ability = await this.appsAbilityFactory.appsActions(user, app.id);

    if (!ability.can('updateParams', app)) {
      throw new ForbiddenException('You do not have permissions to perform this action');
    }

    const result = await this.appsService.update(app.id, appUpdateDto);
    const response = decamelizeKeys(result);

    return response;
  }

  @UseGuards(JwtAuthGuard)
  @UseInterceptors(ValidAppInterceptor)
  @Post(':id/clone')
  async clone(@User() user, @AppDecorator() app: App) {
    const ability = await this.appsAbilityFactory.appsActions(user, app.id);

    if (!ability.can('cloneApp', app)) {
      throw new ForbiddenException('You do not have permissions to perform this action');
    }

    const result = await this.appsService.clone(app, user);
    const response = decamelizeKeys(result);

    return response;
  }

  @UseGuards(JwtAuthGuard)
  @UseInterceptors(ValidAppInterceptor)
  @Delete(':id')
  async delete(@User() user, @AppDecorator() app: App) {
    const ability = await this.appsAbilityFactory.appsActions(user, app.id);

    if (!ability.can('deleteApp', app)) {
      throw new ForbiddenException('Only administrators are allowed to delete apps.');
    }

    await this.appsService.delete(app.id);
    return;
  }

  @UseGuards(JwtAuthGuard)
  @Get()
  async index(@User() user, @Query() query) {
    const page = query.page;
    const folderId = query.folder;
    const searchKey = query.searchKey || '';

    let apps = [];
    let totalFolderCount = 0;

    if (folderId) {
      const folder = await this.foldersService.findOne(folderId);
      apps = await this.foldersService.getAppsFor(user, folder, page, searchKey);
      totalFolderCount = await this.foldersService.userAppCount(user, folder, searchKey);
    } else {
      apps = await this.appsService.all(user, page, searchKey);
    }

    const totalCount = await this.appsService.count(user, searchKey);

    const totalPageCount = folderId ? totalFolderCount : totalCount;

    const meta = {
      total_pages: Math.ceil(totalPageCount / 9),
      total_count: totalCount,
      folder_count: totalFolderCount,
      current_page: parseInt(page || 1),
    };

    const response = {
      meta,
      apps,
    };

    return decamelizeKeys(response);
  }

  // deprecated
  @UseGuards(JwtAuthGuard)
  @Get(':id/users')
  async fetchUsers(@User() user, @Param('id') id) {
    const app = await this.appsService.find(id);
    const ability = await this.appsAbilityFactory.appsActions(user, id);

    if (!ability.can('fetchUsers', app)) {
      throw new ForbiddenException('You do not have permissions to perform this action');
    }

    const result = await this.appsService.fetchUsers(id);
    return decamelizeKeys({ users: result });
  }

  @UseGuards(JwtAuthGuard)
  @UseInterceptors(ValidAppInterceptor)
  @Get(':id/versions')
  async fetchVersions(@User() user, @AppDecorator() app: App) {
    const ability = await this.appsAbilityFactory.appsActions(user, app.id);

    if (!ability.can('fetchVersions', app)) {
      throw new ForbiddenException('You do not have permissions to perform this action');
    }

    const result = await this.appsService.fetchVersions(user, app.id);
    return { versions: result };
  }

  @UseGuards(JwtAuthGuard)
  @UseInterceptors(ValidAppInterceptor)
  @Post(':id/versions')
  async createVersion(@User() user, @AppDecorator() app: App, @Body() versionCreateDto: VersionCreateDto) {
    const ability = await this.appsAbilityFactory.appsActions(user, app.id);

    if (!ability.can('createVersions', app)) {
      throw new ForbiddenException('You do not have permissions to perform this action');
    }

    const appUser = await this.appsService.createVersion(
      user,
      app,
      versionCreateDto.versionName,
      versionCreateDto.versionFromId
    );
    return decamelizeKeys(appUser);
  }

  @UseGuards(JwtAuthGuard)
  @UseInterceptors(ValidAppInterceptor)
  @Get(':id/versions/:versionId')
  async version(@User() user, @Param('id') id, @Param('versionId') versionId) {
    const appVersion = await this.appsService.findVersion(versionId);
    const app = appVersion.app;

    if (app.id !== id) {
      throw new BadRequestException();
    }
    const ability = await this.appsAbilityFactory.appsActions(user, app.id);

    if (!ability.can('fetchVersions', app)) {
      throw new ForbiddenException(
        JSON.stringify({
          organizationId: app.organizationId,
        })
      );
    }

    return { ...appVersion, data_queries: appVersion.dataQueries };
  }

  @UseGuards(JwtAuthGuard)
  @UseInterceptors(ValidAppInterceptor)
  @Put(':id/versions/:versionId')
  async updateVersion(@User() user, @Param('id') id, @Param('versionId') versionId, @Body() body) {
    const version = await this.appsService.findVersion(versionId);
    const app = version.app;

    if (app.id !== id) {
      throw new BadRequestException();
    }
    const ability = await this.appsAbilityFactory.appsActions(user, id);

    if (!ability.can('updateVersions', app)) {
      throw new ForbiddenException('You do not have permissions to perform this action');
    }

    await this.appsService.updateVersion(version, body);
    return;
  }

  @UseGuards(JwtAuthGuard)
  @UseInterceptors(ValidAppInterceptor)
  @Delete(':id/versions/:versionId')
  async deleteVersion(@User() user, @Param('id') id, @Param('versionId') versionId) {
    const version = await this.appsService.findVersion(versionId);
    const app = version.app;

    if (app.id !== id) {
      throw new BadRequestException();
    }
    const ability = await this.appsAbilityFactory.appsActions(user, id);

    if (!version || !ability.can('deleteVersions', app)) {
      throw new ForbiddenException('You do not have permissions to perform this action');
    }

<<<<<<< HEAD
    const numVersions = await this.appsService.fetchVersions(user, id);
    if (numVersions.length <= 1) {
      throw new ForbiddenException('Cannot delete only version of app');
    }

    return await this.appsService.deleteVersion(version.app, version);
=======
    await this.appsService.deleteVersion(app, version);
    return;
>>>>>>> be3fc4b9
  }

  @UseGuards(JwtAuthGuard)
  @UseInterceptors(ValidAppInterceptor)
  @Put(':id/icons')
  async updateIcon(@User() user, @AppDecorator() app: App, @Body('icon') icon) {
    const ability = await this.appsAbilityFactory.appsActions(user, app.id);

    if (!ability.can('updateIcon', app)) {
      throw new ForbiddenException('You do not have permissions to perform this action');
    }

    const appUpdateDto = new AppUpdateDto();
    appUpdateDto.icon = icon;
    const appUser = await this.appsService.update(app.id, appUpdateDto);
    return decamelizeKeys(appUser);
  }
}<|MERGE_RESOLUTION|>--- conflicted
+++ resolved
@@ -325,17 +325,13 @@
       throw new ForbiddenException('You do not have permissions to perform this action');
     }
 
-<<<<<<< HEAD
     const numVersions = await this.appsService.fetchVersions(user, id);
     if (numVersions.length <= 1) {
       throw new ForbiddenException('Cannot delete only version of app');
     }
 
-    return await this.appsService.deleteVersion(version.app, version);
-=======
     await this.appsService.deleteVersion(app, version);
     return;
->>>>>>> be3fc4b9
   }
 
   @UseGuards(JwtAuthGuard)
