--- conflicted
+++ resolved
@@ -21,12 +21,6 @@
 import { App } from 'src/entities/app.entity';
 import { AuditLoggerService } from '@services/audit_logger.service';
 import { ActionTypes, ResourceTypes } from 'src/entities/audit_log.entity';
-<<<<<<< HEAD
-import { User } from 'src/decorators/user.decorator';
-import { AppUpdateDto } from '@dto/app-update.dto';
-import { VersionCreateDto } from '@dto/version-create.dto';
-import { AppCountGuard } from '@ee/licensing/guards/app.guard';
-=======
 import { AppCountGuard } from '@ee/licensing/guards/app.guard';
 import { User } from 'src/decorators/user.decorator';
 import { AppUpdateDto } from '@dto/app-update.dto';
@@ -35,7 +29,6 @@
 import { EntityManager } from 'typeorm';
 import { ValidAppInterceptor } from 'src/interceptors/valid.app.interceptor';
 import { AppDecorator } from 'src/decorators/app.decorator';
->>>>>>> 7f785f03
 
 @Controller('apps')
 export class AppsController {
@@ -74,25 +67,6 @@
 
       return decamelizeKeys(app);
     });
-  }
-
-<<<<<<< HEAD
-    await this.auditLoggerService.perform({
-      userId: user.id,
-      organizationId: user.organizationId,
-      resourceId: app.id,
-      resourceType: ResourceTypes.APP,
-      resourceName: app.name,
-      actionType: ActionTypes.APP_CREATE,
-    });
-
-    return decamelizeKeys(app);
-=======
-  @UseGuards(JwtAuthGuard, AppCountGuard)
-  @Get('license-terms')
-  async getAppCount() {
-    return;
->>>>>>> 7f785f03
   }
 
   @UseGuards(JwtAuthGuard, AppCountGuard)
@@ -186,11 +160,7 @@
       throw new ForbiddenException('You do not have permissions to perform this action');
     }
 
-<<<<<<< HEAD
-    const result = await this.appsService.update(user, id, appUpdateDto);
-=======
     const result = await this.appsService.update(app.id, appUpdateDto);
->>>>>>> 7f785f03
 
     await this.auditLoggerService.perform({
       userId: user.id,
@@ -207,10 +177,7 @@
   }
 
   @UseGuards(JwtAuthGuard, AppCountGuard)
-<<<<<<< HEAD
-=======
-  @UseInterceptors(ValidAppInterceptor)
->>>>>>> 7f785f03
+  @UseInterceptors(ValidAppInterceptor)
   @Post(':id/clone')
   async clone(@User() user, @AppDecorator() app: App) {
     const ability = await this.appsAbilityFactory.appsActions(user, app.id);
@@ -219,11 +186,7 @@
       throw new ForbiddenException('You do not have permissions to perform this action');
     }
 
-<<<<<<< HEAD
-    const result = await this.appsService.clone(existingApp, user);
-=======
     const result = await this.appsService.clone(app, user);
->>>>>>> 7f785f03
     await this.auditLoggerService.perform({
       userId: user.id,
       organizationId: user.organizationId,
@@ -247,11 +210,7 @@
       throw new ForbiddenException('Only administrators are allowed to delete apps.');
     }
 
-<<<<<<< HEAD
-    await this.appsService.delete(id);
-=======
     await this.appsService.delete(app.id);
->>>>>>> 7f785f03
 
     await this.auditLoggerService.perform({
       userId: user.id,
