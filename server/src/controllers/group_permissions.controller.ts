--- conflicted
+++ resolved
@@ -7,7 +7,6 @@
 import { AppAbility } from 'src/modules/casl/casl-ability.factory';
 import { User } from 'src/decorators/user.decorator';
 import { User as UserEntity } from 'src/entities/user.entity';
-<<<<<<< HEAD
 import {
   CreateGroupPermissionDto,
   UpdateGroupPermissionDto,
@@ -15,10 +14,8 @@
   UpdateGroupsUsersDto,
   UpdateGroupsDataSourcesDto,
   UpdateGroupDto,
+  DuplucateGroupDto,
 } from '@dto/group-permission.dto';
-=======
-import { CreateGroupPermissionDto, UpdateGroupPermissionDto, DuplucateGroupDto } from '@dto/group-permission.dto';
->>>>>>> 980328e0
 
 @Controller('group_permissions')
 export class GroupPermissionsController {
