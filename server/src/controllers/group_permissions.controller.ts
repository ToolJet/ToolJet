import { Controller, Body, Post, Get, Put, Delete, Request, UseGuards, Param } from '@nestjs/common';
import { decamelizeKeys } from 'humps';
import { JwtAuthGuard } from '../../src/modules/auth/jwt-auth.guard';
import { GroupPermissionsService } from '../services/group_permissions.service';
import { PoliciesGuard } from 'src/modules/casl/policies.guard';
import { CheckPolicies } from 'src/modules/casl/check_policies.decorator';
import { AppAbility } from 'src/modules/casl/casl-ability.factory';
import { User } from 'src/entities/user.entity';
import { CreateGroupPermissionDto, UpdateGroupPermissionDto } from '@dto/group-permission.dto';

@Controller('group_permissions')
export class GroupPermissionsController {
  constructor(private groupPermissionsService: GroupPermissionsService) {}

  @UseGuards(JwtAuthGuard, PoliciesGuard)
  @CheckPolicies((ability: AppAbility) => ability.can('accessGroupPermission', User))
  @Post()
<<<<<<< HEAD
  async create(@Request() req) {
    const groupPermission = await this.groupPermissionsService.create(req, req.user, req.body.group);
=======
  async create(@Request() req, @Body() createGroupPermissionDto: CreateGroupPermissionDto) {
    const groupPermission = await this.groupPermissionsService.create(req.user, createGroupPermissionDto.group);
>>>>>>> de01d9d0

    return decamelizeKeys(groupPermission);
  }

  @UseGuards(JwtAuthGuard, PoliciesGuard)
  @CheckPolicies((ability: AppAbility) => ability.can('accessGroupPermission', User))
  @Get(':id')
  async show(@Request() req, @Param() params) {
    const groupPermission = await this.groupPermissionsService.findOne(req.user, params.id);

    return decamelizeKeys(groupPermission);
  }

  @UseGuards(JwtAuthGuard, PoliciesGuard)
  @CheckPolicies((ability: AppAbility) => ability.can('accessGroupPermission', User))
  @Put(':id/app_group_permissions/:appGroupPermissionId')
  async updateAppGroupPermission(
    @Request() req,
    @Param() params,
    @Body() updateGroupPermissionDto: UpdateGroupPermissionDto
  ) {
    const groupPermission = await this.groupPermissionsService.updateAppGroupPermission(
      req,
      req.user,
      params.id,
      params.appGroupPermissionId,
      updateGroupPermissionDto.actions
    );

    return decamelizeKeys(groupPermission);
  }

  @UseGuards(JwtAuthGuard, PoliciesGuard)
  @CheckPolicies((ability: AppAbility) => ability.can('accessGroupPermission', User))
  @Put(':id')
  async update(@Request() req, @Param() params) {
    const groupPermission = await this.groupPermissionsService.update(req, req.user, params.id, req.body);

    return decamelizeKeys(groupPermission);
  }

  @UseGuards(JwtAuthGuard, PoliciesGuard)
  @CheckPolicies((ability: AppAbility) => ability.can('accessGroupPermission', User))
  @Get()
  async index(@Request() req) {
    const groupPermissions = await this.groupPermissionsService.findAll(req.user);

    return decamelizeKeys({ groupPermissions });
  }

  @UseGuards(JwtAuthGuard, PoliciesGuard)
  @CheckPolicies((ability: AppAbility) => ability.can('accessGroupPermission', User))
  @Delete(':id')
  async destroy(@Request() req, @Param() params) {
    const groupPermission = await this.groupPermissionsService.destroy(req, req.user, params.id);

    return decamelizeKeys(groupPermission);
  }

  @UseGuards(JwtAuthGuard, PoliciesGuard)
  @CheckPolicies((ability: AppAbility) => ability.can('accessGroupPermission', User))
  @Get(':id/apps')
  async apps(@Request() req, @Param() params) {
    const apps = await this.groupPermissionsService.findApps(req.user, params.id);

    return decamelizeKeys({ apps });
  }

  @UseGuards(JwtAuthGuard, PoliciesGuard)
  @CheckPolicies((ability: AppAbility) => ability.can('accessGroupPermission', User))
  @Get(':id/addable_apps')
  async addableApps(@Request() req, @Param() params) {
    const apps = await this.groupPermissionsService.findAddableApps(req.user, params.id);

    return decamelizeKeys({ apps });
  }

  @UseGuards(JwtAuthGuard, PoliciesGuard)
  @CheckPolicies((ability: AppAbility) => ability.can('accessGroupPermission', User))
  @Get(':id/users')
  async users(@Request() req, @Param() params) {
    const users = await this.groupPermissionsService.findUsers(req.user, params.id);

    return decamelizeKeys({ users });
  }

  @UseGuards(JwtAuthGuard, PoliciesGuard)
  @CheckPolicies((ability: AppAbility) => ability.can('accessGroupPermission', User))
  @Get(':id/addable_users')
  async addableUsers(@Request() req, @Param() params) {
    const users = await this.groupPermissionsService.findAddableUsers(req.user, params.id);

    return decamelizeKeys({ users });
  }
}<|MERGE_RESOLUTION|>--- conflicted
+++ resolved
@@ -15,13 +15,8 @@
   @UseGuards(JwtAuthGuard, PoliciesGuard)
   @CheckPolicies((ability: AppAbility) => ability.can('accessGroupPermission', User))
   @Post()
-<<<<<<< HEAD
-  async create(@Request() req) {
-    const groupPermission = await this.groupPermissionsService.create(req, req.user, req.body.group);
-=======
   async create(@Request() req, @Body() createGroupPermissionDto: CreateGroupPermissionDto) {
-    const groupPermission = await this.groupPermissionsService.create(req.user, createGroupPermissionDto.group);
->>>>>>> de01d9d0
+    const groupPermission = await this.groupPermissionsService.create(req, req.user, createGroupPermissionDto.group);
 
     return decamelizeKeys(groupPermission);
   }
