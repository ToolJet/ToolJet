--- conflicted
+++ resolved
@@ -22,15 +22,9 @@
   constructor(private threadService: ThreadService, private threadsAbilityFactory: ThreadsAbilityFactory) {}
 
   @UseGuards(JwtAuthGuard)
-<<<<<<< HEAD
   @Post()
-  public async createThread(@User() user, @Body() createThreadDto: CreateThreadDTO): Promise<Thread> {
+  public async createThread(@User() user, @Body() createThreadDto: CreateThreadDto): Promise<Thread> {
     const ability = await this.threadsAbilityFactory.appsActions(user, createThreadDto.appId);
-=======
-  @Post('create')
-  public async createThread(@Request() req, @Body() createThreadDto: CreateThreadDto): Promise<Thread> {
-    const ability = await this.threadsAbilityFactory.appsActions(req.user, { id: createThreadDto.appId });
->>>>>>> 7e98d606
 
     if (!ability.can('createThread', Thread)) {
       throw new ForbiddenException('You do not have permissions to perform this action');
@@ -70,15 +64,9 @@
   @UseGuards(JwtAuthGuard)
   @Patch('/:threadId')
   public async editThread(
-<<<<<<< HEAD
-    @Body() createThreadDto: CreateThreadDTO,
-    @Param('threadId') threadId: number,
-    @User() user
-=======
     @Body() updateThreadDto: UpdateThreadDto,
     @Param('threadId') threadId: string,
-    @Request() req
->>>>>>> 7e98d606
+    @User() user
   ): Promise<Thread> {
     const _response = await Thread.findOne({
       where: { id: threadId },
@@ -94,13 +82,8 @@
   }
 
   @UseGuards(JwtAuthGuard)
-<<<<<<< HEAD
   @Delete('/:threadId')
-  public async deleteThread(@Param('threadId') threadId: number, @User() user) {
-=======
-  @Delete('/delete/:threadId')
-  public async deleteThread(@Param('threadId') threadId: string, @Request() req) {
->>>>>>> 7e98d606
+  public async deleteThread(@Param('threadId') threadId: string, @User() user) {
     const _response = await Thread.findOne({
       where: { id: threadId },
     });
