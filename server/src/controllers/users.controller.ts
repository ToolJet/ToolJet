--- conflicted
+++ resolved
@@ -1,8 +1,4 @@
 import {
-<<<<<<< HEAD
-  Request,
-=======
->>>>>>> 7f785f03
   Get,
   Body,
   Controller,
@@ -20,23 +16,13 @@
 import { PasswordRevalidateGuard } from 'src/modules/auth/password-revalidate.guard';
 import { UsersService } from 'src/services/users.service';
 import { User } from 'src/decorators/user.decorator';
-import { User as UserEntity } from 'src/entities/user.entity';
 import { UpdateUserDto } from '@dto/user.dto';
-<<<<<<< HEAD
-import { CheckPolicies } from 'src/modules/casl/check_policies.decorator';
-import { PoliciesGuard } from 'src/modules/casl/policies.guard';
-import { AppAbility } from 'src/modules/casl/casl-ability.factory';
-import { decamelizeKeys } from 'humps';
-import { UserCountGuard } from '@ee/licensing/guards/user.guard';
-import { getManager } from 'typeorm';
-=======
 import { decamelizeKeys } from 'humps';
 import { UserCountGuard } from '@ee/licensing/guards/user.guard';
 import { ChangePasswordDto } from '@dto/app-authentication.dto';
 import { EntityManager } from 'typeorm';
 import { SuperAdminGuard } from 'src/modules/auth/super-admin.guard';
 import { dbTransactionWrap } from 'src/helpers/utils.helper';
->>>>>>> 7f785f03
 
 const MAX_AVATAR_FILE_SIZE = 1024 * 1024 * 2; // 2MB
 
@@ -82,8 +68,6 @@
     };
   }
 
-<<<<<<< HEAD
-=======
   @UseGuards(JwtAuthGuard, SuperAdminGuard)
   @Patch('/user-type')
   async updateUserTypr(@Body() body) {
@@ -102,7 +86,6 @@
     return;
   }
 
->>>>>>> 7f785f03
   @UseGuards(JwtAuthGuard, UserCountGuard)
   @Get('license-terms')
   async getUserCount() {
@@ -110,16 +93,6 @@
   }
 
   // Not used by UI, uses for testing
-<<<<<<< HEAD
-  @UseGuards(JwtAuthGuard)
-  @Get('license-terms/terms')
-  async getTerms() {
-    const manager = getManager();
-    const { editor, viewer } = await this.usersService.fetchTotalViewerEditorCount(manager);
-    const totalActive = await this.usersService.getCount(true);
-    const total = await this.usersService.getCount();
-    return { editor, viewer, totalActive, total };
-=======
   @UseGuards(JwtAuthGuard, SuperAdminGuard)
   @Get('license-terms/terms')
   async getTerms() {
@@ -129,7 +102,6 @@
       const total = await this.usersService.getCount(false, manager);
       return { editor, viewer, totalActive, total };
     });
->>>>>>> 7f785f03
   }
 
   @Post('avatar')
@@ -150,12 +122,4 @@
       password: changePasswordDto.newPassword,
     });
   }
-
-  @UseGuards(JwtAuthGuard, PoliciesGuard)
-  @CheckPolicies((ability: AppAbility) => ability.can('fetchAllUsers', UserEntity))
-  @Get()
-  async index(@Request() req) {
-    const users = await this.usersService.findAll(req.user.organizationId);
-    return decamelizeKeys({ users });
-  }
 }