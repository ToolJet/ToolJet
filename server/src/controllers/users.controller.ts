import { Body, Controller, Post, Patch, UseGuards } from '@nestjs/common';
import { JwtAuthGuard } from 'src/modules/auth/jwt-auth.guard';
import { PasswordRevalidateGuard } from 'src/modules/auth/password-revalidate.guard';
import { UsersService } from 'src/services/users.service';
<<<<<<< HEAD
import { User } from 'src/decorators/user.decorator';
import { MultiOrganizationGuard } from 'src/modules/auth/multi-organization.guard';
import { SignupDisableGuard } from 'src/modules/auth/signup-disable.guard';
=======
import { CreateUserDto, UpdateUserDto } from '@dto/user.dto';
>>>>>>> 431dc961

@Controller('users')
export class UsersController {
  constructor(private usersService: UsersService) {}

  @UseGuards(MultiOrganizationGuard, SignupDisableGuard)
  @Post('set_password_from_token')
<<<<<<< HEAD
  async create(@Body() body) {
    await this.usersService.setupAccountFromInvitationToken(body);
    return {};
  }

  @Post('accept-invite')
  async acceptInvite(@Body() body) {
    await this.usersService.acceptOrganizationInvite(body);
    return {};
=======
  async create(@Body() userCreateDto: CreateUserDto) {
    const result = await this.usersService.setupAccountFromInvitationToken(userCreateDto);
    return result;
>>>>>>> 431dc961
  }

  @UseGuards(JwtAuthGuard)
  @Patch('update')
<<<<<<< HEAD
  async update(@User() user, @Body('firstName') firstName, @Body('lastName') lastName) {
    await this.usersService.update(user.id, { firstName, lastName });
    await user.reload();
=======
  async update(@Request() req, @Body() updateUserDto: UpdateUserDto) {
    const { first_name, last_name } = updateUserDto;
    await this.usersService.update(req.user.id, {
      firstName: first_name,
      lastName: last_name,
    });
    await req.user.reload();
>>>>>>> 431dc961
    return {
      first_name: user.firstName,
      last_name: user.lastName,
    };
  }

  @UseGuards(JwtAuthGuard, PasswordRevalidateGuard)
  @Patch('change_password')
<<<<<<< HEAD
  async changePassword(@User() user, @Body('newPassword') newPassword) {
    return await this.usersService.update(user.id, { password: newPassword });
=======
  async changePassword(@Request() req, @Body() body) {
    const { newPassword } = body;
    return await this.usersService.update(req.user.id, {
      password: newPassword,
    });
>>>>>>> 431dc961
  }
}<|MERGE_RESOLUTION|>--- conflicted
+++ resolved
@@ -2,13 +2,11 @@
 import { JwtAuthGuard } from 'src/modules/auth/jwt-auth.guard';
 import { PasswordRevalidateGuard } from 'src/modules/auth/password-revalidate.guard';
 import { UsersService } from 'src/services/users.service';
-<<<<<<< HEAD
 import { User } from 'src/decorators/user.decorator';
 import { MultiOrganizationGuard } from 'src/modules/auth/multi-organization.guard';
 import { SignupDisableGuard } from 'src/modules/auth/signup-disable.guard';
-=======
 import { CreateUserDto, UpdateUserDto } from '@dto/user.dto';
->>>>>>> 431dc961
+import { AcceptInviteDto } from '@dto/accept-organization-invite.dto';
 
 @Controller('users')
 export class UsersController {
@@ -16,38 +14,23 @@
 
   @UseGuards(MultiOrganizationGuard, SignupDisableGuard)
   @Post('set_password_from_token')
-<<<<<<< HEAD
-  async create(@Body() body) {
-    await this.usersService.setupAccountFromInvitationToken(body);
+  async create(@Body() userCreateDto: CreateUserDto) {
+    await this.usersService.setupAccountFromInvitationToken(userCreateDto);
     return {};
   }
 
   @Post('accept-invite')
-  async acceptInvite(@Body() body) {
-    await this.usersService.acceptOrganizationInvite(body);
+  async acceptInvite(@Body() acceptInviteDto: AcceptInviteDto) {
+    await this.usersService.acceptOrganizationInvite(acceptInviteDto);
     return {};
-=======
-  async create(@Body() userCreateDto: CreateUserDto) {
-    const result = await this.usersService.setupAccountFromInvitationToken(userCreateDto);
-    return result;
->>>>>>> 431dc961
   }
 
   @UseGuards(JwtAuthGuard)
   @Patch('update')
-<<<<<<< HEAD
-  async update(@User() user, @Body('firstName') firstName, @Body('lastName') lastName) {
+  async update(@User() user, @Body() updateUserDto: UpdateUserDto) {
+    const { first_name: firstName, last_name: lastName } = updateUserDto;
     await this.usersService.update(user.id, { firstName, lastName });
     await user.reload();
-=======
-  async update(@Request() req, @Body() updateUserDto: UpdateUserDto) {
-    const { first_name, last_name } = updateUserDto;
-    await this.usersService.update(req.user.id, {
-      firstName: first_name,
-      lastName: last_name,
-    });
-    await req.user.reload();
->>>>>>> 431dc961
     return {
       first_name: user.firstName,
       last_name: user.lastName,
@@ -56,15 +39,9 @@
 
   @UseGuards(JwtAuthGuard, PasswordRevalidateGuard)
   @Patch('change_password')
-<<<<<<< HEAD
   async changePassword(@User() user, @Body('newPassword') newPassword) {
-    return await this.usersService.update(user.id, { password: newPassword });
-=======
-  async changePassword(@Request() req, @Body() body) {
-    const { newPassword } = body;
-    return await this.usersService.update(req.user.id, {
+    return await this.usersService.update(user.id, {
       password: newPassword,
     });
->>>>>>> 431dc961
   }
 }