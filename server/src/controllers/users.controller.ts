<<<<<<< HEAD
import { Body, Controller, Post, Patch, Request, UseGuards, Get } from '@nestjs/common';
=======
import { Body, Controller, Post, Patch, UseGuards, UseInterceptors, UploadedFile } from '@nestjs/common';
import { Express } from 'express';
import { FileInterceptor } from '@nestjs/platform-express';
>>>>>>> 3af96b08
import { JwtAuthGuard } from 'src/modules/auth/jwt-auth.guard';
import { PasswordRevalidateGuard } from 'src/modules/auth/password-revalidate.guard';
import { UsersService } from 'src/services/users.service';
import { User } from 'src/decorators/user.decorator';
<<<<<<< HEAD
import { User as UserEntity } from 'src/entities/user.entity';
import { SignupDisableGuard } from 'src/modules/auth/signup-disable.guard';
import { CreateUserDto, UpdateUserDto } from '@dto/user.dto';
import { CheckPolicies } from 'src/modules/casl/check_policies.decorator';
import { PoliciesGuard } from 'src/modules/casl/policies.guard';
import { AppAbility } from 'src/modules/casl/casl-ability.factory';
import { decamelizeKeys } from 'humps';
import { AcceptInviteDto } from '@dto/accept-organization-invite.dto';
import { MultiOrganizationGuard } from 'src/modules/auth/multi-organization.guard';
=======
import { UpdateUserDto } from '@dto/user.dto';
>>>>>>> 3af96b08

@Controller('users')
export class UsersController {
  constructor(private usersService: UsersService) {}

<<<<<<< HEAD
  @UseGuards(MultiOrganizationGuard, SignupDisableGuard)
  @Post('set_password_from_token')
  async create(@Request() req, @Body() userCreateDto: CreateUserDto) {
    await this.usersService.setupAccountFromInvitationToken(req, userCreateDto);
    return {};
  }

  @Post('accept-invite')
  async acceptInvite(@Request() req, @Body() acceptInviteDto: AcceptInviteDto) {
    await this.usersService.acceptOrganizationInvite(req, acceptInviteDto);
    return {};
  }

=======
>>>>>>> 3af96b08
  @UseGuards(JwtAuthGuard)
  @Patch('update')
  async update(@User() user, @Body() updateUserDto: UpdateUserDto) {
    const { first_name: firstName, last_name: lastName } = updateUserDto;
    await this.usersService.update(user.id, { firstName, lastName });
    await user.reload();
    return {
      first_name: user.firstName,
      last_name: user.lastName,
    };
  }

  @Post('avatar')
  @UseGuards(JwtAuthGuard)
  @UseInterceptors(FileInterceptor('file'))
  async addAvatar(@User() user, @UploadedFile() file: Express.Multer.File) {
    return this.usersService.addAvatar(user.id, file.buffer, file.originalname);
  }

  @UseGuards(JwtAuthGuard, PasswordRevalidateGuard)
  @Patch('change_password')
  async changePassword(@User() user, @Body('newPassword') newPassword) {
    return await this.usersService.update(user.id, {
      password: newPassword,
    });
  }

  @UseGuards(JwtAuthGuard, PoliciesGuard)
  @CheckPolicies((ability: AppAbility) => ability.can('fetchAllUsers', UserEntity))
  @Get()
  async index(@Request() req) {
    const users = await this.usersService.findAll(req.user.organizationId);
    return decamelizeKeys({ users });
  }
}<|MERGE_RESOLUTION|>--- conflicted
+++ resolved
@@ -1,48 +1,21 @@
-<<<<<<< HEAD
-import { Body, Controller, Post, Patch, Request, UseGuards, Get } from '@nestjs/common';
-=======
-import { Body, Controller, Post, Patch, UseGuards, UseInterceptors, UploadedFile } from '@nestjs/common';
+import { Request, Get, Body, Controller, Post, Patch, UseGuards, UseInterceptors, UploadedFile } from '@nestjs/common';
 import { Express } from 'express';
 import { FileInterceptor } from '@nestjs/platform-express';
->>>>>>> 3af96b08
 import { JwtAuthGuard } from 'src/modules/auth/jwt-auth.guard';
 import { PasswordRevalidateGuard } from 'src/modules/auth/password-revalidate.guard';
 import { UsersService } from 'src/services/users.service';
 import { User } from 'src/decorators/user.decorator';
-<<<<<<< HEAD
 import { User as UserEntity } from 'src/entities/user.entity';
-import { SignupDisableGuard } from 'src/modules/auth/signup-disable.guard';
-import { CreateUserDto, UpdateUserDto } from '@dto/user.dto';
+import { UpdateUserDto } from '@dto/user.dto';
 import { CheckPolicies } from 'src/modules/casl/check_policies.decorator';
 import { PoliciesGuard } from 'src/modules/casl/policies.guard';
 import { AppAbility } from 'src/modules/casl/casl-ability.factory';
 import { decamelizeKeys } from 'humps';
-import { AcceptInviteDto } from '@dto/accept-organization-invite.dto';
-import { MultiOrganizationGuard } from 'src/modules/auth/multi-organization.guard';
-=======
-import { UpdateUserDto } from '@dto/user.dto';
->>>>>>> 3af96b08
 
 @Controller('users')
 export class UsersController {
   constructor(private usersService: UsersService) {}
 
-<<<<<<< HEAD
-  @UseGuards(MultiOrganizationGuard, SignupDisableGuard)
-  @Post('set_password_from_token')
-  async create(@Request() req, @Body() userCreateDto: CreateUserDto) {
-    await this.usersService.setupAccountFromInvitationToken(req, userCreateDto);
-    return {};
-  }
-
-  @Post('accept-invite')
-  async acceptInvite(@Request() req, @Body() acceptInviteDto: AcceptInviteDto) {
-    await this.usersService.acceptOrganizationInvite(req, acceptInviteDto);
-    return {};
-  }
-
-=======
->>>>>>> 3af96b08
   @UseGuards(JwtAuthGuard)
   @Patch('update')
   async update(@User() user, @Body() updateUserDto: UpdateUserDto) {
