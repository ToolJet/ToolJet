<<<<<<< HEAD
import { Body, Controller, Post, Patch, Request, UseGuards, UseInterceptors, Req, UploadedFile } from '@nestjs/common';
import { FileInterceptor } from '@nestjs/platform-express';
=======
import { Body, Controller, Post, Patch, UseGuards } from '@nestjs/common';
>>>>>>> 20d4e1b4
import { JwtAuthGuard } from 'src/modules/auth/jwt-auth.guard';
import { PasswordRevalidateGuard } from 'src/modules/auth/password-revalidate.guard';
import { UsersService } from 'src/services/users.service';
import { User } from 'src/decorators/user.decorator';
import { MultiOrganizationGuard } from 'src/modules/auth/multi-organization.guard';
import { SignupDisableGuard } from 'src/modules/auth/signup-disable.guard';
import { CreateUserDto, UpdateUserDto } from '@dto/user.dto';
import { AcceptInviteDto } from '@dto/accept-organization-invite.dto';

@Controller('users')
export class UsersController {
  constructor(private usersService: UsersService) {}

  @UseGuards(MultiOrganizationGuard, SignupDisableGuard)
  @Post('set_password_from_token')
  async create(@Body() userCreateDto: CreateUserDto) {
    await this.usersService.setupAccountFromInvitationToken(userCreateDto);
    return {};
  }

  @Post('accept-invite')
  async acceptInvite(@Body() acceptInviteDto: AcceptInviteDto) {
    await this.usersService.acceptOrganizationInvite(acceptInviteDto);
    return {};
  }

  @UseGuards(JwtAuthGuard)
  @Patch('update')
  async update(@User() user, @Body() updateUserDto: UpdateUserDto) {
    const { first_name: firstName, last_name: lastName } = updateUserDto;
    await this.usersService.update(user.id, { firstName, lastName });
    await user.reload();
    return {
      first_name: user.firstName,
      last_name: user.lastName,
    };
  }

  @Post('avatar')
  @UseGuards(JwtAuthGuard)
  @UseInterceptors(FileInterceptor('file'))
  async addAvatar(@Req() req, @UploadedFile() file: Express.Multer.File) {
    return this.usersService.addAvatar(req.user.id, file.buffer, file.originalname);
  }

  @UseGuards(JwtAuthGuard, PasswordRevalidateGuard)
  @Patch('change_password')
  async changePassword(@User() user, @Body('newPassword') newPassword) {
    return await this.usersService.update(user.id, {
      password: newPassword,
    });
  }
}<|MERGE_RESOLUTION|>--- conflicted
+++ resolved
@@ -1,9 +1,5 @@
-<<<<<<< HEAD
-import { Body, Controller, Post, Patch, Request, UseGuards, UseInterceptors, Req, UploadedFile } from '@nestjs/common';
+import { Body, Controller, Post, Patch, UseGuards, UseInterceptors, Req, UploadedFile } from '@nestjs/common';
 import { FileInterceptor } from '@nestjs/platform-express';
-=======
-import { Body, Controller, Post, Patch, UseGuards } from '@nestjs/common';
->>>>>>> 20d4e1b4
 import { JwtAuthGuard } from 'src/modules/auth/jwt-auth.guard';
 import { PasswordRevalidateGuard } from 'src/modules/auth/password-revalidate.guard';
 import { UsersService } from 'src/services/users.service';
