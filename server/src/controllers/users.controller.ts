<<<<<<< HEAD
import {
  Body,
  Controller,
  Post,
  Patch,
  UseGuards,
  UseInterceptors,
  Req,
  UploadedFile,
  BadRequestException,
} from '@nestjs/common';
=======
import { Body, Controller, Post, Patch, UseGuards, UseInterceptors, Req, UploadedFile } from '@nestjs/common';
import { Express } from 'express';
>>>>>>> 5dbe795d
import { FileInterceptor } from '@nestjs/platform-express';
import { JwtAuthGuard } from 'src/modules/auth/jwt-auth.guard';
import { PasswordRevalidateGuard } from 'src/modules/auth/password-revalidate.guard';
import { UsersService } from 'src/services/users.service';
import { User } from 'src/decorators/user.decorator';
import { SignupDisableGuard } from 'src/modules/auth/signup-disable.guard';
import { CreateUserDto, UpdateUserDto } from '@dto/user.dto';
import { AcceptInviteDto } from '@dto/accept-organization-invite.dto';
import { MultiOrganizationGuard } from 'src/modules/auth/multi-organization.guard';

@Controller('users')
export class UsersController {
  constructor(private usersService: UsersService) {}

  @UseGuards(MultiOrganizationGuard, SignupDisableGuard)
  @Post('set_password_from_token')
  async create(@Body() userCreateDto: CreateUserDto) {
    await this.usersService.setupAccountFromInvitationToken(userCreateDto);
    return {};
  }

  @Post('accept-invite')
  async acceptInvite(@Body() acceptInviteDto: AcceptInviteDto) {
    await this.usersService.acceptOrganizationInvite(acceptInviteDto);
    return {};
  }

  @UseGuards(JwtAuthGuard)
  @Patch('update')
  async update(@User() user, @Body() updateUserDto: UpdateUserDto) {
    const { first_name: firstName, last_name: lastName } = updateUserDto;
    await this.usersService.update(user.id, { firstName, lastName });
    await user.reload();
    return {
      first_name: user.firstName,
      last_name: user.lastName,
    };
  }

  @Post('avatar')
  @UseGuards(JwtAuthGuard)
  @UseInterceptors(FileInterceptor('file'))
  async addAvatar(@Req() req, @UploadedFile() file: Express.Multer.File) {
<<<<<<< HEAD
    if (!file || !file?.buffer) throw new BadRequestException('File cannot be empty');
=======
>>>>>>> 5dbe795d
    return this.usersService.addAvatar(req.user.id, file.buffer, file.originalname);
  }

  @UseGuards(JwtAuthGuard, PasswordRevalidateGuard)
  @Patch('change_password')
  async changePassword(@User() user, @Body('newPassword') newPassword) {
    return await this.usersService.update(user.id, {
      password: newPassword,
    });
  }
}<|MERGE_RESOLUTION|>--- conflicted
+++ resolved
@@ -1,19 +1,5 @@
-<<<<<<< HEAD
-import {
-  Body,
-  Controller,
-  Post,
-  Patch,
-  UseGuards,
-  UseInterceptors,
-  Req,
-  UploadedFile,
-  BadRequestException,
-} from '@nestjs/common';
-=======
 import { Body, Controller, Post, Patch, UseGuards, UseInterceptors, Req, UploadedFile } from '@nestjs/common';
 import { Express } from 'express';
->>>>>>> 5dbe795d
 import { FileInterceptor } from '@nestjs/platform-express';
 import { JwtAuthGuard } from 'src/modules/auth/jwt-auth.guard';
 import { PasswordRevalidateGuard } from 'src/modules/auth/password-revalidate.guard';
@@ -57,10 +43,6 @@
   @UseGuards(JwtAuthGuard)
   @UseInterceptors(FileInterceptor('file'))
   async addAvatar(@Req() req, @UploadedFile() file: Express.Multer.File) {
-<<<<<<< HEAD
-    if (!file || !file?.buffer) throw new BadRequestException('File cannot be empty');
-=======
->>>>>>> 5dbe795d
     return this.usersService.addAvatar(req.user.id, file.buffer, file.originalname);
   }
 
