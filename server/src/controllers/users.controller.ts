--- conflicted
+++ resolved
@@ -19,14 +19,10 @@
 import { UpdateUserDto } from '@dto/user.dto';
 import { decamelizeKeys } from 'humps';
 import { UserCountGuard } from '@ee/licensing/guards/user.guard';
-<<<<<<< HEAD
-import { getManager } from 'typeorm';
 import { ChangePasswordDto } from '@dto/app-authentication.dto';
-=======
 import { EntityManager } from 'typeorm';
 import { SuperAdminGuard } from 'src/modules/auth/super-admin.guard';
 import { dbTransactionWrap } from 'src/helpers/utils.helper';
->>>>>>> c56b6b4c
 
 const MAX_AVATAR_FILE_SIZE = 1024 * 1024 * 2; // 2MB
 
