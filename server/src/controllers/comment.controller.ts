--- conflicted
+++ resolved
@@ -1,6 +1,5 @@
 import {
   Controller,
-  Request,
   Get,
   Post,
   Body,
@@ -24,13 +23,8 @@
   constructor(private commentService: CommentService, private commentsAbilityFactory: CommentsAbilityFactory) {}
 
   @UseGuards(JwtAuthGuard)
-<<<<<<< HEAD
   @Post()
-  public async createComment(@User() user, @Body() createCommentDto: CreateCommentDTO): Promise<Comment> {
-=======
-  @Post('create')
-  public async createComment(@Request() req, @Body() createCommentDto: CreateCommentDto): Promise<Comment> {
->>>>>>> 7e98d606
+  public async createComment(@User() user, @Body() createCommentDto: CreateCommentDto): Promise<Comment> {
     const _response = await Thread.findOne({
       where: { id: createCommentDto.threadId },
     });
@@ -46,11 +40,11 @@
 
   @UseGuards(JwtAuthGuard)
   @Get('/:threadId/all')
-  public async getComments(@Request() req, @Param('threadId') threadId: string, @Query() query): Promise<Comment[]> {
+  public async getComments(@User() user, @Param('threadId') threadId: string, @Query() query): Promise<Comment[]> {
     const _response = await Thread.findOne({
       where: { id: threadId },
     });
-    const ability = await this.commentsAbilityFactory.appsActions(req.user, { id: _response.appId });
+    const ability = await this.commentsAbilityFactory.appsActions(user, { id: _response.appId });
 
     if (!ability.can('fetchComments', Comment)) {
       throw new ForbiddenException('You do not have permissions to perform this action');
@@ -62,18 +56,13 @@
 
   @UseGuards(JwtAuthGuard)
   @Get('/:appId/notifications')
-  public async getNotifications(@Request() req, @Param('appId') appId: string, @Query() query): Promise<Comment[]> {
-    const ability = await this.commentsAbilityFactory.appsActions(req.user, { id: appId });
+  public async getNotifications(@User() user, @Param('appId') appId: string, @Query() query): Promise<Comment[]> {
+    const ability = await this.commentsAbilityFactory.appsActions(user, { id: appId });
 
     if (!ability.can('fetchComments', Comment)) {
       throw new ForbiddenException('You do not have permissions to perform this action');
     }
-    const comments = await this.commentService.getNotifications(
-      appId,
-      req.user.id,
-      query.isResolved,
-      query.appVersionsId
-    );
+    const comments = await this.commentService.getNotifications(appId, user.id, query.isResolved, query.appVersionsId);
     return comments;
   }
 
@@ -87,7 +76,7 @@
   @UseGuards(JwtAuthGuard)
   @Patch('/:commentId')
   public async editComment(
-    @Request() req,
+    @User() user,
     @Body() updateCommentDto: UpdateCommentDto,
     @Param('commentId') commentId: string
   ): Promise<Comment> {
@@ -95,7 +84,7 @@
       where: { id: commentId },
       relations: ['thread'],
     });
-    const ability = await this.commentsAbilityFactory.appsActions(req.user, { id: _response.thread.appId });
+    const ability = await this.commentsAbilityFactory.appsActions(user, { id: _response.thread.appId });
 
     if (!ability.can('updateComment', Comment)) {
       throw new ForbiddenException('You do not have permissions to perform this action');
@@ -105,18 +94,13 @@
   }
 
   @UseGuards(JwtAuthGuard)
-<<<<<<< HEAD
   @Delete('/:commentId')
-  public async deleteComment(@Request() req, @Param('commentId') commentId: number) {
-=======
-  @Delete('/delete/:commentId')
-  public async deleteComment(@Request() req, @Param('commentId') commentId: string) {
->>>>>>> 7e98d606
+  public async deleteComment(@User() user, @Param('commentId') commentId: string) {
     const _response = await Comment.findOne({
       where: { id: commentId },
       relations: ['thread'],
     });
-    const ability = await this.commentsAbilityFactory.appsActions(req.user, { id: _response.thread.appId });
+    const ability = await this.commentsAbilityFactory.appsActions(user, { id: _response.thread.appId });
 
     if (!ability.can('deleteComment', Comment)) {
       throw new ForbiddenException('You do not have permissions to perform this action');
