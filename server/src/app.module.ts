--- conflicted
+++ resolved
@@ -12,11 +12,8 @@
 import { LoggerModule } from 'nestjs-pino';
 import { SentryModule } from './modules/observability/sentry/sentry.module';
 import * as Sentry from '@sentry/node';
-<<<<<<< HEAD
 import { WinstonModule } from 'nest-winston';
-=======
 import * as path from 'path';
->>>>>>> 2e0e6140
 
 import { ConfigModule } from '@nestjs/config';
 import { ServeStaticModule } from '@nestjs/serve-static';
@@ -58,11 +55,9 @@
 import { CustomStylesModule } from './modules/custom_styles/custom_styles.module';
 import { AppGitModule } from './modules/app_git/app_git.module';
 import { ImportExportResourcesModule } from './modules/import_export_resources/import_export_resources.module';
-<<<<<<< HEAD
 import { WebhooksModule } from './modules/webhooks/webhooks.module';
 import { logfileTransportConfig, logFormat } from './helpers/logger.helper';
 import { InstanceLoginConfigsModule } from './modules/instance_login_configs/instance_login_configs.module';
-=======
 import { MailerModule } from '@nestjs-modules/mailer';
 import { HandlebarsAdapter } from '@nestjs-modules/mailer/dist/adapters/handlebars.adapter';
 
@@ -83,7 +78,6 @@
           pass: process.env.SMTP_PASSWORD,
         },
       };
->>>>>>> 2e0e6140
 
 const imports = [
   EventEmitterModule.forRoot({
@@ -138,9 +132,6 @@
       redact: ['req.headers.authorization'],
     },
   }),
-<<<<<<< HEAD
-
-=======
   MailerModule.forRoot({
     transport: transport,
     preview: process.env.NODE_ENV === 'development',
@@ -160,7 +151,6 @@
       },
     },
   }),
->>>>>>> 2e0e6140
   TypeOrmModule.forRoot(ormconfig),
   RequestContextModule,
   AppConfigModule,
