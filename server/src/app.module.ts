import { Module, OnModuleInit, RequestMethod, MiddlewareConsumer } from '@nestjs/common';

import { Connection } from 'typeorm';
import { TypeOrmModule } from '@nestjs/typeorm';
import ormconfig from '../ormconfig';
import { SeedsModule } from './modules/seeds/seeds.module';
import { SeedsService } from '@services/seeds.service';

import { LoggerModule } from 'nestjs-pino';
import { SentryModule } from './modules/observability/sentry/sentry.module';
import * as Sentry from '@sentry/node';

import { ConfigModule } from '@nestjs/config';
import { ServeStaticModule } from '@nestjs/serve-static';
import { CaslModule } from './modules/casl/casl.module';
import { EmailService } from '@services/email.service';
import { MetaModule } from './modules/meta/meta.module';
import { AppController } from './controllers/app.controller';
import { AuthModule } from './modules/auth/auth.module';
import { UsersModule } from './modules/users/users.module';
import { FilesModule } from './modules/files/files.module';
import { AppConfigModule } from './modules/app_config/app_config.module';
import { AppsModule } from './modules/apps/apps.module';
import { FoldersModule } from './modules/folders/folders.module';
import { OrgEnvironmentVariablesModule } from './modules/org_environment_variables/org_environment_variables.module';
import { FolderAppsModule } from './modules/folder_apps/folder_apps.module';
import { DataQueriesModule } from './modules/data_queries/data_queries.module';
import { DataSourcesModule } from './modules/data_sources/data_sources.module';
import { OrganizationsModule } from './modules/organizations/organizations.module';
import { CommentModule } from './modules/comments/comment.module';
import { CommentUsersModule } from './modules/comment_users/comment_users.module';
import { join } from 'path';
import { LibraryAppModule } from './modules/library_app/library_app.module';
import { ThreadModule } from './modules/thread/thread.module';
import { EventsModule } from './events/events.module';
import { GroupPermissionsModule } from './modules/group_permissions/group_permissions.module';
import { AuditLogsModule } from './modules/audit_logs/audit_logs.module';
import { RequestContextModule } from './modules/request_context/request-context.module';
import { InstanceSettingsModule } from './modules/instance_settings/instance_settings.module';
import { PluginsModule } from './modules/plugins/plugins.module';
import * as path from 'path';
import * as fs from 'fs';
import { AppEnvironmentsModule } from './modules/app_environments/app_environments.module';

const imports = [
  ConfigModule.forRoot({
    isGlobal: true,
    envFilePath: [`../.env.${process.env.NODE_ENV}`, '../.env'],
  }),
  LoggerModule.forRoot({
    pinoHttp: {
      level: (() => {
        const logLevel = {
          production: 'info',
          development: 'debug',
          test: 'error',
        };

        return logLevel[process.env.NODE_ENV] || 'info';
      })(),
      autoLogging: {
        ignorePaths: ['/api/health'],
      },
      prettyPrint:
        process.env.NODE_ENV !== 'production'
          ? {
              colorize: true,
              levelFirst: true,
              translateTime: 'UTC:mm/dd/yyyy, h:MM:ss TT Z',
            }
          : false,
      redact: ['req.headers.authorization'],
    },
  }),
  TypeOrmModule.forRoot(ormconfig),
  RequestContextModule,
  AppConfigModule,
  SeedsModule,
  AuthModule,
  UsersModule,
  AppsModule,
  FoldersModule,
  OrgEnvironmentVariablesModule,
  FolderAppsModule,
  DataQueriesModule,
  DataSourcesModule,
  OrganizationsModule,
  CaslModule,
  MetaModule,
  LibraryAppModule,
  GroupPermissionsModule,
  AuditLogsModule,
  FilesModule,
  PluginsModule,
  EventsModule,
<<<<<<< HEAD
  AppEnvironmentsModule,
=======
  InstanceSettingsModule,
>>>>>>> c56b6b4c
];

if (process.env.SERVE_CLIENT !== 'false') {
  const filesToReplaceAssetPath = ['index.html', 'runtime.js', 'main.js'];

  for (const fileName of filesToReplaceAssetPath) {
    const file = join(__dirname, '../../../', 'frontend/build', fileName);

    let newValue = process.env.SUB_PATH;

    if (process.env.SUB_PATH === undefined) {
      newValue = fileName === 'index.html' ? '/' : '';
    }

    fs.readFile(file, 'utf8', function (err, data) {
      if (err) {
        return console.log(err);
      }
      const result = data
        .replace(/__REPLACE_SUB_PATH__\/api/g, path.join(newValue, '/api'))
        .replace(/__REPLACE_SUB_PATH__/g, newValue);
      fs.writeFile(file, result, 'utf8', function (err) {
        if (err) return console.log(err);
      });
    });
  }

  imports.unshift(
    ServeStaticModule.forRoot({
      // Have to remove trailing slash of SUB_PATH.
      serveRoot: process.env.SUB_PATH === undefined ? '' : process.env.SUB_PATH.replace(/\/$/, ''),
      rootPath: join(__dirname, '../../../', 'frontend/build'),
    })
  );
}

if (process.env.APM_VENDOR == 'sentry') {
  imports.unshift(
    SentryModule.forRoot({
      dsn: process.env.SENTRY_DNS,
      tracesSampleRate: 1.0,
      debug: !!process.env.SENTRY_DEBUG,
    })
  );
}

if (process.env.COMMENT_FEATURE_ENABLE !== 'false') {
  imports.unshift(CommentModule, ThreadModule, CommentUsersModule);
}

@Module({
  imports,
  controllers: [AppController],
  providers: [EmailService, SeedsService],
})
export class AppModule implements OnModuleInit {
  constructor(private connection: Connection) {}

  configure(consumer: MiddlewareConsumer): void {
    consumer.apply(Sentry.Handlers.requestHandler()).forRoutes({
      path: '*',
      method: RequestMethod.ALL,
    });
  }

  onModuleInit(): void {
    console.log(`Version: ${globalThis.TOOLJET_VERSION}`);
    console.log(`Initializing server modules 📡 `);
  }
}<|MERGE_RESOLUTION|>--- conflicted
+++ resolved
@@ -93,11 +93,8 @@
   FilesModule,
   PluginsModule,
   EventsModule,
-<<<<<<< HEAD
   AppEnvironmentsModule,
-=======
   InstanceSettingsModule,
->>>>>>> c56b6b4c
 ];
 
 if (process.env.SERVE_CLIENT !== 'false') {
