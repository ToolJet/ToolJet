--- conflicted
+++ resolved
@@ -38,40 +38,19 @@
   DataSourcesModule,
   OrganizationsModule,
   CaslModule,
-  MetaModule
+  MetaModule,
+  SampleAppModule,
 ]
 
 if(process.env.SERVE_CLIENT !== 'false')
   imports.unshift(
     ServeStaticModule.forRoot({
       rootPath: join(__dirname, '../../../', 'frontend/build'),
-<<<<<<< HEAD
-    }),
-    ConfigModule.forRoot({
-      isGlobal: true,
-      envFilePath: [`../.env.${process.env.NODE_ENV}`, '../.env']
-    }),
-    TypeOrmModule.forRoot(ormconfig),
-    SeedsModule,
-    AuthModule,
-    UsersModule,
-    AppsModule,
-    FoldersModule,
-    FolderAppsModule,
-    DataQueriesModule,
-    DataSourcesModule,
-    OrganizationsModule,
-    CaslModule,
-    MetaModule,
-    SampleAppModule,
-  ],
-=======
     })
   )
 
 @Module({
   imports,
->>>>>>> 0e78b9db
   controllers: [AppController],
   providers: [AppService, EmailService, SeedsService],
 })
