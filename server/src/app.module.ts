--- conflicted
+++ resolved
@@ -33,11 +33,8 @@
 import { DataSourcesModule } from './modules/data_sources/data_sources.module';
 import { OrganizationsModule } from './modules/organizations/organizations.module';
 import { join } from 'path';
-<<<<<<< HEAD
 import { SampleAppModule } from './modules/sample_app/sample_app.module';
 import { LoggerModule } from 'nestjs-pino';
-=======
->>>>>>> 268167a8
 
 const imports = [
   ConfigModule.forRoot({
