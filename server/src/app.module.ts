import { Module, OnModuleInit, RequestMethod, MiddlewareConsumer } from '@nestjs/common';

import { Connection } from 'typeorm';
import { TypeOrmModule } from '@nestjs/typeorm';
import { ormconfig, tooljetDbOrmconfig } from '../ormconfig';
import { getEnvVars } from '../scripts/database-config-utils';

import { SeedsModule } from './modules/seeds/seeds.module';
import { SeedsService } from '@services/seeds.service';

import { LoggerModule } from 'nestjs-pino';
import { SentryModule } from './modules/observability/sentry/sentry.module';
import * as Sentry from '@sentry/node';

import { ConfigModule } from '@nestjs/config';
import { ServeStaticModule } from '@nestjs/serve-static';
import { CaslModule } from './modules/casl/casl.module';
import { EmailService } from '@services/email.service';
import { MetaModule } from './modules/meta/meta.module';
import { AppController } from './controllers/app.controller';
import { AuthModule } from './modules/auth/auth.module';
import { UsersModule } from './modules/users/users.module';
import { FilesModule } from './modules/files/files.module';
import { AppConfigModule } from './modules/app_config/app_config.module';
import { AppsModule } from './modules/apps/apps.module';
import { FoldersModule } from './modules/folders/folders.module';
import { OrgEnvironmentVariablesModule } from './modules/org_environment_variables/org_environment_variables.module';
import { FolderAppsModule } from './modules/folder_apps/folder_apps.module';
import { DataQueriesModule } from './modules/data_queries/data_queries.module';
import { DataSourcesModule } from './modules/data_sources/data_sources.module';
import { OrganizationsModule } from './modules/organizations/organizations.module';
import { CommentModule } from './modules/comments/comment.module';
import { CommentUsersModule } from './modules/comment_users/comment_users.module';
import { join } from 'path';
import { LibraryAppModule } from './modules/library_app/library_app.module';
import { ThreadModule } from './modules/thread/thread.module';
import { EventsModule } from './events/events.module';
import { GroupPermissionsModule } from './modules/group_permissions/group_permissions.module';
import { TooljetDbModule } from './modules/tooljet_db/tooljet_db.module';
import { PluginsModule } from './modules/plugins/plugins.module';
<<<<<<< HEAD

import { BullModule } from '@nestjs/bull';

import * as path from 'path';
import * as fs from 'fs';
=======
import { CopilotModule } from './modules/copilot/copilot.module';
>>>>>>> ebd42373
import { AppEnvironmentsModule } from './modules/app_environments/app_environments.module';
import { RequestContextModule } from './modules/request_context/request-context.module';
import { ScheduleModule } from '@nestjs/schedule';

const imports = [
  ScheduleModule.forRoot(),
  ConfigModule.forRoot({
    isGlobal: true,
    envFilePath: [`../.env.${process.env.NODE_ENV}`, '../.env'],
    load: [() => getEnvVars()],
  }),
  LoggerModule.forRoot({
    pinoHttp: {
      level: (() => {
        const logLevel = {
          production: 'info',
          development: 'debug',
          test: 'error',
        };

        return logLevel[process.env.NODE_ENV] || 'info';
      })(),
      autoLogging: {
        ignorePaths: ['/api/health'],
      },
      prettyPrint:
        process.env.NODE_ENV !== 'production'
          ? {
              colorize: true,
              levelFirst: true,
              translateTime: 'UTC:mm/dd/yyyy, h:MM:ss TT Z',
            }
          : false,
      redact: ['req.headers.authorization'],
    },
  }),
  TypeOrmModule.forRoot(ormconfig),
  BullModule.forRoot({
    redis: {
      host: process.env.REDIS_HOST || 'localhost',
      port: parseInt(process.env.REDIS_PORT) || 6379,
    },
  }),
  RequestContextModule,
  AppConfigModule,
  SeedsModule,
  AuthModule,
  UsersModule,
  AppsModule,
  FoldersModule,
  OrgEnvironmentVariablesModule,
  FolderAppsModule,
  DataQueriesModule,
  DataSourcesModule,
  OrganizationsModule,
  CaslModule,
  MetaModule,
  LibraryAppModule,
  GroupPermissionsModule,
  FilesModule,
  PluginsModule,
  EventsModule,
  AppEnvironmentsModule,
  CopilotModule,
];

if (process.env.SERVE_CLIENT !== 'false' && process.env.NODE_ENV === 'production') {
  imports.unshift(
    ServeStaticModule.forRoot({
      // Have to remove trailing slash of SUB_PATH.
      serveRoot: process.env.SUB_PATH === undefined ? '' : process.env.SUB_PATH.replace(/\/$/, ''),
      rootPath: join(__dirname, '../../../', 'frontend/build'),
    })
  );
}

if (process.env.APM_VENDOR == 'sentry') {
  imports.unshift(
    SentryModule.forRoot({
      dsn: process.env.SENTRY_DNS,
      tracesSampleRate: 1.0,
      debug: !!process.env.SENTRY_DEBUG,
    })
  );
}

if (process.env.COMMENT_FEATURE_ENABLE !== 'false') {
  imports.unshift(CommentModule, ThreadModule, CommentUsersModule);
}

if (process.env.ENABLE_TOOLJET_DB === 'true') {
  imports.unshift(TooljetDbModule);
  imports.unshift(TypeOrmModule.forRoot(tooljetDbOrmconfig));
}

@Module({
  imports,
  controllers: [AppController],
  providers: [EmailService, SeedsService],
})
export class AppModule implements OnModuleInit {
  constructor(private connection: Connection) {}

  configure(consumer: MiddlewareConsumer): void {
    consumer.apply(Sentry.Handlers.requestHandler()).forRoutes({
      path: '*',
      method: RequestMethod.ALL,
    });
  }

  onModuleInit(): void {
    console.log(`Version: ${globalThis.TOOLJET_VERSION}`);
    console.log(`Initializing server modules 📡 `);
  }
}<|MERGE_RESOLUTION|>--- conflicted
+++ resolved
@@ -38,17 +38,11 @@
 import { GroupPermissionsModule } from './modules/group_permissions/group_permissions.module';
 import { TooljetDbModule } from './modules/tooljet_db/tooljet_db.module';
 import { PluginsModule } from './modules/plugins/plugins.module';
-<<<<<<< HEAD
-
 import { BullModule } from '@nestjs/bull';
-
-import * as path from 'path';
-import * as fs from 'fs';
-=======
 import { CopilotModule } from './modules/copilot/copilot.module';
->>>>>>> ebd42373
 import { AppEnvironmentsModule } from './modules/app_environments/app_environments.module';
 import { RequestContextModule } from './modules/request_context/request-context.module';
+import { WorkerModule } from './modules/worker.module';
 import { ScheduleModule } from '@nestjs/schedule';
 
 const imports = [
@@ -111,6 +105,7 @@
   EventsModule,
   AppEnvironmentsModule,
   CopilotModule,
+  WorkerModule,
 ];
 
 if (process.env.SERVE_CLIENT !== 'false' && process.env.NODE_ENV === 'production') {
