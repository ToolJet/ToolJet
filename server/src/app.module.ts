--- conflicted
+++ resolved
@@ -99,11 +99,8 @@
   PluginsModule,
   EventsModule,
   AppEnvironmentsModule,
-<<<<<<< HEAD
   InstanceSettingsModule,
   TooljetDbModule,
-=======
->>>>>>> 6826fdc8
 ];
 
 if (process.env.SERVE_CLIENT !== 'false') {
