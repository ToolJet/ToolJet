--- conflicted
+++ resolved
@@ -80,10 +80,7 @@
   LibraryAppModule,
   GroupPermissionsModule,
   FilesModule,
-<<<<<<< HEAD
   ExtensionsModule,
-=======
->>>>>>> 5dbe795d
   EventsModule,
 ];
 
