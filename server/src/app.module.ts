import { Module, OnModuleInit, RequestMethod, MiddlewareConsumer } from '@nestjs/common';

import { Connection } from 'typeorm';
import { TypeOrmModule } from '@nestjs/typeorm';
import { ormconfig, tooljetDbOrmconfig } from '../ormconfig';
import { SeedsModule } from './modules/seeds/seeds.module';
import { SeedsService } from '@services/seeds.service';

import { LoggerModule } from 'nestjs-pino';
import { SentryModule } from './modules/observability/sentry/sentry.module';
import * as Sentry from '@sentry/node';

import { ConfigModule } from '@nestjs/config';
import { ServeStaticModule } from '@nestjs/serve-static';
import { CaslModule } from './modules/casl/casl.module';
import { EmailService } from '@services/email.service';
import { MetaModule } from './modules/meta/meta.module';
import { AppController } from './controllers/app.controller';
import { AuthModule } from './modules/auth/auth.module';
import { UsersModule } from './modules/users/users.module';
import { FilesModule } from './modules/files/files.module';
import { AppConfigModule } from './modules/app_config/app_config.module';
import { AppsModule } from './modules/apps/apps.module';
import { FoldersModule } from './modules/folders/folders.module';
import { OrgEnvironmentVariablesModule } from './modules/org_environment_variables/org_environment_variables.module';
import { FolderAppsModule } from './modules/folder_apps/folder_apps.module';
import { DataQueriesModule } from './modules/data_queries/data_queries.module';
import { DataSourcesModule } from './modules/data_sources/data_sources.module';
import { OrganizationsModule } from './modules/organizations/organizations.module';
import { CommentModule } from './modules/comments/comment.module';
import { CommentUsersModule } from './modules/comment_users/comment_users.module';
import { join } from 'path';
import { LibraryAppModule } from './modules/library_app/library_app.module';
import { ThreadModule } from './modules/thread/thread.module';
import { EventsModule } from './events/events.module';
import { GroupPermissionsModule } from './modules/group_permissions/group_permissions.module';
<<<<<<< HEAD
import { TooljetDbModule } from './modules/tooljet_db/tooljet_db.module';
=======
import { PluginsModule } from './modules/plugins/plugins.module';
>>>>>>> 8b467026
import * as path from 'path';
import * as fs from 'fs';
import { AppEnvironmentsModule } from './modules/app_environments/app_environments.module';

const imports = [
  ConfigModule.forRoot({
    isGlobal: true,
    envFilePath: [`../.env.${process.env.NODE_ENV}`, '../.env'],
  }),
  LoggerModule.forRoot({
    pinoHttp: {
      level: (() => {
        const logLevel = {
          production: 'info',
          development: 'debug',
          test: 'error',
        };

        return logLevel[process.env.NODE_ENV] || 'info';
      })(),
      autoLogging: {
        ignorePaths: ['/api/health'],
      },
      prettyPrint:
        process.env.NODE_ENV !== 'production'
          ? {
              colorize: true,
              levelFirst: true,
              translateTime: 'UTC:mm/dd/yyyy, h:MM:ss TT Z',
            }
          : false,
      redact: ['req.headers.authorization'],
    },
  }),
  TypeOrmModule.forRoot(ormconfig),
  TypeOrmModule.forRoot(tooljetDbOrmconfig),
  AppConfigModule,
  SeedsModule,
  AuthModule,
  UsersModule,
  AppsModule,
  FoldersModule,
  OrgEnvironmentVariablesModule,
  FolderAppsModule,
  DataQueriesModule,
  DataSourcesModule,
  OrganizationsModule,
  CaslModule,
  MetaModule,
  LibraryAppModule,
  GroupPermissionsModule,
  FilesModule,
  PluginsModule,
  EventsModule,
<<<<<<< HEAD
  TooljetDbModule,
=======
  AppEnvironmentsModule,
>>>>>>> 8b467026
];

if (process.env.SERVE_CLIENT !== 'false') {
  const filesToReplaceAssetPath = ['index.html', 'runtime.js', 'main.js'];

  for (const fileName of filesToReplaceAssetPath) {
    const file = join(__dirname, '../../../', 'frontend/build', fileName);

    let newValue = process.env.SUB_PATH;

    if (process.env.SUB_PATH === undefined) {
      newValue = fileName === 'index.html' ? '/' : '';
    }

    fs.readFile(file, 'utf8', function (err, data) {
      if (err) {
        return console.log(err);
      }
      const result = data
        .replace(/__REPLACE_SUB_PATH__\/api/g, path.join(newValue, '/api'))
        .replace(/__REPLACE_SUB_PATH__/g, newValue);
      fs.writeFile(file, result, 'utf8', function (err) {
        if (err) return console.log(err);
      });
    });
  }

  imports.unshift(
    ServeStaticModule.forRoot({
      // Have to remove trailing slash of SUB_PATH.
      serveRoot: process.env.SUB_PATH === undefined ? '' : process.env.SUB_PATH.replace(/\/$/, ''),
      rootPath: join(__dirname, '../../../', 'frontend/build'),
    })
  );
}

if (process.env.APM_VENDOR == 'sentry') {
  imports.unshift(
    SentryModule.forRoot({
      dsn: process.env.SENTRY_DNS,
      tracesSampleRate: 1.0,
      debug: !!process.env.SENTRY_DEBUG,
    })
  );
}

if (process.env.COMMENT_FEATURE_ENABLE !== 'false') {
  imports.unshift(CommentModule, ThreadModule, CommentUsersModule);
}

@Module({
  imports,
  controllers: [AppController],
  providers: [EmailService, SeedsService],
})
export class AppModule implements OnModuleInit {
  constructor(private connection: Connection) {}

  configure(consumer: MiddlewareConsumer): void {
    consumer.apply(Sentry.Handlers.requestHandler()).forRoutes({
      path: '*',
      method: RequestMethod.ALL,
    });
  }

  onModuleInit(): void {
    console.log(`Version: ${globalThis.TOOLJET_VERSION}`);
    console.log(`Initializing server modules 📡 `);
  }
}<|MERGE_RESOLUTION|>--- conflicted
+++ resolved
@@ -34,11 +34,8 @@
 import { ThreadModule } from './modules/thread/thread.module';
 import { EventsModule } from './events/events.module';
 import { GroupPermissionsModule } from './modules/group_permissions/group_permissions.module';
-<<<<<<< HEAD
 import { TooljetDbModule } from './modules/tooljet_db/tooljet_db.module';
-=======
 import { PluginsModule } from './modules/plugins/plugins.module';
->>>>>>> 8b467026
 import * as path from 'path';
 import * as fs from 'fs';
 import { AppEnvironmentsModule } from './modules/app_environments/app_environments.module';
@@ -93,11 +90,8 @@
   FilesModule,
   PluginsModule,
   EventsModule,
-<<<<<<< HEAD
+  AppEnvironmentsModule,
   TooljetDbModule,
-=======
-  AppEnvironmentsModule,
->>>>>>> 8b467026
 ];
 
 if (process.env.SERVE_CLIENT !== 'false') {
