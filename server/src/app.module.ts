import { Module, OnApplicationBootstrap, OnModuleInit } from '@nestjs/common';
import { AppController } from './controllers/app.controller';
import { AppService } from './services/app.service';
import { AuthModule } from './modules/auth/auth.module';
import { UsersModule } from './modules/users/users.module';
import { TypeOrmModule } from '@nestjs/typeorm';
import { Connection } from 'typeorm';
import { SeedsModule } from './modules/seeds/seeds.module';
import { SeedsService } from '@services/seeds.service';
import { AppsModule } from './modules/apps/apps.module';
import { FoldersModule } from './modules/folders/folders.module';
import { FolderAppsModule } from './modules/folder_apps/folder_apps.module';
import { DataQueriesModule } from './modules/data_queries/data_queries.module';
import { DataSourcesModule } from './modules/data_sources/data_sources.module';
import { OrganizationsModule } from './modules/organizations/organizations.module';
import { ConfigModule } from '@nestjs/config';
import ormconfig from '../ormconfig';
import { CaslModule } from './modules/casl/casl.module';
import { EmailService } from '@services/email.service';
import { MetaModule } from './modules/meta/meta.module';
import { ServeStaticModule } from '@nestjs/serve-static';
import { join } from 'path';
<<<<<<< HEAD
import { SampleAppModule } from './modules/sample_app/sample_app.module';
=======
import { LoggerModule } from 'nestjs-pino';
>>>>>>> 7f9f9cb4

const imports = [
  ConfigModule.forRoot({
    isGlobal: true,
    envFilePath: [`../.env.${process.env.NODE_ENV}`, '../.env'],
  }),
  LoggerModule.forRoot({
    pinoHttp: {
      level: process.env.NODE_ENV !== 'production' ? 'debug' : 'info',
      prettyPrint:
        process.env.NODE_ENV !== 'production'
          ? {
              colorize: true,
              levelFirst: true,
              translateTime: 'UTC:mm/dd/yyyy, h:MM:ss TT Z',
            }
          : false,
      redact: ['req.headers.authorization'],
    },
  }),
  TypeOrmModule.forRoot(ormconfig),
  SeedsModule,
  AuthModule,
  UsersModule,
  AppsModule,
  FoldersModule,
  FolderAppsModule,
  DataQueriesModule,
  DataSourcesModule,
  OrganizationsModule,
  CaslModule,
  MetaModule,
<<<<<<< HEAD
  SampleAppModule,
]
=======
];
>>>>>>> 7f9f9cb4

if (process.env.SERVE_CLIENT !== 'false')
  imports.unshift(
    ServeStaticModule.forRoot({
      rootPath: join(__dirname, '../../../', 'frontend/build'),
    }),
  );

@Module({
  imports,
  controllers: [AppController],
  providers: [AppService, EmailService, SeedsService],
})
export class AppModule implements OnModuleInit, OnApplicationBootstrap {
  constructor(private connection: Connection) {}

  onModuleInit() {
    console.log(`Initializing ToolJet server modules 📡 `);
  }

  onApplicationBootstrap() {
    console.log(`Initialized ToolJet server, waiting for requests 🚀`);
  }
}<|MERGE_RESOLUTION|>--- conflicted
+++ resolved
@@ -20,11 +20,8 @@
 import { MetaModule } from './modules/meta/meta.module';
 import { ServeStaticModule } from '@nestjs/serve-static';
 import { join } from 'path';
-<<<<<<< HEAD
 import { SampleAppModule } from './modules/sample_app/sample_app.module';
-=======
 import { LoggerModule } from 'nestjs-pino';
->>>>>>> 7f9f9cb4
 
 const imports = [
   ConfigModule.forRoot({
@@ -57,12 +54,8 @@
   OrganizationsModule,
   CaslModule,
   MetaModule,
-<<<<<<< HEAD
   SampleAppModule,
-]
-=======
 ];
->>>>>>> 7f9f9cb4
 
 if (process.env.SERVE_CLIENT !== 'false')
   imports.unshift(
