--- conflicted
+++ resolved
@@ -78,11 +78,8 @@
   MetaModule,
   LibraryAppModule,
   GroupPermissionsModule,
-<<<<<<< HEAD
   FileModule,
-=======
   EventsModule,
->>>>>>> 20d4e1b4
 ];
 
 if (process.env.SERVE_CLIENT !== 'false') {
