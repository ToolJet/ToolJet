--- conflicted
+++ resolved
@@ -27,12 +27,9 @@
 import { OrganizationsModule } from './modules/organizations/organizations.module';
 import { CommentModule } from './modules/comments/comment.module';
 import { join } from 'path';
-<<<<<<< HEAD
 import { ThreadModule } from './modules/thread/thread.module';
 import { EventsModule } from './events/events.module';
-=======
 import { GroupPermissionsModule } from './modules/group_permissions/group_permissions.module';
->>>>>>> b2374608
 
 const imports = [
   ConfigModule.forRoot({
@@ -69,13 +66,10 @@
   OrganizationsModule,
   CaslModule,
   MetaModule,
-<<<<<<< HEAD
   CommentModule,
   ThreadModule,
   EventsModule,
-=======
   GroupPermissionsModule,
->>>>>>> b2374608
 ];
 
 if (process.env.SERVE_CLIENT !== 'false') {
