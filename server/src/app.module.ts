--- conflicted
+++ resolved
@@ -99,11 +99,8 @@
   PluginsModule,
   EventsModule,
   AppEnvironmentsModule,
-<<<<<<< HEAD
   ImportExportResourcesModule,
-=======
   CopilotModule,
->>>>>>> 5ab569bf
 ];
 
 if (process.env.SERVE_CLIENT !== 'false') {
