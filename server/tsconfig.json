--- conflicted
+++ resolved
@@ -1,10 +1,10 @@
 {
   "compilerOptions": {
-<<<<<<< HEAD
-=======
     "moduleResolution": "node",
-    "types": ["node", "rxjs"],
->>>>>>> c7b8981c
+    "types": [
+      "node",
+      "rxjs"
+    ],
     "resolveJsonModule": true,
     "module": "commonjs",
     "declaration": true,
@@ -19,16 +19,36 @@
     "baseUrl": "./",
     "incremental": true,
     "paths": {
-      "@ee/*": ["ee/*"],
-      "@apps/*": ["ee/apps/*"],
-      "@entities/*": ["src/entities/*"],
-      "@services/*": ["src/services/*"],
-      "@controllers/*": ["src/controllers/*"],
-      "@repositories/*": ["src/repositories/*"],
-      "@dto/*": ["src/dto/*"],
-      "@modules/*": ["src/modules/*"],
-      "@helpers/*": ["src/helpers/*"],
-      "@instance-settings/*": ["ee/instance-settings/*"],
+      "@ee/*": [
+        "ee/*"
+      ],
+      "@apps/*": [
+        "ee/apps/*"
+      ],
+      "@entities/*": [
+        "src/entities/*"
+      ],
+      "@services/*": [
+        "src/services/*"
+      ],
+      "@controllers/*": [
+        "src/controllers/*"
+      ],
+      "@repositories/*": [
+        "src/repositories/*"
+      ],
+      "@dto/*": [
+        "src/dto/*"
+      ],
+      "@modules/*": [
+        "src/modules/*"
+      ],
+      "@helpers/*": [
+        "src/helpers/*"
+      ],
+      "@instance-settings/*": [
+        "ee/instance-settings/*"
+      ],
     },
   },
   "exclude": [
