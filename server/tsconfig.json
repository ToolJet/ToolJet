{
  "compilerOptions": {
    "module": "commonjs",
    "declaration": true,
    "removeComments": true,
    "emitDecoratorMetadata": true,
    "experimentalDecorators": true,
    "allowSyntheticDefaultImports": true,
    "target": "es2019",
    "allowJs": true,
    "sourceMap": true,
    "outDir": "./dist",
    "baseUrl": "./",
    "incremental": true,
    "paths": {
      "@ee/*": ["ee/*"],
<<<<<<< HEAD
      "@apps/*": ["ce/apps/*"],
=======
      "@entities/*": ["src/entities/*"],
>>>>>>> d3457d89
      "@services/*": ["src/services/*"],
      "@controllers/*": ["src/controllers/*"],
      "@repositories/*": ["src/repositories/*"],
      "@dto/*": ["src/dto/*"]
    },
  },
  "exclude": ["node_modules", "dist"]
}<|MERGE_RESOLUTION|>--- conflicted
+++ resolved
@@ -13,17 +13,28 @@
     "baseUrl": "./",
     "incremental": true,
     "paths": {
-      "@ee/*": ["ee/*"],
-<<<<<<< HEAD
-      "@apps/*": ["ce/apps/*"],
-=======
-      "@entities/*": ["src/entities/*"],
->>>>>>> d3457d89
-      "@services/*": ["src/services/*"],
-      "@controllers/*": ["src/controllers/*"],
-      "@repositories/*": ["src/repositories/*"],
-      "@dto/*": ["src/dto/*"]
+      "@ee/*": [
+        "ee/*"
+      ],
+      "@entities/*": [
+        "src/entities/*"
+      ],
+      "@services/*": [
+        "src/services/*"
+      ],
+      "@controllers/*": [
+        "src/controllers/*"
+      ],
+      "@repositories/*": [
+        "src/repositories/*"
+      ],
+      "@dto/*": [
+        "src/dto/*"
+      ]
     },
   },
-  "exclude": ["node_modules", "dist"]
+  "exclude": [
+    "node_modules",
+    "dist"
+  ]
 }