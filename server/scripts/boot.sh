--- conflicted
+++ resolved
@@ -3,11 +3,6 @@
 
 service postgresql start
 
-<<<<<<< HEAD
-redis-server /etc/redis/redis.conf &
-
-=======
->>>>>>> c4523cc4
 echo "
    _____           _   ___      _
   |_   _|         | | |_  |    | |
