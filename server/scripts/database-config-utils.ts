--- conflicted
+++ resolved
@@ -1,11 +1,8 @@
 import * as Joi from 'joi';
 import * as path from 'path';
-<<<<<<< HEAD
 import * as fs from 'fs';
 import * as dotenv from 'dotenv';
 import { createConnection } from 'typeorm';
-=======
->>>>>>> b379bdc4
 
 export function filePathForEnvVars(env: string | undefined): string {
   if (env === 'test') {
@@ -14,7 +11,6 @@
     return path.resolve(process.cwd(), '../.env');
   }
 }
-<<<<<<< HEAD
 
 export function getEnvVars() {
   let data: any = process.env;
@@ -38,8 +34,6 @@
     database: data.TOOLJET_DB,
   });
 }
-=======
->>>>>>> b379bdc4
 
 function buildDatabaseConfig(): any {
   return {
