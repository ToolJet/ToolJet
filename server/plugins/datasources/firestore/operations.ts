--- conflicted
+++ resolved
@@ -1,4 +1,3 @@
-<<<<<<< HEAD
 import { Firestore, Query } from "@google-cloud/firestore";
 
 export async function queryCollection(
@@ -10,8 +9,7 @@
   where_value: any,
   order_field: string,
   order_type: any,
-  ): Promise<object>
-{
+): Promise<object> {
   const limitProvided = isNaN(limit) !== true;
   const whereConditionProvided =
     ([undefined, ''].includes(where_field) === false) &&
@@ -32,22 +30,13 @@
   }
 
   const snapshot = await query.get();
-=======
-export async function queryCollection(db, collection: string): Promise<object> {
-  const snapshot = await db.collection(collection).get();
->>>>>>> 3330b12b
 
   const data = [];
   snapshot.forEach((doc) => {
     data.push({
       document_id: doc.id,
-<<<<<<< HEAD
       data: doc.data()
     })
-=======
-      data: doc.data(),
-    });
->>>>>>> 3330b12b
   });
 
   return data;
