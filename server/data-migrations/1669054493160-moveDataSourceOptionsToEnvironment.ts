import { AppVersion } from 'src/entities/app_version.entity';
import { DataSourceOptions } from 'src/entities/data_source_options.entity';
import { EntityManager, MigrationInterface, QueryRunner } from 'typeorm';
import { defaultAppEnvironments } from 'src/helpers/utils.helper';
import { NestFactory } from '@nestjs/core';
import { AppModule } from 'src/app.module';
import { EncryptionService } from '@services/encryption.service';
import { Credential } from 'src/entities/credential.entity';

export class moveDataSourceOptionsToEnvironment1669054493160 implements MigrationInterface {
  private nestApp;

  public async up(queryRunner: QueryRunner): Promise<void> {
    // Create default environment for all apps
    this.nestApp = await NestFactory.createApplicationContext(AppModule);
    const entityManager = queryRunner.manager;
    const appVersions = await entityManager.find(AppVersion);
    if (appVersions?.length) {
      for (const appVersion of appVersions) {
        await this.associateDataQueriesAndSources(entityManager, appVersion);
      }
    }
  }

  private async associateDataQueriesAndSources(entityManager: EntityManager, appVersion: AppVersion) {
    const encryptionService = this.nestApp.get(EncryptionService);

    for (const { name, isDefault } of defaultAppEnvironments) {
<<<<<<< HEAD
      const environment: AppEnvironment = await entityManager.query(
        'insert into app_environments (name, is_default, app_version_id, created_at, updated_at) values ($1, $2, $3, $4, $4) returning *',
        [name, isDefault, appVersion.id, new Date()]
      );
=======
      const environment = await entityManager.query(
        'insert into app_environments (name, "default", app_version_id, created_at, updated_at) values ($1, $2, $3, $4, $4) returning *',
        [name, isDefault, appVersion.id, new Date()]
      );

>>>>>>> bac2095a
      // Get all data sources under app version
      const dataSources = await entityManager.query('select * from data_sources where app_version_id = $1', [
        appVersion.id,
      ]);

      if (dataSources?.length) {
        for (const dataSource of dataSources) {
          const options = !environment[0].default
            ? await this.filterEncryptedFromOptions(dataSource.options, encryptionService, entityManager)
            : dataSource.options;
          await entityManager.save(
            entityManager.create(DataSourceOptions, {
              dataSourceId: dataSource.id,
              environmentId: environment[0].id,
              options,
            })
          );
        }
      }
    }
  }

  private convertToArrayOfKeyValuePairs(options): Array<object> {
    if (!options) return;
    return Object.keys(options).map((key) => {
      return {
        key: key,
        value: options[key]['value'],
        encrypted: options[key]['encrypted'],
        credential_id: options[key]['credential_id'],
      };
    });
  }

  private async filterEncryptedFromOptions(
    options: Array<object>,
    encryptionService: EncryptionService,
    entityManager: EntityManager
  ) {
    const kvOptions = this.convertToArrayOfKeyValuePairs(options);

    if (!kvOptions) return;

    const parsedOptions = {};

    for (const option of kvOptions) {
      if (option['encrypted']) {
        const credential = await this.createCredential('', encryptionService, entityManager);

        parsedOptions[option['key']] = {
          credential_id: credential.id,
          encrypted: option['encrypted'],
        };
      } else {
        parsedOptions[option['key']] = {
          value: option['value'],
          encrypted: false,
        };
      }
    }

    return parsedOptions;
  }

  async createCredential(
    value: string,
    encryptionService: EncryptionService,
    entityManager: EntityManager
  ): Promise<Credential> {
    const credentialRepository = entityManager.getRepository(Credential);
    const newCredential = credentialRepository.create({
      valueCiphertext: await encryptionService.encryptColumnValue('credentials', 'value', value),
      createdAt: new Date(),
      updatedAt: new Date(),
    });
    const credential = await credentialRepository.save(newCredential);
    return credential;
  }

  public async down(queryRunner: QueryRunner): Promise<void> {}
}<|MERGE_RESOLUTION|>--- conflicted
+++ resolved
@@ -26,18 +26,11 @@
     const encryptionService = this.nestApp.get(EncryptionService);
 
     for (const { name, isDefault } of defaultAppEnvironments) {
-<<<<<<< HEAD
-      const environment: AppEnvironment = await entityManager.query(
-        'insert into app_environments (name, is_default, app_version_id, created_at, updated_at) values ($1, $2, $3, $4, $4) returning *',
-        [name, isDefault, appVersion.id, new Date()]
-      );
-=======
       const environment = await entityManager.query(
         'insert into app_environments (name, "default", app_version_id, created_at, updated_at) values ($1, $2, $3, $4, $4) returning *',
         [name, isDefault, appVersion.id, new Date()]
       );
 
->>>>>>> bac2095a
       // Get all data sources under app version
       const dataSources = await entityManager.query('select * from data_sources where app_version_id = $1', [
         appVersion.id,
