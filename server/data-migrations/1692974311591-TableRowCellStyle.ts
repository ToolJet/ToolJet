--- conflicted
+++ resolved
@@ -1,65 +1,11 @@
 import { MigrationInterface, QueryRunner } from 'typeorm';
 import { AppVersion } from '../src/entities/app_version.entity';
-import { MigrationProgress } from 'src/helpers/utils.helper';
 
 export class TableRowCellStyle1692974311591 implements MigrationInterface {
   public async up(queryRunner: QueryRunner): Promise<void> {
     const entityManager = queryRunner.manager;
-<<<<<<< HEAD
-    const appVersionsCount = await entityManager.count(AppVersion);
-    const perQuery = 100;
-    const loopsCount = appVersionsCount / perQuery;
-=======
 
-    const appVersionRepository = entityManager.getRepository(AppVersion);
->>>>>>> e627a427
-
-    const migrationProgress = new MigrationProgress('TableRowCellStyle1692974311591', appVersionsCount);
-
-<<<<<<< HEAD
-    // Changes for fixing timeout error
-    for (let i = 1; i <= loopsCount; i++) {
-      const skip = perQuery * i - perQuery;
-
-      const appVersions = await entityManager.find(AppVersion, { take: perQuery, skip });
-      for (const version of appVersions) {
-        const definition = version['definition'];
-
-        if (definition) {
-          const pages = definition['pages'];
-          if (pages) {
-            for (const pageId of Object.keys(pages)) {
-              const components = pages[pageId]['components'];
-              if (components) {
-                for (const componentId of Object.keys(components)) {
-                  const component = components[componentId];
-                  if (
-                    component?.component?.component === 'Table' &&
-                    component?.component?.definition?.styles &&
-                    component?.component?.styles
-                  ) {
-                    component.component.definition.styles.tableType = {
-                      value: 'table-classic',
-                    };
-                    component.component.styles.tableType = {
-                      ...component.component.styles.tableType,
-                      options: [
-                        { name: 'Bordered', value: 'table-bordered' },
-                        { name: 'Regular', value: 'table-classic' },
-                        { name: 'Striped', value: 'table-striped' },
-                      ],
-                    };
-                    components[componentId] = {
-                      ...component,
-                      component: {
-                        ...component.component,
-                        definition: {
-                          ...component.component.definition,
-                        },
-                      },
-                    };
-                  }
-=======
+    const appVersions = await entityManager.find(AppVersion);
     for (const version of appVersions) {
       const definition = JSON.parse(JSON.stringify(version?.definition));
 
@@ -83,26 +29,18 @@
                       { name: 'Striped', value: 'table-striped' },
                     ],
                   };
->>>>>>> e627a427
                 }
                 pages[pageId]['components'] = components;
               }
             }
-<<<<<<< HEAD
-            definition['pages'] = pages;
-            version.definition = definition;
           }
 
           await entityManager.update(AppVersion, { id: version.id }, { definition });
-        }
-=======
-          }
         }
 
         version.definition = definition;
 
         await entityManager.update(AppVersion, { id: version.id }, { definition });
->>>>>>> e627a427
       }
     }
   }
