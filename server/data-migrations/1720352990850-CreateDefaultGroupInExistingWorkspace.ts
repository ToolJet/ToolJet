--- conflicted
+++ resolved
@@ -24,13 +24,8 @@
 } from '@modules/group-permissions/types/granular_permissions';
 import { AppModule } from '@modules/app/module';
 import { LicenseInitService } from '@modules/licensing/interfaces/IService';
-<<<<<<< HEAD
 import { TOOLJET_EDITIONS } from '@modules/app/constants';
 import { getTooljetEdition } from '@helpers/utils.helper';
-=======
-import { EDITIONS } from '@modules/app/constants';
-import { getEnvVars } from '../scripts/database-config-utils';
->>>>>>> 870fb1e0
 
 export class CreateDefaultGroupInExistingWorkspace1720352990850 implements MigrationInterface {
   public async up(queryRunner: QueryRunner): Promise<void> {
@@ -41,11 +36,7 @@
 
     const licenseService = nestApp.get<LicenseInitService>(LicenseInitService);
     const licenseValid =
-<<<<<<< HEAD
       getTooljetEdition() === TOOLJET_EDITIONS.CE ? true : await licenseService.initForMigration(manager);
-=======
-      !envData.EDITION || envData.EDITION === EDITIONS.CE ? true : await licenseService.initForMigration(manager);
->>>>>>> 870fb1e0
 
     const organizationIds = (
       await manager.find(Organization, {
