import { MigrationInterface, QueryRunner } from 'typeorm';
import { AppVersion } from '../src/entities/app_version.entity';
import { MigrationProgress } from 'src/helpers/utils.helper';

export class CellSizeRegularCondensed1692973078520 implements MigrationInterface {
  public async up(queryRunner: QueryRunner): Promise<void> {
    const entityManager = queryRunner.manager;
<<<<<<< HEAD
    const appVersionsCount = await entityManager.count(AppVersion);
    const perQuery = 100;
    const loopsCount = appVersionsCount / perQuery;

    const migrationProgress = new MigrationProgress('CellSizeRegularCondensed1692973078520', appVersionsCount);

    // Changes for fixing timeout error
    for (let i = 1; i <= loopsCount; i++) {
      const skip = perQuery * i - perQuery;

      const appVersions = await entityManager.find(AppVersion, { take: perQuery, skip });
      for (const version of appVersions) {
        const definition = version?.['definition'];

        if (definition) {
          const pages = definition?.['pages'];
          if (pages) {
            for (const pageId of Object.keys(pages)) {
              const components = pages?.[pageId]?.['components'];

              if (components) {
                for (const componentId of Object.keys(components)) {
                  const component = components[componentId];

                  if (
                    component?.component?.component === 'Table' &&
                    component?.component?.definition?.styles &&
                    component?.component?.styles
                  ) {
                    component.component.definition.styles.cellSize = {
                      value: 'regular',
                    };
                    component.component.styles.cellSize = {
                      ...component.component.styles.cellSize,
                      options: [
                        { name: 'Condensed', value: 'condensed' },
                        { name: 'Regular', value: 'regular' },
                      ],
                    };
                    components[componentId] = {
                      ...component,
                      component: {
                        ...component.component,
                        definition: {
                          ...component.component.definition,
                        },
                      },
                    };
                  }
=======

    const appVersionRepository = entityManager.getRepository(AppVersion);

    const appVersions = await appVersionRepository.find();

    for (const version of appVersions) {
      const definition = JSON.parse(JSON.stringify(version?.definition));
      if (definition) {
        const pages = definition?.['pages'];
        if (Object.keys(pages).length > 0) {
          for (const pageId of Object.keys(pages)) {
            const components = pages[pageId]?.['components'];

            if (Object.keys(components).length > 0) {
              for (const componentId of Object.keys(components)) {
                const component = components[componentId];
                if (component?.component?.component === 'Table' && component.component?.definition?.styles?.cellSize) {
                  component.component.styles.cellSize = {
                    ...component.component.styles.cellSize,
                    options: [
                      { name: 'Condensed', value: 'condensed' },
                      { name: 'Regular', value: 'regular' },
                    ],
                  };

                  component.component.definition.styles.cellSize = {
                    value: 'regular',
                  };
>>>>>>> e627a427
                }
                pages[pageId]['components'] = components;
              }
            }
            definition['pages'] = pages;
            version.definition = definition;
          }
<<<<<<< HEAD

          await entityManager.update(AppVersion, { id: version.id }, { definition });
        }
=======
        }

        version.definition = definition;

        await entityManager.update(AppVersion, { id: version.id }, { definition });
>>>>>>> e627a427
      }
    }
  }

  public async down(queryRunner: QueryRunner): Promise<void> {}
}<|MERGE_RESOLUTION|>--- conflicted
+++ resolved
@@ -1,66 +1,11 @@
 import { MigrationInterface, QueryRunner } from 'typeorm';
 import { AppVersion } from '../src/entities/app_version.entity';
-import { MigrationProgress } from 'src/helpers/utils.helper';
 
 export class CellSizeRegularCondensed1692973078520 implements MigrationInterface {
   public async up(queryRunner: QueryRunner): Promise<void> {
     const entityManager = queryRunner.manager;
-<<<<<<< HEAD
-    const appVersionsCount = await entityManager.count(AppVersion);
-    const perQuery = 100;
-    const loopsCount = appVersionsCount / perQuery;
 
-    const migrationProgress = new MigrationProgress('CellSizeRegularCondensed1692973078520', appVersionsCount);
-
-    // Changes for fixing timeout error
-    for (let i = 1; i <= loopsCount; i++) {
-      const skip = perQuery * i - perQuery;
-
-      const appVersions = await entityManager.find(AppVersion, { take: perQuery, skip });
-      for (const version of appVersions) {
-        const definition = version?.['definition'];
-
-        if (definition) {
-          const pages = definition?.['pages'];
-          if (pages) {
-            for (const pageId of Object.keys(pages)) {
-              const components = pages?.[pageId]?.['components'];
-
-              if (components) {
-                for (const componentId of Object.keys(components)) {
-                  const component = components[componentId];
-
-                  if (
-                    component?.component?.component === 'Table' &&
-                    component?.component?.definition?.styles &&
-                    component?.component?.styles
-                  ) {
-                    component.component.definition.styles.cellSize = {
-                      value: 'regular',
-                    };
-                    component.component.styles.cellSize = {
-                      ...component.component.styles.cellSize,
-                      options: [
-                        { name: 'Condensed', value: 'condensed' },
-                        { name: 'Regular', value: 'regular' },
-                      ],
-                    };
-                    components[componentId] = {
-                      ...component,
-                      component: {
-                        ...component.component,
-                        definition: {
-                          ...component.component.definition,
-                        },
-                      },
-                    };
-                  }
-=======
-
-    const appVersionRepository = entityManager.getRepository(AppVersion);
-
-    const appVersions = await appVersionRepository.find();
-
+    const appVersions = await entityManager.find(AppVersion);
     for (const version of appVersions) {
       const definition = JSON.parse(JSON.stringify(version?.definition));
       if (definition) {
@@ -84,7 +29,6 @@
                   component.component.definition.styles.cellSize = {
                     value: 'regular',
                   };
->>>>>>> e627a427
                 }
                 pages[pageId]['components'] = components;
               }
@@ -92,17 +36,13 @@
             definition['pages'] = pages;
             version.definition = definition;
           }
-<<<<<<< HEAD
 
           await entityManager.update(AppVersion, { id: version.id }, { definition });
-        }
-=======
         }
 
         version.definition = definition;
 
         await entityManager.update(AppVersion, { id: version.id }, { definition });
->>>>>>> e627a427
       }
     }
   }
