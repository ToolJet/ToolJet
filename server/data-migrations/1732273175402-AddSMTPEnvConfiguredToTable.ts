--- conflicted
+++ resolved
@@ -11,11 +11,7 @@
     await entityManager.insert(InstanceSettings, {
       label: 'SMTP ENV CONFIGURED',
       dataType: 'boolean',
-<<<<<<< HEAD
-      value: getTooljetEdition() === TOOLJET_EDITIONS.Cloud ? 'true' : 'false',
-=======
       value: getTooljetEdition() !== TOOLJET_EDITIONS.EE ? 'true' : 'false',
->>>>>>> 5370a0cc
       key: INSTANCE_SYSTEM_SETTINGS.SMTP_ENV_CONFIGURED,
       type: INSTANCE_SETTINGS_TYPE.SYSTEM,
     });
