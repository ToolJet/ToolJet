--- conflicted
+++ resolved
@@ -15,14 +15,7 @@
       console.log('Skipping migration as it is not EE edition');
       return;
     }
-<<<<<<< HEAD
-    const nestApp = await NestFactory.createApplicationContext(await AppModule.register({ IS_GET_CONTEXT: true }));
-    
-    const { EncryptionService } = await import(`${await getImportPath(true, edition)}/encryption/service`);
-    const encryptionService = nestApp.get(EncryptionService);
-=======
 
->>>>>>> 5370a0cc
     const entityManager = queryRunner.manager;
     const organizations = await entityManager.find(Organization, {
       relations: ['appEnvironments'],
