--- conflicted
+++ resolved
@@ -525,14 +525,10 @@
         code: 'oauth-auth-code',
       });
 
-<<<<<<< HEAD
-    expect(response.statusCode).toBe(403);
-=======
     expect(response.statusCode).toBe(400);
   });
 
   afterAll(async () => {
     await app.close();
->>>>>>> 733293dd
   });
 });