--- conflicted
+++ resolved
@@ -88,12 +88,8 @@
     for (const userData of [adminUserData, developerUserData, superAdminUserData]) {
       const response = await request(app.getHttpServer())
         .post(`/api/data_sources`)
-<<<<<<< HEAD
-        .set('Authorization', authHeaderForUser(userData.user, adminUserData.organization.id))
-=======
         .set('tj-workspace-id', userData.user.defaultOrganizationId)
         .set('Cookie', userData['tokenCookie'])
->>>>>>> a640a38b
         .send(dataSourceParams);
 
       expect(response.statusCode).toBe(201);
@@ -180,12 +176,8 @@
       ];
       const response = await request(app.getHttpServer())
         .put(`/api/data_sources/${dataSource.id}`)
-<<<<<<< HEAD
-        .set('Authorization', authHeaderForUser(userData.user, adminUserData.organization.id))
-=======
         .set('tj-workspace-id', userData.user.defaultOrganizationId)
         .set('Cookie', userData['tokenCookie'])
->>>>>>> a640a38b
         .send({
           options: newOptions,
         });
