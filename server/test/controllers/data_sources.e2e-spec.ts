import * as request from 'supertest';
import { INestApplication } from '@nestjs/common';
import {
  authHeaderForUser,
  clearDB,
  createApplication,
  createUser,
  createNestAppInstance,
  createDataSource,
} from '../test.helper';
<<<<<<< HEAD
=======
import { Credential } from 'src/entities/credential.entity';
>>>>>>> bc193c08

describe('data sources controller', () => {
  let app: INestApplication;

  beforeEach(async () => {
    await clearDB();
  });

  beforeAll(async () => {
    app = await createNestAppInstance();
  });

  it('should be able to create data sources of an app only if admin/developer of same organization', async () => {
<<<<<<< HEAD
    const adminUserData = await createUser(app, { email: 'admin@tooljet.io', role: 'admin' });
=======
    const adminUserData = await createUser(app, {
      email: 'admin@tooljet.io',
      role: 'admin',
    });
>>>>>>> bc193c08
    const developerUserData = await createUser(app, {
      email: 'developer@tooljet.io',
      role: 'developer',
      organization: adminUserData.organization,
    });
    const viewerUserData = await createUser(app, {
      email: 'viewer@tooljet.io',
      role: 'viewer',
      organization: adminUserData.organization,
    });
<<<<<<< HEAD
    const anotherOrgAdminUserData = await createUser(app, { email: 'another@tooljet.io', role: 'admin' });
    const application = await createApplication(app, { name: 'name', user: adminUserData.user });

    const dataSourceParams = {
      name: 'name',
      options: [],
=======
    const anotherOrgAdminUserData = await createUser(app, {
      email: 'another@tooljet.io',
      role: 'admin',
    });
    const application = await createApplication(app, {
      name: 'name',
      user: adminUserData.user,
    });

    const dataSourceParams = {
      name: 'name',
      options: [{ key: 'foo', value: 'bar', encrypted: 'true' }],
>>>>>>> bc193c08
      kind: 'postgres',
      app_id: application.id,
    };

    for (const userData of [adminUserData, developerUserData]) {
      const response = await request(app.getHttpServer())
        .post(`/data_sources`)
        .set('Authorization', authHeaderForUser(userData.user))
        .send(dataSourceParams);

      expect(response.statusCode).toBe(201);
    }

    // encrypted data source options will create credentials
    expect(await Credential.count()).toBe(2);

    // Should not update if viewer or if user of another org
    for (const userData of [anotherOrgAdminUserData, viewerUserData]) {
      const response = await request(app.getHttpServer())
        .post(`/data_sources`)
        .set('Authorization', authHeaderForUser(userData.user))
        .send(dataSourceParams);

      expect(response.statusCode).toBe(403);
    }
  });

  it('should be able to update data sources of an app only if admin/developer of same organization', async () => {
<<<<<<< HEAD
    const adminUserData = await createUser(app, { email: 'admin@tooljet.io', role: 'admin' });
=======
    const adminUserData = await createUser(app, {
      email: 'admin@tooljet.io',
      role: 'admin',
    });
>>>>>>> bc193c08
    const developerUserData = await createUser(app, {
      email: 'developer@tooljet.io',
      role: 'developer',
      organization: adminUserData.organization,
    });
    const viewerUserData = await createUser(app, {
      email: 'viewer@tooljet.io',
      role: 'viewer',
      organization: adminUserData.organization,
    });
<<<<<<< HEAD
    const anotherOrgAdminUserData = await createUser(app, { email: 'another@tooljet.io', role: 'admin' });
    const application = await createApplication(app, { name: 'name', user: adminUserData.user });
    const dataSource = await createDataSource(app, {
      name: 'name',
      options: [],
=======
    const anotherOrgAdminUserData = await createUser(app, {
      email: 'another@tooljet.io',
      role: 'admin',
    });
    const application = await createApplication(app, {
      name: 'name',
      user: adminUserData.user,
    });
    const dataSource = await createDataSource(app, {
      name: 'name',
      options: [{ key: 'foo', value: 'bar', encrypted: 'true' }],
>>>>>>> bc193c08
      kind: 'postgres',
      application: application,
      user: adminUserData.user,
    });

<<<<<<< HEAD
    for (const userData of [adminUserData, developerUserData]) {
      const newOptions = [{ key: 'email', value: userData.user.email }];
=======
    // encrypted data source options will create credentials
    expect(await Credential.count()).toBe(1);

    for (const userData of [adminUserData, developerUserData]) {
      const newOptions = [
        { key: 'email', value: userData.user.email },
        { key: 'foo', value: 'baz', encrypted: 'true' },
      ];
>>>>>>> bc193c08
      const response = await request(app.getHttpServer())
        .put(`/data_sources/${dataSource.id}`)
        .set('Authorization', authHeaderForUser(userData.user))
        .send({
          options: newOptions,
        });

      expect(response.statusCode).toBe(200);
      await dataSource.reload();
      expect(dataSource.options['email']['value']).toBe(userData.user.email);
    }

    // new credentials will not be created upon data source update
    expect(await Credential.count()).toBe(1);

    // Should not update if viewer or if user of another org
    for (const userData of [anotherOrgAdminUserData, viewerUserData]) {
<<<<<<< HEAD
=======
      const newOptions = [
        { key: 'email', value: userData.user.email },
        { key: 'foo', value: 'baz', encrypted: 'true' },
      ];
>>>>>>> bc193c08
      const response = await request(app.getHttpServer())
        .put(`/data_sources/${dataSource.id}`)
        .set('Authorization', authHeaderForUser(userData.user))
        .send({
<<<<<<< HEAD
          options: [],
=======
          options: newOptions,
>>>>>>> bc193c08
        });

      expect(response.statusCode).toBe(403);
    }
  });

  it('should be able to list (get) datasources for an app only if admin/developer of same organization', async () => {
<<<<<<< HEAD
    const adminUserData = await createUser(app, { email: 'admin@tooljet.io', role: 'admin' });
=======
    const adminUserData = await createUser(app, {
      email: 'admin@tooljet.io',
      role: 'admin',
    });
>>>>>>> bc193c08
    const developerUserData = await createUser(app, {
      email: 'developer@tooljet.io',
      role: 'developer',
      organization: adminUserData.organization,
    });
    const viewerUserData = await createUser(app, {
      email: 'viewer@tooljet.io',
      role: 'viewer',
      organization: adminUserData.organization,
    });
<<<<<<< HEAD
    const application = await createApplication(app, { name: 'name', user: adminUserData.user });
    const anotherOrgAdminUserData = await createUser(app, { email: 'another@tooljet.io', role: 'admin' });
    // eslint-disable-next-line @typescript-eslint/no-unused-vars
=======
    const application = await createApplication(app, {
      name: 'name',
      user: adminUserData.user,
    });
    const anotherOrgAdminUserData = await createUser(app, {
      email: 'another@tooljet.io',
      role: 'admin',
    });
>>>>>>> bc193c08
    const dataSource = await createDataSource(app, {
      name: 'name',
      kind: 'postgres',
      application: application,
      user: adminUserData.user,
    });

    for (const userData of [adminUserData, developerUserData, viewerUserData]) {
      const response = await request(app.getHttpServer())
        .get(`/data_sources?app_id=${application.id}`)
        .set('Authorization', authHeaderForUser(userData.user));

      expect(response.statusCode).toBe(200);
      expect(response.body.data_sources.length).toBe(1);
    }

    // Forbidden if user of another organization
    const response = await request(app.getHttpServer())
      .get(`/data_sources?app_id=${application.id}`)
      .set('Authorization', authHeaderForUser(anotherOrgAdminUserData.user));

    expect(response.statusCode).toBe(403);
  });

  it('should not be able to authorize OAuth code for a REST API source if user of another organization', async () => {
<<<<<<< HEAD
    const adminUserData = await createUser(app, { email: 'admin@tooljet.io', role: 'admin' });
    const anotherOrgAdminUserData = await createUser(app, { email: 'another@tooljet.io', role: 'admin' });
    const application = await createApplication(app, { name: 'name', user: adminUserData.user });
=======
    const adminUserData = await createUser(app, {
      email: 'admin@tooljet.io',
      role: 'admin',
    });
    const anotherOrgAdminUserData = await createUser(app, {
      email: 'another@tooljet.io',
      role: 'admin',
    });
    const application = await createApplication(app, {
      name: 'name',
      user: adminUserData.user,
    });
>>>>>>> bc193c08
    const dataSource = await createDataSource(app, {
      name: 'name',
      options: [],
      kind: 'restapi',
      application: application,
      user: adminUserData.user,
    });

    // Should not update if user of another org
    const response = await request(app.getHttpServer())
      .post(`/data_sources/${dataSource.id}/authorize_oauth2`)
      .set('Authorization', authHeaderForUser(anotherOrgAdminUserData.user))
      .send({
        code: 'oauth-auth-code',
      });

    expect(response.statusCode).toBe(403);
  });
});<|MERGE_RESOLUTION|>--- conflicted
+++ resolved
@@ -8,10 +8,7 @@
   createNestAppInstance,
   createDataSource,
 } from '../test.helper';
-<<<<<<< HEAD
-=======
 import { Credential } from 'src/entities/credential.entity';
->>>>>>> bc193c08
 
 describe('data sources controller', () => {
   let app: INestApplication;
@@ -25,14 +22,10 @@
   });
 
   it('should be able to create data sources of an app only if admin/developer of same organization', async () => {
-<<<<<<< HEAD
-    const adminUserData = await createUser(app, { email: 'admin@tooljet.io', role: 'admin' });
-=======
-    const adminUserData = await createUser(app, {
-      email: 'admin@tooljet.io',
-      role: 'admin',
-    });
->>>>>>> bc193c08
+    const adminUserData = await createUser(app, {
+      email: 'admin@tooljet.io',
+      role: 'admin',
+    });
     const developerUserData = await createUser(app, {
       email: 'developer@tooljet.io',
       role: 'developer',
@@ -43,27 +36,18 @@
       role: 'viewer',
       organization: adminUserData.organization,
     });
-<<<<<<< HEAD
-    const anotherOrgAdminUserData = await createUser(app, { email: 'another@tooljet.io', role: 'admin' });
-    const application = await createApplication(app, { name: 'name', user: adminUserData.user });
+    const anotherOrgAdminUserData = await createUser(app, {
+      email: 'another@tooljet.io',
+      role: 'admin',
+    });
+    const application = await createApplication(app, {
+      name: 'name',
+      user: adminUserData.user,
+    });
 
     const dataSourceParams = {
       name: 'name',
-      options: [],
-=======
-    const anotherOrgAdminUserData = await createUser(app, {
-      email: 'another@tooljet.io',
-      role: 'admin',
-    });
-    const application = await createApplication(app, {
-      name: 'name',
-      user: adminUserData.user,
-    });
-
-    const dataSourceParams = {
-      name: 'name',
       options: [{ key: 'foo', value: 'bar', encrypted: 'true' }],
->>>>>>> bc193c08
       kind: 'postgres',
       app_id: application.id,
     };
@@ -92,14 +76,10 @@
   });
 
   it('should be able to update data sources of an app only if admin/developer of same organization', async () => {
-<<<<<<< HEAD
-    const adminUserData = await createUser(app, { email: 'admin@tooljet.io', role: 'admin' });
-=======
-    const adminUserData = await createUser(app, {
-      email: 'admin@tooljet.io',
-      role: 'admin',
-    });
->>>>>>> bc193c08
+    const adminUserData = await createUser(app, {
+      email: 'admin@tooljet.io',
+      role: 'admin',
+    });
     const developerUserData = await createUser(app, {
       email: 'developer@tooljet.io',
       role: 'developer',
@@ -110,34 +90,22 @@
       role: 'viewer',
       organization: adminUserData.organization,
     });
-<<<<<<< HEAD
-    const anotherOrgAdminUserData = await createUser(app, { email: 'another@tooljet.io', role: 'admin' });
-    const application = await createApplication(app, { name: 'name', user: adminUserData.user });
+    const anotherOrgAdminUserData = await createUser(app, {
+      email: 'another@tooljet.io',
+      role: 'admin',
+    });
+    const application = await createApplication(app, {
+      name: 'name',
+      user: adminUserData.user,
+    });
     const dataSource = await createDataSource(app, {
       name: 'name',
-      options: [],
-=======
-    const anotherOrgAdminUserData = await createUser(app, {
-      email: 'another@tooljet.io',
-      role: 'admin',
-    });
-    const application = await createApplication(app, {
-      name: 'name',
-      user: adminUserData.user,
-    });
-    const dataSource = await createDataSource(app, {
-      name: 'name',
       options: [{ key: 'foo', value: 'bar', encrypted: 'true' }],
->>>>>>> bc193c08
       kind: 'postgres',
       application: application,
       user: adminUserData.user,
     });
 
-<<<<<<< HEAD
-    for (const userData of [adminUserData, developerUserData]) {
-      const newOptions = [{ key: 'email', value: userData.user.email }];
-=======
     // encrypted data source options will create credentials
     expect(await Credential.count()).toBe(1);
 
@@ -146,7 +114,6 @@
         { key: 'email', value: userData.user.email },
         { key: 'foo', value: 'baz', encrypted: 'true' },
       ];
->>>>>>> bc193c08
       const response = await request(app.getHttpServer())
         .put(`/data_sources/${dataSource.id}`)
         .set('Authorization', authHeaderForUser(userData.user))
@@ -164,22 +131,15 @@
 
     // Should not update if viewer or if user of another org
     for (const userData of [anotherOrgAdminUserData, viewerUserData]) {
-<<<<<<< HEAD
-=======
       const newOptions = [
         { key: 'email', value: userData.user.email },
         { key: 'foo', value: 'baz', encrypted: 'true' },
       ];
->>>>>>> bc193c08
       const response = await request(app.getHttpServer())
         .put(`/data_sources/${dataSource.id}`)
         .set('Authorization', authHeaderForUser(userData.user))
         .send({
-<<<<<<< HEAD
-          options: [],
-=======
           options: newOptions,
->>>>>>> bc193c08
         });
 
       expect(response.statusCode).toBe(403);
@@ -187,14 +147,10 @@
   });
 
   it('should be able to list (get) datasources for an app only if admin/developer of same organization', async () => {
-<<<<<<< HEAD
-    const adminUserData = await createUser(app, { email: 'admin@tooljet.io', role: 'admin' });
-=======
-    const adminUserData = await createUser(app, {
-      email: 'admin@tooljet.io',
-      role: 'admin',
-    });
->>>>>>> bc193c08
+    const adminUserData = await createUser(app, {
+      email: 'admin@tooljet.io',
+      role: 'admin',
+    });
     const developerUserData = await createUser(app, {
       email: 'developer@tooljet.io',
       role: 'developer',
@@ -205,20 +161,15 @@
       role: 'viewer',
       organization: adminUserData.organization,
     });
-<<<<<<< HEAD
-    const application = await createApplication(app, { name: 'name', user: adminUserData.user });
-    const anotherOrgAdminUserData = await createUser(app, { email: 'another@tooljet.io', role: 'admin' });
+    const application = await createApplication(app, {
+      name: 'name',
+      user: adminUserData.user,
+    });
+    const anotherOrgAdminUserData = await createUser(app, {
+      email: 'another@tooljet.io',
+      role: 'admin',
+    });
     // eslint-disable-next-line @typescript-eslint/no-unused-vars
-=======
-    const application = await createApplication(app, {
-      name: 'name',
-      user: adminUserData.user,
-    });
-    const anotherOrgAdminUserData = await createUser(app, {
-      email: 'another@tooljet.io',
-      role: 'admin',
-    });
->>>>>>> bc193c08
     const dataSource = await createDataSource(app, {
       name: 'name',
       kind: 'postgres',
@@ -244,24 +195,18 @@
   });
 
   it('should not be able to authorize OAuth code for a REST API source if user of another organization', async () => {
-<<<<<<< HEAD
-    const adminUserData = await createUser(app, { email: 'admin@tooljet.io', role: 'admin' });
-    const anotherOrgAdminUserData = await createUser(app, { email: 'another@tooljet.io', role: 'admin' });
-    const application = await createApplication(app, { name: 'name', user: adminUserData.user });
-=======
-    const adminUserData = await createUser(app, {
-      email: 'admin@tooljet.io',
-      role: 'admin',
-    });
-    const anotherOrgAdminUserData = await createUser(app, {
-      email: 'another@tooljet.io',
-      role: 'admin',
-    });
-    const application = await createApplication(app, {
-      name: 'name',
-      user: adminUserData.user,
-    });
->>>>>>> bc193c08
+    const adminUserData = await createUser(app, {
+      email: 'admin@tooljet.io',
+      role: 'admin',
+    });
+    const anotherOrgAdminUserData = await createUser(app, {
+      email: 'another@tooljet.io',
+      role: 'admin',
+    });
+    const application = await createApplication(app, {
+      name: 'name',
+      user: adminUserData.user,
+    });
     const dataSource = await createDataSource(app, {
       name: 'name',
       options: [],
