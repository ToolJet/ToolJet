--- conflicted
+++ resolved
@@ -1,7 +1,4 @@
 import { INestApplication } from '@nestjs/common';
-<<<<<<< HEAD
-import { authHeaderForUser, clearDB, createNestAppInstance, createUser, setupOrganization } from '../test.helper';
-=======
 import {
   authenticateUser,
   authHeaderForUser,
@@ -10,7 +7,6 @@
   createUser,
   setupOrganization,
 } from '../test.helper';
->>>>>>> a640a38b
 import * as request from 'supertest';
 import { getManager } from 'typeorm';
 import { Folder } from '../../src/entities/folder.entity';
@@ -46,32 +42,6 @@
         .post(`/api/folder_apps`)
         .set('tj-workspace-id', adminUser.defaultOrganizationId)
         .set('Cookie', loggedUser.tokenCookie)
-        .send({ folder_id: folder.id, app_id: app.id });
-
-      expect(response.statusCode).toBe(201);
-      const { id, app_id, folder_id } = response.body;
-      expect(id).toBeDefined();
-      expect(app_id).toBe(app.id);
-      expect(folder_id).toBe(folder.id);
-    });
-
-    it('super admin should be able to add apps to folders in any organization', async () => {
-      const { adminUser, app } = await setupOrganization(nestApp);
-      const manager = getManager();
-      // create a new folder
-      const folder = await manager.save(
-        manager.create(Folder, { name: 'folder', organizationId: adminUser.organizationId })
-      );
-      //super admin
-      const superAdminUserData = await createUser(nestApp, {
-        email: 'superadmin@tooljet.io',
-        groups: ['all_users', 'admin'],
-        userType: 'instance',
-      });
-
-      const response = await request(nestApp.getHttpServer())
-        .post(`/api/folder_apps`)
-        .set('Authorization', authHeaderForUser(superAdminUserData.user, adminUser.organizationId))
         .send({ folder_id: folder.id, app_id: app.id });
 
       expect(response.statusCode).toBe(201);
@@ -179,31 +149,6 @@
 
       expect(response.statusCode).toBe(200);
     });
-
-    it('super admin should be able to remove an app from a folder', async () => {
-      const { adminUser, app } = await setupOrganization(nestApp);
-      const manager = getManager();
-      // create a new folder
-      const folder = await manager.save(
-        manager.create(Folder, { name: 'folder', organizationId: adminUser.organizationId })
-      );
-      // add app to folder
-      const folderApp = await manager.save(manager.create(FolderApp, { folderId: folder.id, appId: app.id }));
-
-      //super admin
-      const superAdminUserData = await createUser(nestApp, {
-        email: 'superadmin@tooljet.io',
-        groups: ['all_users', 'admin'],
-        userType: 'instance',
-      });
-
-      const response = await request(nestApp.getHttpServer())
-        .put(`/api/folder_apps/${folderApp.folderId}`)
-        .set('Authorization', authHeaderForUser(superAdminUserData.user, adminUser.organizationId))
-        .send({ app_id: folderApp.appId });
-
-      expect(response.statusCode).toBe(200);
-    });
   });
   afterAll(async () => {
     await nestApp.close();
