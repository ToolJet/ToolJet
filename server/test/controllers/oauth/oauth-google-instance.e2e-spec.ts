--- conflicted
+++ resolved
@@ -10,40 +10,7 @@
   let orgRepository: Repository<Organization>;
   let mockConfig;
 
-<<<<<<< HEAD
-  const authResponseKeys = [
-    'id',
-    'email',
-    'first_name',
-    'last_name',
-    'avatar_id',
-    'auth_token',
-    'admin',
-    'organization_id',
-    'organization',
-    'group_permissions',
-    'app_group_permissions',
-    'super_admin',
-  ].sort();
-
-  const groupPermissionsKeys = [
-    'id',
-    'organization_id',
-    'group',
-    'app_create',
-    'app_delete',
-    'updated_at',
-    'created_at',
-    'folder_create',
-    'folder_update',
-    'folder_delete',
-    'org_environment_variable_create',
-    'org_environment_variable_delete',
-    'org_environment_variable_update',
-  ].sort();
-=======
   const authResponseKeys = ['id', 'email', 'first_name', 'last_name', 'current_organization_id'].sort();
->>>>>>> a640a38b
 
   beforeEach(async () => {
     await clearDB();
@@ -349,20 +316,7 @@
           expect(response.statusCode).toBe(201);
           expect(Object.keys(response.body).sort()).toEqual(authResponseKeys);
 
-<<<<<<< HEAD
-          const {
-            email,
-            first_name,
-            last_name,
-            admin,
-            group_permissions,
-            app_group_permissions,
-            organization_id,
-            organization,
-          } = response.body;
-=======
           const { email, first_name, last_name, current_organization_id } = response.body;
->>>>>>> a640a38b
 
           expect(email).toEqual('anotheruser1@tooljet.io');
           expect(first_name).toEqual('SSO');
@@ -401,20 +355,7 @@
           expect(response.statusCode).toBe(201);
           expect(Object.keys(response.body).sort()).toEqual(authResponseKeys);
 
-<<<<<<< HEAD
-          const {
-            email,
-            first_name,
-            last_name,
-            admin,
-            group_permissions,
-            app_group_permissions,
-            organization_id,
-            organization,
-          } = response.body;
-=======
           const { email, first_name, last_name, admin, current_organization_id } = response.body;
->>>>>>> a640a38b
 
           expect(email).toEqual('anotheruser1@tooljet.io');
           expect(first_name).toEqual('SSO');
@@ -452,20 +393,7 @@
           expect(response.statusCode).toBe(201);
           expect(Object.keys(response.body).sort()).toEqual(authResponseKeys);
 
-<<<<<<< HEAD
-          const {
-            email,
-            first_name,
-            last_name,
-            admin,
-            group_permissions,
-            app_group_permissions,
-            organization_id,
-            organization,
-          } = response.body;
-=======
           const { email, first_name, last_name, current_organization_id } = response.body;
->>>>>>> a640a38b
 
           expect(email).toEqual('anotheruser1@tooljet.io');
           expect(first_name).toEqual('SSO');
@@ -506,20 +434,7 @@
           expect(response.statusCode).toBe(201);
           expect(Object.keys(response.body).sort()).toEqual(authResponseKeys);
 
-<<<<<<< HEAD
-          const {
-            email,
-            first_name,
-            last_name,
-            admin,
-            group_permissions,
-            app_group_permissions,
-            organization_id,
-            organization,
-          } = response.body;
-=======
           const { email, first_name, last_name, current_organization_id } = response.body;
->>>>>>> a640a38b
 
           expect(email).toEqual('anotheruser1@tooljet.io');
           expect(first_name).toEqual('SSO');
@@ -528,7 +443,6 @@
           await orgUser.reload();
           expect(orgUser.status).toEqual('active');
         });
-<<<<<<< HEAD
 
         it('Workspace Login - should return 401 when the user status is archived', async () => {
           await createUser(app, {
@@ -554,33 +468,6 @@
         });
       });
     });
-=======
->>>>>>> a640a38b
-
-        it('Workspace Login - should return 401 when the user status is archived', async () => {
-          await createUser(app, {
-            firstName: 'SSO',
-            lastName: 'archivedUser',
-            email: 'archiveduser@tooljet.io',
-            groups: ['all_users'],
-            organization: current_organization,
-            status: 'active',
-            userStatus: 'archived',
-          });
-          const googleVerifyMock = jest.spyOn(OAuth2Client.prototype, 'verifyIdToken');
-          googleVerifyMock.mockImplementation(() => ({
-            getPayload: () => ({
-              sub: 'someSSOId',
-              email: 'archiveduser@tooljet.io',
-              name: 'SSO User',
-              hd: 'tooljet.io',
-            }),
-          }));
-
-          await request(app.getHttpServer()).post('/api/oauth/sign-in/common/google').send({ token }).expect(406);
-        });
-      });
-    });
   });
 
   afterAll(async () => {
