import * as request from 'supertest';
import { INestApplication } from '@nestjs/common';
import { clearDB, createUser, createNestAppInstanceWithEnvMock, generateRedirectUrl } from '../../test.helper';
import { OAuth2Client } from 'google-auth-library';
import { Organization } from 'src/entities/organization.entity';
import { Repository } from 'typeorm';

describe('oauth controller', () => {
  let app: INestApplication;
  let orgRepository: Repository<Organization>;
  let mockConfig;

  const authResponseKeys = [
    'id',
    'email',
    'first_name',
    'last_name',
    'current_organization_id',
    'admin',
    'app_group_permissions',
    'avatar_id',
    'data_source_group_permissions',
    'group_permissions',
    'organization',
    'organization_id',
    'super_admin',
  ].sort();

  beforeEach(async () => {
    await clearDB();
  });

  beforeAll(async () => {
    ({ app, mockConfig } = await createNestAppInstanceWithEnvMock());
    orgRepository = app.get('OrganizationRepository');
  });

  afterEach(() => {
    jest.resetAllMocks();
    jest.clearAllMocks();
  });

  describe('SSO Login', () => {
    let current_organization: Organization;
    beforeEach(async () => {
      const { organization } = await createUser(app, {
        email: 'anotherUser@tooljet.io',
      });
      current_organization = organization;
    });

    describe('Multi-Workspace instance level SSO', () => {
      beforeEach(() => {
        jest.spyOn(mockConfig, 'get').mockImplementation((key: string) => {
          switch (key) {
            case 'SSO_GOOGLE_OAUTH2_CLIENT_ID':
              return 'google-client-id';
            case 'SSO_GIT_OAUTH2_CLIENT_ID':
              return 'git-client-id';
            case 'SSO_GIT_OAUTH2_CLIENT_SECRET':
              return 'git-secret';
            default:
              return process.env[key];
          }
        });
      });
      describe('sign in via Google OAuth', () => {
        const token = 'some-Token';
        it('Workspace Login - should return 401 when the user does not exist and sign up is disabled', async () => {
          await orgRepository.update(current_organization.id, { enableSignUp: false });
          const googleVerifyMock = jest.spyOn(OAuth2Client.prototype, 'verifyIdToken');
          googleVerifyMock.mockImplementation(() => ({
            getPayload: () => ({
              sub: 'someSSOId',
              email: 'ssouser@tooljet.io',
              name: 'SSO User',
              hd: 'tooljet.io',
            }),
          }));
          await request(app.getHttpServer())
            .post('/api/oauth/sign-in/common/google')
            .send({ token, organizationId: current_organization.id })
            .expect(401);
        });

        it('Workspace Login - should return 401 when inherit SSO is disabled', async () => {
          await orgRepository.update(current_organization.id, { inheritSSO: false });
          const googleVerifyMock = jest.spyOn(OAuth2Client.prototype, 'verifyIdToken');
          googleVerifyMock.mockImplementation(() => ({
            getPayload: () => ({
              sub: 'someSSOId',
              email: 'ssouser@tooljet.io',
              name: 'SSO User',
              hd: 'tooljet.io',
            }),
          }));
          await request(app.getHttpServer())
            .post('/api/oauth/sign-in/common/google')
            .send({ token, organizationId: current_organization.id })
            .expect(401);
        });

        it('Common Login - should return 401 when the user does not exist and sign up is disabled', async () => {
          jest.spyOn(mockConfig, 'get').mockImplementation((key: string) => {
            switch (key) {
              case 'SSO_GOOGLE_OAUTH2_CLIENT_ID':
                return 'google-client-id';
              case 'SSO_GIT_OAUTH2_CLIENT_ID':
                return 'git-client-id';
              case 'SSO_GIT_OAUTH2_CLIENT_SECRET':
                return 'git-secret';
              case 'SSO_DISABLE_SIGNUPS':
                return 'true';
              default:
                return process.env[key];
            }
          });
          const googleVerifyMock = jest.spyOn(OAuth2Client.prototype, 'verifyIdToken');
          googleVerifyMock.mockImplementation(() => ({
            getPayload: () => ({
              sub: 'someSSOId',
              email: 'ssouser@tooljet.io',
              name: 'SSO User',
              hd: 'tooljet.io',
            }),
          }));
          await request(app.getHttpServer()).post('/api/oauth/sign-in/common/google').send({ token }).expect(401);
        });

        it('Common Login - should return 401 when the user does not exist domain mismatch', async () => {
          jest.spyOn(mockConfig, 'get').mockImplementation((key: string) => {
            switch (key) {
              case 'SSO_GOOGLE_OAUTH2_CLIENT_ID':
                return 'google-client-id';
              case 'SSO_GIT_OAUTH2_CLIENT_ID':
                return 'git-client-id';
              case 'SSO_GIT_OAUTH2_CLIENT_SECRET':
                return 'git-secret';
              case 'SSO_ACCEPTED_DOMAINS':
                return 'tooljet.io,tooljet.com';
              default:
                return process.env[key];
            }
          });
          const googleVerifyMock = jest.spyOn(OAuth2Client.prototype, 'verifyIdToken');
          googleVerifyMock.mockImplementation(() => ({
            getPayload: () => ({
              sub: 'someSSOId',
              email: 'ssouser@tooljett.io',
              name: 'SSO User',
              hd: 'tooljet.io',
            }),
          }));
          await request(app.getHttpServer()).post('/api/oauth/sign-in/common/google').send({ token }).expect(401);
        });

        it('Workspace Login - should return 401 when the user does not exist domain mismatch', async () => {
          jest.spyOn(mockConfig, 'get').mockImplementation((key: string) => {
            switch (key) {
              case 'SSO_GOOGLE_OAUTH2_CLIENT_ID':
                return 'google-client-id';
              case 'SSO_GIT_OAUTH2_CLIENT_ID':
                return 'git-client-id';
              case 'SSO_GIT_OAUTH2_CLIENT_SECRET':
                return 'git-secret';
              case 'SSO_ACCEPTED_DOMAINS':
                return 'tooljett.io,tooljet.com';
              default:
                return process.env[key];
            }
          });
          await orgRepository.update(current_organization.id, { domain: 'tooljet.io,tooljet.com' });
          const googleVerifyMock = jest.spyOn(OAuth2Client.prototype, 'verifyIdToken');
          googleVerifyMock.mockImplementation(() => ({
            getPayload: () => ({
              sub: 'someSSOId',
              email: 'ssouser@tooljett.io',
              name: 'SSO User',
              hd: 'tooljet.io',
            }),
          }));
          await request(app.getHttpServer())
            .post('/api/oauth/sign-in/common/google')
            .send({ token, organizationId: current_organization.id })
            .expect(401);
        });

        it('Common Login - should return redirect url when the user does not exist and domain matches and sign up is enabled', async () => {
          jest.spyOn(mockConfig, 'get').mockImplementation((key: string) => {
            switch (key) {
              case 'SSO_GOOGLE_OAUTH2_CLIENT_ID':
                return 'google-client-id';
              case 'SSO_GIT_OAUTH2_CLIENT_ID':
                return 'git-client-id';
              case 'SSO_GIT_OAUTH2_CLIENT_SECRET':
                return 'git-secret';
              case 'SSO_ACCEPTED_DOMAINS':
                return 'tooljet.io,tooljet.com';
              default:
                return process.env[key];
            }
          });
          const googleVerifyMock = jest.spyOn(OAuth2Client.prototype, 'verifyIdToken');
          googleVerifyMock.mockImplementation(() => ({
            getPayload: () => ({
              sub: 'someSSOId',
              email: 'ssouser@tooljet.io',
              name: 'SSO User',
              hd: 'tooljet.io',
            }),
          }));

          const response = await request(app.getHttpServer()).post('/api/oauth/sign-in/common/google').send({ token });

          expect(googleVerifyMock).toHaveBeenCalledWith({
            idToken: token,
            audience: 'google-client-id',
          });

          const redirect_url = await generateRedirectUrl('ssouser@tooljet.io');

          expect(response.statusCode).toBe(201);
          expect(response.body.redirect_url).toEqual(redirect_url);
        });

        it('Workspace Login - should return redirect url when the user does not exist and domain matches and sign up is enabled', async () => {
          await orgRepository.update(current_organization.id, { domain: 'tooljet.io,tooljet.com', enableSignUp: true });
          const googleVerifyMock = jest.spyOn(OAuth2Client.prototype, 'verifyIdToken');
          googleVerifyMock.mockImplementation(() => ({
            getPayload: () => ({
              sub: 'someSSOId',
              email: 'ssouser@tooljet.io',
              name: 'SSO User',
              hd: 'tooljet.io',
            }),
          }));

          const response = await request(app.getHttpServer())
            .post('/api/oauth/sign-in/common/google')
            .send({ token, organizationId: current_organization.id });

          expect(googleVerifyMock).toHaveBeenCalledWith({
            idToken: token,
            audience: 'google-client-id',
          });

          const redirect_url = await generateRedirectUrl('ssouser@tooljet.io', current_organization);

          expect(response.statusCode).toBe(201);
          expect(response.body.redirect_url).toEqual(redirect_url);
        });

        it('Common Login - should return redirect url when the user does not exist and sign up is enabled', async () => {
          const googleVerifyMock = jest.spyOn(OAuth2Client.prototype, 'verifyIdToken');
          googleVerifyMock.mockImplementation(() => ({
            getPayload: () => ({
              sub: 'someSSOId',
              email: 'ssouser@tooljet.io',
              name: 'SSO User',
              hd: 'tooljet.io',
            }),
          }));

          const response = await request(app.getHttpServer()).post('/api/oauth/sign-in/common/google').send({ token });

          expect(googleVerifyMock).toHaveBeenCalledWith({
            idToken: token,
            audience: 'google-client-id',
          });

          const redirect_url = await generateRedirectUrl('ssouser@tooljet.io');

          expect(response.statusCode).toBe(201);
          expect(response.body.redirect_url).toEqual(redirect_url);
        });

        it('Workspace Login - should return redirect url when the user does not exist and sign up is enabled', async () => {
          await orgRepository.update(current_organization.id, { enableSignUp: true });
          const googleVerifyMock = jest.spyOn(OAuth2Client.prototype, 'verifyIdToken');
          googleVerifyMock.mockImplementation(() => ({
            getPayload: () => ({
              sub: 'someSSOId',
              email: 'ssouser@tooljet.io',
              name: 'SSO User',
              hd: 'tooljet.io',
            }),
          }));

          const response = await request(app.getHttpServer())
            .post('/api/oauth/sign-in/common/google')
            .send({ token, organizationId: current_organization.id });

          expect(googleVerifyMock).toHaveBeenCalledWith({
            idToken: token,
            audience: 'google-client-id',
          });

          const redirect_url = await generateRedirectUrl('ssouser@tooljet.io', current_organization);

          expect(response.statusCode).toBe(201);
          expect(response.body.redirect_url).toEqual(redirect_url);
        });

        it('Common Login - should return login info when the user exist', async () => {
          await createUser(app, {
            firstName: 'SSO',
            lastName: 'userExist',
            email: 'anotheruser1@tooljet.io',
            groups: ['all_users'],
            organization: current_organization,
            status: 'active',
          });
          const googleVerifyMock = jest.spyOn(OAuth2Client.prototype, 'verifyIdToken');
          googleVerifyMock.mockImplementation(() => ({
            getPayload: () => ({
              sub: 'someSSOId',
              email: 'anotheruser1@tooljet.io',
              name: 'SSO User',
              hd: 'tooljet.io',
            }),
          }));

          const response = await request(app.getHttpServer()).post('/api/oauth/sign-in/common/google').send({ token });

          expect(googleVerifyMock).toHaveBeenCalledWith({
            idToken: token,
            audience: 'google-client-id',
          });

          expect(response.statusCode).toBe(201);
          expect(Object.keys(response.body).sort()).toEqual(authResponseKeys);

<<<<<<< HEAD
          const {
            email,
            first_name,
            last_name,
            admin,
            group_permissions,
            app_group_permissions,
            organization_id,
            organization,
          } = response.body;
=======
          const { email, first_name, last_name, current_organization_id } = response.body;
>>>>>>> 733293dd

          expect(email).toEqual('anotheruser1@tooljet.io');
          expect(first_name).toEqual('SSO');
          expect(last_name).toEqual('userExist');
          expect(current_organization_id).toBe(current_organization.id);
        });

        it('Workspace Login - should return login info when the user exist', async () => {
          await createUser(app, {
            firstName: 'SSO',
            lastName: 'userExist',
            email: 'anotheruser1@tooljet.io',
            groups: ['all_users'],
            organization: current_organization,
            status: 'active',
          });
          const googleVerifyMock = jest.spyOn(OAuth2Client.prototype, 'verifyIdToken');
          googleVerifyMock.mockImplementation(() => ({
            getPayload: () => ({
              sub: 'someSSOId',
              email: 'anotheruser1@tooljet.io',
              name: 'SSO User',
              hd: 'tooljet.io',
            }),
          }));

          const response = await request(app.getHttpServer())
            .post('/api/oauth/sign-in/common/google')
            .send({ token, organizationId: current_organization.id });

          expect(googleVerifyMock).toHaveBeenCalledWith({
            idToken: token,
            audience: 'google-client-id',
          });

          expect(response.statusCode).toBe(201);
          expect(Object.keys(response.body).sort()).toEqual(authResponseKeys);

<<<<<<< HEAD
          const {
            email,
            first_name,
            last_name,
            admin,
            group_permissions,
            app_group_permissions,
            organization_id,
            organization,
          } = response.body;
=======
          const { email, first_name, last_name, admin, current_organization_id } = response.body;
>>>>>>> 733293dd

          expect(email).toEqual('anotheruser1@tooljet.io');
          expect(first_name).toEqual('SSO');
          expect(last_name).toEqual('userExist');
          expect(admin).toBeFalsy();
          expect(current_organization_id).toBe(current_organization.id);
        });

        it('Common Login - should return login info when the user exist but invited status', async () => {
          const { orgUser } = await createUser(app, {
            firstName: 'SSO',
            lastName: 'userExist',
            email: 'anotheruser1@tooljet.io',
            groups: ['all_users'],
            organization: current_organization,
            status: 'invited',
          });
          const googleVerifyMock = jest.spyOn(OAuth2Client.prototype, 'verifyIdToken');
          googleVerifyMock.mockImplementation(() => ({
            getPayload: () => ({
              sub: 'someSSOId',
              email: 'anotheruser1@tooljet.io',
              name: 'SSO User',
              hd: 'tooljet.io',
            }),
          }));

          const response = await request(app.getHttpServer()).post('/api/oauth/sign-in/common/google').send({ token });

          expect(googleVerifyMock).toHaveBeenCalledWith({
            idToken: token,
            audience: 'google-client-id',
          });

          expect(response.statusCode).toBe(201);
          expect(Object.keys(response.body).sort()).toEqual(authResponseKeys);

<<<<<<< HEAD
          const {
            email,
            first_name,
            last_name,
            admin,
            group_permissions,
            app_group_permissions,
            organization_id,
            organization,
          } = response.body;
=======
          const { email, first_name, last_name, current_organization_id } = response.body;
>>>>>>> 733293dd

          expect(email).toEqual('anotheruser1@tooljet.io');
          expect(first_name).toEqual('SSO');
          expect(last_name).toEqual('userExist');
          expect(current_organization_id).not.toBe(current_organization.id);
          await orgUser.reload();
          expect(orgUser.status).toEqual('invited');
        });

        it('Workspace Login - should return login info when the user exist but invited status', async () => {
          const { orgUser } = await createUser(app, {
            firstName: 'SSO',
            lastName: 'userExist',
            email: 'anotheruser1@tooljet.io',
            groups: ['all_users'],
            organization: current_organization,
            status: 'invited',
          });
          const googleVerifyMock = jest.spyOn(OAuth2Client.prototype, 'verifyIdToken');
          googleVerifyMock.mockImplementation(() => ({
            getPayload: () => ({
              sub: 'someSSOId',
              email: 'anotheruser1@tooljet.io',
              name: 'SSO User',
              hd: 'tooljet.io',
            }),
          }));

          const response = await request(app.getHttpServer())
            .post('/api/oauth/sign-in/common/google')
            .send({ token, organizationId: current_organization.id });

          expect(googleVerifyMock).toHaveBeenCalledWith({
            idToken: token,
            audience: 'google-client-id',
          });

          expect(response.statusCode).toBe(201);
          expect(Object.keys(response.body).sort()).toEqual(authResponseKeys);

<<<<<<< HEAD
          const {
            email,
            first_name,
            last_name,
            admin,
            group_permissions,
            app_group_permissions,
            organization_id,
            organization,
          } = response.body;
=======
          const { email, first_name, last_name, current_organization_id } = response.body;
>>>>>>> 733293dd

          expect(email).toEqual('anotheruser1@tooljet.io');
          expect(first_name).toEqual('SSO');
          expect(last_name).toEqual('userExist');
          expect(current_organization_id).toBe(current_organization.id);
          await orgUser.reload();
          expect(orgUser.status).toEqual('active');
        });

        it('Workspace Login - should return 401 when the user status is archived', async () => {
          await createUser(app, {
            firstName: 'SSO',
            lastName: 'archivedUser',
            email: 'archiveduser@tooljet.io',
            groups: ['all_users'],
            organization: current_organization,
            status: 'active',
            userStatus: 'archived',
          });
          const googleVerifyMock = jest.spyOn(OAuth2Client.prototype, 'verifyIdToken');
          googleVerifyMock.mockImplementation(() => ({
            getPayload: () => ({
              sub: 'someSSOId',
              email: 'archiveduser@tooljet.io',
              name: 'SSO User',
              hd: 'tooljet.io',
            }),
          }));

          await request(app.getHttpServer()).post('/api/oauth/sign-in/common/google').send({ token }).expect(406);
        });
      });
    });
  });

  afterAll(async () => {
    await app.close();
  });
});<|MERGE_RESOLUTION|>--- conflicted
+++ resolved
@@ -330,20 +330,7 @@
           expect(response.statusCode).toBe(201);
           expect(Object.keys(response.body).sort()).toEqual(authResponseKeys);
 
-<<<<<<< HEAD
-          const {
-            email,
-            first_name,
-            last_name,
-            admin,
-            group_permissions,
-            app_group_permissions,
-            organization_id,
-            organization,
-          } = response.body;
-=======
           const { email, first_name, last_name, current_organization_id } = response.body;
->>>>>>> 733293dd
 
           expect(email).toEqual('anotheruser1@tooljet.io');
           expect(first_name).toEqual('SSO');
@@ -382,20 +369,7 @@
           expect(response.statusCode).toBe(201);
           expect(Object.keys(response.body).sort()).toEqual(authResponseKeys);
 
-<<<<<<< HEAD
-          const {
-            email,
-            first_name,
-            last_name,
-            admin,
-            group_permissions,
-            app_group_permissions,
-            organization_id,
-            organization,
-          } = response.body;
-=======
           const { email, first_name, last_name, admin, current_organization_id } = response.body;
->>>>>>> 733293dd
 
           expect(email).toEqual('anotheruser1@tooljet.io');
           expect(first_name).toEqual('SSO');
@@ -433,20 +407,7 @@
           expect(response.statusCode).toBe(201);
           expect(Object.keys(response.body).sort()).toEqual(authResponseKeys);
 
-<<<<<<< HEAD
-          const {
-            email,
-            first_name,
-            last_name,
-            admin,
-            group_permissions,
-            app_group_permissions,
-            organization_id,
-            organization,
-          } = response.body;
-=======
           const { email, first_name, last_name, current_organization_id } = response.body;
->>>>>>> 733293dd
 
           expect(email).toEqual('anotheruser1@tooljet.io');
           expect(first_name).toEqual('SSO');
@@ -487,20 +448,7 @@
           expect(response.statusCode).toBe(201);
           expect(Object.keys(response.body).sort()).toEqual(authResponseKeys);
 
-<<<<<<< HEAD
-          const {
-            email,
-            first_name,
-            last_name,
-            admin,
-            group_permissions,
-            app_group_permissions,
-            organization_id,
-            organization,
-          } = response.body;
-=======
           const { email, first_name, last_name, current_organization_id } = response.body;
->>>>>>> 733293dd
 
           expect(email).toEqual('anotheruser1@tooljet.io');
           expect(first_name).toEqual('SSO');
