import * as request from 'supertest';
import { INestApplication } from '@nestjs/common';
import { clearDB, createUser, createNestAppInstanceWithEnvMock, generateRedirectUrl } from '../../test.helper';
import { mocked } from 'ts-jest/utils';
import got from 'got';
import { Organization } from 'src/entities/organization.entity';
import { Repository } from 'typeorm';

jest.mock('got');
const mockedGot = mocked(got);

describe('oauth controller', () => {
  let app: INestApplication;
  let orgRepository: Repository<Organization>;
  let mockConfig;

<<<<<<< HEAD
  const authResponseKeys = [
    'id',
    'email',
    'first_name',
    'last_name',
    'avatar_id',
    'auth_token',
    'admin',
    'organization_id',
    'organization',
    'group_permissions',
    'app_group_permissions',
    'super_admin',
  ].sort();

  const groupPermissionsKeys = [
    'id',
    'organization_id',
    'group',
    'app_create',
    'app_delete',
    'updated_at',
    'created_at',
    'folder_create',
    'folder_update',
    'folder_delete',
    'org_environment_variable_create',
    'org_environment_variable_delete',
    'org_environment_variable_update',
  ].sort();
=======
  const authResponseKeys = ['id', 'email', 'first_name', 'last_name', 'current_organization_id'].sort();
>>>>>>> a640a38b

  beforeEach(async () => {
    await clearDB();
  });

  beforeAll(async () => {
    ({ app, mockConfig } = await createNestAppInstanceWithEnvMock());
    orgRepository = app.get('OrganizationRepository');
  });

  afterEach(() => {
    jest.resetAllMocks();
    jest.clearAllMocks();
  });

  describe('SSO Login', () => {
    let current_organization: Organization;
    beforeEach(async () => {
      const { organization } = await createUser(app, {
        email: 'anotherUser@tooljet.io',
      });
      current_organization = organization;
    });

    describe('Multi-Workspace instance level SSO', () => {
      beforeEach(() => {
        jest.spyOn(mockConfig, 'get').mockImplementation((key: string) => {
          switch (key) {
            case 'SSO_GOOGLE_OAUTH2_CLIENT_ID':
              return 'google-client-id';
            case 'SSO_GIT_OAUTH2_CLIENT_ID':
              return 'git-client-id';
            case 'SSO_GIT_OAUTH2_CLIENT_SECRET':
              return 'git-secret';
            default:
              return process.env[key];
          }
        });
      });
      describe('sign in via Git OAuth', () => {
        const token = 'some-Token';

        it('Workspace Login - should return 401 when the user does not exist and sign up is disabled', async () => {
          await orgRepository.update(current_organization.id, { enableSignUp: false });
          const gitAuthResponse = jest.fn();
          gitAuthResponse.mockImplementation(() => {
            return {
              json: () => {
                return {
                  access_token: 'some-access-token',
                  scope: 'scope',
                  token_type: 'bearer',
                };
              },
            };
          });
          const gitGetUserResponse = jest.fn();
          gitGetUserResponse.mockImplementation(() => {
            return {
              json: () => {
                return {
                  name: 'SSO UserGit',
                  email: 'ssousergit@tooljet.io',
                };
              },
            };
          });

          mockedGot.mockImplementationOnce(gitAuthResponse);
          mockedGot.mockImplementationOnce(gitGetUserResponse);
          await request(app.getHttpServer())
            .post('/api/oauth/sign-in/common/git')
            .send({ token, organizationId: current_organization.id })
            .expect(401);
        });

        it('Workspace Login - should return 401 when the user status is archived', async () => {
          await createUser(app, {
            firstName: 'SSO',
            lastName: 'archivedUser',
            email: 'archiveduser@tooljet.io',
            groups: ['all_users'],
            organization: current_organization,
            status: 'active',
            userStatus: 'archived',
          });
          const gitAuthResponse = jest.fn();
          gitAuthResponse.mockImplementation(() => {
            return {
              json: () => {
                return {
                  access_token: 'some-access-token',
                  scope: 'scope',
                  token_type: 'bearer',
                };
              },
            };
          });
          const gitGetUserResponse = jest.fn();
          gitGetUserResponse.mockImplementation(() => {
            return {
              json: () => {
                return {
                  name: 'SSO UserGit',
                  email: 'archiveduser@tooljet.io',
                };
              },
            };
          });

          mockedGot.mockImplementationOnce(gitAuthResponse);
          mockedGot.mockImplementationOnce(gitGetUserResponse);
          await request(app.getHttpServer()).post('/api/oauth/sign-in/common/git').send({ token }).expect(406);
        });

        it('Workspace Login - should return 401 when inherit SSO is disabled', async () => {
          await orgRepository.update(current_organization.id, { inheritSSO: false });
          const gitAuthResponse = jest.fn();
          gitAuthResponse.mockImplementation(() => {
            return {
              json: () => {
                return {
                  access_token: 'some-access-token',
                  scope: 'scope',
                  token_type: 'bearer',
                };
              },
            };
          });
          const gitGetUserResponse = jest.fn();
          gitGetUserResponse.mockImplementation(() => {
            return {
              json: () => {
                return {
                  name: 'SSO UserGit',
                  email: 'ssousergit@tooljet.io',
                };
              },
            };
          });

          mockedGot.mockImplementationOnce(gitAuthResponse);
          mockedGot.mockImplementationOnce(gitGetUserResponse);
          await request(app.getHttpServer())
            .post('/api/oauth/sign-in/common/git')
            .send({ token, organizationId: current_organization.id })
            .expect(401);
        });

        it('Common Login - should return 401 when the user does not exist and sign up is disabled', async () => {
          jest.spyOn(mockConfig, 'get').mockImplementation((key: string) => {
            switch (key) {
              case 'SSO_GOOGLE_OAUTH2_CLIENT_ID':
                return 'google-client-id';
              case 'SSO_GIT_OAUTH2_CLIENT_ID':
                return 'git-client-id';
              case 'SSO_GIT_OAUTH2_CLIENT_SECRET':
                return 'git-secret';
              case 'SSO_DISABLE_SIGNUPS':
                return 'true';
              default:
                return process.env[key];
            }
          });
          const gitAuthResponse = jest.fn();
          gitAuthResponse.mockImplementation(() => {
            return {
              json: () => {
                return {
                  access_token: 'some-access-token',
                  scope: 'scope',
                  token_type: 'bearer',
                };
              },
            };
          });
          const gitGetUserResponse = jest.fn();
          gitGetUserResponse.mockImplementation(() => {
            return {
              json: () => {
                return {
                  name: 'SSO UserGit',
                  email: 'ssousergit@tooljet.io',
                };
              },
            };
          });

          mockedGot.mockImplementationOnce(gitAuthResponse);
          mockedGot.mockImplementationOnce(gitGetUserResponse);
          await request(app.getHttpServer()).post('/api/oauth/sign-in/common/git').send({ token }).expect(401);
        });

        it('Common Login - should return 401 when the user does not exist domain mismatch', async () => {
          jest.spyOn(mockConfig, 'get').mockImplementation((key: string) => {
            switch (key) {
              case 'SSO_GOOGLE_OAUTH2_CLIENT_ID':
                return 'google-client-id';
              case 'SSO_GIT_OAUTH2_CLIENT_ID':
                return 'git-client-id';
              case 'SSO_GIT_OAUTH2_CLIENT_SECRET':
                return 'git-secret';
              case 'SSO_ACCEPTED_DOMAINS':
                return 'tooljet.io,tooljet.com';
              default:
                return process.env[key];
            }
          });
          const gitAuthResponse = jest.fn();
          gitAuthResponse.mockImplementation(() => {
            return {
              json: () => {
                return {
                  access_token: 'some-access-token',
                  scope: 'scope',
                  token_type: 'bearer',
                };
              },
            };
          });
          const gitGetUserResponse = jest.fn();
          gitGetUserResponse.mockImplementation(() => {
            return {
              json: () => {
                return {
                  name: 'SSO UserGit',
                  email: 'ssoUserGit@tooljett.io',
                };
              },
            };
          });

          mockedGot.mockImplementationOnce(gitAuthResponse);
          mockedGot.mockImplementationOnce(gitGetUserResponse);

          await request(app.getHttpServer()).post('/api/oauth/sign-in/common/git').send({ token }).expect(401);
        });

        it('Workspace Login - should return 401 when the user does not exist domain mismatch', async () => {
          jest.spyOn(mockConfig, 'get').mockImplementation((key: string) => {
            switch (key) {
              case 'SSO_GOOGLE_OAUTH2_CLIENT_ID':
                return 'google-client-id';
              case 'SSO_GIT_OAUTH2_CLIENT_ID':
                return 'git-client-id';
              case 'SSO_GIT_OAUTH2_CLIENT_SECRET':
                return 'git-secret';
              case 'SSO_ACCEPTED_DOMAINS':
                return 'tooljett.io,tooljet.com';
              default:
                return process.env[key];
            }
          });
          await orgRepository.update(current_organization.id, { domain: 'tooljet.io,tooljet.com' });
          const gitAuthResponse = jest.fn();
          gitAuthResponse.mockImplementation(() => {
            return {
              json: () => {
                return {
                  access_token: 'some-access-token',
                  scope: 'scope',
                  token_type: 'bearer',
                };
              },
            };
          });
          const gitGetUserResponse = jest.fn();
          gitGetUserResponse.mockImplementation(() => {
            return {
              json: () => {
                return {
                  name: 'SSO UserGit',
                  email: 'ssoUserGit@tooljett.io',
                };
              },
            };
          });

          mockedGot.mockImplementationOnce(gitAuthResponse);
          mockedGot.mockImplementationOnce(gitGetUserResponse);

          await request(app.getHttpServer())
            .post('/api/oauth/sign-in/common/git')
            .send({ token, organizationId: current_organization.id })
            .expect(401);
        });

        it('Common Login - should return redirect url when the user does not exist and domain matches and sign up is enabled', async () => {
          jest.spyOn(mockConfig, 'get').mockImplementation((key: string) => {
            switch (key) {
              case 'SSO_GOOGLE_OAUTH2_CLIENT_ID':
                return 'google-client-id';
              case 'SSO_GIT_OAUTH2_CLIENT_ID':
                return 'git-client-id';
              case 'SSO_GIT_OAUTH2_CLIENT_SECRET':
                return 'git-secret';
              case 'SSO_ACCEPTED_DOMAINS':
                return 'tooljet.io,tooljet.com';
              default:
                return process.env[key];
            }
          });

          const gitAuthResponse = jest.fn();
          gitAuthResponse.mockImplementation(() => {
            return {
              json: () => {
                return {
                  access_token: 'some-access-token',
                  scope: 'scope',
                  token_type: 'bearer',
                };
              },
            };
          });
          const gitGetUserResponse = jest.fn();
          gitGetUserResponse.mockImplementation(() => {
            return {
              json: () => {
                return {
                  name: 'SSO UserGit',
                  email: 'ssousergit@tooljet.io',
                };
              },
            };
          });

          mockedGot.mockImplementationOnce(gitAuthResponse);
          mockedGot.mockImplementationOnce(gitGetUserResponse);

          const response = await request(app.getHttpServer()).post('/api/oauth/sign-in/common/git').send({ token });

          const redirect_url = await generateRedirectUrl('ssousergit@tooljet.io');

          expect(response.statusCode).toBe(201);
          expect(response.body.redirect_url).toEqual(redirect_url);
        });

        it('Workspace Login - should return redirect url when the user does not exist and domain matches and sign up is enabled', async () => {
          await orgRepository.update(current_organization.id, { domain: 'tooljet.io,tooljet.com', enableSignUp: true });

          const gitAuthResponse = jest.fn();
          gitAuthResponse.mockImplementation(() => {
            return {
              json: () => {
                return {
                  access_token: 'some-access-token',
                  scope: 'scope',
                  token_type: 'bearer',
                };
              },
            };
          });
          const gitGetUserResponse = jest.fn();
          gitGetUserResponse.mockImplementation(() => {
            return {
              json: () => {
                return {
                  name: 'SSO UserGit',
                  email: 'ssousergit@tooljet.io',
                };
              },
            };
          });

          mockedGot.mockImplementationOnce(gitAuthResponse);
          mockedGot.mockImplementationOnce(gitGetUserResponse);

          const response = await request(app.getHttpServer())
            .post('/api/oauth/sign-in/common/git')
            .send({ token, organizationId: current_organization.id });

          const redirect_url = await generateRedirectUrl('ssousergit@tooljet.io', current_organization);

          expect(response.statusCode).toBe(201);
          expect(response.body.redirect_url).toEqual(redirect_url);
        });

        it('Common Login - should return redirect url when the user does not exist and sign up is enabled', async () => {
          const gitAuthResponse = jest.fn();
          gitAuthResponse.mockImplementation(() => {
            return {
              json: () => {
                return {
                  access_token: 'some-access-token',
                  scope: 'scope',
                  token_type: 'bearer',
                };
              },
            };
          });
          const gitGetUserResponse = jest.fn();
          gitGetUserResponse.mockImplementation(() => {
            return {
              json: () => {
                return {
                  name: 'SSO UserGit',
                  email: 'ssousergit@tooljet.io',
                };
              },
            };
          });

          mockedGot.mockImplementationOnce(gitAuthResponse);
          mockedGot.mockImplementationOnce(gitGetUserResponse);

          const response = await request(app.getHttpServer()).post('/api/oauth/sign-in/common/git').send({ token });

          const redirect_url = await generateRedirectUrl('ssousergit@tooljet.io');

          expect(response.statusCode).toBe(201);
          expect(response.body.redirect_url).toEqual(redirect_url);
        });

        it('Workspace Login - should return redirect url when the user does not exist and domain includes space matches and sign up is enabled', async () => {
          await orgRepository.update(current_organization.id, {
            enableSignUp: true,
            domain: ' tooljet.io  ,  tooljet.com,  ,    ,  gmail.com',
          });
          const gitAuthResponse = jest.fn();
          gitAuthResponse.mockImplementation(() => {
            return {
              json: () => {
                return {
                  access_token: 'some-access-token',
                  scope: 'scope',
                  token_type: 'bearer',
                };
              },
            };
          });
          const gitGetUserResponse = jest.fn();
          gitGetUserResponse.mockImplementation(() => {
            return {
              json: () => {
                return {
                  name: 'SSO UserGit',
                  email: 'ssousergit@tooljet.io',
                };
              },
            };
          });

          mockedGot.mockImplementationOnce(gitAuthResponse);
          mockedGot.mockImplementationOnce(gitGetUserResponse);

          const response = await request(app.getHttpServer())
            .post('/api/oauth/sign-in/common/git')
            .send({ token, organizationId: current_organization.id });

          const redirect_url = await generateRedirectUrl('ssousergit@tooljet.io', current_organization);

          expect(response.statusCode).toBe(201);
          expect(response.body.redirect_url).toEqual(redirect_url);
        });

        it('Workspace Login - should return redirect url when the user does not exist and sign up is enabled', async () => {
          await orgRepository.update(current_organization.id, {
            enableSignUp: true,
          });
          const gitAuthResponse = jest.fn();
          gitAuthResponse.mockImplementation(() => {
            return {
              json: () => {
                return {
                  access_token: 'some-access-token',
                  scope: 'scope',
                  token_type: 'bearer',
                };
              },
            };
          });
          const gitGetUserResponse = jest.fn();
          gitGetUserResponse.mockImplementation(() => {
            return {
              json: () => {
                return {
                  name: 'SSO UserGit',
                  email: 'ssousergit@tooljet.io',
                };
              },
            };
          });

          mockedGot.mockImplementationOnce(gitAuthResponse);
          mockedGot.mockImplementationOnce(gitGetUserResponse);

          const response = await request(app.getHttpServer())
            .post('/api/oauth/sign-in/common/git')
            .send({ token, organizationId: current_organization.id });

          const redirect_url = await generateRedirectUrl('ssousergit@tooljet.io', current_organization);

          expect(response.statusCode).toBe(201);
          expect(response.body.redirect_url).toEqual(redirect_url);
        });

        it('Common Login - should return login info when the user exist', async () => {
          await createUser(app, {
            firstName: 'SSO',
            lastName: 'userExist',
            email: 'anotheruser1@tooljet.io',
            groups: ['all_users'],
            organization: current_organization,
            status: 'active',
          });

          const gitAuthResponse = jest.fn();
          gitAuthResponse.mockImplementation(() => {
            return {
              json: () => {
                return {
                  access_token: 'some-access-token',
                  scope: 'scope',
                  token_type: 'bearer',
                };
              },
            };
          });
          const gitGetUserResponse = jest.fn();
          gitGetUserResponse.mockImplementation(() => {
            return {
              json: () => {
                return {
                  name: 'SSO userExist',
                  email: 'anotheruser1@tooljet.io',
                };
              },
            };
          });

          mockedGot.mockImplementationOnce(gitAuthResponse);
          mockedGot.mockImplementationOnce(gitGetUserResponse);

          const response = await request(app.getHttpServer()).post('/api/oauth/sign-in/common/git').send({ token });

          expect(response.statusCode).toBe(201);
          expect(Object.keys(response.body).sort()).toEqual(authResponseKeys);

<<<<<<< HEAD
          const {
            email,
            first_name,
            last_name,
            admin,
            group_permissions,
            app_group_permissions,
            organization_id,
            organization,
          } = response.body;
=======
          const { email, first_name, last_name, current_organization_id } = response.body;
>>>>>>> a640a38b

          expect(email).toEqual('anotheruser1@tooljet.io');
          expect(first_name).toEqual('SSO');
          expect(last_name).toEqual('userExist');
          expect(current_organization_id).toBe(current_organization.id);
        });

        it('Workspace Login - should return login info when the user exist', async () => {
          await createUser(app, {
            firstName: 'SSO',
            lastName: 'userExist',
            email: 'anotheruser1@tooljet.io',
            groups: ['all_users'],
            organization: current_organization,
            status: 'active',
          });
          const gitAuthResponse = jest.fn();
          gitAuthResponse.mockImplementation(() => {
            return {
              json: () => {
                return {
                  access_token: 'some-access-token',
                  scope: 'scope',
                  token_type: 'bearer',
                };
              },
            };
          });
          const gitGetUserResponse = jest.fn();
          gitGetUserResponse.mockImplementation(() => {
            return {
              json: () => {
                return {
                  name: 'SSO userExist',
                  email: 'anotheruser1@tooljet.io',
                };
              },
            };
          });

          mockedGot.mockImplementationOnce(gitAuthResponse);
          mockedGot.mockImplementationOnce(gitGetUserResponse);

          const response = await request(app.getHttpServer())
            .post('/api/oauth/sign-in/common/git')
            .send({ token, organizationId: current_organization.id });

          expect(response.statusCode).toBe(201);
          expect(Object.keys(response.body).sort()).toEqual(authResponseKeys);

<<<<<<< HEAD
          const {
            email,
            first_name,
            last_name,
            admin,
            group_permissions,
            app_group_permissions,
            organization_id,
            organization,
          } = response.body;
=======
          const { email, first_name, last_name, current_organization_id } = response.body;
>>>>>>> a640a38b

          expect(email).toEqual('anotheruser1@tooljet.io');
          expect(first_name).toEqual('SSO');
          expect(last_name).toEqual('userExist');
          expect(current_organization_id).toBe(current_organization.id);
        });

        it('Common Login - should return login info when the user exist but invited status', async () => {
          const { orgUser } = await createUser(app, {
            firstName: 'SSO',
            lastName: 'userExist',
            email: 'anotheruser1@tooljet.io',
            groups: ['all_users'],
            organization: current_organization,
            status: 'invited',
          });

          const gitAuthResponse = jest.fn();
          gitAuthResponse.mockImplementation(() => {
            return {
              json: () => {
                return {
                  access_token: 'some-access-token',
                  scope: 'scope',
                  token_type: 'bearer',
                };
              },
            };
          });
          const gitGetUserResponse = jest.fn();
          gitGetUserResponse.mockImplementation(() => {
            return {
              json: () => {
                return {
                  name: 'SSO userExist',
                  email: 'anotheruser1@tooljet.io',
                };
              },
            };
          });

          mockedGot.mockImplementationOnce(gitAuthResponse);
          mockedGot.mockImplementationOnce(gitGetUserResponse);

          const response = await request(app.getHttpServer()).post('/api/oauth/sign-in/common/git').send({ token });

          expect(response.statusCode).toBe(201);
          expect(Object.keys(response.body).sort()).toEqual(authResponseKeys);

<<<<<<< HEAD
          const {
            email,
            first_name,
            last_name,
            admin,
            group_permissions,
            app_group_permissions,
            organization_id,
            organization,
          } = response.body;
=======
          const { email, first_name, last_name, current_organization_id } = response.body;
>>>>>>> a640a38b

          expect(email).toEqual('anotheruser1@tooljet.io');
          expect(first_name).toEqual('SSO');
          expect(last_name).toEqual('userExist');
          expect(current_organization_id).not.toBe(current_organization.id);
          await orgUser.reload();
          expect(orgUser.status).toEqual('invited');
        });

        it('Workspace Login - should return login info when the user exist but invited status', async () => {
          const { orgUser } = await createUser(app, {
            firstName: 'SSO',
            lastName: 'userExist',
            email: 'anotheruser1@tooljet.io',
            groups: ['all_users'],
            organization: current_organization,
            status: 'invited',
          });
          const gitAuthResponse = jest.fn();
          gitAuthResponse.mockImplementation(() => {
            return {
              json: () => {
                return {
                  access_token: 'some-access-token',
                  scope: 'scope',
                  token_type: 'bearer',
                };
              },
            };
          });
          const gitGetUserResponse = jest.fn();
          gitGetUserResponse.mockImplementation(() => {
            return {
              json: () => {
                return {
                  name: 'SSO userExist',
                  email: 'anotheruser1@tooljet.io',
                };
              },
            };
          });

          mockedGot.mockImplementationOnce(gitAuthResponse);
          mockedGot.mockImplementationOnce(gitGetUserResponse);

          const response = await request(app.getHttpServer())
            .post('/api/oauth/sign-in/common/git')
            .send({ token, organizationId: current_organization.id });

          expect(response.statusCode).toBe(201);
          expect(Object.keys(response.body).sort()).toEqual(authResponseKeys);

<<<<<<< HEAD
          const {
            email,
            first_name,
            last_name,
            admin,
            group_permissions,
            app_group_permissions,
            organization_id,
            organization,
          } = response.body;
=======
          const { email, first_name, last_name, current_organization_id } = response.body;
>>>>>>> a640a38b

          expect(email).toEqual('anotheruser1@tooljet.io');
          expect(first_name).toEqual('SSO');
          expect(last_name).toEqual('userExist');
          expect(current_organization_id).toBe(current_organization.id);
          await orgUser.reload();
          expect(orgUser.status).toEqual('active');
        });
        it('Common login - should return login info when the user exist and hostname exist in configs', async () => {
          jest.spyOn(mockConfig, 'get').mockImplementation((key: string) => {
            switch (key) {
              case 'SSO_GOOGLE_OAUTH2_CLIENT_ID':
                return 'google-client-id';
              case 'SSO_GIT_OAUTH2_CLIENT_ID':
                return 'git-client-id';
              case 'SSO_GIT_OAUTH2_CLIENT_SECRET':
                return 'git-secret';
              case 'SSO_GIT_OAUTH2_HOST':
                return 'https://github.host.com';
              default:
                return process.env[key];
            }
          });

          const { orgUser } = await createUser(app, {
            firstName: 'SSO',
            lastName: 'userExist',
            email: 'anotheruser1@tooljet.io',
            groups: ['all_users'],
            organization: current_organization,
          });

          const gitAuthResponse = jest.fn();
          gitAuthResponse.mockImplementation(() => {
            return {
              json: () => {
                return {
                  access_token: 'some-access-token',
                  scope: 'scope',
                  token_type: 'bearer',
                };
              },
            };
          });
          const gitGetUserResponse = jest.fn();
          gitGetUserResponse.mockImplementation(() => {
            return {
              json: () => {
                return {
                  name: 'SSO userExist',
                  email: 'anotheruser1@tooljet.io',
                };
              },
            };
          });

          mockedGot.mockImplementationOnce(gitAuthResponse);
          mockedGot.mockImplementationOnce(gitGetUserResponse);

          const response = await request(app.getHttpServer()).post('/api/oauth/sign-in/common/git').send({ token });

          expect(response.statusCode).toBe(201);

          expect(gitAuthResponse).toBeCalledWith('https://github.host.com/login/oauth/access_token', expect.anything());
          expect(gitGetUserResponse).toBeCalledWith('https://github.host.com/api/v3/user', expect.anything());
          expect(Object.keys(response.body).sort()).toEqual(authResponseKeys);

<<<<<<< HEAD
          const {
            email,
            first_name,
            last_name,
            admin,
            group_permissions,
            app_group_permissions,
            organization_id,
            organization,
          } = response.body;
=======
          const { email, first_name, last_name, current_organization_id } = response.body;
>>>>>>> a640a38b

          expect(email).toEqual('anotheruser1@tooljet.io');
          expect(first_name).toEqual('SSO');
          expect(last_name).toEqual('userExist');
          expect(current_organization_id).toBe(current_organization.id);
          await orgUser.reload();
          expect(orgUser.status).toEqual('active');
        });
        it('Workspace login - should return login info when the user exist and hostname exist in configs', async () => {
          jest.spyOn(mockConfig, 'get').mockImplementation((key: string) => {
            switch (key) {
              case 'SSO_GOOGLE_OAUTH2_CLIENT_ID':
                return 'google-client-id';
              case 'SSO_GIT_OAUTH2_CLIENT_ID':
                return 'git-client-id';
              case 'SSO_GIT_OAUTH2_CLIENT_SECRET':
                return 'git-secret';
              case 'SSO_GIT_OAUTH2_HOST':
                return 'https://github.host.com';
              default:
                return process.env[key];
            }
          });

          const { orgUser } = await createUser(app, {
            firstName: 'SSO',
            lastName: 'userExist',
            email: 'anotheruser1@tooljet.io',
            groups: ['all_users'],
            organization: current_organization,
          });

          const gitAuthResponse = jest.fn();
          gitAuthResponse.mockImplementation(() => {
            return {
              json: () => {
                return {
                  access_token: 'some-access-token',
                  scope: 'scope',
                  token_type: 'bearer',
                };
              },
            };
          });
          const gitGetUserResponse = jest.fn();
          gitGetUserResponse.mockImplementation(() => {
            return {
              json: () => {
                return {
                  name: 'SSO userExist',
                  email: 'anotheruser1@tooljet.io',
                };
              },
            };
          });

          mockedGot.mockImplementationOnce(gitAuthResponse);
          mockedGot.mockImplementationOnce(gitGetUserResponse);

          const response = await request(app.getHttpServer())
            .post('/api/oauth/sign-in/common/git')
            .send({ token, organizationId: current_organization.id });

          expect(response.statusCode).toBe(201);

          expect(gitAuthResponse).toBeCalledWith('https://github.host.com/login/oauth/access_token', expect.anything());
          expect(gitGetUserResponse).toBeCalledWith('https://github.host.com/api/v3/user', expect.anything());
          expect(Object.keys(response.body).sort()).toEqual(authResponseKeys);

<<<<<<< HEAD
          const {
            email,
            first_name,
            last_name,
            admin,
            group_permissions,
            app_group_permissions,
            organization_id,
            organization,
          } = response.body;
=======
          const { email, first_name, last_name, current_organization_id } = response.body;
>>>>>>> a640a38b

          expect(email).toEqual('anotheruser1@tooljet.io');
          expect(first_name).toEqual('SSO');
          expect(last_name).toEqual('userExist');
          expect(current_organization_id).toBe(current_organization.id);
          await orgUser.reload();
          expect(orgUser.status).toEqual('active');
        });
      });
    });
  });

  afterAll(async () => {
    await app.close();
  });
});<|MERGE_RESOLUTION|>--- conflicted
+++ resolved
@@ -14,40 +14,7 @@
   let orgRepository: Repository<Organization>;
   let mockConfig;
 
-<<<<<<< HEAD
-  const authResponseKeys = [
-    'id',
-    'email',
-    'first_name',
-    'last_name',
-    'avatar_id',
-    'auth_token',
-    'admin',
-    'organization_id',
-    'organization',
-    'group_permissions',
-    'app_group_permissions',
-    'super_admin',
-  ].sort();
-
-  const groupPermissionsKeys = [
-    'id',
-    'organization_id',
-    'group',
-    'app_create',
-    'app_delete',
-    'updated_at',
-    'created_at',
-    'folder_create',
-    'folder_update',
-    'folder_delete',
-    'org_environment_variable_create',
-    'org_environment_variable_delete',
-    'org_environment_variable_update',
-  ].sort();
-=======
   const authResponseKeys = ['id', 'email', 'first_name', 'last_name', 'current_organization_id'].sort();
->>>>>>> a640a38b
 
   beforeEach(async () => {
     await clearDB();
@@ -587,20 +554,7 @@
           expect(response.statusCode).toBe(201);
           expect(Object.keys(response.body).sort()).toEqual(authResponseKeys);
 
-<<<<<<< HEAD
-          const {
-            email,
-            first_name,
-            last_name,
-            admin,
-            group_permissions,
-            app_group_permissions,
-            organization_id,
-            organization,
-          } = response.body;
-=======
           const { email, first_name, last_name, current_organization_id } = response.body;
->>>>>>> a640a38b
 
           expect(email).toEqual('anotheruser1@tooljet.io');
           expect(first_name).toEqual('SSO');
@@ -651,20 +605,7 @@
           expect(response.statusCode).toBe(201);
           expect(Object.keys(response.body).sort()).toEqual(authResponseKeys);
 
-<<<<<<< HEAD
-          const {
-            email,
-            first_name,
-            last_name,
-            admin,
-            group_permissions,
-            app_group_permissions,
-            organization_id,
-            organization,
-          } = response.body;
-=======
           const { email, first_name, last_name, current_organization_id } = response.body;
->>>>>>> a640a38b
 
           expect(email).toEqual('anotheruser1@tooljet.io');
           expect(first_name).toEqual('SSO');
@@ -714,20 +655,7 @@
           expect(response.statusCode).toBe(201);
           expect(Object.keys(response.body).sort()).toEqual(authResponseKeys);
 
-<<<<<<< HEAD
-          const {
-            email,
-            first_name,
-            last_name,
-            admin,
-            group_permissions,
-            app_group_permissions,
-            organization_id,
-            organization,
-          } = response.body;
-=======
           const { email, first_name, last_name, current_organization_id } = response.body;
->>>>>>> a640a38b
 
           expect(email).toEqual('anotheruser1@tooljet.io');
           expect(first_name).toEqual('SSO');
@@ -780,20 +708,7 @@
           expect(response.statusCode).toBe(201);
           expect(Object.keys(response.body).sort()).toEqual(authResponseKeys);
 
-<<<<<<< HEAD
-          const {
-            email,
-            first_name,
-            last_name,
-            admin,
-            group_permissions,
-            app_group_permissions,
-            organization_id,
-            organization,
-          } = response.body;
-=======
           const { email, first_name, last_name, current_organization_id } = response.body;
->>>>>>> a640a38b
 
           expect(email).toEqual('anotheruser1@tooljet.io');
           expect(first_name).toEqual('SSO');
@@ -861,20 +776,7 @@
           expect(gitGetUserResponse).toBeCalledWith('https://github.host.com/api/v3/user', expect.anything());
           expect(Object.keys(response.body).sort()).toEqual(authResponseKeys);
 
-<<<<<<< HEAD
-          const {
-            email,
-            first_name,
-            last_name,
-            admin,
-            group_permissions,
-            app_group_permissions,
-            organization_id,
-            organization,
-          } = response.body;
-=======
           const { email, first_name, last_name, current_organization_id } = response.body;
->>>>>>> a640a38b
 
           expect(email).toEqual('anotheruser1@tooljet.io');
           expect(first_name).toEqual('SSO');
@@ -944,20 +846,7 @@
           expect(gitGetUserResponse).toBeCalledWith('https://github.host.com/api/v3/user', expect.anything());
           expect(Object.keys(response.body).sort()).toEqual(authResponseKeys);
 
-<<<<<<< HEAD
-          const {
-            email,
-            first_name,
-            last_name,
-            admin,
-            group_permissions,
-            app_group_permissions,
-            organization_id,
-            organization,
-          } = response.body;
-=======
           const { email, first_name, last_name, current_organization_id } = response.body;
->>>>>>> a640a38b
 
           expect(email).toEqual('anotheruser1@tooljet.io');
           expect(first_name).toEqual('SSO');
