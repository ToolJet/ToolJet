import * as request from 'supertest';
import { INestApplication } from '@nestjs/common';
import { clearDB, createUser, createNestAppInstanceWithEnvMock, generateRedirectUrl } from '../../test.helper';
<<<<<<< HEAD
=======
import { mocked } from 'jest-mock';
>>>>>>> 469ce630
import got from 'got';
import { Organization } from 'src/entities/organization.entity';
import { Repository } from 'typeorm';

jest.mock('got');
const mockedGot = jest.mocked(got);

describe('oauth controller', () => {
  let app: INestApplication;
  let orgRepository: Repository<Organization>;
  let mockConfig;

  const authResponseKeys = [
    'id',
    'email',
    'first_name',
    'last_name',
    'current_organization_id',
    'current_organization_slug',
  ].sort();

  beforeEach(async () => {
    await clearDB();
  });

  beforeAll(async () => {
    ({ app, mockConfig } = await createNestAppInstanceWithEnvMock());
    orgRepository = app.get('OrganizationRepository');
  });

  afterEach(() => {
    jest.resetAllMocks();
    jest.clearAllMocks();
  });

  describe('SSO Login', () => {
    let current_organization: Organization;
    beforeEach(async () => {
      const { organization } = await createUser(app, {
        email: 'anotherUser@tooljet.io',
      });
      current_organization = organization;
    });

    describe('Multi-Workspace instance level SSO', () => {
      beforeEach(() => {
        jest.spyOn(mockConfig, 'get').mockImplementation((key: string) => {
          switch (key) {
            case 'SSO_GOOGLE_OAUTH2_CLIENT_ID':
              return 'google-client-id';
            case 'SSO_GIT_OAUTH2_CLIENT_ID':
              return 'git-client-id';
            case 'SSO_GIT_OAUTH2_CLIENT_SECRET':
              return 'git-secret';
            default:
              return process.env[key];
          }
        });
      });
      describe('sign in via Git OAuth', () => {
        const token = 'some-Token';

        it('Workspace Login - should return 401 when the user does not exist and sign up is disabled', async () => {
          await orgRepository.update(current_organization.id, { enableSignUp: false });
          const gitAuthResponse = jest.fn();
          gitAuthResponse.mockImplementation(() => {
            return {
              json: () => {
                return {
                  access_token: 'some-access-token',
                  scope: 'scope',
                  token_type: 'bearer',
                };
              },
            };
          });
          const gitGetUserResponse = jest.fn();
          gitGetUserResponse.mockImplementation(() => {
            return {
              json: () => {
                return {
                  name: 'SSO UserGit',
                  email: 'ssousergit@tooljet.io',
                };
              },
            };
          });

          (mockedGot as unknown as jest.Mock).mockImplementationOnce(gitAuthResponse);
          (mockedGot as unknown as jest.Mock).mockImplementationOnce(gitGetUserResponse);
          await request(app.getHttpServer())
            .post('/api/oauth/sign-in/common/git')
            .send({ token, organizationId: current_organization.id })
            .expect(401);
        });

        it('Workspace Login - should return 401 when inherit SSO is disabled', async () => {
          await orgRepository.update(current_organization.id, { inheritSSO: false });
          const gitAuthResponse = jest.fn();
          gitAuthResponse.mockImplementation(() => {
            return {
              json: () => {
                return {
                  access_token: 'some-access-token',
                  scope: 'scope',
                  token_type: 'bearer',
                };
              },
            };
          });
          const gitGetUserResponse = jest.fn();
          gitGetUserResponse.mockImplementation(() => {
            return {
              json: () => {
                return {
                  name: 'SSO UserGit',
                  email: 'ssousergit@tooljet.io',
                };
              },
            };
          });

          (mockedGot as unknown as jest.Mock).mockImplementationOnce(gitAuthResponse);
          (mockedGot as unknown as jest.Mock).mockImplementationOnce(gitGetUserResponse);
          await request(app.getHttpServer())
            .post('/api/oauth/sign-in/common/git')
            .send({ token, organizationId: current_organization.id })
            .expect(401);
        });

        it('Common Login - should return 401 when the user does not exist and sign up is disabled', async () => {
          jest.spyOn(mockConfig, 'get').mockImplementation((key: string) => {
            switch (key) {
              case 'SSO_GOOGLE_OAUTH2_CLIENT_ID':
                return 'google-client-id';
              case 'SSO_GIT_OAUTH2_CLIENT_ID':
                return 'git-client-id';
              case 'SSO_GIT_OAUTH2_CLIENT_SECRET':
                return 'git-secret';
              case 'SSO_DISABLE_SIGNUPS':
                return 'true';
              default:
                return process.env[key];
            }
          });
          const gitAuthResponse = jest.fn();
          gitAuthResponse.mockImplementation(() => {
            return {
              json: () => {
                return {
                  access_token: 'some-access-token',
                  scope: 'scope',
                  token_type: 'bearer',
                };
              },
            };
          });
          const gitGetUserResponse = jest.fn();
          gitGetUserResponse.mockImplementation(() => {
            return {
              json: () => {
                return {
                  name: 'SSO UserGit',
                  email: 'ssousergit@tooljet.io',
                };
              },
            };
          });

          (mockedGot as unknown as jest.Mock).mockImplementationOnce(gitAuthResponse);
          (mockedGot as unknown as jest.Mock).mockImplementationOnce(gitGetUserResponse);
          await request(app.getHttpServer()).post('/api/oauth/sign-in/common/git').send({ token }).expect(401);
        });

        it('Common Login - should return 401 when the user does not exist domain mismatch', async () => {
          jest.spyOn(mockConfig, 'get').mockImplementation((key: string) => {
            switch (key) {
              case 'SSO_GOOGLE_OAUTH2_CLIENT_ID':
                return 'google-client-id';
              case 'SSO_GIT_OAUTH2_CLIENT_ID':
                return 'git-client-id';
              case 'SSO_GIT_OAUTH2_CLIENT_SECRET':
                return 'git-secret';
              case 'SSO_ACCEPTED_DOMAINS':
                return 'tooljet.io,tooljet.com';
              default:
                return process.env[key];
            }
          });
          const gitAuthResponse = jest.fn();
          gitAuthResponse.mockImplementation(() => {
            return {
              json: () => {
                return {
                  access_token: 'some-access-token',
                  scope: 'scope',
                  token_type: 'bearer',
                };
              },
            };
          });
          const gitGetUserResponse = jest.fn();
          gitGetUserResponse.mockImplementation(() => {
            return {
              json: () => {
                return {
                  name: 'SSO UserGit',
                  email: 'ssoUserGit@tooljett.io',
                };
              },
            };
          });

          (mockedGot as unknown as jest.Mock).mockImplementationOnce(gitAuthResponse);
          (mockedGot as unknown as jest.Mock).mockImplementationOnce(gitGetUserResponse);

          await request(app.getHttpServer()).post('/api/oauth/sign-in/common/git').send({ token }).expect(401);
        });

        it('Workspace Login - should return 401 when the user does not exist domain mismatch', async () => {
          jest.spyOn(mockConfig, 'get').mockImplementation((key: string) => {
            switch (key) {
              case 'SSO_GOOGLE_OAUTH2_CLIENT_ID':
                return 'google-client-id';
              case 'SSO_GIT_OAUTH2_CLIENT_ID':
                return 'git-client-id';
              case 'SSO_GIT_OAUTH2_CLIENT_SECRET':
                return 'git-secret';
              case 'SSO_ACCEPTED_DOMAINS':
                return 'tooljett.io,tooljet.com';
              default:
                return process.env[key];
            }
          });
          await orgRepository.update(current_organization.id, { domain: 'tooljet.io,tooljet.com' });
          const gitAuthResponse = jest.fn();
          gitAuthResponse.mockImplementation(() => {
            return {
              json: () => {
                return {
                  access_token: 'some-access-token',
                  scope: 'scope',
                  token_type: 'bearer',
                };
              },
            };
          });
          const gitGetUserResponse = jest.fn();
          gitGetUserResponse.mockImplementation(() => {
            return {
              json: () => {
                return {
                  name: 'SSO UserGit',
                  email: 'ssoUserGit@tooljett.io',
                };
              },
            };
          });

          (mockedGot as unknown as jest.Mock).mockImplementationOnce(gitAuthResponse);
          (mockedGot as unknown as jest.Mock).mockImplementationOnce(gitGetUserResponse);

          await request(app.getHttpServer())
            .post('/api/oauth/sign-in/common/git')
            .send({ token, organizationId: current_organization.id })
            .expect(401);
        });

        it('Common Login - should return redirect url when the user does not exist and domain matches and sign up is enabled', async () => {
          jest.spyOn(mockConfig, 'get').mockImplementation((key: string) => {
            switch (key) {
              case 'SSO_GOOGLE_OAUTH2_CLIENT_ID':
                return 'google-client-id';
              case 'SSO_GIT_OAUTH2_CLIENT_ID':
                return 'git-client-id';
              case 'SSO_GIT_OAUTH2_CLIENT_SECRET':
                return 'git-secret';
              case 'SSO_ACCEPTED_DOMAINS':
                return 'tooljet.io,tooljet.com';
              default:
                return process.env[key];
            }
          });

          const gitAuthResponse = jest.fn();
          gitAuthResponse.mockImplementation(() => {
            return {
              json: () => {
                return {
                  access_token: 'some-access-token',
                  scope: 'scope',
                  token_type: 'bearer',
                };
              },
            };
          });
          const gitGetUserResponse = jest.fn();
          gitGetUserResponse.mockImplementation(() => {
            return {
              json: () => {
                return {
                  name: 'SSO UserGit',
                  email: 'ssousergit@tooljet.io',
                };
              },
            };
          });

          (mockedGot as unknown as jest.Mock).mockImplementationOnce(gitAuthResponse);
          (mockedGot as unknown as jest.Mock).mockImplementationOnce(gitGetUserResponse);

          const response = await request(app.getHttpServer()).post('/api/oauth/sign-in/common/git').send({ token });

          const redirect_url = await generateRedirectUrl('ssousergit@tooljet.io');

          expect(response.statusCode).toBe(201);
          expect(response.body.redirect_url).toEqual(redirect_url);
        });

        it('Workspace Login - should return redirect url when the user does not exist and domain matches and sign up is enabled', async () => {
          await orgRepository.update(current_organization.id, { domain: 'tooljet.io,tooljet.com', enableSignUp: true });

          const gitAuthResponse = jest.fn();
          gitAuthResponse.mockImplementation(() => {
            return {
              json: () => {
                return {
                  access_token: 'some-access-token',
                  scope: 'scope',
                  token_type: 'bearer',
                };
              },
            };
          });
          const gitGetUserResponse = jest.fn();
          gitGetUserResponse.mockImplementation(() => {
            return {
              json: () => {
                return {
                  name: 'SSO UserGit',
                  email: 'ssousergit@tooljet.io',
                };
              },
            };
          });

          (mockedGot as unknown as jest.Mock).mockImplementationOnce(gitAuthResponse);
          (mockedGot as unknown as jest.Mock).mockImplementationOnce(gitGetUserResponse);

          const response = await request(app.getHttpServer())
            .post('/api/oauth/sign-in/common/git')
            .send({ token, organizationId: current_organization.id });

          const redirect_url = await generateRedirectUrl('ssousergit@tooljet.io', current_organization);

          expect(response.statusCode).toBe(201);
          expect(response.body.redirect_url).toEqual(redirect_url);
        });

        it('Common Login - should return redirect url when the user does not exist and sign up is enabled', async () => {
          const gitAuthResponse = jest.fn();
          gitAuthResponse.mockImplementation(() => {
            return {
              json: () => {
                return {
                  access_token: 'some-access-token',
                  scope: 'scope',
                  token_type: 'bearer',
                };
              },
            };
          });
          const gitGetUserResponse = jest.fn();
          gitGetUserResponse.mockImplementation(() => {
            return {
              json: () => {
                return {
                  name: 'SSO UserGit',
                  email: 'ssousergit@tooljet.io',
                };
              },
            };
          });

          (mockedGot as unknown as jest.Mock).mockImplementationOnce(gitAuthResponse);
          (mockedGot as unknown as jest.Mock).mockImplementationOnce(gitGetUserResponse);

          const response = await request(app.getHttpServer()).post('/api/oauth/sign-in/common/git').send({ token });

          const redirect_url = await generateRedirectUrl('ssousergit@tooljet.io');

          expect(response.statusCode).toBe(201);
          expect(response.body.redirect_url).toEqual(redirect_url);
        });

        it('Workspace Login - should return redirect url when the user does not exist and domain includes space matches and sign up is enabled', async () => {
          await orgRepository.update(current_organization.id, {
            enableSignUp: true,
            domain: ' tooljet.io  ,  tooljet.com,  ,    ,  gmail.com',
          });
          const gitAuthResponse = jest.fn();
          gitAuthResponse.mockImplementation(() => {
            return {
              json: () => {
                return {
                  access_token: 'some-access-token',
                  scope: 'scope',
                  token_type: 'bearer',
                };
              },
            };
          });
          const gitGetUserResponse = jest.fn();
          gitGetUserResponse.mockImplementation(() => {
            return {
              json: () => {
                return {
                  name: 'SSO UserGit',
                  email: 'ssousergit@tooljet.io',
                };
              },
            };
          });

          (mockedGot as unknown as jest.Mock).mockImplementationOnce(gitAuthResponse);
          (mockedGot as unknown as jest.Mock).mockImplementationOnce(gitGetUserResponse);

          const response = await request(app.getHttpServer())
            .post('/api/oauth/sign-in/common/git')
            .send({ token, organizationId: current_organization.id });

          const redirect_url = await generateRedirectUrl('ssousergit@tooljet.io', current_organization);

          expect(response.statusCode).toBe(201);
          expect(response.body.redirect_url).toEqual(redirect_url);
        });

        it('Workspace Login - should return redirect url when the user does not exist and sign up is enabled', async () => {
          await orgRepository.update(current_organization.id, {
            enableSignUp: true,
          });
          const gitAuthResponse = jest.fn();
          gitAuthResponse.mockImplementation(() => {
            return {
              json: () => {
                return {
                  access_token: 'some-access-token',
                  scope: 'scope',
                  token_type: 'bearer',
                };
              },
            };
          });
          const gitGetUserResponse = jest.fn();
          gitGetUserResponse.mockImplementation(() => {
            return {
              json: () => {
                return {
                  name: 'SSO UserGit',
                  email: 'ssousergit@tooljet.io',
                };
              },
            };
          });

          (mockedGot as unknown as jest.Mock).mockImplementationOnce(gitAuthResponse);
          (mockedGot as unknown as jest.Mock).mockImplementationOnce(gitGetUserResponse);

          const response = await request(app.getHttpServer())
            .post('/api/oauth/sign-in/common/git')
            .send({ token, organizationId: current_organization.id });

          const redirect_url = await generateRedirectUrl('ssousergit@tooljet.io', current_organization);

          expect(response.statusCode).toBe(201);
          expect(response.body.redirect_url).toEqual(redirect_url);
        });

        it('Common Login - should return login info when the user exist', async () => {
          await createUser(app, {
            firstName: 'SSO',
            lastName: 'userExist',
            email: 'anotheruser1@tooljet.io',
            groups: ['all_users'],
            organization: current_organization,
            status: 'active',
          });

          const gitAuthResponse = jest.fn();
          gitAuthResponse.mockImplementation(() => {
            return {
              json: () => {
                return {
                  access_token: 'some-access-token',
                  scope: 'scope',
                  token_type: 'bearer',
                };
              },
            };
          });
          const gitGetUserResponse = jest.fn();
          gitGetUserResponse.mockImplementation(() => {
            return {
              json: () => {
                return {
                  name: 'SSO userExist',
                  email: 'anotheruser1@tooljet.io',
                };
              },
            };
          });

          (mockedGot as unknown as jest.Mock).mockImplementationOnce(gitAuthResponse);
          (mockedGot as unknown as jest.Mock).mockImplementationOnce(gitGetUserResponse);

          const response = await request(app.getHttpServer()).post('/api/oauth/sign-in/common/git').send({ token });

          expect(response.statusCode).toBe(201);
          expect(Object.keys(response.body).sort()).toEqual(authResponseKeys);

          const { email, first_name, last_name, current_organization_id } = response.body;

          expect(email).toEqual('anotheruser1@tooljet.io');
          expect(first_name).toEqual('SSO');
          expect(last_name).toEqual('userExist');
          expect(current_organization_id).toBe(current_organization.id);
        });

        it('Workspace Login - should return login info when the user exist', async () => {
          await createUser(app, {
            firstName: 'SSO',
            lastName: 'userExist',
            email: 'anotheruser1@tooljet.io',
            groups: ['all_users'],
            organization: current_organization,
            status: 'active',
          });
          const gitAuthResponse = jest.fn();
          gitAuthResponse.mockImplementation(() => {
            return {
              json: () => {
                return {
                  access_token: 'some-access-token',
                  scope: 'scope',
                  token_type: 'bearer',
                };
              },
            };
          });
          const gitGetUserResponse = jest.fn();
          gitGetUserResponse.mockImplementation(() => {
            return {
              json: () => {
                return {
                  name: 'SSO userExist',
                  email: 'anotheruser1@tooljet.io',
                };
              },
            };
          });

          (mockedGot as unknown as jest.Mock).mockImplementationOnce(gitAuthResponse);
          (mockedGot as unknown as jest.Mock).mockImplementationOnce(gitGetUserResponse);

          const response = await request(app.getHttpServer())
            .post('/api/oauth/sign-in/common/git')
            .send({ token, organizationId: current_organization.id });

          expect(response.statusCode).toBe(201);
          expect(Object.keys(response.body).sort()).toEqual(authResponseKeys);

          const { email, first_name, last_name, current_organization_id } = response.body;

          expect(email).toEqual('anotheruser1@tooljet.io');
          expect(first_name).toEqual('SSO');
          expect(last_name).toEqual('userExist');
          expect(current_organization_id).toBe(current_organization.id);
        });

        it('Common Login - should return login info when the user exist but invited status', async () => {
          const { orgUser } = await createUser(app, {
            firstName: 'SSO',
            lastName: 'userExist',
            email: 'anotheruser1@tooljet.io',
            groups: ['all_users'],
            organization: current_organization,
            status: 'invited',
          });

          const gitAuthResponse = jest.fn();
          gitAuthResponse.mockImplementation(() => {
            return {
              json: () => {
                return {
                  access_token: 'some-access-token',
                  scope: 'scope',
                  token_type: 'bearer',
                };
              },
            };
          });
          const gitGetUserResponse = jest.fn();
          gitGetUserResponse.mockImplementation(() => {
            return {
              json: () => {
                return {
                  name: 'SSO userExist',
                  email: 'anotheruser1@tooljet.io',
                };
              },
            };
          });

          (mockedGot as unknown as jest.Mock).mockImplementationOnce(gitAuthResponse);
          (mockedGot as unknown as jest.Mock).mockImplementationOnce(gitGetUserResponse);

          const response = await request(app.getHttpServer()).post('/api/oauth/sign-in/common/git').send({ token });

          expect(response.statusCode).toBe(201);
          expect(Object.keys(response.body).sort()).toEqual(authResponseKeys);

          const { email, first_name, last_name, current_organization_id } = response.body;

          expect(email).toEqual('anotheruser1@tooljet.io');
          expect(first_name).toEqual('SSO');
          expect(last_name).toEqual('userExist');
          expect(current_organization_id).not.toBe(current_organization.id);
          await orgUser.reload();
          expect(orgUser.status).toEqual('invited');
        });

        it('Workspace Login - should return login info when the user exist but invited status', async () => {
          const { orgUser } = await createUser(app, {
            firstName: 'SSO',
            lastName: 'userExist',
            email: 'anotheruser1@tooljet.io',
            groups: ['all_users'],
            organization: current_organization,
            status: 'invited',
          });
          const gitAuthResponse = jest.fn();
          gitAuthResponse.mockImplementation(() => {
            return {
              json: () => {
                return {
                  access_token: 'some-access-token',
                  scope: 'scope',
                  token_type: 'bearer',
                };
              },
            };
          });
          const gitGetUserResponse = jest.fn();
          gitGetUserResponse.mockImplementation(() => {
            return {
              json: () => {
                return {
                  name: 'SSO userExist',
                  email: 'anotheruser1@tooljet.io',
                };
              },
            };
          });

          (mockedGot as unknown as jest.Mock).mockImplementationOnce(gitAuthResponse);
          (mockedGot as unknown as jest.Mock).mockImplementationOnce(gitGetUserResponse);

          const response = await request(app.getHttpServer())
            .post('/api/oauth/sign-in/common/git')
            .send({ token, organizationId: current_organization.id });

          expect(response.statusCode).toBe(201);
          expect(Object.keys(response.body).sort()).toEqual(authResponseKeys);

          const { email, first_name, last_name, current_organization_id } = response.body;

          expect(email).toEqual('anotheruser1@tooljet.io');
          expect(first_name).toEqual('SSO');
          expect(last_name).toEqual('userExist');
          expect(current_organization_id).toBe(current_organization.id);
          await orgUser.reload();
          expect(orgUser.status).toEqual('active');
        });
        it('Common login - should return login info when the user exist and hostname exist in configs', async () => {
          jest.spyOn(mockConfig, 'get').mockImplementation((key: string) => {
            switch (key) {
              case 'SSO_GOOGLE_OAUTH2_CLIENT_ID':
                return 'google-client-id';
              case 'SSO_GIT_OAUTH2_CLIENT_ID':
                return 'git-client-id';
              case 'SSO_GIT_OAUTH2_CLIENT_SECRET':
                return 'git-secret';
              case 'SSO_GIT_OAUTH2_HOST':
                return 'https://github.host.com';
              default:
                return process.env[key];
            }
          });

          const { orgUser } = await createUser(app, {
            firstName: 'SSO',
            lastName: 'userExist',
            email: 'anotheruser1@tooljet.io',
            groups: ['all_users'],
            organization: current_organization,
          });

          const gitAuthResponse = jest.fn();
          gitAuthResponse.mockImplementation(() => {
            return {
              json: () => {
                return {
                  access_token: 'some-access-token',
                  scope: 'scope',
                  token_type: 'bearer',
                };
              },
            };
          });
          const gitGetUserResponse = jest.fn();
          gitGetUserResponse.mockImplementation(() => {
            return {
              json: () => {
                return {
                  name: 'SSO userExist',
                  email: 'anotheruser1@tooljet.io',
                };
              },
            };
          });

          (mockedGot as unknown as jest.Mock).mockImplementationOnce(gitAuthResponse);
          (mockedGot as unknown as jest.Mock).mockImplementationOnce(gitGetUserResponse);

          const response = await request(app.getHttpServer()).post('/api/oauth/sign-in/common/git').send({ token });

          expect(response.statusCode).toBe(201);

          expect(gitAuthResponse).toBeCalledWith('https://github.host.com/login/oauth/access_token', expect.anything());
          expect(gitGetUserResponse).toBeCalledWith('https://github.host.com/api/v3/user', expect.anything());
          expect(Object.keys(response.body).sort()).toEqual(authResponseKeys);

          const { email, first_name, last_name, current_organization_id } = response.body;

          expect(email).toEqual('anotheruser1@tooljet.io');
          expect(first_name).toEqual('SSO');
          expect(last_name).toEqual('userExist');
          expect(current_organization_id).toBe(current_organization.id);
          await orgUser.reload();
          expect(orgUser.status).toEqual('active');
        });
        it('Workspace login - should return login info when the user exist and hostname exist in configs', async () => {
          jest.spyOn(mockConfig, 'get').mockImplementation((key: string) => {
            switch (key) {
              case 'SSO_GOOGLE_OAUTH2_CLIENT_ID':
                return 'google-client-id';
              case 'SSO_GIT_OAUTH2_CLIENT_ID':
                return 'git-client-id';
              case 'SSO_GIT_OAUTH2_CLIENT_SECRET':
                return 'git-secret';
              case 'SSO_GIT_OAUTH2_HOST':
                return 'https://github.host.com';
              default:
                return process.env[key];
            }
          });

          const { orgUser } = await createUser(app, {
            firstName: 'SSO',
            lastName: 'userExist',
            email: 'anotheruser1@tooljet.io',
            groups: ['all_users'],
            organization: current_organization,
          });

          const gitAuthResponse = jest.fn();
          gitAuthResponse.mockImplementation(() => {
            return {
              json: () => {
                return {
                  access_token: 'some-access-token',
                  scope: 'scope',
                  token_type: 'bearer',
                };
              },
            };
          });
          const gitGetUserResponse = jest.fn();
          gitGetUserResponse.mockImplementation(() => {
            return {
              json: () => {
                return {
                  name: 'SSO userExist',
                  email: 'anotheruser1@tooljet.io',
                };
              },
            };
          });

          (mockedGot as unknown as jest.Mock).mockImplementationOnce(gitAuthResponse);
          (mockedGot as unknown as jest.Mock).mockImplementationOnce(gitGetUserResponse);

          const response = await request(app.getHttpServer())
            .post('/api/oauth/sign-in/common/git')
            .send({ token, organizationId: current_organization.id });

          expect(response.statusCode).toBe(201);

          expect(gitAuthResponse).toBeCalledWith('https://github.host.com/login/oauth/access_token', expect.anything());
          expect(gitGetUserResponse).toBeCalledWith('https://github.host.com/api/v3/user', expect.anything());
          expect(Object.keys(response.body).sort()).toEqual(authResponseKeys);

          const { email, first_name, last_name, current_organization_id } = response.body;

          expect(email).toEqual('anotheruser1@tooljet.io');
          expect(first_name).toEqual('SSO');
          expect(last_name).toEqual('userExist');
          expect(current_organization_id).toBe(current_organization.id);
          await orgUser.reload();
          expect(orgUser.status).toEqual('active');
        });
      });
    });
  });

  afterAll(async () => {
    await app.close();
  });
});<|MERGE_RESOLUTION|>--- conflicted
+++ resolved
@@ -1,10 +1,6 @@
 import * as request from 'supertest';
 import { INestApplication } from '@nestjs/common';
 import { clearDB, createUser, createNestAppInstanceWithEnvMock, generateRedirectUrl } from '../../test.helper';
-<<<<<<< HEAD
-=======
-import { mocked } from 'jest-mock';
->>>>>>> 469ce630
 import got from 'got';
 import { Organization } from 'src/entities/organization.entity';
 import { Repository } from 'typeorm';
