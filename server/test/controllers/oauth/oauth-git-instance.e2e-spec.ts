import * as request from 'supertest';
import { INestApplication } from '@nestjs/common';
import { clearDB, createUser, createNestAppInstanceWithEnvMock, generateRedirectUrl } from '../../test.helper';
import { mocked } from 'ts-jest/utils';
import got from 'got';
import { Organization } from 'src/entities/organization.entity';
import { Repository } from 'typeorm';

jest.mock('got');
const mockedGot = mocked(got);

describe('oauth controller', () => {
  let app: INestApplication;
  let orgRepository: Repository<Organization>;
  let mockConfig;

  const authResponseKeys = [
    'id',
    'email',
    'first_name',
    'last_name',
    'current_organization_id',
    'admin',
    'app_group_permissions',
    'avatar_id',
    'data_source_group_permissions',
    'group_permissions',
    'organization',
    'organization_id',
    'super_admin',
  ].sort();

  beforeEach(async () => {
    await clearDB();
  });

  beforeAll(async () => {
    ({ app, mockConfig } = await createNestAppInstanceWithEnvMock());
    orgRepository = app.get('OrganizationRepository');
  });

  afterEach(() => {
    jest.resetAllMocks();
    jest.clearAllMocks();
  });

  describe('SSO Login', () => {
    let current_organization: Organization;
    beforeEach(async () => {
      const { organization } = await createUser(app, {
        email: 'anotherUser@tooljet.io',
      });
      current_organization = organization;
    });

    describe('Multi-Workspace instance level SSO', () => {
      beforeEach(() => {
        jest.spyOn(mockConfig, 'get').mockImplementation((key: string) => {
          switch (key) {
            case 'SSO_GOOGLE_OAUTH2_CLIENT_ID':
              return 'google-client-id';
            case 'SSO_GIT_OAUTH2_CLIENT_ID':
              return 'git-client-id';
            case 'SSO_GIT_OAUTH2_CLIENT_SECRET':
              return 'git-secret';
            default:
              return process.env[key];
          }
        });
      });
      describe('sign in via Git OAuth', () => {
        const token = 'some-Token';

        it('Workspace Login - should return 401 when the user does not exist and sign up is disabled', async () => {
          await orgRepository.update(current_organization.id, { enableSignUp: false });
          const gitAuthResponse = jest.fn();
          gitAuthResponse.mockImplementation(() => {
            return {
              json: () => {
                return {
                  access_token: 'some-access-token',
                  scope: 'scope',
                  token_type: 'bearer',
                };
              },
            };
          });
          const gitGetUserResponse = jest.fn();
          gitGetUserResponse.mockImplementation(() => {
            return {
              json: () => {
                return {
                  name: 'SSO UserGit',
                  email: 'ssousergit@tooljet.io',
                };
              },
            };
          });

          mockedGot.mockImplementationOnce(gitAuthResponse);
          mockedGot.mockImplementationOnce(gitGetUserResponse);
          await request(app.getHttpServer())
            .post('/api/oauth/sign-in/common/git')
            .send({ token, organizationId: current_organization.id })
            .expect(401);
        });

        it('Workspace Login - should return 401 when the user status is archived', async () => {
          await createUser(app, {
            firstName: 'SSO',
            lastName: 'archivedUser',
            email: 'archiveduser@tooljet.io',
            groups: ['all_users'],
            organization: current_organization,
            status: 'active',
            userStatus: 'archived',
          });
          const gitAuthResponse = jest.fn();
          gitAuthResponse.mockImplementation(() => {
            return {
              json: () => {
                return {
                  access_token: 'some-access-token',
                  scope: 'scope',
                  token_type: 'bearer',
                };
              },
            };
          });
          const gitGetUserResponse = jest.fn();
          gitGetUserResponse.mockImplementation(() => {
            return {
              json: () => {
                return {
                  name: 'SSO UserGit',
                  email: 'archiveduser@tooljet.io',
                };
              },
            };
          });

          mockedGot.mockImplementationOnce(gitAuthResponse);
          mockedGot.mockImplementationOnce(gitGetUserResponse);
          await request(app.getHttpServer()).post('/api/oauth/sign-in/common/git').send({ token }).expect(406);
        });

        it('Workspace Login - should return 401 when inherit SSO is disabled', async () => {
          await orgRepository.update(current_organization.id, { inheritSSO: false });
          const gitAuthResponse = jest.fn();
          gitAuthResponse.mockImplementation(() => {
            return {
              json: () => {
                return {
                  access_token: 'some-access-token',
                  scope: 'scope',
                  token_type: 'bearer',
                };
              },
            };
          });
          const gitGetUserResponse = jest.fn();
          gitGetUserResponse.mockImplementation(() => {
            return {
              json: () => {
                return {
                  name: 'SSO UserGit',
                  email: 'ssousergit@tooljet.io',
                };
              },
            };
          });

          mockedGot.mockImplementationOnce(gitAuthResponse);
          mockedGot.mockImplementationOnce(gitGetUserResponse);
          await request(app.getHttpServer())
            .post('/api/oauth/sign-in/common/git')
            .send({ token, organizationId: current_organization.id })
            .expect(401);
        });

        it('Common Login - should return 401 when the user does not exist and sign up is disabled', async () => {
          jest.spyOn(mockConfig, 'get').mockImplementation((key: string) => {
            switch (key) {
              case 'SSO_GOOGLE_OAUTH2_CLIENT_ID':
                return 'google-client-id';
              case 'SSO_GIT_OAUTH2_CLIENT_ID':
                return 'git-client-id';
              case 'SSO_GIT_OAUTH2_CLIENT_SECRET':
                return 'git-secret';
              case 'SSO_DISABLE_SIGNUPS':
                return 'true';
              default:
                return process.env[key];
            }
          });
          const gitAuthResponse = jest.fn();
          gitAuthResponse.mockImplementation(() => {
            return {
              json: () => {
                return {
                  access_token: 'some-access-token',
                  scope: 'scope',
                  token_type: 'bearer',
                };
              },
            };
          });
          const gitGetUserResponse = jest.fn();
          gitGetUserResponse.mockImplementation(() => {
            return {
              json: () => {
                return {
                  name: 'SSO UserGit',
                  email: 'ssousergit@tooljet.io',
                };
              },
            };
          });

          mockedGot.mockImplementationOnce(gitAuthResponse);
          mockedGot.mockImplementationOnce(gitGetUserResponse);
          await request(app.getHttpServer()).post('/api/oauth/sign-in/common/git').send({ token }).expect(401);
        });

        it('Common Login - should return 401 when the user does not exist domain mismatch', async () => {
          jest.spyOn(mockConfig, 'get').mockImplementation((key: string) => {
            switch (key) {
              case 'SSO_GOOGLE_OAUTH2_CLIENT_ID':
                return 'google-client-id';
              case 'SSO_GIT_OAUTH2_CLIENT_ID':
                return 'git-client-id';
              case 'SSO_GIT_OAUTH2_CLIENT_SECRET':
                return 'git-secret';
              case 'SSO_ACCEPTED_DOMAINS':
                return 'tooljet.io,tooljet.com';
              default:
                return process.env[key];
            }
          });
          const gitAuthResponse = jest.fn();
          gitAuthResponse.mockImplementation(() => {
            return {
              json: () => {
                return {
                  access_token: 'some-access-token',
                  scope: 'scope',
                  token_type: 'bearer',
                };
              },
            };
          });
          const gitGetUserResponse = jest.fn();
          gitGetUserResponse.mockImplementation(() => {
            return {
              json: () => {
                return {
                  name: 'SSO UserGit',
                  email: 'ssoUserGit@tooljett.io',
                };
              },
            };
          });

          mockedGot.mockImplementationOnce(gitAuthResponse);
          mockedGot.mockImplementationOnce(gitGetUserResponse);

          await request(app.getHttpServer()).post('/api/oauth/sign-in/common/git').send({ token }).expect(401);
        });

        it('Workspace Login - should return 401 when the user does not exist domain mismatch', async () => {
          jest.spyOn(mockConfig, 'get').mockImplementation((key: string) => {
            switch (key) {
              case 'SSO_GOOGLE_OAUTH2_CLIENT_ID':
                return 'google-client-id';
              case 'SSO_GIT_OAUTH2_CLIENT_ID':
                return 'git-client-id';
              case 'SSO_GIT_OAUTH2_CLIENT_SECRET':
                return 'git-secret';
              case 'SSO_ACCEPTED_DOMAINS':
                return 'tooljett.io,tooljet.com';
              default:
                return process.env[key];
            }
          });
          await orgRepository.update(current_organization.id, { domain: 'tooljet.io,tooljet.com' });
          const gitAuthResponse = jest.fn();
          gitAuthResponse.mockImplementation(() => {
            return {
              json: () => {
                return {
                  access_token: 'some-access-token',
                  scope: 'scope',
                  token_type: 'bearer',
                };
              },
            };
          });
          const gitGetUserResponse = jest.fn();
          gitGetUserResponse.mockImplementation(() => {
            return {
              json: () => {
                return {
                  name: 'SSO UserGit',
                  email: 'ssoUserGit@tooljett.io',
                };
              },
            };
          });

          mockedGot.mockImplementationOnce(gitAuthResponse);
          mockedGot.mockImplementationOnce(gitGetUserResponse);

          await request(app.getHttpServer())
            .post('/api/oauth/sign-in/common/git')
            .send({ token, organizationId: current_organization.id })
            .expect(401);
        });

        it('Common Login - should return redirect url when the user does not exist and domain matches and sign up is enabled', async () => {
          jest.spyOn(mockConfig, 'get').mockImplementation((key: string) => {
            switch (key) {
              case 'SSO_GOOGLE_OAUTH2_CLIENT_ID':
                return 'google-client-id';
              case 'SSO_GIT_OAUTH2_CLIENT_ID':
                return 'git-client-id';
              case 'SSO_GIT_OAUTH2_CLIENT_SECRET':
                return 'git-secret';
              case 'SSO_ACCEPTED_DOMAINS':
                return 'tooljet.io,tooljet.com';
              default:
                return process.env[key];
            }
          });

          const gitAuthResponse = jest.fn();
          gitAuthResponse.mockImplementation(() => {
            return {
              json: () => {
                return {
                  access_token: 'some-access-token',
                  scope: 'scope',
                  token_type: 'bearer',
                };
              },
            };
          });
          const gitGetUserResponse = jest.fn();
          gitGetUserResponse.mockImplementation(() => {
            return {
              json: () => {
                return {
                  name: 'SSO UserGit',
                  email: 'ssousergit@tooljet.io',
                };
              },
            };
          });

          mockedGot.mockImplementationOnce(gitAuthResponse);
          mockedGot.mockImplementationOnce(gitGetUserResponse);

          const response = await request(app.getHttpServer()).post('/api/oauth/sign-in/common/git').send({ token });

          const redirect_url = await generateRedirectUrl('ssousergit@tooljet.io');

          expect(response.statusCode).toBe(201);
          expect(response.body.redirect_url).toEqual(redirect_url);
        });

        it('Workspace Login - should return redirect url when the user does not exist and domain matches and sign up is enabled', async () => {
          await orgRepository.update(current_organization.id, { domain: 'tooljet.io,tooljet.com', enableSignUp: true });

          const gitAuthResponse = jest.fn();
          gitAuthResponse.mockImplementation(() => {
            return {
              json: () => {
                return {
                  access_token: 'some-access-token',
                  scope: 'scope',
                  token_type: 'bearer',
                };
              },
            };
          });
          const gitGetUserResponse = jest.fn();
          gitGetUserResponse.mockImplementation(() => {
            return {
              json: () => {
                return {
                  name: 'SSO UserGit',
                  email: 'ssousergit@tooljet.io',
                };
              },
            };
          });

          mockedGot.mockImplementationOnce(gitAuthResponse);
          mockedGot.mockImplementationOnce(gitGetUserResponse);

          const response = await request(app.getHttpServer())
            .post('/api/oauth/sign-in/common/git')
            .send({ token, organizationId: current_organization.id });

          const redirect_url = await generateRedirectUrl('ssousergit@tooljet.io', current_organization);

          expect(response.statusCode).toBe(201);
          expect(response.body.redirect_url).toEqual(redirect_url);
        });

        it('Common Login - should return redirect url when the user does not exist and sign up is enabled', async () => {
          const gitAuthResponse = jest.fn();
          gitAuthResponse.mockImplementation(() => {
            return {
              json: () => {
                return {
                  access_token: 'some-access-token',
                  scope: 'scope',
                  token_type: 'bearer',
                };
              },
            };
          });
          const gitGetUserResponse = jest.fn();
          gitGetUserResponse.mockImplementation(() => {
            return {
              json: () => {
                return {
                  name: 'SSO UserGit',
                  email: 'ssousergit@tooljet.io',
                };
              },
            };
          });

          mockedGot.mockImplementationOnce(gitAuthResponse);
          mockedGot.mockImplementationOnce(gitGetUserResponse);

          const response = await request(app.getHttpServer()).post('/api/oauth/sign-in/common/git').send({ token });

          const redirect_url = await generateRedirectUrl('ssousergit@tooljet.io');

          expect(response.statusCode).toBe(201);
          expect(response.body.redirect_url).toEqual(redirect_url);
        });

        it('Workspace Login - should return redirect url when the user does not exist and domain includes space matches and sign up is enabled', async () => {
          await orgRepository.update(current_organization.id, {
            enableSignUp: true,
            domain: ' tooljet.io  ,  tooljet.com,  ,    ,  gmail.com',
          });
          const gitAuthResponse = jest.fn();
          gitAuthResponse.mockImplementation(() => {
            return {
              json: () => {
                return {
                  access_token: 'some-access-token',
                  scope: 'scope',
                  token_type: 'bearer',
                };
              },
            };
          });
          const gitGetUserResponse = jest.fn();
          gitGetUserResponse.mockImplementation(() => {
            return {
              json: () => {
                return {
                  name: 'SSO UserGit',
                  email: 'ssousergit@tooljet.io',
                };
              },
            };
          });

          mockedGot.mockImplementationOnce(gitAuthResponse);
          mockedGot.mockImplementationOnce(gitGetUserResponse);

          const response = await request(app.getHttpServer())
            .post('/api/oauth/sign-in/common/git')
            .send({ token, organizationId: current_organization.id });

          const redirect_url = await generateRedirectUrl('ssousergit@tooljet.io', current_organization);

          expect(response.statusCode).toBe(201);
          expect(response.body.redirect_url).toEqual(redirect_url);
        });

        it('Workspace Login - should return redirect url when the user does not exist and sign up is enabled', async () => {
          await orgRepository.update(current_organization.id, {
            enableSignUp: true,
          });
          const gitAuthResponse = jest.fn();
          gitAuthResponse.mockImplementation(() => {
            return {
              json: () => {
                return {
                  access_token: 'some-access-token',
                  scope: 'scope',
                  token_type: 'bearer',
                };
              },
            };
          });
          const gitGetUserResponse = jest.fn();
          gitGetUserResponse.mockImplementation(() => {
            return {
              json: () => {
                return {
                  name: 'SSO UserGit',
                  email: 'ssousergit@tooljet.io',
                };
              },
            };
          });

          mockedGot.mockImplementationOnce(gitAuthResponse);
          mockedGot.mockImplementationOnce(gitGetUserResponse);

          const response = await request(app.getHttpServer())
            .post('/api/oauth/sign-in/common/git')
            .send({ token, organizationId: current_organization.id });

          const redirect_url = await generateRedirectUrl('ssousergit@tooljet.io', current_organization);

          expect(response.statusCode).toBe(201);
          expect(response.body.redirect_url).toEqual(redirect_url);
        });

        it('Common Login - should return login info when the user exist', async () => {
          await createUser(app, {
            firstName: 'SSO',
            lastName: 'userExist',
            email: 'anotheruser1@tooljet.io',
            groups: ['all_users'],
            organization: current_organization,
            status: 'active',
          });

          const gitAuthResponse = jest.fn();
          gitAuthResponse.mockImplementation(() => {
            return {
              json: () => {
                return {
                  access_token: 'some-access-token',
                  scope: 'scope',
                  token_type: 'bearer',
                };
              },
            };
          });
          const gitGetUserResponse = jest.fn();
          gitGetUserResponse.mockImplementation(() => {
            return {
              json: () => {
                return {
                  name: 'SSO userExist',
                  email: 'anotheruser1@tooljet.io',
                };
              },
            };
          });

          mockedGot.mockImplementationOnce(gitAuthResponse);
          mockedGot.mockImplementationOnce(gitGetUserResponse);

          const response = await request(app.getHttpServer()).post('/api/oauth/sign-in/common/git').send({ token });

          expect(response.statusCode).toBe(201);
          expect(Object.keys(response.body).sort()).toEqual(authResponseKeys);

<<<<<<< HEAD
          const {
            email,
            first_name,
            last_name,
            admin,
            group_permissions,
            app_group_permissions,
            organization_id,
            organization,
          } = response.body;
=======
          const { email, first_name, last_name, current_organization_id } = response.body;
>>>>>>> 733293dd

          expect(email).toEqual('anotheruser1@tooljet.io');
          expect(first_name).toEqual('SSO');
          expect(last_name).toEqual('userExist');
          expect(current_organization_id).toBe(current_organization.id);
        });

        it('Workspace Login - should return login info when the user exist', async () => {
          await createUser(app, {
            firstName: 'SSO',
            lastName: 'userExist',
            email: 'anotheruser1@tooljet.io',
            groups: ['all_users'],
            organization: current_organization,
            status: 'active',
          });
          const gitAuthResponse = jest.fn();
          gitAuthResponse.mockImplementation(() => {
            return {
              json: () => {
                return {
                  access_token: 'some-access-token',
                  scope: 'scope',
                  token_type: 'bearer',
                };
              },
            };
          });
          const gitGetUserResponse = jest.fn();
          gitGetUserResponse.mockImplementation(() => {
            return {
              json: () => {
                return {
                  name: 'SSO userExist',
                  email: 'anotheruser1@tooljet.io',
                };
              },
            };
          });

          mockedGot.mockImplementationOnce(gitAuthResponse);
          mockedGot.mockImplementationOnce(gitGetUserResponse);

          const response = await request(app.getHttpServer())
            .post('/api/oauth/sign-in/common/git')
            .send({ token, organizationId: current_organization.id });

          expect(response.statusCode).toBe(201);
          expect(Object.keys(response.body).sort()).toEqual(authResponseKeys);

<<<<<<< HEAD
          const {
            email,
            first_name,
            last_name,
            admin,
            group_permissions,
            app_group_permissions,
            organization_id,
            organization,
          } = response.body;
=======
          const { email, first_name, last_name, current_organization_id } = response.body;
>>>>>>> 733293dd

          expect(email).toEqual('anotheruser1@tooljet.io');
          expect(first_name).toEqual('SSO');
          expect(last_name).toEqual('userExist');
          expect(current_organization_id).toBe(current_organization.id);
        });

        it('Common Login - should return login info when the user exist but invited status', async () => {
          const { orgUser } = await createUser(app, {
            firstName: 'SSO',
            lastName: 'userExist',
            email: 'anotheruser1@tooljet.io',
            groups: ['all_users'],
            organization: current_organization,
            status: 'invited',
          });

          const gitAuthResponse = jest.fn();
          gitAuthResponse.mockImplementation(() => {
            return {
              json: () => {
                return {
                  access_token: 'some-access-token',
                  scope: 'scope',
                  token_type: 'bearer',
                };
              },
            };
          });
          const gitGetUserResponse = jest.fn();
          gitGetUserResponse.mockImplementation(() => {
            return {
              json: () => {
                return {
                  name: 'SSO userExist',
                  email: 'anotheruser1@tooljet.io',
                };
              },
            };
          });

          mockedGot.mockImplementationOnce(gitAuthResponse);
          mockedGot.mockImplementationOnce(gitGetUserResponse);

          const response = await request(app.getHttpServer()).post('/api/oauth/sign-in/common/git').send({ token });

          expect(response.statusCode).toBe(201);
          expect(Object.keys(response.body).sort()).toEqual(authResponseKeys);

<<<<<<< HEAD
          const {
            email,
            first_name,
            last_name,
            admin,
            group_permissions,
            app_group_permissions,
            organization_id,
            organization,
          } = response.body;
=======
          const { email, first_name, last_name, current_organization_id } = response.body;
>>>>>>> 733293dd

          expect(email).toEqual('anotheruser1@tooljet.io');
          expect(first_name).toEqual('SSO');
          expect(last_name).toEqual('userExist');
          expect(current_organization_id).not.toBe(current_organization.id);
          await orgUser.reload();
          expect(orgUser.status).toEqual('invited');
        });

        it('Workspace Login - should return login info when the user exist but invited status', async () => {
          const { orgUser } = await createUser(app, {
            firstName: 'SSO',
            lastName: 'userExist',
            email: 'anotheruser1@tooljet.io',
            groups: ['all_users'],
            organization: current_organization,
            status: 'invited',
          });
          const gitAuthResponse = jest.fn();
          gitAuthResponse.mockImplementation(() => {
            return {
              json: () => {
                return {
                  access_token: 'some-access-token',
                  scope: 'scope',
                  token_type: 'bearer',
                };
              },
            };
          });
          const gitGetUserResponse = jest.fn();
          gitGetUserResponse.mockImplementation(() => {
            return {
              json: () => {
                return {
                  name: 'SSO userExist',
                  email: 'anotheruser1@tooljet.io',
                };
              },
            };
          });

          mockedGot.mockImplementationOnce(gitAuthResponse);
          mockedGot.mockImplementationOnce(gitGetUserResponse);

          const response = await request(app.getHttpServer())
            .post('/api/oauth/sign-in/common/git')
            .send({ token, organizationId: current_organization.id });

          expect(response.statusCode).toBe(201);
          expect(Object.keys(response.body).sort()).toEqual(authResponseKeys);

<<<<<<< HEAD
          const {
            email,
            first_name,
            last_name,
            admin,
            group_permissions,
            app_group_permissions,
            organization_id,
            organization,
          } = response.body;
=======
          const { email, first_name, last_name, current_organization_id } = response.body;
>>>>>>> 733293dd

          expect(email).toEqual('anotheruser1@tooljet.io');
          expect(first_name).toEqual('SSO');
          expect(last_name).toEqual('userExist');
          expect(current_organization_id).toBe(current_organization.id);
          await orgUser.reload();
          expect(orgUser.status).toEqual('active');
        });
        it('Common login - should return login info when the user exist and hostname exist in configs', async () => {
          jest.spyOn(mockConfig, 'get').mockImplementation((key: string) => {
            switch (key) {
              case 'SSO_GOOGLE_OAUTH2_CLIENT_ID':
                return 'google-client-id';
              case 'SSO_GIT_OAUTH2_CLIENT_ID':
                return 'git-client-id';
              case 'SSO_GIT_OAUTH2_CLIENT_SECRET':
                return 'git-secret';
              case 'SSO_GIT_OAUTH2_HOST':
                return 'https://github.host.com';
              default:
                return process.env[key];
            }
          });

          const { orgUser } = await createUser(app, {
            firstName: 'SSO',
            lastName: 'userExist',
            email: 'anotheruser1@tooljet.io',
            groups: ['all_users'],
            organization: current_organization,
          });

          const gitAuthResponse = jest.fn();
          gitAuthResponse.mockImplementation(() => {
            return {
              json: () => {
                return {
                  access_token: 'some-access-token',
                  scope: 'scope',
                  token_type: 'bearer',
                };
              },
            };
          });
          const gitGetUserResponse = jest.fn();
          gitGetUserResponse.mockImplementation(() => {
            return {
              json: () => {
                return {
                  name: 'SSO userExist',
                  email: 'anotheruser1@tooljet.io',
                };
              },
            };
          });

          mockedGot.mockImplementationOnce(gitAuthResponse);
          mockedGot.mockImplementationOnce(gitGetUserResponse);

          const response = await request(app.getHttpServer()).post('/api/oauth/sign-in/common/git').send({ token });

          expect(response.statusCode).toBe(201);

          expect(gitAuthResponse).toBeCalledWith('https://github.host.com/login/oauth/access_token', expect.anything());
          expect(gitGetUserResponse).toBeCalledWith('https://github.host.com/api/v3/user', expect.anything());
          expect(Object.keys(response.body).sort()).toEqual(authResponseKeys);

<<<<<<< HEAD
          const {
            email,
            first_name,
            last_name,
            admin,
            group_permissions,
            app_group_permissions,
            organization_id,
            organization,
          } = response.body;
=======
          const { email, first_name, last_name, current_organization_id } = response.body;
>>>>>>> 733293dd

          expect(email).toEqual('anotheruser1@tooljet.io');
          expect(first_name).toEqual('SSO');
          expect(last_name).toEqual('userExist');
          expect(current_organization_id).toBe(current_organization.id);
          await orgUser.reload();
          expect(orgUser.status).toEqual('active');
        });
        it('Workspace login - should return login info when the user exist and hostname exist in configs', async () => {
          jest.spyOn(mockConfig, 'get').mockImplementation((key: string) => {
            switch (key) {
              case 'SSO_GOOGLE_OAUTH2_CLIENT_ID':
                return 'google-client-id';
              case 'SSO_GIT_OAUTH2_CLIENT_ID':
                return 'git-client-id';
              case 'SSO_GIT_OAUTH2_CLIENT_SECRET':
                return 'git-secret';
              case 'SSO_GIT_OAUTH2_HOST':
                return 'https://github.host.com';
              default:
                return process.env[key];
            }
          });

          const { orgUser } = await createUser(app, {
            firstName: 'SSO',
            lastName: 'userExist',
            email: 'anotheruser1@tooljet.io',
            groups: ['all_users'],
            organization: current_organization,
          });

          const gitAuthResponse = jest.fn();
          gitAuthResponse.mockImplementation(() => {
            return {
              json: () => {
                return {
                  access_token: 'some-access-token',
                  scope: 'scope',
                  token_type: 'bearer',
                };
              },
            };
          });
          const gitGetUserResponse = jest.fn();
          gitGetUserResponse.mockImplementation(() => {
            return {
              json: () => {
                return {
                  name: 'SSO userExist',
                  email: 'anotheruser1@tooljet.io',
                };
              },
            };
          });

          mockedGot.mockImplementationOnce(gitAuthResponse);
          mockedGot.mockImplementationOnce(gitGetUserResponse);

          const response = await request(app.getHttpServer())
            .post('/api/oauth/sign-in/common/git')
            .send({ token, organizationId: current_organization.id });

          expect(response.statusCode).toBe(201);

          expect(gitAuthResponse).toBeCalledWith('https://github.host.com/login/oauth/access_token', expect.anything());
          expect(gitGetUserResponse).toBeCalledWith('https://github.host.com/api/v3/user', expect.anything());
          expect(Object.keys(response.body).sort()).toEqual(authResponseKeys);

<<<<<<< HEAD
          const {
            email,
            first_name,
            last_name,
            admin,
            group_permissions,
            app_group_permissions,
            organization_id,
            organization,
          } = response.body;
=======
          const { email, first_name, last_name, current_organization_id } = response.body;
>>>>>>> 733293dd

          expect(email).toEqual('anotheruser1@tooljet.io');
          expect(first_name).toEqual('SSO');
          expect(last_name).toEqual('userExist');
          expect(current_organization_id).toBe(current_organization.id);
          await orgUser.reload();
          expect(orgUser.status).toEqual('active');
        });
      });
    });
  });

  afterAll(async () => {
    await app.close();
  });
});<|MERGE_RESOLUTION|>--- conflicted
+++ resolved
@@ -568,20 +568,7 @@
           expect(response.statusCode).toBe(201);
           expect(Object.keys(response.body).sort()).toEqual(authResponseKeys);
 
-<<<<<<< HEAD
-          const {
-            email,
-            first_name,
-            last_name,
-            admin,
-            group_permissions,
-            app_group_permissions,
-            organization_id,
-            organization,
-          } = response.body;
-=======
           const { email, first_name, last_name, current_organization_id } = response.body;
->>>>>>> 733293dd
 
           expect(email).toEqual('anotheruser1@tooljet.io');
           expect(first_name).toEqual('SSO');
@@ -632,20 +619,7 @@
           expect(response.statusCode).toBe(201);
           expect(Object.keys(response.body).sort()).toEqual(authResponseKeys);
 
-<<<<<<< HEAD
-          const {
-            email,
-            first_name,
-            last_name,
-            admin,
-            group_permissions,
-            app_group_permissions,
-            organization_id,
-            organization,
-          } = response.body;
-=======
           const { email, first_name, last_name, current_organization_id } = response.body;
->>>>>>> 733293dd
 
           expect(email).toEqual('anotheruser1@tooljet.io');
           expect(first_name).toEqual('SSO');
@@ -695,20 +669,7 @@
           expect(response.statusCode).toBe(201);
           expect(Object.keys(response.body).sort()).toEqual(authResponseKeys);
 
-<<<<<<< HEAD
-          const {
-            email,
-            first_name,
-            last_name,
-            admin,
-            group_permissions,
-            app_group_permissions,
-            organization_id,
-            organization,
-          } = response.body;
-=======
           const { email, first_name, last_name, current_organization_id } = response.body;
->>>>>>> 733293dd
 
           expect(email).toEqual('anotheruser1@tooljet.io');
           expect(first_name).toEqual('SSO');
@@ -761,20 +722,7 @@
           expect(response.statusCode).toBe(201);
           expect(Object.keys(response.body).sort()).toEqual(authResponseKeys);
 
-<<<<<<< HEAD
-          const {
-            email,
-            first_name,
-            last_name,
-            admin,
-            group_permissions,
-            app_group_permissions,
-            organization_id,
-            organization,
-          } = response.body;
-=======
           const { email, first_name, last_name, current_organization_id } = response.body;
->>>>>>> 733293dd
 
           expect(email).toEqual('anotheruser1@tooljet.io');
           expect(first_name).toEqual('SSO');
@@ -842,20 +790,7 @@
           expect(gitGetUserResponse).toBeCalledWith('https://github.host.com/api/v3/user', expect.anything());
           expect(Object.keys(response.body).sort()).toEqual(authResponseKeys);
 
-<<<<<<< HEAD
-          const {
-            email,
-            first_name,
-            last_name,
-            admin,
-            group_permissions,
-            app_group_permissions,
-            organization_id,
-            organization,
-          } = response.body;
-=======
           const { email, first_name, last_name, current_organization_id } = response.body;
->>>>>>> 733293dd
 
           expect(email).toEqual('anotheruser1@tooljet.io');
           expect(first_name).toEqual('SSO');
@@ -925,20 +860,7 @@
           expect(gitGetUserResponse).toBeCalledWith('https://github.host.com/api/v3/user', expect.anything());
           expect(Object.keys(response.body).sort()).toEqual(authResponseKeys);
 
-<<<<<<< HEAD
-          const {
-            email,
-            first_name,
-            last_name,
-            admin,
-            group_permissions,
-            app_group_permissions,
-            organization_id,
-            organization,
-          } = response.body;
-=======
           const { email, first_name, last_name, current_organization_id } = response.body;
->>>>>>> 733293dd
 
           expect(email).toEqual('anotheruser1@tooljet.io');
           expect(first_name).toEqual('SSO');
