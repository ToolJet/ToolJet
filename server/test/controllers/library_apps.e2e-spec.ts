--- conflicted
+++ resolved
@@ -62,20 +62,7 @@
         .set('Cookie', adminUserData['tokenCookie']);
 
       expect(response.statusCode).toBe(201);
-<<<<<<< HEAD
-      expect(response.body.name).toBe('GitHub Contributor Leaderboard');
-
-      response = await request(app.getHttpServer())
-        .post('/api/library_apps')
-        .send({ identifier: 'github-contributors' })
-        .set('tj-workspace-id', adminUserData.user.defaultOrganizationId)
-        .set('Cookie', superAdminUserData['tokenCookie']);
-
-      expect(response.statusCode).toBe(201);
-      expect(response.body.name).toBe('GitHub Contributor Leaderboard');
-=======
       expect(response.body.name).toContain('GitHub Contributor Leaderboard');
->>>>>>> e4a0a33f
     });
 
     it('should return error if template identifier is not found', async () => {
