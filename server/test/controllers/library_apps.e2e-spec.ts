import * as request from 'supertest';
import { INestApplication } from '@nestjs/common';
import { clearDB, createUser, createNestAppInstance, authenticateUser } from '../test.helper';

describe('library apps controller', () => {
  let app: INestApplication;

  beforeEach(async () => {
    await clearDB();
  });

  beforeAll(async () => {
    app = await createNestAppInstance();
  });

  describe('POST /api/library_apps', () => {
    it('should be able to create app if user has app create permission', async () => {
      const adminUserData = await createUser(app, {
        email: 'admin@tooljet.io',
        groups: ['all_users', 'admin'],
      });
      const organization = adminUserData.organization;
      const nonAdminUserData = await createUser(app, {
        email: 'developer@tooljet.io',
        groups: ['all_users'],
        organization,
      });

      let loggedUser = await authenticateUser(app);
      adminUserData['tokenCookie'] = loggedUser.tokenCookie;

      loggedUser = await authenticateUser(app, 'developer@tooljet.io');
      nonAdminUserData['tokenCookie'] = loggedUser.tokenCookie;

      let response = await request(app.getHttpServer())
        .post('/api/library_apps')
        .send({ identifier: 'github-contributors', appName: 'Github Contributors' })
        .set('tj-workspace-id', nonAdminUserData.user.defaultOrganizationId)
        .set('Cookie', nonAdminUserData['tokenCookie']);

      expect(response.statusCode).toBe(403);

      response = await request(app.getHttpServer())
        .post('/api/library_apps')
<<<<<<< HEAD
        .send({ identifier: 'github-contributors', appName: 'Github Contributors' })
=======
        .send({ identifier: 'github-contributors' })
>>>>>>> d9e466be
        .set('tj-workspace-id', adminUserData.user.defaultOrganizationId)
        .set('Cookie', adminUserData['tokenCookie']);

      expect(response.statusCode).toBe(201);
<<<<<<< HEAD
      expect(response.body.app[0].name).toContain('Github Contributors');
=======
      expect(response.body.app[0].name).toContain('GitHub Contributor Leaderboard');
>>>>>>> d9e466be
    });

    it('should return error if template identifier is not found', async () => {
      const adminUserData = await createUser(app, {
        email: 'admin@tooljet.io',
        groups: ['all_users', 'admin'],
      });

      const loggedUser = await authenticateUser(app);
      adminUserData['tokenCookie'] = loggedUser.tokenCookie;

      const response = await request(app.getHttpServer())
        .post('/api/library_apps')
        .send({ identifier: 'non-existent-template', appName: 'Non existent template' })
        .set('tj-workspace-id', adminUserData.user.defaultOrganizationId)
        .set('Cookie', adminUserData['tokenCookie']);

      const { timestamp, ...restBody } = response.body;

      expect(timestamp).toBeDefined();
      expect(restBody).toEqual({
        message: 'App definition not found',
        path: '/api/library_apps',
        statusCode: 400,
      });
    });
  });

  describe('GET /api/library_apps', () => {
    it('should be get app manifests', async () => {
      const adminUserData = await createUser(app, {
        email: 'admin@tooljet.io',
        groups: ['all_users', 'admin'],
      });

      const loggedUser = await authenticateUser(app);
      adminUserData['tokenCookie'] = loggedUser.tokenCookie;

      const response = await request(app.getHttpServer())
        .get('/api/library_apps')
        .set('tj-workspace-id', adminUserData.user.defaultOrganizationId)
        .set('Cookie', adminUserData['tokenCookie']);

      expect(response.statusCode).toBe(200);

      const templateAppIds = response.body['template_app_manifests'].map((manifest) => manifest.id);

      expect(new Set(templateAppIds)).toContain('github-contributors');
      expect(new Set(templateAppIds)).toContain('customer-dashboard');
    });
  });

  afterAll(async () => {
    await app.close();
  });
});<|MERGE_RESOLUTION|>--- conflicted
+++ resolved
@@ -42,20 +42,12 @@
 
       response = await request(app.getHttpServer())
         .post('/api/library_apps')
-<<<<<<< HEAD
-        .send({ identifier: 'github-contributors', appName: 'Github Contributors' })
-=======
         .send({ identifier: 'github-contributors' })
->>>>>>> d9e466be
         .set('tj-workspace-id', adminUserData.user.defaultOrganizationId)
         .set('Cookie', adminUserData['tokenCookie']);
 
       expect(response.statusCode).toBe(201);
-<<<<<<< HEAD
-      expect(response.body.app[0].name).toContain('Github Contributors');
-=======
       expect(response.body.app[0].name).toContain('GitHub Contributor Leaderboard');
->>>>>>> d9e466be
     });
 
     it('should return error if template identifier is not found', async () => {
