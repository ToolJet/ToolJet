import * as request from 'supertest';
import { INestApplication } from '@nestjs/common';
import {
  clearDB,
  createApplication,
  createUser,
  createNestAppInstance,
  createGroupPermission,
  createUserGroupPermissions,
  createAppGroupPermission,
  authenticateUser,
} from '../test.helper';
import { getManager } from 'typeorm';
import { Folder } from 'src/entities/folder.entity';
import { FolderApp } from 'src/entities/folder_app.entity';
import { GroupPermission } from 'src/entities/group_permission.entity';

describe('folders controller', () => {
  let nestApp: INestApplication;

  beforeEach(async () => {
    await clearDB();
  });

  beforeAll(async () => {
    nestApp = await createNestAppInstance();
  });

  describe('GET /api/folders', () => {
    it('should allow only authenticated users to list folders', async () => {
      await request(nestApp.getHttpServer()).get('/api/folders').expect(401);
    });

    it('should list all folders in an organization', async () => {
      const adminUserData = await createUser(nestApp, {
        email: 'admin@tooljet.io',
      });
      const { user } = adminUserData;

      const loggedUser = await authenticateUser(nestApp);

      const folder = await getManager().save(Folder, {
        name: 'Folder1',
        organizationId: adminUserData.organization.id,
      });
      await getManager().save(Folder, {
        name: 'Folder2',
        organizationId: adminUserData.organization.id,
      });
      await getManager().save(Folder, {
        name: 'Folder3',
        organizationId: adminUserData.organization.id,
      });
      await getManager().save(Folder, {
        name: 'Folder4',
        organizationId: adminUserData.organization.id,
      });

      const appInFolder = await createApplication(nestApp, {
        name: 'App in folder',
        user: adminUserData.user,
      });
      await getManager().save(FolderApp, {
        app: appInFolder,
        folder: folder,
      });

      const anotherUserData = await createUser(nestApp, {
        email: 'admin@organization.com',
      });
      await getManager().save(Folder, {
        name: 'Folder1',
        organizationId: anotherUserData.organization.id,
      });

      let response = await request(nestApp.getHttpServer())
        .get(`/api/folders`)
        .set('tj-workspace-id', user.defaultOrganizationId)
        .set('Cookie', loggedUser.tokenCookie);

      expect(response.statusCode).toBe(200);
      expect(new Set(Object.keys(response.body))).toEqual(new Set(['folders']));

      let { folders } = response.body;
      expect(new Set(folders.map((folder) => folder.name))).toEqual(
        new Set(['Folder1', 'Folder2', 'Folder3', 'Folder4'])
      );

      let folder1 = folders[0];
      expect(new Set(Object.keys(folder1))).toEqual(
        new Set(['id', 'name', 'organization_id', 'created_at', 'updated_at', 'folder_apps', 'count'])
      );
      expect(folder1.organization_id).toEqual(user.organizationId);
      expect(folder1.count).toEqual(1);

      response = await request(nestApp.getHttpServer())
        .get(`/api/folders?searchKey=app in`)
        .set('tj-workspace-id', user.defaultOrganizationId)
        .set('Cookie', loggedUser.tokenCookie);

      expect(response.statusCode).toBe(200);
      expect(new Set(Object.keys(response.body))).toEqual(new Set(['folders']));

      ({ folders } = response.body);
      expect(new Set(folders.map((folder) => folder.name))).toEqual(
        new Set(['Folder1', 'Folder2', 'Folder3', 'Folder4'])
      );

      folder1 = folders[0];
      expect(new Set(Object.keys(folder1))).toEqual(
        new Set(['id', 'name', 'organization_id', 'created_at', 'updated_at', 'folder_apps', 'count'])
      );
      expect(folder1.organization_id).toEqual(user.organizationId);
      expect(folder1.count).toEqual(1);

      response = await request(nestApp.getHttpServer())
        .get(`/api/folders?searchKey=some text`)
        .set('tj-workspace-id', user.defaultOrganizationId)
        .set('Cookie', loggedUser.tokenCookie);

      expect(response.statusCode).toBe(200);
      expect(new Set(Object.keys(response.body))).toEqual(new Set(['folders']));

      ({ folders } = response.body);
      expect(new Set(folders.map((folder) => folder.name))).toEqual(
        new Set(['Folder1', 'Folder2', 'Folder3', 'Folder4'])
      );

      folder1 = folders[0];
      expect(new Set(Object.keys(folder1))).toEqual(
        new Set(['id', 'name', 'organization_id', 'created_at', 'updated_at', 'folder_apps', 'count'])
      );
      expect(folder1.organization_id).toEqual(user.organizationId);
      expect(folder1.count).toEqual(0);
    });

    it('super admin should able to list all folders in an organization', async () => {
      const adminUserData = await createUser(nestApp, {
        email: 'admin@tooljet.io',
      });
      const superAdminUserData = await createUser(nestApp, {
        email: 'superadmin@tooljet.io',
        userType: 'instance',
      });
      const { user } = adminUserData;

      let loggedUser = await authenticateUser(nestApp);
      adminUserData['tokenCookie'] = loggedUser.tokenCookie;
      loggedUser = await authenticateUser(
        nestApp,
        superAdminUserData.user.email,
        'password',
        adminUserData.organization.id
      );
      superAdminUserData['tokenCookie'] = loggedUser.tokenCookie;

      const folder = await getManager().save(Folder, {
        name: 'Folder1',
        organizationId: adminUserData.organization.id,
      });
      await getManager().save(Folder, {
        name: 'Folder2',
        organizationId: adminUserData.organization.id,
      });
      await getManager().save(Folder, {
        name: 'Folder3',
        organizationId: adminUserData.organization.id,
      });
      await getManager().save(Folder, {
        name: 'Folder4',
        organizationId: adminUserData.organization.id,
      });

      const appInFolder = await createApplication(nestApp, {
        name: 'App in folder',
        user: adminUserData.user,
      });
      await getManager().save(FolderApp, {
        app: appInFolder,
        folder: folder,
      });

      const anotherUserData = await createUser(nestApp, {
        email: 'admin@organization.com',
      });
      await getManager().save(Folder, {
        name: 'Folder1',
        organizationId: anotherUserData.organization.id,
      });

      let response = await request(nestApp.getHttpServer())
        .get(`/api/folders`)
        .set('tj-workspace-id', adminUserData.user.defaultOrganizationId)
        .set('Cookie', superAdminUserData['tokenCookie']);

      expect(response.statusCode).toBe(200);
      expect(new Set(Object.keys(response.body))).toEqual(new Set(['folders']));

      let { folders } = response.body;
      expect(new Set(folders.map((folder) => folder.name))).toEqual(
        new Set(['Folder1', 'Folder2', 'Folder3', 'Folder4'])
      );

      let folder1 = folders[0];
      expect(new Set(Object.keys(folder1))).toEqual(
        new Set(['id', 'name', 'organization_id', 'created_at', 'updated_at', 'folder_apps', 'count'])
      );
      expect(folder1.organization_id).toEqual(user.organizationId);
      expect(folder1.count).toEqual(1);

      response = await request(nestApp.getHttpServer())
        .get(`/api/folders?searchKey=app in`)
        .set('tj-workspace-id', adminUserData.user.defaultOrganizationId)
        .set('Cookie', superAdminUserData['tokenCookie']);

      expect(response.statusCode).toBe(200);
      expect(new Set(Object.keys(response.body))).toEqual(new Set(['folders']));

      ({ folders } = response.body);
      expect(new Set(folders.map((folder) => folder.name))).toEqual(
        new Set(['Folder1', 'Folder2', 'Folder3', 'Folder4'])
      );

      folder1 = folders[0];
      expect(new Set(Object.keys(folder1))).toEqual(
        new Set(['id', 'name', 'organization_id', 'created_at', 'updated_at', 'folder_apps', 'count'])
      );
      expect(folder1.organization_id).toEqual(user.organizationId);
      expect(folder1.count).toEqual(1);

      response = await request(nestApp.getHttpServer())
        .get(`/api/folders?searchKey=some text`)
        .set('tj-workspace-id', adminUserData.user.defaultOrganizationId)
        .set('Cookie', superAdminUserData['tokenCookie']);

      expect(response.statusCode).toBe(200);
      expect(new Set(Object.keys(response.body))).toEqual(new Set(['folders']));

      ({ folders } = response.body);
      expect(new Set(folders.map((folder) => folder.name))).toEqual(
        new Set(['Folder1', 'Folder2', 'Folder3', 'Folder4'])
      );

      folder1 = folders[0];
      expect(new Set(Object.keys(folder1))).toEqual(
        new Set(['id', 'name', 'organization_id', 'created_at', 'updated_at', 'folder_apps', 'count'])
      );
      expect(folder1.organization_id).toEqual(user.organizationId);
      expect(folder1.count).toEqual(0);
    });
  });

  it('should scope folders and app for user based on permission', async () => {
    const adminUserData = await createUser(nestApp, {
      email: 'admin@tooljet.io',
    });

    const newUserData = await createUser(nestApp, {
      email: 'developer@tooljet.io',
      groups: ['all_users'],
      organization: adminUserData.organization,
    });

    let loggedUser = await authenticateUser(nestApp);
    adminUserData['tokenCookie'] = loggedUser.tokenCookie;

    loggedUser = await authenticateUser(nestApp, newUserData.user.email);
    newUserData['tokenCookie'] = loggedUser.tokenCookie;

    const folder = await getManager().save(Folder, {
      name: 'Folder1',
      organizationId: adminUserData.organization.id,
    });
    const folder2 = await getManager().save(Folder, {
      name: 'Folder2',
      organizationId: adminUserData.organization.id,
    });
    await getManager().save(Folder, {
      name: 'Folder3',
      organizationId: adminUserData.organization.id,
    });
    await getManager().save(Folder, {
      name: 'Folder4',
      organizationId: adminUserData.organization.id,
    });

    const appInFolder = await createApplication(nestApp, {
      name: 'App in folder',
      user: adminUserData.user,
    });
    await getManager().save(FolderApp, {
      app: appInFolder,
      folder: folder,
    });

    const appInFolder2 = await createApplication(nestApp, {
      name: 'App in folder 2',
      user: adminUserData.user,
    });

    await getManager().save(FolderApp, {
      app: appInFolder2,
      folder: folder2,
    });

    await createApplication(nestApp, {
      name: 'Public App',
      user: adminUserData.user,
      isPublic: true,
    });

    const anotherUserData = await createUser(nestApp, {
      email: 'admin@organization.com',
    });
    await getManager().save(Folder, {
      name: 'another org folder',
      organizationId: anotherUserData.organization.id,
    });
    const findFolderAppsIn = (folders, folderName) => folders.find((f) => f.name === folderName)['folder_apps'];

    // admin can see all folders
    let response = await request(nestApp.getHttpServer())
      .get(`/api/folders`)
      .set('tj-workspace-id', adminUserData.user.defaultOrganizationId)
      .set('Cookie', adminUserData['tokenCookie']);

    expect(response.statusCode).toBe(200);
    expect(new Set(Object.keys(response.body))).toEqual(new Set(['folders']));

    let { folders } = response.body;
    expect(new Set(folders.map((folder) => folder.name))).toEqual(
      new Set(['Folder1', 'Folder2', 'Folder3', 'Folder4'])
    );
    expect(findFolderAppsIn(folders, 'Folder1')).toHaveLength(1);
    expect(findFolderAppsIn(folders, 'Folder2')).toHaveLength(1);
    expect(findFolderAppsIn(folders, 'Folder3')).toHaveLength(0);
    expect(findFolderAppsIn(folders, 'Folder4')).toHaveLength(0);

    // new user cannot see any folders without having apps with access
    response = await request(nestApp.getHttpServer())
      .get(`/api/folders`)
      .set('tj-workspace-id', newUserData.user.defaultOrganizationId)
      .set('Cookie', newUserData['tokenCookie']);

    expect(response.statusCode).toBe(200);
    expect(new Set(Object.keys(response.body))).toEqual(new Set(['folders']));

    folders = response.body.folders;
    expect(folders).toEqual([]);

    // new user can only see folders having apps with read permissions
    await createGroupPermission(nestApp, {
      group: 'folder-handler',
      folderCreate: false,
      organization: newUserData.organization,
    });
    const group = await getManager().findOneOrFail(GroupPermission, {
      where: { group: 'folder-handler' },
    });
    await createAppGroupPermission(nestApp, appInFolder, group.id, {
      read: true,
    });
    await createUserGroupPermissions(nestApp, newUserData.user, ['folder-handler']);

    response = await request(nestApp.getHttpServer())
      .get(`/api/folders`)
      .set('tj-workspace-id', newUserData.user.defaultOrganizationId)
      .set('Cookie', newUserData['tokenCookie']);

    expect(response.statusCode).toBe(200);

    folders = response.body.folders;

    expect(new Set(folders.map((folder) => folder.name))).toEqual(new Set(['Folder1']));

    expect(findFolderAppsIn(folders, 'Folder1')[0]['app_id']).toEqual(appInFolder.id);

    // new user can only see all folders with folder create permissions but apps are scoped with read permissions
    await getManager().update(GroupPermission, group.id, {
      folderCreate: true,
    });

    response = await request(nestApp.getHttpServer())
      .get(`/api/folders`)
      .set('tj-workspace-id', newUserData.user.defaultOrganizationId)
      .set('Cookie', newUserData['tokenCookie']);

    expect(response.statusCode).toBe(200);
    folders = response.body.folders;
    expect(new Set(folders.map((folder) => folder.name))).toEqual(
      new Set(['Folder1', 'Folder2', 'Folder3', 'Folder4'])
    );

    expect(findFolderAppsIn(folders, 'Folder1')).toHaveLength(1);
    expect(findFolderAppsIn(folders, 'Folder2')).toHaveLength(0);
    expect(findFolderAppsIn(folders, 'Folder3')).toHaveLength(0);
    expect(findFolderAppsIn(folders, 'Folder4')).toHaveLength(0);
  });

  describe('POST /api/folders', () => {
    it('should allow only authenticated users to create folder', async () => {
      await request(nestApp.getHttpServer()).post('/api/folders').expect(401);
    });

    it('should create new folder in an organization', async () => {
      const adminUserData = await createUser(nestApp, {
        email: 'admin@tooljet.io',
      });
      const { user } = adminUserData;

      const loggedUser = await authenticateUser(nestApp);

      const response = await request(nestApp.getHttpServer())
        .post(`/api/folders`)
        .set('tj-workspace-id', user.defaultOrganizationId)
        .set('Cookie', loggedUser.tokenCookie)
        .send({ name: 'my folder' });

      expect(response.statusCode).toBe(201);

      const { id, name, organization_id, created_at, updated_at } = response.body;
      expect(id).toBeDefined();
      expect(created_at).toBeDefined();
      expect(updated_at).toBeDefined();
      expect(name).toEqual('my folder');
      expect(organization_id).toEqual(user.organizationId);
    });

    it('super admin should be able to create new folder in an organization', async () => {
      const adminUserData = await createUser(nestApp, {
        email: 'admin@tooljet.io',
      });

      const superAdminUserData = await createUser(nestApp, {
        email: 'superadmin@tooljet.io',
        userType: 'instance',
      });

      let loggedUser = await authenticateUser(nestApp);
      adminUserData['tokenCookie'] = loggedUser.tokenCookie;
      loggedUser = await authenticateUser(
        nestApp,
        superAdminUserData.user.email,
        'password',
        adminUserData.organization.id
      );
      superAdminUserData['tokenCookie'] = loggedUser.tokenCookie;

      const response = await request(nestApp.getHttpServer())
        .post(`/api/folders`)
        .set('tj-workspace-id', adminUserData.user.defaultOrganizationId)
        .set('Cookie', superAdminUserData['tokenCookie'])
        .send({ name: 'My folder' });

      expect(response.statusCode).toBe(201);

      const { id, name, organization_id, created_at, updated_at } = response.body;
      expect(id).toBeDefined();
      expect(created_at).toBeDefined();
      expect(updated_at).toBeDefined();
      expect(name).toEqual('My folder');
      expect(organization_id).toEqual(adminUserData.user.organizationId);
    });
  });

  describe('PUT /api/folders/:id', () => {
    it('should be able to update an existing folder if group is admin or has update permission in the same organization or the user is a super admin', async () => {
      const adminUserData = await createUser(nestApp, {
        email: 'admin@tooljet.io',
        groups: ['all_users', 'admin'],
      });
      const superAdminUserData = await createUser(nestApp, {
        email: 'superadmin@tooljet.io',
        groups: ['all_users', 'admin'],
        userType: 'instance',
      });
      const developerUserData = await createUser(nestApp, {
        email: 'dev@tooljet.io',
        groups: ['all_users', 'developer'],
        organization: adminUserData.organization,
      });

      const viewerUserData = await createUser(nestApp, {
        email: 'viewer@tooljet.io',
        groups: ['viewer', 'all_users'],
        organization: adminUserData.organization,
      });

      let loggedUser = await authenticateUser(nestApp);
      adminUserData['tokenCookie'] = loggedUser.tokenCookie;

      loggedUser = await authenticateUser(nestApp, viewerUserData.user.email);
      viewerUserData['tokenCookie'] = loggedUser.tokenCookie;

      loggedUser = await authenticateUser(nestApp, developerUserData.user.email);
      developerUserData['tokenCookie'] = loggedUser.tokenCookie;

      loggedUser = await authenticateUser(
        nestApp,
        superAdminUserData.user.email,
        'password',
        adminUserData.organization.id
      );
      superAdminUserData['tokenCookie'] = loggedUser.tokenCookie;

      const developerGroup = await getManager().findOneOrFail(GroupPermission, {
        where: { group: 'developer' },
      });

      await getManager().update(GroupPermission, developerGroup.id, {
        folderUpdate: true,
      });

      const folder = await getManager().save(Folder, {
        name: 'Folder1',
        organizationId: adminUserData.organization.id,
      });

<<<<<<< HEAD
      for (const userData of [adminUserData, developerUserData, superAdminUserData]) {
=======
      for (const [i, userData] of [adminUserData, developerUserData].entries()) {
        const name = `folder ${i}`;
>>>>>>> e4a0a33f
        await request(nestApp.getHttpServer())
          .put(`/api/folders/${folder.id}`)
          .set('tj-workspace-id', adminUserData.user.defaultOrganizationId)
          .set('Cookie', userData['tokenCookie'])
          .send({ name })
          .expect(200);

        const updatedFolder = await getManager().findOne(Folder, folder.id);

        expect(updatedFolder.name).toEqual(name);
      }

      await request(nestApp.getHttpServer())
        .put(`/api/folders/${folder.id}`)
        .set('tj-workspace-id', viewerUserData.user.defaultOrganizationId)
        .set('Cookie', viewerUserData['tokenCookie'])
        .send({ name: 'my folder' })
        .expect(403);
    });
  });

  describe('DELETE /api/folders/:id', () => {
    it('should be able to delete an existing folder if group is admin or has delete permission in the same organization or the user is a super admin', async () => {
      const adminUserData = await createUser(nestApp, {
        email: 'admin@tooljet.io',
        groups: ['all_users', 'admin'],
      });
      const superAdminUserData = await createUser(nestApp, {
        email: 'superadmin@tooljet.io',
        groups: ['all_users', 'admin'],
        userType: 'instance',
      });
      const developerUserData = await createUser(nestApp, {
        email: 'dev@tooljet.io',
        groups: ['all_users', 'developer'],
        organization: adminUserData.organization,
      });

      const viewerUserData = await createUser(nestApp, {
        email: 'viewer@tooljet.io',
        groups: ['viewer', 'all_users'],
        organization: adminUserData.organization,
      });

      const developerGroup = await getManager().findOneOrFail(GroupPermission, {
        where: { group: 'developer' },
      });

      await getManager().update(GroupPermission, developerGroup.id, {
        folderDelete: true,
      });

      let loggedUser = await authenticateUser(nestApp);
      adminUserData['tokenCookie'] = loggedUser.tokenCookie;

      loggedUser = await authenticateUser(nestApp, viewerUserData.user.email);
      viewerUserData['tokenCookie'] = loggedUser.tokenCookie;

      loggedUser = await authenticateUser(nestApp, developerUserData.user.email);
      developerUserData['tokenCookie'] = loggedUser.tokenCookie;

      loggedUser = await authenticateUser(
        nestApp,
        superAdminUserData.user.email,
        'password',
        adminUserData.organization.id
      );
      superAdminUserData['tokenCookie'] = loggedUser.tokenCookie;

      for (const userData of [adminUserData, developerUserData, superAdminUserData]) {
        const folder = await getManager().save(Folder, {
          name: 'Folder1',
          organizationId: adminUserData.organization.id,
        });

        const preCount = await getManager().count(Folder);

        await request(nestApp.getHttpServer())
          .delete(`/api/folders/${folder.id}`)
          .set('tj-workspace-id', adminUserData.user.defaultOrganizationId)
          .set('Cookie', userData['tokenCookie'])
          .send()
          .expect(200);

        const postCount = await getManager().count(Folder);
        expect(postCount).toEqual(preCount - 1);
      }

      const folder = await getManager().save(Folder, {
        name: 'Folder1',
        organizationId: adminUserData.organization.id,
      });

      await request(nestApp.getHttpServer())
        .delete(`/api/folders/${folder.id}`)
        .set('tj-workspace-id', viewerUserData.user.defaultOrganizationId)
        .set('Cookie', viewerUserData['tokenCookie'])
        .send()
        .expect(403);
    });
  });

  afterAll(async () => {
    await nestApp.close();
  });
});<|MERGE_RESOLUTION|>--- conflicted
+++ resolved
@@ -516,12 +516,8 @@
         organizationId: adminUserData.organization.id,
       });
 
-<<<<<<< HEAD
-      for (const userData of [adminUserData, developerUserData, superAdminUserData]) {
-=======
-      for (const [i, userData] of [adminUserData, developerUserData].entries()) {
+      for (const [i, userData] of [adminUserData, developerUserData, superAdminUserData].entries()) {
         const name = `folder ${i}`;
->>>>>>> e4a0a33f
         await request(nestApp.getHttpServer())
           .put(`/api/folders/${folder.id}`)
           .set('tj-workspace-id', adminUserData.user.defaultOrganizationId)
