import * as request from 'supertest';
import { INestApplication } from '@nestjs/common';
import {
  clearDB,
  createApplication,
  createUser,
  createNestAppInstance,
  createGroupPermission,
  createUserGroupPermissions,
  createAppGroupPermission,
  authenticateUser,
  authHeaderForUser,
} from '../test.helper';
import { getManager } from 'typeorm';
import { Folder } from 'src/entities/folder.entity';
import { FolderApp } from 'src/entities/folder_app.entity';
import { GroupPermission } from 'src/entities/group_permission.entity';

describe('folders controller', () => {
  let nestApp: INestApplication;

  beforeEach(async () => {
    await clearDB();
  });

  beforeAll(async () => {
    nestApp = await createNestAppInstance();
  });

  describe('GET /api/folders', () => {
    it('should allow only authenticated users to list folders', async () => {
      await request(nestApp.getHttpServer()).get('/api/folders').expect(401);
    });

    it('should list all folders in an organization', async () => {
      const adminUserData = await createUser(nestApp, {
        email: 'admin@tooljet.io',
      });
      const { user } = adminUserData;

      const loggedUser = await authenticateUser(nestApp);

      const folder = await getManager().save(Folder, {
        name: 'Folder1',
        organizationId: adminUserData.organization.id,
      });
      await getManager().save(Folder, {
        name: 'Folder2',
        organizationId: adminUserData.organization.id,
      });
      await getManager().save(Folder, {
        name: 'Folder3',
        organizationId: adminUserData.organization.id,
      });
      await getManager().save(Folder, {
        name: 'Folder4',
        organizationId: adminUserData.organization.id,
      });

      const appInFolder = await createApplication(nestApp, {
        name: 'App in folder',
        user: adminUserData.user,
      });
      await getManager().save(FolderApp, {
        app: appInFolder,
        folder: folder,
      });

      const anotherUserData = await createUser(nestApp, {
        email: 'admin@organization.com',
      });
      await getManager().save(Folder, {
        name: 'Folder1',
        organizationId: anotherUserData.organization.id,
      });

      let response = await request(nestApp.getHttpServer())
        .get(`/api/folders`)
        .set('tj-workspace-id', user.defaultOrganizationId)
        .set('Cookie', loggedUser.tokenCookie);

      expect(response.statusCode).toBe(200);
      expect(new Set(Object.keys(response.body))).toEqual(new Set(['folders']));

      let { folders } = response.body;
      expect(new Set(folders.map((folder) => folder.name))).toEqual(
        new Set(['Folder1', 'Folder2', 'Folder3', 'Folder4'])
      );

      let folder1 = folders[0];
      expect(new Set(Object.keys(folder1))).toEqual(
        new Set(['id', 'name', 'organization_id', 'created_at', 'updated_at', 'folder_apps', 'count'])
      );
      expect(folder1.organization_id).toEqual(user.organizationId);
      expect(folder1.count).toEqual(1);

      response = await request(nestApp.getHttpServer())
        .get(`/api/folders?searchKey=app in`)
        .set('tj-workspace-id', user.defaultOrganizationId)
        .set('Cookie', loggedUser.tokenCookie);

      expect(response.statusCode).toBe(200);
      expect(new Set(Object.keys(response.body))).toEqual(new Set(['folders']));

      ({ folders } = response.body);
      expect(new Set(folders.map((folder) => folder.name))).toEqual(
        new Set(['Folder1', 'Folder2', 'Folder3', 'Folder4'])
      );

      folder1 = folders[0];
      expect(new Set(Object.keys(folder1))).toEqual(
        new Set(['id', 'name', 'organization_id', 'created_at', 'updated_at', 'folder_apps', 'count'])
      );
      expect(folder1.organization_id).toEqual(user.organizationId);
      expect(folder1.count).toEqual(1);

      response = await request(nestApp.getHttpServer())
        .get(`/api/folders?searchKey=some text`)
        .set('tj-workspace-id', user.defaultOrganizationId)
        .set('Cookie', loggedUser.tokenCookie);

      expect(response.statusCode).toBe(200);
      expect(new Set(Object.keys(response.body))).toEqual(new Set(['folders']));

      ({ folders } = response.body);
      expect(new Set(folders.map((folder) => folder.name))).toEqual(
        new Set(['Folder1', 'Folder2', 'Folder3', 'Folder4'])
      );

      folder1 = folders[0];
      expect(new Set(Object.keys(folder1))).toEqual(
        new Set(['id', 'name', 'organization_id', 'created_at', 'updated_at', 'folder_apps', 'count'])
      );
      expect(folder1.organization_id).toEqual(user.organizationId);
      expect(folder1.count).toEqual(0);
    });

    it('super admin should able to list all folders in an organization', async () => {
      const adminUserData = await createUser(nestApp, {
        email: 'admin@tooljet.io',
      });
      const superAdminUserData = await createUser(nestApp, {
        email: 'superadmin@tooljet.io',
        userType: 'instance',
      });
      const { user } = adminUserData;

      const folder = await getManager().save(Folder, {
        name: 'Folder1',
        organizationId: adminUserData.organization.id,
      });
      await getManager().save(Folder, {
        name: 'Folder2',
        organizationId: adminUserData.organization.id,
      });
      await getManager().save(Folder, {
        name: 'Folder3',
        organizationId: adminUserData.organization.id,
      });
      await getManager().save(Folder, {
        name: 'Folder4',
        organizationId: adminUserData.organization.id,
      });

      const appInFolder = await createApplication(nestApp, {
        name: 'App in folder',
        user: adminUserData.user,
      });
      await getManager().save(FolderApp, {
        app: appInFolder,
        folder: folder,
      });

      const anotherUserData = await createUser(nestApp, {
        email: 'admin@organization.com',
      });
      await getManager().save(Folder, {
        name: 'Folder1',
        organizationId: anotherUserData.organization.id,
      });

      let response = await request(nestApp.getHttpServer())
        .get(`/api/folders`)
        .set('Authorization', authHeaderForUser(superAdminUserData.user, adminUserData.organization.id));

      expect(response.statusCode).toBe(200);
      expect(new Set(Object.keys(response.body))).toEqual(new Set(['folders']));

      let { folders } = response.body;
      expect(new Set(folders.map((folder) => folder.name))).toEqual(
        new Set(['Folder1', 'Folder2', 'Folder3', 'Folder4'])
      );

      let folder1 = folders[0];
      expect(new Set(Object.keys(folder1))).toEqual(
        new Set(['id', 'name', 'organization_id', 'created_at', 'updated_at', 'folder_apps', 'count'])
      );
      expect(folder1.organization_id).toEqual(user.organizationId);
      expect(folder1.count).toEqual(1);

      response = await request(nestApp.getHttpServer())
        .get(`/api/folders?searchKey=app in`)
        .set('Authorization', authHeaderForUser(superAdminUserData.user, adminUserData.organization.id));

      expect(response.statusCode).toBe(200);
      expect(new Set(Object.keys(response.body))).toEqual(new Set(['folders']));

      ({ folders } = response.body);
      expect(new Set(folders.map((folder) => folder.name))).toEqual(
        new Set(['Folder1', 'Folder2', 'Folder3', 'Folder4'])
      );

      folder1 = folders[0];
      expect(new Set(Object.keys(folder1))).toEqual(
        new Set(['id', 'name', 'organization_id', 'created_at', 'updated_at', 'folder_apps', 'count'])
      );
      expect(folder1.organization_id).toEqual(user.organizationId);
      expect(folder1.count).toEqual(1);

      response = await request(nestApp.getHttpServer())
        .get(`/api/folders?searchKey=some text`)
        .set('Authorization', authHeaderForUser(superAdminUserData.user, adminUserData.organization.id));

      expect(response.statusCode).toBe(200);
      expect(new Set(Object.keys(response.body))).toEqual(new Set(['folders']));

      ({ folders } = response.body);
      expect(new Set(folders.map((folder) => folder.name))).toEqual(
        new Set(['Folder1', 'Folder2', 'Folder3', 'Folder4'])
      );

      folder1 = folders[0];
      expect(new Set(Object.keys(folder1))).toEqual(
        new Set(['id', 'name', 'organization_id', 'created_at', 'updated_at', 'folder_apps', 'count'])
      );
      expect(folder1.organization_id).toEqual(user.organizationId);
      expect(folder1.count).toEqual(0);
    });

    it('super admin should able to list all folders in an organization', async () => {
      const adminUserData = await createUser(nestApp, {
        email: 'admin@tooljet.io',
      });
      const superAdminUserData = await createUser(nestApp, {
        email: 'superadmin@tooljet.io',
        userType: 'instance',
      });
      const { user } = adminUserData;

      const folder = await getManager().save(Folder, {
        name: 'Folder1',
        organizationId: adminUserData.organization.id,
      });
      await getManager().save(Folder, {
        name: 'Folder2',
        organizationId: adminUserData.organization.id,
      });
      await getManager().save(Folder, {
        name: 'Folder3',
        organizationId: adminUserData.organization.id,
      });
      await getManager().save(Folder, {
        name: 'Folder4',
        organizationId: adminUserData.organization.id,
      });

      const appInFolder = await createApplication(nestApp, {
        name: 'App in folder',
        user: adminUserData.user,
      });
      await getManager().save(FolderApp, {
        app: appInFolder,
        folder: folder,
      });

      const anotherUserData = await createUser(nestApp, {
        email: 'admin@organization.com',
      });
      await getManager().save(Folder, {
        name: 'Folder1',
        organizationId: anotherUserData.organization.id,
      });

      let response = await request(nestApp.getHttpServer())
        .get(`/api/folders`)
        .set('Authorization', authHeaderForUser(superAdminUserData.user, adminUserData.organization.id));

      expect(response.statusCode).toBe(200);
      expect(new Set(Object.keys(response.body))).toEqual(new Set(['folders']));

      let { folders } = response.body;
      expect(new Set(folders.map((folder) => folder.name))).toEqual(
        new Set(['Folder1', 'Folder2', 'Folder3', 'Folder4'])
      );

      let folder1 = folders[0];
      expect(new Set(Object.keys(folder1))).toEqual(
        new Set(['id', 'name', 'organization_id', 'created_at', 'updated_at', 'folder_apps', 'count'])
      );
      expect(folder1.organization_id).toEqual(user.organizationId);
      expect(folder1.count).toEqual(1);

      response = await request(nestApp.getHttpServer())
        .get(`/api/folders?searchKey=app in`)
        .set('Authorization', authHeaderForUser(superAdminUserData.user, adminUserData.organization.id));

      expect(response.statusCode).toBe(200);
      expect(new Set(Object.keys(response.body))).toEqual(new Set(['folders']));

      ({ folders } = response.body);
      expect(new Set(folders.map((folder) => folder.name))).toEqual(
        new Set(['Folder1', 'Folder2', 'Folder3', 'Folder4'])
      );

      folder1 = folders[0];
      expect(new Set(Object.keys(folder1))).toEqual(
        new Set(['id', 'name', 'organization_id', 'created_at', 'updated_at', 'folder_apps', 'count'])
      );
      expect(folder1.organization_id).toEqual(user.organizationId);
      expect(folder1.count).toEqual(1);

      response = await request(nestApp.getHttpServer())
        .get(`/api/folders?searchKey=some text`)
        .set('Authorization', authHeaderForUser(superAdminUserData.user, adminUserData.organization.id));

      expect(response.statusCode).toBe(200);
      expect(new Set(Object.keys(response.body))).toEqual(new Set(['folders']));

      ({ folders } = response.body);
      expect(new Set(folders.map((folder) => folder.name))).toEqual(
        new Set(['Folder1', 'Folder2', 'Folder3', 'Folder4'])
      );

      folder1 = folders[0];
      expect(new Set(Object.keys(folder1))).toEqual(
        new Set(['id', 'name', 'organization_id', 'created_at', 'updated_at', 'folder_apps', 'count'])
      );
      expect(folder1.organization_id).toEqual(user.organizationId);
      expect(folder1.count).toEqual(0);
    });
  });

  it('should scope folders and app for user based on permission', async () => {
    const adminUserData = await createUser(nestApp, {
      email: 'admin@tooljet.io',
    });

    const newUserData = await createUser(nestApp, {
      email: 'developer@tooljet.io',
      groups: ['all_users'],
      organization: adminUserData.organization,
    });

    let loggedUser = await authenticateUser(nestApp);
    adminUserData['tokenCookie'] = loggedUser.tokenCookie;

    loggedUser = await authenticateUser(nestApp, newUserData.user.email);
    newUserData['tokenCookie'] = loggedUser.tokenCookie;

    const folder = await getManager().save(Folder, {
      name: 'Folder1',
      organizationId: adminUserData.organization.id,
    });
    const folder2 = await getManager().save(Folder, {
      name: 'Folder2',
      organizationId: adminUserData.organization.id,
    });
    await getManager().save(Folder, {
      name: 'Folder3',
      organizationId: adminUserData.organization.id,
    });
    await getManager().save(Folder, {
      name: 'Folder4',
      organizationId: adminUserData.organization.id,
    });

    const appInFolder = await createApplication(nestApp, {
      name: 'App in folder',
      user: adminUserData.user,
    });
    await getManager().save(FolderApp, {
      app: appInFolder,
      folder: folder,
    });

    const appInFolder2 = await createApplication(nestApp, {
      name: 'App in folder 2',
      user: adminUserData.user,
    });

    await getManager().save(FolderApp, {
      app: appInFolder2,
      folder: folder2,
    });

    await createApplication(nestApp, {
      name: 'Public App',
      user: adminUserData.user,
      isPublic: true,
    });

    const anotherUserData = await createUser(nestApp, {
      email: 'admin@organization.com',
    });
    await getManager().save(Folder, {
      name: 'another org folder',
      organizationId: anotherUserData.organization.id,
    });
    const findFolderAppsIn = (folders, folderName) => folders.find((f) => f.name === folderName)['folder_apps'];

    // admin can see all folders
    let response = await request(nestApp.getHttpServer())
      .get(`/api/folders`)
      .set('tj-workspace-id', adminUserData.user.defaultOrganizationId)
      .set('Cookie', adminUserData['tokenCookie']);

    expect(response.statusCode).toBe(200);
    expect(new Set(Object.keys(response.body))).toEqual(new Set(['folders']));

    let { folders } = response.body;
    expect(new Set(folders.map((folder) => folder.name))).toEqual(
      new Set(['Folder1', 'Folder2', 'Folder3', 'Folder4'])
    );
    expect(findFolderAppsIn(folders, 'Folder1')).toHaveLength(1);
    expect(findFolderAppsIn(folders, 'Folder2')).toHaveLength(1);
    expect(findFolderAppsIn(folders, 'Folder3')).toHaveLength(0);
    expect(findFolderAppsIn(folders, 'Folder4')).toHaveLength(0);

    // new user cannot see any folders without having apps with access
    response = await request(nestApp.getHttpServer())
      .get(`/api/folders`)
      .set('tj-workspace-id', newUserData.user.defaultOrganizationId)
      .set('Cookie', newUserData['tokenCookie']);

    expect(response.statusCode).toBe(200);
    expect(new Set(Object.keys(response.body))).toEqual(new Set(['folders']));

    folders = response.body.folders;
    expect(folders).toEqual([]);

    // new user can only see folders having apps with read permissions
    await createGroupPermission(nestApp, {
      group: 'folder-handler',
      folderCreate: false,
      organization: newUserData.organization,
    });
    const group = await getManager().findOneOrFail(GroupPermission, {
      where: { group: 'folder-handler' },
    });
    await createAppGroupPermission(nestApp, appInFolder, group.id, {
      read: true,
    });
    await createUserGroupPermissions(nestApp, newUserData.user, ['folder-handler']);

    response = await request(nestApp.getHttpServer())
      .get(`/api/folders`)
      .set('tj-workspace-id', newUserData.user.defaultOrganizationId)
      .set('Cookie', newUserData['tokenCookie']);

    expect(response.statusCode).toBe(200);

    folders = response.body.folders;

    expect(new Set(folders.map((folder) => folder.name))).toEqual(new Set(['Folder1']));

    expect(findFolderAppsIn(folders, 'Folder1')[0]['app_id']).toEqual(appInFolder.id);

    // new user can only see all folders with folder create permissions but apps are scoped with read permissions
    await getManager().update(GroupPermission, group.id, {
      folderCreate: true,
    });

    response = await request(nestApp.getHttpServer())
      .get(`/api/folders`)
      .set('tj-workspace-id', newUserData.user.defaultOrganizationId)
      .set('Cookie', newUserData['tokenCookie']);

    expect(response.statusCode).toBe(200);
    folders = response.body.folders;
    expect(new Set(folders.map((folder) => folder.name))).toEqual(
      new Set(['Folder1', 'Folder2', 'Folder3', 'Folder4'])
    );

    expect(findFolderAppsIn(folders, 'Folder1')).toHaveLength(1);
    expect(findFolderAppsIn(folders, 'Folder2')).toHaveLength(0);
    expect(findFolderAppsIn(folders, 'Folder3')).toHaveLength(0);
    expect(findFolderAppsIn(folders, 'Folder4')).toHaveLength(0);
  });

  describe('POST /api/folders', () => {
    it('should allow only authenticated users to create folder', async () => {
      await request(nestApp.getHttpServer()).post('/api/folders').expect(401);
    });

    it('should create new folder in an organization', async () => {
      const adminUserData = await createUser(nestApp, {
        email: 'admin@tooljet.io',
      });
      const { user } = adminUserData;

      const loggedUser = await authenticateUser(nestApp);

      const response = await request(nestApp.getHttpServer())
        .post(`/api/folders`)
        .set('tj-workspace-id', user.defaultOrganizationId)
        .set('Cookie', loggedUser.tokenCookie)
        .send({ name: 'My folder' });

      expect(response.statusCode).toBe(201);

      const { id, name, organization_id, created_at, updated_at } = response.body;
      expect(id).toBeDefined();
      expect(created_at).toBeDefined();
      expect(updated_at).toBeDefined();
      expect(name).toEqual('My folder');
      expect(organization_id).toEqual(user.organizationId);
    });

    it('super admin should be able to create new folder in an organization', async () => {
      const adminUserData = await createUser(nestApp, {
        email: 'admin@tooljet.io',
      });

      const superAdminUserData = await createUser(nestApp, {
        email: 'superadmin@tooljet.io',
        userType: 'instance',
      });

      const response = await request(nestApp.getHttpServer())
        .post(`/api/folders`)
        .set('Authorization', authHeaderForUser(superAdminUserData.user, adminUserData.organization.id))
        .send({ name: 'My folder' });

      expect(response.statusCode).toBe(201);

      const { id, name, organization_id, created_at, updated_at } = response.body;
      expect(id).toBeDefined();
      expect(created_at).toBeDefined();
      expect(updated_at).toBeDefined();
      expect(name).toEqual('My folder');
      expect(organization_id).toEqual(adminUserData.user.organizationId);
    });
  });

  describe('PUT /api/folders/:id', () => {
    it('should be able to update an existing folder if group is admin or has update permission in the same organization or the user is a super admin', async () => {
      const adminUserData = await createUser(nestApp, {
        email: 'admin@tooljet.io',
        groups: ['all_users', 'admin'],
      });
      const superAdminUserData = await createUser(nestApp, {
        email: 'superadmin@tooljet.io',
        groups: ['all_users', 'admin'],
        userType: 'instance',
      });
      const developerUserData = await createUser(nestApp, {
        email: 'dev@tooljet.io',
        groups: ['all_users', 'developer'],
        organization: adminUserData.organization,
      });

      const viewerUserData = await createUser(nestApp, {
        email: 'viewer@tooljet.io',
        groups: ['viewer', 'all_users'],
        organization: adminUserData.organization,
      });

      let loggedUser = await authenticateUser(nestApp);
      adminUserData['tokenCookie'] = loggedUser.tokenCookie;

      loggedUser = await authenticateUser(nestApp, viewerUserData.user.email);
      viewerUserData['tokenCookie'] = loggedUser.tokenCookie;

      loggedUser = await authenticateUser(nestApp, developerUserData.user.email);
      developerUserData['tokenCookie'] = loggedUser.tokenCookie;

      const developerGroup = await getManager().findOneOrFail(GroupPermission, {
        where: { group: 'developer' },
      });

      await getManager().update(GroupPermission, developerGroup.id, {
        folderUpdate: true,
      });

      const folder = await getManager().save(Folder, {
        name: 'Folder1',
        organizationId: adminUserData.organization.id,
      });

      for (const userData of [adminUserData, developerUserData, superAdminUserData]) {
        await request(nestApp.getHttpServer())
          .put(`/api/folders/${folder.id}`)
<<<<<<< HEAD
          .set('Authorization', authHeaderForUser(userData.user, adminUserData.organization.id))
=======
          .set('tj-workspace-id', userData.user.defaultOrganizationId)
          .set('Cookie', userData['tokenCookie'])
>>>>>>> a640a38b
          .send({ name: 'My folder' })
          .expect(200);

        const updatedFolder = await getManager().findOne(Folder, folder.id);

        expect(updatedFolder.name).toEqual('My folder');
      }

      await request(nestApp.getHttpServer())
        .put(`/api/folders/${folder.id}`)
        .set('tj-workspace-id', viewerUserData.user.defaultOrganizationId)
        .set('Cookie', viewerUserData['tokenCookie'])
        .send({ name: 'My folder' })
        .expect(403);
    });
  });

  describe('DELETE /api/folders/:id', () => {
    it('should be able to delete an existing folder if group is admin or has delete permission in the same organization or the user is a super admin', async () => {
      const adminUserData = await createUser(nestApp, {
        email: 'admin@tooljet.io',
        groups: ['all_users', 'admin'],
      });
      const superAdminUserData = await createUser(nestApp, {
        email: 'superadmin@tooljet.io',
        groups: ['all_users', 'admin'],
        userType: 'instance',
      });
      const developerUserData = await createUser(nestApp, {
        email: 'dev@tooljet.io',
        groups: ['all_users', 'developer'],
        organization: adminUserData.organization,
      });

      const viewerUserData = await createUser(nestApp, {
        email: 'viewer@tooljet.io',
        groups: ['viewer', 'all_users'],
        organization: adminUserData.organization,
      });

      const developerGroup = await getManager().findOneOrFail(GroupPermission, {
        where: { group: 'developer' },
      });

      await getManager().update(GroupPermission, developerGroup.id, {
        folderDelete: true,
      });

<<<<<<< HEAD
=======
      let loggedUser = await authenticateUser(nestApp);
      adminUserData['tokenCookie'] = loggedUser.tokenCookie;

      loggedUser = await authenticateUser(nestApp, viewerUserData.user.email);
      viewerUserData['tokenCookie'] = loggedUser.tokenCookie;

      loggedUser = await authenticateUser(nestApp, developerUserData.user.email);
      developerUserData['tokenCookie'] = loggedUser.tokenCookie;

>>>>>>> a640a38b
      for (const userData of [adminUserData, developerUserData, superAdminUserData]) {
        const folder = await getManager().save(Folder, {
          name: 'Folder1',
          organizationId: adminUserData.organization.id,
        });

        const preCount = await getManager().count(Folder);

        await request(nestApp.getHttpServer())
          .delete(`/api/folders/${folder.id}`)
<<<<<<< HEAD
          .set('Authorization', authHeaderForUser(userData.user, adminUserData.organization.id))
=======
          .set('tj-workspace-id', userData.user.defaultOrganizationId)
          .set('Cookie', userData['tokenCookie'])
>>>>>>> a640a38b
          .send()
          .expect(200);

        const postCount = await getManager().count(Folder);
        expect(postCount).toEqual(preCount - 1);
      }

      const folder = await getManager().save(Folder, {
        name: 'Folder1',
        organizationId: adminUserData.organization.id,
      });

      await request(nestApp.getHttpServer())
        .delete(`/api/folders/${folder.id}`)
        .set('tj-workspace-id', viewerUserData.user.defaultOrganizationId)
        .set('Cookie', viewerUserData['tokenCookie'])
        .send()
        .expect(403);
    });
  });

  afterAll(async () => {
    await nestApp.close();
  });
});<|MERGE_RESOLUTION|>--- conflicted
+++ resolved
@@ -236,108 +236,6 @@
       expect(folder1.organization_id).toEqual(user.organizationId);
       expect(folder1.count).toEqual(0);
     });
-
-    it('super admin should able to list all folders in an organization', async () => {
-      const adminUserData = await createUser(nestApp, {
-        email: 'admin@tooljet.io',
-      });
-      const superAdminUserData = await createUser(nestApp, {
-        email: 'superadmin@tooljet.io',
-        userType: 'instance',
-      });
-      const { user } = adminUserData;
-
-      const folder = await getManager().save(Folder, {
-        name: 'Folder1',
-        organizationId: adminUserData.organization.id,
-      });
-      await getManager().save(Folder, {
-        name: 'Folder2',
-        organizationId: adminUserData.organization.id,
-      });
-      await getManager().save(Folder, {
-        name: 'Folder3',
-        organizationId: adminUserData.organization.id,
-      });
-      await getManager().save(Folder, {
-        name: 'Folder4',
-        organizationId: adminUserData.organization.id,
-      });
-
-      const appInFolder = await createApplication(nestApp, {
-        name: 'App in folder',
-        user: adminUserData.user,
-      });
-      await getManager().save(FolderApp, {
-        app: appInFolder,
-        folder: folder,
-      });
-
-      const anotherUserData = await createUser(nestApp, {
-        email: 'admin@organization.com',
-      });
-      await getManager().save(Folder, {
-        name: 'Folder1',
-        organizationId: anotherUserData.organization.id,
-      });
-
-      let response = await request(nestApp.getHttpServer())
-        .get(`/api/folders`)
-        .set('Authorization', authHeaderForUser(superAdminUserData.user, adminUserData.organization.id));
-
-      expect(response.statusCode).toBe(200);
-      expect(new Set(Object.keys(response.body))).toEqual(new Set(['folders']));
-
-      let { folders } = response.body;
-      expect(new Set(folders.map((folder) => folder.name))).toEqual(
-        new Set(['Folder1', 'Folder2', 'Folder3', 'Folder4'])
-      );
-
-      let folder1 = folders[0];
-      expect(new Set(Object.keys(folder1))).toEqual(
-        new Set(['id', 'name', 'organization_id', 'created_at', 'updated_at', 'folder_apps', 'count'])
-      );
-      expect(folder1.organization_id).toEqual(user.organizationId);
-      expect(folder1.count).toEqual(1);
-
-      response = await request(nestApp.getHttpServer())
-        .get(`/api/folders?searchKey=app in`)
-        .set('Authorization', authHeaderForUser(superAdminUserData.user, adminUserData.organization.id));
-
-      expect(response.statusCode).toBe(200);
-      expect(new Set(Object.keys(response.body))).toEqual(new Set(['folders']));
-
-      ({ folders } = response.body);
-      expect(new Set(folders.map((folder) => folder.name))).toEqual(
-        new Set(['Folder1', 'Folder2', 'Folder3', 'Folder4'])
-      );
-
-      folder1 = folders[0];
-      expect(new Set(Object.keys(folder1))).toEqual(
-        new Set(['id', 'name', 'organization_id', 'created_at', 'updated_at', 'folder_apps', 'count'])
-      );
-      expect(folder1.organization_id).toEqual(user.organizationId);
-      expect(folder1.count).toEqual(1);
-
-      response = await request(nestApp.getHttpServer())
-        .get(`/api/folders?searchKey=some text`)
-        .set('Authorization', authHeaderForUser(superAdminUserData.user, adminUserData.organization.id));
-
-      expect(response.statusCode).toBe(200);
-      expect(new Set(Object.keys(response.body))).toEqual(new Set(['folders']));
-
-      ({ folders } = response.body);
-      expect(new Set(folders.map((folder) => folder.name))).toEqual(
-        new Set(['Folder1', 'Folder2', 'Folder3', 'Folder4'])
-      );
-
-      folder1 = folders[0];
-      expect(new Set(Object.keys(folder1))).toEqual(
-        new Set(['id', 'name', 'organization_id', 'created_at', 'updated_at', 'folder_apps', 'count'])
-      );
-      expect(folder1.organization_id).toEqual(user.organizationId);
-      expect(folder1.count).toEqual(0);
-    });
   });
 
   it('should scope folders and app for user based on permission', async () => {
@@ -590,12 +488,8 @@
       for (const userData of [adminUserData, developerUserData, superAdminUserData]) {
         await request(nestApp.getHttpServer())
           .put(`/api/folders/${folder.id}`)
-<<<<<<< HEAD
-          .set('Authorization', authHeaderForUser(userData.user, adminUserData.organization.id))
-=======
           .set('tj-workspace-id', userData.user.defaultOrganizationId)
           .set('Cookie', userData['tokenCookie'])
->>>>>>> a640a38b
           .send({ name: 'My folder' })
           .expect(200);
 
@@ -644,8 +538,6 @@
         folderDelete: true,
       });
 
-<<<<<<< HEAD
-=======
       let loggedUser = await authenticateUser(nestApp);
       adminUserData['tokenCookie'] = loggedUser.tokenCookie;
 
@@ -655,7 +547,6 @@
       loggedUser = await authenticateUser(nestApp, developerUserData.user.email);
       developerUserData['tokenCookie'] = loggedUser.tokenCookie;
 
->>>>>>> a640a38b
       for (const userData of [adminUserData, developerUserData, superAdminUserData]) {
         const folder = await getManager().save(Folder, {
           name: 'Folder1',
@@ -666,12 +557,8 @@
 
         await request(nestApp.getHttpServer())
           .delete(`/api/folders/${folder.id}`)
-<<<<<<< HEAD
-          .set('Authorization', authHeaderForUser(userData.user, adminUserData.organization.id))
-=======
           .set('tj-workspace-id', userData.user.defaultOrganizationId)
           .set('Cookie', userData['tokenCookie'])
->>>>>>> a640a38b
           .send()
           .expect(200);
 
