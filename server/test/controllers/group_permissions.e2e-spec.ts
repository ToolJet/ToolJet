--- conflicted
+++ resolved
@@ -405,79 +405,6 @@
 
       const groupPermissionId = updatedGroup.id;
 
-<<<<<<< HEAD
-      response = await request(nestApp.getHttpServer())
-        .put(`/api/group_permissions/${groupPermissionId}`)
-        .set('Authorization', authHeaderForUser(adminUser))
-        .send({ add_apps: [app.id] });
-
-      expect(response.statusCode).toBe(200);
-
-      const manager = getManager();
-      let appsInGroup = await manager.find(AppGroupPermission, {
-        where: { groupPermissionId },
-      });
-
-      expect(appsInGroup).toHaveLength(1);
-
-      const addedApp = appsInGroup[0];
-
-      expect(addedApp.appId).toBe(app.id);
-      expect(addedApp.read).toBe(true);
-      expect(addedApp.update).toBe(false);
-      expect(addedApp.delete).toBe(false);
-
-      // should create audit log
-      let auditLog = await AuditLog.findOne({
-        where: {
-          userId: adminUser.id,
-        },
-        order: { createdAt: 'DESC' },
-      });
-      expect(auditLog.organizationId).toEqual(adminUser.organizationId);
-      expect(auditLog.resourceId).toEqual(groupPermissionId);
-      expect(auditLog.resourceType).toEqual('GROUP_PERMISSION');
-      expect(auditLog.resourceName).toEqual('avengers');
-      expect(auditLog.actionType).toEqual('GROUP_PERMISSION_UPDATE');
-      expect(auditLog.createdAt).toBeDefined();
-      expect(auditLog.metadata).toEqual({
-        updateParams: {
-          add_apps: [app.id],
-        },
-      });
-
-      response = await request(nestApp.getHttpServer())
-        .put(`/api/group_permissions/${groupPermissionId}`)
-        .set('Authorization', authHeaderForUser(adminUser))
-        .send({ remove_apps: [app.id] });
-
-      expect(response.statusCode).toBe(200);
-
-      appsInGroup = await manager.find(AppGroupPermission, {
-        where: { groupPermissionId },
-      });
-
-      expect(appsInGroup).toHaveLength(0);
-
-      // should create audit log
-      auditLog = await AuditLog.findOne({
-        where: {
-          userId: adminUser.id,
-        },
-        order: { createdAt: 'DESC' },
-      });
-      expect(auditLog.organizationId).toEqual(adminUser.organizationId);
-      expect(auditLog.resourceId).toEqual(groupPermissionId);
-      expect(auditLog.resourceType).toEqual('GROUP_PERMISSION');
-      expect(auditLog.resourceName).toEqual('avengers');
-      expect(auditLog.actionType).toEqual('GROUP_PERMISSION_UPDATE');
-      expect(auditLog.createdAt).toBeDefined();
-      expect(auditLog.metadata).toEqual({
-        updateParams: {
-          remove_apps: [app.id],
-        },
-      });
-=======
       for (const user of [adminUser, superAdminUserData.user]) {
         response = await request(nestApp.getHttpServer())
           .put(`/api/group_permissions/${groupPermissionId}`)
@@ -551,7 +478,6 @@
           },
         });
       }
->>>>>>> 7f785f03
     });
 
     it('should allow allow admin/super admin to add and remove users to group permission', async () => {
@@ -1011,22 +937,6 @@
 
         await appGroupPermission.reload();
 
-<<<<<<< HEAD
-      expect(appGroupPermission.read).toBe(false);
-      expect(appGroupPermission.update).toBe(true);
-
-      // should create audit log
-      const auditLog = await AuditLog.findOne({
-        where: { actionType: 'APP_GROUP_PERMISSION_UPDATE' },
-      });
-
-      expect(auditLog.organizationId).toEqual(adminUser.organizationId);
-      expect(auditLog.resourceId).toEqual(appGroupPermissionId);
-      expect(auditLog.resourceType).toEqual('APP_GROUP_PERMISSION');
-      expect(auditLog.resourceName).toEqual(groupPermission.group);
-      expect(auditLog.actionType).toEqual('APP_GROUP_PERMISSION_UPDATE');
-      expect(auditLog.createdAt).toBeDefined();
-=======
         expect(appGroupPermission.read).toBe(false);
         expect(appGroupPermission.update).toBe(true);
 
@@ -1042,7 +952,6 @@
         expect(auditLog.actionType).toEqual('APP_GROUP_PERMISSION_UPDATE');
         expect(auditLog.createdAt).toBeDefined();
       }
->>>>>>> 7f785f03
     });
 
     it('should not allow admin to update app group permission of different organization', async () => {
@@ -1108,21 +1017,6 @@
           .set('Authorization', authHeaderForUser(adminUser))
           .send({ group: 'avengers' });
 
-<<<<<<< HEAD
-      expect(response.statusCode).toBe(200);
-
-      // should create audit log
-      const auditLog = await AuditLog.findOne({
-        where: { actionType: 'GROUP_PERMISSION_DELETE' },
-      });
-
-      expect(auditLog.organizationId).toEqual(adminUser.organizationId);
-      expect(auditLog.resourceId).toEqual(groupPermission.id);
-      expect(auditLog.resourceType).toEqual('GROUP_PERMISSION');
-      expect(auditLog.resourceName).toEqual('avengers');
-      expect(auditLog.actionType).toEqual('GROUP_PERMISSION_DELETE');
-      expect(auditLog.createdAt).toBeDefined();
-=======
         const manager = getManager();
         const groupPermission: GroupPermission = await manager.findOneOrFail(GroupPermission, {
           where: {
@@ -1150,7 +1044,6 @@
         expect(auditLog.actionType).toEqual('GROUP_PERMISSION_DELETE');
         expect(auditLog.createdAt).toBeDefined();
       }
->>>>>>> 7f785f03
     });
   });
 
