--- conflicted
+++ resolved
@@ -1,6 +1,13 @@
 import * as request from 'supertest';
 import { INestApplication } from '@nestjs/common';
-import { clearDB, createUser, createNestAppInstance, createApplication, authenticateUser } from '../test.helper';
+import {
+  clearDB,
+  createUser,
+  createNestAppInstance,
+  createApplication,
+  authenticateUser,
+  authHeaderForUser,
+} from '../test.helper';
 import { getManager } from 'typeorm';
 import { AppGroupPermission } from 'src/entities/app_group_permission.entity';
 import { UserGroupPermission } from 'src/entities/user_group_permission.entity';
@@ -214,15 +221,12 @@
         organization: { adminUser, organization },
       } = await setupOrganizations(nestApp);
 
-<<<<<<< HEAD
       const superAdminUserData = await createUser(nestApp, {
         email: 'superadmin@tooljet.io',
         groups: ['all_users', 'admin'],
         userType: 'instance',
       });
-=======
-      const loggedUser = await authenticateUser(nestApp);
->>>>>>> 2dc6ae8e
+      const loggedUser = await authenticateUser(nestApp);
 
       let response = await request(nestApp.getHttpServer())
         .post('/api/group_permissions')
@@ -465,11 +469,11 @@
 
       const groupPermissionId = updatedGroup.id;
 
-<<<<<<< HEAD
       for (const user of [adminUser, superAdminUserData.user]) {
         response = await request(nestApp.getHttpServer())
           .put(`/api/group_permissions/${groupPermissionId}`)
-          .set('Authorization', authHeaderForUser(user, adminUser.organizationId))
+          .set('tj-workspace-id', adminUser.defaultOrganizationId)
+          .set('Cookie', loggedUser.tokenCookie)
           .send({ add_apps: [app.id] });
 
         expect(response.statusCode).toBe(200);
@@ -506,6 +510,11 @@
             add_apps: [app.id],
           },
         });
+        response = await request(nestApp.getHttpServer())
+          .put(`/api/group_permissions/${groupPermissionId}`)
+          .set('tj-workspace-id', adminUser.defaultOrganizationId)
+          .set('Cookie', loggedUser.tokenCookie)
+          .send({ remove_apps: [app.id] });
 
         response = await request(nestApp.getHttpServer())
           .put(`/api/group_permissions/${groupPermissionId}`)
@@ -539,43 +548,6 @@
           },
         });
       }
-=======
-      response = await request(nestApp.getHttpServer())
-        .put(`/api/group_permissions/${groupPermissionId}`)
-        .set('tj-workspace-id', adminUser.defaultOrganizationId)
-        .set('Cookie', loggedUser.tokenCookie)
-        .send({ add_apps: [app.id] });
-
-      expect(response.statusCode).toBe(200);
-
-      const manager = getManager();
-      let appsInGroup = await manager.find(AppGroupPermission, {
-        where: { groupPermissionId },
-      });
-
-      expect(appsInGroup).toHaveLength(1);
-
-      const addedApp = appsInGroup[0];
-
-      expect(addedApp.appId).toBe(app.id);
-      expect(addedApp.read).toBe(true);
-      expect(addedApp.update).toBe(false);
-      expect(addedApp.delete).toBe(false);
-
-      response = await request(nestApp.getHttpServer())
-        .put(`/api/group_permissions/${groupPermissionId}`)
-        .set('tj-workspace-id', adminUser.defaultOrganizationId)
-        .set('Cookie', loggedUser.tokenCookie)
-        .send({ remove_apps: [app.id] });
-
-      expect(response.statusCode).toBe(200);
-
-      appsInGroup = await manager.find(AppGroupPermission, {
-        where: { groupPermissionId },
-      });
-
-      expect(appsInGroup).toHaveLength(0);
->>>>>>> 2dc6ae8e
     });
 
     it('should allow allow admin/super admin to add and remove users to group permission', async () => {
@@ -605,19 +577,12 @@
       });
       const groupPermissionId = updatedGroup.id;
 
-<<<<<<< HEAD
       for (const user of [adminUser, superAdminUserData.user]) {
         response = await request(nestApp.getHttpServer())
           .put(`/api/group_permissions/${groupPermissionId}`)
-          .set('Authorization', authHeaderForUser(user, adminUser.organizationId))
+          .set('tj-workspace-id', adminUser.defaultOrganizationId)
+          .set('Cookie', loggedUser.tokenCookie)
           .send({ add_users: [defaultUser.id] });
-=======
-      response = await request(nestApp.getHttpServer())
-        .put(`/api/group_permissions/${groupPermissionId}`)
-        .set('tj-workspace-id', adminUser.defaultOrganizationId)
-        .set('Cookie', loggedUser.tokenCookie)
-        .send({ add_users: [defaultUser.id] });
->>>>>>> 2dc6ae8e
 
         expect(response.statusCode).toBe(200);
 
@@ -632,18 +597,11 @@
 
         expect(addedUser.userId).toBe(defaultUser.id);
 
-<<<<<<< HEAD
         response = await request(nestApp.getHttpServer())
           .put(`/api/group_permissions/${groupPermissionId}`)
-          .set('Authorization', authHeaderForUser(user, adminUser.organizationId))
+          .set('tj-workspace-id', adminUser.defaultOrganizationId)
+          .set('Cookie', loggedUser.tokenCookie)
           .send({ remove_users: [defaultUser.id] });
-=======
-      response = await request(nestApp.getHttpServer())
-        .put(`/api/group_permissions/${groupPermissionId}`)
-        .set('tj-workspace-id', adminUser.defaultOrganizationId)
-        .set('Cookie', loggedUser.tokenCookie)
-        .send({ remove_users: [defaultUser.id] });
->>>>>>> 2dc6ae8e
 
         expect(response.statusCode).toBe(200);
 
@@ -728,15 +686,12 @@
         organization: { adminUser, defaultUser, app, organization },
       } = await setupOrganizations(nestApp);
 
-<<<<<<< HEAD
       const superAdminUserData = await createUser(nestApp, {
         email: 'superadmin@tooljet.io',
         groups: ['all_users', 'admin'],
         userType: 'instance',
       });
-=======
-      const loggedUser = await authenticateUser(nestApp);
->>>>>>> 2dc6ae8e
+      const loggedUser = await authenticateUser(nestApp);
 
       // create group permission
       let response = await request(nestApp.getHttpServer())
@@ -766,11 +721,11 @@
       expect(response.statusCode).toBe(200);
 
       // list group permission
-<<<<<<< HEAD
       for (const user of [adminUser, superAdminUserData.user]) {
         response = await request(nestApp.getHttpServer())
           .get('/api/group_permissions')
-          .set('Authorization', authHeaderForUser(user, adminUser.organizationId));
+          .set('tj-workspace-id', adminUser.defaultOrganizationId)
+          .set('Cookie', loggedUser.tokenCookie);
         expect(response.statusCode).toBe(200);
 
         const groupPermissions = response.body.group_permissions;
@@ -780,20 +735,6 @@
         expect(new Set(groups)).toEqual(new Set(['avengers', 'all_users', 'admin']));
         expect(organizationId).toEqual([organization.id]);
       }
-=======
-      response = await request(nestApp.getHttpServer())
-        .get('/api/group_permissions')
-        .set('tj-workspace-id', adminUser.defaultOrganizationId)
-        .set('Cookie', loggedUser.tokenCookie);
-      expect(response.statusCode).toBe(200);
-
-      const groupPermissions = response.body.group_permissions;
-      const groups = groupPermissions.map((gp) => gp.group);
-      const organizationId = [...new Set(groupPermissions.map((gp) => gp.organization_id))];
-
-      expect(new Set(groups)).toEqual(new Set(['avengers', 'all_users', 'admin']));
-      expect(organizationId).toEqual([organization.id]);
->>>>>>> 2dc6ae8e
     });
   });
 
@@ -818,15 +759,12 @@
         organization: { adminUser, organization },
       } = await setupOrganizations(nestApp);
 
-<<<<<<< HEAD
       const superAdminUserData = await createUser(nestApp, {
         email: 'superadmin@tooljet.io',
         groups: ['all_users', 'admin'],
         userType: 'instance',
       });
-=======
-      const loggedUser = await authenticateUser(nestApp);
->>>>>>> 2dc6ae8e
+      const loggedUser = await authenticateUser(nestApp);
 
       const manager = getManager();
       const adminGroupPermission = await manager.findOneOrFail(GroupPermission, {
@@ -836,17 +774,11 @@
         },
       });
 
-<<<<<<< HEAD
       for (const user of [adminUser, superAdminUserData.user]) {
         const response = await request(nestApp.getHttpServer())
           .get(`/api/group_permissions/${adminGroupPermission.id}/apps`)
-          .set('Authorization', authHeaderForUser(user, adminUser.organizationId));
-=======
-      const response = await request(nestApp.getHttpServer())
-        .get(`/api/group_permissions/${adminGroupPermission.id}/apps`)
-        .set('tj-workspace-id', adminUser.defaultOrganizationId)
-        .set('Cookie', loggedUser.tokenCookie);
->>>>>>> 2dc6ae8e
+          .set('tj-workspace-id', adminUser.defaultOrganizationId)
+          .set('Cookie', loggedUser.tokenCookie);
 
         expect(response.statusCode).toBe(200);
 
@@ -890,15 +822,12 @@
         organization: { adminUser, organization },
       } = await setupOrganizations(nestApp);
 
-<<<<<<< HEAD
       const superAdminUserData = await createUser(nestApp, {
         email: 'superadmin@tooljet.io',
         groups: ['all_users', 'admin'],
         userType: 'instance',
       });
-=======
-      const loggedUser = await authenticateUser(nestApp);
->>>>>>> 2dc6ae8e
+      const loggedUser = await authenticateUser(nestApp);
 
       // create group permission
       let response = await request(nestApp.getHttpServer())
@@ -919,11 +848,11 @@
 
       const groupPermissionId = groupPermission.id;
 
-<<<<<<< HEAD
       for (const user of [adminUser, superAdminUserData.user]) {
         response = await request(nestApp.getHttpServer())
           .get(`/api/group_permissions/${groupPermissionId}/addable_apps`)
-          .set('Authorization', authHeaderForUser(user, adminUser.organizationId));
+          .set('tj-workspace-id', adminUser.defaultOrganizationId)
+          .set('Cookie', loggedUser.tokenCookie);
 
         expect(response.statusCode).toBe(200);
 
@@ -951,38 +880,6 @@
         expect(userAppGroupPermission.update).toBe(false);
         expect(userAppGroupPermission.delete).toBe(false);
       }
-=======
-      response = await request(nestApp.getHttpServer())
-        .get(`/api/group_permissions/${groupPermissionId}/addable_apps`)
-        .set('tj-workspace-id', adminUser.defaultOrganizationId)
-        .set('Cookie', loggedUser.tokenCookie);
-
-      expect(response.statusCode).toBe(200);
-
-      const apps = response.body.apps;
-      const sampleApp = apps[0];
-
-      expect(apps).toHaveLength(1);
-      expect(sampleApp.organization_id).toBe(organization.id);
-      expect(sampleApp.name).toBe('sample app');
-      expect(sampleApp.group_permissions).toHaveLength(2);
-
-      const adminGroupPermission = sampleApp.group_permissions.find((a) => a.group == 'admin');
-      const adminAppGroupPermission = sampleApp.app_group_permissions.find(
-        (a) => a.group_permission_id == adminGroupPermission.id
-      );
-      expect(adminAppGroupPermission.read).toBe(true);
-      expect(adminAppGroupPermission.update).toBe(true);
-      expect(adminAppGroupPermission.delete).toBe(true);
-
-      const userGroupPermission = sampleApp.group_permissions.find((a) => a.group == 'all_users');
-      const userAppGroupPermission = sampleApp.app_group_permissions.find(
-        (a) => a.group_permission_id == userGroupPermission.id
-      );
-      expect(userAppGroupPermission.read).toBe(false);
-      expect(userAppGroupPermission.update).toBe(false);
-      expect(userAppGroupPermission.delete).toBe(false);
->>>>>>> 2dc6ae8e
     });
   });
 
@@ -1007,15 +904,12 @@
         organization: { adminUser, organization },
       } = await setupOrganizations(nestApp);
 
-<<<<<<< HEAD
       const superAdminUserData = await createUser(nestApp, {
         email: 'superadmin@tooljet.io',
         groups: ['all_users', 'admin'],
         userType: 'instance',
       });
-=======
-      const loggedUser = await authenticateUser(nestApp);
->>>>>>> 2dc6ae8e
+      const loggedUser = await authenticateUser(nestApp);
 
       const manager = getManager();
       const adminGroupPermission = await manager.findOneOrFail(GroupPermission, {
@@ -1025,17 +919,11 @@
         },
       });
 
-<<<<<<< HEAD
       for (const userData of [adminUser, superAdminUserData.user]) {
         const response = await request(nestApp.getHttpServer())
           .get(`/api/group_permissions/${adminGroupPermission.id}/users`)
-          .set('Authorization', authHeaderForUser(userData, adminUser.organizationId));
-=======
-      const response = await request(nestApp.getHttpServer())
-        .get(`/api/group_permissions/${adminGroupPermission.id}/users`)
-        .set('tj-workspace-id', adminUser.defaultOrganizationId)
-        .set('Cookie', loggedUser.tokenCookie);
->>>>>>> 2dc6ae8e
+          .set('tj-workspace-id', adminUser.defaultOrganizationId)
+          .set('Cookie', loggedUser.tokenCookie);
 
         expect(response.statusCode).toBe(200);
 
@@ -1076,15 +964,12 @@
         organization: adminUser.organization,
       });
 
-<<<<<<< HEAD
       const superAdminUserData = await createUser(nestApp, {
         email: 'superadmin@tooljet.io',
         groups: ['all_users', 'admin'],
         userType: 'instance',
       });
-=======
-      const loggedUser = await authenticateUser(nestApp);
->>>>>>> 2dc6ae8e
+      const loggedUser = await authenticateUser(nestApp);
 
       const manager = getManager();
       const adminGroupPermission = await manager.findOneOrFail(GroupPermission, {
@@ -1094,18 +979,12 @@
         },
       });
       const groupPermissionId = adminGroupPermission.id;
-<<<<<<< HEAD
-=======
-      const response = await request(nestApp.getHttpServer())
-        .get(`/api/group_permissions/${groupPermissionId}/addable_users?input=userone@tooljet.io`)
-        .set('tj-workspace-id', adminUser.user.defaultOrganizationId)
-        .set('Cookie', loggedUser.tokenCookie);
->>>>>>> 2dc6ae8e
 
       for (const userData of [adminUser, superAdminUserData]) {
         const response = await request(nestApp.getHttpServer())
-          .get(`/api/group_permissions/${groupPermissionId}/addable_users?input=userone`)
-          .set('Authorization', authHeaderForUser(userData.user, adminUser.organization.id));
+          .get(`/api/group_permissions/${groupPermissionId}/addable_users?input=userone@tooljet.io`)
+          .set('tj-workspace-id', adminUser.user.defaultOrganizationId)
+          .set('Cookie', loggedUser.tokenCookie);
 
         expect(response.statusCode).toBe(200);
 
@@ -1143,15 +1022,12 @@
         organization: { adminUser, organization },
       } = await setupOrganizations(nestApp);
 
-<<<<<<< HEAD
       const superAdminUserData = await createUser(nestApp, {
         email: 'superadmin@tooljet.io',
         groups: ['all_users', 'admin'],
         userType: 'instance',
       });
-=======
-      const loggedUser = await authenticateUser(nestApp);
->>>>>>> 2dc6ae8e
+      const loggedUser = await authenticateUser(nestApp);
 
       const manager = getManager();
       const groupPermission = await manager.findOneOrFail(GroupPermission, {
@@ -1171,19 +1047,12 @@
       expect(appGroupPermission.read).toBe(false);
       expect(appGroupPermission.update).toBe(false);
 
-<<<<<<< HEAD
       for (const user of [adminUser, superAdminUserData.user]) {
         const response = await request(nestApp.getHttpServer())
           .put(`/api/group_permissions/${groupPermissionId}/app_group_permissions/${appGroupPermissionId}`)
-          .set('Authorization', authHeaderForUser(user, adminUser.organizationId))
+          .set('tj-workspace-id', adminUser.defaultOrganizationId)
+          .set('Cookie', loggedUser.tokenCookie)
           .send({ actions: { read: false, update: true } });
-=======
-      const response = await request(nestApp.getHttpServer())
-        .put(`/api/group_permissions/${groupPermissionId}/app_group_permissions/${appGroupPermissionId}`)
-        .set('tj-workspace-id', adminUser.defaultOrganizationId)
-        .set('Cookie', loggedUser.tokenCookie)
-        .send({ actions: { read: false, update: true } });
->>>>>>> 2dc6ae8e
 
         expect(response.statusCode).toBe(200);
 
@@ -1264,26 +1133,21 @@
         organization: { adminUser, organization },
       } = await setupOrganizations(nestApp);
 
-<<<<<<< HEAD
       const superAdminUserData = await createUser(nestApp, {
         email: 'superadmin@tooljet.io',
         groups: ['all_users', 'admin'],
         userType: 'instance',
       });
 
+      const loggedUser = await authenticateUser(nestApp);
+
       for (const user of [adminUser, superAdminUserData.user]) {
         await request(nestApp.getHttpServer())
           .post('/api/group_permissions')
-          .set('Authorization', authHeaderForUser(adminUser))
+          .set('tj-workspace-id', adminUser.defaultOrganizationId)
+          .set('Cookie', loggedUser.tokenCookie)
           .send({ group: 'avengers' });
-=======
-      const loggedUser = await authenticateUser(nestApp);
-
-      await request(nestApp.getHttpServer())
-        .post('/api/group_permissions')
-        .set('tj-workspace-id', adminUser.defaultOrganizationId)
-        .set('Cookie', loggedUser.tokenCookie)
-        .send({ group: 'avengers' });
+      }
 
       const manager = getManager();
       const groupPermission: GroupPermission = await manager.findOneOrFail(GroupPermission, {
@@ -1298,35 +1162,33 @@
         .set('tj-workspace-id', adminUser.defaultOrganizationId)
         .set('Cookie', loggedUser.tokenCookie)
         .send({ group: 'avengers' });
->>>>>>> 2dc6ae8e
-
-        const manager = getManager();
-        const groupPermission: GroupPermission = await manager.findOneOrFail(GroupPermission, {
-          where: {
-            organizationId: organization.id,
-            group: 'avengers',
-          },
-        });
-
-        const response = await request(nestApp.getHttpServer())
-          .del(`/api/group_permissions/${groupPermission.id}`)
-          .set('Authorization', authHeaderForUser(user, adminUser.organizationId))
-          .send({ group: 'avengers' });
-
-        expect(response.statusCode).toBe(200);
-
-        // should create audit log
-        const auditLog = await AuditLog.findOne({
-          where: { userId: user.id, actionType: 'GROUP_PERMISSION_DELETE' },
-        });
-
-        expect(auditLog.organizationId).toEqual(adminUser.organizationId);
-        expect(auditLog.resourceId).toEqual(groupPermission.id);
-        expect(auditLog.resourceType).toEqual('GROUP_PERMISSION');
-        expect(auditLog.resourceName).toEqual('avengers');
-        expect(auditLog.actionType).toEqual('GROUP_PERMISSION_DELETE');
-        expect(auditLog.createdAt).toBeDefined();
-      }
+
+      const manager = getManager();
+      const groupPermission: GroupPermission = await manager.findOneOrFail(GroupPermission, {
+        where: {
+          organizationId: organization.id,
+          group: 'avengers',
+        },
+      });
+
+      const response = await request(nestApp.getHttpServer())
+        .del(`/api/group_permissions/${groupPermission.id}`)
+        .set('Authorization', authHeaderForUser(user, adminUser.organizationId))
+        .send({ group: 'avengers' });
+
+      expect(response.statusCode).toBe(200);
+
+      // should create audit log
+      const auditLog = await AuditLog.findOne({
+        where: { userId: user.id, actionType: 'GROUP_PERMISSION_DELETE' },
+      });
+
+      expect(auditLog.organizationId).toEqual(adminUser.organizationId);
+      expect(auditLog.resourceId).toEqual(groupPermission.id);
+      expect(auditLog.resourceType).toEqual('GROUP_PERMISSION');
+      expect(auditLog.resourceName).toEqual('avengers');
+      expect(auditLog.actionType).toEqual('GROUP_PERMISSION_DELETE');
+      expect(auditLog.createdAt).toBeDefined();
     });
   });
 
