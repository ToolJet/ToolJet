--- conflicted
+++ resolved
@@ -822,18 +822,12 @@
 
         const user = users[0];
 
-<<<<<<< HEAD
         expect(users).toHaveLength(1);
-        expect(user.default_organization_id).toBe(organization.id);
+        expect(Object.keys(user).sort()).toEqual(['id', 'email', 'first_name', 'last_name'].sort());
         expect(user.email).toBe('admin@tooljet.io');
+        expect(user.first_name).toBe('test');
+        expect(user.last_name).toBe('test');
       }
-=======
-      expect(users).toHaveLength(1);
-      expect(Object.keys(user).sort()).toEqual(['id', 'email', 'first_name', 'last_name'].sort());
-      expect(user.email).toBe('admin@tooljet.io');
-      expect(user.first_name).toBe('test');
-      expect(user.last_name).toBe('test');
->>>>>>> d5fa959b
     });
   });
 
