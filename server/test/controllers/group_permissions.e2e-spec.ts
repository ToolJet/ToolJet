--- conflicted
+++ resolved
@@ -226,10 +226,7 @@
         groups: ['all_users', 'admin'],
         userType: 'instance',
       });
-<<<<<<< HEAD
-=======
-      const loggedUser = await authenticateUser(nestApp);
->>>>>>> a640a38b
+      const loggedUser = await authenticateUser(nestApp);
 
       let response = await request(nestApp.getHttpServer())
         .post('/api/group_permissions')
@@ -268,17 +265,6 @@
       expect(response.body.id).toBeDefined();
       expect(response.body.created_at).toBeDefined();
       expect(response.body.updated_at).toBeDefined();
-
-      response = await request(nestApp.getHttpServer())
-        .get(`/api/group_permissions/${updatedGroup.id}`)
-        .set('Authorization', authHeaderForUser(superAdminUserData.user, adminUser.organizationId));
-
-      expect(response.statusCode).toBe(200);
-      expect(response.body.group).toBe('avengers');
-      expect(response.body.organization_id).toBe(organization.id);
-      expect(response.body.id).toBeDefined();
-      expect(response.body.created_at).toBeDefined();
-      expect(response.body.updated_at).toBeDefined();
     });
 
     it('should not get group permission for authenticated admin not within organization', async () => {
@@ -400,24 +386,71 @@
       expect(updatedGroup.group).toEqual('titans');
     });
 
-    it('should allow super admin to update a group name', async () => {
+    it('should not be able to update a group name with existing names', async () => {
       const {
         organization: { adminUser, organization },
       } = await setupOrganizations(nestApp);
 
+      const loggedUser = await authenticateUser(nestApp);
+
       const createResponse = await request(nestApp.getHttpServer())
         .post('/api/group_permissions')
-        .set('Authorization', authHeaderForUser(adminUser))
+        .set('tj-workspace-id', adminUser.defaultOrganizationId)
+        .set('Cookie', loggedUser.tokenCookie)
         .send({ group: 'avengers' });
 
       expect(createResponse.statusCode).toBe(201);
 
-      let updatedGroup: GroupPermission = await getManager().findOneOrFail(GroupPermission, {
+      const updatedGroup: GroupPermission = await getManager().findOneOrFail(GroupPermission, {
         where: {
           organizationId: organization.id,
           group: 'avengers',
         },
       });
+
+      //update a group name
+      const updateResponse = await request(nestApp.getHttpServer())
+        .put(`/api/group_permissions/${updatedGroup.id}`)
+        .set('tj-workspace-id', adminUser.defaultOrganizationId)
+        .set('Cookie', loggedUser.tokenCookie)
+        .send({ name: 'All users' });
+
+      expect(updateResponse.statusCode).toBe(400);
+    });
+
+    it('should not be able to update a default group name', async () => {
+      const {
+        organization: { adminUser, organization },
+      } = await setupOrganizations(nestApp);
+
+      const loggedUser = await authenticateUser(nestApp);
+
+      const adminGroup = await getManager().findOne(GroupPermission, {
+        where: { group: 'admin', organizationId: organization.id },
+      });
+
+      //update a group name
+      const updateResponse = await request(nestApp.getHttpServer())
+        .put(`/api/group_permissions/${adminGroup.id}`)
+        .set('tj-workspace-id', adminUser.defaultOrganizationId)
+        .set('Cookie', loggedUser.tokenCookie)
+        .send({ name: 'titans' });
+
+      expect(updateResponse.statusCode).toBe(400);
+    });
+
+    it('should allow admin/super admin to add and remove apps to group permission', async () => {
+      const {
+        organization: { adminUser, app, organization },
+      } = await setupOrganizations(nestApp);
+
+      const loggedUser = await authenticateUser(nestApp);
+
+      let response = await request(nestApp.getHttpServer())
+        .post('/api/group_permissions')
+        .set('tj-workspace-id', adminUser.defaultOrganizationId)
+        .set('Cookie', loggedUser.tokenCookie)
+        .send({ group: 'avengers' });
 
       const superAdminUserData = await createUser(nestApp, {
         email: 'superadmin@tooljet.io',
@@ -425,90 +458,6 @@
         userType: 'instance',
       });
 
-      //update a group name
-      const updateResponse = await request(nestApp.getHttpServer())
-        .put(`/api/group_permissions/${updatedGroup.id}`)
-        .set('Authorization', authHeaderForUser(superAdminUserData.user, adminUser.organizationId))
-        .send({ name: 'titans' });
-
-      expect(updateResponse.statusCode).toBe(200);
-
-      updatedGroup = await getManager().findOne(GroupPermission, updatedGroup.id);
-      expect(updatedGroup.group).toEqual('titans');
-    });
-
-    it('should not be able to update a group name with existing names', async () => {
-      const {
-        organization: { adminUser, organization },
-      } = await setupOrganizations(nestApp);
-
-      const loggedUser = await authenticateUser(nestApp);
-
-      const createResponse = await request(nestApp.getHttpServer())
-        .post('/api/group_permissions')
-        .set('tj-workspace-id', adminUser.defaultOrganizationId)
-        .set('Cookie', loggedUser.tokenCookie)
-        .send({ group: 'avengers' });
-
-      expect(createResponse.statusCode).toBe(201);
-
-      const updatedGroup: GroupPermission = await getManager().findOneOrFail(GroupPermission, {
-        where: {
-          organizationId: organization.id,
-          group: 'avengers',
-        },
-      });
-
-      //update a group name
-      const updateResponse = await request(nestApp.getHttpServer())
-        .put(`/api/group_permissions/${updatedGroup.id}`)
-        .set('tj-workspace-id', adminUser.defaultOrganizationId)
-        .set('Cookie', loggedUser.tokenCookie)
-        .send({ name: 'All users' });
-
-      expect(updateResponse.statusCode).toBe(400);
-    });
-
-    it('should not be able to update a default group name', async () => {
-      const {
-        organization: { adminUser, organization },
-      } = await setupOrganizations(nestApp);
-
-      const loggedUser = await authenticateUser(nestApp);
-
-      const adminGroup = await getManager().findOne(GroupPermission, {
-        where: { group: 'admin', organizationId: organization.id },
-      });
-
-      //update a group name
-      const updateResponse = await request(nestApp.getHttpServer())
-        .put(`/api/group_permissions/${adminGroup.id}`)
-        .set('tj-workspace-id', adminUser.defaultOrganizationId)
-        .set('Cookie', loggedUser.tokenCookie)
-        .send({ name: 'titans' });
-
-      expect(updateResponse.statusCode).toBe(400);
-    });
-
-    it('should allow admin/super admin to add and remove apps to group permission', async () => {
-      const {
-        organization: { adminUser, app, organization },
-      } = await setupOrganizations(nestApp);
-
-      const loggedUser = await authenticateUser(nestApp);
-
-      let response = await request(nestApp.getHttpServer())
-        .post('/api/group_permissions')
-        .set('tj-workspace-id', adminUser.defaultOrganizationId)
-        .set('Cookie', loggedUser.tokenCookie)
-        .send({ group: 'avengers' });
-
-      const superAdminUserData = await createUser(nestApp, {
-        email: 'superadmin@tooljet.io',
-        groups: ['all_users', 'admin'],
-        userType: 'instance',
-      });
-
       expect(response.statusCode).toBe(201);
 
       const updatedGroup: GroupPermission = await getManager().findOneOrFail(GroupPermission, {
@@ -523,12 +472,8 @@
       for (const user of [adminUser, superAdminUserData.user]) {
         response = await request(nestApp.getHttpServer())
           .put(`/api/group_permissions/${groupPermissionId}`)
-<<<<<<< HEAD
-          .set('Authorization', authHeaderForUser(user, adminUser.organizationId))
-=======
           .set('tj-workspace-id', adminUser.defaultOrganizationId)
           .set('Cookie', loggedUser.tokenCookie)
->>>>>>> a640a38b
           .send({ add_apps: [app.id] });
 
         expect(response.statusCode).toBe(200);
@@ -565,14 +510,11 @@
             add_apps: [app.id],
           },
         });
-<<<<<<< HEAD
-=======
         response = await request(nestApp.getHttpServer())
           .put(`/api/group_permissions/${groupPermissionId}`)
           .set('tj-workspace-id', adminUser.defaultOrganizationId)
           .set('Cookie', loggedUser.tokenCookie)
           .send({ remove_apps: [app.id] });
->>>>>>> a640a38b
 
         response = await request(nestApp.getHttpServer())
           .put(`/api/group_permissions/${groupPermissionId}`)
@@ -638,12 +580,8 @@
       for (const user of [adminUser, superAdminUserData.user]) {
         response = await request(nestApp.getHttpServer())
           .put(`/api/group_permissions/${groupPermissionId}`)
-<<<<<<< HEAD
-          .set('Authorization', authHeaderForUser(user, adminUser.organizationId))
-=======
           .set('tj-workspace-id', adminUser.defaultOrganizationId)
           .set('Cookie', loggedUser.tokenCookie)
->>>>>>> a640a38b
           .send({ add_users: [defaultUser.id] });
 
         expect(response.statusCode).toBe(200);
@@ -661,12 +599,8 @@
 
         response = await request(nestApp.getHttpServer())
           .put(`/api/group_permissions/${groupPermissionId}`)
-<<<<<<< HEAD
-          .set('Authorization', authHeaderForUser(user, adminUser.organizationId))
-=======
           .set('tj-workspace-id', adminUser.defaultOrganizationId)
           .set('Cookie', loggedUser.tokenCookie)
->>>>>>> a640a38b
           .send({ remove_users: [defaultUser.id] });
 
         expect(response.statusCode).toBe(200);
@@ -757,10 +691,7 @@
         groups: ['all_users', 'admin'],
         userType: 'instance',
       });
-<<<<<<< HEAD
-=======
-      const loggedUser = await authenticateUser(nestApp);
->>>>>>> a640a38b
+      const loggedUser = await authenticateUser(nestApp);
 
       // create group permission
       let response = await request(nestApp.getHttpServer())
@@ -793,12 +724,8 @@
       for (const user of [adminUser, superAdminUserData.user]) {
         response = await request(nestApp.getHttpServer())
           .get('/api/group_permissions')
-<<<<<<< HEAD
-          .set('Authorization', authHeaderForUser(user, adminUser.organizationId));
-=======
           .set('tj-workspace-id', adminUser.defaultOrganizationId)
           .set('Cookie', loggedUser.tokenCookie);
->>>>>>> a640a38b
         expect(response.statusCode).toBe(200);
 
         const groupPermissions = response.body.group_permissions;
@@ -837,10 +764,7 @@
         groups: ['all_users', 'admin'],
         userType: 'instance',
       });
-<<<<<<< HEAD
-=======
-      const loggedUser = await authenticateUser(nestApp);
->>>>>>> a640a38b
+      const loggedUser = await authenticateUser(nestApp);
 
       const manager = getManager();
       const adminGroupPermission = await manager.findOneOrFail(GroupPermission, {
@@ -853,12 +777,8 @@
       for (const user of [adminUser, superAdminUserData.user]) {
         const response = await request(nestApp.getHttpServer())
           .get(`/api/group_permissions/${adminGroupPermission.id}/apps`)
-<<<<<<< HEAD
-          .set('Authorization', authHeaderForUser(user, adminUser.organizationId));
-=======
           .set('tj-workspace-id', adminUser.defaultOrganizationId)
           .set('Cookie', loggedUser.tokenCookie);
->>>>>>> a640a38b
 
         expect(response.statusCode).toBe(200);
 
@@ -907,10 +827,7 @@
         groups: ['all_users', 'admin'],
         userType: 'instance',
       });
-<<<<<<< HEAD
-=======
-      const loggedUser = await authenticateUser(nestApp);
->>>>>>> a640a38b
+      const loggedUser = await authenticateUser(nestApp);
 
       // create group permission
       let response = await request(nestApp.getHttpServer())
@@ -934,12 +851,8 @@
       for (const user of [adminUser, superAdminUserData.user]) {
         response = await request(nestApp.getHttpServer())
           .get(`/api/group_permissions/${groupPermissionId}/addable_apps`)
-<<<<<<< HEAD
-          .set('Authorization', authHeaderForUser(user, adminUser.organizationId));
-=======
           .set('tj-workspace-id', adminUser.defaultOrganizationId)
           .set('Cookie', loggedUser.tokenCookie);
->>>>>>> a640a38b
 
         expect(response.statusCode).toBe(200);
 
@@ -996,10 +909,7 @@
         groups: ['all_users', 'admin'],
         userType: 'instance',
       });
-<<<<<<< HEAD
-=======
-      const loggedUser = await authenticateUser(nestApp);
->>>>>>> a640a38b
+      const loggedUser = await authenticateUser(nestApp);
 
       const manager = getManager();
       const adminGroupPermission = await manager.findOneOrFail(GroupPermission, {
@@ -1012,12 +922,8 @@
       for (const userData of [adminUser, superAdminUserData.user]) {
         const response = await request(nestApp.getHttpServer())
           .get(`/api/group_permissions/${adminGroupPermission.id}/users`)
-<<<<<<< HEAD
-          .set('Authorization', authHeaderForUser(userData, adminUser.organizationId));
-=======
           .set('tj-workspace-id', adminUser.defaultOrganizationId)
           .set('Cookie', loggedUser.tokenCookie);
->>>>>>> a640a38b
 
         expect(response.statusCode).toBe(200);
 
@@ -1063,10 +969,7 @@
         groups: ['all_users', 'admin'],
         userType: 'instance',
       });
-<<<<<<< HEAD
-=======
-      const loggedUser = await authenticateUser(nestApp);
->>>>>>> a640a38b
+      const loggedUser = await authenticateUser(nestApp);
 
       const manager = getManager();
       const adminGroupPermission = await manager.findOneOrFail(GroupPermission, {
@@ -1079,14 +982,9 @@
 
       for (const userData of [adminUser, superAdminUserData]) {
         const response = await request(nestApp.getHttpServer())
-<<<<<<< HEAD
-          .get(`/api/group_permissions/${groupPermissionId}/addable_users?input=userone`)
-          .set('Authorization', authHeaderForUser(userData.user, adminUser.organization.id));
-=======
           .get(`/api/group_permissions/${groupPermissionId}/addable_users?input=userone@tooljet.io`)
           .set('tj-workspace-id', adminUser.user.defaultOrganizationId)
           .set('Cookie', loggedUser.tokenCookie);
->>>>>>> a640a38b
 
         expect(response.statusCode).toBe(200);
 
@@ -1129,10 +1027,7 @@
         groups: ['all_users', 'admin'],
         userType: 'instance',
       });
-<<<<<<< HEAD
-=======
-      const loggedUser = await authenticateUser(nestApp);
->>>>>>> a640a38b
+      const loggedUser = await authenticateUser(nestApp);
 
       const manager = getManager();
       const groupPermission = await manager.findOneOrFail(GroupPermission, {
@@ -1155,12 +1050,8 @@
       for (const user of [adminUser, superAdminUserData.user]) {
         const response = await request(nestApp.getHttpServer())
           .put(`/api/group_permissions/${groupPermissionId}/app_group_permissions/${appGroupPermissionId}`)
-<<<<<<< HEAD
-          .set('Authorization', authHeaderForUser(user, adminUser.organizationId))
-=======
           .set('tj-workspace-id', adminUser.defaultOrganizationId)
           .set('Cookie', loggedUser.tokenCookie)
->>>>>>> a640a38b
           .send({ actions: { read: false, update: true } });
 
         expect(response.statusCode).toBe(200);
@@ -1246,43 +1137,6 @@
         email: 'superadmin@tooljet.io',
         groups: ['all_users', 'admin'],
         userType: 'instance',
-<<<<<<< HEAD
-      });
-
-      for (const user of [adminUser, superAdminUserData.user]) {
-        await request(nestApp.getHttpServer())
-          .post('/api/group_permissions')
-          .set('Authorization', authHeaderForUser(adminUser))
-          .send({ group: 'avengers' });
-
-        const manager = getManager();
-        const groupPermission: GroupPermission = await manager.findOneOrFail(GroupPermission, {
-          where: {
-            organizationId: organization.id,
-            group: 'avengers',
-          },
-        });
-
-        const response = await request(nestApp.getHttpServer())
-          .del(`/api/group_permissions/${groupPermission.id}`)
-          .set('Authorization', authHeaderForUser(user, adminUser.organizationId))
-          .send({ group: 'avengers' });
-
-        expect(response.statusCode).toBe(200);
-
-        // should create audit log
-        const auditLog = await AuditLog.findOne({
-          where: { userId: user.id, actionType: 'GROUP_PERMISSION_DELETE' },
-        });
-
-        expect(auditLog.organizationId).toEqual(adminUser.organizationId);
-        expect(auditLog.resourceId).toEqual(groupPermission.id);
-        expect(auditLog.resourceType).toEqual('GROUP_PERMISSION');
-        expect(auditLog.resourceName).toEqual('avengers');
-        expect(auditLog.actionType).toEqual('GROUP_PERMISSION_DELETE');
-        expect(auditLog.createdAt).toBeDefined();
-      }
-=======
       });
 
       const loggedUser = await authenticateUser(nestApp);
@@ -1335,7 +1189,6 @@
       expect(auditLog.resourceName).toEqual('avengers');
       expect(auditLog.actionType).toEqual('GROUP_PERMISSION_DELETE');
       expect(auditLog.createdAt).toBeDefined();
->>>>>>> a640a38b
     });
   });
 
