--- conflicted
+++ resolved
@@ -34,7 +34,7 @@
     });
 
     it('should not allow users to update their password if entered current password is wrong', async () => {
-      const userData = await createUser(app, { email: 'admin@tooljet.io', role: 'admin' });
+      const userData = await createUser(app, { email: 'x.io', role: 'admin' });
       const { user } = userData;
 
       const oldPassword = user.password;
@@ -62,14 +62,6 @@
         .patch('/api/users/update')
         .set('Authorization', authHeaderForUser(user))
         .send({ firstName, lastName });
-<<<<<<< HEAD
-
-      expect(response.statusCode).toBe(200);
-
-      const updatedUser = await getManager().findOne(User, { email: user.email });
-      expect(updatedUser.firstName).toEqual(firstName);
-      expect(updatedUser.lastName).toEqual(lastName);
-=======
 
       expect(response.statusCode).toBe(200);
 
@@ -112,7 +104,6 @@
         .set('Authorization', authHeaderForUser(defaultUser));
 
       expect(response.statusCode).toBe(403);
->>>>>>> 61632a1e
     });
   });
 
