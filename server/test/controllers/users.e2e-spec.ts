--- conflicted
+++ resolved
@@ -89,41 +89,6 @@
     });
   });
 
-<<<<<<< HEAD
-  describe('GET /api/users', () => {
-    it('should allow admins to fetch all users in an organization', async () => {
-      const adminUserData = await createUser(app, {
-        email: 'admin@tooljet.io',
-        groups: ['all_users', 'admin'],
-      });
-      const adminUser = adminUserData.user;
-      const organization = adminUserData.organization;
-      const defaultUserData = await createUser(app, {
-        email: 'developer@tooljet.io',
-        groups: ['all_users'],
-        organization,
-      });
-      const defaultUser = defaultUserData.user;
-
-      let response = await request(app.getHttpServer())
-        .get('/api/users/')
-        .set('Authorization', authHeaderForUser(adminUser));
-
-      expect(response.statusCode).toBe(200);
-
-      const users = response.body.users;
-
-      expect(users).toHaveLength(2);
-      expect(Object.keys(users[0]).sort()).toEqual(
-        ['email', 'first_name', 'id', 'last_name', 'organization_users'].sort()
-      );
-
-      response = await request(app.getHttpServer())
-        .get('/api/users/')
-        .set('Authorization', authHeaderForUser(defaultUser));
-
-      expect(response.statusCode).toBe(403);
-=======
   describe('POST /api/users/set_password_from_token', () => {
     it('should allow users to set password from token', async () => {
       const adminUserData = await createUser(app, {
@@ -178,7 +143,6 @@
         'token should not be empty',
         'token must be a string',
       ]);
->>>>>>> de01d9d0
     });
   });
 
