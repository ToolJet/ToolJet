--- conflicted
+++ resolved
@@ -38,14 +38,9 @@
       for (const userData of [adminUserData, superAdminUserData]) {
         const { user, orgUser } = adminUserData;
         const response = await request(app.getHttpServer())
-<<<<<<< HEAD
           .get('/api/organizations/users?page=1')
-          .set('Authorization', authHeaderForUser(userData.user, adminUserData.organization.id));
-=======
-        .get('/api/organizations/users?page=1')
-        .set('tj-workspace-id', user.defaultOrganizationId)
-        .set('Cookie', userData['tokenCookie']);
->>>>>>> a640a38b
+          .set('tj-workspace-id', user.defaultOrganizationId)
+          .set('Cookie', userData['tokenCookie']);
 
         expect(response.statusCode).toBe(200);
         expect(response.body.users.length).toBe(1);
@@ -78,7 +73,6 @@
           email: 'superadmin@tooljet.io',
           userType: 'instance',
         });
-<<<<<<< HEAD
 
         for (const [index, userData] of [user, superAdminUserData.user].entries()) {
           const response = await request(app.getHttpServer())
@@ -94,22 +88,6 @@
           const newUser = await userRepository.findOneOrFail({ where: { id: userData.id } });
           expect(newUser.defaultOrganizationId).toBe(response.body.organization_id);
         }
-=======
-
-        for (const [index, userData] of [user, superAdminUserData.user].entries()) {
-          const response = await request(app.getHttpServer())
-            .post('/api/organizations')
-            .send({ name: `My workspace ${index}` })
-            .set('Authorization', authHeaderForUser(userData));
-
-          expect(response.statusCode).toBe(201);
-          expect(response.body.organization_id).not.toBe(organization.id);
-          expect(response.body.organization).toBe(`My workspace ${index}`);
-          expect(response.body.admin).toBeTruthy();
-
-          const newUser = await userRepository.findOneOrFail({ where: { id: userData.id } });
-          expect(newUser.defaultOrganizationId).toBe(response.body.organization_id);
-        }
 
         const loggedUser = await authenticateUser(app);
 
@@ -124,7 +102,6 @@
 
         const newUser = await userRepository.findOneOrFail({ where: { id: user.id } });
         expect(newUser.defaultOrganizationId).toBe(response.body.current_organization_id);
->>>>>>> a640a38b
       });
 
       it('should throw error if name is empty', async () => {
@@ -176,15 +153,12 @@
           email: 'superadmin@tooljet.io',
           userType: 'instance',
         });
-<<<<<<< HEAD
-=======
         const loggedUser = await authenticateUser(app);
         const response = await request(app.getHttpServer())
           .patch('/api/organizations')
           .send({ name: 'new name', domain: 'tooljet.io', enableSignUp: true })
           .set('tj-workspace-id', user.defaultOrganizationId)
           .set('Cookie', loggedUser.tokenCookie);
->>>>>>> a640a38b
 
         for (const userData of [user, superAdminUserData.user]) {
           const response = await request(app.getHttpServer())
@@ -260,12 +234,9 @@
           userType: 'instance',
         });
 
-        let response = await request(app.getHttpServer())
-<<<<<<< HEAD
-=======
-        const loggedUser = await authenticateUser(app);
-        const response = await request(app.getHttpServer())
->>>>>>> a640a38b
+        let response = await request(app.getHttpServer());
+        const loggedUser = await authenticateUser(app);
+        const response = await request(app.getHttpServer())
           .patch('/api/organizations/configs')
           .send({ type: 'git', configs: { clientId: 'client-id', clientSecret: 'client-secret' }, enabled: true })
           .set('tj-workspace-id', user.defaultOrganizationId)
@@ -315,10 +286,7 @@
           email: 'superadmin@tooljet.io',
           userType: 'instance',
         });
-<<<<<<< HEAD
-=======
-        const loggedUser = await authenticateUser(app);
->>>>>>> a640a38b
+        const loggedUser = await authenticateUser(app);
         const response = await request(app.getHttpServer())
           .patch('/api/organizations/configs')
           .send({ type: 'git', configs: { clientId: 'client-id', clientSecret: 'client-secret' }, enabled: true })
@@ -329,14 +297,9 @@
 
         for (const userData of [user, superAdminUserData.user]) {
           const getResponse = await request(app.getHttpServer())
-<<<<<<< HEAD
             .get('/api/organizations/configs')
-            .set('Authorization', authHeaderForUser(userData, organization.id));
-=======
-          .get('/api/organizations/configs')
-          .set('tj-workspace-id', user.defaultOrganizationId)
-          .set('Cookie', loggedUser.tokenCookie);
->>>>>>> a640a38b
+            .set('tj-workspace-id', user.defaultOrganizationId)
+            .set('Cookie', loggedUser.tokenCookie);
 
           expect(getResponse.statusCode).toBe(200);
 
