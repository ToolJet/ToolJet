--- conflicted
+++ resolved
@@ -76,23 +76,7 @@
       delete: false,
     });
 
-<<<<<<< HEAD
-    const dataQuery = await createDataQuery(app, {
-      application,
-      kind: 'restapi',
-      options: {
-        method: 'get',
-        url: 'https://api.github.com/repos/tooljet/tooljet/stargazers',
-        url_params: [],
-        headers: [],
-        body: [],
-      },
-    });
-
-    for (const userData of [adminUserData, developerUserData, superAdminUserData]) {
-=======
     for (const userData of [adminUserData, developerUserData]) {
->>>>>>> d3df7c31
       const newOptions = { method: userData.user.email };
       const response = await request(app.getHttpServer())
         .patch(`/api/data_queries/${dataQuery.id}`)
@@ -268,13 +252,8 @@
 
     for (const userData of [adminUserData, developerUserData, superAdminUserData]) {
       const response = await request(app.getHttpServer())
-<<<<<<< HEAD
-        .get(`/api/data_queries?app_id=${application.id}`)
-        .set('Authorization', authHeaderForUser(userData.user, adminUserData.organization.id));
-=======
         .get(`/api/data_queries?app_version_id=${appVersion.id}`)
         .set('Authorization', authHeaderForUser(userData.user));
->>>>>>> d3df7c31
 
       expect(response.statusCode).toBe(200);
       expect(response.body.data_queries.length).toBe(1);
@@ -483,22 +462,7 @@
       organization: adminUserData.organization,
     });
 
-<<<<<<< HEAD
-    const dataQuery = await createDataQuery(app, {
-      application,
-      name: 'rest-api',
-      kind: 'restapi',
-      options: {
-        method: 'get',
-        url: 'https://api.github.com/repos/tooljet/tooljet/stargazers',
-        url_params: [],
-        headers: [],
-        body: [],
-      },
-    });
-=======
     const { application, dataQuery } = await generateAppDefaults(app, adminUserData.user, {});
->>>>>>> d3df7c31
 
     // setup app permissions for developer
     const developerUserGroup = await getRepository(GroupPermission).findOneOrFail({
