import * as request from 'supertest';
import { INestApplication } from '@nestjs/common';
import { authHeaderForUser, clearDB, createUser, createNestAppInstanceWithEnvMock } from '../test.helper';
import { getManager, QueryFailedError } from 'typeorm';
import { InternalTable } from 'src/entities/internal_table.entity';
<<<<<<< HEAD
=======
import { mocked } from 'jest-mock';
>>>>>>> 469ce630
import got from 'got';

jest.mock('got');
const mockedGot = jest.mocked(got);

//TODO: this spec will need postgrest instance to run (skipping for now)
describe.skip('Tooljet DB controller', () => {
  let nestApp: INestApplication;
  let mockConfig;

  beforeEach(async () => {
    await clearDB();
  });

  beforeAll(async () => {
    ({ app: nestApp, mockConfig } = await createNestAppInstanceWithEnvMock());
  });

  afterEach(async () => {
    jest.resetAllMocks();
    jest.clearAllMocks();

    const internalTables = await getManager().find(InternalTable);
    for (const internalTable of internalTables) {
      await getManager('tooljetDb').query(`TRUNCATE "${internalTable.id}" RESTART IDENTITY CASCADE;`);
    }
  });

  describe('GET /api/tooljet_db/organizations/:organizationId/proxy/*', () => {
    it('should allow only authenticated users', async () => {
      const mockId = 'c8657683-b112-4a36-9ce7-79ebf68c8098';
      await request(nestApp.getHttpServer())
        .get(`/api/tooljet_db/organizations/${mockId}/proxy/table_name`)
        .expect(401);
    });

    it('should allow only active users in workspace', async () => {
      const adminUserData = await createUser(nestApp, {
        email: 'admin@tooljet.io',
      });

      const archivedUserData = await createUser(nestApp, {
        email: 'developer@tooljet.io',
        groups: ['all_users'],
        status: 'archived',
        organization: adminUserData.organization,
      });

      await request(nestApp.getHttpServer())
        .get(`/api/tooljet_db/organizations/${archivedUserData.organization.id}/proxy/table_name`)
        .set('tj-workspace-id', archivedUserData.user.defaultOrganizationId)
        .set('Authorization', authHeaderForUser(archivedUserData.user))
        .expect(401);
    });

    it('should throw error when internal table is not found', async () => {
      const adminUserData = await createUser(nestApp, {
        email: 'admin@tooljet.io',
      });

      const response = await request(nestApp.getHttpServer())
        .get(`/api/tooljet_db/organizations/${adminUserData.organization.id}/proxy/\${table_name}`)
        .set('tj-workspace-id', adminUserData.user.defaultOrganizationId)
        .set('Authorization', authHeaderForUser(adminUserData.user));

      const { message, statusCode } = response.body;

      expect(message).toBe('Internal table not found: table_name');
      expect(statusCode).toBe(404);
    });

    xit('should replace the table names and proxy requests to postgrest host', async () => {
      jest.spyOn(mockConfig, 'get').mockImplementation((key: string) => {
        if (key === 'PGRST_HOST') {
          return 'http://postgrest-mock';
        } else {
          return process.env[key];
        }
      });

      const adminUserData = await createUser(nestApp, {
        email: 'admin@tooljet.io',
      });

      const actorsTable = getManager().create(InternalTable, {
        tableName: 'actors',
        organizationId: adminUserData.organization.id,
      });
      await actorsTable.save();

      const filmsTable = getManager().create(InternalTable, {
        tableName: 'films',
        organizationId: adminUserData.organization.id,
      });
      await filmsTable.save();

      const postgrestResponse = jest.fn();
      postgrestResponse.mockImplementation(() => {
        return {
          json: () => {
            return {
              root: [],
            };
          },
        };
      });

      (mockedGot as unknown as jest.Mock).mockImplementationOnce(postgrestResponse);

      const response = await request(nestApp.getHttpServer())
        .get(
          `/api/tooljet_db/organizations/${adminUserData.organization.id}/proxy/\${actors}?select=first_name,last_name,\${films}(title)}`
        )
        .set('tj-workspace-id', adminUserData.user.defaultOrganizationId)
        .set('Authorization', authHeaderForUser(adminUserData.user));

      // expect(postgrestResponse).toBeCalledWith(`http://localhost:3001/${actorsTable.id}?select=first_name,last_name,${filmsTable.id}(title)`, expect.anything());
      const { message, statusCode } = response.body;

      expect(message).toBe('Internal table not found: table_name');
      expect(statusCode).toBe(404);
    });
  });

  describe('GET /api/tooljet_db/organizations/table', () => {
    it('should allow only authenticated users', async () => {
      const mockId = 'c8657683-b112-4a36-9ce7-79ebf68c8098';
      await request(nestApp.getHttpServer())
        .get(`/api/tooljet_db/organizations/${mockId}/tables`)
        .send({ action: 'view_tables' })
        .expect(401);
    });

    it('should allow only active users in workspace', async () => {
      const adminUserData = await createUser(nestApp, {
        email: 'admin@tooljet.io',
      });

      const archivedUserData = await createUser(nestApp, {
        email: 'developer@tooljet.io',
        groups: ['all_users'],
        status: 'archived',
        organization: adminUserData.organization,
      });

      await request(nestApp.getHttpServer())
        .post(`/api/tooljet_db/organizations/${archivedUserData.organization.id}/table`)
        .set('tj-workspace-id', archivedUserData.user.defaultOrganizationId)
        .set('Authorization', authHeaderForUser(archivedUserData.user))
        .expect(401);
    });

    it('should be able to create table', async () => {
      const adminUserData = await createUser(nestApp, {
        email: 'admin@tooljet.io',
      });

      const { statusCode } = await request(nestApp.getHttpServer())
        .post(`/api/tooljet_db/organizations/${adminUserData.organization.id}/table`)
        .set('tj-workspace-id', adminUserData.user.defaultOrganizationId)
        .set('Authorization', authHeaderForUser(adminUserData.user))
        .send({
          action: 'create_table',
          table_name: 'test_table',
          columns: [{ column_name: 'id', data_type: 'serial', constraint: 'PRIMARY KEY' }],
        });

      expect(statusCode).toBe(201);

      const internalTables = await getManager().find(InternalTable);

      expect(internalTables).toHaveLength(1);
      const [createdInternalTable] = internalTables;
      expect(createdInternalTable.tableName).toEqual('test_table');

      await expect(
        getManager('tooljetDb').query(`SELECT * from "${createdInternalTable.id}"`)
      ).resolves.not.toThrowError(QueryFailedError);
    });

    it('should be able to view tables', async () => {
      const adminUserData = await createUser(nestApp, {
        email: 'admin@tooljet.io',
      });

      await request(nestApp.getHttpServer())
        .post(`/api/tooljet_db/organizations/${adminUserData.organization.id}/table`)
        .set('tj-workspace-id', adminUserData.user.defaultOrganizationId)
        .set('Authorization', authHeaderForUser(adminUserData.user))
        .send({
          action: 'create_table',
          table_name: 'actors',
          columns: [{ column_name: 'id', data_type: 'serial', constraint: 'PRIMARY KEY' }],
        });

      await request(nestApp.getHttpServer())
        .post(`/api/tooljet_db/organizations/${adminUserData.organization.id}/table`)
        .set('tj-workspace-id', adminUserData.user.defaultOrganizationId)
        .set('Authorization', authHeaderForUser(adminUserData.user))
        .send({
          action: 'create_table',
          table_name: 'films',
          columns: [{ column_name: 'id', data_type: 'serial', constraint: 'PRIMARY KEY' }],
        });

      const { statusCode, body } = await request(nestApp.getHttpServer())
        .get(`/api/tooljet_db/organizations/${adminUserData.organization.id}/tables`)
        .set('Authorization', authHeaderForUser(adminUserData.user))
        .send({ action: 'view_tables' });

      const tableNames = body.result.map((table) => table.table_name);

      expect(statusCode).toBe(200);
      expect(new Set(tableNames)).toEqual(new Set(['actors', 'films']));
    });

    it('should be able to add column to table', async () => {
      const adminUserData = await createUser(nestApp, {
        email: 'admin@tooljet.io',
      });

      await request(nestApp.getHttpServer())
        .post(`/api/tooljet_db/organizations/${adminUserData.organization.id}/table`)
        .set('tj-workspace-id', adminUserData.user.defaultOrganizationId)
        .set('Authorization', authHeaderForUser(adminUserData.user))
        .send({
          action: 'create_table',
          table_name: 'test_table',
          columns: [{ column_name: 'id', data_type: 'serial', constraint: 'PRIMARY KEY' }],
        });

      const internalTable = await getManager().findOne(InternalTable, { where: { tableName: 'test_table' } });

      expect(internalTable.tableName).toEqual('test_table');

      await expect(getManager('tooljetDb').query(`SELECT name from "${internalTable.id}"`)).rejects.toThrowError(
        QueryFailedError
      );

      const { statusCode } = await request(nestApp.getHttpServer())
        .post(`/api/tooljet_db/organizations/${adminUserData.organization.id}/table/test_table/column`)
        .set('tj-workspace-id', adminUserData.user.defaultOrganizationId)
        .set('Authorization', authHeaderForUser(adminUserData.user))
        .send({
          action: 'add_column',
          table_name: 'test_table',
          column: { column_name: 'name', data_type: 'varchar' },
        });

      expect(statusCode).toBe(201);

      await expect(getManager('tooljetDb').query(`SELECT name from "${internalTable.id}"`)).resolves.not.toThrowError(
        QueryFailedError
      );
    });
  });

  afterAll(async () => {
    await nestApp.close();
  });
});<|MERGE_RESOLUTION|>--- conflicted
+++ resolved
@@ -3,10 +3,6 @@
 import { authHeaderForUser, clearDB, createUser, createNestAppInstanceWithEnvMock } from '../test.helper';
 import { getManager, QueryFailedError } from 'typeorm';
 import { InternalTable } from 'src/entities/internal_table.entity';
-<<<<<<< HEAD
-=======
-import { mocked } from 'jest-mock';
->>>>>>> 469ce630
 import got from 'got';
 
 jest.mock('got');
