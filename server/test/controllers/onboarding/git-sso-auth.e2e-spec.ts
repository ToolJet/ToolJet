import * as request from 'supertest';
import { INestApplication } from '@nestjs/common';
import { Organization } from 'src/entities/organization.entity';
import { OrganizationUser } from 'src/entities/organization_user.entity';
import { User } from 'src/entities/user.entity';
import {
  authenticateUser,
  clearDB,
  createFirstUser,
  createNestAppInstanceWithEnvMock,
  createSSOMockConfig,
  createUser,
  generateRedirectUrl,
  getPathFromUrl,
  setUpAccountFromToken,
  verifyInviteToken,
} from '../../test.helper';
import { getManager, Repository } from 'typeorm';
<<<<<<< HEAD
import got from 'got';

jest.mock('got');
const mockedGot = jest.mocked(got);
=======

jest.mock('got');
const mockedGot = jest.createMockFromModule('got');
>>>>>>> 469ce630

describe.skip('Git Onboarding', () => {
  let app: INestApplication;
  let userRepository: Repository<User>;
  let orgRepository: Repository<Organization>;
  let orgUserRepository: Repository<OrganizationUser>;
  let current_user: User;
  let current_organization: Organization;
  let org_user: User;
  let org_user_organization: Organization;
  let signupUrl: string;
  let ssoRedirectUrl: string;
  let mockConfig;
  let loggedUser: any;
  let loggedOrgUser: any;

  beforeAll(async () => {
    ({ app, mockConfig } = await createNestAppInstanceWithEnvMock());
    userRepository = app.get('UserRepository');
    orgRepository = app.get('OrganizationRepository');
    orgUserRepository = app.get('OrganizationUserRepository');
  });

  afterEach(() => {
    jest.resetAllMocks();
    jest.clearAllMocks();
  });

  describe('Multi Organization Operations', () => {
    const token = 'some-token';

    beforeEach(() => {
      createSSOMockConfig(mockConfig);
    });

    describe('Signup and invite users', () => {
      describe('should signup admin user', () => {
        it("should return redirect url when user doesn't exist", async () => {
          const gitAuthResponse = jest.fn();
          gitAuthResponse.mockImplementation(() => {
            return {
              json: () => {
                return {
                  access_token: 'some-access-token',
                  scope: 'scope',
                  token_type: 'bearer',
                };
              },
            };
          });
          const gitGetUserResponse = jest.fn();
          gitGetUserResponse.mockImplementation(() => {
            return {
              json: () => {
                return {
                  name: 'SSO UserGit',
                  email: 'ssousergit@tooljet.com',
                };
              },
            };
          });

          (mockedGot as jest.Mock).mockImplementationOnce(gitAuthResponse);
          (mockedGot as jest.Mock).mockImplementationOnce(gitGetUserResponse);

          const response = await request(app.getHttpServer()).post('/api/oauth/sign-in/common/git').send({ token });

          const manager = getManager();
          const user = await manager.findOneOrFail(User, {
            where: { email: 'ssousergit@tooljet.com' },
            relations: ['organization'],
          });
          current_user = user;
          current_organization = user.organization;

          const redirect_url = `${process.env['TOOLJET_HOST']}/invitations/${user.invitationToken}?source=sso`;

          expect(response.statusCode).toBe(201);
          expect(response.body.redirect_url).toEqual(redirect_url);
        });

        it('should return user info while verifying invitation token', async () => {
          const { body } = await verifyInviteToken(app, current_user, true);
          expect(body?.email).toEqual('ssousergit@tooljet.com');
          expect(body?.name).toEqual('SSO UserGit');
        });

        it('should setup user account with invitation token', async () => {
          const { invitationToken } = current_user;
          const payload = {
            token: invitationToken,
            password: 'password',
          };
          await setUpAccountFromToken(app, current_user, current_organization, payload);
        });

        it('should allow user to view apps', async () => {
          loggedUser = await authenticateUser(app, current_user.email);
          const response = await request(app.getHttpServer())
            .get(`/api/apps`)
            .set('tj-workspace-id', current_user?.defaultOrganizationId)
            .set('Cookie', loggedUser.tokenCookie);

          expect(response.statusCode).toBe(200);
        });
      });

      describe("Invite User that doesn't exists in an organization", () => {
        it('should send invitation link to the user', async () => {
          const response = await request(app.getHttpServer())
            .post('/api/organization_users')
            .send({ email: 'org_user@tooljet.com', first_name: 'test', last_name: 'test' })
            .set('tj-workspace-id', current_user?.defaultOrganizationId)
            .set('Cookie', loggedUser.tokenCookie);
          const { status } = response;
          expect(status).toBe(201);
        });

        it('should verify token', async () => {
          const user = await userRepository.findOneOrFail({ where: { email: 'org_user@tooljet.com' } });
          org_user = user;
          const { body } = await verifyInviteToken(app, org_user);
          expect(body?.email).toEqual('org_user@tooljet.com');
          expect(body?.name).toEqual('test test');
        });

        it('should setup user account using invitation token (setup-account-from-token)', async () => {
          const { invitationToken } = org_user;
          const { invitationToken: orgInviteToken } = await orgUserRepository.findOneOrFail({
            where: { userId: org_user.id },
          });
          const organization = await orgRepository.findOneOrFail({
            where: { id: org_user?.organizationUsers?.[0]?.organizationId },
          });

          org_user_organization = organization;
          const payload = {
            token: invitationToken,
            organization_token: orgInviteToken,
            password: 'password',
            source: 'sso',
          };
          await setUpAccountFromToken(app, org_user, org_user_organization, payload);
          loggedOrgUser = await authenticateUser(app, org_user.email);
        });

        it('should allow user to view apps', async () => {
          const response = await request(app.getHttpServer())
            .get(`/api/apps`)
            .set('tj-workspace-id', org_user?.defaultOrganizationId)
            .set('Cookie', loggedOrgUser.tokenCookie);

          expect(response.statusCode).toBe(200);
        });
      });

      describe('Invite user that already exist in an organization', () => {
        let orgInvitationToken: string;
        let invitedUser: User;

        it('should send invitation link to the user', async () => {
          const response = await request(app.getHttpServer())
            .post('/api/organization_users')
            .send({ email: 'ssousergit@tooljet.com' })
            .set('tj-workspace-id', org_user?.defaultOrganizationId)
            .set('Cookie', loggedOrgUser.tokenCookie);
          const { status } = response;
          expect(status).toBe(201);
        });

        it('should verify organization token (verify-organization-token)', async () => {
          const { user, invitationToken } = await orgUserRepository.findOneOrFail({
            where: {
              userId: current_user.id,
              organizationId: org_user_organization.id,
            },
            relations: ['user'],
          });
          orgInvitationToken = invitationToken;
          invitedUser = user;

          const response = await request(app.getHttpServer()).get(
            `/api/verify-organization-token?token=${invitationToken}`
          );
          const {
            body: { email, name, onboarding_details },
            status,
          } = response;

          expect(status).toBe(200);
          expect(Object.keys(onboarding_details)).toEqual(['password']);
          await invitedUser.reload();
          expect(invitedUser.status).toBe('active');
          expect(email).toEqual('ssousergit@tooljet.com');
          expect(name).toEqual('SSO UserGit');
        });

        it('should accept invite and add user to the organization (accept-invite)', async () => {
          await request(app.getHttpServer()).post(`/api/accept-invite`).send({ token: orgInvitationToken }).expect(201);
        });

        it('should allow the new user to view apps', async () => {
          const response = await request(app.getHttpServer())
            .get(`/api/apps`)
            .set('tj-workspace-id', invitedUser?.defaultOrganizationId)
            .set('Cookie', loggedUser.tokenCookie);

          expect(response.statusCode).toBe(200);
        });
      });
    });

    describe('Signup and invite url should work unless one of them is consumed', () => {
      describe('Redirect url should be same as signup url', () => {
        beforeAll(async () => {
          await clearDB();
        });

        it('should signup a user', async () => {
          await createFirstUser(app);
          const response = await request(app.getHttpServer())
            .post('/api/signup')
            .send({ email: 'admin@tooljet.com', name: 'admin admin', password: 'password' });
          expect(response.statusCode).toBe(201);

          const user = await userRepository.findOneOrFail({
            where: { email: 'admin@tooljet.com' },
            relations: ['organizationUsers'],
          });
          current_user = user;

          const organization = await orgRepository.findOneOrFail({
            where: { id: user?.organizationUsers?.[0]?.organizationId },
          });
          current_organization = organization;

          expect(user.defaultOrganizationId).toBe(user?.organizationUsers?.[0]?.organizationId);
          expect(user.status).toBe('invited');
          expect(user.source).toBe('signup');
        });

        it('should signup the same user using sso', async () => {
          const gitAuthResponse = jest.fn();
          gitAuthResponse.mockImplementation(() => {
            return {
              json: () => {
                return {
                  access_token: 'some-access-token',
                  scope: 'scope',
                  token_type: 'bearer',
                };
              },
            };
          });
          const gitGetUserResponse = jest.fn();
          gitGetUserResponse.mockImplementation(() => {
            return {
              json: () => {
                return {
                  name: 'SSO UserGit',
                  email: 'admin@tooljet.com',
                };
              },
            };
          });

          (mockedGot as unknown as jest.Mock).mockImplementationOnce(gitAuthResponse);
          (mockedGot as unknown as jest.Mock).mockImplementationOnce(gitGetUserResponse);

          const response = await request(app.getHttpServer()).post('/api/oauth/sign-in/common/git').send({ token });

          ssoRedirectUrl = await generateRedirectUrl('admin@tooljet.com');
          expect(response.statusCode).toBe(201);
          expect(response.body.redirect_url).toEqual(ssoRedirectUrl);
        });

        it('should verify if base signup url and redirect url are equal', async () => {
          signupUrl = await generateRedirectUrl('admin@tooljet.com', undefined, undefined, false);
          expect(getPathFromUrl(ssoRedirectUrl)).toEqual(signupUrl);
        });
      });

      describe('Setup account should work from sso link', () => {
        beforeAll(async () => {
          await clearDB();
        });

        it('should signup the user using sso', async () => {
          const gitAuthResponse = jest.fn();
          gitAuthResponse.mockImplementation(() => {
            return {
              json: () => {
                return {
                  access_token: 'some-access-token',
                  scope: 'scope',
                  token_type: 'bearer',
                };
              },
            };
          });
          const gitGetUserResponse = jest.fn();
          gitGetUserResponse.mockImplementation(() => {
            return {
              json: () => {
                return {
                  name: 'SSO UserGit',
                  email: 'admin@tooljet.com',
                };
              },
            };
          });

          (mockedGot as unknown as jest.Mock).mockImplementationOnce(gitAuthResponse);
          (mockedGot as unknown as jest.Mock).mockImplementationOnce(gitGetUserResponse);

          const response = await request(app.getHttpServer()).post('/api/oauth/sign-in/common/git').send({ token });

          ssoRedirectUrl = await generateRedirectUrl('admin@tooljet.com');
          expect(response.statusCode).toBe(201);
          expect(response.body.redirect_url).toEqual(ssoRedirectUrl);

          const user = await userRepository.findOneOrFail({
            where: { email: 'admin@tooljet.com' },
            relations: ['organizationUsers'],
          });
          current_user = user;

          const organization = await orgRepository.findOneOrFail({
            where: { id: user?.organizationUsers?.[0]?.organizationId },
          });
          current_organization = organization;

          expect(user.defaultOrganizationId).toBe(user?.organizationUsers?.[0]?.organizationId);
          expect(user.status).toBe('verified');
          expect(user.source).toBe('git');
        });

        it('should not signup same user', async () => {
          const response = await request(app.getHttpServer())
            .post('/api/signup')
            .send({ email: 'admin@tooljet.com', name: 'admin admin', password: 'password' });
          expect(response.statusCode).toBe(406);
        });

        it('should setup account for user using sso link', async () => {
          const { invitationToken } = current_user;
          const organization = await orgRepository.findOneOrFail({
            where: { id: current_user?.organizationUsers?.[0]?.organizationId },
          });

          current_organization = organization;
          const payload = {
            token: invitationToken,
            password: 'password',
            source: 'sso',
          };
          await setUpAccountFromToken(app, current_user, current_organization, payload);
        });
      });

      describe('Invite link should work after setting up account through sso signup', () => {
        beforeAll(async () => {
          await clearDB();
          const { user, organization } = await createUser(app, {
            firstName: 'admin',
            lastName: 'admin',
            email: 'admin@tooljet.com',
            status: 'active',
          });
          current_user = user;
          current_organization = organization;
        });

        it('should send invitation link to the user', async () => {
          loggedUser = await authenticateUser(app, current_user.email);
          const response = await request(app.getHttpServer())
            .post('/api/organization_users')
            .send({ email: 'org_user@tooljet.com', first_name: 'test', last_name: 'test' })
            .set('tj-workspace-id', current_user?.defaultOrganizationId)
            .set('Cookie', loggedUser.tokenCookie);
          const { status } = response;
          expect(status).toBe(201);
        });

        it('should signup the user using sso', async () => {
          const gitAuthResponse = jest.fn();
          gitAuthResponse.mockImplementation(() => {
            return {
              json: () => {
                return {
                  access_token: 'some-access-token',
                  scope: 'scope',
                  token_type: 'bearer',
                };
              },
            };
          });
          const gitGetUserResponse = jest.fn();
          gitGetUserResponse.mockImplementation(() => {
            return {
              json: () => {
                return {
                  name: 'SSO UserGit',
                  email: 'org_user@tooljet.com',
                };
              },
            };
          });

          (mockedGot as unknown as jest.Mock).mockImplementationOnce(gitAuthResponse);
          (mockedGot as unknown as jest.Mock).mockImplementationOnce(gitGetUserResponse);

          const response = await request(app.getHttpServer()).post('/api/oauth/sign-in/common/git').send({ token });

          ssoRedirectUrl = await generateRedirectUrl('org_user@tooljet.com');
          expect(response.statusCode).toBe(201);
          expect(response.body.redirect_url).toEqual(ssoRedirectUrl);
        });

        it('should setup account for user using sso link', async () => {
          const user = await userRepository.findOneOrFail({ where: { email: 'org_user@tooljet.com' } });
          org_user = user;
          const { invitationToken } = org_user;
          const { invitationToken: orgInviteToken } = await orgUserRepository.findOneOrFail({
            where: { userId: org_user.id },
          });
          const organization = await orgRepository.findOneOrFail({
            where: { id: org_user?.organizationUsers?.[0]?.organizationId },
          });

          org_user_organization = organization;
          const payload = {
            token: invitationToken,
            organization_token: orgInviteToken,
            password: 'password',
            source: 'sso',
          };
          await setUpAccountFromToken(app, org_user, org_user_organization, payload);
        });
      });
    });
  });

  afterAll(async () => {
    await clearDB();
    await app.close();
  });
});<|MERGE_RESOLUTION|>--- conflicted
+++ resolved
@@ -16,16 +16,9 @@
   verifyInviteToken,
 } from '../../test.helper';
 import { getManager, Repository } from 'typeorm';
-<<<<<<< HEAD
-import got from 'got';
-
-jest.mock('got');
-const mockedGot = jest.mocked(got);
-=======
 
 jest.mock('got');
 const mockedGot = jest.createMockFromModule('got');
->>>>>>> 469ce630
 
 describe.skip('Git Onboarding', () => {
   let app: INestApplication;
