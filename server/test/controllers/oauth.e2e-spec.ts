--- conflicted
+++ resolved
@@ -165,14 +165,11 @@
               'updated_at',
               'created_at',
               'folder_create',
-<<<<<<< HEAD
               'org_environment_variable_create',
               'org_environment_variable_update',
               'org_environment_variable_delete',
-=======
               'folder_update',
               'folder_delete',
->>>>>>> 97e29624
             ].sort()
           );
           expect(app_group_permissions).toHaveLength(0);
@@ -243,14 +240,11 @@
               'updated_at',
               'created_at',
               'folder_create',
-<<<<<<< HEAD
               'org_environment_variable_create',
               'org_environment_variable_update',
               'org_environment_variable_delete',
-=======
               'folder_update',
               'folder_delete',
->>>>>>> 97e29624
             ].sort()
           );
           expect(app_group_permissions).toHaveLength(0);
@@ -311,14 +305,11 @@
               'updated_at',
               'created_at',
               'folder_create',
-<<<<<<< HEAD
               'org_environment_variable_create',
               'org_environment_variable_update',
               'org_environment_variable_delete',
-=======
               'folder_update',
               'folder_delete',
->>>>>>> 97e29624
             ].sort()
           );
           expect(app_group_permissions).toHaveLength(0);
@@ -396,14 +387,11 @@
               'updated_at',
               'created_at',
               'folder_create',
-<<<<<<< HEAD
               'org_environment_variable_create',
               'org_environment_variable_update',
               'org_environment_variable_delete',
-=======
               'folder_update',
               'folder_delete',
->>>>>>> 97e29624
             ].sort()
           );
           expect(app_group_permissions).toHaveLength(0);
@@ -481,14 +469,11 @@
               'updated_at',
               'created_at',
               'folder_create',
-<<<<<<< HEAD
               'org_environment_variable_create',
               'org_environment_variable_update',
               'org_environment_variable_delete',
-=======
               'folder_delete',
               'folder_update',
->>>>>>> 97e29624
             ].sort()
           );
           expect(app_group_permissions).toHaveLength(0);
@@ -657,14 +642,11 @@
               'updated_at',
               'created_at',
               'folder_create',
-<<<<<<< HEAD
               'org_environment_variable_create',
               'org_environment_variable_update',
               'org_environment_variable_delete',
-=======
               'folder_update',
               'folder_delete',
->>>>>>> 97e29624
             ].sort()
           );
           expect(app_group_permissions).toHaveLength(0);
@@ -750,14 +732,11 @@
               'updated_at',
               'created_at',
               'folder_create',
-<<<<<<< HEAD
               'org_environment_variable_create',
               'org_environment_variable_update',
               'org_environment_variable_delete',
-=======
               'folder_update',
               'folder_delete',
->>>>>>> 97e29624
             ].sort()
           );
           expect(app_group_permissions).toHaveLength(0);
@@ -840,14 +819,11 @@
               'updated_at',
               'created_at',
               'folder_create',
-<<<<<<< HEAD
               'org_environment_variable_create',
               'org_environment_variable_update',
               'org_environment_variable_delete',
-=======
               'folder_update',
               'folder_delete',
->>>>>>> 97e29624
             ].sort()
           );
           expect(app_group_permissions).toHaveLength(0);
@@ -920,14 +896,11 @@
               'updated_at',
               'created_at',
               'folder_create',
-<<<<<<< HEAD
               'org_environment_variable_create',
               'org_environment_variable_update',
               'org_environment_variable_delete',
-=======
               'folder_update',
               'folder_delete',
->>>>>>> 97e29624
             ].sort()
           );
           expect(app_group_permissions).toHaveLength(0);
@@ -1020,14 +993,11 @@
               'updated_at',
               'created_at',
               'folder_create',
-<<<<<<< HEAD
               'org_environment_variable_create',
               'org_environment_variable_update',
               'org_environment_variable_delete',
-=======
               'folder_update',
               'folder_delete',
->>>>>>> 97e29624
             ].sort()
           );
           expect(app_group_permissions).toHaveLength(0);
@@ -1118,14 +1088,11 @@
               'updated_at',
               'created_at',
               'folder_create',
-<<<<<<< HEAD
               'org_environment_variable_create',
               'org_environment_variable_update',
               'org_environment_variable_delete',
-=======
               'folder_update',
               'folder_delete',
->>>>>>> 97e29624
             ].sort()
           );
           expect(app_group_permissions).toHaveLength(0);
@@ -1216,14 +1183,11 @@
               'updated_at',
               'created_at',
               'folder_create',
-<<<<<<< HEAD
               'org_environment_variable_create',
               'org_environment_variable_update',
               'org_environment_variable_delete',
-=======
               'folder_delete',
               'folder_update',
->>>>>>> 97e29624
             ].sort()
           );
           expect(app_group_permissions).toHaveLength(0);
@@ -1357,14 +1321,11 @@
               'updated_at',
               'created_at',
               'folder_create',
-<<<<<<< HEAD
               'org_environment_variable_create',
               'org_environment_variable_update',
               'org_environment_variable_delete',
-=======
               'folder_update',
               'folder_delete',
->>>>>>> 97e29624
             ].sort()
           );
           expect(app_group_permissions).toHaveLength(0);
@@ -1435,14 +1396,11 @@
               'updated_at',
               'created_at',
               'folder_create',
-<<<<<<< HEAD
               'org_environment_variable_create',
               'org_environment_variable_update',
               'org_environment_variable_delete',
-=======
               'folder_update',
               'folder_delete',
->>>>>>> 97e29624
             ].sort()
           );
           expect(app_group_permissions).toHaveLength(0);
@@ -1503,14 +1461,11 @@
               'updated_at',
               'created_at',
               'folder_create',
-<<<<<<< HEAD
               'org_environment_variable_create',
               'org_environment_variable_update',
               'org_environment_variable_delete',
-=======
               'folder_update',
               'folder_delete',
->>>>>>> 97e29624
             ].sort()
           );
           expect(app_group_permissions).toHaveLength(0);
@@ -1588,14 +1543,11 @@
               'updated_at',
               'created_at',
               'folder_create',
-<<<<<<< HEAD
               'org_environment_variable_create',
               'org_environment_variable_update',
               'org_environment_variable_delete',
-=======
               'folder_update',
               'folder_delete',
->>>>>>> 97e29624
             ].sort()
           );
           expect(app_group_permissions).toHaveLength(0);
@@ -1673,14 +1625,11 @@
               'updated_at',
               'created_at',
               'folder_create',
-<<<<<<< HEAD
               'org_environment_variable_create',
               'org_environment_variable_update',
               'org_environment_variable_delete',
-=======
               'folder_delete',
               'folder_update',
->>>>>>> 97e29624
             ].sort()
           );
           expect(app_group_permissions).toHaveLength(0);
@@ -1849,14 +1798,11 @@
               'updated_at',
               'created_at',
               'folder_create',
-<<<<<<< HEAD
               'org_environment_variable_create',
               'org_environment_variable_update',
               'org_environment_variable_delete',
-=======
               'folder_update',
               'folder_delete',
->>>>>>> 97e29624
             ].sort()
           );
           expect(app_group_permissions).toHaveLength(0);
@@ -1942,14 +1888,11 @@
               'updated_at',
               'created_at',
               'folder_create',
-<<<<<<< HEAD
               'org_environment_variable_create',
               'org_environment_variable_update',
               'org_environment_variable_delete',
-=======
               'folder_update',
               'folder_delete',
->>>>>>> 97e29624
             ].sort()
           );
           expect(app_group_permissions).toHaveLength(0);
@@ -2032,14 +1975,11 @@
               'updated_at',
               'created_at',
               'folder_create',
-<<<<<<< HEAD
               'org_environment_variable_create',
               'org_environment_variable_update',
               'org_environment_variable_delete',
-=======
               'folder_update',
               'folder_delete',
->>>>>>> 97e29624
             ].sort()
           );
           expect(app_group_permissions).toHaveLength(0);
@@ -2112,14 +2052,11 @@
               'updated_at',
               'created_at',
               'folder_create',
-<<<<<<< HEAD
               'org_environment_variable_create',
               'org_environment_variable_update',
               'org_environment_variable_delete',
-=======
               'folder_update',
               'folder_delete',
->>>>>>> 97e29624
             ].sort()
           );
           expect(app_group_permissions).toHaveLength(0);
@@ -2212,14 +2149,11 @@
               'updated_at',
               'created_at',
               'folder_create',
-<<<<<<< HEAD
               'org_environment_variable_create',
               'org_environment_variable_update',
               'org_environment_variable_delete',
-=======
               'folder_update',
               'folder_delete',
->>>>>>> 97e29624
             ].sort()
           );
           expect(app_group_permissions).toHaveLength(0);
@@ -2310,14 +2244,11 @@
               'updated_at',
               'created_at',
               'folder_create',
-<<<<<<< HEAD
               'org_environment_variable_create',
               'org_environment_variable_update',
               'org_environment_variable_delete',
-=======
               'folder_update',
               'folder_delete',
->>>>>>> 97e29624
             ].sort()
           );
           expect(app_group_permissions).toHaveLength(0);
@@ -2408,14 +2339,11 @@
               'updated_at',
               'created_at',
               'folder_create',
-<<<<<<< HEAD
               'org_environment_variable_create',
               'org_environment_variable_update',
               'org_environment_variable_delete',
-=======
               'folder_delete',
               'folder_update',
->>>>>>> 97e29624
             ].sort()
           );
           expect(app_group_permissions).toHaveLength(0);
