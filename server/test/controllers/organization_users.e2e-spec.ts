/* eslint-disable @typescript-eslint/no-unused-vars */
import * as request from 'supertest';
import { BadRequestException, INestApplication } from '@nestjs/common';
import { authHeaderForUser, clearDB, createUser, createNestAppInstance } from '../test.helper';
import { AuditLog } from 'src/entities/audit_log.entity';
import { Repository } from 'typeorm';
import { User } from 'src/entities/user.entity';

describe('organization users controller', () => {
  let app: INestApplication;
  let userRepository: Repository<User>;

  beforeEach(async () => {
    await clearDB();
  });

  beforeAll(async () => {
    app = await createNestAppInstance();
    userRepository = app.get('UserRepository');
  });

  it('should allow only admin/super admin to be able to invite new users', async () => {
    // setup a pre existing user of different organization
    await createUser(app, {
      email: 'someUser@tooljet.io',
      groups: ['admin', 'all_users'],
    });

    // setup organization and user setup to test against
    const adminUserData = await createUser(app, {
      email: 'admin@tooljet.io',
      groups: ['admin', 'all_users'],
    });

    const organization = adminUserData.organization;

    const developerUserData = await createUser(app, {
      email: 'developer@tooljet.io',
      groups: ['developer', 'all_users'],
      organization,
    });

    const superAdminUserData = await createUser(app, {
      email: 'superadmin@tooljet.io',
      groups: ['developer', 'all_users'],
      userType: 'instance',
    });

    const viewerUserData = await createUser(app, {
      email: 'viewer@tooljet.io',
      groups: ['viewer', 'all_users'],
      organization,
    });

<<<<<<< HEAD
    const response = await request(app.getHttpServer())
      .post(`/api/organization_users/`)
      .set('Authorization', authHeaderForUser(adminUserData.user))
      .send({ email: 'test@tooljet.io' })
      .expect(201);
=======
    for (const [index, userData] of [adminUserData, superAdminUserData].entries()) {
      const response = await request(app.getHttpServer())
        .post(`/api/organization_users/`)
        .set('Authorization', authHeaderForUser(userData.user, adminUserData.organization.id))
        .send({ email: `test${index}@tooljet.io` })
        .expect(201);

      // should create audit log
      const auditLog = await AuditLog.findOne({
        order: { createdAt: 'DESC' },
      });

      const user = await userRepository.findOneOrFail({
        where: { email: `test${index}@tooljet.io` },
      });

      expect(Object.keys(response.body).length).toBe(0); // Security issue fix - not returning user details
      expect(auditLog.organizationId).toEqual(adminUserData.organization.id);
      expect(auditLog.resourceId).toEqual(user.id);
      expect(auditLog.resourceType).toEqual('USER');
      expect(auditLog.resourceName).toEqual(user.email);
      expect(auditLog.actionType).toEqual('USER_INVITE');
      expect(auditLog.createdAt).toBeDefined();
    }
>>>>>>> 7f785f03

    // should create audit log
    const auditLog = await AuditLog.findOne({
      order: { createdAt: 'DESC' },
    });

    const user = await userRepository.findOneOrFail({
      where: { email: 'test@tooljet.io' },
    });

    expect(Object.keys(response.body).length).toBe(0); // Security issue fix - not returning user details
    expect(auditLog.organizationId).toEqual(adminUserData.organization.id);
    expect(auditLog.resourceId).toEqual(user.id);
    expect(auditLog.resourceType).toEqual('USER');
    expect(auditLog.resourceName).toEqual(user.email);
    expect(auditLog.actionType).toEqual('USER_INVITE');
    expect(auditLog.createdAt).toBeDefined();

    await request(app.getHttpServer())
      .post(`/api/organization_users/`)
      .set('Authorization', authHeaderForUser(developerUserData.user))
      .send({ email: 'test2@tooljet.io' })
      .expect(403);

    await request(app.getHttpServer())
      .post(`/api/organization_users/`)
      .set('Authorization', authHeaderForUser(viewerUserData.user))
      .send({ email: 'test3@tooljet.io' })
      .expect(403);
  });

  describe('POST /api/organization_users/:id/archive', () => {
    it('should allow only authenticated users to archive org users', async () => {
      await request(app.getHttpServer()).post('/api/organization_users/random-id/archive/').expect(401);
    });

    it('should throw error when trying to remove last active admin', async () => {
      const adminUserData = await createUser(app, {
        email: 'admin@tooljet.io',
        groups: ['admin', 'all_users'],
        status: 'active',
      });
      const organization = adminUserData.organization;
      const anotherAdminUserData = await createUser(app, {
        email: 'another-admin@tooljet.io',
        groups: ['admin', 'all_users'],
        status: 'active',
        organization,
      });

      const _archivedAdmin = await createUser(app, {
        email: 'archived-admin@tooljet.io',
        groups: ['admin', 'all_users'],
        status: 'archived',
        organization,
      });

      await request(app.getHttpServer())
        .post(`/api/organization_users/${anotherAdminUserData.orgUser.id}/archive/`)
        .set('Authorization', authHeaderForUser(adminUserData.user))
        .expect(201);

      const response = await request(app.getHttpServer())
        .post(`/api/organization_users/${adminUserData.orgUser.id}/archive/`)
        .set('Authorization', authHeaderForUser(adminUserData.user));

      expect(response.statusCode).toEqual(400);
      expect(response.body.message).toEqual('Atleast one active admin is required.');
    });

    it('should allow only admin/super admin users to archive org users', async () => {
      const adminUserData = await createUser(app, {
        email: 'admin@tooljet.io',
        groups: ['admin', 'all_users'],
      });
      const organization = adminUserData.organization;
      const developerUserData = await createUser(app, {
        email: 'developer@tooljet.io',
        groups: ['developer', 'all_users'],
        organization,
      });
      const viewerUserData = await createUser(app, {
        email: 'viewer@tooljet.io',
        groups: ['viewer', 'all_users'],
        organization,
        status: 'invited',
      });
      const superAdminUserData = await createUser(app, {
        email: 'superadmin@tooljet.io',
        groups: ['developer', 'all_users'],
        userType: 'instance',
      });

      await request(app.getHttpServer())
        .post(`/api/organization_users/${viewerUserData.orgUser.id}/archive/`)
        .set('Authorization', authHeaderForUser(developerUserData.user))
        .expect(403);

      await viewerUserData.orgUser.reload();
      expect(viewerUserData.orgUser.status).toBe('invited');

      await request(app.getHttpServer())
        .post(`/api/organization_users/${viewerUserData.orgUser.id}/archive/`)
        .set('Authorization', authHeaderForUser(adminUserData.user))
        .expect(201);

      await viewerUserData.orgUser.reload();
      expect(viewerUserData.orgUser.status).toBe('archived');

      //unarchive the user
      await request(app.getHttpServer())
        .post(`/api/organization_users/${viewerUserData.orgUser.id}/unarchive/`)
        .set('Authorization', authHeaderForUser(adminUserData.user))
        .expect(201);

      //archive the user again by super admin
      await request(app.getHttpServer())
        .post(`/api/organization_users/${viewerUserData.orgUser.id}/archive/`)
        .set('Authorization', authHeaderForUser(superAdminUserData.user, adminUserData.organization.id))
        .expect(201);

      await viewerUserData.orgUser.reload();
      expect(viewerUserData.orgUser.status).toBe('archived');
    });
  });

  describe('POST /api/organization_users/:id/unarchive', () => {
    it('should allow only authenticated users to unarchive org users', async () => {
      await request(app.getHttpServer()).post('/api/organization_users/random-id/unarchive/').expect(401);
    });

    it('should allow only admin/super admin users to unarchive org users', async () => {
      const adminUserData = await createUser(app, {
        email: 'admin@tooljet.io',
        status: 'active',
        groups: ['admin', 'all_users'],
      });
      const superAdminUserData = await createUser(app, {
        email: 'superadmin@tooljet.io',
        groups: ['developer', 'all_users'],
        userType: 'instance',
      });
      const organization = adminUserData.organization;
      const developerUserData = await createUser(app, {
        email: 'developer@tooljet.io',
        status: 'active',
        groups: ['developer', 'all_users'],
        organization,
      });
      const viewerUserData = await createUser(app, {
        email: 'viewer@tooljet.io',
        status: 'archived',
        groups: ['viewer', 'all_users'],
        organization,
      });

      await request(app.getHttpServer())
        .post(`/api/organization_users/${viewerUserData.orgUser.id}/unarchive/`)
        .set('Authorization', authHeaderForUser(developerUserData.user))
        .expect(403);

      await viewerUserData.orgUser.reload();
      expect(viewerUserData.orgUser.status).toBe('archived');

      await request(app.getHttpServer())
        .post(`/api/organization_users/${viewerUserData.orgUser.id}/unarchive/`)
        .set('Authorization', authHeaderForUser(developerUserData.user))
        .expect(403);

      await viewerUserData.orgUser.reload();
      expect(viewerUserData.orgUser.status).toBe('archived');

      await request(app.getHttpServer())
        .post(`/api/organization_users/${viewerUserData.orgUser.id}/unarchive/`)
        .set('Authorization', authHeaderForUser(adminUserData.user))
        .expect(201);

      await viewerUserData.orgUser.reload();
      await viewerUserData.user.reload();
      expect(viewerUserData.orgUser.status).toBe('invited');
      expect(viewerUserData.user.invitationToken).not.toBe('');
      expect(viewerUserData.user.password).not.toBe('old-password');

      //archive the user again
      await request(app.getHttpServer())
        .post(`/api/organization_users/${viewerUserData.orgUser.id}/archive/`)
        .set('Authorization', authHeaderForUser(adminUserData.user))
        .expect(201);

      await viewerUserData.orgUser.reload();
      expect(viewerUserData.orgUser.status).toBe('archived');

      //unarchiving by super admin
      await request(app.getHttpServer())
        .post(`/api/organization_users/${viewerUserData.orgUser.id}/unarchive/`)
        .set('Authorization', authHeaderForUser(superAdminUserData.user, adminUserData.organization.id))
        .expect(201);

      await viewerUserData.orgUser.reload();
      await viewerUserData.user.reload();
      expect(viewerUserData.orgUser.status).toBe('invited');
      expect(viewerUserData.user.invitationToken).not.toBe('');
      expect(viewerUserData.user.password).not.toBe('old-password');
    });

    it('should not allow unarchive if user status is not archived', async () => {
      const adminUserData = await createUser(app, {
        email: 'admin@tooljet.io',
        status: 'active',
        groups: ['admin', 'all_users'],
      });
      const organization = adminUserData.organization;
      const developerUserData = await createUser(app, {
        email: 'developer@tooljet.io',
        status: 'active',
        groups: ['developer', 'all_users'],
        organization,
      });

      await request(app.getHttpServer())
        .post(`/api/organization_users/${developerUserData.orgUser.id}/unarchive/`)
        .set('Authorization', authHeaderForUser(adminUserData.user))
        .expect(400);

      await developerUserData.orgUser.reload();
      expect(developerUserData.orgUser.status).toBe('active');
    });

    it('should not allow unarchive if user status is not archived', async () => {
      const adminUserData = await createUser(app, {
        email: 'admin@tooljet.io',
        status: 'active',
        groups: ['admin', 'all_users'],
      });
      const organization = adminUserData.organization;
      const developerUserData = await createUser(app, {
        email: 'developer@tooljet.io',
        status: 'invited',
        groups: ['developer', 'all_users'],
        organization,
      });

      await request(app.getHttpServer())
        .post(`/api/organization_users/${developerUserData.orgUser.id}/unarchive/`)
        .set('Authorization', authHeaderForUser(adminUserData.user))
        .expect(400);

      await developerUserData.orgUser.reload();
      expect(developerUserData.orgUser.status).toBe('invited');
    });
  });

  describe('POST /api/organization_users/:userId/archive-all', () => {
    it('only superadmins can able to archive all users', async () => {
      const adminUserData = await createUser(app, { email: 'admin@tooljet.io', userType: 'instance' });
      const developerUserData = await createUser(app, { email: 'developer@tooljet.io', userType: 'workspace' });
      const viewerUserData = await createUser(app, { email: 'viewer@tooljet.io', userType: 'workspace' });

      const adminRequestResponse = await request(app.getHttpServer())
        .post(`/api/organization_users/${viewerUserData.user.id}/archive-all`)
        .set('Authorization', authHeaderForUser(adminUserData.user))
        .send();

      expect(adminRequestResponse.statusCode).toBe(201);

      const developerRequestResponse = await request(app.getHttpServer())
        .post(`/api/organization_users/${viewerUserData.user.id}/archive-all`)
        .set('Authorization', authHeaderForUser(developerUserData.user))
        .send();

      expect(developerRequestResponse.statusCode).toBe(403);
    });
  });

  afterAll(async () => {
    await app.close();
  });
});<|MERGE_RESOLUTION|>--- conflicted
+++ resolved
@@ -52,13 +52,6 @@
       organization,
     });
 
-<<<<<<< HEAD
-    const response = await request(app.getHttpServer())
-      .post(`/api/organization_users/`)
-      .set('Authorization', authHeaderForUser(adminUserData.user))
-      .send({ email: 'test@tooljet.io' })
-      .expect(201);
-=======
     for (const [index, userData] of [adminUserData, superAdminUserData].entries()) {
       const response = await request(app.getHttpServer())
         .post(`/api/organization_users/`)
@@ -83,24 +76,6 @@
       expect(auditLog.actionType).toEqual('USER_INVITE');
       expect(auditLog.createdAt).toBeDefined();
     }
->>>>>>> 7f785f03
-
-    // should create audit log
-    const auditLog = await AuditLog.findOne({
-      order: { createdAt: 'DESC' },
-    });
-
-    const user = await userRepository.findOneOrFail({
-      where: { email: 'test@tooljet.io' },
-    });
-
-    expect(Object.keys(response.body).length).toBe(0); // Security issue fix - not returning user details
-    expect(auditLog.organizationId).toEqual(adminUserData.organization.id);
-    expect(auditLog.resourceId).toEqual(user.id);
-    expect(auditLog.resourceType).toEqual('USER');
-    expect(auditLog.resourceName).toEqual(user.email);
-    expect(auditLog.actionType).toEqual('USER_INVITE');
-    expect(auditLog.createdAt).toBeDefined();
 
     await request(app.getHttpServer())
       .post(`/api/organization_users/`)
