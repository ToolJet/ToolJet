/* eslint-disable @typescript-eslint/no-unused-vars */
import * as request from 'supertest';
import { BadRequestException, INestApplication } from '@nestjs/common';
import { authHeaderForUser, clearDB, createUser, createNestAppInstance } from '../test.helper';
<<<<<<< HEAD
import { AuditLog } from 'src/entities/audit_log.entity';
import Preview from 'twilio/lib/rest/Preview';
import { response } from 'express';
=======
>>>>>>> b59817d6

describe('organization users controller', () => {
  let app: INestApplication;

  beforeEach(async () => {
    await clearDB();
  });

  beforeAll(async () => {
    app = await createNestAppInstance();
  });

  it('should allow only admin to be able to invite new users', async () => {
    // setup a pre existing user of different organization
    await createUser(app, {
      email: 'someUser@tooljet.io',
      groups: ['admin', 'all_users'],
    });

    // setup organization and user setup to test against
    const adminUserData = await createUser(app, {
      email: 'admin@tooljet.io',
      groups: ['admin', 'all_users'],
    });

    const organization = adminUserData.organization;

    const developerUserData = await createUser(app, {
      email: 'developer@tooljet.io',
      groups: ['developer', 'all_users'],
      organization,
    });

    const viewerUserData = await createUser(app, {
      email: 'viewer@tooljet.io',
      groups: ['viewer', 'all_users'],
      organization,
    });

    const response = await request(app.getHttpServer())
      .post(`/api/organization_users/`)
      .set('Authorization', authHeaderForUser(adminUserData.user))
      .send({ email: 'test@tooljet.io', groups: ['Viewer', 'all_users'] })
      .expect(201);

    // should create audit log
    const auditLog = await AuditLog.findOne({
      order: { createdAt: 'DESC' },
    });

    expect(auditLog.organizationId).toEqual(adminUserData.user.organizationId);
    expect(auditLog.resourceId).toEqual(response.body.users.user.id);
    expect(auditLog.resourceType).toEqual('USER');
    expect(auditLog.resourceName).toEqual(response.body.users.user.email);
    expect(auditLog.actionType).toEqual('USER_INVITE');
    expect(auditLog.createdAt).toBeDefined();

    await request(app.getHttpServer())
      .post(`/api/organization_users/`)
      .set('Authorization', authHeaderForUser(developerUserData.user))
      .send({ email: 'test2@tooljet.io', groups: ['Viewer', 'all_users'] })
      .expect(403);

    await request(app.getHttpServer())
      .post(`/api/organization_users/`)
      .set('Authorization', authHeaderForUser(viewerUserData.user))
      .send({ email: 'test3@tooljet.io', groups: ['Viewer', 'all_users'] })
      .expect(403);
  });

  describe('POST /api/organization_users/:id/archive', () => {
    it('should allow only authenticated users to archive org users', async () => {
      await request(app.getHttpServer()).post('/api/organization_users/random-id/archive/').expect(401);
    });

    it('should throw error when trying to remove last active admin', async () => {
      const adminUserData = await createUser(app, {
        email: 'admin@tooljet.io',
        groups: ['admin', 'all_users'],
        status: 'active',
      });
      const organization = adminUserData.organization;
      const anotherAdminUserData = await createUser(app, {
        email: 'another-admin@tooljet.io',
        groups: ['admin', 'all_users'],
        status: 'active',
        organization,
      });

      const _archivedAdmin = await createUser(app, {
        email: 'archived-admin@tooljet.io',
        groups: ['admin', 'all_users'],
        status: 'archived',
        organization,
      });

      await request(app.getHttpServer())
        .post(`/api/organization_users/${anotherAdminUserData.orgUser.id}/archive/`)
        .set('Authorization', authHeaderForUser(adminUserData.user))
        .expect(201);

      const response = await request(app.getHttpServer())
        .post(`/api/organization_users/${adminUserData.orgUser.id}/archive/`)
        .set('Authorization', authHeaderForUser(adminUserData.user));

      expect(response.statusCode).toEqual(400);
      expect(response.body.message).toEqual('Atleast one active admin is required.');
    });

    it('should allow only admin users to archive org users', async () => {
      const adminUserData = await createUser(app, {
        email: 'admin@tooljet.io',
        groups: ['admin', 'all_users'],
        status: 'active',
      });
      const organization = adminUserData.organization;
      const developerUserData = await createUser(app, {
        email: 'developer@tooljet.io',
        groups: ['developer', 'all_users'],
        organization,
      });
      const viewerUserData = await createUser(app, {
        email: 'viewer@tooljet.io',
        groups: ['viewer', 'all_users'],
        organization,
      });

      await request(app.getHttpServer())
        .post(`/api/organization_users/${viewerUserData.orgUser.id}/archive/`)
        .set('Authorization', authHeaderForUser(developerUserData.user))
        .expect(403);

      await viewerUserData.orgUser.reload();
      expect(viewerUserData.orgUser.status).toBe('invited');

      await request(app.getHttpServer())
        .post(`/api/organization_users/${viewerUserData.orgUser.id}/archive/`)
        .set('Authorization', authHeaderForUser(adminUserData.user))
        .expect(201);

      await viewerUserData.orgUser.reload();
      expect(viewerUserData.orgUser.status).toBe('archived');
    });
  });

  describe('POST /api/organization_users/:id/unarchive', () => {
    it('should allow only authenticated users to unarchive org users', async () => {
      await request(app.getHttpServer()).post('/api/organization_users/random-id/unarchive/').expect(401);
    });

    it('should allow only admin users to unarchive org users', async () => {
      const adminUserData = await createUser(app, {
        email: 'admin@tooljet.io',
        status: 'active',
        groups: ['admin', 'all_users'],
      });
      const organization = adminUserData.organization;
      const developerUserData = await createUser(app, {
        email: 'developer@tooljet.io',
        status: 'active',
        groups: ['developer', 'all_users'],
        organization,
      });
      const viewerUserData = await createUser(app, {
        email: 'viewer@tooljet.io',
        status: 'archived',
        invitationToken: 'old-token',
        password: 'old-password',
        groups: ['viewer', 'all_users'],
        organization,
      });

      await request(app.getHttpServer())
        .post(`/api/organization_users/${viewerUserData.orgUser.id}/unarchive/`)
        .set('Authorization', authHeaderForUser(developerUserData.user))
        .expect(403);

      await viewerUserData.orgUser.reload();
      expect(viewerUserData.orgUser.status).toBe('archived');

      await request(app.getHttpServer())
        .post(`/api/organization_users/${viewerUserData.orgUser.id}/unarchive/`)
        .set('Authorization', authHeaderForUser(developerUserData.user))
        .expect(403);

      await viewerUserData.orgUser.reload();
      expect(viewerUserData.orgUser.status).toBe('archived');

      await request(app.getHttpServer())
        .post(`/api/organization_users/${viewerUserData.orgUser.id}/unarchive/`)
        .set('Authorization', authHeaderForUser(adminUserData.user))
        .expect(201);

      await viewerUserData.orgUser.reload();
      await viewerUserData.user.reload();
      expect(viewerUserData.orgUser.status).toBe('invited');
      expect(viewerUserData.user.invitationToken).not.toBe('old-token');
      expect(viewerUserData.user.password).not.toBe('old-password');
    });

    it('should allow unarchive if user is already archived', async () => {
      const adminUserData = await createUser(app, {
        email: 'admin@tooljet.io',
        status: 'active',
        groups: ['admin', 'all_users'],
      });
      const organization = adminUserData.organization;
      const developerUserData = await createUser(app, {
        email: 'developer@tooljet.io',
        status: 'active',
        groups: ['developer', 'all_users'],
        organization,
      });

      await request(app.getHttpServer())
        .post(`/api/organization_users/${developerUserData.orgUser.id}/unarchive/`)
        .set('Authorization', authHeaderForUser(adminUserData.user))
        .expect(201);

      await developerUserData.orgUser.reload();
      expect(developerUserData.orgUser.status).toBe('active');
    });
  });

  afterAll(async () => {
    await app.close();
  });
});<|MERGE_RESOLUTION|>--- conflicted
+++ resolved
@@ -2,12 +2,7 @@
 import * as request from 'supertest';
 import { BadRequestException, INestApplication } from '@nestjs/common';
 import { authHeaderForUser, clearDB, createUser, createNestAppInstance } from '../test.helper';
-<<<<<<< HEAD
 import { AuditLog } from 'src/entities/audit_log.entity';
-import Preview from 'twilio/lib/rest/Preview';
-import { response } from 'express';
-=======
->>>>>>> b59817d6
 
 describe('organization users controller', () => {
   let app: INestApplication;
