--- conflicted
+++ resolved
@@ -2,11 +2,8 @@
 import * as request from 'supertest';
 import { INestApplication } from '@nestjs/common';
 import { authHeaderForUser, clearDB, createUser, createNestAppInstance } from '../test.helper';
-<<<<<<< HEAD
 import { AuditLog } from 'src/entities/audit_log.entity';
-=======
 import Preview from 'twilio/lib/rest/Preview';
->>>>>>> ac5a40b4
 
 describe('organization users controller', () => {
   let app: INestApplication;
