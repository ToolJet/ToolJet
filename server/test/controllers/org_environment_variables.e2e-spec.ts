--- conflicted
+++ resolved
@@ -106,12 +106,6 @@
         .send()
         .expect(200);
 
-      await request(app.getHttpServer())
-        .get(`/api/organization-variables/`)
-        .set('Authorization', authHeaderForUser(superAdminUserData.user, adminUserData.organization.id))
-        .send()
-        .expect(200);
-
       const listResponse = await request(app.getHttpServer())
         .get(`/api/organization-variables/`)
         .set('tj-workspace-id', adminUserData.user.defaultOrganizationId)
@@ -179,18 +173,8 @@
 
       await request(app.getHttpServer())
         .post(`/api/organization-variables/`)
-<<<<<<< HEAD
-        .set('Authorization', authHeaderForUser(superAdminUserData.user, adminUserData.organization.id))
-        .send({ variable_name: 'test', variable_type: 'client', value: 'test value', encrypted: false })
-        .expect(201);
-
-      await request(app.getHttpServer())
-        .post(`/api/organization-variables/`)
-        .set('Authorization', authHeaderForUser(developerUserData.user))
-=======
         .set('tj-workspace-id', developerUserData.user.defaultOrganizationId)
         .set('Cookie', developerUserData['tokenCookie'])
->>>>>>> a640a38b
         .send({ variable_name: 'name', variable_type: 'client', value: 'demo user', encrypted: false })
         .expect(201);
 
@@ -252,12 +236,8 @@
       for (const userData of [adminUserData, developerUserData, superAdminUserData]) {
         await request(app.getHttpServer())
           .patch(`/api/organization-variables/${response.body.variable.id}`)
-<<<<<<< HEAD
-          .set('Authorization', authHeaderForUser(userData.user, adminUserData.organization.id))
-=======
           .set('tj-workspace-id', userData.user.defaultOrganizationId)
           .set('Cookie', userData['tokenCookie'])
->>>>>>> a640a38b
           .send({ variable_name: 'secret_email' })
           .expect(200);
 
@@ -326,12 +306,8 @@
 
         await request(app.getHttpServer())
           .delete(`/api/organization-variables/${response.body.variable.id}`)
-<<<<<<< HEAD
-          .set('Authorization', authHeaderForUser(userData.user, adminUserData.organization.id))
-=======
           .set('tj-workspace-id', userData.user.defaultOrganizationId)
           .set('Cookie', userData['tokenCookie'])
->>>>>>> a640a38b
           .send()
           .expect(200);
 
