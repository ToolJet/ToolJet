--- conflicted
+++ resolved
@@ -25,7 +25,6 @@
 import { Folder } from 'src/entities/folder.entity';
 import { FolderApp } from 'src/entities/folder_app.entity';
 import { Credential } from 'src/entities/credential.entity';
-import { randomInt } from 'crypto';
 
 describe('apps controller', () => {
   let app: INestApplication;
@@ -1319,11 +1318,7 @@
             .set('tj-workspace-id', userData.user.defaultOrganizationId)
             .set('Authorization', authHeaderForUser(userData.user))
             .send({
-<<<<<<< HEAD
-              name: `test-${randomInt(1000)}`,
-=======
               name: 'test' + count,
->>>>>>> ae05e580
               definition: { components: {} },
             });
 
