--- conflicted
+++ resolved
@@ -3,13 +3,9 @@
 import { INestApplication } from '@nestjs/common';
 import { Repository } from 'typeorm';
 import { User } from 'src/entities/user.entity';
-<<<<<<< HEAD
-import { clearDB, createUser, createNestAppInstance } from '../test.helper';
 import { AuditLog } from 'src/entities/audit_log.entity';
-=======
 import { clearDB, createUser, createNestAppInstance, authHeaderForUser } from '../test.helper';
 import { OrganizationUser } from 'src/entities/organization_user.entity';
->>>>>>> c6031d6a
 
 describe('Authentication', () => {
   let app: INestApplication;
