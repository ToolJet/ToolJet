--- conflicted
+++ resolved
@@ -3,12 +3,7 @@
 import { INestApplication } from '@nestjs/common';
 import { getManager, Repository, Not } from 'typeorm';
 import { User } from 'src/entities/user.entity';
-<<<<<<< HEAD
-import { AuditLog } from 'src/entities/audit_log.entity';
-import { clearDB, createUser, authHeaderForUser, createNestAppInstanceWithEnvMock } from '../test.helper';
-=======
 import { clearDB, createUser, createNestAppInstanceWithEnvMock } from '../test.helper';
->>>>>>> a640a38b
 import { OrganizationUser } from 'src/entities/organization_user.entity';
 import { Organization } from 'src/entities/organization.entity';
 import { SSOConfigs } from 'src/entities/sso_config.entity';
@@ -147,16 +142,6 @@
           .send({ email: 'admin@tooljet.io', password: 'password' })
           .expect(401);
       });
-      it('throw unauthorized error if user status is archived', async () => {
-        const adminUser = await userRepository.findOneOrFail({
-          email: 'admin@tooljet.io',
-        });
-        await userRepository.update({ id: adminUser.id }, { status: 'archived' });
-        await request(app.getHttpServer())
-          .post('/api/authenticate')
-          .send({ email: 'admin@tooljet.io', password: 'password' })
-          .expect(401);
-      });
       it('throw unauthorized error if user does not exist in given organization if valid credentials', async () => {
         await request(app.getHttpServer())
           .post('/api/authenticate/82249621-efc1-4cd2-9986-5c22182fa8a7')
@@ -370,72 +355,14 @@
 
         expect(response.statusCode).toBe(200);
         expect(Object.keys(response.body).sort()).toEqual(
-<<<<<<< HEAD
-          [
-            'id',
-            'email',
-            'first_name',
-            'last_name',
-            'avatar_id',
-            'auth_token',
-            'admin',
-            'organization_id',
-            'organization',
-            'group_permissions',
-            'app_group_permissions',
-            'super_admin',
-          ].sort()
-        );
-
-        const {
-          email,
-          first_name,
-          last_name,
-          admin,
-          group_permissions,
-          app_group_permissions,
-          organization_id,
-          organization,
-          super_admin,
-        } = response.body;
-=======
           ['id', 'email', 'first_name', 'last_name', 'current_organization_id'].sort()
         );
 
         const { email, first_name, last_name } = response.body;
->>>>>>> a640a38b
 
         expect(email).toEqual(current_user.email);
         expect(first_name).toEqual(current_user.firstName);
         expect(last_name).toEqual(current_user.lastName);
-<<<<<<< HEAD
-        expect(admin).toBeTruthy();
-        expect(super_admin).toBeFalsy();
-        expect(organization_id).toBe(invited_organization.id);
-        expect(organization).toBe(invited_organization.name);
-        expect(group_permissions).toHaveLength(2);
-        expect(group_permissions.some((gp) => gp.group === 'all_users')).toBeTruthy();
-        expect(group_permissions.some((gp) => gp.group === 'admin')).toBeTruthy();
-        expect(Object.keys(group_permissions[0]).sort()).toEqual(
-          [
-            'id',
-            'organization_id',
-            'group',
-            'app_create',
-            'app_delete',
-            'updated_at',
-            'created_at',
-            'folder_create',
-            'org_environment_variable_create',
-            'org_environment_variable_update',
-            'org_environment_variable_delete',
-            'folder_delete',
-            'folder_update',
-          ].sort()
-        );
-        expect(app_group_permissions).toHaveLength(0);
-=======
->>>>>>> a640a38b
         await current_user.reload();
         expect(current_user.defaultOrganizationId).toBe(invited_organization.id);
       });
@@ -457,24 +384,7 @@
 
         expect(response.statusCode).toBe(200);
         expect(Object.keys(response.body).sort()).toEqual(
-<<<<<<< HEAD
-          [
-            'id',
-            'email',
-            'first_name',
-            'last_name',
-            'avatar_id',
-            'auth_token',
-            'admin',
-            'organization_id',
-            'organization',
-            'group_permissions',
-            'app_group_permissions',
-            'super_admin',
-          ].sort()
-=======
           ['id', 'email', 'first_name', 'last_name', 'current_organization_id'].sort()
->>>>>>> a640a38b
         );
 
         const { email, first_name, last_name, current_organization_id } = response.body;
