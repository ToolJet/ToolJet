--- conflicted
+++ resolved
@@ -53,14 +53,9 @@
     });
     it('should create new users and organization', async () => {
       const response = await request(app.getHttpServer())
-<<<<<<< HEAD
         .post('/api/setup-admin')
         .send({ email: 'test@tooljet.io', name: 'test', password: 'password', workspace: 'tooljet' });
-=======
-        .post('/api/signup')
-        .send({ email: 'test@tooljet.io', name: 'test', password: 'password' });
-      console.log(response.body);
->>>>>>> 431e0714
+
       expect(response.statusCode).toBe(201);
 
       const user = await userRepository.findOneOrFail({
