--- conflicted
+++ resolved
@@ -141,11 +141,7 @@
         relations: ['dataQueries', 'dataSources', 'appVersions'],
       });
 
-<<<<<<< HEAD
-      let result = await service.export(adminUser, exportedApp.id, { versionId: appVersion1.id });
-=======
       let { appV2: result } = await service.export(adminUser, exportedApp.id, { versionId: appVersion1.id });
->>>>>>> 8cdcfc81
 
       expect(result.id).toBe(exportedApp.id);
       expect(result.name).toBe(exportedApp.name);
@@ -159,12 +155,8 @@
       expect(result.appVersions.length).toBe(1);
       expect(result.appVersions[0].name).toEqual(appVersion1.name);
 
-<<<<<<< HEAD
-      result = await service.export(adminUser, exportedApp.id, { versionId: appVersion2.id });
-=======
       const res = await service.export(adminUser, exportedApp.id, { versionId: appVersion2.id });
       result = res.appV2;
->>>>>>> 8cdcfc81
 
       expect(result.id).toBe(exportedApp.id);
       expect(result.name).toBe(exportedApp.name);
