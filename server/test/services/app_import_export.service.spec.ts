--- conflicted
+++ resolved
@@ -190,11 +190,7 @@
       expect(importedApp.organizationId).toBe(exportedApp.organizationId);
       expect(importedApp.currentVersionId).toBe(null);
       expect(importedApp['dataQueries']).toEqual([]);
-<<<<<<< HEAD
-      // there will be 3 data sources created automatically when a user creates a new app.
-=======
       // there will be 5 data sources created automatically when a user creates a new app.
->>>>>>> 68dca288
       expect(importedApp['dataSources'].length).toEqual(5);
 
       // assert group permissions are valid
