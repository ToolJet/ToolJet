--- conflicted
+++ resolved
@@ -289,15 +289,9 @@
       const importedDataQueries = importedApp['dataQueries'].map((query) => deleteFieldsNotToCheck(query));
       const exportedDataQueries = exportedApp['dataQueries'].map((query) => deleteFieldsNotToCheck(query));
 
-<<<<<<< HEAD
-      expect(importedAppVersions).toEqual(exportedAppVersions);
-      expect(importedDataSources).toEqual(exportedDataSources);
-      expect(importedDataQueries).toEqual(exportedDataQueries);
-=======
       expect(new Set(importedAppVersions)).toEqual(new Set(exportedAppVersions));
       expect(new Set(importedDataSources)).toEqual(new Set(exportedDataSources));
       expect(new Set(importedDataQueries)).toEqual(new Set(exportedDataQueries));
->>>>>>> 0545e1ae
 
       // assert group permissions are valid
       const appGroupPermissions = await getManager().find(AppGroupPermission, {
