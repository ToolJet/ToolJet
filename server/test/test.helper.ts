--- conflicted
+++ resolved
@@ -94,14 +94,11 @@
   );
 }
 
-<<<<<<< HEAD
-export async function createUser(app, { firstName, lastName, email, role, organization, status }: any) {
-=======
+
 export async function createUser(
   app,
-  { firstName, lastName, email, role, organization }: any,
+  { firstName, lastName, email, role, organization, status }: any,
 ) {
->>>>>>> eb73c9cd
   let userRepository: Repository<User>;
   let organizationRepository: Repository<Organization>;
   let organizationUsersRepository: Repository<OrganizationUser>;
@@ -110,34 +107,6 @@
   organizationRepository = app.get('OrganizationRepository');
   organizationUsersRepository = app.get('OrganizationUserRepository');
 
-<<<<<<< HEAD
-  organization = organization || await organizationRepository.save(organizationRepository.create({
-    name: 'test org',
-    createdAt: new Date(),
-    updatedAt: new Date()
-  }));
-
-  const user = await userRepository.save(userRepository.create({
-    firstName: firstName || 'test',
-    lastName: lastName || 'test',
-    email: email || 'dev@tooljet.io',
-    password: 'password',
-    organization,
-    createdAt: new Date(),
-    updatedAt: new Date(),
-  }));
-
-  const orgUser = await organizationUsersRepository.save(organizationUsersRepository.create({
-    user: user,
-    organization,
-    role: role || 'admin',
-    status: status || 'invited',
-    createdAt: new Date(),
-    updatedAt: new Date()
-  }));
-
-  return { organization, user, orgUser }
-=======
   organization =
     organization ||
     (await organizationRepository.save(
@@ -165,13 +134,13 @@
       user: user,
       organization,
       role: role || 'admin',
+      status: status || 'invited',
       createdAt: new Date(),
       updatedAt: new Date(),
     }),
   );
 
   return { organization, user, orgUser };
->>>>>>> eb73c9cd
 }
 
 export async function createDataSource(
