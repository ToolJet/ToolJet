/* eslint-disable prefer-const */
import { JwtService } from '@nestjs/jwt';
import { ConfigService } from '@nestjs/config';
import { getConnection, Repository } from 'typeorm';
import { OrganizationUser } from 'src/entities/organization_user.entity';
import { Organization } from 'src/entities/organization.entity';
import { User } from 'src/entities/user.entity';
import { App } from 'src/entities/app.entity';
import { INestApplication } from '@nestjs/common';
import { Test } from '@nestjs/testing';
import { AppModule } from 'src/app.module';
import { AppVersion } from 'src/entities/app_version.entity';
import { DataQuery } from 'src/entities/data_query.entity';
import { DataSource } from 'src/entities/data_source.entity';
import { DataSourcesService } from 'src/services/data_sources.service';
import { DataSourcesModule } from 'src/modules/data_sources/data_sources.module';
import { GroupPermission } from 'src/entities/group_permission.entity';
import { UserGroupPermission } from 'src/entities/user_group_permission.entity';
import { AppGroupPermission } from 'src/entities/app_group_permission.entity';

export async function createNestAppInstance() {
  let app: INestApplication;

  const moduleRef = await Test.createTestingModule({
    imports: [AppModule],
    providers: [],
  }).compile();

  app = moduleRef.createNestApplication();
  await app.init();

  return app;
}

export function authHeaderForUser(user: any) {
  const configService = new ConfigService();
  const jwtService = new JwtService({
    secret: configService.get<string>('SECRET_KEY_BASE'),
  });
  const authPayload = { username: user.id, sub: user.email };
  const authToken = jwtService.sign(authPayload);
  return `Bearer ${authToken}`;
}

export async function clearDB() {
  const entities = getConnection().entityMetadatas;
  for (const entity of entities) {
    const repository = await getConnection().getRepository(entity.name);
    await repository.query(`TRUNCATE ${entity.tableName} RESTART IDENTITY CASCADE;`);
  }
}

export async function createApplication(nestApp, { name, user, isPublic, slug }: any) {
  let appRepository: Repository<App>;
  appRepository = nestApp.get('AppRepository');

  user = user || (await (await createUser(nestApp, {})).user);

  const newApp = await appRepository.save(
    appRepository.create({
      name,
      user,
      slug,
      isPublic: isPublic || false,
      organizationId: user.organization.id,
      createdAt: new Date(),
      updatedAt: new Date(),
    })
  );

  await maybeCreateAdminAppGroupPermissions(nestApp, newApp);
  await maybeCreateAllUsersAppGroupPermissions(nestApp, newApp);

  return newApp;
}

export async function createApplicationVersion(nestApp, application) {
  let appVersionsRepository: Repository<AppVersion>;
  appVersionsRepository = nestApp.get('AppVersionRepository');

  return await appVersionsRepository.save(
    appVersionsRepository.create({
      app: application,
      name: 'v0',
    })
  );
}

<<<<<<< HEAD
export async function createUser(app, { firstName, lastName, email, role, organization, ssoId, status }: any) {
=======
export async function createUser(nestApp, { firstName, lastName, email, groups, organization, status }: any) {
>>>>>>> 1111a753
  let userRepository: Repository<User>;
  let organizationRepository: Repository<Organization>;
  let organizationUsersRepository: Repository<OrganizationUser>;

  userRepository = nestApp.get('UserRepository');
  organizationRepository = nestApp.get('OrganizationRepository');
  organizationUsersRepository = nestApp.get('OrganizationUserRepository');

  organization =
    organization ||
    (await organizationRepository.save(
      organizationRepository.create({
        name: 'test org',
        createdAt: new Date(),
        updatedAt: new Date(),
      })
    ));

  const user = await userRepository.save(
    userRepository.create({
      firstName: firstName || 'test',
      lastName: lastName || 'test',
      email: email || 'dev@tooljet.io',
      password: 'password',
      organization,
      ssoId,
      createdAt: new Date(),
      updatedAt: new Date(),
    })
  );

  const orgUser = await organizationUsersRepository.save(
    organizationUsersRepository.create({
      user: user,
      organization,
      status: status || 'invited',
      role: 'all_users',
      createdAt: new Date(),
      updatedAt: new Date(),
    })
  );

  await maybeCreateDefaultGroupPermissions(nestApp, user.organizationId);
  await createUserGroupPermissions(
    nestApp,
    user,
    groups || ['all_users', 'admin'] // default groups
  );

  return { organization, user, orgUser };
}

export async function createUserGroupPermissions(nestApp, user, groups) {
  const groupPermissionRepository: Repository<GroupPermission> = nestApp.get('GroupPermissionRepository');

  const userGroupPermissionRepository: Repository<UserGroupPermission> = nestApp.get('UserGroupPermissionRepository');

  let userGroupPermissions = [];

  for (const group of groups) {
    let groupPermission: GroupPermission;

    if (group == 'admin' || group == 'all_users') {
      groupPermission = await groupPermissionRepository.findOneOrFail({
        where: {
          organizationId: user.organizationId,
          group: group,
        },
      });
    } else {
      groupPermission = groupPermissionRepository.create({
        organizationId: user.organizationId,
        group: group,
      });
      await groupPermissionRepository.save(groupPermission);
    }

    const userGroupPermission = userGroupPermissionRepository.create({
      groupPermissionId: groupPermission.id,
      userId: user.id,
    });
    await userGroupPermissionRepository.save(userGroupPermission);
    userGroupPermissions.push(userGroupPermission);
  }

  return userGroupPermissions;
}

export async function createAppGroupPermission(nestApp, app, groupId, permissions) {
  const appGroupPermissionRepository: Repository<AppGroupPermission> = nestApp.get('AppGroupPermissionRepository');

  const appGroupPermission = appGroupPermissionRepository.create({
    groupPermissionId: groupId,
    appId: app.id,
    ...permissions,
  });
  await appGroupPermissionRepository.save(appGroupPermission);

  return appGroupPermission;
}

export async function createGroupPermission(nestApp, params) {
  const groupPermissionRepository: Repository<GroupPermission> = nestApp.get('GroupPermissionRepository');
  let groupPermission = groupPermissionRepository.create({
    ...params,
  });
  await groupPermissionRepository.save(groupPermission);

  return groupPermission;
}

export async function maybeCreateDefaultGroupPermissions(nestApp, organizationId) {
  const groupPermissionRepository: Repository<GroupPermission> = nestApp.get('GroupPermissionRepository');

  const defaultGroups = ['all_users', 'admin'];

  for (let group of defaultGroups) {
    const orgDefaultGroupPermissions = await groupPermissionRepository.find({
      where: {
        organizationId: organizationId,
        group: group,
      },
    });

    if (orgDefaultGroupPermissions.length == 0) {
      const groupPermission = groupPermissionRepository.create({
        organizationId: organizationId,
        group: group,
      });
      await groupPermissionRepository.save(groupPermission);
    }
  }
}

export async function maybeCreateAdminAppGroupPermissions(nestApp, app) {
  const groupPermissionRepository: Repository<GroupPermission> = nestApp.get('GroupPermissionRepository');
  const appGroupPermissionRepository: Repository<AppGroupPermission> = nestApp.get('AppGroupPermissionRepository');

  const orgAdminGroupPermissions = await groupPermissionRepository.findOne({
    organizationId: app.organizationId,
    group: 'admin',
  });

  if (orgAdminGroupPermissions) {
    const adminGroupPermissions = {
      read: true,
      update: true,
      delete: true,
    };

    const appGroupPermission = appGroupPermissionRepository.create({
      groupPermissionId: orgAdminGroupPermissions.id,
      appId: app.id,
      ...adminGroupPermissions,
    });
    await appGroupPermissionRepository.save(appGroupPermission);
  }
}

export async function maybeCreateAllUsersAppGroupPermissions(nestApp, app) {
  const groupPermissionRepository: Repository<GroupPermission> = nestApp.get('GroupPermissionRepository');
  const appGroupPermissionRepository: Repository<AppGroupPermission> = nestApp.get('AppGroupPermissionRepository');

  const orgGroupPermissions = await groupPermissionRepository.findOne({
    organizationId: app.organizationId,
    group: 'all_users',
  });

  if (orgGroupPermissions) {
    const permissions = {
      read: true,
      update: false,
      delete: false,
    };

    const appGroupPermission = appGroupPermissionRepository.create({
      groupPermissionId: orgGroupPermissions.id,
      appId: app.id,
      ...permissions,
    });
    await appGroupPermissionRepository.save(appGroupPermission);
  }
}

export async function addAllUsersGroupToUser(nestApp, user) {
  const groupPermissionRepository: Repository<GroupPermission> = nestApp.get('GroupPermissionRepository');
  const userGroupPermissionRepository: Repository<UserGroupPermission> = nestApp.get('UserGroupPermissionRepository');

  const orgDefaultGroupPermissions = await groupPermissionRepository.findOne({
    where: {
      organizationId: user.organizationId,
      group: 'all_users',
    },
  });

  const userGroupPermission = userGroupPermissionRepository.create({
    groupPermissionId: orgDefaultGroupPermissions.id,
    userId: user.id,
  });
  await userGroupPermissionRepository.save(userGroupPermission);

  return user;
}

export async function createDataSource(nestApp, { name, application, kind, options }: any) {
  let dataSourceRepository: Repository<DataSource>;
  dataSourceRepository = nestApp.get('DataSourceRepository');

  const dataSourcesService = nestApp.select(DataSourcesModule).get(DataSourcesService);

  return await dataSourceRepository.save(
    dataSourceRepository.create({
      name,
      options: await dataSourcesService.parseOptionsForCreate(options),
      app: application,
      kind,
      createdAt: new Date(),
      updatedAt: new Date(),
    })
  );
}

export async function createDataQuery(nestApp, { application, kind, dataSource, options }: any) {
  let dataQueryRepository: Repository<DataQuery>;
  dataQueryRepository = nestApp.get('DataQueryRepository');

  return await dataQueryRepository.save(
    dataQueryRepository.create({
      options,
      app: application,
      kind,
      dataSource,
      createdAt: new Date(),
      updatedAt: new Date(),
    })
  );
}<|MERGE_RESOLUTION|>--- conflicted
+++ resolved
@@ -1,22 +1,22 @@
 /* eslint-disable prefer-const */
-import { JwtService } from '@nestjs/jwt';
-import { ConfigService } from '@nestjs/config';
-import { getConnection, Repository } from 'typeorm';
-import { OrganizationUser } from 'src/entities/organization_user.entity';
-import { Organization } from 'src/entities/organization.entity';
-import { User } from 'src/entities/user.entity';
-import { App } from 'src/entities/app.entity';
-import { INestApplication } from '@nestjs/common';
-import { Test } from '@nestjs/testing';
-import { AppModule } from 'src/app.module';
-import { AppVersion } from 'src/entities/app_version.entity';
-import { DataQuery } from 'src/entities/data_query.entity';
-import { DataSource } from 'src/entities/data_source.entity';
-import { DataSourcesService } from 'src/services/data_sources.service';
-import { DataSourcesModule } from 'src/modules/data_sources/data_sources.module';
-import { GroupPermission } from 'src/entities/group_permission.entity';
-import { UserGroupPermission } from 'src/entities/user_group_permission.entity';
-import { AppGroupPermission } from 'src/entities/app_group_permission.entity';
+import { JwtService } from "@nestjs/jwt";
+import { ConfigService } from "@nestjs/config";
+import { getConnection, Repository } from "typeorm";
+import { OrganizationUser } from "src/entities/organization_user.entity";
+import { Organization } from "src/entities/organization.entity";
+import { User } from "src/entities/user.entity";
+import { App } from "src/entities/app.entity";
+import { INestApplication } from "@nestjs/common";
+import { Test } from "@nestjs/testing";
+import { AppModule } from "src/app.module";
+import { AppVersion } from "src/entities/app_version.entity";
+import { DataQuery } from "src/entities/data_query.entity";
+import { DataSource } from "src/entities/data_source.entity";
+import { DataSourcesService } from "src/services/data_sources.service";
+import { DataSourcesModule } from "src/modules/data_sources/data_sources.module";
+import { GroupPermission } from "src/entities/group_permission.entity";
+import { UserGroupPermission } from "src/entities/user_group_permission.entity";
+import { AppGroupPermission } from "src/entities/app_group_permission.entity";
 
 export async function createNestAppInstance() {
   let app: INestApplication;
@@ -35,7 +35,7 @@
 export function authHeaderForUser(user: any) {
   const configService = new ConfigService();
   const jwtService = new JwtService({
-    secret: configService.get<string>('SECRET_KEY_BASE'),
+    secret: configService.get<string>("SECRET_KEY_BASE"),
   });
   const authPayload = { username: user.id, sub: user.email };
   const authToken = jwtService.sign(authPayload);
@@ -46,13 +46,18 @@
   const entities = getConnection().entityMetadatas;
   for (const entity of entities) {
     const repository = await getConnection().getRepository(entity.name);
-    await repository.query(`TRUNCATE ${entity.tableName} RESTART IDENTITY CASCADE;`);
-  }
-}
-
-export async function createApplication(nestApp, { name, user, isPublic, slug }: any) {
+    await repository.query(
+      `TRUNCATE ${entity.tableName} RESTART IDENTITY CASCADE;`
+    );
+  }
+}
+
+export async function createApplication(
+  nestApp,
+  { name, user, isPublic, slug }: any
+) {
   let appRepository: Repository<App>;
-  appRepository = nestApp.get('AppRepository');
+  appRepository = nestApp.get("AppRepository");
 
   user = user || (await (await createUser(nestApp, {})).user);
 
@@ -76,34 +81,33 @@
 
 export async function createApplicationVersion(nestApp, application) {
   let appVersionsRepository: Repository<AppVersion>;
-  appVersionsRepository = nestApp.get('AppVersionRepository');
+  appVersionsRepository = nestApp.get("AppVersionRepository");
 
   return await appVersionsRepository.save(
     appVersionsRepository.create({
       app: application,
-      name: 'v0',
-    })
-  );
-}
-
-<<<<<<< HEAD
-export async function createUser(app, { firstName, lastName, email, role, organization, ssoId, status }: any) {
-=======
-export async function createUser(nestApp, { firstName, lastName, email, groups, organization, status }: any) {
->>>>>>> 1111a753
+      name: "v0",
+    })
+  );
+}
+
+export async function createUser(
+  nestApp,
+  { firstName, lastName, email, groups, organization, ssoId, status }: any
+) {
   let userRepository: Repository<User>;
   let organizationRepository: Repository<Organization>;
   let organizationUsersRepository: Repository<OrganizationUser>;
 
-  userRepository = nestApp.get('UserRepository');
-  organizationRepository = nestApp.get('OrganizationRepository');
-  organizationUsersRepository = nestApp.get('OrganizationUserRepository');
+  userRepository = nestApp.get("UserRepository");
+  organizationRepository = nestApp.get("OrganizationRepository");
+  organizationUsersRepository = nestApp.get("OrganizationUserRepository");
 
   organization =
     organization ||
     (await organizationRepository.save(
       organizationRepository.create({
-        name: 'test org',
+        name: "test org",
         createdAt: new Date(),
         updatedAt: new Date(),
       })
@@ -111,10 +115,10 @@
 
   const user = await userRepository.save(
     userRepository.create({
-      firstName: firstName || 'test',
-      lastName: lastName || 'test',
-      email: email || 'dev@tooljet.io',
-      password: 'password',
+      firstName: firstName || "test",
+      lastName: lastName || "test",
+      email: email || "dev@tooljet.io",
+      password: "password",
       organization,
       ssoId,
       createdAt: new Date(),
@@ -126,8 +130,8 @@
     organizationUsersRepository.create({
       user: user,
       organization,
-      status: status || 'invited',
-      role: 'all_users',
+      status: status || "invited",
+      role: "all_users",
       createdAt: new Date(),
       updatedAt: new Date(),
     })
@@ -137,23 +141,26 @@
   await createUserGroupPermissions(
     nestApp,
     user,
-    groups || ['all_users', 'admin'] // default groups
+    groups || ["all_users", "admin"] // default groups
   );
 
   return { organization, user, orgUser };
 }
 
 export async function createUserGroupPermissions(nestApp, user, groups) {
-  const groupPermissionRepository: Repository<GroupPermission> = nestApp.get('GroupPermissionRepository');
-
-  const userGroupPermissionRepository: Repository<UserGroupPermission> = nestApp.get('UserGroupPermissionRepository');
+  const groupPermissionRepository: Repository<GroupPermission> = nestApp.get(
+    "GroupPermissionRepository"
+  );
+
+  const userGroupPermissionRepository: Repository<UserGroupPermission> =
+    nestApp.get("UserGroupPermissionRepository");
 
   let userGroupPermissions = [];
 
   for (const group of groups) {
     let groupPermission: GroupPermission;
 
-    if (group == 'admin' || group == 'all_users') {
+    if (group == "admin" || group == "all_users") {
       groupPermission = await groupPermissionRepository.findOneOrFail({
         where: {
           organizationId: user.organizationId,
@@ -179,8 +186,14 @@
   return userGroupPermissions;
 }
 
-export async function createAppGroupPermission(nestApp, app, groupId, permissions) {
-  const appGroupPermissionRepository: Repository<AppGroupPermission> = nestApp.get('AppGroupPermissionRepository');
+export async function createAppGroupPermission(
+  nestApp,
+  app,
+  groupId,
+  permissions
+) {
+  const appGroupPermissionRepository: Repository<AppGroupPermission> =
+    nestApp.get("AppGroupPermissionRepository");
 
   const appGroupPermission = appGroupPermissionRepository.create({
     groupPermissionId: groupId,
@@ -193,7 +206,9 @@
 }
 
 export async function createGroupPermission(nestApp, params) {
-  const groupPermissionRepository: Repository<GroupPermission> = nestApp.get('GroupPermissionRepository');
+  const groupPermissionRepository: Repository<GroupPermission> = nestApp.get(
+    "GroupPermissionRepository"
+  );
   let groupPermission = groupPermissionRepository.create({
     ...params,
   });
@@ -202,10 +217,15 @@
   return groupPermission;
 }
 
-export async function maybeCreateDefaultGroupPermissions(nestApp, organizationId) {
-  const groupPermissionRepository: Repository<GroupPermission> = nestApp.get('GroupPermissionRepository');
-
-  const defaultGroups = ['all_users', 'admin'];
+export async function maybeCreateDefaultGroupPermissions(
+  nestApp,
+  organizationId
+) {
+  const groupPermissionRepository: Repository<GroupPermission> = nestApp.get(
+    "GroupPermissionRepository"
+  );
+
+  const defaultGroups = ["all_users", "admin"];
 
   for (let group of defaultGroups) {
     const orgDefaultGroupPermissions = await groupPermissionRepository.find({
@@ -226,12 +246,15 @@
 }
 
 export async function maybeCreateAdminAppGroupPermissions(nestApp, app) {
-  const groupPermissionRepository: Repository<GroupPermission> = nestApp.get('GroupPermissionRepository');
-  const appGroupPermissionRepository: Repository<AppGroupPermission> = nestApp.get('AppGroupPermissionRepository');
+  const groupPermissionRepository: Repository<GroupPermission> = nestApp.get(
+    "GroupPermissionRepository"
+  );
+  const appGroupPermissionRepository: Repository<AppGroupPermission> =
+    nestApp.get("AppGroupPermissionRepository");
 
   const orgAdminGroupPermissions = await groupPermissionRepository.findOne({
     organizationId: app.organizationId,
-    group: 'admin',
+    group: "admin",
   });
 
   if (orgAdminGroupPermissions) {
@@ -251,12 +274,15 @@
 }
 
 export async function maybeCreateAllUsersAppGroupPermissions(nestApp, app) {
-  const groupPermissionRepository: Repository<GroupPermission> = nestApp.get('GroupPermissionRepository');
-  const appGroupPermissionRepository: Repository<AppGroupPermission> = nestApp.get('AppGroupPermissionRepository');
+  const groupPermissionRepository: Repository<GroupPermission> = nestApp.get(
+    "GroupPermissionRepository"
+  );
+  const appGroupPermissionRepository: Repository<AppGroupPermission> =
+    nestApp.get("AppGroupPermissionRepository");
 
   const orgGroupPermissions = await groupPermissionRepository.findOne({
     organizationId: app.organizationId,
-    group: 'all_users',
+    group: "all_users",
   });
 
   if (orgGroupPermissions) {
@@ -276,13 +302,16 @@
 }
 
 export async function addAllUsersGroupToUser(nestApp, user) {
-  const groupPermissionRepository: Repository<GroupPermission> = nestApp.get('GroupPermissionRepository');
-  const userGroupPermissionRepository: Repository<UserGroupPermission> = nestApp.get('UserGroupPermissionRepository');
+  const groupPermissionRepository: Repository<GroupPermission> = nestApp.get(
+    "GroupPermissionRepository"
+  );
+  const userGroupPermissionRepository: Repository<UserGroupPermission> =
+    nestApp.get("UserGroupPermissionRepository");
 
   const orgDefaultGroupPermissions = await groupPermissionRepository.findOne({
     where: {
       organizationId: user.organizationId,
-      group: 'all_users',
+      group: "all_users",
     },
   });
 
@@ -295,11 +324,16 @@
   return user;
 }
 
-export async function createDataSource(nestApp, { name, application, kind, options }: any) {
+export async function createDataSource(
+  nestApp,
+  { name, application, kind, options }: any
+) {
   let dataSourceRepository: Repository<DataSource>;
-  dataSourceRepository = nestApp.get('DataSourceRepository');
-
-  const dataSourcesService = nestApp.select(DataSourcesModule).get(DataSourcesService);
+  dataSourceRepository = nestApp.get("DataSourceRepository");
+
+  const dataSourcesService = nestApp
+    .select(DataSourcesModule)
+    .get(DataSourcesService);
 
   return await dataSourceRepository.save(
     dataSourceRepository.create({
@@ -313,9 +347,12 @@
   );
 }
 
-export async function createDataQuery(nestApp, { application, kind, dataSource, options }: any) {
+export async function createDataQuery(
+  nestApp,
+  { application, kind, dataSource, options }: any
+) {
   let dataQueryRepository: Repository<DataQuery>;
-  dataQueryRepository = nestApp.get('DataQueryRepository');
+  dataQueryRepository = nestApp.get("DataQueryRepository");
 
   return await dataQueryRepository.save(
     dataQueryRepository.create({
