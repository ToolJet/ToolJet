/* eslint-disable prefer-const */
import { JwtService } from '@nestjs/jwt';
import { ConfigService } from '@nestjs/config';
import { getConnection, getManager, Repository } from 'typeorm';
import { OrganizationUser } from 'src/entities/organization_user.entity';
import { Organization } from 'src/entities/organization.entity';
import { User } from 'src/entities/user.entity';
import { App } from 'src/entities/app.entity';
import { File } from 'src/entities/file.entity';
import { Plugin } from 'src/entities/plugin.entity';
import { INestApplication, ValidationPipe } from '@nestjs/common';
import { Test } from '@nestjs/testing';
import { AppModule } from 'src/app.module';
import { AppVersion } from 'src/entities/app_version.entity';
import { DataQuery } from 'src/entities/data_query.entity';
import { DataSource } from 'src/entities/data_source.entity';
import { PluginsService } from 'src/services/plugins.service';
import { DataSourcesService } from 'src/services/data_sources.service';
import { PluginsModule } from 'src/modules/plugins/plugins.module';
import { DataSourcesModule } from 'src/modules/data_sources/data_sources.module';
import { ThreadRepository } from 'src/repositories/thread.repository';
import { GroupPermission } from 'src/entities/group_permission.entity';
import { UserGroupPermission } from 'src/entities/user_group_permission.entity';
import { AppGroupPermission } from 'src/entities/app_group_permission.entity';
import { AllExceptionsFilter } from 'src/all-exceptions-filter';
import { Logger } from 'nestjs-pino';
import { WsAdapter } from '@nestjs/platform-ws';
import { AppsModule } from 'src/modules/apps/apps.module';
import { LibraryAppCreationService } from '@services/library_app_creation.service';
import { createMock, DeepMocked } from '@golevelup/ts-jest';
import { v4 as uuidv4 } from 'uuid';
import { CreateFileDto } from '@dto/create-file.dto';
import { CreatePluginDto } from '@dto/create-plugin.dto';
import * as request from 'supertest';
import { AppEnvironment } from 'src/entities/app_environments.entity';
import { defaultAppEnvironments } from 'src/helpers/utils.helper';
import { DataSourceOptions } from 'src/entities/data_source_options.entity';
import * as cookieParser from 'cookie-parser';

export async function createNestAppInstance(): Promise<INestApplication> {
  let app: INestApplication;

  const moduleRef = await Test.createTestingModule({
    imports: [AppModule],
    providers: [],
  }).compile();

  app = moduleRef.createNestApplication();
  app.setGlobalPrefix('api');
  app.use(cookieParser());
  app.useGlobalFilters(new AllExceptionsFilter(moduleRef.get(Logger)));
  app.useWebSocketAdapter(new WsAdapter(app));
  app.useGlobalPipes(new ValidationPipe({ whitelist: true, transform: true }));
  await app.init();

  return app;
}

export async function createNestAppInstanceWithEnvMock(): Promise<{
  app: INestApplication;
  mockConfig: DeepMocked<ConfigService>;
}> {
  let app: INestApplication;

  const moduleRef = await Test.createTestingModule({
    imports: [AppModule],
    providers: [
      {
        provide: ConfigService,
        useValue: createMock<ConfigService>(),
      },
    ],
  }).compile();

  app = moduleRef.createNestApplication();
  app.setGlobalPrefix('api');
  app.use(cookieParser());
  app.useGlobalFilters(new AllExceptionsFilter(moduleRef.get(Logger)));
  app.useGlobalPipes(new ValidationPipe({ whitelist: true, transform: true }));
  app.useWebSocketAdapter(new WsAdapter(app));
  await app.init();

  return { app, mockConfig: moduleRef.get(ConfigService) };
}

export function authHeaderForUser(user: User, organizationId?: string, isPasswordLogin = true): string {
  const configService = new ConfigService();
  const jwtService = new JwtService({
    secret: configService.get<string>('SECRET_KEY_BASE'),
  });
  const authPayload = {
    username: user.id,
    sub: user.email,
    organizationId: organizationId || user.defaultOrganizationId,
    isPasswordLogin,
  };
  const authToken = jwtService.sign(authPayload);
  return `Bearer ${authToken}`;
}

export async function clearDB() {
  const entities = getConnection().entityMetadatas;
  for (const entity of entities) {
    const repository = getConnection().getRepository(entity.name);
    await repository.query(`TRUNCATE ${entity.tableName} RESTART IDENTITY CASCADE;`);
  }
}

<<<<<<< HEAD
export async function createApplication(nestApp, { name, user, isPublic, slug, type = 'front-end' }: any) {
=======
export async function createApplication(nestApp, { name, user, isPublic, slug }: any, shouldCreateEnvs = true) {
>>>>>>> ebd42373
  let appRepository: Repository<App>;
  appRepository = nestApp.get('AppRepository');

  user = user || (await (await createUser(nestApp, {})).user);

  if (shouldCreateEnvs) {
    await createAppEnvironments(nestApp, user.organizationId);
  }

  const newApp = await appRepository.save(
    appRepository.create({
      name,
      user,
      slug,
      type,
      isPublic: isPublic || false,
      organizationId: user.organizationId,
      createdAt: new Date(),
      updatedAt: new Date(),
    })
  );

  await maybeCreateAdminAppGroupPermissions(nestApp, newApp);
  await maybeCreateAllUsersAppGroupPermissions(nestApp, newApp);

  return newApp;
}

export async function importAppFromTemplates(nestApp, user, identifier) {
  const service = nestApp.select(AppsModule).get(LibraryAppCreationService);

  return service.perform(user, identifier);
}

export async function createApplicationVersion(
  nestApp,
  application,
  { name = 'v0', definition = null, currentEnvironmentId = null } = {}
) {
  let appVersionsRepository: Repository<AppVersion>;
  let appEnvironmentsRepository: Repository<AppEnvironment>;
  appVersionsRepository = nestApp.get('AppVersionRepository');
  appEnvironmentsRepository = nestApp.get('AppEnvironmentRepository');

  const environments = await appEnvironmentsRepository.find({
    where: {
      organizationId: application.organizationId,
    },
  });

  const envId = currentEnvironmentId
    ? currentEnvironmentId
    : defaultAppEnvironments.length > 1
    ? environments.find((env) => env.priority === 1)?.id
    : environments[0].id;

  return await appVersionsRepository.save(
    appVersionsRepository.create({
      app: application,
      name,
      currentEnvironmentId: envId,
      definition,
    })
  );
}
export async function getAllEnvironments(nestApp, organizationId): Promise<AppEnvironment[]> {
  let appEnvironmentRepository: Repository<AppEnvironment>;
  appEnvironmentRepository = nestApp.get('AppEnvironmentRepository');

  return await appEnvironmentRepository.find({
    where: {
      organizationId,
    },
    order: {
      priority: 'ASC',
    },
  });
}

export async function createAppEnvironments(nestApp, organizationId): Promise<AppEnvironment[]> {
  let appEnvironmentRepository: Repository<AppEnvironment>;
  appEnvironmentRepository = nestApp.get('AppEnvironmentRepository');

  return await Promise.all(
    defaultAppEnvironments.map(async (env) => {
      return await appEnvironmentRepository.save(
        appEnvironmentRepository.create({
          organizationId,
          name: env.name,
          priority: env.priority,
          isDefault: env.isDefault,
        })
      );
    })
  );
}

export async function createUser(
  nestApp,
  {
    firstName,
    lastName,
    email,
    groups,
    organization,
    status,
    invitationToken,
    formLoginStatus = true,
    organizationName = `${email}'s workspace`,
    ssoConfigs = [],
    enableSignUp = false,
  }: {
    firstName?: string;
    lastName?: string;
    email?: string;
    groups?: Array<string>;
    organization?: Organization;
    status?: string;
    invitationToken?: string;
    formLoginStatus?: boolean;
    organizationName?: string;
    ssoConfigs?: Array<any>;
    enableSignUp?: boolean;
  },
  existingUser?: User
) {
  let userRepository: Repository<User>;
  let organizationRepository: Repository<Organization>;
  let organizationUsersRepository: Repository<OrganizationUser>;

  userRepository = nestApp.get('UserRepository');
  organizationRepository = nestApp.get('OrganizationRepository');
  organizationUsersRepository = nestApp.get('OrganizationUserRepository');

  organization =
    organization ||
    (await organizationRepository.save(
      organizationRepository.create({
        name: organizationName,
        enableSignUp,
        createdAt: new Date(),
        updatedAt: new Date(),
        ssoConfigs: [
          {
            sso: 'form',
            enabled: formLoginStatus,
          },
          ...ssoConfigs,
        ],
      })
    ));

  let user: User;

  if (!existingUser) {
    user = await userRepository.save(
      userRepository.create({
        firstName: firstName || 'test',
        lastName: lastName || 'test',
        email: email || 'dev@tooljet.io',
        password: 'password',
        invitationToken,
        defaultOrganizationId: organization.id,
        createdAt: new Date(),
        updatedAt: new Date(),
        status: invitationToken ? 'invited' : 'active',
      })
    );
  } else {
    user = existingUser;
  }
  user.organizationId = organization.id;

  const orgUser = await organizationUsersRepository.save(
    organizationUsersRepository.create({
      user: user,
      organization,
      invitationToken: status === 'invited' ? uuidv4() : null,
      status: status || 'active',
      role: 'all_users',
      createdAt: new Date(),
      updatedAt: new Date(),
    })
  );

  await maybeCreateDefaultGroupPermissions(nestApp, user.organizationId);
  await createUserGroupPermissions(
    nestApp,
    user,
    groups || ['all_users', 'admin'] // default groups
  );

  return { organization, user, orgUser };
}

export async function createUserGroupPermissions(nestApp, user, groups) {
  const groupPermissionRepository: Repository<GroupPermission> = nestApp.get('GroupPermissionRepository');

  const userGroupPermissionRepository: Repository<UserGroupPermission> = nestApp.get('UserGroupPermissionRepository');

  let userGroupPermissions = [];

  for (const group of groups) {
    let groupPermission: GroupPermission;

    if (group == 'admin' || group == 'all_users') {
      groupPermission = await groupPermissionRepository.findOneOrFail({
        where: {
          organizationId: user.organizationId,
          group: group,
        },
      });
    } else {
      groupPermission =
        (await groupPermissionRepository.findOne({
          where: {
            organizationId: user.organizationId,
            group: group,
          },
        })) ||
        groupPermissionRepository.create({
          organizationId: user.organizationId,
          group: group,
        });
      await groupPermissionRepository.save(groupPermission);
    }

    const userGroupPermission = userGroupPermissionRepository.create({
      groupPermissionId: groupPermission.id,
      userId: user.id,
    });
    await userGroupPermissionRepository.save(userGroupPermission);
    userGroupPermissions.push(userGroupPermission);
  }

  return userGroupPermissions;
}

export async function createAppGroupPermission(nestApp, app, groupId, permissions) {
  const appGroupPermissionRepository: Repository<AppGroupPermission> = nestApp.get('AppGroupPermissionRepository');

  const appGroupPermission = appGroupPermissionRepository.create({
    groupPermissionId: groupId,
    appId: app.id,
    ...permissions,
  });
  await appGroupPermissionRepository.save(appGroupPermission);

  return appGroupPermission;
}

export async function createGroupPermission(nestApp, params) {
  const groupPermissionRepository: Repository<GroupPermission> = nestApp.get('GroupPermissionRepository');
  let groupPermission = groupPermissionRepository.create({
    ...params,
  });
  await groupPermissionRepository.save(groupPermission);

  return groupPermission;
}

export async function maybeCreateDefaultGroupPermissions(nestApp, organizationId) {
  const groupPermissionRepository: Repository<GroupPermission> = nestApp.get('GroupPermissionRepository');

  const defaultGroups = ['all_users', 'admin'];

  for (let group of defaultGroups) {
    const orgDefaultGroupPermissions = await groupPermissionRepository.find({
      where: {
        organizationId: organizationId,
        group: group,
      },
    });

    if (orgDefaultGroupPermissions.length == 0) {
      const groupPermission = groupPermissionRepository.create({
        organizationId: organizationId,
        group: group,
        appCreate: group == 'admin',
        appDelete: group == 'admin',
        folderCreate: group == 'admin',
        orgEnvironmentVariableCreate: group == 'admin',
        orgEnvironmentVariableUpdate: group == 'admin',
        orgEnvironmentVariableDelete: group == 'admin',
        folderUpdate: group == 'admin',
        folderDelete: group == 'admin',
      });
      await groupPermissionRepository.save(groupPermission);
    }
  }
}

export async function maybeCreateAdminAppGroupPermissions(nestApp, app) {
  const groupPermissionRepository: Repository<GroupPermission> = nestApp.get('GroupPermissionRepository');
  const appGroupPermissionRepository: Repository<AppGroupPermission> = nestApp.get('AppGroupPermissionRepository');

  const orgAdminGroupPermissions = await groupPermissionRepository.findOne({
    where: {
      organizationId: app.organizationId,
      group: 'admin',
    },
  });

  if (orgAdminGroupPermissions) {
    const adminGroupPermissions = {
      read: true,
      update: true,
      delete: true,
    };

    const appGroupPermission = appGroupPermissionRepository.create({
      groupPermissionId: orgAdminGroupPermissions.id,
      appId: app.id,
      ...adminGroupPermissions,
    });
    await appGroupPermissionRepository.save(appGroupPermission);
  }
}

export async function maybeCreateAllUsersAppGroupPermissions(nestApp, app) {
  const groupPermissionRepository: Repository<GroupPermission> = nestApp.get('GroupPermissionRepository');
  const appGroupPermissionRepository: Repository<AppGroupPermission> = nestApp.get('AppGroupPermissionRepository');

  const allUsersGroup = await groupPermissionRepository.findOne({
    where: {
      organizationId: app.organizationId,
      group: 'all_users',
    },
  });

  if (allUsersGroup) {
    const permissions = {
      read: false,
      update: false,
      delete: false,
    };

    const appGroupPermission = appGroupPermissionRepository.create({
      groupPermissionId: allUsersGroup.id,
      appId: app.id,
      ...permissions,
    });
    await appGroupPermissionRepository.save(appGroupPermission);
  }
}

export async function addAppToGroupPermission(app: App, groupPermission: GroupPermission, permissions = {}) {
  getManager().create(AppGroupPermission, {
    groupPermissionId: groupPermission.id,
    appId: app.id,
    ...permissions,
  });
}

export async function addAllUsersGroupToUser(nestApp, user) {
  const groupPermissionRepository: Repository<GroupPermission> = nestApp.get('GroupPermissionRepository');
  const userGroupPermissionRepository: Repository<UserGroupPermission> = nestApp.get('UserGroupPermissionRepository');

  const orgDefaultGroupPermissions = await groupPermissionRepository.findOneOrFail({
    where: {
      organizationId: user.organizationId,
      group: 'all_users',
    },
  });

  const userGroupPermission = userGroupPermissionRepository.create({
    groupPermissionId: orgDefaultGroupPermissions.id,
    userId: user.id,
  });
  await userGroupPermissionRepository.save(userGroupPermission);

  return user;
}

export async function createDataSource(
  nestApp,
  { appVersion, name, kind, type = 'default', options, environmentId = null }: any
) {
  let dataSourceRepository: Repository<DataSource>;
  dataSourceRepository = nestApp.get('DataSourceRepository');

  const dataSource = await dataSourceRepository.save(
    dataSourceRepository.create({
      name,
      kind,
      appVersion,
      type,
      createdAt: new Date(),
      updatedAt: new Date(),
    })
  );

  environmentId && (await createDataSourceOption(nestApp, { dataSource, environmentId, options }));

  return dataSource;
}

export async function createDataQuery(nestApp, { name = 'defaultquery', dataSource, appVersion, options }: any) {
  let dataQueryRepository: Repository<DataQuery>;
  dataQueryRepository = nestApp.get('DataQueryRepository');

  return await dataQueryRepository.save(
    dataQueryRepository.create({
      options,
      name,
      dataSource,
      appVersion,
      createdAt: new Date(),
      updatedAt: new Date(),
    })
  );
}

export async function createDataSourceOption(nestApp, { dataSource, environmentId, options }: any) {
  let dataSourceOptionsRepository: Repository<DataSourceOptions>;
  dataSourceOptionsRepository = nestApp.get('DataSourceOptionsRepository');

  const dataSourcesService = nestApp.select(DataSourcesModule).get(DataSourcesService);

  return await dataSourceOptionsRepository.save(
    dataSourceOptionsRepository.create({
      options: await dataSourcesService.parseOptionsForCreate(options),
      dataSourceId: dataSource.id,
      environmentId,
    })
  );
}

export async function createFile(nestApp: any) {
  let fileRepository: Repository<File>;
  fileRepository = nestApp.get('FileRepository');
  const createFileDto = new CreateFileDto();
  createFileDto.filename = 'testfile';
  createFileDto.data = Buffer.from([1, 2, 3, 4]);
  return await fileRepository.save(fileRepository.create(createFileDto));
}

export async function installPlugin(nestApp: any, { name, description, id, version }: any) {
  let pluginRepository: Repository<Plugin>;
  pluginRepository = nestApp.get('PluginRepository');
  const createPluginDto = new CreatePluginDto();
  createPluginDto.id = id;
  createPluginDto.name = name;
  createPluginDto.version = version;
  createPluginDto.description = description;

  const pluginsService = nestApp.select(PluginsModule).get(PluginsService);

  return await pluginRepository.save(pluginsService.install(createPluginDto));
}

export async function createThread(_nestApp, { appId, x, y, userId, organizationId, appVersionsId }: any) {
  const threadRepository = new ThreadRepository();

  return await threadRepository.createThread(
    {
      appId,
      x,
      y,
      isResolved: false,
      organizationId,
      appVersionsId,
      pageId: 'placeholder',
    },
    userId,
    organizationId
  );
}

export async function setupOrganization(nestApp) {
  const adminUserData = await createUser(nestApp, {
    email: 'admin@tooljet.io',
    groups: ['all_users', 'admin'],
  });
  const adminUser = adminUserData.user;
  const organization = adminUserData.organization;
  const defaultUserData = await createUser(nestApp, {
    email: 'developer@tooljet.io',
    groups: ['all_users'],
    organization,
  });
  const defaultUser = defaultUserData.user;

  const app = await createApplication(nestApp, {
    user: adminUser,
    name: 'sample app',
    isPublic: false,
  });

  return { adminUser, defaultUser, app };
}

export const generateRedirectUrl = async (
  email: string,
  current_organization?: Organization,
  isOrgInvitation?: boolean,
  isSSO = true
) => {
  const manager = getManager();
  const user = await manager.findOneOrFail(User, { where: { email: email } });

  const organizationToken = user.organizationUsers?.find(
    (ou) => ou.organizationId === current_organization?.id
  )?.invitationToken;

  return `${process.env['TOOLJET_HOST']}${
    isOrgInvitation ? `/organization-invitations/${organizationToken}` : `/invitations/${user.invitationToken}`
  }${
    organizationToken
      ? `${!isOrgInvitation ? `/workspaces/${organizationToken}` : ''}?oid=${current_organization?.id}&`
      : isSSO
      ? '?'
      : ''
  }${isSSO ? 'source=sso' : ''}`;
};

export const createSSOMockConfig = (mockConfig) => {
  jest.spyOn(mockConfig, 'get').mockImplementation((key: string) => {
    switch (key) {
      case 'SSO_GOOGLE_OAUTH2_CLIENT_ID':
        return 'google-client-id';
      case 'SSO_GIT_OAUTH2_CLIENT_ID':
        return 'git-client-id';
      case 'SSO_GIT_OAUTH2_CLIENT_SECRET':
        return 'git-secret';
      case 'SSO_ACCEPTED_DOMAINS':
        return 'tooljet.io,tooljet.com';
      default:
        return process.env[key];
    }
  });
};

export const verifyInviteToken = async (app: INestApplication, user: User, verifyForSignup = false) => {
  let organizationUsersRepository: Repository<OrganizationUser>;
  organizationUsersRepository = app.get('OrganizationUserRepository');

  const { invitationToken } = user;
  const { invitationToken: orgInviteToken } = await organizationUsersRepository.findOneOrFail({
    where: { userId: user.id },
  });
  const response = await request(app.getHttpServer()).get(
    `/api/verify-invite-token?token=${invitationToken}${
      !verifyForSignup && orgInviteToken ? `&organizationToken=${orgInviteToken}` : ''
    }`
  );
  const {
    body: { onboarding_details },
    status,
  } = response;

  expect(status).toBe(200);
  expect(Object.keys(onboarding_details)).toEqual(['password', 'questions']);
  await user.reload();
  expect(user.status).toBe('verified');
  return response;
};

export const setUpAccountFromToken = async (app: INestApplication, user: User, org: Organization, payload) => {
  const response = await request(app.getHttpServer()).post('/api/setup-account-from-token').send(payload);
  const { status } = response;
  expect(status).toBe(201);

  const { email, first_name, last_name, current_organization_id } = response.body;

  expect(email).toEqual(user.email);
  expect(first_name).toEqual(user.firstName);
  expect(last_name).toEqual(user.lastName);
  expect(current_organization_id).toBe(org.id);
  await user.reload();
  expect(user.status).toBe('active');
  expect(user.defaultOrganizationId).toBe(org.id);
};

export const getPathFromUrl = (url) => {
  return url.split('?')[0];
};

export const createFirstUser = async (app: INestApplication) => {
  let userRepository: Repository<User> = app.get('UserRepository');

  await request(app.getHttpServer())
    .post('/api/setup-admin')
    .send({ email: 'firstuser@tooljet.com', name: 'Admin', password: 'password', workspace: 'tooljet' });

  return await userRepository.findOneOrFail({
    where: { email: 'firstuser@tooljet.com' },
    relations: ['organizationUsers'],
  });
};

export const generateAppDefaults = async (
  app: INestApplication,
  user: any,
  { isQueryNeeded = true, isDataSourceNeeded = true, isAppPublic = false, dsKind = 'restapi', dsOptions = [{}] }
) => {
  const application = await createApplication(
    app,
    {
      name: 'name',
      user: user,
      isPublic: isAppPublic,
    },
    false
  );

  const appEnvironments = await createAppEnvironments(app, user.organizationId);
  const appVersion = await createApplicationVersion(app, application);

  let dataQuery: any;
  let dataSource: any;
  if (isDataSourceNeeded) {
    dataSource = await createDataSource(app, {
      name: 'name',
      kind: dsKind,
      appVersion,
    });
    await createDataSourceOption(app, { dataSource, environmentId: appEnvironments[0].id, options: dsOptions });

    if (isQueryNeeded) {
      dataQuery = await createDataQuery(app, {
        dataSource,
        appVersion,
        options: {
          method: 'get',
          url: 'https://api.github.com/repos/tooljet/tooljet/stargazers',
          url_params: [],
          headers: [],
          body: [],
        },
      });
    }
  }

  return { application, appVersion, dataSource, dataQuery };
};

export const getAppWithAllDetails = async (id: string) => {
  const app = await getManager()
    .createQueryBuilder(App, 'app')
    .where('app.id = :id', { id })
    .innerJoinAndSelect('app.appVersions', 'versions')
    .leftJoinAndSelect('versions.dataSources', 'dataSources')
    .leftJoinAndSelect('versions.dataQueries', 'dataQueries')
    .getOneOrFail();

  const dataQueries = [];
  const dataSources = [];
  app.appVersions.map((version) => {
    dataSources.push(...version.dataSources);
    dataQueries.push(...version.dataQueries);
    version.dataSources = undefined;
    version.dataQueries = undefined;
  });

  app['dataQueries'] = dataQueries;
  app['dataSources'] = dataSources;

  return app;
};

export const authenticateUser = async (app: INestApplication, email = 'admin@tooljet.io', password = 'password') => {
  const sessionResponse = await request
    .agent(app.getHttpServer())
    .post('/api/authenticate')
    .send({ email, password })
    .expect(201);

  return { user: sessionResponse.body, tokenCookie: sessionResponse.headers['set-cookie'] };
};

export const logoutUser = async (app: INestApplication, tokenCookie: any, organization_id: string) => {
  return await request
    .agent(app.getHttpServer())
    .get('/api/logout')
    .set('tj-workspace-id', organization_id)
    .set('Cookie', tokenCookie)
    .expect(200);
};<|MERGE_RESOLUTION|>--- conflicted
+++ resolved
@@ -106,11 +106,11 @@
   }
 }
 
-<<<<<<< HEAD
-export async function createApplication(nestApp, { name, user, isPublic, slug, type = 'front-end' }: any) {
-=======
-export async function createApplication(nestApp, { name, user, isPublic, slug }: any, shouldCreateEnvs = true) {
->>>>>>> ebd42373
+export async function createApplication(
+  nestApp,
+  { name, user, isPublic, slug, type = 'front-end' }: any,
+  shouldCreateEnvs = true
+) {
   let appRepository: Repository<App>;
   appRepository = nestApp.get('AppRepository');
 
