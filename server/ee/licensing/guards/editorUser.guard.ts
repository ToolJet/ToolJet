--- conflicted
+++ resolved
@@ -1,27 +1,12 @@
 import { Injectable, CanActivate, ExecutionContext, HttpException } from '@nestjs/common';
-import { UsersService } from '@services/users.service';
 import { getManager } from 'typeorm';
-<<<<<<< HEAD
-=======
-import { LicenseService } from '@services/license.service';
-import { LicenseCountsService } from '@services/license_counts.service';
->>>>>>> 79a67058
 import { LICENSE_FIELD, LICENSE_LIMIT } from 'src/helpers/license.helper';
 import { OrganizationLicenseService } from '@services/organization_license.service';
 import { LicenseService } from '@services/license.service';
 
 @Injectable()
 export class EditorUserCountGuard implements CanActivate {
-  constructor(
-    private usersService: UsersService,
-<<<<<<< HEAD
-    private OrgLicenseService: OrganizationLicenseService,
-    private licenseService: LicenseService
-=======
-    private licenseService: LicenseService,
-    private licenseCountsService: LicenseCountsService
->>>>>>> 79a67058
-  ) {}
+  constructor(private OrgLicenseService: OrganizationLicenseService, private licenseService: LicenseService) {}
 
   async canActivate(context: ExecutionContext): Promise<boolean> {
     const request = context.switchToHttp().getRequest();
@@ -30,11 +15,7 @@
     if (editorsCount === LICENSE_LIMIT.UNLIMITED) {
       return true;
     }
-<<<<<<< HEAD
     const editorCount = await this.OrgLicenseService.fetchTotalEditorCount(getManager());
-=======
-    const editorCount = await this.licenseCountsService.fetchTotalEditorCount(getManager());
->>>>>>> 79a67058
 
     if (editorCount >= editorsCount) {
       throw new HttpException('Maximum editor user limit reached', 451);
