--- conflicted
+++ resolved
@@ -23,12 +23,9 @@
 import { GoogleOAuthService } from './google_oauth.service';
 import UserResponse from './models/user_response';
 import { Response } from 'express';
-<<<<<<< HEAD
 import { USER_ROLE } from '@module/user_resource_permissions/constants/group-permissions.constant';
-=======
 import { SIGNUP_ERRORS } from 'src/helpers/errors.constants';
 const uuid = require('uuid');
->>>>>>> c3d9b29b
 
 @Injectable()
 export class OauthService {
@@ -64,13 +61,8 @@
       const { name, slug } = generateNextNameAndSlug('My workspace');
       defaultOrganization = await this.organizationService.create(name, slug, null, manager);
     }
-<<<<<<< HEAD
-=======
-
-    const groups = ['all_users'];
     /* Default password for sso-signed workspace user */
     const password = uuid.v4();
->>>>>>> c3d9b29b
     user = await this.usersService.create(
       { firstName, lastName, email, ...getUserStatusAndSource(lifecycleEvents.USER_SSO_VERIFY, sso), password },
       organization.id,
@@ -239,7 +231,6 @@
           const { name, slug } = generateNextNameAndSlug('My workspace');
           defaultOrganization = await this.organizationService.create(name, slug, null, manager);
 
-  
           userDetails = await this.usersService.create(
             {
               firstName: userResponse.firstName,
