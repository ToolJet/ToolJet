import { Injectable, NotAcceptableException, UnauthorizedException } from '@nestjs/common';
import { ConfigService } from '@nestjs/config';
import { AuthService } from '@services/auth.service';
import { OrganizationsService } from '@services/organizations.service';
import { OrganizationUsersService } from '@services/organization_users.service';
import { UsersService } from '@services/users.service';
import { OidcOAuthService } from './oidc_auth.service';
import { decamelizeKeys } from 'humps';
import { Organization } from 'src/entities/organization.entity';
import { OrganizationUser } from 'src/entities/organization_user.entity';
import { SSOConfigs } from 'src/entities/sso_config.entity';
import { User } from 'src/entities/user.entity';
import {
  getUserErrorMessages,
  getUserStatusAndSource,
  USER_STATUS,
  lifecycleEvents,
  URL_SSO_SOURCE,
  WORKSPACE_USER_STATUS,
} from 'src/helpers/user_lifecycle';
import { dbTransactionWrap, generateInviteURL, isSuperAdmin, generateNextNameAndSlug } from 'src/helpers/utils.helper';
import { DeepPartial, EntityManager } from 'typeorm';
import { GitOAuthService } from './git_oauth.service';
import { GoogleOAuthService } from './google_oauth.service';
import UserResponse from './models/user_response';
import { InstanceSettingsService } from '@services/instance_settings.service';
import { Response } from 'express';
import { LicenseService } from '@services/license.service';
import { LICENSE_FIELD } from 'src/helpers/license.helper';
import { LdapService } from './ldap.service';
import { SAMLService } from './saml.service';
import { INSTANCE_USER_SETTINGS } from 'src/helpers/instance_settings.constants';

@Injectable()
export class OauthService {
  constructor(
    private readonly usersService: UsersService,
    private readonly authService: AuthService,
    private readonly organizationService: OrganizationsService,
    private readonly organizationUsersService: OrganizationUsersService,
    private readonly googleOAuthService: GoogleOAuthService,
    private readonly gitOAuthService: GitOAuthService,
    private readonly oidcOAuthService: OidcOAuthService,
    private readonly instanceSettingsService: InstanceSettingsService,
    private readonly licenseService: LicenseService,
    private readonly ldapService: LdapService,
    private readonly samlService: SAMLService,
    private configService: ConfigService
  ) {}

  #isValidDomain = (email: string, restrictedDomain: string): boolean => {
    if (!email) {
      return false;
    }
    const domain = email.substring(email.lastIndexOf('@') + 1);

    if (!restrictedDomain) {
      return true;
    }
    if (!domain) {
      return false;
    }
    if (
      !restrictedDomain
        .split(',')
        .map((e) => e && e.trim())
        .filter((e) => !!e)
        .includes(domain)
    ) {
      return false;
    }
    return true;
  };

  async #findOrCreateUser(
    { firstName, lastName, email, sso, groups: ssoGroups, profilePhoto }: any,
    organization: DeepPartial<Organization>,
    manager?: EntityManager
  ): Promise<User> {
    // User not exist in the workspace, creating
    let user: User;
    let defaultOrganization: Organization;
    user = await this.usersService.findByEmail(email);

    const allowPersonalWorkspace =
      (await this.instanceSettingsService.getSettings(INSTANCE_USER_SETTINGS.ALLOW_PERSONAL_WORKSPACE)) === 'true';

    const organizationUser: OrganizationUser = user?.organizationUsers?.find(
      (ou) => ou.organizationId === organization.id
    );

    if (organizationUser?.status === WORKSPACE_USER_STATUS.ARCHIVED) {
      throw new UnauthorizedException('User does not exist in the workspace');
    }

    if (!user && allowPersonalWorkspace) {
      const { name, slug } = generateNextNameAndSlug('My workspace');
      defaultOrganization = await this.organizationService.create(name, slug, null, manager);
    }

    const groups = ['all_users', ...(ssoGroups ? ssoGroups : [])];
    user = await this.usersService.create(
      { firstName, lastName, email, ...getUserStatusAndSource(lifecycleEvents.USER_SSO_VERIFY, sso) },
      organization.id,
      groups,
      user,
      true,
      defaultOrganization?.id,
      manager
    );
    await this.organizationService.updateOwner(organization.id, user.id, manager);

    /* Create avatar if profilePhoto available */
    if (profilePhoto) {
      try {
        await this.usersService.addAvatar(user.id, profilePhoto, `${email}.jpeg`, manager);
      } catch (error) {
        /* Should not break the flow */
        console.log('Profile picture upload failed', error);
      }
    }

    // Setting up invited organization, organization user status should be invited if user status is invited
    await this.organizationUsersService.create(user, organization, !!user.invitationToken, manager);

    if (defaultOrganization) {
      // Setting up default organization
      await this.organizationUsersService.create(user, defaultOrganization, true, manager);
      await this.usersService.attachUserGroup(['all_users', 'admin'], defaultOrganization.id, user.id, false, manager);
    }
    return user;
  }

  #getSSOConfigs(ssoType: 'google' | 'git' | 'openid'): Partial<SSOConfigs> {
    switch (ssoType) {
      case 'google':
        return {
          enabled: !!this.configService.get<string>('SSO_GOOGLE_OAUTH2_CLIENT_ID'),
          configs: { clientId: this.configService.get<string>('SSO_GOOGLE_OAUTH2_CLIENT_ID') },
        };
      case 'git':
        return {
          enabled: !!this.configService.get<string>('SSO_GIT_OAUTH2_CLIENT_ID'),
          configs: {
            clientId: this.configService.get<string>('SSO_GIT_OAUTH2_CLIENT_ID'),
            clientSecret: this.configService.get<string>('SSO_GIT_OAUTH2_CLIENT_SECRET'),
            hostName: this.configService.get<string>('SSO_GIT_OAUTH2_HOST'),
          },
        };
      case 'openid':
        return {
          enabled: !!this.configService.get<string>('SSO_OPENID_CLIENT_ID'),
          configs: {
            clientId: this.configService.get<string>('SSO_OPENID_CLIENT_ID'),
            clientSecret: this.configService.get<string>('SSO_OPENID_CLIENT_SECRET'),
            wellKnownUrl: this.configService.get<string>('SSO_OPENID_WELL_KNOWN_URL'),
          },
        };
      default:
        return;
    }
  }

  #getInstanceSSOConfigs(ssoType: 'google' | 'git' | 'openid'): DeepPartial<SSOConfigs> {
    return {
      organization: {
        enableSignUp: this.configService.get<string>('SSO_DISABLE_SIGNUPS') !== 'true',
        domain: this.configService.get<string>('SSO_ACCEPTED_DOMAINS'),
      },
      sso: ssoType,
      ...this.#getSSOConfigs(ssoType),
    };
  }

  async signIn(
    response: Response,
    ssoResponse: SSOResponse,
    configId?: string,
    ssoType?: 'google' | 'git',
    user?: User,
    cookies?: object
  ): Promise<any> {
    const { organizationId, samlResponseId } = ssoResponse;
    let ssoConfigs: DeepPartial<SSOConfigs>;
    let organization: DeepPartial<Organization>;
    const isInstanceSSOLogin = !!(!configId && ssoType && !organizationId);
    const isInstanceSSOOrganizationLogin = !!(!configId && ssoType && organizationId);
    //Specific SSO configId from organization SSO Configs
    if (configId) {
      // SSO under an organization
      ssoConfigs = await this.organizationService.getConfigs(configId);
      organization = ssoConfigs?.organization;
    } else if (isInstanceSSOOrganizationLogin) {
      // Instance SSO login from organization login page
      organization = await this.organizationService.fetchOrganizationDetails(organizationId, [true], false, true);
      ssoConfigs = organization?.ssoConfigs?.find((conf) => conf.sso === ssoType);
    } else if (isInstanceSSOLogin) {
      // Instance SSO login from common login page
      ssoConfigs = this.#getInstanceSSOConfigs(ssoType);
      organization = ssoConfigs?.organization;
    } else {
      throw new UnauthorizedException();
    }

    if ((isInstanceSSOLogin || isInstanceSSOOrganizationLogin) && ssoConfigs?.id) {
      // if instance sso login and sso configs returned stored in db, id will be present -> throwing error
      throw new UnauthorizedException();
    }

    if (!organization || !ssoConfigs) {
      // Should obtain organization configs
      throw new UnauthorizedException();
    }
    const { enableSignUp, domain } = organization;
    const { sso, configs } = ssoConfigs;
    const { token, username, password } = ssoResponse;

    let userResponse: UserResponse;
    switch (sso) {
      case 'google':
        userResponse = await this.googleOAuthService.signIn(token, configs);
        break;

      case 'git':
        userResponse = await this.gitOAuthService.signIn(token, configs);
        break;

      case 'openid':
        if (!(await this.licenseService.getLicenseTerms(LICENSE_FIELD.OIDC, organizationId))) {
          throw new UnauthorizedException('OIDC login disabled');
        }
        userResponse = await this.oidcOAuthService.signIn(token, {
          ...configs,
          configId,
          codeVerifier: cookies['oidc_code_verifier'],
        });
        break;

      case 'ldap':
        if (!(await this.licenseService.getLicenseTerms(LICENSE_FIELD.LDAP, organizationId))) {
          throw new UnauthorizedException('Ldap login disabled');
        }
        userResponse = await this.ldapService.signIn({ username, password }, configs);
        break;

      case 'saml':
        userResponse = await this.samlService.signIn(samlResponseId, configs, configId);
        break;

      default:
        break;
    }

    if (!(userResponse.userSSOId && userResponse.email)) {
      throw new UnauthorizedException('Invalid credentials');
    }

    userResponse.email = userResponse.email.toLowerCase();

    let userDetails: User = await this.usersService.findByEmail(userResponse.email);

    if (userDetails?.status === 'archived') {
      throw new NotAcceptableException('User has been archived, please contact the administrator');
    }

    if (!isSuperAdmin(userDetails) && !this.#isValidDomain(userResponse.email, domain)) {
      throw new UnauthorizedException(`You cannot sign in using the mail id - Domain verification failed`);
    }

    if (!userResponse.firstName) {
      // If firstName not found
      userResponse.firstName = userResponse.email?.split('@')?.[0];
    }

    return await dbTransactionWrap(async (manager: EntityManager) => {
      let organizationDetails: DeepPartial<Organization>;
      const allowPersonalWorkspace =
        isSuperAdmin(userDetails) ||
        (await this.instanceSettingsService.getSettings(INSTANCE_USER_SETTINGS.ALLOW_PERSONAL_WORKSPACE)) === 'true';

      if (isInstanceSSOLogin) {
        // Login from main login page - Multi-Workspace enabled

        if (userDetails?.status === USER_STATUS.ARCHIVED) {
          throw new UnauthorizedException(getUserErrorMessages(userDetails.status));
        }

        if (!userDetails && enableSignUp && allowPersonalWorkspace) {
          // Create new user
          let defaultOrganization: DeepPartial<Organization> = organization;

          // Not logging in to specific organization, creating new
          const { name, slug } = generateNextNameAndSlug('My workspace');
          defaultOrganization = await this.organizationService.create(name, slug, null, manager);

          const groups = ['all_users', 'admin'];
          userDetails = await this.usersService.create(
            {
              firstName: userResponse.firstName,
              lastName: userResponse.lastName,
              email: userResponse.email,
              ...getUserStatusAndSource(lifecycleEvents.USER_SSO_VERIFY, sso),
            },
            defaultOrganization.id,
            groups,
            null,
            true,
            null,
            manager
          );

          await this.organizationService.updateOwner(organization.id, userDetails.id, manager);

          void this.licenseService.createCRMUser({
            email: userDetails.email,
            firstName: userDetails.firstName,
            lastName: userDetails.lastName,
            role: userDetails.role,
          });
          await this.organizationUsersService.create(userDetails, defaultOrganization, true, manager);
          organizationDetails = defaultOrganization;
        } else if (userDetails) {
          // Finding organization to be loaded
          const organizationList: Organization[] = await this.organizationService.findOrganizationWithLoginSupport(
            userDetails,
            'sso',
            userDetails.invitationToken
              ? [WORKSPACE_USER_STATUS.ACTIVE, WORKSPACE_USER_STATUS.INVITED]
              : WORKSPACE_USER_STATUS.ACTIVE
          );

          const defaultOrgDetails: Organization = organizationList?.find(
            (og) => og.id === userDetails.defaultOrganizationId
          );
          if (defaultOrgDetails) {
            // default organization SSO login enabled
            organizationDetails = defaultOrgDetails;
          } else if (organizationList?.length > 0) {
            // default organization SSO login not enabled, picking first one from SSO enabled list
            organizationDetails = organizationList[0];
          } else if (allowPersonalWorkspace) {
            // no SSO login enabled organization available for user - creating new one
            const { name, slug } = generateNextNameAndSlug('My workspace');
            organizationDetails = await this.organizationService.create(name, slug, userDetails, manager);
          } else {
            throw new UnauthorizedException(
              'User not included in any workspace or workspace does not supports SSO login'
            );
          }
        } else if (!userDetails) {
          throw new UnauthorizedException('User does not exist, please sign up');
        }
      } else {
        // workspace login
        userDetails = await this.usersService.findByEmail(userResponse.email, organization.id, [
          WORKSPACE_USER_STATUS.ACTIVE,
          WORKSPACE_USER_STATUS.INVITED,
        ]);

        if (userDetails?.status === USER_STATUS.ARCHIVED) {
          throw new UnauthorizedException(getUserErrorMessages(userDetails.status));
        }
        if (userDetails) {
          // user already exist
          if (
            !userDetails.invitationToken &&
            userDetails.organizationUsers[0].status === WORKSPACE_USER_STATUS.INVITED
          ) {
            // user exists. onboarding completed, but invited status in the organization
            // Activating invited workspace
            await this.organizationUsersService.activateOrganization(userDetails.organizationUsers[0], manager);
          }
        } else if (!userDetails && enableSignUp) {
          userDetails = await this.#findOrCreateUser(userResponse, organization, manager);
        } else if (!userDetails) {
          throw new UnauthorizedException('User does not exist in the workspace');
        }
        organizationDetails = organization;

        userDetails = await this.usersService.findByEmail(
          userResponse.email,
          organization.id,
          [WORKSPACE_USER_STATUS.ACTIVE, WORKSPACE_USER_STATUS.INVITED],
          manager
        );

        if (userDetails.invitationToken) {
          // User account setup not done, updating source and status
          await this.usersService.updateUser(
            userDetails.id,
            getUserStatusAndSource(lifecycleEvents.USER_SSO_VERIFY, sso),
            manager
          );
          // New user created and invited to the organization
          const organizationToken = userDetails.organizationUsers?.find(
            (ou) => ou.organizationId === organization.id
          )?.invitationToken;

          if (userResponse.userinfoResponse) {
            // update sso user info
            await this.usersService.updateSSOUserInfo(manager, userDetails.id, userResponse.userinfoResponse);
          }
          return await this.validateLicense(
            decamelizeKeys({
              redirectUrl: generateInviteURL(
                userDetails.invitationToken,
                organizationToken,
                organization.id,
                URL_SSO_SOURCE
              ),
            }),
            manager,
            organization.id
          );
        }
      }

      if (userResponse.userinfoResponse) {
        // update sso user info
        await this.usersService.updateSSOUserInfo(manager, userDetails.id, userResponse.userinfoResponse);
      }

      if (userDetails.invitationToken) {
        // User account setup not done, updating source and status
        await this.usersService.updateUser(
          userDetails.id,
          getUserStatusAndSource(lifecycleEvents.USER_SSO_VERIFY, sso),
          manager
        );
        return await this.validateLicense(
          decamelizeKeys({
            redirectUrl: generateInviteURL(userDetails.invitationToken, null, null, URL_SSO_SOURCE),
          }),
          manager,
          organization.id
        );
      }
      return await this.authService.generateLoginResultPayload(
        response,
        userDetails,
        organizationDetails,
        isInstanceSSOLogin || isInstanceSSOOrganizationLogin,
        false,
<<<<<<< HEAD
        user
=======
        user,
        manager
>>>>>>> b4a55efc
      );
    });
  }
  private async validateLicense(response: any, manager: EntityManager, organizationId?: string) {
    await this.usersService.validateLicense(manager, organizationId);
    return response;
  }
}

interface SSOResponse {
  token: string;
  state?: string;
  username?: string;
  password?: string;
  codeVerifier?: string;
  organizationId?: string;
  samlResponseId?: string;
}<|MERGE_RESOLUTION|>--- conflicted
+++ resolved
@@ -441,12 +441,8 @@
         organizationDetails,
         isInstanceSSOLogin || isInstanceSSOOrganizationLogin,
         false,
-<<<<<<< HEAD
-        user
-=======
         user,
         manager
->>>>>>> b4a55efc
       );
     });
   }
