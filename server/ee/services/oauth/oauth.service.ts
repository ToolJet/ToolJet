import { Injectable, NotAcceptableException, UnauthorizedException } from '@nestjs/common';
import { ConfigService } from '@nestjs/config';
import { AuthService } from '@services/auth.service';
import { OrganizationsService } from '@services/organizations.service';
import { OrganizationUsersService } from '@services/organization_users.service';
import { UsersService } from '@services/users.service';
import { OidcOAuthService } from './oidc_auth.service';
<<<<<<< HEAD
=======
import { decamelizeKeys } from 'humps';
>>>>>>> 7f785f03
import { Organization } from 'src/entities/organization.entity';
import { OrganizationUser } from 'src/entities/organization_user.entity';
import { SSOConfigs } from 'src/entities/sso_config.entity';
import { User } from 'src/entities/user.entity';
import {
  getUserErrorMessages,
  getUserStatusAndSource,
  USER_STATUS,
  lifecycleEvents,
  URL_SSO_SOURCE,
  WORKSPACE_USER_STATUS,
} from 'src/helpers/user_lifecycle';
import { dbTransactionWrap, isSuperAdmin } from 'src/helpers/utils.helper';
import { DeepPartial, EntityManager } from 'typeorm';
import { GitOAuthService } from './git_oauth.service';
import { GoogleOAuthService } from './google_oauth.service';
import UserResponse from './models/user_response';
import License from '@ee/licensing/configs/License';
<<<<<<< HEAD
=======
import { InstanceSettingsService } from '@services/instance_settings.service';
>>>>>>> 7f785f03

@Injectable()
export class OauthService {
  constructor(
    private readonly usersService: UsersService,
    private readonly authService: AuthService,
    private readonly organizationService: OrganizationsService,
    private readonly organizationUsersService: OrganizationUsersService,
    private readonly googleOAuthService: GoogleOAuthService,
    private readonly gitOAuthService: GitOAuthService,
    private readonly oidcOAuthService: OidcOAuthService,
<<<<<<< HEAD
=======
    private readonly instanceSettingsService: InstanceSettingsService,
>>>>>>> 7f785f03
    private configService: ConfigService
  ) {}

  #isValidDomain(email: string, restrictedDomain: string): boolean {
    if (!email) {
      return false;
    }
    const domain = email.substring(email.lastIndexOf('@') + 1);

    if (!restrictedDomain) {
      return true;
    }
    if (!domain) {
      return false;
    }
    if (
      !restrictedDomain
        .split(',')
        .map((e) => e && e.trim())
        .filter((e) => !!e)
        .includes(domain)
    ) {
      return false;
    }
    return true;
  }

  async #findOrCreateUser(
    { firstName, lastName, email, sso }: UserResponse,
    organization: DeepPartial<Organization>,
    manager?: EntityManager
  ): Promise<User> {
    // User not exist in the workspace, creating
    let user: User;
    let defaultOrganization: Organization;
    user = await this.usersService.findByEmail(email);

    const organizationUser: OrganizationUser = user?.organizationUsers?.find(
      (ou) => ou.organizationId === organization.id
    );

    if (organizationUser?.status === WORKSPACE_USER_STATUS.ARCHIVED) {
      throw new UnauthorizedException('User does not exist in the workspace');
    }

    if (!user && this.configService.get<string>('DISABLE_MULTI_WORKSPACE') !== 'true') {
      defaultOrganization = await this.organizationService.create('Untitled workspace', null, manager);
    }

    const groups = ['all_users'];
    user = await this.usersService.create(
      { firstName, lastName, email, ...getUserStatusAndSource(lifecycleEvents.USER_SSO_VERIFY, sso) },
      organization.id,
      groups,
      user,
      true,
      defaultOrganization?.id,
      manager
    );
    // Setting up invited organization, organization user status should be invited if user status is invited
    await this.organizationUsersService.create(user, organization, !!user.invitationToken, manager);

    if (defaultOrganization) {
      // Setting up default organization
      await this.organizationUsersService.create(user, defaultOrganization, true, manager);
      await this.usersService.attachUserGroup(['all_users', 'admin'], defaultOrganization.id, user.id, manager);
    }
    return user;
  }

  #getSSOConfigs(ssoType: 'google' | 'git' | 'openid'): Partial<SSOConfigs> {
    switch (ssoType) {
      case 'google':
        return {
          enabled: !!this.configService.get<string>('SSO_GOOGLE_OAUTH2_CLIENT_ID'),
          configs: { clientId: this.configService.get<string>('SSO_GOOGLE_OAUTH2_CLIENT_ID') },
        };
      case 'git':
        return {
          enabled: !!this.configService.get<string>('SSO_GIT_OAUTH2_CLIENT_ID'),
          configs: {
            clientId: this.configService.get<string>('SSO_GIT_OAUTH2_CLIENT_ID'),
            clientSecret: this.configService.get<string>('SSO_GIT_OAUTH2_CLIENT_SECRET'),
            hostName: this.configService.get<string>('SSO_GIT_OAUTH2_HOST'),
          },
        };
      case 'openid':
        return {
          enabled: !!this.configService.get<string>('SSO_OPENID_CLIENT_ID'),
          configs: {
            clientId: this.configService.get<string>('SSO_OPENID_CLIENT_ID'),
            clientSecret: this.configService.get<string>('SSO_OPENID_CLIENT_SECRET'),
            wellKnownUrl: this.configService.get<string>('SSO_OPENID_WELL_KNOWN_URL'),
          },
        };
      default:
        return;
    }
  }

  #getInstanceSSOConfigs(ssoType: 'google' | 'git' | 'openid'): DeepPartial<SSOConfigs> {
    return {
      organization: {
        enableSignUp: this.configService.get<string>('SSO_DISABLE_SIGNUPS') !== 'true',
        domain: this.configService.get<string>('SSO_ACCEPTED_DOMAINS'),
      },
      sso: ssoType,
      ...this.#getSSOConfigs(ssoType),
    };
  }

  async signIn(
    ssoResponse: SSOResponse,
    configId?: string,
    ssoType?: 'google' | 'git' | 'openid',
    cookies?: object
  ): Promise<any> {
    const { organizationId } = ssoResponse;
    let ssoConfigs: DeepPartial<SSOConfigs>;
    let organization: DeepPartial<Organization>;
    const isSingleOrganization: boolean = this.configService.get<string>('DISABLE_MULTI_WORKSPACE') === 'true';
    const isInstanceSSOLogin = !!(!configId && ssoType && !organizationId);

    if (configId) {
      // SSO under an organization
      ssoConfigs = await this.organizationService.getConfigs(configId);
      organization = ssoConfigs?.organization;
    } else if (!isSingleOrganization && ssoType && organizationId) {
      // Instance SSO login from organization login page
      organization = await this.organizationService.fetchOrganizationDetails(organizationId, [true], false, true);
      ssoConfigs = organization?.ssoConfigs?.find((conf) => conf.sso === ssoType);
    } else if (!isSingleOrganization && isInstanceSSOLogin) {
      // Instance SSO login from common login page
      ssoConfigs = this.#getInstanceSSOConfigs(ssoType);
      organization = ssoConfigs?.organization;
    } else {
      throw new UnauthorizedException();
    }

    if (!organization || !ssoConfigs) {
      // Should obtain organization configs
      throw new UnauthorizedException();
    }
    const { enableSignUp, domain } = organization;
    const { sso, configs } = ssoConfigs;
    const { token } = ssoResponse;

    let userResponse: UserResponse;
    switch (sso) {
      case 'google':
        userResponse = await this.googleOAuthService.signIn(token, configs);
        break;

      case 'git':
        userResponse = await this.gitOAuthService.signIn(token, configs);
        break;

      case 'openid':
        if (!License.Instance.oidc) {
          throw new UnauthorizedException('OIDC login disabled');
        }
        userResponse = await this.oidcOAuthService.signIn(token, {
          ...configs,
          configId,
          codeVerifier: cookies['oidc_code_verifier'],
        });
        break;

      default:
        break;
    }

    if (!(userResponse.userSSOId && userResponse.email)) {
      throw new UnauthorizedException('Invalid credentials');
    }

    let userDetails: User = await this.usersService.findByEmail(userResponse.email);

    if (userDetails?.status === 'archived') {
      throw new NotAcceptableException('User has been archived, please contact the administrator');
    }

    if (!isSuperAdmin(userDetails) && !this.#isValidDomain(userResponse.email, domain)) {
      throw new UnauthorizedException(`You cannot sign in using the mail id - Domain verification failed`);
    }

    if (!userResponse.firstName) {
      // If firstName not found
      userResponse.firstName = userResponse.email?.split('@')?.[0];
    }

    return await dbTransactionWrap(async (manager: EntityManager) => {
      let organizationDetails: DeepPartial<Organization>;
      const allowPersonalWorkspace =
        isSuperAdmin(userDetails) ||
        (await this.instanceSettingsService.getSettings('ALLOW_PERSONAL_WORKSPACE')) === 'true';

      if (!isSingleOrganization && isInstanceSSOLogin && !organizationId) {
        // Login from main login page - Multi-Workspace enabled

        if (userDetails?.status === USER_STATUS.ARCHIVED) {
          throw new UnauthorizedException(getUserErrorMessages(userDetails.status));
        }

        if (!userDetails && enableSignUp && allowPersonalWorkspace) {
          // Create new user
          let defaultOrganization: DeepPartial<Organization> = organization;

          // Not logging in to specific organization, creating new
          defaultOrganization = await this.organizationService.create('Untitled workspace', null, manager);

          const groups = ['all_users', 'admin'];
          userDetails = await this.usersService.create(
            {
              firstName: userResponse.firstName,
              lastName: userResponse.lastName,
              email: userResponse.email,
              ...getUserStatusAndSource(lifecycleEvents.USER_SSO_VERIFY, sso),
            },
            defaultOrganization.id,
            groups,
            null,
            true,
            null,
            manager
          );

<<<<<<< HEAD
          void this.usersService.createCRMUser(userDetails);

          await this.organizationUsersService.create(userDetails, defaultOrganization, false, manager);
=======
          await this.organizationUsersService.create(userDetails, defaultOrganization, true, manager);
>>>>>>> 7f785f03
          organizationDetails = defaultOrganization;
        } else if (userDetails) {
          // Finding organization to be loaded
          const organizationList: Organization[] = await this.organizationService.findOrganizationWithLoginSupport(
            userDetails,
            'sso',
            userDetails.invitationToken
              ? [WORKSPACE_USER_STATUS.ACTIVE, WORKSPACE_USER_STATUS.INVITED]
              : WORKSPACE_USER_STATUS.ACTIVE
          );

          const defaultOrgDetails: Organization = organizationList?.find(
            (og) => og.id === userDetails.defaultOrganizationId
          );
          if (defaultOrgDetails) {
            // default organization SSO login enabled
            organizationDetails = defaultOrgDetails;
          } else if (organizationList?.length > 0) {
            // default organization SSO login not enabled, picking first one from SSO enabled list
            organizationDetails = organizationList[0];
          } else if (allowPersonalWorkspace) {
            // no SSO login enabled organization available for user - creating new one
            organizationDetails = await this.organizationService.create('Untitled workspace', userDetails, manager);
          } else {
            throw new UnauthorizedException(
              'User not included in any workspace or workspace does not supports SSO login'
            );
          }
        } else if (!userDetails) {
          throw new UnauthorizedException('User does not exist, please sign up');
        }
      } else {
        // single workspace or workspace login
        userDetails = await this.usersService.findByEmail(userResponse.email, organization.id, [
          WORKSPACE_USER_STATUS.ACTIVE,
          WORKSPACE_USER_STATUS.INVITED,
        ]);

        if (userDetails?.status === USER_STATUS.ARCHIVED) {
          throw new UnauthorizedException(getUserErrorMessages(userDetails.status));
        }
        if (userDetails) {
          // user already exist
          if (
            !userDetails.invitationToken &&
            userDetails.organizationUsers[0].status === WORKSPACE_USER_STATUS.INVITED
          ) {
            // user exists. onboarding completed, but invited status in the organization
            // Activating invited workspace
            await this.organizationUsersService.activateOrganization(userDetails.organizationUsers[0], manager);
          }
        } else if (!userDetails && enableSignUp) {
          userDetails = await this.#findOrCreateUser(userResponse, organization, manager);
        } else if (!userDetails) {
          throw new UnauthorizedException('User does not exist in the workspace');
        }
        organizationDetails = organization;

        userDetails = await this.usersService.findByEmail(
          userResponse.email,
          organization.id,
          [WORKSPACE_USER_STATUS.ACTIVE, WORKSPACE_USER_STATUS.INVITED],
          manager
        );

        if (userDetails.invitationToken) {
          // User account setup not done, updating source and status
          await this.usersService.updateUser(
            userDetails.id,
            getUserStatusAndSource(lifecycleEvents.USER_SSO_VERIFY, sso),
            manager
          );
          // New user created and invited to the organization
          const organizationToken = userDetails.organizationUsers?.find(
            (ou) => ou.organizationId === organization.id
          )?.invitationToken;

          if (this.configService.get<string>('DISABLE_MULTI_WORKSPACE') !== 'true') {
            return decamelizeKeys({
              redirectUrl: `${this.configService.get<string>('TOOLJET_HOST')}/invitations/${
                userDetails.invitationToken
              }/workspaces/${organizationToken}?oid=${organization.id}&source=${URL_SSO_SOURCE}`,
            });
          } else {
            return decamelizeKeys({
              redirectUrl: `${this.configService.get<string>(
                'TOOLJET_HOST'
              )}/organization-invitations/${organizationToken}?oid=${organization.id}&source=${URL_SSO_SOURCE}`,
            });
          }
        }
      }

      if (userDetails.invitationToken) {
        // User account setup not done, updating source and status
        await this.usersService.updateUser(
          userDetails.id,
          getUserStatusAndSource(lifecycleEvents.USER_SSO_VERIFY, sso),
          manager
        );
        return decamelizeKeys({
          redirectUrl: `${this.configService.get<string>('TOOLJET_HOST')}/invitations/${
            userDetails.invitationToken
          }?source=${URL_SSO_SOURCE}`,
        });
      }

      await this.usersService.validateLicense(manager);

      return await this.authService.generateLoginResultPayload(
        userDetails,
        organizationDetails,
        isInstanceSSOLogin,
        false,
        manager
      );
    });
  }
}

interface SSOResponse {
  token: string;
  state?: string;
  codeVerifier?: string;
  organizationId?: string;
}<|MERGE_RESOLUTION|>--- conflicted
+++ resolved
@@ -5,10 +5,7 @@
 import { OrganizationUsersService } from '@services/organization_users.service';
 import { UsersService } from '@services/users.service';
 import { OidcOAuthService } from './oidc_auth.service';
-<<<<<<< HEAD
-=======
 import { decamelizeKeys } from 'humps';
->>>>>>> 7f785f03
 import { Organization } from 'src/entities/organization.entity';
 import { OrganizationUser } from 'src/entities/organization_user.entity';
 import { SSOConfigs } from 'src/entities/sso_config.entity';
@@ -27,10 +24,7 @@
 import { GoogleOAuthService } from './google_oauth.service';
 import UserResponse from './models/user_response';
 import License from '@ee/licensing/configs/License';
-<<<<<<< HEAD
-=======
 import { InstanceSettingsService } from '@services/instance_settings.service';
->>>>>>> 7f785f03
 
 @Injectable()
 export class OauthService {
@@ -42,10 +36,7 @@
     private readonly googleOAuthService: GoogleOAuthService,
     private readonly gitOAuthService: GitOAuthService,
     private readonly oidcOAuthService: OidcOAuthService,
-<<<<<<< HEAD
-=======
     private readonly instanceSettingsService: InstanceSettingsService,
->>>>>>> 7f785f03
     private configService: ConfigService
   ) {}
 
@@ -273,13 +264,8 @@
             manager
           );
 
-<<<<<<< HEAD
           void this.usersService.createCRMUser(userDetails);
-
-          await this.organizationUsersService.create(userDetails, defaultOrganization, false, manager);
-=======
           await this.organizationUsersService.create(userDetails, defaultOrganization, true, manager);
->>>>>>> 7f785f03
           organizationDetails = defaultOrganization;
         } else if (userDetails) {
           // Finding organization to be loaded
