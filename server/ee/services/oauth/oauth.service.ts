--- conflicted
+++ resolved
@@ -225,13 +225,8 @@
         userResponse = await this.gitOAuthService.signIn(token, configs);
         break;
 
-<<<<<<< HEAD
-      case 'openid':
+      case SSOType.OPENID:
         if (!(await this.licenseService.getLicenseTerms(LICENSE_FIELD.OIDC, organizationId))) {
-=======
-      case SSOType.OPENID:
-        if (!(await this.licenseService.getLicenseTerms(LICENSE_FIELD.OIDC))) {
->>>>>>> 3e989d9e
           throw new UnauthorizedException('OIDC login disabled');
         }
         userResponse = await this.oidcOAuthService.signIn(token, {
