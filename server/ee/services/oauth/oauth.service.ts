--- conflicted
+++ resolved
@@ -18,11 +18,7 @@
   URL_SSO_SOURCE,
   WORKSPACE_USER_STATUS,
 } from 'src/helpers/user_lifecycle';
-<<<<<<< HEAD
-import { dbTransactionWrap, isSuperAdmin } from 'src/helpers/utils.helper';
-=======
-import { dbTransactionWrap, generateNextName } from 'src/helpers/utils.helper';
->>>>>>> e4a0a33f
+import { dbTransactionWrap, isSuperAdmin, generateNextName } from 'src/helpers/utils.helper';
 import { DeepPartial, EntityManager } from 'typeorm';
 import { GitOAuthService } from './git_oauth.service';
 import { GoogleOAuthService } from './google_oauth.service';
@@ -92,14 +88,9 @@
       throw new UnauthorizedException('User does not exist in the workspace');
     }
 
-<<<<<<< HEAD
     if (!user && allowPersonalWorkspace) {
-      defaultOrganization = await this.organizationService.create('Untitled workspace', null, manager);
-=======
-    if (!user) {
       const organizationName = generateNextName('My workspace');
       defaultOrganization = await this.organizationService.create(organizationName, null, manager);
->>>>>>> e4a0a33f
     }
 
     const groups = ['all_users'];
@@ -312,16 +303,12 @@
             organizationDetails = organizationList[0];
           } else if (allowPersonalWorkspace) {
             // no SSO login enabled organization available for user - creating new one
-<<<<<<< HEAD
-            organizationDetails = await this.organizationService.create('Untitled workspace', userDetails, manager);
+            const organizationName = generateNextName('My workspace');
+            organizationDetails = await this.organizationService.create(organizationName, userDetails, manager);
           } else {
             throw new UnauthorizedException(
               'User not included in any workspace or workspace does not supports SSO login'
             );
-=======
-            const organizationName = generateNextName('My workspace');
-            organizationDetails = await this.organizationService.create(organizationName, userDetails, manager);
->>>>>>> e4a0a33f
           }
         } else if (!userDetails) {
           throw new UnauthorizedException('User does not exist, please sign up');
