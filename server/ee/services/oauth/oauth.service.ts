import { Injectable, NotAcceptableException, UnauthorizedException } from '@nestjs/common';
import { ConfigService } from '@nestjs/config';
import { AuthService } from '@services/auth.service';
import { OrganizationsService } from '@services/organizations.service';
import { OrganizationUsersService } from '@services/organization_users.service';
import { UsersService } from '@services/users.service';
import { OidcOAuthService } from './oidc_auth.service';
import { decamelizeKeys } from 'humps';
import { Organization } from 'src/entities/organization.entity';
import { OrganizationUser } from 'src/entities/organization_user.entity';
import { SSOConfigs, SSOType } from 'src/entities/sso_config.entity';
import { User } from 'src/entities/user.entity';
import {
  getUserErrorMessages,
  getUserStatusAndSource,
  USER_STATUS,
  lifecycleEvents,
  URL_SSO_SOURCE,
  WORKSPACE_USER_STATUS,
} from 'src/helpers/user_lifecycle';
<<<<<<< HEAD
import { dbTransactionWrap, generateInviteURL, isSuperAdmin, generateNextNameAndSlug } from 'src/helpers/utils.helper';
=======
import { dbTransactionWrap, generateInviteURL, generateNextNameAndSlug, isValidDomain } from 'src/helpers/utils.helper';
>>>>>>> 76776a99
import { DeepPartial, EntityManager } from 'typeorm';
import { GitOAuthService } from './git_oauth.service';
import { GoogleOAuthService } from './google_oauth.service';
import UserResponse from './models/user_response';
import { InstanceSettingsService } from '@services/instance_settings.service';
import { Response } from 'express';
<<<<<<< HEAD
import { LicenseService } from '@services/license.service';
import { LICENSE_FIELD } from 'src/helpers/license.helper';
import { LdapService } from './ldap.service';
import { SAMLService } from './saml.service';
import { INSTANCE_USER_SETTINGS } from 'src/helpers/instance_settings.constants';
import { InstanceSSOConfigMap } from '@services/organizations.service';
import { INSTANCE_SYSTEM_SETTINGS } from 'src/helpers/instance_settings.constants';
=======
import { SIGNUP_ERRORS } from 'src/helpers/errors.constants';
const uuid = require('uuid');
>>>>>>> 76776a99

@Injectable()
export class OauthService {
  constructor(
    private readonly usersService: UsersService,
    private readonly authService: AuthService,
    private readonly organizationService: OrganizationsService,
    private readonly organizationUsersService: OrganizationUsersService,
    private readonly googleOAuthService: GoogleOAuthService,
    private readonly gitOAuthService: GitOAuthService,
    private readonly oidcOAuthService: OidcOAuthService,
    private readonly instanceSettingsService: InstanceSettingsService,
    private readonly licenseService: LicenseService,
    private readonly ldapService: LdapService,
    private readonly samlService: SAMLService,
    private configService: ConfigService
  ) {}

<<<<<<< HEAD
  #isValidDomain = (email: string, restrictedDomain: string): boolean => {
    if (!email) {
      return false;
    }
    const domain = email.substring(email.lastIndexOf('@') + 1);

    if (!restrictedDomain) {
      return true;
    }
    if (!domain) {
      return false;
    }
    if (
      !restrictedDomain
        .split(',')
        .map((e) => e && e.trim())
        .filter((e) => !!e)
        .includes(domain)
    ) {
      return false;
    }
    return true;
  };

=======
>>>>>>> 76776a99
  async #findOrCreateUser(
    { firstName, lastName, email, sso, groups: ssoGroups, profilePhoto }: any,
    organization: DeepPartial<Organization>,
    manager?: EntityManager
  ): Promise<User> {
    // User not exist in the workspace, creating
    let user: User;
    let defaultOrganization: Organization;
    user = await this.usersService.findByEmail(email);

    const allowPersonalWorkspace =
      (await this.instanceSettingsService.getSettings(INSTANCE_USER_SETTINGS.ALLOW_PERSONAL_WORKSPACE)) === 'true';

    const organizationUser: OrganizationUser = user?.organizationUsers?.find(
      (ou) => ou.organizationId === organization.id
    );

    if (organizationUser?.status === WORKSPACE_USER_STATUS.ARCHIVED) {
      throw new UnauthorizedException('User does not exist in the workspace');
    }

    if (!user && allowPersonalWorkspace) {
      const { name, slug } = generateNextNameAndSlug('My workspace');
      defaultOrganization = await this.organizationService.create(name, slug, null, manager);
    }

<<<<<<< HEAD
    const groups = ['all_users', ...(ssoGroups ? ssoGroups : [])];
=======
    const groups = ['all_users'];
    /* Default password for sso-signed workspace user */
    const password = uuid.v4();
>>>>>>> 76776a99
    user = await this.usersService.create(
      { firstName, lastName, email, ...getUserStatusAndSource(lifecycleEvents.USER_SSO_VERIFY, sso), password },
      organization.id,
      groups,
      user,
      true,
      defaultOrganization?.id,
      manager
    );

    /* Create avatar if profilePhoto available */
    if (profilePhoto) {
      try {
        await this.usersService.addAvatar(user.id, profilePhoto, `${email}.jpeg`, manager);
      } catch (error) {
        /* Should not break the flow */
        console.log('Profile picture upload failed', error);
      }
    }

    // Setting up invited organization, organization user status should be invited if user status is invited
    await this.organizationUsersService.create(user, organization, !!user.invitationToken, manager);

    if (defaultOrganization) {
      // Setting up default organization
      await this.organizationUsersService.create(user, defaultOrganization, true, manager);
      await this.usersService.attachUserGroup(['all_users', 'admin'], defaultOrganization.id, user.id, false, manager);
    }
    return user;
  }

  async getSSOConfigs(ssoType: SSOType.GOOGLE | SSOType.GIT | SSOType.OPENID): Promise<Partial<SSOConfigs>> {
    const ssoConfigs = await this.organizationService.getInstanceSSOConfigs();
    const oidcEnabled = await this.licenseService.getLicenseTerms(LICENSE_FIELD.OIDC);

    // Create a map from the ssoConfigs array
    const ssoConfigMap: InstanceSSOConfigMap = {};
    ssoConfigs.forEach((config) => {
      ssoConfigMap[config.sso] = {
        enabled: config.enabled,
        configs: config.configs,
      };
    });

    switch (ssoType) {
      case SSOType.GOOGLE:
        return {
          enabled: ssoConfigMap.google.enabled || false,
          configs: ssoConfigMap.google.configs || {},
        };
      case SSOType.GIT:
        return {
          enabled: ssoConfigMap.git.enabled || false,
          configs: ssoConfigMap.git.configs || {},
        };
      case SSOType.OPENID:
        return {
          enabled: ssoConfigMap.openid.enabled && oidcEnabled,
          configs: ssoConfigMap.openid.configs || {},
        };
      default:
        return;
    }
  }

  async getInstanceSSOConfigs(
    ssoType: SSOType.GOOGLE | SSOType.GIT | SSOType.OPENID
  ): Promise<DeepPartial<SSOConfigs>> {
    const instanceSettings = await this.instanceSettingsService.getSettings([
      INSTANCE_SYSTEM_SETTINGS.ALLOWED_DOMAINS,
      INSTANCE_SYSTEM_SETTINGS.ENABLE_SIGNUP,
    ]);
    return {
      organization: {
        enableSignUp: instanceSettings?.ENABLE_SIGNUP === 'true',
        domain: instanceSettings?.ALLOWED_DOMAINS,
      },
      sso: ssoType,
      ...(await this.getSSOConfigs(ssoType)),
    };
  }

  async signIn(
    response: Response,
    ssoResponse: SSOResponse,
    configId?: string,
    ssoType?: SSOType.GOOGLE | SSOType.GIT,
    user?: User,
    cookies?: object
  ): Promise<any> {
<<<<<<< HEAD
    const { organizationId, samlResponseId } = ssoResponse;
=======
    const {
      organizationId: loginOrganiaztionId,
      signupOrganizationId,
      invitationToken: signUpInvitationToken,
      redirectTo,
    } = ssoResponse;
>>>>>>> 76776a99
    let ssoConfigs: DeepPartial<SSOConfigs>;
    let organization: DeepPartial<Organization>;
    const organizationId = loginOrganiaztionId || signupOrganizationId;
    const isInstanceSSOLogin = !!(!configId && ssoType && !organizationId);
    const isInstanceSSOOrganizationLogin = !!(!configId && ssoType && organizationId);
    //Specific SSO configId from organization SSO Configs
    if (configId) {
      // SSO under an organization
      ssoConfigs = await this.organizationService.getConfigs(configId);
      organization = ssoConfigs?.organization;
    } else if (isInstanceSSOOrganizationLogin) {
      // Instance SSO login from organization login page
      organization = await this.organizationService.fetchOrganizationDetails(organizationId, [true], false, true);
      ssoConfigs = organization?.ssoConfigs?.find((conf) => conf.sso === ssoType);
    } else if (isInstanceSSOLogin) {
      // Instance SSO login from common login page
      ssoConfigs = await this.getInstanceSSOConfigs(ssoType);
      organization = ssoConfigs?.organization;
    } else {
      throw new UnauthorizedException();
    }

    if ((isInstanceSSOLogin || isInstanceSSOOrganizationLogin) && ssoConfigs?.id) {
      // if instance sso login and sso configs returned stored in db, id will be present -> throwing error
      throw new UnauthorizedException();
    }

    if (!organization || !ssoConfigs) {
      // Should obtain organization configs
      throw new UnauthorizedException();
    }
    const { enableSignUp, domain } = organization;
    const { sso, configs } = ssoConfigs;
    const { token, username, password } = ssoResponse;

    let userResponse: UserResponse;
    switch (sso) {
      case SSOType.GOOGLE:
        userResponse = await this.googleOAuthService.signIn(token, configs);
        break;

      case SSOType.GIT:
        userResponse = await this.gitOAuthService.signIn(token, configs);
        break;

      case SSOType.OPENID:
        if (!(await this.licenseService.getLicenseTerms(LICENSE_FIELD.OIDC))) {
          throw new UnauthorizedException('OIDC login disabled');
        }
        userResponse = await this.oidcOAuthService.signIn(token, {
          ...configs,
          configId,
          codeVerifier: cookies['oidc_code_verifier'],
        });
        break;

      case 'ldap':
        if (!(await this.licenseService.getLicenseTerms(LICENSE_FIELD.LDAP))) {
          throw new UnauthorizedException('Ldap login disabled');
        }
        userResponse = await this.ldapService.signIn({ username, password }, configs);
        break;

      case 'saml':
        userResponse = await this.samlService.signIn(samlResponseId, configs, configId);
        break;

      default:
        break;
    }

    if (signUpInvitationToken && signupOrganizationId) {
      /* Validate the invite session. */
      const invitedUser = await this.organizationUsersService.findByWorkspaceInviteToken(signUpInvitationToken);
      if (invitedUser.email !== userResponse.email) {
        const { type, message, inputError } = SIGNUP_ERRORS.INCORRECT_INVITED_EMAIL;
        const errorResponse = {
          message: {
            message,
            type,
            inputError,
            inviteeEmail: invitedUser.email,
          },
        };
        throw new UnauthorizedException(errorResponse);
      }
    }

    if (!(userResponse.userSSOId && userResponse.email)) {
      throw new UnauthorizedException('Invalid credentials');
    }
<<<<<<< HEAD

    userResponse.email = userResponse.email.toLowerCase();

    let userDetails: User = await this.usersService.findByEmail(userResponse.email);

    if (userDetails?.status === 'archived') {
      throw new NotAcceptableException('User has been archived, please contact the administrator');
    }

    if (!isSuperAdmin(userDetails) && !this.#isValidDomain(userResponse.email, domain)) {
=======
    if (!isValidDomain(userResponse.email, domain)) {
>>>>>>> 76776a99
      throw new UnauthorizedException(`You cannot sign in using the mail id - Domain verification failed`);
    }

    if (!userResponse.firstName) {
      // If firstName not found
      userResponse.firstName = userResponse.email?.split('@')?.[0];
    }

    return await dbTransactionWrap(async (manager: EntityManager) => {
      let organizationDetails: DeepPartial<Organization>;
      const allowPersonalWorkspace =
        isSuperAdmin(userDetails) ||
        (await this.instanceSettingsService.getSettings(INSTANCE_USER_SETTINGS.ALLOW_PERSONAL_WORKSPACE)) === 'true';

      const isInviteRedirect =
        redirectTo?.startsWith('/organization-invitations/') || redirectTo?.startsWith('/invitations/');

      if (isInstanceSSOLogin) {
        // Login from main login page - Multi-Workspace enabled

        if (userDetails?.status === USER_STATUS.ARCHIVED) {
          throw new UnauthorizedException(getUserErrorMessages(userDetails.status));
        }

        if (!userDetails && enableSignUp && allowPersonalWorkspace) {
          // Create new user
          let defaultOrganization: DeepPartial<Organization> = organization;

          // Not logging in to specific organization, creating new
          const { name, slug } = generateNextNameAndSlug('My workspace');
          defaultOrganization = await this.organizationService.create(name, slug, null, manager);

          const groups = ['all_users', 'admin'];
          userDetails = await this.usersService.create(
            {
              firstName: userResponse.firstName,
              lastName: userResponse.lastName,
              email: userResponse.email,
              ...getUserStatusAndSource(lifecycleEvents.USER_SSO_VERIFY, sso),
            },
            defaultOrganization.id,
            groups,
            null,
            true,
            null,
            manager
          );

          await this.organizationUsersService.create(userDetails, defaultOrganization, true, manager);
          organizationDetails = defaultOrganization;
        } else if (userDetails) {
          // Finding organization to be loaded
          const organizationList: Organization[] = await this.organizationService.findOrganizationWithLoginSupport(
            userDetails,
            'sso',
            userDetails.invitationToken
              ? [WORKSPACE_USER_STATUS.ACTIVE, WORKSPACE_USER_STATUS.INVITED]
              : WORKSPACE_USER_STATUS.ACTIVE
          );

          const defaultOrgDetails: Organization = organizationList?.find(
            (og) => og.id === userDetails.defaultOrganizationId
          );
          const personalWorkspaceCount = await this.organizationUsersService.personalWorkspaceCount(userDetails.id);

          if (defaultOrgDetails) {
            // default organization SSO login enabled
            organizationDetails = defaultOrgDetails;
          } else if (organizationList?.length > 0 && personalWorkspaceCount > 0) {
            // default organization SSO login not enabled, picking first one from SSO enabled list
            organizationDetails = organizationList[0];
<<<<<<< HEAD
          } else if (allowPersonalWorkspace) {
            // no SSO login enabled organization available for user - creating new one
            const { name, slug } = generateNextNameAndSlug('My workspace');
            organizationDetails = await this.organizationService.create(name, slug, userDetails, manager);
          } else {
            throw new UnauthorizedException(
              'User not included in any workspace or workspace does not supports SSO login'
            );
=======
          } else {
            if (!isInviteRedirect) {
              // no SSO login enabled organization available for user - creating new one
              const { name, slug } = generateNextNameAndSlug('My workspace');
              organizationDetails = await this.organizationService.create(name, slug, userDetails, manager);
              await this.usersService.updateUser(
                userDetails.id,
                { defaultOrganizationId: organizationDetails.id },
                manager
              );
            }
>>>>>>> 76776a99
          }
        } else if (!userDetails) {
          throw new UnauthorizedException('User does not exist, please sign up');
        }
      } else {
        // workspace login
        userDetails = await this.usersService.findByEmail(userResponse.email, organization.id, [
          WORKSPACE_USER_STATUS.ACTIVE,
          WORKSPACE_USER_STATUS.INVITED,
        ]);

        if (userDetails?.status === USER_STATUS.ARCHIVED) {
          throw new UnauthorizedException(getUserErrorMessages(userDetails.status));
        }
        if (userDetails) {
          // user already exist
          if (
            !isInviteRedirect &&
            !userDetails.invitationToken &&
            userDetails.organizationUsers[0].status === WORKSPACE_USER_STATUS.INVITED
          ) {
            // user exists. onboarding completed, but invited status in the organization
            // Activating invited workspace
            await this.organizationUsersService.activateOrganization(userDetails.organizationUsers[0], manager);
          }
        } else if (!userDetails && enableSignUp) {
          userDetails = await this.#findOrCreateUser(userResponse, organization, manager);
        } else if (!userDetails) {
          throw new UnauthorizedException('User does not exist in the workspace');
        }
        organizationDetails = organization;

        userDetails = await this.usersService.findByEmail(
          userResponse.email,
          organization.id,
          [WORKSPACE_USER_STATUS.ACTIVE, WORKSPACE_USER_STATUS.INVITED],
          manager
        );

        if (userDetails.invitationToken) {
          const updatableUserParams = {
            ...getUserStatusAndSource(lifecycleEvents.USER_SSO_ACTIVATE, sso),
            ...{ invitationToken: null },
            ...(!userDetails?.password && { password: uuid.v4() }), // Default password for sso-signed workspace user
          };

          // Activate the personal workspace if the user is invited to another organization
          const defaultOrganizationId = userDetails.defaultOrganizationId;
          const shouldActivatePersonalWorkspace =
            signUpInvitationToken &&
            signupOrganizationId &&
            defaultOrganizationId &&
            signupOrganizationId !== defaultOrganizationId;
          let personalWorkspace: Organization;
          if (shouldActivatePersonalWorkspace) {
            const defaultOrganizationUser = await this.organizationUsersService.getOrganizationUser(
              defaultOrganizationId
            );
            await this.organizationUsersService.activateOrganization(defaultOrganizationUser, manager);
          }

          if (defaultOrganizationId) {
            personalWorkspace = await this.organizationService.fetchOrganization(defaultOrganizationId, manager);
          }

          // User account setup not done, updating source and status
          await this.usersService.updateUser(userDetails.id, updatableUserParams, manager);
          // New user created and invited to the organization
          const organizationToken = userDetails.organizationUsers?.find(
            (ou) => ou.organizationId === organization.id
          )?.invitationToken;

<<<<<<< HEAD
          if (userResponse.userinfoResponse) {
            // update sso user info
            await this.usersService.updateSSOUserInfo(manager, userDetails.id, userResponse.userinfoResponse);
          }
          return await this.validateLicense(
            decamelizeKeys({
              redirectUrl: generateInviteURL(
                userDetails.invitationToken,
                organizationToken,
                organization.id,
                URL_SSO_SOURCE
              ),
            }),
            manager
=======
          return await this.authService.processOrganizationSignup(
            response,
            userDetails,
            { invitationToken: organizationToken, organizationId: organization.id },
            manager,
            personalWorkspace,
            'sso'
>>>>>>> 76776a99
          );
        }
      }

      if (userResponse.userinfoResponse) {
        // update sso user info
        await this.usersService.updateSSOUserInfo(manager, userDetails.id, userResponse.userinfoResponse);
      }

      if (userDetails.invitationToken) {
        // User account setup not done, updating source and status
        await this.usersService.updateUser(
          userDetails.id,
          getUserStatusAndSource(lifecycleEvents.USER_SSO_VERIFY, sso),
          manager
        );
        return await this.validateLicense(
          decamelizeKeys({
            redirectUrl: generateInviteURL(userDetails.invitationToken, null, null, URL_SSO_SOURCE),
          }),
          manager
        );
      }

      if (isInviteRedirect && userDetails.defaultOrganizationId) {
        /* Assign defaultOrganization instead of invited organization details */
        organizationDetails = await this.organizationService.fetchOrganization(userDetails.defaultOrganizationId);
      }

      return await this.authService.generateLoginResultPayload(
        response,
        userDetails,
        organizationDetails,
        isInstanceSSOLogin || isInstanceSSOOrganizationLogin,
        false,
        user,
<<<<<<< HEAD
        manager
=======
        manager,
        isInviteRedirect ? loginOrganiaztionId : null
>>>>>>> 76776a99
      );
    });
  }
  private async validateLicense(response: any, manager: EntityManager) {
    await this.usersService.validateLicense(manager);
    return response;
  }
}

interface SSOResponse {
  token: string;
  state?: string;
  username?: string;
  password?: string;
  codeVerifier?: string;
  organizationId?: string;
<<<<<<< HEAD
  samlResponseId?: string;
=======
  signupOrganizationId?: string;
  invitationToken?: string;
  redirectTo?: string;
>>>>>>> 76776a99
}<|MERGE_RESOLUTION|>--- conflicted
+++ resolved
@@ -18,18 +18,19 @@
   URL_SSO_SOURCE,
   WORKSPACE_USER_STATUS,
 } from 'src/helpers/user_lifecycle';
-<<<<<<< HEAD
-import { dbTransactionWrap, generateInviteURL, isSuperAdmin, generateNextNameAndSlug } from 'src/helpers/utils.helper';
-=======
-import { dbTransactionWrap, generateInviteURL, generateNextNameAndSlug, isValidDomain } from 'src/helpers/utils.helper';
->>>>>>> 76776a99
+import {
+  dbTransactionWrap,
+  generateInviteURL,
+  isSuperAdmin,
+  generateNextNameAndSlug,
+  isValidDomain,
+} from 'src/helpers/utils.helper';
 import { DeepPartial, EntityManager } from 'typeorm';
 import { GitOAuthService } from './git_oauth.service';
 import { GoogleOAuthService } from './google_oauth.service';
 import UserResponse from './models/user_response';
 import { InstanceSettingsService } from '@services/instance_settings.service';
 import { Response } from 'express';
-<<<<<<< HEAD
 import { LicenseService } from '@services/license.service';
 import { LICENSE_FIELD } from 'src/helpers/license.helper';
 import { LdapService } from './ldap.service';
@@ -37,10 +38,8 @@
 import { INSTANCE_USER_SETTINGS } from 'src/helpers/instance_settings.constants';
 import { InstanceSSOConfigMap } from '@services/organizations.service';
 import { INSTANCE_SYSTEM_SETTINGS } from 'src/helpers/instance_settings.constants';
-=======
 import { SIGNUP_ERRORS } from 'src/helpers/errors.constants';
 const uuid = require('uuid');
->>>>>>> 76776a99
 
 @Injectable()
 export class OauthService {
@@ -59,33 +58,6 @@
     private configService: ConfigService
   ) {}
 
-<<<<<<< HEAD
-  #isValidDomain = (email: string, restrictedDomain: string): boolean => {
-    if (!email) {
-      return false;
-    }
-    const domain = email.substring(email.lastIndexOf('@') + 1);
-
-    if (!restrictedDomain) {
-      return true;
-    }
-    if (!domain) {
-      return false;
-    }
-    if (
-      !restrictedDomain
-        .split(',')
-        .map((e) => e && e.trim())
-        .filter((e) => !!e)
-        .includes(domain)
-    ) {
-      return false;
-    }
-    return true;
-  };
-
-=======
->>>>>>> 76776a99
   async #findOrCreateUser(
     { firstName, lastName, email, sso, groups: ssoGroups, profilePhoto }: any,
     organization: DeepPartial<Organization>,
@@ -112,13 +84,8 @@
       defaultOrganization = await this.organizationService.create(name, slug, null, manager);
     }
 
-<<<<<<< HEAD
     const groups = ['all_users', ...(ssoGroups ? ssoGroups : [])];
-=======
-    const groups = ['all_users'];
-    /* Default password for sso-signed workspace user */
     const password = uuid.v4();
->>>>>>> 76776a99
     user = await this.usersService.create(
       { firstName, lastName, email, ...getUserStatusAndSource(lifecycleEvents.USER_SSO_VERIFY, sso), password },
       organization.id,
@@ -209,16 +176,13 @@
     user?: User,
     cookies?: object
   ): Promise<any> {
-<<<<<<< HEAD
-    const { organizationId, samlResponseId } = ssoResponse;
-=======
     const {
       organizationId: loginOrganiaztionId,
       signupOrganizationId,
       invitationToken: signUpInvitationToken,
       redirectTo,
+      samlResponseId,
     } = ssoResponse;
->>>>>>> 76776a99
     let ssoConfigs: DeepPartial<SSOConfigs>;
     let organization: DeepPartial<Organization>;
     const organizationId = loginOrganiaztionId || signupOrganizationId;
@@ -310,7 +274,6 @@
     if (!(userResponse.userSSOId && userResponse.email)) {
       throw new UnauthorizedException('Invalid credentials');
     }
-<<<<<<< HEAD
 
     userResponse.email = userResponse.email.toLowerCase();
 
@@ -320,10 +283,7 @@
       throw new NotAcceptableException('User has been archived, please contact the administrator');
     }
 
-    if (!isSuperAdmin(userDetails) && !this.#isValidDomain(userResponse.email, domain)) {
-=======
-    if (!isValidDomain(userResponse.email, domain)) {
->>>>>>> 76776a99
+    if (!isSuperAdmin(userDetails) && isValidDomain(userResponse.email, domain)) {
       throw new UnauthorizedException(`You cannot sign in using the mail id - Domain verification failed`);
     }
 
@@ -395,16 +355,10 @@
           } else if (organizationList?.length > 0 && personalWorkspaceCount > 0) {
             // default organization SSO login not enabled, picking first one from SSO enabled list
             organizationDetails = organizationList[0];
-<<<<<<< HEAD
           } else if (allowPersonalWorkspace) {
             // no SSO login enabled organization available for user - creating new one
             const { name, slug } = generateNextNameAndSlug('My workspace');
             organizationDetails = await this.organizationService.create(name, slug, userDetails, manager);
-          } else {
-            throw new UnauthorizedException(
-              'User not included in any workspace or workspace does not supports SSO login'
-            );
-=======
           } else {
             if (!isInviteRedirect) {
               // no SSO login enabled organization available for user - creating new one
@@ -416,7 +370,10 @@
                 manager
               );
             }
->>>>>>> 76776a99
+
+            throw new UnauthorizedException(
+              'User not included in any workspace or workspace does not supports SSO login'
+            );
           }
         } else if (!userDetails) {
           throw new UnauthorizedException('User does not exist, please sign up');
@@ -489,30 +446,20 @@
             (ou) => ou.organizationId === organization.id
           )?.invitationToken;
 
-<<<<<<< HEAD
           if (userResponse.userinfoResponse) {
             // update sso user info
             await this.usersService.updateSSOUserInfo(manager, userDetails.id, userResponse.userinfoResponse);
           }
           return await this.validateLicense(
-            decamelizeKeys({
-              redirectUrl: generateInviteURL(
-                userDetails.invitationToken,
-                organizationToken,
-                organization.id,
-                URL_SSO_SOURCE
-              ),
-            }),
+            this.authService.processOrganizationSignup(
+              response,
+              userDetails,
+              { invitationToken: organizationToken, organizationId: organization.id },
+              manager,
+              personalWorkspace,
+              'sso'
+            ),
             manager
-=======
-          return await this.authService.processOrganizationSignup(
-            response,
-            userDetails,
-            { invitationToken: organizationToken, organizationId: organization.id },
-            manager,
-            personalWorkspace,
-            'sso'
->>>>>>> 76776a99
           );
         }
       }
@@ -549,12 +496,7 @@
         isInstanceSSOLogin || isInstanceSSOOrganizationLogin,
         false,
         user,
-<<<<<<< HEAD
         manager
-=======
-        manager,
-        isInviteRedirect ? loginOrganiaztionId : null
->>>>>>> 76776a99
       );
     });
   }
@@ -571,11 +513,8 @@
   password?: string;
   codeVerifier?: string;
   organizationId?: string;
-<<<<<<< HEAD
   samlResponseId?: string;
-=======
   signupOrganizationId?: string;
   invitationToken?: string;
   redirectTo?: string;
->>>>>>> 76776a99
 }