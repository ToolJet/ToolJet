--- conflicted
+++ resolved
@@ -23,12 +23,9 @@
 import { GitOAuthService } from './git_oauth.service';
 import { GoogleOAuthService } from './google_oauth.service';
 import UserResponse from './models/user_response';
-<<<<<<< HEAD
 import License from '@ee/licensing/configs/License';
 import { InstanceSettingsService } from '@services/instance_settings.service';
-=======
 import { Response } from 'express';
->>>>>>> 2dc6ae8e
 
 @Injectable()
 export class OauthService {
@@ -88,12 +85,8 @@
     if (organizationUser?.status === WORKSPACE_USER_STATUS.ARCHIVED) {
       throw new UnauthorizedException('User does not exist in the workspace');
     }
-<<<<<<< HEAD
-    if (!user && this.configService.get<string>('DISABLE_MULTI_WORKSPACE') !== 'true' && allowPersonalWorkspace) {
-=======
-
-    if (!user) {
->>>>>>> 2dc6ae8e
+
+    if (!user && allowPersonalWorkspace) {
       defaultOrganization = await this.organizationService.create('Untitled workspace', null, manager);
     }
 
@@ -160,18 +153,12 @@
   }
 
   async signIn(
-<<<<<<< HEAD
-    ssoResponse: SSOResponse,
-    configId?: string,
-    ssoType?: 'google' | 'git' | 'openid',
-    cookies?: object
-=======
     response: Response,
     ssoResponse: SSOResponse,
     configId?: string,
     ssoType?: 'google' | 'git',
-    user?: User
->>>>>>> 2dc6ae8e
+    user?: User,
+    cookies?: object
   ): Promise<any> {
     const { organizationId } = ssoResponse;
     let ssoConfigs: DeepPartial<SSOConfigs>;
@@ -368,33 +355,14 @@
             (ou) => ou.organizationId === organization.id
           )?.invitationToken;
 
-<<<<<<< HEAD
-          if (this.configService.get<string>('DISABLE_MULTI_WORKSPACE') !== 'true') {
-            return await this.validateLicense(
-              decamelizeKeys({
-                redirectUrl: `${this.configService.get<string>('TOOLJET_HOST')}/invitations/${
-                  userDetails.invitationToken
-                }/workspaces/${organizationToken}?oid=${organization.id}&source=${URL_SSO_SOURCE}`,
-              }),
-              manager
-            );
-          } else {
-            return await this.validateLicense(
-              decamelizeKeys({
-                redirectUrl: `${this.configService.get<string>(
-                  'TOOLJET_HOST'
-                )}/organization-invitations/${organizationToken}?oid=${organization.id}&source=${URL_SSO_SOURCE}`,
-              }),
-              manager
-            );
-          }
-=======
-          return decamelizeKeys({
-            redirectUrl: `${this.configService.get<string>('TOOLJET_HOST')}/invitations/${
-              userDetails.invitationToken
-            }/workspaces/${organizationToken}?oid=${organization.id}&source=${URL_SSO_SOURCE}`,
-          });
->>>>>>> 2dc6ae8e
+          return await this.validateLicense(
+            decamelizeKeys({
+              redirectUrl: `${this.configService.get<string>('TOOLJET_HOST')}/invitations/${
+                userDetails.invitationToken
+              }/workspaces/${organizationToken}?oid=${organization.id}&source=${URL_SSO_SOURCE}`,
+            }),
+            manager
+          );
         }
       }
 
@@ -414,26 +382,16 @@
           manager
         );
       }
-<<<<<<< HEAD
-
       return await this.validateLicense(
         await this.authService.generateLoginResultPayload(
+          response,
           userDetails,
           organizationDetails,
-          isInstanceSSOLogin,
+          isInstanceSSOLogin || isInstanceSSOOrganizationLogin,
           false,
-          manager
+          user
         ),
         manager
-=======
-      return await this.authService.generateLoginResultPayload(
-        response,
-        userDetails,
-        organizationDetails,
-        isInstanceSSOLogin || isInstanceSSOOrganizationLogin,
-        false,
-        user
->>>>>>> 2dc6ae8e
       );
     });
   }
