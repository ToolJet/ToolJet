--- conflicted
+++ resolved
@@ -10,7 +10,6 @@
 import { OrganizationUser } from 'src/entities/organization_user.entity';
 import { SSOConfigs } from 'src/entities/sso_config.entity';
 import { User } from 'src/entities/user.entity';
-<<<<<<< HEAD
 import {
   getUserErrorMessages,
   getUserStatusAndSource,
@@ -19,10 +18,7 @@
   URL_SSO_SOURCE,
   WORKSPACE_USER_STATUS,
 } from 'src/helpers/user_lifecycle';
-import { dbTransactionWrap } from 'src/helpers/utils.helper';
-=======
 import { dbTransactionWrap, isSuperAdmin } from 'src/helpers/utils.helper';
->>>>>>> c56b6b4c
 import { DeepPartial, EntityManager } from 'typeorm';
 import { GitOAuthService } from './git_oauth.service';
 import { GoogleOAuthService } from './google_oauth.service';
@@ -234,27 +230,19 @@
 
     return await dbTransactionWrap(async (manager: EntityManager) => {
       let organizationDetails: DeepPartial<Organization>;
-<<<<<<< HEAD
-=======
-      const isInstanceSSOLogin = !!(!configId && ssoType);
       const allowPersonalWorkspace =
         isSuperAdmin(userDetails) ||
         (await this.instanceSettingsService.getSettings('ALLOW_PERSONAL_WORKSPACE')) === 'true' ||
         (await this.usersService.getCount(false, manager)) === 0;
->>>>>>> c56b6b4c
 
       if (!isSingleOrganization && isInstanceSSOLogin && !organizationId) {
         // Login from main login page - Multi-Workspace enabled
 
-<<<<<<< HEAD
         if (userDetails?.status === USER_STATUS.ARCHIVED) {
           throw new UnauthorizedException(getUserErrorMessages(userDetails.status));
         }
 
-        if (!userDetails && enableSignUp) {
-=======
         if (!userDetails && enableSignUp && allowPersonalWorkspace) {
->>>>>>> c56b6b4c
           // Create new user
           let defaultOrganization: DeepPartial<Organization> = organization;
 
@@ -279,7 +267,6 @@
 
           await this.organizationUsersService.create(userDetails, defaultOrganization, true, manager);
           organizationDetails = defaultOrganization;
-<<<<<<< HEAD
         } else if (userDetails) {
           // Finding organization to be loaded
           const organizationList: Organization[] = await this.organizationService.findOrganizationWithLoginSupport(
@@ -289,36 +276,6 @@
               ? [WORKSPACE_USER_STATUS.ACTIVE, WORKSPACE_USER_STATUS.INVITED]
               : WORKSPACE_USER_STATUS.ACTIVE
           );
-=======
-        } else if (!userDetails) {
-          throw new UnauthorizedException('User does not exist in the workspace');
-        } else if (userDetails.invitationToken) {
-          // User account setup not done, activating default organization ONLY IF PERSONAL WORKSPACE IS ALLOWED
-
-          if ((await this.instanceSettingsService.getSettings('ALLOW_PERSONAL_WORKSPACE')) === 'true') {
-            const defaultOrganizationUser = userDetails?.organizationUsers?.find(
-              (ou) => ou.organizationId === userDetails.defaultOrganizationId
-            );
-            if (!defaultOrganizationUser) {
-              throw new UnauthorizedException('User does not exist in the workspace');
-            }
-            await this.organizationUsersService.activate(defaultOrganizationUser, manager);
-          }
-        }
-
-        if (!organizationDetails) {
-          // Finding organization to be loaded
-          let organizationList: Organization[];
-          if (!isSuperAdmin(userDetails)) {
-            organizationList = await this.organizationService.findOrganizationWithLoginSupport(userDetails, 'sso');
-          } else {
-            const superAdminOrganization = // Default organization or pick any
-              (await manager.findOne(Organization, { id: userDetails.defaultOrganizationId })) ||
-              (await this.organizationService.getSingleOrganization());
-
-            organizationList = [superAdminOrganization];
-          }
->>>>>>> c56b6b4c
 
           const defaultOrgDetails: Organization = organizationList?.find(
             (og) => og.id === userDetails.defaultOrganizationId
@@ -341,18 +298,11 @@
           throw new UnauthorizedException('User does not exist, please sign up');
         }
       } else {
-<<<<<<< HEAD
         // single workspace or workspace login
         userDetails = await this.usersService.findByEmail(userResponse.email, organization.id, [
           WORKSPACE_USER_STATUS.ACTIVE,
           WORKSPACE_USER_STATUS.INVITED,
         ]);
-=======
-        // Direct login to an organization/single workspace enabled
-        userDetails = await (!enableSignUp
-          ? this.#findAndActivateUser(userResponse.email, organization.id, manager)
-          : this.#findOrCreateUser(userResponse, organization, manager));
->>>>>>> c56b6b4c
 
         if (userDetails?.status === USER_STATUS.ARCHIVED) {
           throw new UnauthorizedException(getUserErrorMessages(userDetails.status));
