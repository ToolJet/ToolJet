import { Body, Controller, Param, Post, Get, UseGuards, Req, Res } from '@nestjs/common';
import { OauthService } from '../services/oauth/oauth.service';
import { OidcOAuthService } from '../services/oauth/oidc_auth.service';
<<<<<<< HEAD
import { MultiOrganizationGuard } from 'src/modules/auth/multi-organization.guard';
import { Response, Request } from 'express';
=======
import { Response, Request } from 'express';
import { OrganizationAuthGuard } from 'src/modules/auth/organization-auth.guard';
import { User } from 'src/decorators/user.decorator';
>>>>>>> a640a38b

@Controller('oauth')
export class OauthController {
  constructor(private oauthService: OauthService, private oidcOAuthService: OidcOAuthService) {}

  @UseGuards(OrganizationAuthGuard)
  @Post('sign-in/:configId')
  async create(@Req() req: Request, @Param('configId') configId, @Body() body) {
    const result = await this.oauthService.signIn(body, configId, null, req.cookies);
    return result;
  }

  @Get(['openid/configs/:configId', 'openid/configs'])
  async getOpenIDRedirect(@Res({ passthrough: true }) response: Response, @Param('configId') configId) {
    const { codeVerifier, authorizationUrl } = await this.oidcOAuthService.getConfigs(configId);
    response.cookie('oidc_code_verifier', codeVerifier, {
      httpOnly: true,
      sameSite: 'strict',
    });
    return { authorizationUrl };
  }

<<<<<<< HEAD
  @UseGuards(MultiOrganizationGuard)
  @Post('sign-in/common/:ssoType')
  async commonSignIn(@Req() req: Request, @Param('ssoType') ssoType, @Body() body) {
    const result = await this.oauthService.signIn(body, null, ssoType, req.cookies);
=======
  @UseGuards(OrganizationAuthGuard)
  @Post('sign-in/common/:ssoType')
  async commonSignIn(
    @Param('ssoType') ssoType,
    @Body() body,
    @User() user,
    @Res({ passthrough: true }) response: Response
  ) {
    const result = await this.oauthService.signIn(response, body, null, ssoType, user);
>>>>>>> a640a38b
    return result;
  }
}<|MERGE_RESOLUTION|>--- conflicted
+++ resolved
@@ -1,14 +1,9 @@
 import { Body, Controller, Param, Post, Get, UseGuards, Req, Res } from '@nestjs/common';
 import { OauthService } from '../services/oauth/oauth.service';
 import { OidcOAuthService } from '../services/oauth/oidc_auth.service';
-<<<<<<< HEAD
-import { MultiOrganizationGuard } from 'src/modules/auth/multi-organization.guard';
-import { Response, Request } from 'express';
-=======
 import { Response, Request } from 'express';
 import { OrganizationAuthGuard } from 'src/modules/auth/organization-auth.guard';
 import { User } from 'src/decorators/user.decorator';
->>>>>>> a640a38b
 
 @Controller('oauth')
 export class OauthController {
@@ -31,12 +26,6 @@
     return { authorizationUrl };
   }
 
-<<<<<<< HEAD
-  @UseGuards(MultiOrganizationGuard)
-  @Post('sign-in/common/:ssoType')
-  async commonSignIn(@Req() req: Request, @Param('ssoType') ssoType, @Body() body) {
-    const result = await this.oauthService.signIn(body, null, ssoType, req.cookies);
-=======
   @UseGuards(OrganizationAuthGuard)
   @Post('sign-in/common/:ssoType')
   async commonSignIn(
@@ -46,7 +35,6 @@
     @Res({ passthrough: true }) response: Response
   ) {
     const result = await this.oauthService.signIn(response, body, null, ssoType, user);
->>>>>>> a640a38b
     return result;
   }
 }