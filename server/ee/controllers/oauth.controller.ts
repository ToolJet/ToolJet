<<<<<<< HEAD
import { Body, Controller, Param, Post, Get, UseGuards, Req, Res } from '@nestjs/common';
import { OauthService } from '../services/oauth/oauth.service';
import { OidcOAuthService } from '../services/oauth/oidc_auth.service';
import { MultiOrganizationGuard } from 'src/modules/auth/multi-organization.guard';
import { Response, Request } from 'express';
=======
import { Body, Controller, Param, Post, Res, UseGuards } from '@nestjs/common';
import { OauthService } from '../services/oauth/oauth.service';
import { OrganizationAuthGuard } from 'src/modules/auth/organization-auth.guard';
import { User } from 'src/decorators/user.decorator';
import { Response } from 'express';
>>>>>>> 2dc6ae8e

@Controller('oauth')
export class OauthController {
  constructor(private oauthService: OauthService, private oidcOAuthService: OidcOAuthService) {}

  @UseGuards(OrganizationAuthGuard)
  @Post('sign-in/:configId')
<<<<<<< HEAD
  async create(@Req() req: Request, @Param('configId') configId, @Body() body) {
    const result = await this.oauthService.signIn(body, configId, null, req.cookies);
    return result;
  }

  @Get(['openid/configs/:configId', 'openid/configs'])
  async getOpenIDRedirect(@Res({ passthrough: true }) response: Response, @Param('configId') configId) {
    const { codeVerifier, authorizationUrl } = await this.oidcOAuthService.getConfigs(configId);
    response.cookie('oidc_code_verifier', codeVerifier, {
      httpOnly: true,
      sameSite: 'strict',
    });
    return { authorizationUrl };
  }

  @UseGuards(MultiOrganizationGuard)
  @Post('sign-in/common/:ssoType')
  async commonSignIn(@Req() req: Request, @Param('ssoType') ssoType, @Body() body) {
    const result = await this.oauthService.signIn(body, null, ssoType, req.cookies);
=======
  async signIn(
    @Param('configId') configId,
    @Body() body,
    @User() user,
    @Res({ passthrough: true }) response: Response
  ) {
    const result = await this.oauthService.signIn(response, body, configId, null, user);
    return result;
  }

  @UseGuards(OrganizationAuthGuard)
  @Post('sign-in/common/:ssoType')
  async commonSignIn(
    @Param('ssoType') ssoType,
    @Body() body,
    @User() user,
    @Res({ passthrough: true }) response: Response
  ) {
    const result = await this.oauthService.signIn(response, body, null, ssoType, user);
>>>>>>> 2dc6ae8e
    return result;
  }
}<|MERGE_RESOLUTION|>--- conflicted
+++ resolved
@@ -1,16 +1,9 @@
-<<<<<<< HEAD
 import { Body, Controller, Param, Post, Get, UseGuards, Req, Res } from '@nestjs/common';
 import { OauthService } from '../services/oauth/oauth.service';
 import { OidcOAuthService } from '../services/oauth/oidc_auth.service';
-import { MultiOrganizationGuard } from 'src/modules/auth/multi-organization.guard';
 import { Response, Request } from 'express';
-=======
-import { Body, Controller, Param, Post, Res, UseGuards } from '@nestjs/common';
-import { OauthService } from '../services/oauth/oauth.service';
 import { OrganizationAuthGuard } from 'src/modules/auth/organization-auth.guard';
 import { User } from 'src/decorators/user.decorator';
-import { Response } from 'express';
->>>>>>> 2dc6ae8e
 
 @Controller('oauth')
 export class OauthController {
@@ -18,7 +11,6 @@
 
   @UseGuards(OrganizationAuthGuard)
   @Post('sign-in/:configId')
-<<<<<<< HEAD
   async create(@Req() req: Request, @Param('configId') configId, @Body() body) {
     const result = await this.oauthService.signIn(body, configId, null, req.cookies);
     return result;
@@ -34,21 +26,6 @@
     return { authorizationUrl };
   }
 
-  @UseGuards(MultiOrganizationGuard)
-  @Post('sign-in/common/:ssoType')
-  async commonSignIn(@Req() req: Request, @Param('ssoType') ssoType, @Body() body) {
-    const result = await this.oauthService.signIn(body, null, ssoType, req.cookies);
-=======
-  async signIn(
-    @Param('configId') configId,
-    @Body() body,
-    @User() user,
-    @Res({ passthrough: true }) response: Response
-  ) {
-    const result = await this.oauthService.signIn(response, body, configId, null, user);
-    return result;
-  }
-
   @UseGuards(OrganizationAuthGuard)
   @Post('sign-in/common/:ssoType')
   async commonSignIn(
@@ -58,7 +35,6 @@
     @Res({ passthrough: true }) response: Response
   ) {
     const result = await this.oauthService.signIn(response, body, null, ssoType, user);
->>>>>>> 2dc6ae8e
     return result;
   }
 }