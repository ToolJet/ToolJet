--- conflicted
+++ resolved
@@ -185,161 +185,6 @@
                       }
                     }
                   }
-<<<<<<< HEAD
-                }
-              }
-            },
-            "layouts": {
-              "desktop": {
-                "top": 200,
-                "left": 6.976743526872098,
-                "width": 36,
-                "height": 440
-              }
-            }
-          },
-          "54c29350-dd41-46a3-9c1b-cdc7f3300e79": {
-            "component": {
-              "name": "customerInfo",
-              "displayName": "Table",
-              "description": "Display paginated tabular data",
-              "component": "Table",
-              "properties": {
-                "title": {
-                  "type": "string",
-                  "displayName": "Title"
-                },
-                "data": {
-                  "type": "code",
-                  "displayName": "Table data"
-                },
-                "loadingState": {
-                  "type": "code",
-                  "displayName": "Loading state"
-                },
-                "columns": {
-                  "type": "array",
-                  "displayName": "Table Columns"
-                },
-                "serverSidePagination": {
-                  "type": "toggle",
-                  "displayName": "Server-side pagination"
-                },
-                "clientSidePagination": {
-                  "type": "toggle",
-                  "displayName": "Client-side pagination"
-                },
-                "serverSideSearch": {
-                  "type": "toggle",
-                  "displayName": "Server-side search"
-                },
-                "actionButtonBackgroundColor": {
-                  "type": "color",
-                  "displayName": "Background color"
-                },
-                "actionButtonTextColor": {
-                  "type": "color",
-                  "displayName": "Text color"
-                },
-                "displaySearchBox": {
-                  "type": "toggle",
-                  "displayName": "Show search box"
-                },
-                "showDownloadButton": {
-                  "type": "toggle",
-                  "displayName": "Show download button"
-                },
-                "showFilterButton": {
-                  "type": "toggle",
-                  "displayName": "Show filter button"
-                },
-                "showBulkUpdateActions": {
-                  "type": "toggle",
-                  "displayName": "Show update buttons"
-                },
-                "showBulkSelector": {
-                  "type": "toggle",
-                  "displayName": "Bulk selection"
-                },
-                "highlightSelectedRow": {
-                  "type": "toggle",
-                  "displayName": "Highlight selected row"
-                }
-              },
-              "others": {
-                "showOnDesktop": {
-                  "type": "toggle",
-                  "displayName": "Show on desktop "
-                },
-                "showOnMobile": {
-                  "type": "toggle",
-                  "displayName": "Show on mobile"
-                }
-              },
-              "defaultSize": {
-                "width": 20,
-                "height": 300
-              },
-              "events": {
-                "onRowClicked": {
-                  "displayName": "Row clicked"
-                },
-                "onBulkUpdate": {
-                  "displayName": "Bulk update"
-                },
-                "onPageChanged": {
-                  "displayName": "Page changed"
-                },
-                "onSearch": {
-                  "displayName": "Search"
-                }
-              },
-              "styles": {
-                "textColor": {
-                  "type": "color",
-                  "displayName": "Text Color"
-                },
-                "tableType": {
-                  "type": "select",
-                  "displayName": "Table type",
-                  "options": [
-                    {
-                      "name": "Bordered",
-                      "value": ""
-                    },
-                    {
-                      "name": "Borderless",
-                      "value": "table-borderless"
-                    },
-                    {
-                      "name": "Classic",
-                      "value": "table-classic"
-                    },
-                    {
-                      "name": "Striped",
-                      "value": "table-striped"
-                    },
-                    {
-                      "name": "Striped & bordered",
-                      "value": "table-striped table-bordered"
-                    }
-                  ]
-                },
-                "cellSize": {
-                  "type": "select",
-                  "displayName": "Cell size",
-                  "options": [
-                    {
-                      "name": "Compact",
-                      "value": "compact"
-                    },
-                    {
-                      "name": "Spacious",
-                      "value": "spacious"
-                    }
-                  ]
-=======
->>>>>>> e93172d9
                 },
                 "layouts": {
                   "desktop": {
@@ -1727,161 +1572,6 @@
                   },
                   "id": "4976a4db-ed07-4a87-b641-c236a51eb443"
                 },
-<<<<<<< HEAD
-                "disabledState": {
-                  "value": "{{false}}"
-                }
-              }
-            }
-          },
-          "layouts": {
-            "desktop": {
-              "top": 200,
-              "left": 6.976743526872098,
-              "width": 36,
-              "height": 440
-            }
-          }
-        },
-        "54c29350-dd41-46a3-9c1b-cdc7f3300e79": {
-          "component": {
-            "name": "customerInfo",
-            "displayName": "Table",
-            "description": "Display paginated tabular data",
-            "component": "Table",
-            "properties": {
-              "title": {
-                "type": "string",
-                "displayName": "Title"
-              },
-              "data": {
-                "type": "code",
-                "displayName": "Table data"
-              },
-              "loadingState": {
-                "type": "code",
-                "displayName": "Loading state"
-              },
-              "columns": {
-                "type": "array",
-                "displayName": "Table Columns"
-              },
-              "serverSidePagination": {
-                "type": "toggle",
-                "displayName": "Server-side pagination"
-              },
-              "clientSidePagination": {
-                "type": "toggle",
-                "displayName": "Client-side pagination"
-              },
-              "serverSideSearch": {
-                "type": "toggle",
-                "displayName": "Server-side search"
-              },
-              "actionButtonBackgroundColor": {
-                "type": "color",
-                "displayName": "Background color"
-              },
-              "actionButtonTextColor": {
-                "type": "color",
-                "displayName": "Text color"
-              },
-              "displaySearchBox": {
-                "type": "toggle",
-                "displayName": "Show search box"
-              },
-              "showDownloadButton": {
-                "type": "toggle",
-                "displayName": "Show download button"
-              },
-              "showFilterButton": {
-                "type": "toggle",
-                "displayName": "Show filter button"
-              },
-              "showBulkUpdateActions": {
-                "type": "toggle",
-                "displayName": "Show update buttons"
-              },
-              "showBulkSelector": {
-                "type": "toggle",
-                "displayName": "Bulk selection"
-              },
-              "highlightSelectedRow": {
-                "type": "toggle",
-                "displayName": "Highlight selected row"
-              }
-            },
-            "others": {
-              "showOnDesktop": {
-                "type": "toggle",
-                "displayName": "Show on desktop "
-              },
-              "showOnMobile": {
-                "type": "toggle",
-                "displayName": "Show on mobile"
-              }
-            },
-            "defaultSize": {
-              "width": 20,
-              "height": 300
-            },
-            "events": {
-              "onRowClicked": {
-                "displayName": "Row clicked"
-              },
-              "onBulkUpdate": {
-                "displayName": "Bulk update"
-              },
-              "onPageChanged": {
-                "displayName": "Page changed"
-              },
-              "onSearch": {
-                "displayName": "Search"
-              }
-            },
-            "styles": {
-              "textColor": {
-                "type": "color",
-                "displayName": "Text Color"
-              },
-              "tableType": {
-                "type": "select",
-                "displayName": "Table type",
-                "options": [
-                  {
-                    "name": "Bordered",
-                    "value": ""
-                  },
-                  {
-                    "name": "Borderless",
-                    "value": "table-borderless"
-                  },
-                  {
-                    "name": "Classic",
-                    "value": "table-classic"
-                  },
-                  {
-                    "name": "Striped",
-                    "value": "table-striped"
-                  },
-                  {
-                    "name": "Striped & bordered",
-                    "value": "table-striped table-bordered"
-                  }
-                ]
-              },
-              "cellSize": {
-                "type": "select",
-                "displayName": "Cell size",
-                "options": [
-                  {
-                    "name": "Compact",
-                    "value": "compact"
-                  },
-                  {
-                    "name": "Spacious",
-                    "value": "spacious"
-=======
                 "aefb56d8-fda2-42df-b117-26252ecd5a73": {
                   "component": {
                     "name": "container1",
@@ -1953,7 +1643,6 @@
                       "width": 36,
                       "height": 440
                     }
->>>>>>> e93172d9
                   }
                 },
                 "54c29350-dd41-46a3-9c1b-cdc7f3300e79": {
