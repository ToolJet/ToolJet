--- conflicted
+++ resolved
@@ -32,25 +32,13 @@
 RUN npm install -g @nestjs/cli
 RUN npm --prefix server run build
 
-<<<<<<< HEAD
-FROM debian:11
+FROM node:18.18.2-bullseye
 
 RUN apt-get update -yq \
     && apt-get install curl gnupg zip -yq \
     && apt-get install -yq build-essential \
     && apt-get clean -y
 
-RUN curl -O https://nodejs.org/dist/v18.18.2/node-v18.18.2-linux-x64.tar.xz \
-    && tar -xf node-v18.18.2-linux-x64.tar.xz \
-    && mv node-v18.18.2-linux-x64 /usr/local/lib/nodejs \
-    && echo 'export PATH="/usr/local/lib/nodejs/bin:$PATH"' >> /etc/profile.d/nodejs.sh \
-    && /bin/bash -c "source /etc/profile.d/nodejs.sh" \
-    && rm node-v18.18.2-linux-x64.tar.xz
-ENV PATH=/usr/local/lib/nodejs/bin:$PATH    
-
-=======
-FROM node:18.18.2-bullseye
->>>>>>> 3f463770
 # copy postgrest executable
 COPY --from=postgrest/postgrest:v10.1.1.20221215 /bin/postgrest /bin
 
