FROM tooljet/tooljet-ce:latest

# copy postgrest executable
COPY --from=postgrest/postgrest:v10.1.1.20221215 /bin/postgrest /bin

# Install Postgres
RUN wget --quiet -O - https://www.postgresql.org/media/keys/ACCC4CF8.asc | apt-key add -
RUN echo "deb http://apt.postgresql.org/pub/repos/apt/ bullseye-pgdg main" | tee /etc/apt/sources.list.d/pgdg.list
<<<<<<< HEAD
=======
RUN echo "deb http://deb.debian.org/debian"
>>>>>>> cabfdcd1
RUN apt update && apt -y install postgresql-13 postgresql-client-13 supervisor
USER postgres
RUN service postgresql start && \
    psql -c "create role tooljet with login superuser password 'postgres';"
USER root

RUN echo "[supervisord] \n" \
    "nodaemon=true \n" \
    "\n" \
    "[program:postgrest] \n" \
    "command=/bin/postgrest \n" \
    "autostart=true \n" \
    "autorestart=true \n" \
    "\n" \
    "[program:tooljet] \n" \
    "command=/bin/bash -c '/app/server/scripts/init-db-boot.sh' \n" \
    "autostart=true \n" \
    "autorestart=true \n" \
    "stderr_logfile=/dev/stdout \n" \
    "stderr_logfile_maxbytes=0 \n" \
    "stdout_logfile=/dev/stdout \n" \
    "stdout_logfile_maxbytes=0 \n" | sed 's/ //' > /etc/supervisor/conf.d/supervisord.conf

# ENV defaults
ENV TOOLJET_HOST=http://localhost \
    PORT=80 \
    LOCKBOX_MASTER_KEY=replace_with_lockbox_master_key \
    SECRET_KEY_BASE=replace_with_secret_key_base \
    PG_DB=tooljet_production \
    PG_USER=tooljet \
    PG_PASS=postgres \
    PG_HOST=localhost \
    ENABLE_TOOLJET_DB=true \
    TOOLJET_DB_HOST=localhost \
    TOOLJET_DB_USER=tooljet \
    TOOLJET_DB_PASS=postgres \
    TOOLJET_DB=tooljet_db \
    PGRST_HOST=http://localhost:3000 \
    PGRST_DB_URI=postgres://tooljet:postgres@localhost/tooljet_db \
    PGRST_JWT_SECRET=r9iMKoe5CRMgvJBBtp4HrqN7QiPpUToj \
    ORM_LOGGING=true \
    DEPLOYMENT_PLATFORM=docker:local \
    TERM=xterm

# Prepare DB and start application
ENTRYPOINT service postgresql start 1> /dev/null && /usr/bin/supervisord<|MERGE_RESOLUTION|>--- conflicted
+++ resolved
@@ -6,10 +6,7 @@
 # Install Postgres
 RUN wget --quiet -O - https://www.postgresql.org/media/keys/ACCC4CF8.asc | apt-key add -
 RUN echo "deb http://apt.postgresql.org/pub/repos/apt/ bullseye-pgdg main" | tee /etc/apt/sources.list.d/pgdg.list
-<<<<<<< HEAD
-=======
 RUN echo "deb http://deb.debian.org/debian"
->>>>>>> cabfdcd1
 RUN apt update && apt -y install postgresql-13 postgresql-client-13 supervisor
 USER postgres
 RUN service postgresql start && \
