FROM node:22.15.1 AS builder

# Fix for JS heap limit allocation issue
ENV NODE_OPTIONS="--max-old-space-size=4096"

RUN npm i -g npm@10.9.2 && npm cache clean --force

RUN mkdir -p /app
WORKDIR /app

# Set GitHub token and branch as build arguments
ARG CUSTOM_GITHUB_TOKEN
ARG BRANCH_NAME

# Clone and checkout the frontend repository
RUN git config --global url."https://x-access-token:${CUSTOM_GITHUB_TOKEN}@github.com/".insteadOf "https://github.com/"

RUN git config --global http.version HTTP/1.1
RUN git config --global http.postBuffer 524288000
RUN git clone https://github.com/ToolJet/ToolJet.git .

# The branch name needs to be changed the branch with modularisation in CE repo
RUN git checkout ${BRANCH_NAME}

RUN git submodule update --init --recursive

# Checkout the same branch in submodules if it exists, otherwise fallback to lts-3.16
RUN git submodule foreach " \
  if git show-ref --verify --quiet refs/heads/${BRANCH_NAME} || \
     git ls-remote --exit-code --heads origin ${BRANCH_NAME}; then \
    git checkout ${BRANCH_NAME}; \
  else \
    echo 'Branch ${BRANCH_NAME} not found in submodule \$name, falling back to lts-3.16'; \
    git checkout lts-3.16; \
  fi"

# Scripts for building
COPY ./package.json ./package.json

# Build plugins
COPY ./plugins/package.json ./plugins/package-lock.json ./plugins/
RUN npm --prefix plugins ci --omit=dev
COPY ./plugins/ ./plugins/
RUN NODE_ENV=production npm --prefix plugins run build && npm --prefix plugins prune --omit=dev

ENV TOOLJET_EDITION=ee

# Build frontend
COPY ./frontend/package.json ./frontend/package-lock.json ./frontend/
RUN npm --prefix frontend install
COPY ./frontend/ ./frontend/
RUN npm --prefix frontend run build --production && npm --prefix frontend prune --production

ENV NODE_ENV=production
ENV TOOLJET_EDITION=ee

# Build server
COPY ./server/package.json ./server/package-lock.json ./server/
RUN npm --prefix server ci --omit=dev
COPY ./server/ ./server/
RUN npm install -g @nestjs/cli && npm install -g copyfiles
RUN npm --prefix server run build && npm prune --production --prefix server

# Install dependencies for PostgREST, curl, tar, etc.
RUN apt-get update && apt-get install -y \
    curl ca-certificates tar \
    && rm -rf /var/lib/apt/lists/*

ENV POSTGREST_VERSION=v12.2.0

RUN curl -Lo postgrest.tar.xz https://github.com/PostgREST/postgrest/releases/download/${POSTGREST_VERSION}/postgrest-v12.2.0-linux-static-x64.tar.xz && \
    tar -xf postgrest.tar.xz && \
    mv postgrest /postgrest && \
    rm postgrest.tar.xz && \
    chmod +x /postgrest

FROM debian:12-slim

RUN apt-get update && \
    apt-get install -y --no-install-recommends \
        curl \
        wget \
        gnupg \
        unzip \
        ca-certificates \
        xz-utils \
        tar \
        postgresql-client \
        redis \
        libaio1 \
        git \
        openssh-client \
        freetds-dev \
    && apt-get upgrade -y -o Dpkg::Options::="--force-confold" \
    && apt-get autoremove -y \
    && apt-get clean && rm -rf /var/lib/apt/lists/*


RUN curl -O https://nodejs.org/dist/v22.15.1/node-v22.15.1-linux-x64.tar.xz \
    && tar -xf node-v22.15.1-linux-x64.tar.xz \
    && mv node-v22.15.1-linux-x64 /usr/local/lib/nodejs \
    && echo 'export PATH="/usr/local/lib/nodejs/bin:$PATH"' >> /etc/profile.d/nodejs.sh \
    && /bin/bash -c "source /etc/profile.d/nodejs.sh" \
    && rm node-v22.15.1-linux-x64.tar.xz
ENV PATH=/usr/local/lib/nodejs/bin:$PATH

ENV NODE_ENV=production
ENV TOOLJET_EDITION=ee
ENV NODE_OPTIONS="--max-old-space-size=4096"


# Install Instantclient Basic Light Oracle and Dependencies
WORKDIR /opt/oracle

RUN wget https://tooljet-plugins-production.s3.us-east-2.amazonaws.com/marketplace-assets/oracledb/instantclients/instantclient-basiclite-linuxx64.zip && \
    wget https://tooljet-plugins-production.s3.us-east-2.amazonaws.com/marketplace-assets/oracledb/instantclients/instantclient-basiclite-linux.x64-11.2.0.4.0.zip && \
    unzip instantclient-basiclite-linuxx64.zip && rm -f instantclient-basiclite-linuxx64.zip && \
    unzip instantclient-basiclite-linux.x64-11.2.0.4.0.zip && rm -f instantclient-basiclite-linux.x64-11.2.0.4.0.zip && \
    cd /opt/oracle/instantclient_21_10 && rm -f *jdbc* *occi* *mysql* *mql1* *ipc1* *jar uidrvci genezi adrci && \
    cd /opt/oracle/instantclient_11_2 && rm -f *jdbc* *occi* *mysql* *mql1* *ipc1* *jar uidrvci genezi adrci && \
    echo /opt/oracle/instantclient* > /etc/ld.so.conf.d/oracle-instantclient.conf && ldconfig
# Set the Instant Client library paths
ENV LD_LIBRARY_PATH="/opt/oracle/instantclient_11_2:/opt/oracle/instantclient_21_10:${LD_LIBRARY_PATH}"

RUN rm -f *.zip *.key && apt-get clean && rm -rf /var/lib/apt/lists/*

WORKDIR /

RUN mkdir -p /app

RUN useradd --create-home --home-dir /home/appuser appuser

# Use the PostgREST binary from the builder stage
COPY --from=builder --chown=appuser:0 /postgrest /usr/local/bin/postgrest

RUN mv /usr/local/bin/postgrest /usr/local/bin/postgrest-original && \
    echo '#!/bin/bash\nexec /usr/local/bin/postgrest-original "$@" 2>&1 | sed "s/^/[PostgREST] /"' > /usr/local/bin/postgrest && \
    chmod +x /usr/local/bin/postgrest


# Copy application with ownership set directly to avoid chown -R
COPY --from=builder --chown=appuser:0 /app/package.json ./app/package.json
COPY --from=builder --chown=appuser:0 /app/plugins/dist ./app/plugins/dist
COPY --from=builder --chown=appuser:0 /app/plugins/client.js ./app/plugins/client.js
COPY --from=builder --chown=appuser:0 /app/plugins/node_modules ./app/plugins/node_modules
COPY --from=builder --chown=appuser:0 /app/plugins/packages/common ./app/plugins/packages/common
COPY --from=builder --chown=appuser:0 /app/plugins/package.json ./app/plugins/package.json
COPY --from=builder --chown=appuser:0 /app/frontend/build ./app/frontend/build
COPY --from=builder --chown=appuser:0 /app/server/package.json ./app/server/package.json
COPY --from=builder --chown=appuser:0 /app/server/.version ./app/server/.version
COPY --from=builder --chown=appuser:0 /app/server/ee/keys ./app/server/ee/keys
COPY --from=builder --chown=appuser:0 /app/server/node_modules ./app/server/node_modules
COPY --from=builder --chown=appuser:0 /app/server/templates ./app/server/templates
COPY --from=builder --chown=appuser:0 /app/server/scripts ./app/server/scripts
COPY --from=builder --chown=appuser:0 /app/server/dist ./app/server/dist
COPY --from=builder --chown=appuser:0 /app/server/ee/ai/assets ./app/server/ee/ai/assets
COPY ./docker/LTS/ee/ee-entrypoint.sh ./app/server/ee-entrypoint.sh

<<<<<<< HEAD
=======
# Set group write permissions for frontend build files to support RedHat arbitrary user assignment
RUN chmod -R g+w /app/frontend/build

RUN mkdir -p /var/lib/neo4j/data/databases /var/lib/neo4j/data/transactions /var/log/neo4j /opt/neo4j/run && \
    chown -R appuser:0 /var/lib/neo4j /var/log/neo4j /etc/neo4j /opt/neo4j/run && \
    chmod -R 770 /var/lib/neo4j /var/log/neo4j /etc/neo4j /opt/neo4j/run && \
    chmod -R 644 /var/lib/neo4j/plugins/*.jar && \
    chown -R appuser:0 /var/lib/neo4j/plugins && \
    chmod 755 /var/lib/neo4j/plugins
>>>>>>> 1b1c1336

# Create directory /home/appuser and set ownership to appuser
RUN mkdir -p /home/appuser \
    && chown -R appuser:0 /home/appuser \
    && chmod g+s /home/appuser \
    && chmod -R g=u /home/appuser \
    && npm cache clean --force

# Create directory /tmp/.npm/npm-cache/ and set ownership to appuser
RUN mkdir -p /tmp/.npm/npm-cache/ \
    && chown -R appuser:0 /tmp/.npm/npm-cache/ \
    && chmod g+s /tmp/.npm/npm-cache/ \
    && chmod -R g=u /tmp/.npm/npm-cache \
    && npm cache clean --force

# Set npm cache directory globally
RUN npm config set cache /tmp/.npm/npm-cache/ --global
ENV npm_config_cache /tmp/.npm/npm-cache/

# Create directory /tmp/.npm/npm-cache/_logs and set ownership to appuser
RUN mkdir -p /tmp/.npm/npm-cache/_logs \
    && chown -R appuser:0 /tmp/.npm/npm-cache/_logs \
    && chmod g+s /tmp/.npm/npm-cache/_logs \
    && chmod -R g=u /tmp/.npm/npm-cache/_logs

# Create Redis data, log, and configuration directories
RUN mkdir -p /var/lib/redis /var/log/redis /etc/redis \
    && chown -R appuser:0 /var/lib/redis /var/log/redis /etc/redis \
    && chmod g+s /var/lib/redis /var/log/redis /etc/redis \
    && chmod -R g=u /var/lib/redis /var/log/redis /etc/redis

ENV HOME=/home/appuser
# Switch back to appuser
USER appuser
WORKDIR /app

RUN npm install --prefix server --no-save dotenv@10.0.0 joi@17.4.1 && npm cache clean --force

ENTRYPOINT ["./server/ee-entrypoint.sh"]<|MERGE_RESOLUTION|>--- conflicted
+++ resolved
@@ -156,8 +156,6 @@
 COPY --from=builder --chown=appuser:0 /app/server/ee/ai/assets ./app/server/ee/ai/assets
 COPY ./docker/LTS/ee/ee-entrypoint.sh ./app/server/ee-entrypoint.sh
 
-<<<<<<< HEAD
-=======
 # Set group write permissions for frontend build files to support RedHat arbitrary user assignment
 RUN chmod -R g+w /app/frontend/build
 
@@ -167,7 +165,6 @@
     chmod -R 644 /var/lib/neo4j/plugins/*.jar && \
     chown -R appuser:0 /var/lib/neo4j/plugins && \
     chmod 755 /var/lib/neo4j/plugins
->>>>>>> 1b1c1336
 
 # Create directory /home/appuser and set ownership to appuser
 RUN mkdir -p /home/appuser \
