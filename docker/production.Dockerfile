--- conflicted
+++ resolved
@@ -3,12 +3,8 @@
 # Fix for JS heap limit allocation issue
 ENV NODE_OPTIONS="--max-old-space-size=4096"
 
-<<<<<<< HEAD
-RUN npm i -g npm@8.11.0
+RUN npm i -g npm@9.8.1
 RUN npm cache clean --force
-=======
-RUN npm i -g npm@9.8.1
->>>>>>> d1c00dbe
 RUN mkdir -p /app
 
 WORKDIR /app
