const { defineConfig } = require("cypress");
const { rmdir } = require("fs");
const fs = require("fs");
const XLSX = require("node-xlsx");

const pg = require("pg");
const path = require("path");
const pdf = require("pdf-parse");

module.exports = defineConfig({
    execTimeout: 1800000,
    defaultCommandTimeout: 30000,
    requestTimeout: 10000,
    pageLoadTimeout: 20000,
    responseTimeout: 10000,
    viewportWidth: 1440,
    viewportHeight: 960,
    chromeWebSecurity: false,
    trashAssetsBeforeRuns: true,

    e2e: {
        setupNodeEvents (on, config) {
            on("task", {
                readPdf (pathToPdf) {
                    return new Promise((resolve) => {
                        const pdfPath = path.resolve(pathToPdf);
                        let dataBuffer = fs.readFileSync(pdfPath);
                        pdf(dataBuffer).then(function ({ text }) {
                            resolve(text);
                        });
                    });
                },
            });

            on("task", {
                readXlsx (filePath) {
                    return new Promise((resolve, reject) => {
                        try {
                            let dataBuffer = fs.readFileSync(filePath);
                            const jsonData = XLSX.parse(dataBuffer);
                            // jsonData= jsonData[0].data
                            resolve(jsonData[0]["data"].toString());
                        } catch (e) {
                            reject(e);
                        }
                    });
                },
            });

            on("task", {
                deleteFolder (folderName) {
                    return new Promise((resolve, reject) => {
                        rmdir(folderName, { maxRetries: 10, recursive: true }, (err) => {
                            if (err) {
                                console.error(err);
                                return reject(err);
                            }
                            resolve(null);
                        });
                    });
                },
            });

            on("task", {
                updateId ({ dbconfig, sql }) {
                    const client = new pg.Pool(dbconfig);
                    return client.query(sql);
                },
            });

            return require("./cypress/plugins/index.js")(on, config);
        },
        downloadsFolder: "cypress/downloads",
        experimentalRunAllSpecs: true,
        experimentalModfyObstructiveThirdPartyCode: true,
        experimentalRunAllSpecs: true,
        baseUrl: "http://localhost:8082",
        specPattern: [
<<<<<<< HEAD
            "cypress/e2e/cloud/subscription.cy.js",
            "cypress/e2e/ee/workspace/**/*.cy.js",
            "cypress/e2e/workspace/*.cy.js",
            "cypress/e2e/ee/superadmin/*.cy.js",
            "cypress/e2e/ee/globalDataSource/*.cy.js",
            "cypress/e2e/ee/multi-env/*cy.js",
            "cypress/e2e/ee/gitSync/*cy.js",
            "cypress/e2e/authentication/*.cy.js",
            "cypress/e2e/ee/licensing/*.cy.js",
=======
            "cypress/e2e/happypath/platform/commonTestcases/**/*.cy.js",
            "cypress/e2e/happypath/platform/enterpriseTestcases/workspace/**/*.cy.js",
            "cypress/e2e/happypath/platform/enterpriseTestcases/superadmin/*.cy.js",
            "cypress/e2e/happypath/platform/enterpriseTestcases/globalDataSource/*.cy.js",
            "cypress/e2e/happypath/platform/enterpriseTestcases/multi-env/*cy.js",
            "cypress/e2e/happypath/platform/enterpriseTestcases/gitSync/*cy.js",
            "cypress/e2e/happypath/platform/enterpriseTestcases/licensing/*.cy.js",
>>>>>>> 3e989d9e
        ],
        numTestsKeptInMemory: 1,
        redirectionLimit: 20,
        experimentalRunAllSpecs: true,
        experimentalMemoryManagement: true,
        video: false,
        videoUploadOnPasses: false,
    },
});
<|MERGE_RESOLUTION|>--- conflicted
+++ resolved
@@ -76,7 +76,6 @@
         experimentalRunAllSpecs: true,
         baseUrl: "http://localhost:8082",
         specPattern: [
-<<<<<<< HEAD
             "cypress/e2e/cloud/subscription.cy.js",
             "cypress/e2e/ee/workspace/**/*.cy.js",
             "cypress/e2e/workspace/*.cy.js",
@@ -86,7 +85,6 @@
             "cypress/e2e/ee/gitSync/*cy.js",
             "cypress/e2e/authentication/*.cy.js",
             "cypress/e2e/ee/licensing/*.cy.js",
-=======
             "cypress/e2e/happypath/platform/commonTestcases/**/*.cy.js",
             "cypress/e2e/happypath/platform/enterpriseTestcases/workspace/**/*.cy.js",
             "cypress/e2e/happypath/platform/enterpriseTestcases/superadmin/*.cy.js",
@@ -94,7 +92,6 @@
             "cypress/e2e/happypath/platform/enterpriseTestcases/multi-env/*cy.js",
             "cypress/e2e/happypath/platform/enterpriseTestcases/gitSync/*cy.js",
             "cypress/e2e/happypath/platform/enterpriseTestcases/licensing/*.cy.js",
->>>>>>> 3e989d9e
         ],
         numTestsKeptInMemory: 1,
         redirectionLimit: 20,
