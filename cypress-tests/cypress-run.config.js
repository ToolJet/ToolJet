--- conflicted
+++ resolved
@@ -76,11 +76,7 @@
     experimentalRunAllSpecs: true,
     baseUrl: "http://localhost:8082",
     specPattern: [
-<<<<<<< HEAD
-      "cypress/e2e/selfHost/*.cy.js",
-=======
       // "cypress/e2e/selfHost/*.cy.js",
->>>>>>> e4a0a33f
       // "cypress/e2e/authentication/*.cy.js",
       // "cypress/e2e/workspace/*.cy.js",
       // "cypress/e2e/editor/data-source/*.cy.js",
