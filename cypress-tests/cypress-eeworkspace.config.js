const { defineConfig } = require("cypress");
const { rmdir } = require("fs");
const fs = require("fs");
const XLSX = require("node-xlsx");

const pg = require("pg");
const path = require("path");
const pdf = require("pdf-parse");

module.exports = defineConfig({
    execTimeout: 1800000,
    defaultCommandTimeout: 30000,
    requestTimeout: 10000,
    pageLoadTimeout: 20000,
    responseTimeout: 10000,
    viewportWidth: 1440,
    viewportHeight: 960,
    chromeWebSecurity: false,
    trashAssetsBeforeRuns: true,

    e2e: {
        setupNodeEvents (on, config) {
            on("task", {
                readPdf (pathToPdf) {
                    return new Promise((resolve) => {
                        const pdfPath = path.resolve(pathToPdf);
                        let dataBuffer = fs.readFileSync(pdfPath);
                        pdf(dataBuffer).then(function ({ text }) {
                            resolve(text);
                        });
                    });
                },
            });

            on("task", {
                readXlsx (filePath) {
                    return new Promise((resolve, reject) => {
                        try {
                            let dataBuffer = fs.readFileSync(filePath);
                            const jsonData = XLSX.parse(dataBuffer);
                            // jsonData= jsonData[0].data
                            resolve(jsonData[0]["data"].toString());
                        } catch (e) {
                            reject(e);
                        }
                    });
                },
            });

            on("task", {
                deleteFolder (folderName) {
                    return new Promise((resolve, reject) => {
                        rmdir(folderName, { maxRetries: 10, recursive: true }, (err) => {
                            if (err) {
                                console.error(err);
                                return reject(err);
                            }
                            resolve(null);
                        });
                    });
                },
            });

            on("task", {
                updateId ({ dbconfig, sql }) {
                    const client = new pg.Pool(dbconfig);
                    return client.query(sql);
                },
            });

            return require("./cypress/plugins/index.js")(on, config);
        },
        downloadsFolder: "cypress/downloads",
        experimentalRunAllSpecs: true,
        experimentalModfyObstructiveThirdPartyCode: true,
        experimentalRunAllSpecs: true,
        baseUrl: "http://localhost:8082",
        specPattern: [
<<<<<<< HEAD
            "cypress/e2e/cloud/subscription.cy.js",
            "cypress/e2e/ee/workspace/**/*.cy.js",
            "cypress/e2e/workspace/*.cy.js",
=======
            "cypress/e2e/workspace/*.cy.js",
            "cypress/e2e/ee/workspace/**/*.cy.js",
            "cypress/e2e/ee/superadmin/*.cy.js",
>>>>>>> 0f3dda17
            "cypress/e2e/ee/globalDataSource/*.cy.js",
            "cypress/e2e/ee/multi-env/*cy.js",
            "cypress/e2e/authentication/*.cy.js",
            "cypress/e2e/ee/licensing/*.cy.js",
        ],
        numTestsKeptInMemory: 1,
        redirectionLimit: 20,
        experimentalRunAllSpecs: true,
        experimentalMemoryManagement: true,
        video: false,
        videoUploadOnPasses: false,
    },
});<|MERGE_RESOLUTION|>--- conflicted
+++ resolved
@@ -76,15 +76,10 @@
         experimentalRunAllSpecs: true,
         baseUrl: "http://localhost:8082",
         specPattern: [
-<<<<<<< HEAD
             "cypress/e2e/cloud/subscription.cy.js",
             "cypress/e2e/ee/workspace/**/*.cy.js",
             "cypress/e2e/workspace/*.cy.js",
-=======
-            "cypress/e2e/workspace/*.cy.js",
-            "cypress/e2e/ee/workspace/**/*.cy.js",
             "cypress/e2e/ee/superadmin/*.cy.js",
->>>>>>> 0f3dda17
             "cypress/e2e/ee/globalDataSource/*.cy.js",
             "cypress/e2e/ee/multi-env/*cy.js",
             "cypress/e2e/authentication/*.cy.js",
