import { emptyDashboardText } from "Texts/dashboard";
import { commonSelectors, commonWidgetSelector } from "Selectors/common";
import { loginSelectors } from "Selectors/login";
import { commonText, createBackspaceText } from "Texts/common";

Cypress.Commands.add("login", (email, password) => {
  cy.visit("/");
  cy.clearAndType(loginSelectors.emailField, email);
  cy.clearAndType(loginSelectors.passwordField, password);
  cy.get(loginSelectors.signInButton).click();
  cy.get(loginSelectors.homePage).should("be.visible");
});

Cypress.Commands.add("clearAndType", (selector, text) => {
  cy.get(selector).clear().type(text);
});

Cypress.Commands.add("forceClickOnCanvas", () => {
  cy.get(commonSelectors.canvas).click({ force: true });
});

Cypress.Commands.add("verifyToastMessage", (selector, message) => {
  cy.get(selector).should("be.visible").should("have.text", message);
});

Cypress.Commands.add("appLogin", () => {
  cy.request({
    url: "http://localhost:3000/api/authenticate",
    method: "POST",
    body: {
      email: "dev@tooljet.io",
      password: "password",
    },
  })
    .its("body")
    .then((res) =>
      localStorage.setItem(
        "currentUser",
        JSON.stringify({
          id: res.id,
          auth_token: res.auth_token,
          email: res.email,
          first_name: res.first_name,
          last_name: res.last_name,
          organization_id: res.organization_id,
          organization: res.organization,
          admin: true,
          group_permissions: [
            {
              id: res.id,
              organization_id: res.organization_id,
              group: res.group,
              app_create: false,
              app_delete: false,
              folder_create: false,
            },
            {
              id: res.id,
              organization_id: res.organization_id,
              group: res.group,
              app_create: true,
              app_delete: true,
              folder_create: true,
            },
          ],
          app_group_permissions: [],
        })
      )
    );

  cy.visit("/");
});

Cypress.Commands.add("createApp", (appName) => {
  cy.get("body").then(($title) => {
    if ($title.text().includes(commonText.introductionMessage)) {
      cy.get(commonSelectors.emptyAppCreateButton).click();
    } else {
      cy.get(commonSelectors.appCreateButton).click();
    }
    cy.intercept("GET", "/api/apps/**/versions").as("appVersion");
    cy.wait("@appVersion", { timeout: 15000 });
    cy.get("body").then(($el) => {
      if ($el.text().includes("Skip", { timeout: 1000 })) {
        cy.get(commonSelectors.skipButton).click();
      } else {
        cy.log("instructions modal is skipped ");
      }
    });
  });
  if (appName) {
    cy.clearAndType(commonSelectors.appNameInput, appName);
    cy.get(commonSelectors.backButton).click();
  }
});

Cypress.Commands.add(
  "dragAndDropWidget",
  (widgetName, positionX = 190, positionY = 80) => {
    const dataTransfer = new DataTransfer();

    cy.get(commonSelectors.searchField).type(widgetName);
    cy.get(commonWidgetSelector.widgetBox(widgetName)).trigger(
      "dragstart",
      { dataTransfer },
      { force: true }
    );
    cy.get(commonSelectors.canvas).trigger("drop", positionX, positionY, {
      dataTransfer,
      force: true,
    });
    cy.get(commonSelectors.autoSave, { timeout: 10000 }).should(
      "have.text",
      commonText.autoSave
    );
  }
);

Cypress.Commands.add("appUILogin", () => {
  cy.visit("/");
  cy.clearAndType(loginSelectors.emailField, "dev@tooljet.io");
  cy.clearAndType(loginSelectors.passwordField, "password");
  cy.get(loginSelectors.signInButton).click();
  cy.get(commonSelectors.homePageLogo).should("be.visible");
  cy.wait(1000);
  cy.get("body").then(($el) => {
    if ($el.text().includes("Skip")) {
      cy.get(commonSelectors.skipInstallationModal).click();
    } else {
      cy.log("Installation is Finished");
    }
  });
});

Cypress.Commands.add(
  "clearAndTypeOnCodeMirror",
  {
    prevSubject: "element",
  },
  (subject, value) => {
    cy.wrap(subject)
      .click()
      .find("pre.CodeMirror-line")
      .invoke("text")
      .then((text) => {
        cy.wrap(subject).type(createBackspaceText(text)),
          {
            delay: 0,
          };
      });
    if (!Array.isArray(value)) {
      cy.wrap(subject).type(value, {
        parseSpecialCharSequences: false,
        delay: 0,
      });
    } else {
      cy.wrap(subject)
        .type(value[1], {
          parseSpecialCharSequences: false,
          delay: 0,
        })
        .type(`{home}${value[0]}`, { delay: 0 });
    }
<<<<<<< HEAD
  );
});

Cypress.Commands.add("deleteApp", (appName) => {
  cy.intercept("DELETE", "/api/apps/*").as("appDeleted");
  cy.get(commonSelectors.appCard(appName))
    .find(commonSelectors.appCardOptionsButton)
    .click();
  cy.get(commonSelectors.deleteAppOption).click();
  cy.get(commonSelectors.buttonSelector(commonText.modalYesButton)).click();
  cy.wait("@appDeleted");
});

Cypress.Commands.add(
  "verifyVisibleElement",
  {
    prevSubject: "element",
  },
  (subject, assertion, value, ...arg) => {
    return cy
      .wrap(subject)
      .should("be.visible")
      .and(assertion, value, ...arg);
=======
>>>>>>> 272205cc
  }
);<|MERGE_RESOLUTION|>--- conflicted
+++ resolved
@@ -161,9 +161,8 @@
         })
         .type(`{home}${value[0]}`, { delay: 0 });
     }
-<<<<<<< HEAD
-  );
-});
+  }
+);
 
 Cypress.Commands.add("deleteApp", (appName) => {
   cy.intercept("DELETE", "/api/apps/*").as("appDeleted");
@@ -185,7 +184,5 @@
       .wrap(subject)
       .should("be.visible")
       .and(assertion, value, ...arg);
-=======
->>>>>>> 272205cc
   }
 );