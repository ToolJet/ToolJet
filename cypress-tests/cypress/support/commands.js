--- conflicted
+++ resolved
@@ -242,11 +242,7 @@
 });
 
 Cypress.Commands.add("skipEditorPopover", () => {
-<<<<<<< HEAD
-  cy.wait(3000);
-=======
   cy.wait(1000);
->>>>>>> ee769780
   cy.get("body").then(($el) => {
     if ($el.text().includes("Skip", { timeout: 2000 })) {
       cy.wait(200);
