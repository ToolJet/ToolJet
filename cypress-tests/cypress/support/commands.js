--- conflicted
+++ resolved
@@ -286,11 +286,7 @@
 });
 
 Cypress.Commands.add("skipEditorPopover", () => {
-<<<<<<< HEAD
-  cy.wait(2000);
-=======
   cy.wait(3000);
->>>>>>> 75b4e1a1
   cy.get("body").then(($el) => {
     if ($el.text().includes("Skip", { timeout: 2000 })) {
       cy.get(commonSelectors.skipButton).realClick();
