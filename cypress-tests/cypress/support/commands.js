--- conflicted
+++ resolved
@@ -107,9 +107,9 @@
       .invoke("text")
       .then((text) => {
         cy.wrap(subject).type(createBackspaceText(text)),
-        {
-          delay: 0,
-        };
+          {
+            delay: 0,
+          };
       });
     if (!Array.isArray(value)) {
       cy.wrap(subject).type(value, {
@@ -184,9 +184,9 @@
       .invoke("text")
       .then((text) => {
         cy.wrap(subject).type(createBackspaceText(text)),
-        {
-          delay: 0,
-        };
+          {
+            delay: 0,
+          };
       });
   }
 );
@@ -240,7 +240,6 @@
       cy.reload();
     }
   });
-  cy.wait(3000);
 });
 
 Cypress.Commands.add("skipEditorPopover", () => {
@@ -267,8 +266,6 @@
 
   cy.intercept("GET", API_ENDPOINT).as("appDs");
   cy.wait("@appDs", { timeout: TIMEOUT });
-<<<<<<< HEAD
-=======
 });
 
 Cypress.Commands.add("visitTheWorkspace", (workspaceName) => {
@@ -280,5 +277,4 @@
     cy.visit(workspaceId);
   });
   cy.wait(2000);
->>>>>>> 116b2e8f
 });