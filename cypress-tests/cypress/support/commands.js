import { commonSelectors, commonWidgetSelector } from "Selectors/common";
import { loginSelectors } from "Selectors/login";
import { commonText, createBackspaceText } from "Texts/common";

Cypress.Commands.add("login", (email, password) => {
  cy.visit("/");
  cy.clearAndType(loginSelectors.emailField, email);
  cy.clearAndType(loginSelectors.passwordField, password);
  cy.intercept("GET", "/api/apps?page=1&folder=&searchKey=").as("homePage");
  cy.get(loginSelectors.signInButton).click();
  cy.get(loginSelectors.homePage).should("be.visible");
  cy.wait("@homePage");
});

Cypress.Commands.add("clearAndType", (selector, text) => {
  cy.get(selector).clear().type(text);
});

Cypress.Commands.add("forceClickOnCanvas", () => {
  cy.get(commonSelectors.canvas).click({ force: true });
});

Cypress.Commands.add("verifyToastMessage", (selector, message) => {
  cy.get(selector).should("be.visible").and("have.text", message);
  cy.get("body").then(($body) => {
    if ($body.find(commonSelectors.toastCloseButton).length > 0) {
      cy.closeToastMessage();
    }
  });
});

Cypress.Commands.add("appLogin", () => {
  cy.request({
    url: "http://localhost:3000/api/authenticate",
    method: "POST",
    body: {
      email: "dev@tooljet.io",
      password: "password",
    },
  })
    .its("body")
    .then((res) =>
      localStorage.setItem(
        "currentUser",
        JSON.stringify({
          id: res.id,
          auth_token: res.auth_token,
          email: res.email,
          first_name: res.first_name,
          last_name: res.last_name,
          organization_id: res.organization_id,
          organization: res.organization,
          admin: true,
          group_permissions: [
            {
              id: res.id,
              organization_id: res.organization_id,
              group: res.group,
              app_create: false,
              app_delete: false,
              folder_create: false,
            },
            {
              id: res.id,
              organization_id: res.organization_id,
              group: res.group,
              app_create: true,
              app_delete: true,
              folder_create: true,
            },
          ],
          app_group_permissions: [],
        })
      )
    );

  cy.visit("/");
});

Cypress.Commands.add("waitForAutoSave", () => {
  cy.get(commonSelectors.autoSave, { timeout: 10000 }).should(
    "have.text",
    commonText.autoSave
  );
});

Cypress.Commands.add("createApp", (appName) => {
  cy.get("body").then(($title) => {
    if ($title.text().includes(commonText.introductionMessage)) {
      cy.get(commonSelectors.emptyAppCreateButton).click();
    } else {
      cy.get(commonSelectors.appCreateButton).click();
    }
    cy.intercept("GET", "/api/apps/**/versions").as("appVersion");
    cy.wait("@appVersion", { timeout: 15000 });
    cy.get("body").then(($el) => {
      if ($el.text().includes("Skip", { timeout: 1000 })) {
        cy.get(commonSelectors.skipButton).click();
      } else {
        cy.log("instructions modal is skipped ");
      }
    });
  });
});

Cypress.Commands.add(
  "dragAndDropWidget",
  (widgetName, positionX = 190, positionY = 80) => {
    const dataTransfer = new DataTransfer();

    cy.clearAndType(commonSelectors.searchField, widgetName);
    cy.get(commonWidgetSelector.widgetBox(widgetName)).trigger(
      "dragstart",
      { dataTransfer },
      { force: true }
    );
    cy.get(commonSelectors.canvas).trigger("drop", positionX, positionY, {
      dataTransfer,
      force: true,
    });
    cy.waitForAutoSave();
  }
);

Cypress.Commands.add("appUILogin", () => {
  cy.visit("/");
  cy.clearAndType(loginSelectors.emailField, "dev@tooljet.io");
  cy.clearAndType(loginSelectors.passwordField, "password");
  cy.intercept("GET", "/api/apps?page=1&folder=&searchKey=").as("homePage");
  cy.get(loginSelectors.signInButton).click();
  cy.get(commonSelectors.homePageLogo).should("be.visible");
  cy.wait("@homePage");
  cy.wait(500);
  cy.get("body").then(($el) => {
    if ($el.text().includes("Skip")) {
      cy.get(commonSelectors.skipInstallationModal).click();
    } else {
      cy.log("Installation is Finished");
    }
  });
});

Cypress.Commands.add(
  "clearAndTypeOnCodeMirror",
  {
    prevSubject: "optional",
  },
  (subject, value) => {
    cy.wrap(subject)
      .click()
      .find("pre.CodeMirror-line")
      .invoke("text")
      .then((text) => {
        cy.wrap(subject).type(createBackspaceText(text)),
          {
            delay: 0,
          };
      });
    if (!Array.isArray(value)) {
      cy.wrap(subject).type(value, {
        parseSpecialCharSequences: false,
        delay: 0,
      });
    } else {
      cy.wrap(subject)
        .type(value[1], {
          parseSpecialCharSequences: false,
          delay: 0,
        })
        .type(`{home}${value[0]}`, { delay: 0 });
    }
  }
);

Cypress.Commands.add("deleteApp", (appName) => {
  cy.intercept("DELETE", "/api/apps/*").as("appDeleted");
  cy.get(commonSelectors.appCard(appName))
    .find(commonSelectors.appCardOptionsButton)
    .click();
  cy.get(commonSelectors.deleteAppOption).click();
  cy.get(commonSelectors.buttonSelector(commonText.modalYesButton)).click();
  cy.wait("@appDeleted");
});

Cypress.Commands.add(
  "verifyVisibleElement",
  {
    prevSubject: "element",
  },
  (subject, assertion, value, ...arg) => {
    return cy
      .wrap(subject)
      .should("be.visible")
      .and(assertion, value, ...arg);
  }
);

Cypress.Commands.add("openInCurrentTab", (selector) => {
  cy.get(selector).invoke("removeAttr", "target").click();
});

Cypress.Commands.add("modifyCanvasSize", (x, y) => {
  cy.get("[data-cy='left-sidebar-settings-button']").click();
  cy.clearAndType("[data-cy='maximum-canvas-width-input-field']", x);
  cy.clearAndType("[data-cy='maximum-canvas-height-input-field']", y);
  cy.forceClickOnCanvas();
});

Cypress.Commands.add("renameApp", (appName) => {
  cy.clearAndType(commonSelectors.appNameInput, appName);
  cy.waitForAutoSave();
});

Cypress.Commands.add(
  "clearCodeMirror",
  {
    prevSubject: "element",
  },
  (subject, value) => {
    cy.wrap(subject)
      .click()
      .find("pre.CodeMirror-line")
      .invoke("text")
      .then((text) => {
        cy.wrap(subject).type(createBackspaceText(text)),
          {
            delay: 0,
          };
      });
  }
);

Cypress.Commands.add("closeToastMessage", () => {
  cy.get(`${commonSelectors.toastCloseButton}:eq(0)`).click();
<<<<<<< HEAD
=======
});

Cypress.Commands.add("notVisible", (dataCy) => {
  cy.get("body").then(($body) => {
    if ($body.find(dataCy).length > 0) {
      cy.get(dataCy).should("not.be.visible");
    }
  });
});

Cypress.Commands.add("resizeWidget", (widgetName, x, y) => {
  cy.get(`[data-cy="draggable-widget-${widgetName}"]`).trigger("mouseover");

  cy.get('[class="bottom-right"]').trigger("mousedown", { which: 1 });
  cy.get(commonSelectors.canvas)
    .trigger("mousemove", {
      which: 1,
      clientX: x,
      ClientY: y,
      clientX: x,
      clientY: y,
      pageX: x,
      pageY: y,
      screenX: x,
      screenY: y,
    })
    .trigger("mouseup");

  cy.waitForAutoSave();
>>>>>>> 9fb0d9d1
});<|MERGE_RESOLUTION|>--- conflicted
+++ resolved
@@ -232,8 +232,6 @@
 
 Cypress.Commands.add("closeToastMessage", () => {
   cy.get(`${commonSelectors.toastCloseButton}:eq(0)`).click();
-<<<<<<< HEAD
-=======
 });
 
 Cypress.Commands.add("notVisible", (dataCy) => {
@@ -263,5 +261,4 @@
     .trigger("mouseup");
 
   cy.waitForAutoSave();
->>>>>>> 9fb0d9d1
 });