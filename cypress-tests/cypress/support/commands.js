import { emptyDashboardText } from "Texts/dashboard";
import { commonSelectors, commonWidgetSelector } from "Selectors/common";
import { loginSelectors } from "Selectors/login";
import { commonText, createBackspaceText } from "Texts/common";

Cypress.Commands.add("login", (email, password) => {
  cy.visit("/");
  cy.clearAndType(loginSelectors.emailField, email);
  cy.clearAndType(loginSelectors.passwordField, password);
  cy.get(loginSelectors.signInButton).click();
  cy.get(loginSelectors.homePage).should("be.visible");
});

Cypress.Commands.add("clearAndType", (selector, text) => {
  cy.get(selector).clear().type(text);
});

Cypress.Commands.add("forceClickOnCanvas", () => {
  cy.get(commonSelectors.canvas).click({ force: true });
});

Cypress.Commands.add("verifyToastMessage", (selector, message) => {
  cy.get(selector).should("be.visible").should("have.text", message);
});

Cypress.Commands.add("appLogin", () => {
  cy.request({
    url: "http://localhost:3000/api/authenticate",
    method: "POST",
    body: {
      email: "dev@tooljet.io",
      password: "password",
    },
  })
    .its("body")
    .then((res) =>
      localStorage.setItem(
        "currentUser",
        JSON.stringify({
          id: res.id,
          auth_token: res.auth_token,
          email: res.email,
          first_name: res.first_name,
          last_name: res.last_name,
          organization_id: res.organization_id,
          organization: res.organization,
          admin: true,
          group_permissions: [
            {
              id: res.id,
              organization_id: res.organization_id,
              group: res.group,
              app_create: false,
              app_delete: false,
              folder_create: false,
            },
            {
              id: res.id,
              organization_id: res.organization_id,
              group: res.group,
              app_create: true,
              app_delete: true,
              folder_create: true,
            },
          ],
          app_group_permissions: [],
        })
      )
    );

  cy.visit("/");
});

Cypress.Commands.add("waitForAutoSave", () => {
  cy.get(commonSelectors.autoSave, { timeout: 10000 }).should(
    "have.text",
    commonText.autoSave
  );
});

Cypress.Commands.add("createApp", (appName) => {
  cy.get("body").then(($title) => {
    if ($title.text().includes(commonText.introductionMessage)) {
      cy.get(commonSelectors.emptyAppCreateButton).click();
    } else {
      cy.get(commonSelectors.appCreateButton).click();
    }
    cy.intercept("GET", "/api/apps/**/versions").as("appVersion");
    cy.wait("@appVersion", { timeout: 15000 });
    cy.get("body").then(($el) => {
      if ($el.text().includes("Skip", { timeout: 1000 })) {
        cy.get(commonSelectors.skipButton).click();
      } else {
        cy.log("instructions modal is skipped ");
      }
    });
  });
});

Cypress.Commands.add(
  "dragAndDropWidget",
  (widgetName, positionX = 190, positionY = 80) => {
    const dataTransfer = new DataTransfer();

    cy.clearAndType(commonSelectors.searchField, widgetName);
    cy.get(commonWidgetSelector.widgetBox(widgetName)).trigger(
      "dragstart",
      { dataTransfer },
      { force: true }
    );
    cy.get(commonSelectors.canvas).trigger("drop", positionX, positionY, {
      dataTransfer,
      force: true,
    });
    cy.waitForAutoSave();
  }
);

Cypress.Commands.add("appUILogin", () => {
  cy.visit("/");
  cy.clearAndType(loginSelectors.emailField, "dev@tooljet.io");
  cy.clearAndType(loginSelectors.passwordField, "password");
  cy.get(loginSelectors.signInButton).click();
  cy.get(commonSelectors.homePageLogo).should("be.visible");
  cy.wait(1000);
  cy.get("body").then(($el) => {
    if ($el.text().includes("Skip")) {
      cy.get(commonSelectors.skipInstallationModal).click();
    } else {
      cy.log("Installation is Finished");
    }
  });
});

Cypress.Commands.add(
  "clearAndTypeOnCodeMirror",
  {
    prevSubject: "element",
  },
  (subject, value) => {
    cy.wrap(subject)
      .click()
      .find("pre.CodeMirror-line")
      .invoke("text")
      .then((text) => {
        cy.wrap(subject).type(createBackspaceText(text)),
          {
            delay: 0,
          };
      });
    if (!Array.isArray(value)) {
      cy.wrap(subject).type(value, {
        parseSpecialCharSequences: false,
        delay: 0,
      });
    } else {
      cy.wrap(subject)
        .type(value[1], {
          parseSpecialCharSequences: false,
          delay: 0,
        })
        .type(`{home}${value[0]}`, { delay: 0 });
    }
  }
);

Cypress.Commands.add("deleteApp", (appName) => {
  cy.intercept("DELETE", "/api/apps/*").as("appDeleted");
  cy.get(commonSelectors.appCard(appName))
    .find(commonSelectors.appCardOptionsButton)
    .click();
  cy.get(commonSelectors.deleteAppOption).click();
  cy.get(commonSelectors.buttonSelector(commonText.modalYesButton)).click();
  cy.wait("@appDeleted");
});

Cypress.Commands.add(
  "verifyVisibleElement",
  {
    prevSubject: "element",
  },
  (subject, assertion, value, ...arg) => {
    return cy
      .wrap(subject)
      .should("be.visible")
      .and(assertion, value, ...arg);
  }
);

Cypress.Commands.add("openInCurrentTab", (selector) => {
  cy.get(selector).invoke("removeAttr", "target").click();
});

Cypress.Commands.add("modifyCanvasSize", (x, y) => {
  cy.get("[data-cy='left-sidebar-settings-button']").click();
  cy.clearAndType("[data-cy='maximum-canvas-width-input-field']", x);
  cy.clearAndType("[data-cy='maximum-canvas-height-input-field']", y);
  cy.forceClickOnCanvas();
});

Cypress.Commands.add("renameApp", (appName) => {
  cy.clearAndType(commonSelectors.appNameInput, appName);
  cy.waitForAutoSave();
<<<<<<< HEAD
})

Cypress.Commands.add(
  "clearCodeMirror",
  {
    prevSubject: "element",
  },
  (subject, value) => {
    cy.wrap(subject)
      .click()
      .find("pre.CodeMirror-line")
      .invoke("text")
      .then((text) => {
        cy.wrap(subject).type(createBackspaceText(text)),
          {
            delay: 0,
          };
      });
  }
);
=======
});
>>>>>>> fb2540b4
<|MERGE_RESOLUTION|>--- conflicted
+++ resolved
@@ -201,7 +201,6 @@
 Cypress.Commands.add("renameApp", (appName) => {
   cy.clearAndType(commonSelectors.appNameInput, appName);
   cy.waitForAutoSave();
-<<<<<<< HEAD
 })
 
 Cypress.Commands.add(
@@ -222,6 +221,4 @@
       });
   }
 );
-=======
-});
->>>>>>> fb2540b4
+});