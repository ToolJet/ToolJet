import { commonSelectors, commonWidgetSelector } from "Selectors/common";
import { dashboardSelector } from "Selectors/dashboard";
import { ssoSelector } from "Selectors/manageSSO";
import { commonText, createBackspaceText } from "Texts/common";
import { passwordInputText } from "Texts/passwordInput";

Cypress.Commands.add(
  "login",
  (email = "dev@tooljet.io", password = "password") => {
    cy.visit("/");
    cy.clearAndType(commonSelectors.workEmailInputField, email);
    cy.clearAndType(commonSelectors.passwordInputField, password);
    cy.get(commonSelectors.signInButton).click();
    cy.get(commonSelectors.homePageLogo).should("be.visible");
    cy.wait(2000);
  }
);

Cypress.Commands.add("clearAndType", (selector, text) => {
<<<<<<< HEAD
  cy.get(selector, {log:false}).clear({log:false}).type(text, {log:false});
=======
  cy.get(selector).clear().type(text, { log: false });
>>>>>>> c3eb99f2
});

Cypress.Commands.add("forceClickOnCanvas", () => {
  cy.get(commonSelectors.canvas).click({ force: true });
});

Cypress.Commands.add("verifyToastMessage", (selector, message) => {
  cy.get(selector).eq(0).should("be.visible").and("have.text", message);
  cy.get("body").then(($body) => {
    if ($body.find(commonSelectors.toastCloseButton).length > 0) {
      cy.closeToastMessage();
    }
  });
});

Cypress.Commands.add("appLogin", () => {
  cy.request({
    url: "http://localhost:3000/api/authenticate",
    method: "POST",
    body: {
      email: "dev@tooljet.io",
      password: "password",
    },
  })
    .its("body")
    .then((res) =>
      localStorage.setItem(
        "currentUser",
        JSON.stringify({
          id: res.id,
          auth_token: res.auth_token,
          email: res.email,
          first_name: res.first_name,
          last_name: res.last_name,
          organization_id: res.organization_id,
          organization: res.organization,
          admin: true,
          group_permissions: [
            {
              id: res.id,
              organization_id: res.organization_id,
              group: res.group,
              app_create: false,
              app_delete: false,
              folder_create: false,
            },
            {
              id: res.id,
              organization_id: res.organization_id,
              group: res.group,
              app_create: true,
              app_delete: true,
              folder_create: true,
            },
          ],
          app_group_permissions: [],
        })
      )
    );

  cy.visit("/");
});

Cypress.Commands.add("waitForAutoSave", () => {
  cy.get(commonSelectors.autoSave, { timeout: 10000 }).should(
    "have.text",
    commonText.autoSave
  );
});

Cypress.Commands.add("createApp", (appName) => {
  cy.get("body").then(($title) => {
    if ($title.text().includes(commonText.introductionMessage)) {
      cy.get(commonSelectors.emptyAppCreateButton).click();
    } else {
      cy.get(commonSelectors.appCreateButton).click();
    }
    cy.intercept("GET", "/api/apps/**/versions").as("appVersion");
    cy.wait("@appVersion", { timeout: 15000 });
    cy.get("body").then(($el) => {
      if ($el.text().includes("Skip", { timeout: 1000 })) {
        cy.get(commonSelectors.skipButton).click();
      } else {
        cy.log("instructions modal is skipped ");
      }
    });
  });
});

Cypress.Commands.add(
  "dragAndDropWidget",
  (widgetName, positionX = 190, positionY = 80, widgetName2 = widgetName) => {
    const dataTransfer = new DataTransfer();

    cy.clearAndType(commonSelectors.searchField, widgetName);
    cy.get(commonWidgetSelector.widgetBox(widgetName2)).trigger(
      "dragstart",
      { dataTransfer },
      { force: true }
    );
    cy.get(commonSelectors.canvas).trigger("drop", positionX, positionY, {
      dataTransfer,
      force: true,
    });
    cy.waitForAutoSave();
  }
);

Cypress.Commands.add("appUILogin", () => {
  cy.visit("/");
  cy.clearAndType(commonSelectors.workEmailInputField, "dev@tooljet.io");
  cy.clearAndType(commonSelectors.passwordInputField, "password");
  cy.get(commonSelectors.signInButton).click();
  cy.get(commonSelectors.homePageLogo).should("be.visible");
  cy.wait(2000);
});

Cypress.Commands.add(
  "clearAndTypeOnCodeMirror",
  {
    prevSubject: "optional",
  },
  (subject, value) => {
    cy.wrap(subject)
      .click()
      .find("pre.CodeMirror-line")
      .invoke("text")
      .then((text) => {
        cy.wrap(subject).type(createBackspaceText(text)),
          {
            delay: 0,
          };
      });
    if (!Array.isArray(value)) {
      cy.wrap(subject).type(value, {
        parseSpecialCharSequences: false,
        delay: 0,
      });
    } else {
      cy.wrap(subject)
        .type(value[1], {
          parseSpecialCharSequences: false,
          delay: 0,
        })
        .type(`{home}${value[0]}`, { delay: 0 });
    }
  }
);

Cypress.Commands.add("deleteApp", (appName) => {
  cy.intercept("DELETE", "/api/apps/*").as("appDeleted");
  cy.get(commonSelectors.appCard(appName))
    .find(commonSelectors.appCardOptionsButton)
    .click();
  cy.get(commonSelectors.deleteAppOption).click();
  cy.get(commonSelectors.buttonSelector(commonText.modalYesButton)).click();
  cy.wait("@appDeleted");
});

Cypress.Commands.add(
  "verifyVisibleElement",
  {
    prevSubject: "element",
  },
  (subject, assertion, value, ...arg) => {
    return cy
      .wrap(subject)
      .scrollIntoView()
      .should("be.visible")
      .and(assertion, value, ...arg);
  }
);

Cypress.Commands.add("openInCurrentTab", (selector) => {
  cy.get(selector).invoke("removeAttr", "target").click();
});

Cypress.Commands.add("modifyCanvasSize", (x, y) => {
  cy.get("[data-cy='left-sidebar-settings-button']").click();
  cy.clearAndType("[data-cy='maximum-canvas-width-input-field']", x);
  cy.clearAndType("[data-cy='maximum-canvas-height-input-field']", y);
  cy.forceClickOnCanvas();
});

Cypress.Commands.add("renameApp", (appName) => {
  cy.clearAndType(commonSelectors.appNameInput, appName);
  cy.waitForAutoSave();
});

Cypress.Commands.add(
  "clearCodeMirror",
  {
    prevSubject: "element",
  },
  (subject, value) => {
    cy.wrap(subject)
      .click()
      .find("pre.CodeMirror-line")
      .invoke("text")
      .then((text) => {
        cy.wrap(subject).type(createBackspaceText(text)),
          {
            delay: 0,
          };
      });
  }
);

Cypress.Commands.add("closeToastMessage", () => {
  cy.get(`${commonSelectors.toastCloseButton}:eq(0)`).click();
});

Cypress.Commands.add("notVisible", (dataCy) => {
  cy.get("body").then(($body) => {
    if ($body.find(dataCy).length > 0) {
      cy.get(dataCy).should("not.be.visible");
    }
  });
});

Cypress.Commands.add("resizeWidget", (widgetName, x, y) => {
  cy.get(`[data-cy="draggable-widget-${widgetName}"]`).trigger("mouseover");

  cy.get('[class="bottom-right"]').trigger("mousedown", { which: 1 });
  cy.get(commonSelectors.canvas)
    .trigger("mousemove", {
      which: 1,
      clientX: x,
      ClientY: y,
      clientX: x,
      clientY: y,
      pageX: x,
      pageY: y,
      screenX: x,
      screenY: y,
    })
    .trigger("mouseup");

  cy.waitForAutoSave();
});

Cypress.Commands.add("reloadAppForTheElement", (elementText) => {
  cy.get("body").then(($title) => {
    if (!$title.text().includes(elementText)) {
      cy.reload();
    }
  });
});<|MERGE_RESOLUTION|>--- conflicted
+++ resolved
@@ -17,11 +17,7 @@
 );
 
 Cypress.Commands.add("clearAndType", (selector, text) => {
-<<<<<<< HEAD
-  cy.get(selector, {log:false}).clear({log:false}).type(text, {log:false});
-=======
   cy.get(selector).clear().type(text, { log: false });
->>>>>>> c3eb99f2
 });
 
 Cypress.Commands.add("forceClickOnCanvas", () => {
