import { commonSelectors, commonWidgetSelector } from "Selectors/common";
import { dashboardSelector } from "Selectors/dashboard";
import { ssoSelector } from "Selectors/manageSSO";
import { commonText, createBackspaceText } from "Texts/common";
import { passwordInputText } from "Texts/passwordInput";

Cypress.Commands.add(
  "login",
  (email = "dev@tooljet.io", password = "password") => {
    cy.visit("/");
    cy.clearAndType(commonSelectors.workEmailInputField, email);
    cy.clearAndType(commonSelectors.passwordInputField, password);
    cy.get(commonSelectors.signInButton).click();
    cy.get(commonSelectors.homePageLogo).should("be.visible");
    cy.wait(2000);
  }
);

Cypress.Commands.add("clearAndType", (selector, text) => {
  cy.get(selector).clear().type(text, { log: false });
});

Cypress.Commands.add("forceClickOnCanvas", () => {
  cy.get(commonSelectors.canvas).click({ force: true });
});

Cypress.Commands.add("verifyToastMessage", (selector, message) => {
  cy.get(selector).eq(0).should("be.visible").and("contain.text", message);
  cy.get("body").then(($body) => {
    if ($body.find(commonSelectors.toastCloseButton).length > 0) {
      cy.closeToastMessage();
    }
  });
});

Cypress.Commands.add("appLogin", () => {
  cy.request({
    url: "http://localhost:3000/api/authenticate",
    method: "POST",
    body: {
      email: "dev@tooljet.io",
      password: "password",
    },
  })
    .its("body")
    .then((res) =>
      localStorage.setItem(
        "currentUser",
        JSON.stringify({
          id: res.id,
          auth_token: res.auth_token,
          email: res.email,
          first_name: res.first_name,
          last_name: res.last_name,
          organization_id: res.organization_id,
          organization: res.organization,
          admin: true,
          group_permissions: [
            {
              id: res.id,
              organization_id: res.organization_id,
              group: res.group,
              app_create: false,
              app_delete: false,
              folder_create: false,
            },
            {
              id: res.id,
              organization_id: res.organization_id,
              group: res.group,
              app_create: true,
              app_delete: true,
              folder_create: true,
            },
          ],
          app_group_permissions: [],
        })
      )
    );

  cy.visit("/");
});

Cypress.Commands.add("waitForAutoSave", () => {
  cy.wait(200);
  cy.get(commonSelectors.autoSave, { timeout: 20000 }).should(
    "have.text",
    commonText.autoSave,
    { timeout: 20000 }
  );
});

Cypress.Commands.add("createApp", (appName) => {
  cy.get("body").then(($title) => {
    if ($title.text().includes(commonText.introductionMessage)) {
<<<<<<< HEAD
      cy.get(commonSelectors.emptyAppCreateButton).click();
=======
      cy.get(commonSelectors.dashboardAppCreateButton).eq(0).click();
>>>>>>> dfbd3bd9
    } else {
      cy.get(commonSelectors.appCreateButton).click();
    }
    cy.intercept("GET", "/api/apps/**/versions").as("appVersion");
    cy.wait("@appVersion", { timeout: 15000 });
    cy.get("body").then(($el) => {
      if ($el.text().includes("Skip", { timeout: 1000 })) {
        cy.get(commonSelectors.skipButton).click();
      } else {
        cy.log("instructions modal is skipped ");
      }
    });
  });
});

Cypress.Commands.add(
  "dragAndDropWidget",
  (widgetName, positionX = 190, positionY = 80, widgetName2 = widgetName) => {
    const dataTransfer = new DataTransfer();

    cy.clearAndType(commonSelectors.searchField, widgetName);
    cy.get(commonWidgetSelector.widgetBox(widgetName2)).trigger(
      "dragstart",
      { dataTransfer },
      { force: true }
    );
    cy.get(commonSelectors.canvas).trigger("drop", positionX, positionY, {
      dataTransfer,
      force: true,
    });
    cy.waitForAutoSave();
  }
);

Cypress.Commands.add("appUILogin", () => {
  cy.visit("/");
  cy.clearAndType(commonSelectors.workEmailInputField, "dev@tooljet.io");
  cy.clearAndType(commonSelectors.passwordInputField, "password");
  cy.get(commonSelectors.signInButton).click();
  cy.get(commonSelectors.homePageLogo).should("be.visible");
  cy.wait(2000);
});

Cypress.Commands.add(
  "clearAndTypeOnCodeMirror",
  {
    prevSubject: "optional",
  },
  (subject, value) => {
    cy.wrap(subject)
      .click()
      .find("pre.CodeMirror-line")
      .invoke("text")
      .then((text) => {
        cy.wrap(subject).type(createBackspaceText(text)),
          {
            delay: 0,
          };
      });
    if (!Array.isArray(value)) {
      cy.wrap(subject).type(value, {
        parseSpecialCharSequences: false,
        delay: 0,
      });
    } else {
      cy.wrap(subject)
        .type(value[1], {
          parseSpecialCharSequences: false,
          delay: 0,
        })
        .type(`{home}${value[0]}`, { delay: 0 });
    }
  }
);

Cypress.Commands.add("deleteApp", (appName) => {
  cy.intercept("DELETE", "/api/apps/*").as("appDeleted");
<<<<<<< HEAD
  cy.get(commonSelectors.appCard(appName))
    .realHover()
    .find(commonSelectors.appCardOptionsButton)
    .realHover()
    .click();
=======
  cy.contains("div", appName)
  .parent()
  .within(() => {
    cy.get(commonSelectors.appCardOptionsButton).invoke("click");
  });
>>>>>>> dfbd3bd9
  cy.get(commonSelectors.deleteAppOption).click();
  cy.get(commonSelectors.buttonSelector(commonText.modalYesButton)).click();
  cy.wait("@appDeleted");
});

Cypress.Commands.add(
  "verifyVisibleElement",
  {
    prevSubject: "element",
  },
  (subject, assertion, value, ...arg) => {
    return cy
      .wrap(subject)
      .scrollIntoView()
      .should("be.visible")
      .and(assertion, value, ...arg);
  }
);

Cypress.Commands.add("openInCurrentTab", (selector) => {
  cy.get(selector).invoke("removeAttr", "target").click();
});

Cypress.Commands.add("modifyCanvasSize", (x, y) => {
  cy.get("[data-cy='left-sidebar-settings-button']").click();
  cy.clearAndType("[data-cy='maximum-canvas-width-input-field']", x);
  cy.clearAndType("[data-cy='maximum-canvas-height-input-field']", y);
  cy.forceClickOnCanvas();
});

Cypress.Commands.add("renameApp", (appName) => {
  cy.get(commonSelectors.appNameInput).type(
    `{selectAll}{backspace}${appName}`,
    { force: true }
  );
  cy.waitForAutoSave();
});

Cypress.Commands.add(
  "clearCodeMirror",
  {
    prevSubject: "element",
  },
  (subject, value) => {
    cy.wrap(subject)
      .click()
      .find("pre.CodeMirror-line")
      .invoke("text")
      .then((text) => {
        cy.wrap(subject).type(createBackspaceText(text)),
          {
            delay: 0,
          };
      });
  }
);

Cypress.Commands.add("closeToastMessage", () => {
  cy.get(`${commonSelectors.toastCloseButton}:eq(0)`).click();
});

Cypress.Commands.add("notVisible", (dataCy) => {
  cy.get("body").then(($body) => {
    if ($body.find(dataCy).length > 0) {
      cy.get(dataCy).should("not.be.visible");
    }
  });
  const log = Cypress.log({
    name: "notVisible",
    displayName: "Not Visible",
    message: dataCy,
  });
});

Cypress.Commands.add("resizeWidget", (widgetName, x, y) => {
  cy.get(`[data-cy="draggable-widget-${widgetName}"]`).trigger("mouseover");

  cy.get('[class="bottom-right"]').trigger("mousedown", { which: 1 });
  cy.get(commonSelectors.canvas)
    .trigger("mousemove", {
      which: 1,
      clientX: x,
      ClientY: y,
      clientX: x,
      clientY: y,
      pageX: x,
      pageY: y,
      screenX: x,
      screenY: y,
    })
    .trigger("mouseup");

  cy.waitForAutoSave();
});

Cypress.Commands.add("reloadAppForTheElement", (elementText) => {
  cy.get("body").then(($title) => {
    if (!$title.text().includes(elementText)) {
      cy.reload();
    }
  });
});<|MERGE_RESOLUTION|>--- conflicted
+++ resolved
@@ -93,11 +93,7 @@
 Cypress.Commands.add("createApp", (appName) => {
   cy.get("body").then(($title) => {
     if ($title.text().includes(commonText.introductionMessage)) {
-<<<<<<< HEAD
-      cy.get(commonSelectors.emptyAppCreateButton).click();
-=======
       cy.get(commonSelectors.dashboardAppCreateButton).eq(0).click();
->>>>>>> dfbd3bd9
     } else {
       cy.get(commonSelectors.appCreateButton).click();
     }
@@ -175,19 +171,11 @@
 
 Cypress.Commands.add("deleteApp", (appName) => {
   cy.intercept("DELETE", "/api/apps/*").as("appDeleted");
-<<<<<<< HEAD
   cy.get(commonSelectors.appCard(appName))
     .realHover()
     .find(commonSelectors.appCardOptionsButton)
     .realHover()
     .click();
-=======
-  cy.contains("div", appName)
-  .parent()
-  .within(() => {
-    cy.get(commonSelectors.appCardOptionsButton).invoke("click");
-  });
->>>>>>> dfbd3bd9
   cy.get(commonSelectors.deleteAppOption).click();
   cy.get(commonSelectors.buttonSelector(commonText.modalYesButton)).click();
   cy.wait("@appDeleted");
