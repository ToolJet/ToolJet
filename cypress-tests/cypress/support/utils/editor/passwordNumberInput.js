--- conflicted
+++ resolved
@@ -45,10 +45,7 @@
     force: true,
   });
   cy.get(commonWidgetSelector.draggableWidget("textinput1"))
-<<<<<<< HEAD
-=======
     .find("input")
->>>>>>> ebdbef99
     .clear()
     .type(data.customText);
   cy.get(
