import { postgreSqlSelector } from "Selectors/postgreSql";
import { postgreSqlText } from "Texts/postgreSql";
import { cyParamName } from "Selectors/common";
import { commonSelectors, commonWidgetSelector } from "Selectors/common";
import { commonText } from "Texts/common";
import { dataSourceSelector } from "Selectors/dataSource";
import { dataSourceText } from "Texts/dataSource";
import { navigateToAppEditor } from "Support/utils/common";
import { verifyAppDelete } from "Support/utils/dashboard";

export const verifyCouldnotConnectWithAlert = (dangerText) => {
  cy.get(postgreSqlSelector.connectionFailedText, {
    timeout: 10000,
  }).verifyVisibleElement("have.text", postgreSqlText.couldNotConnect, {
    timeout: 5000,
  });
};

export const resizeQueryPanel = (height = "90") => {
  cy.get('[class="query-pane"]').invoke("css", "height", `calc(${height}%)`);
};

export const query = (operation) => {
  cy.get(`[data-cy="query-${operation}-button"]`).click();
};

export const verifypreview = (type, data) => {
  cy.get(`[data-cy="preview-tab-${type}"]`, { timeout: 15000 }).click();
  cy.get(`[data-cy="preview-${type}-data-container"]`).verifyVisibleElement(
    "contain.text",
    data,
    [{ timeout: 15000 }]
  );
};

export const addInput = (field, data) => {
  cy.get(
    `[data-cy="${field.toLowerCase()}-input-field"]`
  ).clearAndTypeOnCodeMirror(data);
};

export const deleteDatasource = (datasourceName) => {
  cy.get(commonSelectors.globalDataSourceIcon).click();
  cy.get("body").then(($body) => {
    if ($body.find(".tooltip-inner").length > 0) {
      cy.get(".tooltip-inner").invoke("hide");
    }
  });
  cy.get(dataSourceSelector.addedDsSearchIcon).click();
  cy.clearAndType(dataSourceSelector.AddedDsSearchBar, datasourceName);
  cy.get(`[data-cy="${cyParamName(datasourceName)}-button"]`)
    .parent()
    .within(() => {
      cy.get(dataSourceSelector.deleteDSButton(datasourceName)).invoke("click");
    });
  cy.get('[data-cy="yes-button"]').click();
  // cy.verifyToastMessage(commonSelectors.toastMessage, "Data Source Deleted");
  // cy.get(commonSelectors.breadcrumbTitle).click()
  // cy.get(commonSelectors.breadcrumbPageTitle).verifyVisibleElement(
  //   "have.text",
  //   " Databases"
  // );
};
export const deleteAppandDatasourceAfterExecution = (
  appName,
  datasourceName
) => {
  cy.backToApps();
  cy.deleteApp(appName);
  verifyAppDelete(appName);
  deleteDatasource(datasourceName);
};

<<<<<<< HEAD
export const deleteWorkflowAndDS = (
=======
export const deleteWorkFlowandDatasourceAfterExecution = (
>>>>>>> 992907fa
  appName,
  datasourceName
) => {
  cy.deleteWorkflow(appName);
  deleteDatasource(datasourceName);
};

export const closeDSModal = () => {
  cy.get("body").then(($body) => {
    cy.wait(500);
    if (
      $body.find('[data-cy="button-close-ds-connection-modal"]> img').length > 0
    ) {
      cy.get('[data-cy="button-close-ds-connection-modal"]').realClick();
      closeDSModal();
    }
  });
};

export const addQueryN = (queryName, query, dbName) => {
  cy.get("body").then(($body) => {
    if ($body.find('[data-cy="gds-querymanager-search-bar"]').length > 0) {
      cy.clearAndType('[data-cy="gds-querymanager-search-bar"]', `${dbName}`);
    }
  });
  cy.intercept("POST", "/api/data-queries/**").as("createQuery");

  cy.get(`[data-cy="${dbName}-add-query-card"] > .text-truncate`).click();
  cy.get('[data-cy="query-rename-input"]').clear().type(queryName);
  cy.forceClickOnCanvas();

  cy.wait("@createQuery").then((interception) => {
    const dataQueryId = interception.response.body.id;
    cy.visit("/my-workspace");
    cy.apiAddQuery(queryName, query, dataQueryId);
    cy.openApp();
  });
};

export const addQuery = (queryName, query, dbName) => {
  cy.get('[data-cy="show-ds-popover-button"]').click();
  cy.get(".css-4e90k9").type(`${dbName}`);
  cy.intercept("POST", "/api/data-queries/**").as("createQuery");
  cy.contains(`[id*="react-select-"]`, dbName).click();

  cy.get('[data-cy="query-rename-input"]').clear().type(queryName);

  cy.wait("@createQuery").then((interception) => {
    const dataQueryId = interception.response.body.id;
    cy.visit("/my-workspace");
    cy.apiAddQuery(queryName, query, dataQueryId);
    cy.openApp();
  });
};

export const addDsAndAddQuery = (queryName, query, dbName) => {
  cy.get('[data-cy="show-ds-popover-button"]').click();
  cy.get(".css-4e90k9").type(`${dbName}`);
  cy.contains(`[id*="react-select-"]`, dbName).click();
  cy.get('[data-cy="query-rename-input"]').clear().type(queryName);
  cy.get(postgreSqlSelector.queryInputField)
    .realMouseDown({ position: "center" })
    .realType(" ");
  cy.get(postgreSqlSelector.queryInputField).clearAndTypeOnCodeMirror(query);
  cy.wait(1000);
  cy.get(dataSourceSelector.queryPreviewButton).click();
  cy.verifyToastMessage(
    commonSelectors.toastMessage,
    `Query (${queryName}) completed.`
  );
};

export const addQueryAndOpenEditor = (queryName, query, dbName, appName) => {
  cy.get('[data-cy="show-ds-popover-button"]').click();
  cy.get(".css-4e90k9").type(`${dbName}`);
  cy.get(".css-4e90k9").type(`${dbName}`);
  cy.intercept("POST", "/api/data-queries").as("createQuery");
  cy.contains(`[id*="react-select-"]`, dbName).click();

  cy.get('[data-cy="query-rename-input"]').clear().type(queryName);

  cy.wait("@createQuery").then((interception) => {
    const dataQueryId = interception.response.body.id;
    cy.visit("/my-workspace");
    cy.apiAddQuery(queryName, query, dataQueryId);
    navigateToAppEditor(appName);
    cy.wait(2000);
  });
};

export const verifyValueOnInspector = (queryName, value) => {
  cy.get('[data-cy="left-sidebar-inspect-button"]').click();
  cy.hideTooltip();
  cy.get('[data-cy="inspector-node-queries"]')
    .parent()
    .within(() => {
      cy.get("span").first().scrollIntoView().contains("queries").click();
    });
  cy.get("body").then(($body) => {
    if (
      $body.find(`[data-cy="inspector-node-${queryName}"] > .node-key`).length >
      0
    ) {
      cy.get(`[data-cy="inspector-node-${queryName}"] > .node-key`).click();
      cy.get('[data-cy="inspector-node-data"] > .fs-9').verifyVisibleElement(
        "have.text",
        value
      );
    }
  });
};

export const selectDatasource = (datasourceName) => {
  cy.get(dataSourceSelector.addedDsSearchIcon).click();
  cy.clearAndType(dataSourceSelector.AddedDsSearchBar, datasourceName);
  cy.wait(500);
  cy.get(`[data-cy="${cyParamName(datasourceName)}-button"]`).click();
};

export const createDataQuery = (appName, url, key, value) => {
  let appId, versionId;
  cy.task("dbConnection", {
    dbconfig: Cypress.env("app_db"),
    sql: `select id from apps where name='${appName}';`,
  }).then((resp) => {
    appId = resp.rows[0].id;

    cy.task("dbConnection", {
      dbconfig: Cypress.env("app_db"),
      sql: `select id from app_versions where app_id='${appId}';`,
    }).then((resp) => {
      versionId = resp.rows[0].id;

      cy.getCookie("tj_auth_token").then((cookie) => {
        const headers = {
          "Tj-Workspace-Id": Cypress.env("workspaceId"),
          Cookie: `tj_auth_token=${cookie.value}`,
        };

        cy.request({
          method: "POST",
          url: `${Cypress.env("server_host")}/api/data-queries`,
          headers: headers,
          body: {
            app_id: appId,
            app_version_id: versionId,
            name: "restapi1",
            kind: "restapi",
            options: {
              method: "get",
              url: `{{constants.${url}}}`,
              url_params: [["", ""]],
              headers: [[`{{constants.${key}}}`, `{{constants.${value}}}`]],
              body: [["", ""]],
              json_body: null,
              body_toggle: false,
              transformationLanguage: "javascript",
              enableTransformation: false,
            },
            data_source_id: null,
          },
        }).then((response) => {
          expect(response.status).to.equal(201);
        });
      });
    });
  });
};

export const createRestAPIQuery = (
  queryName,
  dsName,
  key = "",
  value = "",
  url = "",
  run = true,
  kind = "restapi"
) => {
  cy.getCookie("tj_auth_token").then((cookie) => {
    const headers = {
      "Tj-Workspace-Id": Cypress.env("workspaceId"),
      Cookie: `tj_auth_token=${cookie.value}`,
    };

    cy.request({
      method: "GET",
      url: `${Cypress.env("server_host")}/api/apps/${Cypress.env("appId")}`,
      headers: headers,
    }).then((response) => {
      const editingVersionId = response.body.editing_version.id;

      const data_source_id = Cypress.env(`${dsName}`);

      const requestBody = {
        app_id: Cypress.env("appId"),
        app_version_id: editingVersionId,
        name: queryName,
        kind: kind,
        options: {
          method: "get",
          url: url,
          url_params: [["", ""]],
          headers: [[`${key}`, `${value}`]],
          body: [["", ""]],
          json_body: null,
          body_toggle: false,
          runOnPageLoad: run,
          transformationLanguage: "javascript",
          enableTransformation: false,
        },
        data_source_id: data_source_id,
        plugin_id: null,
      };

      cy.request({
        method: "POST",
        url: `${Cypress.env(
          "server_host"
        )}/api/data-queries/data-sources/${data_source_id}/versions/${editingVersionId}`,
        headers: headers,
        body: requestBody,
      }).then((response) => {
        expect(response.status).to.equal(201);
        cy.log("Data query created successfully:", response.body);
      });
    });
  });
};<|MERGE_RESOLUTION|>--- conflicted
+++ resolved
@@ -71,14 +71,7 @@
   deleteDatasource(datasourceName);
 };
 
-<<<<<<< HEAD
-export const deleteWorkflowAndDS = (
-=======
-export const deleteWorkFlowandDatasourceAfterExecution = (
->>>>>>> 992907fa
-  appName,
-  datasourceName
-) => {
+export const deleteWorkflowAndDS = (appName, datasourceName) => {
   cy.deleteWorkflow(appName);
   deleteDatasource(datasourceName);
 };
@@ -295,6 +288,9 @@
         url: `${Cypress.env(
           "server_host"
         )}/api/data-queries/data-sources/${data_source_id}/versions/${editingVersionId}`,
+        url: `${Cypress.env(
+          "server_host"
+        )}/api/data-queries/data-sources/${data_source_id}/versions/${editingVersionId}`,
         headers: headers,
         body: requestBody,
       }).then((response) => {
