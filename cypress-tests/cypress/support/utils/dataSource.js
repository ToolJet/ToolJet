--- conflicted
+++ resolved
@@ -86,21 +86,12 @@
   cy.get('[data-cy="query-rename-input"]').clear().type(queryName);
   cy.forceClickOnCanvas();
 
-<<<<<<< HEAD
-  cy.get(dataSourceSelector.queryInputField)
-    .realMouseDown({ position: "center" })
-    .realType(" ");
-  cy.wait(1000)
-  cy.get(dataSourceSelector.queryInputField).clearAndTypeOnCodeMirror(query);
-  cy.get(dataSourceSelector.queryCreateAndRunButton).click();
-=======
   cy.wait("@createQuery").then((interception) => {
     const dataQueryId = interception.response.body.id;
     cy.visit("/my-workspace");
     cy.addQueryApi(queryName, query, dataQueryId);
     cy.openApp();
   });
->>>>>>> d1c00dbe
 };
 
 export const addQuery = (queryName, query, dbName) => {
@@ -113,21 +104,12 @@
 
   cy.get('[data-cy="query-rename-input"]').clear().type(queryName);
 
-<<<<<<< HEAD
-  cy.get(dataSourceSelector.queryInputField)
-    .realMouseDown({ position: "center" })
-    .realType(" ");
-  cy.wait(1000)
-  cy.get(dataSourceSelector.queryInputField).clearAndTypeOnCodeMirror(query);
-  cy.get(dataSourceSelector.queryCreateAndRunButton).click();
-=======
   cy.wait("@createQuery").then((interception) => {
     const dataQueryId = interception.response.body.id;
     cy.visit("/my-workspace");
     cy.addQueryApi(queryName, query, dataQueryId);
     cy.openApp();
   });
->>>>>>> d1c00dbe
 };
 
 export const verifyValueOnInspector = (queryName, value) => {
