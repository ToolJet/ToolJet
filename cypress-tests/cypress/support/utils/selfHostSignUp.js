import { commonSelectors } from "Selectors/common";
import { commonText } from "Texts/common";

export const selfHostCommonElements = () => {
  cy.get(commonSelectors.pageLogo).should("be.visible");
<<<<<<< HEAD
  // cy.get(commonSelectors.setUpadminCheckPoint).verifyVisibleElement(
  //   "have.text",
  //   commonText.setUpadminCheckPoint
  // );
=======

>>>>>>> c7b8981c
  cy.get(commonSelectors.setUpworkspaceCheckPoint).verifyVisibleElement(
    "have.text",
    commonText.setUpworkspaceCheckPoint
  );
<<<<<<< HEAD
  // cy.get(commonSelectors.companyProfileCheckPoint).verifyVisibleElement(
  //   "have.text",
  //   commonText.companyProfileCheckPoint
  // );
  // cy.get(commonSelectors.onboardingPageSubHeader).verifyVisibleElement(
  //   "have.text",
  //   commonText.onboardingPageSubHeader
  // );
=======

>>>>>>> c7b8981c
  cy.get(commonSelectors.OnbordingContinue).verifyVisibleElement(
    "have.text",
    commonText.continueButton
  );
<<<<<<< HEAD
  //   cy.get(commonSelectors.OnbordingContinue).should("be.disabled");
=======
>>>>>>> c7b8981c
};

export const commonElementsWorkspaceSetup = () => {
  cy.get(commonSelectors.userAccountNameAvatar).should("be.visible");
  cy.get(commonSelectors.onboardingPorgressBubble).should("be.visible");
  cy.get(commonSelectors.backArrow).should("be.visible");
  cy.get(commonSelectors.backArrowText).verifyVisibleElement(
    "have.text",
    commonText.backArrowText
  );
  cy.get(commonSelectors.skipArrow).should("be.visible");
  cy.get(commonSelectors.skipArrowText).verifyVisibleElement(
    "have.text",
    commonText.skipArrowText
  );
};

export const verifyandModifyUserRole = () => {
  var random = function (obj) {
    var keys = Object.keys(obj);
    return obj[keys[(keys.length * Math.random()) << 0]];
  };

  const randomRole = random(commonText.userJobRole);

  for (const radio in commonText.userJobRole) {
    cy.get(
      commonSelectors.onboardingRadioButton(commonText.userJobRole[radio])
    ).should("be.visible");
  }
  for (const roles in commonText.userJobRole) {
    cy.get(
      commonSelectors.onboardingRole(commonText.userJobRole[roles])
    ).verifyVisibleElement("have.text", commonText.userJobRole[roles]);
  }

  cy.get(commonSelectors.onboardingRole(randomRole)).click();
  cy.get(commonSelectors.continueButton).click();
};

export const verifyandModifySizeOftheCompany = () => {
  var random = function (obj) {
    var keys = Object.keys(obj);
    return obj[keys[(keys.length * Math.random()) << 0]];
  };

  const randomSize = random(commonText.companySize);

  for (const radio in commonText.companySize) {
    cy.get(
      commonSelectors.onboardingRadioButton(commonText.companySize[radio])
    ).should("be.visible");
  }
  for (const size in commonText.companySize) {
    cy.get(
      commonSelectors.onboardingRole(commonText.companySize[size])
    ).verifyVisibleElement("have.text", commonText.companySize[size]);
  }

  cy.get(commonSelectors.onboardingRole(randomSize)).click();
  cy.get(commonSelectors.continueButton).click();
};<|MERGE_RESOLUTION|>--- conflicted
+++ resolved
@@ -3,38 +3,16 @@
 
 export const selfHostCommonElements = () => {
   cy.get(commonSelectors.pageLogo).should("be.visible");
-<<<<<<< HEAD
-  // cy.get(commonSelectors.setUpadminCheckPoint).verifyVisibleElement(
-  //   "have.text",
-  //   commonText.setUpadminCheckPoint
-  // );
-=======
 
->>>>>>> c7b8981c
   cy.get(commonSelectors.setUpworkspaceCheckPoint).verifyVisibleElement(
     "have.text",
     commonText.setUpworkspaceCheckPoint
   );
-<<<<<<< HEAD
-  // cy.get(commonSelectors.companyProfileCheckPoint).verifyVisibleElement(
-  //   "have.text",
-  //   commonText.companyProfileCheckPoint
-  // );
-  // cy.get(commonSelectors.onboardingPageSubHeader).verifyVisibleElement(
-  //   "have.text",
-  //   commonText.onboardingPageSubHeader
-  // );
-=======
 
->>>>>>> c7b8981c
   cy.get(commonSelectors.OnbordingContinue).verifyVisibleElement(
     "have.text",
     commonText.continueButton
   );
-<<<<<<< HEAD
-  //   cy.get(commonSelectors.OnbordingContinue).should("be.disabled");
-=======
->>>>>>> c7b8981c
 };
 
 export const commonElementsWorkspaceSetup = () => {
