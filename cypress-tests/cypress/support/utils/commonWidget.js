--- conflicted
+++ resolved
@@ -261,7 +261,6 @@
   cy.get(commonWidgetSelector.draggableWidget(widgetName)).should("exist");
 };
 
-<<<<<<< HEAD
 export const verifyPropertiesGeneralAccordion = (widgetName, tooltipText) =>{
   openEditorSidebar(widgetName);
   openAccordion(commonWidgetText.accordionGenaral);
@@ -286,7 +285,6 @@
 
   verifyBoxShadowCss(widgetName, boxShadowColor, boxShadowParameter);
 }
-=======
 export const addTextWidgetToVerifyValue = (customfunction) => {
   cy.forceClickOnCanvas();
   cy.dragAndDropWidget("Text", 600, 80);
@@ -314,5 +312,4 @@
     "have.text",
     text
   );
-};
->>>>>>> fb2540b4
+};