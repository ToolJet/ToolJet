--- conflicted
+++ resolved
@@ -317,16 +317,14 @@
   );
 };
 
-<<<<<<< HEAD
 export const randomNumber = (x,y) => {
   return faker.datatype.number({ min: x, max: y})
 }
-=======
+
 export const pushIntoArrayOfObject = (arrayOne, arrayTwo) => {
   let arrayOfObj = "[";
   arrayOne.forEach((element, index) => {
     arrayOfObj += `{name: "${element}", mark: "${arrayTwo[index]}" },`;
   });
   return arrayOfObj + "]";
-};
->>>>>>> 4d42efaa
+};