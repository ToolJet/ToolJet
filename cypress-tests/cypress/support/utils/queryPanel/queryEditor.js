export const verifyElemtsNoGds = (option) => {
  cy.get('[data-cy="label-select-datasource"]').verifyVisibleElement(
    "have.text",
<<<<<<< HEAD
    "Connect to a data source"
  );
  cy.get('[data-cy="querymanager-description"]').verifyVisibleElement(
    "contain.text",
    "Select a data source to start creating a new query. To know more about queries in ToolJet, you can read our"
=======
    "Connect to a Data Source"
  );
  cy.get('[data-cy="querymanager-description"]').verifyVisibleElement(
    "contain.text",
    "Select a Data Source to start creating a new query. To know more about queries in ToolJet, you can read our"
>>>>>>> f6a0e8c9
  );
  cy.get('[data-cy="querymanager-doc-link"]').verifyVisibleElement(
    "have.text",
    "documentation"
  );

  cy.get('[data-cy="landing-page-label-default"]').verifyVisibleElement(
    "have.text",
    "Default"
  );
  cy.get('[data-cy="restapi-add-query-card"]').verifyVisibleElement(
    "have.text",
    " REST API"
  );
  cy.get('[data-cy="runjs-add-query-card"]').verifyVisibleElement(
    "have.text",
    " JavaScript"
  );
  cy.get('[data-cy="runpy-add-query-card"]').verifyVisibleElement(
    "contain.text",
    " Python"
  );
  cy.get('[data-cy="tooljetdb-add-query-card"]').verifyVisibleElement(
    "have.text",
    " ToolJet DB"
  );

  cy.get('[data-cy="label-avilable-ds"]').verifyVisibleElement(
    "have.text",
    "Available data sources 0"
  );
  cy.get('[data-cy="landing-page-add-new-ds-button"]').verifyVisibleElement(
    "have.text",
    "Add new"
  );
  cy.get('[data-cy="label-no-ds-added"]').verifyVisibleElement(
    "have.text",
    "No global data sources have been added yet."
  );
};

<<<<<<< HEAD
export const verifyElemtsWithGds = (name) => {
  cy.apiCreateGDS(
    "http://localhost:3000/api/v2/data_sources",
    name,
    "postgresql",
    [
      { key: "host", value: "localhost" },
      { key: "port", value: 5432 },
      { key: "database", value: "" },
      { key: "username", value: "dev@tooljet.io" },
      { key: "password", value: "password", encrypted: true },
      { key: "ssl_enabled", value: true, encrypted: false },
      { key: "ssl_certificate", value: "none", encrypted: false },
    ]
  );
  cy.reload();
  cy.get('[data-cy="cypress-psql-add-query-card"]').should("be.visible");
  cy.get('[data-cy="label-avilable-ds"]').verifyVisibleElement(
    "have.text",
    "Available data sources (1)"
  );
  cy.get('[data-cy="cypress-psql-add-query-card"]').click();
  cy.get('[data-cy="list-query-postgresql1"]').should("be.visible");
};
=======
export const verifyElemtsWithGds = (option) => { };
>>>>>>> f6a0e8c9
<|MERGE_RESOLUTION|>--- conflicted
+++ resolved
@@ -1,19 +1,11 @@
 export const verifyElemtsNoGds = (option) => {
   cy.get('[data-cy="label-select-datasource"]').verifyVisibleElement(
     "have.text",
-<<<<<<< HEAD
-    "Connect to a data source"
-  );
-  cy.get('[data-cy="querymanager-description"]').verifyVisibleElement(
-    "contain.text",
-    "Select a data source to start creating a new query. To know more about queries in ToolJet, you can read our"
-=======
     "Connect to a Data Source"
   );
   cy.get('[data-cy="querymanager-description"]').verifyVisibleElement(
     "contain.text",
     "Select a Data Source to start creating a new query. To know more about queries in ToolJet, you can read our"
->>>>>>> f6a0e8c9
   );
   cy.get('[data-cy="querymanager-doc-link"]').verifyVisibleElement(
     "have.text",
@@ -55,31 +47,4 @@
   );
 };
 
-<<<<<<< HEAD
-export const verifyElemtsWithGds = (name) => {
-  cy.apiCreateGDS(
-    "http://localhost:3000/api/v2/data_sources",
-    name,
-    "postgresql",
-    [
-      { key: "host", value: "localhost" },
-      { key: "port", value: 5432 },
-      { key: "database", value: "" },
-      { key: "username", value: "dev@tooljet.io" },
-      { key: "password", value: "password", encrypted: true },
-      { key: "ssl_enabled", value: true, encrypted: false },
-      { key: "ssl_certificate", value: "none", encrypted: false },
-    ]
-  );
-  cy.reload();
-  cy.get('[data-cy="cypress-psql-add-query-card"]').should("be.visible");
-  cy.get('[data-cy="label-avilable-ds"]').verifyVisibleElement(
-    "have.text",
-    "Available data sources (1)"
-  );
-  cy.get('[data-cy="cypress-psql-add-query-card"]').click();
-  cy.get('[data-cy="list-query-postgresql1"]').should("be.visible");
-};
-=======
-export const verifyElemtsWithGds = (option) => { };
->>>>>>> f6a0e8c9
+export const verifyElemtsWithGds = (option) => { };