--- conflicted
+++ resolved
@@ -16,11 +16,15 @@
   verifyCloudOnboardingQuestions,
 } from "Support/utils/onboarding";
 import { commonText } from "Texts/common";
-<<<<<<< HEAD
-import { dashboardSelector } from "Selectors/dashboard";
-
-export const generalSettings = () => {
-  cy.get(ssoSelector.enableSignUpToggle).then(($el) => {
+import { dashboardText } from "Texts/dashboard";
+import { usersText } from "Texts/manageUsers";
+import { usersSelector } from "Selectors/manageUsers";
+import { ssoSelector } from "Selectors/manageSSO";
+import { ssoText } from "Texts/manageSSO";
+import { promoteApp, releaseApp } from "Support/utils/multiEnv";
+
+export const oidcSSOPageElements = () => {
+  cy.get(ssoEeSelector.oidcToggle).then(($el) => {
     if ($el.is(":checked")) {
       cy.get(ssoSelector.enableSignUpToggle).uncheck();
       cy.get(ssoSelector.cancelButton).click();
@@ -56,74 +60,6 @@
   cy.get(ssoSelector.googleEnableToggle).then(($el) => {
     if ($el.is(":checked")) {
       cy.get(ssoSelector.statusLabel).verifyVisibleElement(
-        "have.text",
-        ssoText.enabledLabel
-      );
-      cy.get(ssoSelector.googleEnableToggle).uncheck();
-      cy.verifyToastMessage(
-        commonSelectors.toastMessage,
-        ssoText.toggleUpdateToast("Google")
-      );
-      cy.get(ssoSelector.statusLabel).verifyVisibleElement(
-        "have.text",
-        ssoText.disabledLabel
-      );
-      cy.get(ssoSelector.googleEnableToggle).check();
-      cy.verifyToastMessage(
-        commonSelectors.toastMessage,
-        ssoText.toggleUpdateToast("Google")
-      );
-      cy.get(ssoSelector.statusLabel).verifyVisibleElement(
-        "have.text",
-        ssoText.enabledLabel
-      );
-    } else {
-      cy.get(ssoSelector.googleEnableToggle).check();
-      cy.verifyToastMessage(
-        commonSelectors.toastMessage,
-        ssoText.toggleUpdateToast("Google")
-      );
-      cy.get(ssoSelector.statusLabel).verifyVisibleElement(
-        "have.text",
-        ssoText.enabledLabel
-      );
-
-      cy.get(ssoSelector.googleEnableToggle).uncheck();
-      cy.verifyToastMessage(
-        commonSelectors.toastMessage,
-        ssoText.toggleUpdateToast("Google")
-      );
-      cy.get(ssoSelector.statusLabel).verifyVisibleElement(
-        "have.text",
-        ssoText.disabledLabel
-      );
-      cy.get(ssoSelector.googleEnableToggle).check();
-      cy.get(ssoSelector.statusLabel).verifyVisibleElement(
-        "have.text",
-        ssoText.enabledLabel
-      );
-    }
-    cy.clearAndType(ssoSelector.clientIdInput, ssoText.testClientId);
-    cy.get(ssoSelector.cancelButton).click();
-    cy.clearAndType(ssoSelector.clientIdInput, ssoText.clientId);
-    cy.get(ssoSelector.saveButton).click();
-    cy.verifyToastMessage(commonSelectors.toastMessage, ssoText.toggleUpdateToast("Google"));
-    cy.get(ssoSelector.clientIdInput).should("have.value", ssoText.clientId);
-  });
-};
-=======
-import { dashboardText } from "Texts/dashboard";
-import { usersText } from "Texts/manageUsers";
-import { usersSelector } from "Selectors/manageUsers";
-import { ssoSelector } from "Selectors/manageSSO";
-import { ssoText } from "Texts/manageSSO";
-import { promoteApp, releaseApp } from "Support/utils/multiEnv";
->>>>>>> 69a706c5
-
-export const oidcSSOPageElements = () => {
-  cy.get(ssoEeSelector.oidcToggle).then(($el) => {
-    if ($el.is(":checked")) {
-      cy.get(ssoEeSelector.statusLabel).verifyVisibleElement(
         "have.text",
         ssoEeText.enabledLabel
       );
