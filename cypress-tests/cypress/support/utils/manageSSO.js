--- conflicted
+++ resolved
@@ -601,18 +601,6 @@
   });
 };
 
-<<<<<<< HEAD
-// export const defaultSSO = (workspaceName, enabled) => {
-//   cy.task("updateId", {
-//     dbconfig: Cypress.env("app_db"),
-//     sql: `UPDATE organizations SET inherit_sso = ${enabled ? "true" : "false"
-//       } WHERE name = '${workspaceName}'`,
-//   });
-// };
-
-
-=======
->>>>>>> 8c6e5a6e
 export const defaultSSO = (enable) => {
   cy.getCookie("tj_auth_token").then((cookie) => {
     cy.request(
@@ -629,8 +617,6 @@
     ).then((response) => {
       expect(response.status).to.equal(200);
     });
-<<<<<<< HEAD
-=======
   });
 };
 
@@ -686,6 +672,5 @@
     ).then((response) => {
       expect(response.status).to.equal(200);
     });
->>>>>>> 8c6e5a6e
   });
 };