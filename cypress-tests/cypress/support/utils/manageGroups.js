import { groupsSelector } from "Selectors/manageGroups";
import { groupsText } from "Texts/manageGroups";
import { commonSelectors } from "Selectors/common";
import { commonText } from "Texts/common";
import { navigateToAllUserGroup, createGroup, navigateToManageGroups } from "Support/utils/common";
import { cyParamName } from "../../constants/selectors/common";

export const manageGroupsElements = () => {
  cy.get(groupsSelector.groupLink("All users")).verifyVisibleElement(
    "have.text",
    groupsText.allUsers
  );
  cy.get(groupsSelector.groupLink("Admin")).verifyVisibleElement(
    "have.text",
    groupsText.admin
  );

  navigateToAllUserGroup();

  cy.get(groupsSelector.groupPageTitle("All Users")).verifyVisibleElement(
    "have.text",
    groupsText.allUsers
  );
  cy.get(groupsSelector.createNewGroupButton).verifyVisibleElement(
    "have.text",
    groupsText.createNewGroupButton
  );

  cy.get(groupsSelector.appsLink).verifyVisibleElement(
    "have.text",
    groupsText.appsLink
  );
  cy.get(groupsSelector.usersLink).verifyVisibleElement(
    "have.text",
    groupsText.usersLink
  );
  cy.get(groupsSelector.permissionsLink).verifyVisibleElement(
    "have.text",
    groupsText.permissionsLink
  );

  cy.get(groupsSelector.appsLink).click();

  cy.get(groupsSelector.textDefaultGroup).verifyVisibleElement(
    "have.text",
    groupsText.textDefaultGroup
  );

  cy.get(groupsSelector.searchBox).should("be.visible");
  cy.get(groupsSelector.selectAddButton).verifyVisibleElement(
    "have.text",
    groupsText.addButton
  );

  cy.get(groupsSelector.nameTableHeader).verifyVisibleElement(
    "have.text",
    groupsText.textAppName
  );

  cy.get(groupsSelector.permissionstableHedaer).verifyVisibleElement(
    "have.text",
    groupsText.permissionstableHedaer
  );

  cy.get("body").then(($title) => {
    if ($title.find(groupsSelector.helperTextNoAppsAdded).length > 0) {
      cy.get(groupsSelector.helperTextNoAppsAdded)
        .eq(0)
        .verifyVisibleElement("have.text", groupsText.helperTextNoAppsAdded);
      cy.get(groupsSelector.helperTextPermissions)
        .eq(0)
        .verifyVisibleElement("have.text", groupsText.helperTextPermissions);
    }
  });

  cy.get(groupsSelector.createNewGroupButton).should("be.visible").click();
  cy.get(groupsSelector.addNewGroupModalTitle).verifyVisibleElement(
    "have.text",
    groupsText.cardTitle
  );
  cy.get(groupsSelector.groupNameInput).should("be.visible");
  cy.get(groupsSelector.cancelButton).verifyVisibleElement(
    "have.text",
    groupsText.cancelButton
  );
  cy.get(groupsSelector.createGroupButton).verifyVisibleElement(
    "have.text",
    groupsText.createGroupButton
  );
  cy.get(groupsSelector.cancelButton).click();
  cy.get(groupsSelector.helperTextAllUsersIncluded).verifyVisibleElement(
    "have.text",
    groupsText.helperTextAllUsersIncluded
  );

  // cy.get(groupsSelector.usersLink).click();
  // cy.get(groupsSelector.helperTextAllUsersIncluded).verifyVisibleElement(
  //   "have.text",
  //   groupsText.helperTextAllUsersIncluded
  // );
  cy.get(groupsSelector.nameTableHeader).verifyVisibleElement(
    "have.text",
    groupsText.userNameTableHeader
  );
  cy.get(groupsSelector.emailTableHeader).verifyVisibleElement(
    "have.text",
    groupsText.emailTableHeader
  );

  cy.get(groupsSelector.permissionsLink).click();
  cy.get(groupsSelector.resourcesApps).verifyVisibleElement(
    "have.text",
    groupsText.resourcesApps
  );
  cy.get(groupsSelector.permissionstableHedaer).verifyVisibleElement(
    "have.text",
    groupsText.permissionstableHedaer
  );

  cy.get(groupsSelector.resourcesApps).verifyVisibleElement(
    "have.text",
    groupsText.resourcesApps
  );
  cy.get(groupsSelector.appsCreateCheck).should("be.visible").check();
  cy.verifyToastMessage(
    commonSelectors.toastMessage,
    groupsText.permissionUpdatedToast
  );
  cy.get(groupsSelector.appsCreateLabel).verifyVisibleElement(
    "have.text",
    groupsText.createLabel
  );
  cy.get(groupsSelector.appsCreateCheck).uncheck();
  cy.get(groupsSelector.appsDeleteCheck).should("be.visible").check();
  cy.get(groupsSelector.appsDeleteLabel).verifyVisibleElement(
    "have.text",
    groupsText.deleteLabel
  );
  cy.get(groupsSelector.appsDeleteCheck).uncheck();

  cy.get(groupsSelector.resourcesFolders).verifyVisibleElement(
    "have.text",
    groupsText.resourcesFolders
  );
  cy.get(groupsSelector.foldersCreateCheck).should("be.visible").check();
  cy.get(groupsSelector.foldersCreateLabel).verifyVisibleElement(
    "have.text",
    groupsText.folderCreateLabel
  );
  cy.get(groupsSelector.foldersCreateCheck).uncheck();

  cy.get(groupsSelector.resourcesWorkspaceVar).verifyVisibleElement(
    "have.text",
    groupsText.resourcesWorkspaceVar
  );
  cy.get(groupsSelector.workspaceVarCheckbox).check();
  cy.verifyToastMessage(
    commonSelectors.toastMessage,
    groupsText.permissionUpdatedToast
  );
  cy.get(groupsSelector.workspaceVarCheckbox).uncheck();

  navigateToAllUserGroup();
  cy.get(groupsSelector.groupLink("Admin")).click();
  cy.get(groupsSelector.groupLink("Admin")).verifyVisibleElement(
    "have.text",
    groupsText.admin
  );

  cy.get(groupsSelector.appsLink).click();
  cy.get(groupsSelector.textDefaultGroup).verifyVisibleElement(
    "have.text",
    groupsText.textDefaultGroup
  );

  cy.get(groupsSelector.nameTableHeader).verifyVisibleElement(
    "have.text",
    groupsText.textAppName
  );

  cy.get(groupsSelector.permissionstableHedaer).verifyVisibleElement(
    "have.text",
    groupsText.permissionstableHedaer
  );

  cy.get("body").then(($title) => {
    if ($title.find(groupsSelector.helperTextNoAppsAdded).length > 0) {
      cy.get(groupsSelector.helperTextNoAppsAdded)
        .eq(0)
        .verifyVisibleElement("have.text", groupsText.helperTextNoAppsAdded);
      cy.get(groupsSelector.helperTextPermissions)
        .eq(0)
        .verifyVisibleElement("have.text", groupsText.helperTextPermissions);
    }
  });

  cy.get(groupsSelector.usersLink).click();
  cy.get(groupsSelector.multiSelectSearch).should("be.visible");
  cy.get(groupsSelector.mutiSelectAddButton("Admin")).verifyVisibleElement(
    "have.text",
    groupsText.addUsersButton
  );
  cy.get(groupsSelector.nameTableHeader).verifyVisibleElement(
    "have.text",
    groupsText.userNameTableHeader
  );
  cy.get(groupsSelector.emailTableHeader).verifyVisibleElement(
    "have.text",
    groupsText.emailTableHeader
  );

  cy.get(groupsSelector.permissionsLink).click();
  cy.get(groupsSelector.resourcesApps).verifyVisibleElement(
    "have.text",
    groupsText.resourcesApps
  );
  cy.get(groupsSelector.permissionstableHedaer).verifyVisibleElement(
    "have.text",
    groupsText.permissionstableHedaer
  );

  cy.get(groupsSelector.resourcesApps).verifyVisibleElement(
    "have.text",
    groupsText.resourcesApps
  );
  cy.get(groupsSelector.appsCreateCheck).verifyVisibleElement("be.disabled");
  cy.get(groupsSelector.appsDeleteCheck).verifyVisibleElement("be.disabled");
  cy.get(groupsSelector.foldersCreateLabel).verifyVisibleElement(
    "have.text",
    groupsText.folderCreateLabel
  );
  cy.get(groupsSelector.foldersCreateCheck).verifyVisibleElement("be.disabled");
  cy.get(groupsSelector.workspaceVarCheckbox).verifyVisibleElement(
    "be.disabled"
  );
};

export const addAppToGroup = (appName) => {
  cy.get(groupsSelector.appsLink).click();
  cy.wait(500);
  cy.get(groupsSelector.appSearchBox).realClick();
  cy.wait(500);
  cy.get(groupsSelector.searchBoxOptions).contains(appName).click();
  cy.get(groupsSelector.selectAddButton).click();
  cy.contains("tr", appName)
    .parent()
    .within(() => {
      cy.get("td input").eq(1).check();
    });
  cy.verifyToastMessage(
    commonSelectors.toastMessage,
    "App permissions updated"
  );
};

export const addUserToGroup = (groupName, email) => {
  cy.get(groupsSelector.usersLink).click();
  cy.get(".select-search__input").type(email);
  cy.get(".item-renderer").within(() => {
    cy.get("input").check();
  });
  cy.get(`[data-cy="${groupName}-group-add-button"]`).click();
};

export const createGroupAddAppAndUserToGroup = (groupName, email) => {
  cy.intercept("GET", "http://localhost:3000/api/group_permissions").as(
    `${groupName}`
  );
  createGroup(groupName);

  cy.wait(`@${groupName}`).then((groupResponse) => {
    const groupId = groupResponse.response.body.group_permissions.find(
      (group) => group.group === groupName
    ).id;

    cy.getCookie("tj_auth_token").then((cookie) => {
      const headers = {
        "Tj-Workspace-Id": Cypress.env("workspaceId"),
        Cookie: `tj_auth_token=${cookie.value}`,
      };

      cy.request({
        method: "PUT",
        url: `http://localhost:3000/api/group_permissions/${groupId}`,
        headers: headers,
        body: { add_apps: [Cypress.env("appId")] },
      }).then((patchResponse) => {
        expect(patchResponse.status).to.equal(200);
      });

      cy.task("updateId", {
        dbconfig: Cypress.env("app_db"),
        sql: `select id from users where email='${email}';`,
      }).then((resp) => {
        const userId = resp.rows[0].id;

        cy.request({
          method: "PUT",
          url: `http://localhost:3000/api/group_permissions/${groupId}`,
          headers: headers,
          body: { add_users: [userId] },
        }).then((patchResponse) => {
          expect(patchResponse.status).to.equal(200);
        });

        cy.get('[data-cy="all-users-list-item"] > span').click();
        cy.get(`[data-cy="${cyParamName(groupName)}-list-item"]`).click();
        cy.wait(1000);
        cy.get(groupsSelector.appsLink).click();
        cy.wait(1000);
        cy.get('[data-cy="apps-link"]').click();
        cy.get('[data-cy="checkbox-app-edit"]').check();
      });
    });
  });
};

export const addDsToGroup = (groupName, dsName) => {
  cy.getCookie("tj_auth_token").then((cookie) => {
    const headers = {
      "Tj-Workspace-Id": Cypress.env("workspaceId"),
      Cookie: `tj_auth_token=${cookie.value}`,
    };

    cy.request({
      method: "GET",
      url: `http://localhost:3000/api/group_permissions`,
      headers: headers,
    }).then((response) => {
      const group = response.body.group_permissions.find(
        (group) => group.group === groupName
      );
      const groupId = group.id;

      cy.task("updateId", {
        dbconfig: Cypress.env("app_db"),
        sql: `select id from data_sources where name='${dsName}';`,
      }).then((resp) => {
        const dsId = resp.rows[0].id;

        cy.request({
          method: "PUT",
          url: `http://localhost:3000/api/group_permissions/${groupId}/data-source`,
          headers: headers,
          body: {
            add_data_sources: [`${dsId}`],
          },
        }).then((patchResponse) => {
          expect(patchResponse.status).to.equal(200);
        });
      });
    });
  });
};

export const OpenGroupCardOption = (groupName) => {
  cy.get(groupsSelector.groupLink(groupName))
    .trigger("mouseenter")
    .trigger("mouseover")
    .then(() => {
      cy.wait(2000).then(() => {
        cy.get(
          `[data-cy="${cyParamName(
            groupName
          )}-list-item"] > :nth-child(2) > .tj-base-btn`
        ).click({ force: true });
      });
    });
<<<<<<< HEAD
};
=======
};
export const verifyGroupCardOptions = (groupName) => {
  cy.get(groupsSelector.groupLink(groupName)).click();
  OpenGroupCardOption(groupName);
  cy.get(groupsSelector.duplicateOption).verifyVisibleElement(
    "have.text",
    "Duplicate group"
  );
  cy.get(groupsSelector.deleteGroupOption).verifyVisibleElement(
    "have.text",
    groupsText.deleteGroupButton
  );
};

export const groupPermission = (fieldsToCheckOrUncheck, groupName = "All users", shouldCheck = false,) => {
  navigateToManageGroups();
  cy.get(groupsSelector.groupLink(groupName))
  cy.get(groupsSelector.permissionsLink).click();

  fieldsToCheckOrUncheck.forEach((field) => {
    const selector = groupsSelector[field];
    cy.get(selector).then(($el) => {
      if ($el.is(":checked") !== shouldCheck) {
        if (shouldCheck) {
          cy.get(selector).check();
        } else {
          cy.get(selector).uncheck();
        }
      }
    });
  });
};

export const duplicateGroup = () => {
  OpenGroupCardOption(groupName);
  cy.get(groupsSelector.duplicateOption).click()
}
>>>>>>> c2e45273
<|MERGE_RESOLUTION|>--- conflicted
+++ resolved
@@ -366,9 +366,6 @@
         ).click({ force: true });
       });
     });
-<<<<<<< HEAD
-};
-=======
 };
 export const verifyGroupCardOptions = (groupName) => {
   cy.get(groupsSelector.groupLink(groupName)).click();
@@ -405,5 +402,4 @@
 export const duplicateGroup = () => {
   OpenGroupCardOption(groupName);
   cy.get(groupsSelector.duplicateOption).click()
-}
->>>>>>> c2e45273
+}