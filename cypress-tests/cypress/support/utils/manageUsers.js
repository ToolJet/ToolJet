--- conflicted
+++ resolved
@@ -125,11 +125,7 @@
 
   cy.exec("cd ./cypress/downloads/ && rm -rf *");
   cy.get(usersSelector.buttonDownloadTemplate).click();
-<<<<<<< HEAD
-  cy.wait(4000)
-=======
   cy.wait(4000);
->>>>>>> 8c6e5a6e
   cy.exec("ls ./cypress/downloads/").then((result) => {
     const downloadedAppExportFileName = result.stdout.split("\n")[0];
     expect(downloadedAppExportFileName).to.contain.string("sample_upload.csv");
