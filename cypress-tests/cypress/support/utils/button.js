--- conflicted
+++ resolved
@@ -106,11 +106,7 @@
     force: true,
   });
   cy.verifyToastMessage(commonSelectors.toastMessage, data.alertMessage);
-<<<<<<< HEAD
-  cy.get(`[data-cy="draggable-widget-textinput1"]`).should(
-=======
   cy.get(`[data-cy='input-textinput1']`).should(
->>>>>>> ebdbef99
     "have.value",
     data.customMessage
   );
