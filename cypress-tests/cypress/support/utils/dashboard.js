--- conflicted
+++ resolved
@@ -9,16 +9,6 @@
   cancelModal,
 } from "Support/utils/common";
 
-<<<<<<< HEAD
-export const login = () => {
-  cy.visit("/");
-  cy.clearAndType(onboardingSelectors.emailInput, "dev@tooljet.io");
-  cy.clearAndType(onboardingSelectors.passwordInput, "password");
-  cy.get(onboardingSelectors.signInButton).click();
-};
-
-=======
->>>>>>> 1acb1adf
 export const modifyAndVerifyAppCardIcon = (appName) => {
   var random = function (obj) {
     var keys = Object.keys(obj);
