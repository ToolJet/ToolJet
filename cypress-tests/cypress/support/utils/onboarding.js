--- conflicted
+++ resolved
@@ -9,11 +9,7 @@
 import { ssoSelector } from "Selectors/manageSSO";
 import { ssoText } from "Texts/manageSSO";
 import { onboardingSelectors } from "Selectors/onboarding";
-<<<<<<< HEAD
-
-=======
 import { fetchAndVisitInviteLink } from "Support/utils/manageUsers";
->>>>>>> c7b8981c
 
 export const verifyConfirmEmailPage = (email) => {
   cy.get(commonSelectors.pageLogo).should("be.visible");
@@ -44,81 +40,11 @@
   );
 };
 
-<<<<<<< HEAD
-
-export const verifyOnboardingQuestions = (fullName, workspaceName) => {
-  cy.wait(5000);
-  cy.get(commonSelectors.pageLogo).should("be.visible");
-  cy.get(commonSelectors.userAccountNameAvatar).should("be.visible");
-  cy.get(commonSelectors.createAccountCheckMark).should("be.visible");
-  cy.get(commonSelectors.createAccountCheckPoint).verifyVisibleElement(
-    "have.text",
-    commonText.createAccountCheckPoint
-  );
-  cy.get(commonSelectors.verifyEmailCheckMark).should("be.visible");
-  cy.get(commonSelectors.verifyEmailCheckPoint).verifyVisibleElement(
-    "have.text",
-    commonText.verifyEmailCheckPoint
-  );
-  cy.get(commonSelectors.setUpworkspaceCheckPoint).verifyVisibleElement(
-    "have.text",
-    commonText.setUpworkspaceCheckPoint
-  );
-
-  cy.get(commonSelectors.onboardingPorgressBubble).should("be.visible");
-  cy.get(commonSelectors.onboardingPageHeader).verifyVisibleElement(
-    "have.text",
-    commonText.companyPageHeader(fullName)
-  );
-  cy.get(commonSelectors.onboardingPageSubHeader).verifyVisibleElement(
-    "have.text",
-    commonText.onboardingPageSubHeader
-  );
-  cy.get(commonSelectors.companyNameInputField).should("be.visible");
-  cy.get(commonSelectors.continueButton).verifyVisibleElement(
-    "have.text",
-    commonText.continueButton
-  );
-  cy.get(commonSelectors.continueButton).should("be.disabled");
-  cy.clearAndType(commonSelectors.companyNameInputField, workspaceName);
-  cy.get(commonSelectors.continueButton).should("be.enabled").click();
-
-  cy.get(commonSelectors.backArrow).should("be.visible");
-  cy.get(commonSelectors.backArrowText).verifyVisibleElement(
-    "have.text",
-    commonText.backArrowText
-  );
-  cy.get(commonSelectors.onboardingPageHeader).verifyVisibleElement(
-    "have.text",
-    commonText.userRolePageHeader
-  );
-  verifyandModifyUserRole();
-
-  cy.get(commonSelectors.backArrow).should("be.visible");
-  cy.get(commonSelectors.onboardingPageHeader).verifyVisibleElement(
-    "have.text",
-    commonText.sizeOftheCompanyHeader
-  );
-  verifyandModifySizeOftheCompany();
-
-  cy.get(commonSelectors.backArrow).should("be.visible");
-  cy.get(commonSelectors.onboardingPageHeader).verifyVisibleElement(
-    "have.text",
-    "Enter your phone number"
-  );
-
-  cy.get(".form-control").should("be.visible");
-  cy.get(".tj-onboarding-phone-input-wrapper")
-    .find("input")
-    .type("919876543210");
-  cy.get(commonSelectors.continueButton).click();
-=======
 export const verifyOnboardingQuestions = (workspaceName) => {
   bannerElementsVerification();
   onboardingStepOne();
   onboardingStepTwo(workspaceName);
   onboardingStepThree();
->>>>>>> c7b8981c
 };
 
 export const verifyInvalidInvitationLink = () => {
@@ -142,18 +68,6 @@
 
 export const userSignUp = (fullName, email, workspaceName = "test") => {
   let invitationLink;
-<<<<<<< HEAD
-  cy.intercept("GET", "/api/organizations/public-configs").as("publicConfig");
-  cy.visit("/");
-  cy.wait("@publicConfig"); // Wait for the API response
-  cy.get(commonSelectors.createAnAccountLink).realClick(); // Proceed to click the link
-  cy.get(onboardingSelectors.nameInput).should('not.be.disabled');
-  cy.wait(3000)
-  cy.get(onboardingSelectors.nameInput).clear();
-  cy.get(onboardingSelectors.nameInput).type(fullName);
-  cy.clearAndType(onboardingSelectors.emailInput, email);
-  cy.clearAndType(onboardingSelectors.passwordInput, commonText.password);
-=======
   cy.intercept("GET", "/api/login-configs/public").as("publicConfig");
   cy.visit("/");
   cy.wait("@publicConfig");
@@ -167,7 +81,6 @@
   cy.get(onboardingSelectors.nameInput).type(fullName);
   cy.clearAndType(onboardingSelectors.loginEmailInput, email);
   cy.clearAndType(onboardingSelectors.loginPasswordInput, commonText.password);
->>>>>>> c7b8981c
   cy.get(commonSelectors.signUpButton).click();
 
   cy.wait(2500);
@@ -177,54 +90,7 @@
   }).then((resp) => {
     invitationLink = `/invitations/${resp.rows[0].invitation_token}`;
     cy.visit(invitationLink);
-<<<<<<< HEAD
-    cy.wait(4000);
-    cy.clearAndType('[data-cy="onboarding-workspace-name-input"]', workspaceName)
-    cy.get('[data-cy="onboarding-submit-button"]').click();
-  });
-};
-
-export const fetchAndVisitInviteLink = (email) => {
-  let invitationToken,
-    organizationToken,
-    workspaceId,
-    userId,
-    url = "";
-
-  cy.task("updateId", {
-    dbconfig: Cypress.env("app_db"),
-    sql: `select invitation_token from users where email='${email}';`,
-  }).then((resp) => {
-    invitationToken = resp.rows[0].invitation_token;
-
-    cy.task("updateId", {
-      dbconfig: Cypress.env("app_db"),
-      sql: "select id from organizations where name='My workspace';",
-    }).then((resp) => {
-      workspaceId = resp.rows[0].id;
-
-      cy.task("updateId", {
-        dbconfig: Cypress.env("app_db"),
-        sql: `select id from users where email='${email}';`,
-      }).then((resp) => {
-        userId = resp.rows[0].id;
-
-        cy.task("updateId", {
-          dbconfig: Cypress.env("app_db"),
-          sql: `select invitation_token from organization_users where user_id='${userId}';`,
-        }).then((resp) => {
-          organizationToken = resp.rows[1].invitation_token;
-
-          url = `/invitations/${invitationToken}/workspaces/${organizationToken}?oid=${workspaceId}`;
-          cy.logoutApi();
-          cy.wait(1000);
-          cy.visit(url);
-        });
-      });
-    });
-=======
     cy.wait(2500);
->>>>>>> c7b8981c
   });
   if (Cypress.env("environment") !== "Community") {
     cy.clearAndType(
@@ -250,10 +116,6 @@
 export const addNewUser = (firstName, email) => {
   navigateToManageUsers();
   inviteUser(firstName, email);
-<<<<<<< HEAD
-  // updateWorkspaceName(email);
-=======
->>>>>>> c7b8981c
 };
 
 export const roleBasedOnboarding = (firstName, email, userRole) => {
@@ -314,16 +176,11 @@
   //   );
   // });
 
-<<<<<<< HEAD
-  cy.get(onboardingSelectors.signupNameLabel).verifyVisibleElement("have.text", "Name *");
-  cy.get(onboardingSelectors.nameInput).should('be.visible');
-=======
   cy.get(onboardingSelectors.signupNameLabel).verifyVisibleElement(
     "have.text",
     "Name *"
   );
   cy.get(onboardingSelectors.nameInput).should("be.visible");
->>>>>>> c7b8981c
   cy.get(onboardingSelectors.emailLabel).verifyVisibleElement(
     "have.text",
     "Email *"
@@ -332,10 +189,6 @@
 
   cy.get(onboardingSelectors.loginPasswordInput).should("be.visible");
 
-<<<<<<< HEAD
-
-=======
->>>>>>> c7b8981c
   cy.get(commonSelectors.signInRedirectLink).verifyVisibleElement(
     "have.text",
     commonText.signInRedirectLink
@@ -381,8 +234,6 @@
     invitationLink = `/invitations/${resp.rows[0].invitation_token}`;
     cy.visit(invitationLink);
     cy.wait(3000);
-<<<<<<< HEAD
-=======
 
   });
 };
@@ -429,7 +280,6 @@
 
   companyPageTexts.forEach((item) => {
     cy.get(item.selector).should("be.visible").and("have.text", item.text);
->>>>>>> c7b8981c
   });
 
   cy.get(onboardingSelectors.companyNameInput).should("be.visible");
