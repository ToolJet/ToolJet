export const codeMirrorInputLabel = (content) => {
  return ["{{", `${content}}}`];
};

export const path = {
  loginPath: "/login",
  profilePath: "/settings",
  confirmInvite: "/confirm",
<<<<<<< HEAD
  auditLogsPath: "/audit-logs",
=======
  database: "/database",
>>>>>>> 2dc6ae8e
};

export const commonText = {
  autoSave: "Saved changes",
  email: "dev@tooljet.io",
  password: "password",
  loginErrorToast: "Invalid email or password",
<<<<<<< HEAD
  welcomeToolJetText: "Welcome to ToolJet!",
=======
  welcomeTooljetWorkspace: "Welcome to your new ToolJet workspace",
>>>>>>> 2dc6ae8e
  introductionMessage:
    "You can get started by creating a new application or by creating an application using a template in ToolJet Library.",
  changeIconOption: "Change Icon",
  addToFolderOption: "Add to folder",
  removeFromFolderOption: "Remove from folder",
  cloneAppOption: "Clone app",
  exportAppOption: "Export app",
  deleteAppOption: "Delete app",
  cancelButton: "Cancel",
  folderCreatedToast: "Folder created.",
  createFolder: "Create folder",
  AddedToFolderToast: "Added to folder.",
  appRemovedFromFolderMessage:
    "The app will be removed from this folder, do you want to continue?",
  appRemovedFromFolderTaost: "Removed from folder.",
  modalYesButton: "Yes",
  emptyFolderText: "This folder is empty",
  allApplicationsLink: "All applications",
  deleteAppModalMessage:
    "The app and the associated data will be permanently deleted, do you want to continue?",
  appDeletedToast: "App deleted successfully.",
  folderDeletedToast: "Folder has been deleted.",
  createNewFolderButton: "+ Create new folder",
  folderInfo: "Folders",
  folderInfoText:
    "You haven't created any folders. Use folders to organize your apps",
  createFolderButton: "Create folder",
  editFolderOption: "Edit folder",
  deleteFolderOption: "Delete folder",
  updateFolderTitle: "Update folder",
  updateFolderButton: "Update folder",
  folderDeleteModalMessage:
    "Are you sure you want to delete the folder? Apps within the folder will not be deleted.",
  closeButton: "modal close",
  workEmailLabel: "Email",
  emailInputError: "Invalid Email",
  passwordLabel: "Password",
  forgotPasswordLink: "Forgot?",
  loginButton: " Login",
  signInHeader: "Sign in",
  signInSubHeader: "New to ToolJet?Create an account",
  SignUpSectionHeader: "Join ToolJet",
  signInRedirectText: "Already have an account?",
  signInRedirectLink: "Sign in",
  signUpTermsHelperText: "By signing up you are agreeing to the",
  termsOfServiceLink: "Terms of Service ",
  privacyPolicyLink: " Privacy Policy",
  invitePageHeader: "Join My workspace",
  invitePageSubHeader:
    "You are invited to a workspace My workspace. Accept the invite to join the workspace.",
  userNameInputLabel: "Name",
  acceptInviteButton: "Accept invite",
  createButton: "Create",
  saveChangesButton: "Save changes",
  emailInputLabel: "Email",
  allApplicationLink: "All apps",
  notificationsCardTitle: "Notifications",
  emptyNotificationTitle: "You're all caught up!",
  emptyNotificationSubtitle: "You don't have any unread notifications!",
  viewReadNotifications: "View read notifications",
  logoutLink: "Logout",

  backArrowText: "Back",
  skipArrowText: "Skip",
  selfHostSetUpCardHeader: "Hello, Welcome to ToolJet!",
  selfHostSetUpCardSubHeader:
    "Let’s set up your workspace to get started with ToolJet",
  setUpToolJetButton: "Set up ToolJet",
  setUpadminCheckPoint: "Set up admin",
  setUpworkspaceCheckPoint: "Set up workspace",
  companyProfileCheckPoint: "Company profile",
  setUpAdminHeader: "Set up your admin account",
  onboardingPageSubHeader: "This information will help us improve ToolJet.",
  passwordHelperText: "Password must be at least 5 characters",
  continueButton: "Continue",
  resetPasswordButton: "Reset password",
  setUpWorkspaceHeader: "Set up your workspace",
  userRolePageHeader: "What best describes your role?",
  sizeOftheCompanyHeader: "What is the size of your company?",
  workspaceNameInputLabel: "Workspace name",
  onboardingSeperatorText: "OR",
  getStartedButton: "Get started for free",
  emailPageHeader: "Check your mail",
  spamMessage: "Did not receive an email? Check your spam folder.",
  resendEmailButton: "Resend verification mail",
  editEmailButton: "Edit email address",
  emailVerifiedText: "Successfully verified email",
  continueToSetUp: "Continue to set up your workspace to start using ToolJet.",
  createAccountCheckPoint: "Create account",
  verifyEmailCheckPoint: "Verify email",
  inalidInvitationLinkHeader: "Invalid verification link",
  inalidInvitationLinkDescription: "This verification link is invalid.",
  backtoSignUpButton: "Back to signup",
  createAnAccountLink: "Create an account",
  forgotPasswordPageHeader: "Forgot Password",
  newToTooljetText: "New to ToolJet?",
  emailAddressLabel: "Email address",
  resetPasswordLinkButton: " Send a reset link",
  passwordResetEmailToast:
    "Please check your email/inbox for the password reset link",
  passwordResetPageHeader: "Reset Password",
  passwordResetSuccessPageHeader: "Password has been reset",
  newPasswordInputLabel: "New Password",
  confirmPasswordInputFieldLabel: "Re-enter the password",
  passwordResetSuccessToast: "Password reset successfully",
  backToLoginButton: "Back to log in",
  resetPasswordPageDescription:
    "Your password has been reset successfully, log into ToolJet to continue your session",
  emailPageDescription: (email) => {
    return `We’ve sent an email to ${email} with a verification link. Please use that to verify your email address.`;
  },
  companyPageHeader: (userName) => {
    return `Where do you work ${userName}?`;
  },
  resetPasswordEmailDescription: (email) => {
    return `We’ve sent an email to ${email} with a password reset link. Please click on that link to reset your password.`;
  },
  userJobRole: {
    HeadOfEngineering: "Head of engineering",
    headOfProduct: "Head of product",
    CioCto: "CIO/CTO",
    softwareEnginner: "Software engineer",
    dataScientist: "Data scientist",
    productManager: "Product manager",
    other: "Other",
  },
  companySize: {
    uptoTen: "1-10",
    uptoFifty: "11-50",
    uptoHundred: "51-100",
    uptoFiveHundred: "101-500",
    uptoThousand: "501-1000",
    ThousandPlus: "1000+",
  },
  selfHostSignUpTermsHelperText: "By continuing you are agreeing to the",
};

export const commonWidgetText = {
  accordionProperties: "Properties",
  accordionEvents: "Events",
  accordionGenaral: "General",
  accordionValidation: "Validation",
  accordionLayout: "Layout",

  parameterCustomValidation: "Custom validation",
  parameterShowOnDesktop: "Show on desktop",
  parameterShowOnMobile: "Show on mobile",
  parameterVisibility: "Visibility",
  parameterDisable: "Disable",
  parameterBorderRadius: "Border Radius",
  borderRadiusInput: ["{{", "20}}"],
  parameterOptionLabels: "Option labels",
  parameterBoxShadow: "Box Shadow",
  boxShadowDefaultValue: "0px 0px 0px 0px #00000040",
  parameterOptionvalues: "Option values",
  boxShadowColor: "Box Shadow Color",
  boxShadowFxValue: "-5px 6px 5px 8px #ee121240",

  codeMirrorLabelTrue: "{{true}}",
  codeMirrorLabelFalse: "{{false}}",
  codeMirrorInputTrue: codeMirrorInputLabel(true),
  codeMirrorInputFalse: codeMirrorInputLabel("false"),

  addEventHandlerLink: "+ Add event handler",
  inspectorComponentLabel: "components",
  componentValueLabel: "Value",
  labelDefaultValue: "Default Value",
  parameterLabel: "Label",
  labelMinimumValue: "Minimum value",
  labelMaximumValue: "Maximum value",
  labelPlaceHolder: "Placeholder",
  labelRegex: "Regex",
  labelMinLength: "Min length",
  labelMaxLength: "Max length",
  labelcustomValidadtion: "Custom validation",
  regularExpression: "^[A-Z]*$",

  regexValidationError: "The input should match pattern",
  minLengthValidationError: (value) => {
    return `Minimum ${value} characters is needed`;
  },
  maxLengthValidationError: (value) => {
    return `Maximum ${value} characters is allowed`;
  },

  datepickerDocumentationLink: "Datepicker documentation",
  text1: "text1",
  textinput1: "textinput1",
  toggleswitch1: "toggleswitch1",
  toggleSwitch: "Toggle Switch",
  button1: "button1",
  image1: "image1",
};

export const createBackspaceText = (text) => {
  let backspace = "{end}";
  [...text].forEach((c) => {
    backspace += "{backspace}{del}";
  });
  return backspace;
};

export const widgetValue = (widgetName) => {
  return ["{{", `components.${widgetName}.value}}`];
};

export const customValidation = (name, message) => {
  return ["{{", `components.${name}.value ? true : '${message}'}}`];
};<|MERGE_RESOLUTION|>--- conflicted
+++ resolved
@@ -6,11 +6,8 @@
   loginPath: "/login",
   profilePath: "/settings",
   confirmInvite: "/confirm",
-<<<<<<< HEAD
   auditLogsPath: "/audit-logs",
-=======
   database: "/database",
->>>>>>> 2dc6ae8e
 };
 
 export const commonText = {
@@ -18,11 +15,8 @@
   email: "dev@tooljet.io",
   password: "password",
   loginErrorToast: "Invalid email or password",
-<<<<<<< HEAD
   welcomeToolJetText: "Welcome to ToolJet!",
-=======
   welcomeTooljetWorkspace: "Welcome to your new ToolJet workspace",
->>>>>>> 2dc6ae8e
   introductionMessage:
     "You can get started by creating a new application or by creating an application using a template in ToolJet Library.",
   changeIconOption: "Change Icon",
