--- conflicted
+++ resolved
@@ -171,10 +171,7 @@
     // ifameLinkCopyButton: "copy",
   },
   groupInputFieldLabel: "Select Group",
-<<<<<<< HEAD
   documentationLink: "Read Documentation",
-=======
->>>>>>> e204974b
 };
 
 export const commonWidgetText = {
