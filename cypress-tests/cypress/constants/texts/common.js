export const codeMirrorInputLabel = (content) => {
  return ["{{", `${content}}}`];
};

export const path = {
  loginPath: "/login",
  profilePath: "/settings",
  manageUsers: "/users",
  confirmInvite: "/confirm-invite",
  manageGroups: "/groups",
  manageSSO: "/manage-sso",
};

export const commonText = {
  autoSave: "All changes are saved",
  email: "dev@tooljet.io",
  password: "password",
  loginErrorToast: "Invalid email or password",
  introductionMessage:
    "You can get started by creating a new application or by creating an application using a template in ToolJet Library.",
  changeIconOption: "Change icon",
  addToFolderOption: "Add to folder",
  removeFromFolderOption: "Remove from folder",
  cloneAppOption: "Clone app",
  exportAppOption: "Export app",
  deleteAppOption: "Delete app",
  cancelButton: "Cancel",
  folderCreatedToast: "Folder created.",
  createFolder: "Create folder",
  AddedToFolderToast: "Added to folder.",
  appRemovedFromFolderMessage:
    "The app will be removed from this folder, do you want to continue?",
  appRemovedFromFolderTaost: "Removed from folder.",
  modalYesButton: "Yes",
  emptyFolderText: "This folder is empty",
  allApplicationsLink: "All applications",
  deleteAppModalMessage:
    "The app and the associated data will be permanently deleted, do you want to continue?",
  appDeletedToast: "App deleted successfully.",
  folderDeletedToast: "Folder has been deleted.",
  createNewFolderButton: "+ Create new folder",
  folderInfo: "Folders",
  folderInfoText:
    "You haven't created any folders. Use folders to organize your apps",
  createFolderButton: "Create folder",
  editFolderOption: "Edit folder",
  deleteFolderOption: "Delete folder",
  updateFolderTitle: "Update Folder",
  updateFolderButton: "Update folder",
  folderDeleteModalMessage:
    "Are you sure you want to delete the folder? Apps within the folder will not be deleted.",
  closeButton: "modal close",
};

export const commonWidgetText = {
  accordionProperties: "Properties",
  accordionEvents: "Events",
  accordionGenaral: "General",
  accordionValidation: "Validation",
  accordionLayout: "Layout",

  parameterCustomValidation: "Custom validation",
  parameterShowOnDesktop: "Show on desktop",
  parameterShowOnMobile: "Show on mobile",
  parameterVisibility: "Visibility",
  parameterDisable: "Disable",
  parameterBorderRadius: "Border Radius",
  borderRadiusInput: ["{{", "20}}"],
  parameterOptionLabels: "Option labels",
  parameterBoxShadow: "Box Shadow",
  boxShadowDefaultValue: "0px 0px 0px 0px #00000040",
  parameterOptionvalues: "Option values",
  boxShadowColor: "Box Shadow Color",
  boxShadowFxValue: "-5px 6px 5px 8px #ee121240",

  codeMirrorLabelTrue: "{{true}}",
  codeMirrorLabelFalse: "{{false}}",
  codeMirrorInputTrue: codeMirrorInputLabel(true),
  codeMirrorInputFalse: codeMirrorInputLabel("false"),

  addEventHandlerLink: "+ Add event handler",
  inspectorComponentLabel: "components",
  componentValueLabel: "Value",
  labelDefaultValue: "Default Value",
  parameterLabel: "Label",
<<<<<<< HEAD
  labelMinimumValue: "Minimum value",
  labelMaximumValue: "Maximum value",
=======
  labelPlaceHolder: "Placeholder",
  labelRegex: "Regex",
  labelMinLength: "Min length",
  labelMaxLength: "Max length",
  labelcustomValidadtion: "Custom validation",
  regularExpression: "^[A-Z]*$",

  regexValidationError: "The input should match pattern",
  minLengthValidationError: (value) => { 
    return `Minimum ${value} characters is needed`
  },
  maxLengthValidationError: (value) => { 
    return `Maximum ${value} characters is allowed`
  },
>>>>>>> 7d892827

  datepickerDocumentationLink: "Datepicker documentation",
  text1: "text1",
  textinput1: "textinput1",
  toggleswitch1: "toggleswitch1",
  toggleSwitch: "Toggle Switch",
  button1: "button1",
  image1: "image1",
};

export const createBackspaceText = (text) => {
  let backspace = "{end}";
  [...text].forEach((c) => {
    backspace += "{backspace}{del}";
  });
  return backspace;
};

export const widgetValue = (widgetName) => {
  return ["{{",`components.${widgetName}.value}}`];
}

export const customValidation = (name, message) => 
{
  return ["{{",`components.${name}.value ? true : '${message}'}}`];
}<|MERGE_RESOLUTION|>--- conflicted
+++ resolved
@@ -83,10 +83,8 @@
   componentValueLabel: "Value",
   labelDefaultValue: "Default Value",
   parameterLabel: "Label",
-<<<<<<< HEAD
   labelMinimumValue: "Minimum value",
   labelMaximumValue: "Maximum value",
-=======
   labelPlaceHolder: "Placeholder",
   labelRegex: "Regex",
   labelMinLength: "Min length",
@@ -101,7 +99,6 @@
   maxLengthValidationError: (value) => { 
     return `Maximum ${value} characters is allowed`
   },
->>>>>>> 7d892827
 
   datepickerDocumentationLink: "Datepicker documentation",
   text1: "text1",
