export const codeMirrorInputLabel = (content) => {
  return ["{{", `${content}}}`];
};

export const path = {
  loginPath: "/login",
  profilePath: "/settings",
  confirmInvite: "/confirm",
  auditLogsPath: "/audit-logs",
  database: "/database",
};

export const commonText = {
  autoSave: "Saved changes",
  email: "dev@tooljet.io",
  password: "password",
  loginErrorToast: "Invalid email or password",
  welcomeToolJetText: "Welcome to ToolJet!",
<<<<<<< HEAD
=======
  welcomeTooljetWorkspace: "Welcome to your new ToolJet workspace",
>>>>>>> a640a38b
  introductionMessage:
    "You can get started by creating a new application or by creating an application using a template in ToolJet Library.",
  changeIconOption: "Change Icon",
  addToFolderOption: "Add to folder",
  removeFromFolderOption: "Remove from folder",
  cloneAppOption: "Clone app",
  exportAppOption: "Export app",
  deleteAppOption: "Delete app",
  cancelButton: "Cancel",
  folderCreatedToast: "Folder created.",
  createFolder: "Create folder",
  AddedToFolderToast: "Added to folder.",
  appRemovedFromFolderMessage:
    "The app will be removed from this folder, do you want to continue?",
  appRemovedFromFolderTaost: "Removed from folder.",
  modalYesButton: "Yes",
  emptyFolderText: "This folder is empty",
  allApplicationsLink: "All applications",
  deleteAppModalMessage:
    "The app and the associated data will be permanently deleted, do you want to continue?",
  appDeletedToast: "App deleted successfully.",
  folderDeletedToast: "Folder has been deleted.",
  createNewFolderButton: "+ Create new folder",
  folderInfo: "Folders",
  folderInfoText:
    "You haven't created any folders. Use folders to organize your apps",
  createFolderButton: "Create folder",
  editFolderOption: "Edit folder",
  deleteFolderOption: "Delete folder",
  updateFolderTitle: "Update folder",
  updateFolderButton: "Update folder",
  folderDeleteModalMessage:
    "Are you sure you want to delete the folder? Apps within the folder will not be deleted.",
  closeButton: "modal close",
  workEmailLabel: "Email",
  emailInputError: "Invalid Email",
  passwordLabel: "Password",
  forgotPasswordLink: "Forgot?",
  loginButton: " Login",
  signInHeader: "Sign in",
  signInSubHeader: "New to ToolJet?Create an account",
  SignUpSectionHeader: "Join ToolJet",
  signInRedirectText: "Already have an account?",
  signInRedirectLink: "Sign in",
  signUpTermsHelperText: "By signing up you are agreeing to the",
  termsOfServiceLink: "Terms of Service ",
  privacyPolicyLink: " Privacy Policy",
  invitePageHeader: "Join My workspace",
  invitePageSubHeader:
    "You are invited to a workspace My workspace. Accept the invite to join the workspace.",
  userNameInputLabel: "Name",
  acceptInviteButton: "Accept invite",
  createButton: "Create",
  saveChangesButton: "Save changes",
  emailInputLabel: "Email",
  allApplicationLink: "All apps",
  notificationsCardTitle: "Notifications",
  emptyNotificationTitle: "You're all caught up!",
  emptyNotificationSubtitle: "You don't have any unread notifications!",
  viewReadNotifications: "View read notifications",
  logoutLink: "Logout",

  backArrowText: "Back",
  skipArrowText: "Skip",
  selfHostSetUpCardHeader: "Hello, Welcome to ToolJet!",
  selfHostSetUpCardSubHeader:
    "Let’s set up your workspace to get started with ToolJet",
  setUpToolJetButton: "Set up ToolJet",
  setUpadminCheckPoint: "Set up admin",
  setUpworkspaceCheckPoint: "Set up workspace",
  companyProfileCheckPoint: "Company profile",
  setUpAdminHeader: "Set up your admin account",
  onboardingPageSubHeader: "This information will help us improve ToolJet.",
  passwordHelperText: "Password must be at least 5 characters",
  continueButton: "Continue",
  resetPasswordButton: "Reset password",
  setUpWorkspaceHeader: "Set up your workspace",
  userRolePageHeader: "What best describes your role?",
  sizeOftheCompanyHeader: "What is the size of your company?",
  workspaceNameInputLabel: "Workspace name",
  onboardingSeperatorText: "OR",
  getStartedButton: "Get started for free",
  emailPageHeader: "Check your mail",
  spamMessage: "Did not receive an email? Check your spam folder.",
  resendEmailButton: "Resend verification mail",
  editEmailButton: "Edit email address",
  emailVerifiedText: "Successfully verified email",
  continueToSetUp: "Continue to set up your workspace to start using ToolJet.",
  createAccountCheckPoint: "Create account",
  verifyEmailCheckPoint: "Verify email",
  inalidInvitationLinkHeader: "Invalid verification link",
  inalidInvitationLinkDescription: "This verification link is invalid.",
  backtoSignUpButton: "Back to signup",
  createAnAccountLink: "Create an account",
  forgotPasswordPageHeader: "Forgot Password",
  newToTooljetText: "New to ToolJet?",
  emailAddressLabel: "Email address",
  resetPasswordLinkButton: " Send a reset link",
  passwordResetEmailToast:
    "Please check your email/inbox for the password reset link",
  passwordResetPageHeader: "Reset Password",
  passwordResetSuccessPageHeader: "Password has been reset",
  newPasswordInputLabel: "New Password",
  confirmPasswordInputFieldLabel: "Re-enter the password",
  passwordResetSuccessToast: "Password reset successfully",
  backToLoginButton: "Back to log in",
  resetPasswordPageDescription:
    "Your password has been reset successfully, log into ToolJet to continue your session",
  emailPageDescription: (email) => {
    return `We’ve sent an email to ${email} with a verification link. Please use that to verify your email address.`;
  },
  companyPageHeader: (userName) => {
    return `Where do you work ${userName}?`;
  },
  resetPasswordEmailDescription: (email) => {
    return `We’ve sent an email to ${email} with a password reset link. Please click on that link to reset your password.`;
  },
  userJobRole: {
    HeadOfEngineering: "Head of engineering",
    headOfProduct: "Head of product",
    CioCto: "CIO/CTO",
    softwareEnginner: "Software engineer",
    dataScientist: "Data scientist",
    productManager: "Product manager",
    other: "Other",
  },
  companySize: {
    uptoTen: "1-10",
    uptoFifty: "11-50",
    uptoHundred: "51-100",
    uptoFiveHundred: "101-500",
    uptoThousand: "501-1000",
    ThousandPlus: "1000+",
  },
  selfHostSignUpTermsHelperText: "By continuing you are agreeing to the",
};

export const commonWidgetText = {
  accordionProperties: "Properties",
  accordionEvents: "Events",
  accordionGenaral: "General",
  accordionValidation: "Validation",
  accordionLayout: "Layout",

  parameterCustomValidation: "Custom validation",
  parameterShowOnDesktop: "Show on desktop",
  parameterShowOnMobile: "Show on mobile",
  parameterVisibility: "Visibility",
  parameterDisable: "Disable",
  parameterBorderRadius: "Border Radius",
  borderRadiusInput: ["{{", "20}}"],
  parameterOptionLabels: "Option labels",
  parameterBoxShadow: "Box Shadow",
  boxShadowDefaultValue: "0px 0px 0px 0px #00000040",
  parameterOptionvalues: "Option values",
  boxShadowColor: "Box Shadow Color",
  boxShadowFxValue: "-5px 6px 5px 8px #ee121240",

  codeMirrorLabelTrue: "{{true}}",
  codeMirrorLabelFalse: "{{false}}",
  codeMirrorInputTrue: codeMirrorInputLabel(true),
  codeMirrorInputFalse: codeMirrorInputLabel("false"),

  addEventHandlerLink: "+ Add event handler",
  inspectorComponentLabel: "components",
  componentValueLabel: "Value",
  labelDefaultValue: "Default Value",
  parameterLabel: "Label",
  labelMinimumValue: "Minimum value",
  labelMaximumValue: "Maximum value",
  labelPlaceHolder: "Placeholder",
  labelRegex: "Regex",
  labelMinLength: "Min length",
  labelMaxLength: "Max length",
  labelcustomValidadtion: "Custom validation",
  regularExpression: "^[A-Z]*$",

  regexValidationError: "The input should match pattern",
  minLengthValidationError: (value) => {
    return `Minimum ${value} characters is needed`;
  },
  maxLengthValidationError: (value) => {
    return `Maximum ${value} characters is allowed`;
  },

  datepickerDocumentationLink: "Datepicker documentation",
  text1: "text1",
  textinput1: "textinput1",
  toggleswitch1: "toggleswitch1",
  toggleSwitch: "Toggle Switch",
  button1: "button1",
  image1: "image1",
};

export const createBackspaceText = (text) => {
  let backspace = "{end}";
  [...text].forEach((c) => {
    backspace += "{backspace}{del}";
  });
  return backspace;
};

export const widgetValue = (widgetName) => {
  return ["{{", `components.${widgetName}.value}}`];
};

export const customValidation = (name, message) => {
  return ["{{", `components.${name}.value ? true : '${message}'}}`];
};<|MERGE_RESOLUTION|>--- conflicted
+++ resolved
@@ -16,10 +16,7 @@
   password: "password",
   loginErrorToast: "Invalid email or password",
   welcomeToolJetText: "Welcome to ToolJet!",
-<<<<<<< HEAD
-=======
   welcomeTooljetWorkspace: "Welcome to your new ToolJet workspace",
->>>>>>> a640a38b
   introductionMessage:
     "You can get started by creating a new application or by creating an application using a template in ToolJet Library.",
   changeIconOption: "Change Icon",
