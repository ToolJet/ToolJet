--- conflicted
+++ resolved
@@ -6,11 +6,8 @@
   loginPath: "/login",
   profilePath: "/settings",
   confirmInvite: "/confirm",
-<<<<<<< HEAD
   auditLogsPath: "/audit-logs",
-=======
   database: "/database",
->>>>>>> bac2095a
 };
 
 export const commonText = {
