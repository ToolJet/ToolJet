export const codeMirrorInputLabel = (content) => {
  return ["{{", `${content}}}`];
};

export const path = {
  loginPath: "/login",
  profilePath: "/settings",
  confirmInvite: "/confirm",
  database: "/database",
};

export const commonText = {
  autoSave: "Changes saved",
  email: "dev@tooljet.io",
  password: "password",
  loginErrorToast: "Invalid email or password",
  welcomeTooljetWorkspace: "Welcome to your new ToolJet workspace",
  introductionMessage:
    "You can get started by creating a new application or by creating an application using a template in ToolJet Library.",
  changeIconOption: "Change Icon",
  addToFolderOption: "Add to folder",
  removeFromFolderOption: "Remove from folder",
  cloneAppOption: "Clone app",
  exportAppOption: "Export app",
  deleteAppOption: "Delete app",
  cancelButton: "Cancel",
  folderCreatedToast: "Folder created.",
  createFolder: "Create folder",
  AddedToFolderToast: "Added to folder.",
  appRemovedFromFolderMessage:
    "The app will be removed from this folder, do you want to continue?",
  appRemovedFromFolderTaost: "Removed from folder.",
  modalYesButton: "Yes",
  emptyFolderText: "This folder is empty",
  allApplicationsLink: "All applications",
  deleteAppModalMessage: (appName) => {
    return `The app ${appName} and the associated data will be permanently deleted, do you want to continue?`;
  },
  appDeletedToast: "App deleted successfully.",
  folderDeletedToast: "Folder has been deleted.",
  createNewFolderButton: "+ Create new folder",
  folderInfo: "Folders",
  folderInfoText:
    "You haven't created any folders. Use folders to organize your apps",
  createFolderButton: "Create folder",
  editFolderOption: "Edit folder",
  deleteFolderOption: "Delete folder",
  updateFolderTitle: "Edit folder",
  updateFolderButton: "Update folder",
  folderDeleteModalMessage: (folderName) => {
    `Are you sure you want to delete the folder ${folderName}? Apps within the folder will not be deleted.`;
  },
  closeButton: "modal close",
  workEmailLabel: "Email",
  emailInputError: "Invalid Email",
  passwordLabel: "Password",
  forgotPasswordLink: "Forgot?",
  loginButton: " Login",
  signInHeader: "Sign in",
  signInSubHeader: "New to ToolJet?Create an account",
  SignUpSectionHeader: "Join ToolJet",
  signInRedirectText: "Already have an account?",
  signInRedirectLink: "Sign in",
  signUpTermsHelperText: "By signing up you are agreeing to the",
  termsOfServiceLink: "Terms of Service ",
  privacyPolicyLink: " Privacy Policy",
  invitePageHeader: "Join My workspace",
  invitePageSubHeader:
    "You are invited to a workspace My workspace. Accept the invite to join the workspace.",
  userNameInputLabel: "Name",
  acceptInviteButton: "Accept invite",
  createButton: "Create",
  saveChangesButton: "Save changes",
  emailInputLabel: "Email",
  allApplicationLink: "All applications",
  notificationsCardTitle: "Notifications",
  emptyNotificationTitle: "You're all caught up!",
  emptyNotificationSubtitle: "You don't have any unread notifications!",
  viewReadNotifications: "View read notifications",
  logoutLink: "Logout",

  backArrowText: "Back",
  skipArrowText: "Skip",
  selfHostSetUpCardHeader: "Hello, Welcome to ToolJet!",
  selfHostSetUpCardSubHeader:
    "Let’s set up your workspace to get started with ToolJet",
  setUpToolJetButton: "Set up ToolJet",
  setUpadminCheckPoint: "Set up admin",
  setUpworkspaceCheckPoint: "Set up workspace",
  companyProfileCheckPoint: "Company profile",
  setUpAdminHeader: "Set up your admin account",
  onboardingPageSubHeader: "This information will help us improve ToolJet.",
  passwordHelperText: "Password must be at least 5 characters",
  continueButton: "Continue",
  resetPasswordButton: "Reset password",
  setUpWorkspaceHeader: "Set up your workspace",
  userRolePageHeader: "What best describes your role?",
  sizeOftheCompanyHeader: "What is the size of your company?",
  workspaceNameInputLabel: "Workspace name",
  onboardingSeperatorText: "OR",
  getStartedButton: "Get started for free",
  emailPageHeader: "Check your mail",
  spamMessage: "Did not receive an email? Check your spam folder.",
  resendEmailButton: "Resend verification mail",
  editEmailButton: "Edit email address",
  emailVerifiedText: "Successfully verified email",
  continueToSetUp: "Continue to set up your workspace to start using ToolJet.",
  createAccountCheckPoint: "Create account",
  verifyEmailCheckPoint: "Verify email",
  inalidInvitationLinkHeader: "Invalid verification link",
  inalidInvitationLinkDescription: "This verification link is invalid.",
  backtoSignUpButton: "Back to signup",
  createAnAccountLink: "Create an account",
  forgotPasswordPageHeader: "Forgot Password",
  newToTooljetText: "New to",
  emailAddressLabel: "Email address",
  resetPasswordLinkButton: " Send a reset link",
  passwordResetEmailToast:
    "Please check your email/inbox for the password reset link",
  passwordResetPageHeader: "Reset Password",
  passwordResetSuccessPageHeader: "Password has been reset",
  newPasswordInputLabel: "New Password",
  confirmPasswordInputFieldLabel: "Re-enter the password",
  passwordResetSuccessToast: "Password reset successfully",
  backToLoginButton: "Back to log in",
  resetPasswordPageDescription:
    "Your password has been reset successfully, log into ToolJet to continue your session",
  labelFullNameInput: "Enter full name",
  labelEmailInput: "Email address",
  breadcrumbworkspaceSettingTitle: "Workspace settings",
  breadcrumbGlobalDatasourceTitle: "Global datasources",
  breadcrumbDatabaseTitle: "Databse",
  breadcrumbApplications: "Applications",
  breadcrumbSettings: "Settings",
  addNewDataSourceButton: "Add new datasource",

  emailPageDescription: (email) => {
    return `We’ve sent an email to ${email} with a verification link. Please use that to verify your email address.`;
  },
  companyPageHeader: (userName) => {
    return `Where do you work ${userName}?`;
  },
  resetPasswordEmailDescription: (email) => {
    return `We’ve sent an email to ${email} with a password reset link. Please click on that link to reset your password.`;
  },
  userJobRole: {
    HeadOfEngineering: "Head of engineering",
    headOfProduct: "Head of product",
    CioCto: "CIO/CTO",
    softwareEnginner: "Software engineer",
    dataScientist: "Data scientist",
    productManager: "Product manager",
    other: "Other",
  },
  companySize: {
    uptoTen: "1-10",
    uptoFifty: "11-50",
    uptoHundred: "51-100",
    uptoFiveHundred: "101-500",
    uptoThousand: "501-1000",
    ThousandPlus: "1000+",
  },
  selfHostSignUpTermsHelperText: "By continuing you are agreeing to the",

  shareModalElements: {
    modalHeader: "Share",
    makePublicAppToggleLabel: "Make application public",
<<<<<<< HEAD
    shareableAppLink: "Get shareable link for this application",
    copyAppLinkButton: "copy",
=======
    shareableAppLink: "Shareable app link",
    // iframeLinkLabel: "Get embeddable link for this application",
    // ifameLinkCopyButton: "copy",
>>>>>>> d3abb3bf
  },
  iframeLinkLabel: "Get embeddable link for this application",
  ifameLinkCopyButton: "copy",
  groupInputFieldLabel: "Select Group",
  documentationLink: "Read Documentation",
  constantsNameError:
    "Constant name should start with a letter or underscore and can only contain letters, numbers and underscores",
  constantsValueError:
    "Value should be less than 10000 characters and cannot be empty",
};

export const commonWidgetText = {
  accordionProperties: "Properties",
  accordionEvents: "Events",
  accordionGenaral: "General",
  accordionValidation: "Validation",
  accordionLayout: "Layout",
  accordionDevices: "Devices",

  parameterCustomValidation: "Custom validation",
  parameterShowOnDesktop: "Show on desktop",
  parameterShowOnMobile: "Show on mobile",
  parameterVisibility: "Visibility",
  parameterDisable: "Disable",
  parameterBorderRadius: "Border Radius",
  borderRadiusInput: ["{{", "20}}"],
  parameterOptionLabels: "Option labels",
  parameterBoxShadow: "Box Shadow",
  boxShadowDefaultValue: "#00000040",
  parameterOptionvalues: "Option values",
  boxShadowColor: "Box Shadow Color",
  boxShadowFxValue: "-5px 6px 5px 8px #ee121240",

  codeMirrorLabelTrue: "{{true}}",
  codeMirrorLabelFalse: "{{false}}",
  codeMirrorInputTrue: codeMirrorInputLabel(true),
  codeMirrorInputFalse: codeMirrorInputLabel("false"),

  addEventHandlerLink: "New event handler",
  inspectorComponentLabel: "components",
  componentValueLabel: "Value",
  labelDefaultValue: "Default Value",
  parameterLabel: "Label",
  labelMinimumValue: "Minimum value",
  labelMaximumValue: "Maximum value",
  labelPlaceHolder: "Placeholder",
  labelRegex: "Regex",
  labelMinLength: "Min length",
  labelMaxLength: "Max length",
  labelcustomValidadtion: "Custom validation",
  regularExpression: "^[A-Z]*$",

  regexValidationError: "The input should match pattern",
  minLengthValidationError: (value) => {
    return `Minimum ${value} characters is needed`;
  },
  maxLengthValidationError: (value) => {
    return `Maximum ${value} characters is allowed`;
  },

  datepickerDocumentationLink: "Read documentation for Datepicker",
  text1: "text1",
  textinput1: "textinput1",
  toggleswitch1: "toggleswitch1",
  toggleSwitch: "Toggle Switch",
  button1: "button1",
  image1: "image1",
};

export const createBackspaceText = (text) => {
  let backspace = "{end}";
  [...text].forEach((c) => {
    backspace += "{backspace}{del}";
  });
  return backspace;
};

export const widgetValue = (widgetName) => {
  return ["{{", `components.${widgetName}.value}}`];
};

export const customValidation = (name, message) => {
  return ["{{", `components.${name}.value ? true : '${message}'}}`];
};<|MERGE_RESOLUTION|>--- conflicted
+++ resolved
@@ -165,14 +165,10 @@
   shareModalElements: {
     modalHeader: "Share",
     makePublicAppToggleLabel: "Make application public",
-<<<<<<< HEAD
-    shareableAppLink: "Get shareable link for this application",
-    copyAppLinkButton: "copy",
-=======
     shareableAppLink: "Shareable app link",
     // iframeLinkLabel: "Get embeddable link for this application",
     // ifameLinkCopyButton: "copy",
->>>>>>> d3abb3bf
+    copyAppLinkButton: "copy",
   },
   iframeLinkLabel: "Get embeddable link for this application",
   ifameLinkCopyButton: "copy",
