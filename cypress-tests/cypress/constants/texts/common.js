export const codeMirrorInputLabel = (content) => {
  return ["{{", `${content}}}`];
};

export const path = {
  loginPath: "/login",
  profilePath: "/settings",
  confirmInvite: "/confirm",
<<<<<<< HEAD
  manageGroups: "/groups",
  manageSSO: "/manage-sso",
  database: "/database",
=======
>>>>>>> 3dd844dc
};

export const commonText = {
  autoSave: "Saved changes",
  email: "dev@tooljet.io",
  password: "password",
  loginErrorToast: "Invalid email or password",
  introductionMessage:
    "You can get started by creating a new application or by creating an application using a template in ToolJet Library.",
  changeIconOption: "Change Icon",
  addToFolderOption: "Add to folder",
  removeFromFolderOption: "Remove from folder",
  cloneAppOption: "Clone app",
  exportAppOption: "Export app",
  deleteAppOption: "Delete app",
  cancelButton: "Cancel",
  folderCreatedToast: "Folder created.",
  createFolder: "Create folder",
  AddedToFolderToast: "Added to folder.",
  appRemovedFromFolderMessage:
    "The app will be removed from this folder, do you want to continue?",
  appRemovedFromFolderTaost: "Removed from folder.",
  modalYesButton: "Yes",
  emptyFolderText: "This folder is empty",
  allApplicationsLink: "All applications",
  deleteAppModalMessage:
    "The app and the associated data will be permanently deleted, do you want to continue?",
  appDeletedToast: "App deleted successfully.",
  folderDeletedToast: "Folder has been deleted.",
  createNewFolderButton: "+ Create new folder",
  folderInfo: "Folders",
  folderInfoText:
    "You haven't created any folders. Use folders to organize your apps",
  createFolderButton: "Create folder",
  editFolderOption: "Edit folder",
  deleteFolderOption: "Delete folder",
  updateFolderTitle: "Update folder",
  updateFolderButton: "Update folder",
  folderDeleteModalMessage:
    "Are you sure you want to delete the folder? Apps within the folder will not be deleted.",
  closeButton: "modal close",
  workEmailLabel: "Email",
  emailInputError: "Invalid Email",
  passwordLabel: "Password",
  forgotPasswordLink: "Forgot?",
  loginButton: " Login",
  signInHeader: "Sign in",
  signInSubHeader: "New to ToolJet?Create an account",
  SignUpSectionHeader: "Join ToolJet",
  signInRedirectText: "Already have an account?",
  signInRedirectLink: "Sign in",
  signUpTermsHelperText: "By signing up you are agreeing to the",
  termsOfServiceLink: "Terms of Service ",
  privacyPolicyLink: " Privacy Policy",
  invitePageHeader: "Join My workspace",
  invitePageSubHeader:
    "You are invited to a workspace My workspace. Accept the invite to join the workspace.",
  userNameInputLabel: "Name",
  acceptInviteButton: "Accept invite",
  createButton: "Create",
  saveChangesButton: "Save changes",
  emailInputLabel: "Email",
  allApplicationLink: "All apps",
  notificationsCardTitle: "Notifications",
  emptyNotificationTitle: "You're all caught up!",
  emptyNotificationSubtitle: "You don't have any unread notifications!",
  viewReadNotifications: "View read notifications",
  logoutLink: "Logout",

  backArrowText: "Back",
  skipArrowText: "Skip",
  selfHostSetUpCardHeader: "Hello, Welcome to ToolJet!",
  selfHostSetUpCardSubHeader:
    "Let’s set up your workspace to get started with ToolJet",
  setUpToolJetButton: "Set up ToolJet",
  setUpadminCheckPoint: "Set up admin",
  setUpworkspaceCheckPoint: "Set up workspace",
  companyProfileCheckPoint: "Company profile",
  setUpAdminHeader: "Set up your admin account",
  onboardingPageSubHeader: "This information will help us improve ToolJet.",
  passwordHelperText: "Password must be at least 5 characters",
  continueButton: "Continue",
  resetPasswordButton: "Reset password",
  setUpWorkspaceHeader: "Set up your workspace",
  userRolePageHeader: "What best describes your role?",
  sizeOftheCompanyHeader: "What is the size of your company?",
  workspaceNameInputLabel: "Workspace name",
  onboardingSeperatorText: "OR",
  getStartedButton: "Get started for free",
  emailPageHeader: "Check your mail",
  spamMessage: "Did not receive an email? Check your spam folder.",
  resendEmailButton: "Resend verification mail",
  editEmailButton: "Edit email address",
  emailVerifiedText: "Successfully verified email",
  continueToSetUp: "Continue to set up your workspace to start using ToolJet.",
  createAccountCheckPoint: "Create account",
  verifyEmailCheckPoint: "Verify email",
  inalidInvitationLinkHeader: "Invalid verification link",
  inalidInvitationLinkDescription: "This verification link is invalid.",
  backtoSignUpButton: "Back to signup",
  createAnAccountLink: "Create an account",
  forgotPasswordPageHeader: "Forgot Password",
  newToTooljetText: "New to ToolJet?",
  emailAddressLabel: "Email address",
  resetPasswordLinkButton: " Send a reset link",
  passwordResetEmailToast:
    "Please check your email/inbox for the password reset link",
  passwordResetPageHeader: "Reset Password",
  passwordResetSuccessPageHeader: "Password has been reset",
  newPasswordInputLabel: "New Password",
  confirmPasswordInputFieldLabel: "Re-enter the password",
  passwordResetSuccessToast: "Password reset successfully",
  backToLoginButton: "Back to log in",
  resetPasswordPageDescription:
    "Your password has been reset successfully, log into ToolJet to continue your session",
  emailPageDescription: (email) => {
    return `We’ve sent an email to ${email} with a verification link. Please use that to verify your email address.`;
  },
  companyPageHeader: (userName) => {
    return `Where do you work ${userName}?`;
  },
  resetPasswordEmailDescription: (email) => {
    return `We’ve sent an email to ${email} with a password reset link. Please click on that link to reset your password.`;
  },
  userJobRole: {
    HeadOfEngineering: "Head of engineering",
    headOfProduct: "Head of product",
    CioCto: "CIO/CTO",
    softwareEnginner: "Software engineer",
    dataScientist: "Data scientist",
    productManager: "Product manager",
    other: "Other",
  },
  companySize: {
    uptoTen: "1-10",
    uptoFifty: "11-50",
    uptoHundred: "51-100",
    uptoFiveHundred: "101-500",
    uptoThousand: "501-1000",
    ThousandPlus: "1000+",
  },
  selfHostSignUpTermsHelperText: "By continuing you are agreeing to the",
};

export const commonWidgetText = {
  accordionProperties: "Properties",
  accordionEvents: "Events",
  accordionGenaral: "General",
  accordionValidation: "Validation",
  accordionLayout: "Layout",

  parameterCustomValidation: "Custom validation",
  parameterShowOnDesktop: "Show on desktop",
  parameterShowOnMobile: "Show on mobile",
  parameterVisibility: "Visibility",
  parameterDisable: "Disable",
  parameterBorderRadius: "Border Radius",
  borderRadiusInput: ["{{", "20}}"],
  parameterOptionLabels: "Option labels",
  parameterBoxShadow: "Box Shadow",
  boxShadowDefaultValue: "0px 0px 0px 0px #00000040",
  parameterOptionvalues: "Option values",
  boxShadowColor: "Box Shadow Color",
  boxShadowFxValue: "-5px 6px 5px 8px #ee121240",

  codeMirrorLabelTrue: "{{true}}",
  codeMirrorLabelFalse: "{{false}}",
  codeMirrorInputTrue: codeMirrorInputLabel(true),
  codeMirrorInputFalse: codeMirrorInputLabel("false"),

  addEventHandlerLink: "+ Add event handler",
  inspectorComponentLabel: "components",
  componentValueLabel: "Value",
  labelDefaultValue: "Default Value",
  parameterLabel: "Label",
  labelMinimumValue: "Minimum value",
  labelMaximumValue: "Maximum value",
  labelPlaceHolder: "Placeholder",
  labelRegex: "Regex",
  labelMinLength: "Min length",
  labelMaxLength: "Max length",
  labelcustomValidadtion: "Custom validation",
  regularExpression: "^[A-Z]*$",

  regexValidationError: "The input should match pattern",
  minLengthValidationError: (value) => {
    return `Minimum ${value} characters is needed`;
  },
  maxLengthValidationError: (value) => {
    return `Maximum ${value} characters is allowed`;
  },

  datepickerDocumentationLink: "Datepicker documentation",
  text1: "text1",
  textinput1: "textinput1",
  toggleswitch1: "toggleswitch1",
  toggleSwitch: "Toggle Switch",
  button1: "button1",
  image1: "image1",
};

export const createBackspaceText = (text) => {
  let backspace = "{end}";
  [...text].forEach((c) => {
    backspace += "{backspace}{del}";
  });
  return backspace;
};

export const widgetValue = (widgetName) => {
  return ["{{", `components.${widgetName}.value}}`];
};

export const customValidation = (name, message) => {
  return ["{{", `components.${name}.value ? true : '${message}'}}`];
};<|MERGE_RESOLUTION|>--- conflicted
+++ resolved
@@ -6,12 +6,7 @@
   loginPath: "/login",
   profilePath: "/settings",
   confirmInvite: "/confirm",
-<<<<<<< HEAD
-  manageGroups: "/groups",
-  manageSSO: "/manage-sso",
   database: "/database",
-=======
->>>>>>> 3dd844dc
 };
 
 export const commonText = {
