--- conflicted
+++ resolved
@@ -3,11 +3,7 @@
         "To resolve a Workspace constant use {{constants.access_token}}",
     emptyStateHeader: "No Workspace constants yet",
     emptyStateText:
-<<<<<<< HEAD
-        "Use Workspace constants seamlessly within both the app builder and data source connections across the platform.",
-=======
         "Use workspace constants seamlessly in both the app builder and data source connections across ToolJet.",
->>>>>>> f0a403e6
     addNewConstantButton: "Create new constant",
     addConstatntText: "Add new constant in production ",
     constantCreatedToast: "Constant has been created",
