--- conflicted
+++ resolved
@@ -504,7 +504,6 @@
         expect(granularResponse.status).to.equal(200);
         const granularPermissions = granularResponse.body;
 
-<<<<<<< HEAD
         // Step 3: Filter if typesToDelete is specified
         const permissionsToDelete = typesToDelete.length
           ? granularPermissions.filter((perm) => typesToDelete.includes(perm.type))
@@ -521,16 +520,6 @@
             expect(deleteResponse.status).to.equal(200);
             cy.log(`Deleted granular permission: ${permission.name}`);
           });
-=======
-        // Delete the granular permission
-        cy.request({
-          method: "DELETE",
-          url: `${Cypress.env("server_host")}/api/v2/group-permissions/granular-permissions/app/${granularPermissionId}`,
-          headers,
-          log: false,
-        }).then((deleteResponse) => {
-          expect(deleteResponse.status).to.equal(200);
->>>>>>> ae946f27
         });
       });
     });
