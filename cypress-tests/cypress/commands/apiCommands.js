--- conflicted
+++ resolved
@@ -132,15 +132,10 @@
     cy.window({ log: false }).then((win) => {
       win.localStorage.setItem("walkthroughCompleted", "true");
     });
-<<<<<<< HEAD
     cy.visit(`/${workspaceId}/apps/${appId}`);
 
     cy.wait(2000);
     cy.wait('@getAppData').then((interception) => {
-=======
-    cy.visit(`/${workspaceId}/apps/${appId}${slug}`);
-    cy.wait("@getAppData").then((interception) => {
->>>>>>> 81b60d68
       // Assuming the response body is a JSON object
       const responseData = interception.response.body;
 
