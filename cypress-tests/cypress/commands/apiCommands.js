const envVar = Cypress.env("environment");

Cypress.Commands.add(
  "apiLogin",
  (
    userEmail = "dev@tooljet.io",
    userPassword = "password",
    workspaceId = "",
    redirection = "/"
  ) => {
    cy.request({
      url: `${Cypress.env("server_host")}/api/authenticate/${workspaceId}`,
      method: "POST",
      body: {
        email: userEmail,
        password: userPassword,
        redirectTo: redirection,
      },
    })
      .its("body")
      .then((res) => {
        Cypress.env("workspaceId", res.current_organization_id);
        Cypress.log({
          name: "Api login",
          displayName: "LOGIN: ",
          message: `: Success`,
        });
      });
  }
);

Cypress.Commands.add("apiCreateGDS", (url, name, kind, options) => {
  cy.getCookie("tj_auth_token").then((cookie) => {
    cy.request(
      {
        method: "POST",
        url: url,
        headers: {
          "Tj-Workspace-Id": Cypress.env("workspaceId"),
          Cookie: `tj_auth_token=${cookie.value}`,
        },
        body: {
          name: name,
          kind: kind,
          options: options,
          scope: "global",
        },
      },
      { log: false }
    ).then((response) => {
      {
        log: false;
      }
      expect(response.status).to.equal(201);
      Cypress.env(`${kind}`, response.body.id);

      Cypress.log({
        name: "Create Data Source",
        displayName: "Data source created",
        message: `:\nDatasource: '${kind}',\nName: '${name}'`,
      });
    });
  });
});

Cypress.Commands.add("apiFetchDataSourcesId", () => {
  cy.getAuthHeaders().then((headers) => {
    cy.request({
      method: "GET",
      url: `${Cypress.env("server_host")}/api/data-sources/${Cypress.env("workspaceId")}/environments/${Cypress.env("environmentId")}/versions/${Cypress.env("editingVersionId")}`,
      headers,
    }).then((response) => {
      expect(response.status).to.equal(200);
      const dataSources = response.body?.data_sources || [];

      dataSources.forEach((item) => {
        Cypress.env(`${item.kind}`, `${item.id}`);
      });

      Cypress.log({
        name: "DS Fetch",
        displayName: "Data Sources Fetched",
        message: dataSources.map(ds => `\nKind: '${ds.kind}', Name: '${ds.id}'`).join(','),
      });
    });
  });
});


Cypress.Commands.add("apiCreateApp", (appName = "testApp") => {
  cy.window({ log: false }).then((win) => {
    win.localStorage.setItem("walkthroughCompleted", "true");
  });
  cy.getCookie("tj_auth_token", { log: false }).then((cookie) => {
    Cypress.env("authToken", `tj_auth_token=${cookie.value}`);
    cy.request({
      method: "POST",
      url: `${Cypress.env("server_host")}/api/apps`,
      headers: {
        "Tj-Workspace-Id": Cypress.env("workspaceId"),
        Cookie: `tj_auth_token = ${cookie.value}`,
      },
      body: {
        type: "front-end",
        name: appName,
        is_maintenance_on: false,
        organization_id: "",
        user_id: "",
        created_at: "",
        updated_at: "",
        id: "",
        is_public: null,
        workflow_enabled: false,
        creation_mode: "DEFAULT",
      },
    }).then((response) => {
      {
        log: false;
      }
      expect(response.status).to.equal(201);
      Cypress.env("appId", response.allRequestResponses[0]["Response Body"].id);
      Cypress.log({
        name: "App create",
        displayName: "APP CREATED",
        message: `: ${response.body.name}`,
      });
    });
  });
});

Cypress.Commands.add("apiDeleteApp", (appId = Cypress.env("appId")) => {
  cy.request(
    {
      method: "DELETE",
      url: `${Cypress.env("server_host")}/api/apps/${Cypress.env("appId")}`,
      headers: {
        "Tj-Workspace-Id": Cypress.env("workspaceId"),
        Cookie: Cypress.env("authToken"),
      },
    },
    { log: false }
  ).then((response) => {
    expect(response.status).to.equal(200);
    Cypress.log({
      name: "App Delete",
      displayName: "APP DELETED",
      message: `: ${Cypress.env("appId")}`,
    });
  });
});

Cypress.Commands.add(
  "openApp",
  (
    slug = "",
    workspaceId = Cypress.env("workspaceId"),
    appId = Cypress.env("appId"),
    componentSelector = "[data-cy='empty-editor-text']"
  ) => {
    cy.intercept("GET", "/api/apps/*").as("getAppData");
    cy.window({ log: false }).then((win) => {
      win.localStorage.setItem("walkthroughCompleted", "true");
    });
    cy.visit(`/${workspaceId}/apps/${appId}/${slug}`);

    cy.wait("@getAppData").then((interception) => {
      const responseData = interception.response.body;

      Cypress.env("editingVersionId", responseData.editing_version.id);
      Cypress.env("environmentId", responseData.editorEnvironment.id);

    });
    cy.get(componentSelector, { timeout: 10000 });
  }
);

Cypress.Commands.add("apiCreateWorkspace", (workspaceName, workspaceSlug) => {
  cy.getCookie("tj_auth_token").then((cookie) => {
    cy.request(
      {
        method: "POST",
        url: `${Cypress.env("server_host")}/api/organizations`,
        headers: {
          "Tj-Workspace-Id": Cypress.env("workspaceId"),
          Cookie: `tj_auth_token=${cookie.value}`,
        },
        body: {
          name: workspaceName,
          slug: workspaceSlug,
        },
      },
      { log: false }
    ).then((response) => {
      expect(response.status).to.equal(201);
      return response;
    });
  });
});

Cypress.Commands.add("apiLogout", () => {
  cy.getCookie("tj_auth_token").then((cookie) => {
    cy.request(
      {
        method: "GET",
<<<<<<< HEAD
        url: `${Cypress.env("server_host")}/api/logout`,
=======
        url: `${Cypress.env("server_host")}/api/session/logout`,
>>>>>>> c7b8981c
        headers: {
          "Tj-Workspace-Id": Cypress.env("workspaceId"),
          Cookie: `tj_auth_token=${cookie.value}`,
        },
      },
      { log: false }
    ).then((response) => {
      expect(response.status).to.equal(200);
    });
  });
});

<<<<<<< HEAD
Cypress.Commands.add("userInviteApi", (userName, userEmail) => {
  cy.getCookie("tj_auth_token").then((cookie) => {
    cy.request(
      {
        method: "POST",
        url: `${Cypress.env("server_host")}/api/organization_users`,
        headers: {
          "Tj-Workspace-Id": Cypress.env("workspaceId"),
          Cookie: `tj_auth_token=${cookie.value}`,
        },
        body: {
          first_name: userName,
=======
Cypress.Commands.add(
  "apiUserInvite",
  (userName, userEmail, userRole = "end-user", metaData = {}) => {
    const requestBody =
      envVar === "Enterprise"
        ? {
          email: userEmail,
          firstName: userName,
          groups: [],
          lastName: "",
          role: userRole,
          userMetadata: metaData,
        }
        : {
>>>>>>> c7b8981c
          email: userEmail,
          firstName: userName,
          groups: [],
          lastName: "",
          role: userRole,
          userMetadata: metaData,
        };

    cy.getCookie("tj_auth_token").then((cookie) => {
      cy.request(
        {
          method: "POST",
          url: `${Cypress.env("server_host")}/api/organization-users`,
          headers: {
            "Tj-Workspace-Id": Cypress.env("workspaceId"),
            Cookie: `tj_auth_token=${cookie.value}`,
          },
          body: requestBody,
        },
        { log: false }
      ).then((response) => {
        expect(response.status).to.equal(201);
      });
    });
  }
);

Cypress.Commands.add("apiAddQuery", (queryName, query, dataQueryId) => {
  cy.getCookie("tj_auth_token").then((cookie) => {
    const headers = {
      "Tj-Workspace-Id": Cypress.env("workspaceId"),
      Cookie: `tj_auth_token=${cookie.value}`,
    };
<<<<<<< HEAD
    cy.request({
      method: "PATCH",
      url: `${Cypress.env("server_host")}/api/data_queries/${dataQueryId}`,
      headers: headers,
      body: {
        name: queryName,
        options: {
          mode: "sql",
          transformationLanguage: "javascript",
          enableTransformation: false,
          query: query,
=======

    cy.apiGetAppData(Cypress.env("appId")).then((appData) => {
      const editingVersionId = appData.editing_version.id;

      cy.request({
        method: "PATCH",
        url: `${Cypress.env("server_host")}/api/data-queries/${dataQueryId}/versions/${editingVersionId}`,
        headers: headers,
        body: {
          name: queryName,
          options: {
            mode: "sql",
            transformationLanguage: "javascript",
            enableTransformation: false,
            query: query,
          },
>>>>>>> c7b8981c
        },
      }).then((patchResponse) => {
        expect(patchResponse.status).to.equal(200);
      });
    });
  });
});

Cypress.Commands.add(
  "apiAddQueryToApp",
  (queryName, options, dsName, dsKind) => {
    cy.log(`${Cypress.env("server_host")}/api/data-queries/data-sources/${Cypress.env(dsKind)}/versions/${Cypress.env("editingVersionId")}`)
    cy.getCookie("tj_auth_token", { log: false }).then((cookie) => {
      const authToken = `tj_auth_token=${cookie.value}`;
      const workspaceId = Cypress.env("workspaceId");
      const appId = Cypress.env("appId");

      cy.request({
        method: "GET",
        url: `${Cypress.env("server_host")}/api/apps/${appId}`,
        headers: {
          "Tj-Workspace-Id": workspaceId,
          Cookie: `${authToken}; app_id=${appId}`,
        },
        body: {},
      }).then((appResponse) => {
        const editingVersionId = appResponse.body.editing_version.id;
        Cypress.env("version-id", editingVersionId);

        cy.request({
          method: "POST",
<<<<<<< HEAD
          url: `${Cypress.env("server_host")}/api/data_queries`,
=======
          url: `${Cypress.env("server_host")}/api/data-queries/data-sources/${Cypress.env(dsKind)}/versions/${Cypress.env("editingVersionId")}`,
>>>>>>> c7b8981c
          headers: {
            "Content-Type": "application/json",
            Cookie: authToken,
            "tj-workspace-id": workspaceId,
          },
          body: {
            app_id: appId,
            app_version_id: editingVersionId,
            name: queryName,
            kind: dsKind,
            options: options,
            data_source_id: dsName != null ? Cypress.env(`${dsName}-id`) : null,
            plugin_id: null,
          },
        }).then((queryResponse) => {
          expect(queryResponse.status).to.equal(201);
          Cypress.log({
            name: "Created queery",
            displayName: "QUERY CREATED",
            message: `: ${queryName}: ${dsKind}`,
          });
        });
      });
    });
  }
);

<<<<<<< HEAD

// Cypress.Commands.add("addComponentToApp", (appName, componentName, layoutConfig = {}) => {


//   cy.task("updateId", {
//     dbconfig: Cypress.env("app_db"),
//     sql: `select id from apps where name='${appName}';`,
//   }).then((resp) => {
//     appId = resp.rows[0]id;


//   // Default layout values
//   const defaultLayout = {
//     desktop: { top: 90, left: 9, width: 6, height: 40 },
//     mobile: { top: 90, left: 9, width: 6, height: 40 },
//   };

//   // Merge default layout with the provided configuration
//   const layouts = {
//     desktop: { ...defaultLayout.desktop, ...layoutConfig.desktop },
//     mobile: { ...defaultLayout.mobile, ...layoutConfig.mobile },
//   };

//   cy.getCookie("tj_auth_token", { log: false }).then((cookie) => {
//     Cypress.env("authToken", `tj_auth_token=${cookie.value}`);

//     cy.request({
//       method: "GET",
//       url: `${Cypress.env("server_host")}/api/v2/apps/${appId}`,
//       headers: {
//         "Tj-Workspace-Id": Cypress.env("workspaceId"),
//         Cookie: `tj_auth_token=${cookie.value}`,
//       },
//     }).then((response) => {
//       expect(response.status).to.eq(200);

//       const { id: editingVersionId, home_page_id: homePageId } = response.body.editing_version;
//       const componentId = crypto.randomUUID ? crypto.randomUUID() : require("uuid").v4();

//       const requestBody = {
//         is_user_switched_version: false,
//         pageId: homePageId,
//         diff: {
//           [componentId]: {
//             name: componentName,
//             layouts: layouts,
//             type: "Text",
//           },
//         },
//       };

//       cy.request({
//         method: "POST",
//         url: `${Cypress.env("server_host")}/api/v2/apps/$${appId}/versions/${editingVersionId}/components`,
//         headers: {
//           "Content-Type": "application/json",
//           "Tj-Workspace-Id": Cypress.env("workspaceId"),
//           Cookie: `tj_auth_token=${cookie.value}`,
//         },
//         body: requestBody,
//       }).then((postResponse) => {
//         expect(postResponse.status).to.eq(201);
//         cy.log(`Component ${componentId} added successfully`);
//       });
//     });
//   });
// });
// });

Cypress.Commands.add("addComponentToApp", (appName, componentName, layoutConfig = {}) => {
  cy.task("updateId", {
    dbconfig: Cypress.env("app_db"),
    sql: `select id from apps where name='${appName}';`,
  }).then((resp) => {
    const appId = resp.rows[0]?.id; // Safely access the id field

    if (!appId) {
      throw new Error(`App ID not found for appName: ${appName}`);
    }

    // Default layout values
    const defaultLayout = {
      desktop: { top: 90, left: 9, width: 6, height: 40 },
      mobile: { top: 90, left: 9, width: 6, height: 40 },
    };

    // Merge default layout with the provided configuration
    const layouts = {
      desktop: { ...defaultLayout.desktop, ...layoutConfig.desktop },
      mobile: { ...defaultLayout.mobile, ...layoutConfig.mobile },
    };

    cy.getCookie("tj_auth_token", { log: false }).then((cookie) => {
      Cypress.env("authToken", `tj_auth_token=${cookie.value}`);

      cy.request({
        method: "GET",
        url: `${Cypress.env("server_host")}/api/v2/apps/${appId}`,
        headers: {
          "Tj-Workspace-Id": Cypress.env("workspaceId"),
          Cookie: `tj_auth_token=${cookie.value}`,
        },
      }).then((response) => {
        expect(response.status).to.eq(200);

        const { id: editingVersionId, home_page_id: homePageId } = response.body.editing_version;
        const componentId = crypto.randomUUID ? crypto.randomUUID() : require("uuid").v4();

        const requestBody = {
          is_user_switched_version: false,
          pageId: homePageId,
          diff: {
            [componentId]: {
              name: componentName,
              layouts: layouts,
              type: "Text",
            },
          },
        };

        cy.request({
          method: "POST",
          url: `${Cypress.env("server_host")}/api/v2/apps/${appId}/versions/${editingVersionId}/components`,
          headers: {
            "Content-Type": "application/json",
            "Tj-Workspace-Id": Cypress.env("workspaceId"),
            Cookie: `tj_auth_token=${cookie.value}`,
          },
          body: requestBody,
        }).then((postResponse) => {
          expect(postResponse.status).to.eq(201);
          cy.log(`Component ${componentId} added successfully`);
        });
      });
    });
=======
Cypress.Commands.add(
  "apiAddComponentToApp",
  (
    appName,
    componentName,
    layoutConfig = {},
    componentType = "Text",
    componentValue = "default"
  ) => {
    cy.getAppId(appName).then((appId) => {
      const defaultLayout = {
        desktop: { top: 90, left: 9, width: 6, height: 40 },
        mobile: { top: 90, left: 9, width: 6, height: 40 },
      };

      const layouts = {
        desktop: { ...defaultLayout.desktop, ...layoutConfig.desktop },
        mobile: { ...defaultLayout.mobile, ...layoutConfig.mobile },
      };

      cy.getCookie("tj_auth_token", { log: false }).then((cookie) => {
        Cypress.env("authToken", `tj_auth_token=${cookie.value}`);

        cy.request({
          method: "GET",
          url: `${Cypress.env("server_host")}/api/apps/${appId}`,
          headers: {
            "Tj-Workspace-Id": Cypress.env("workspaceId"),
            Cookie: `tj_auth_token=${cookie.value}`,
          },
        }).then((response) => {
          expect(response.status).to.eq(200);

          const { id: editingVersionId, home_page_id: homePageId } =
            response.body.editing_version;
          const componentId = crypto.randomUUID
            ? crypto.randomUUID()
            : require("uuid").v4();

          let finalProperties = {};
          if (componentType === "Text") {
            finalProperties = {
              text: { value: `${componentValue}` },
            };
          } else if (componentType === "TextInput") {
            finalProperties = {
              value: { value: `${componentValue}` },
            };
          }

          const requestBody = {
            is_user_switched_version: false,
            pageId: homePageId,
            diff: {
              [componentId]: {
                name: componentName,
                layouts: layouts,
                type: componentType,
                properties: finalProperties,
              },
            },
          };

          cy.request({
            method: "POST",
            url: `${Cypress.env("server_host")}/api/v2/apps/${appId}/versions/${editingVersionId}/components`,
            headers: {
              "Content-Type": "application/json",
              "Tj-Workspace-Id": Cypress.env("workspaceId"),
              Cookie: `tj_auth_token=${cookie.value}`,
            },
            body: requestBody,
          }).then((postResponse) => {
            expect(postResponse.status).to.eq(201);
            cy.log(`Component ${componentId} added successfully`);
          });
        });
      });
    });
  }
);

Cypress.Commands.add("apiGetEnvironments", () => {
  cy.getAuthHeaders().then((headers) => {
    cy.request({
      method: "GET",
      url: `${Cypress.env("server_host")}/api/app-environments`,
      headers: headers,
    }).then((response) => {
      expect(response.status).to.equal(200);
      return response.body.environments;
    });
  });
});

Cypress.Commands.add(
  "apiCreateWsConstant",
  (constantName, value, types = [], environmentNames = []) => {
    cy.apiGetEnvironments().then((environments) => {
      const envIds = environmentNames
        .map((name) => environments.find((env) => env.name === name)?.id)
        .filter(Boolean);

      cy.getAuthHeaders().then((headers) => {
        types.forEach((type) => {
          cy.request({
            method: "POST",
            url: `${Cypress.env("server_host")}/api/organization-constants`,
            headers: headers,
            body: {
              constant_name: constantName,
              value: value,
              type: type,
              environments: envIds,
            },
          }).then((createResponse) => {
            expect(createResponse.status).to.equal(201);
          });
        });
      });
    });
  }
);

Cypress.Commands.add("apiMakeAppPublic", (appId = Cypress.env("appId")) => {
  cy.getAuthHeaders().then((headers) => {
    cy.request({
      method: "PUT",
      url: `${Cypress.env("server_host")}/api/apps/${appId}`,
      headers: headers,
      body: {
        app: { is_public: true },
      },
      log: false,
    }).then((response) => {
      expect(response.status).to.equal(200);
    });
  });
});

Cypress.Commands.add("apiDeleteGranularPermission", (groupName) => {
  cy.getAuthHeaders().then((headers) => {
    // Fetch group permissions
    cy.request({
      method: "GET",
      url: `${Cypress.env("server_host")}/api/v2/group-permissions`,
      headers: headers,
      log: false,
    }).then((response) => {
      expect(response.status).to.equal(200);
      const group = response.body.groupPermissions.find(
        (g) => g.name === groupName
      );
      if (!group) throw new Error(`Group with name ${groupName} not found`);

      const groupId = group.id;

      // Fetch granular permissions for the specific group
      cy.request({
        method: "GET",
        url: `${Cypress.env("server_host")}/api/v2/group-permissions/${groupId}/granular-permissions`,
        headers,
        log: false,
      }).then((granularResponse) => {
        expect(granularResponse.status).to.equal(200);
        const granularPermissionId = granularResponse.body[0].id;

        // Delete the granular permission
        cy.request({
          method: "DELETE",
          url: `${Cypress.env("server_host")}/api/v2/group-permissions/granular-permissions/${granularPermissionId}`,
          headers,
          log: false,
        }).then((deleteResponse) => {
          expect(deleteResponse.status).to.equal(200);
        });
      });
    });
  });
});

Cypress.Commands.add(
  "apiCreateGranularPermission",
  (
    groupName,
    name,
    canEdit = false,
    canView = true,
    hideFromDashboard = false,
    resourcesToAdd = []
  ) => {
    cy.getAuthHeaders().then((headers) => {
      // Fetch group permissions
      cy.request({
        method: "GET",
        url: `${Cypress.env("server_host")}/api/v2/group-permissions`,
        headers: headers,
        log: false,
      }).then((response) => {
        expect(response.status).to.equal(200);
        const group = response.body.groupPermissions.find(
          (g) => g.name === groupName
        );
        if (!group) throw new Error(`Group with name ${groupName} not found`);

        const groupId = group.id;

        // Create granular permission
        cy.request({
          method: "POST",
          url: `${Cypress.env("server_host")}/api/v2/group-permissions/granular-permissions`,
          headers: headers,
          body: {
            name,
            type: "app",
            groupId,
            isAll: true,
            createAppsPermissionsObject: {
              canEdit,
              canView,
              hideFromDashboard,
              resourcesToAdd,
            },
          },
          log: false,
        }).then((res) => {
          expect(res.status).to.equal(201);
        });
      });
    });
  }
);

Cypress.Commands.add("apiReleaseApp", (appName) => {
  cy.getAppId(appName).then((appId) => {
    cy.getAuthHeaders().then((headers) => {
      cy.request({
        method: "GET",
        url: `${Cypress.env("server_host")}/api/apps/${appId}`,
        headers,
      })
        .then((response) => {
          expect(response.status).to.eq(200);
          const editingVersionId = response.body.editing_version.id;
          cy.request({
            method: "PUT",
            url: `${Cypress.env("server_host")}/api/apps/${appId}/release`,
            headers: headers,
            body: {
              versionToBeReleased: editingVersionId,
            },
          });
        })
        .then((res) => {
          expect(res.status).to.eq(200);
        });
    });
  });
});

Cypress.Commands.add("apiAddAppSlug", (appName, slug) => {
  cy.getAppId(appName).then((appId) => {
    cy.getAuthHeaders().then((headers) => {
      cy.request({
        method: "PUT",
        url: `${Cypress.env("server_host")}/api/apps/${appId}`,
        headers: headers,
        body: {
          app: {
            slug: slug,
          },
        },
      }).then((response) => {
        expect(response.status).to.eq(200);
        cy.log("App slug updated successfully");
      });
    });
  });
});

Cypress.Commands.add("apiGetTableIdByName", (tableName) => {
  cy.getAuthHeaders().then((headers) => {
    cy.request({
      method: "GET",
      url: `${Cypress.env("server_host")}/api/tooljet-db/organizations/${Cypress.env("workspaceId")}/tables`,
      headers: headers,
    }).then((response) => {
      expect(response.status).to.eq(200);
      const table = response.body.result.find(
        (t) => t.table_name === tableName
      );
      return table.id;
    });
  });
});

Cypress.Commands.add("apiAddDataToTable", (tableName, data) => {
  cy.apiGetTableIdByName(tableName).then((tableId) => {
    cy.getAuthHeaders().then((headers) => {
      cy.request({
        method: "POST",
        url: `${Cypress.env("server_host")}/api/tooljet-db/proxy/${tableId}`,
        headers: headers,
        body: data,
      }).then((response) => {
        expect(response.status).to.eq(201);
        cy.log("Data added to table successfully");
      });
    });
  });
});

Cypress.Commands.add("apiGetDataSourceIdByName", (dataSourceName) => {
  const workspaceId = Cypress.env("workspaceId");
  cy.getAuthHeaders().then((headers) => {
    cy.request({
      method: "GET",
      url: `${Cypress.env("server_host")}/api/data-sources/${workspaceId}`,
      headers: headers,
    }).then((response) => {
      expect(response.status).to.equal(200);
      const dataSource = response.body.data_sources.find(
        (ds) => ds.name === dataSourceName
      );
      return dataSource.id;
    });
  });
});

Cypress.Commands.add("getAuthHeaders", () => {
  cy.getCookie("tj_auth_token").then((cookie) => {
    return {
      "Tj-Workspace-Id": Cypress.env("workspaceId"),
      Cookie: `tj_auth_token=${cookie.value}`,
    };
  });
});

Cypress.Commands.add(
  "apiUpdateDataSource",
  (dataSourceName, envName, updateData) => {
    cy.getAuthHeaders().then((headers) => {
      cy.apiGetEnvironments().then((environments) => {
        const environment = environments.find((env) => env.name === envName);

        cy.apiGetDataSourceIdByName(dataSourceName).then((dataSourceId) => {
          const environmentId = environment.id;

          const defaultData = {
            name: dataSourceName,
            options: [
              { key: "connection_type", value: "manual", encrypted: false },
              { key: "host", value: "9.234.17.31" },
              { key: "port", value: 5432 },
              { key: "database", value: "student" },
              { key: "username", value: "postgres" },
              { key: "password", value: "", encrypted: true }, // Default password to be overridden
              { key: "ssl_enabled", value: false, encrypted: false },
              { key: "ssl_certificate", value: "none", encrypted: false },
            ],
          };

          const mergedData = {
            ...defaultData,
            ...updateData,
            options: defaultData.options.map((option) => {
              const updatedOption = updateData.options?.find(
                (o) => o.key === option.key
              );
              return updatedOption ? { ...option, ...updatedOption } : option;
            }),
          };

          cy.request({
            method: "PUT",
            url: `${Cypress.env("server_host")}/api/data-sources/${dataSourceId}?environment_id=${environmentId}`,
            headers: headers,
            body: mergedData,
          }).then((updateResponse) => {
            expect(updateResponse.status).to.equal(200);
            cy.log(`Datasource "${dataSourceName}" updated successfully.`);
          });
        });
      });
    });
  }
);

Cypress.Commands.add("apiGetAppData", (appId = Cypress.env("appId")) => {
  cy.getAuthHeaders().then((headers) => {
    cy.request({
      method: "GET",
      url: `${Cypress.env("server_host")}/api/apps/${appId}`,
      headers: headers,
    }).then((response) => {
      expect(response.status).to.equal(200);
      return response.body;
    });
>>>>>>> c7b8981c
  });
});<|MERGE_RESOLUTION|>--- conflicted
+++ resolved
@@ -202,11 +202,7 @@
     cy.request(
       {
         method: "GET",
-<<<<<<< HEAD
-        url: `${Cypress.env("server_host")}/api/logout`,
-=======
         url: `${Cypress.env("server_host")}/api/session/logout`,
->>>>>>> c7b8981c
         headers: {
           "Tj-Workspace-Id": Cypress.env("workspaceId"),
           Cookie: `tj_auth_token=${cookie.value}`,
@@ -219,20 +215,6 @@
   });
 });
 
-<<<<<<< HEAD
-Cypress.Commands.add("userInviteApi", (userName, userEmail) => {
-  cy.getCookie("tj_auth_token").then((cookie) => {
-    cy.request(
-      {
-        method: "POST",
-        url: `${Cypress.env("server_host")}/api/organization_users`,
-        headers: {
-          "Tj-Workspace-Id": Cypress.env("workspaceId"),
-          Cookie: `tj_auth_token=${cookie.value}`,
-        },
-        body: {
-          first_name: userName,
-=======
 Cypress.Commands.add(
   "apiUserInvite",
   (userName, userEmail, userRole = "end-user", metaData = {}) => {
@@ -247,7 +229,6 @@
           userMetadata: metaData,
         }
         : {
->>>>>>> c7b8981c
           email: userEmail,
           firstName: userName,
           groups: [],
@@ -281,19 +262,6 @@
       "Tj-Workspace-Id": Cypress.env("workspaceId"),
       Cookie: `tj_auth_token=${cookie.value}`,
     };
-<<<<<<< HEAD
-    cy.request({
-      method: "PATCH",
-      url: `${Cypress.env("server_host")}/api/data_queries/${dataQueryId}`,
-      headers: headers,
-      body: {
-        name: queryName,
-        options: {
-          mode: "sql",
-          transformationLanguage: "javascript",
-          enableTransformation: false,
-          query: query,
-=======
 
     cy.apiGetAppData(Cypress.env("appId")).then((appData) => {
       const editingVersionId = appData.editing_version.id;
@@ -310,7 +278,6 @@
             enableTransformation: false,
             query: query,
           },
->>>>>>> c7b8981c
         },
       }).then((patchResponse) => {
         expect(patchResponse.status).to.equal(200);
@@ -342,11 +309,7 @@
 
         cy.request({
           method: "POST",
-<<<<<<< HEAD
-          url: `${Cypress.env("server_host")}/api/data_queries`,
-=======
           url: `${Cypress.env("server_host")}/api/data-queries/data-sources/${Cypress.env(dsKind)}/versions/${Cypress.env("editingVersionId")}`,
->>>>>>> c7b8981c
           headers: {
             "Content-Type": "application/json",
             Cookie: authToken,
@@ -374,143 +337,6 @@
   }
 );
 
-<<<<<<< HEAD
-
-// Cypress.Commands.add("addComponentToApp", (appName, componentName, layoutConfig = {}) => {
-
-
-//   cy.task("updateId", {
-//     dbconfig: Cypress.env("app_db"),
-//     sql: `select id from apps where name='${appName}';`,
-//   }).then((resp) => {
-//     appId = resp.rows[0]id;
-
-
-//   // Default layout values
-//   const defaultLayout = {
-//     desktop: { top: 90, left: 9, width: 6, height: 40 },
-//     mobile: { top: 90, left: 9, width: 6, height: 40 },
-//   };
-
-//   // Merge default layout with the provided configuration
-//   const layouts = {
-//     desktop: { ...defaultLayout.desktop, ...layoutConfig.desktop },
-//     mobile: { ...defaultLayout.mobile, ...layoutConfig.mobile },
-//   };
-
-//   cy.getCookie("tj_auth_token", { log: false }).then((cookie) => {
-//     Cypress.env("authToken", `tj_auth_token=${cookie.value}`);
-
-//     cy.request({
-//       method: "GET",
-//       url: `${Cypress.env("server_host")}/api/v2/apps/${appId}`,
-//       headers: {
-//         "Tj-Workspace-Id": Cypress.env("workspaceId"),
-//         Cookie: `tj_auth_token=${cookie.value}`,
-//       },
-//     }).then((response) => {
-//       expect(response.status).to.eq(200);
-
-//       const { id: editingVersionId, home_page_id: homePageId } = response.body.editing_version;
-//       const componentId = crypto.randomUUID ? crypto.randomUUID() : require("uuid").v4();
-
-//       const requestBody = {
-//         is_user_switched_version: false,
-//         pageId: homePageId,
-//         diff: {
-//           [componentId]: {
-//             name: componentName,
-//             layouts: layouts,
-//             type: "Text",
-//           },
-//         },
-//       };
-
-//       cy.request({
-//         method: "POST",
-//         url: `${Cypress.env("server_host")}/api/v2/apps/$${appId}/versions/${editingVersionId}/components`,
-//         headers: {
-//           "Content-Type": "application/json",
-//           "Tj-Workspace-Id": Cypress.env("workspaceId"),
-//           Cookie: `tj_auth_token=${cookie.value}`,
-//         },
-//         body: requestBody,
-//       }).then((postResponse) => {
-//         expect(postResponse.status).to.eq(201);
-//         cy.log(`Component ${componentId} added successfully`);
-//       });
-//     });
-//   });
-// });
-// });
-
-Cypress.Commands.add("addComponentToApp", (appName, componentName, layoutConfig = {}) => {
-  cy.task("updateId", {
-    dbconfig: Cypress.env("app_db"),
-    sql: `select id from apps where name='${appName}';`,
-  }).then((resp) => {
-    const appId = resp.rows[0]?.id; // Safely access the id field
-
-    if (!appId) {
-      throw new Error(`App ID not found for appName: ${appName}`);
-    }
-
-    // Default layout values
-    const defaultLayout = {
-      desktop: { top: 90, left: 9, width: 6, height: 40 },
-      mobile: { top: 90, left: 9, width: 6, height: 40 },
-    };
-
-    // Merge default layout with the provided configuration
-    const layouts = {
-      desktop: { ...defaultLayout.desktop, ...layoutConfig.desktop },
-      mobile: { ...defaultLayout.mobile, ...layoutConfig.mobile },
-    };
-
-    cy.getCookie("tj_auth_token", { log: false }).then((cookie) => {
-      Cypress.env("authToken", `tj_auth_token=${cookie.value}`);
-
-      cy.request({
-        method: "GET",
-        url: `${Cypress.env("server_host")}/api/v2/apps/${appId}`,
-        headers: {
-          "Tj-Workspace-Id": Cypress.env("workspaceId"),
-          Cookie: `tj_auth_token=${cookie.value}`,
-        },
-      }).then((response) => {
-        expect(response.status).to.eq(200);
-
-        const { id: editingVersionId, home_page_id: homePageId } = response.body.editing_version;
-        const componentId = crypto.randomUUID ? crypto.randomUUID() : require("uuid").v4();
-
-        const requestBody = {
-          is_user_switched_version: false,
-          pageId: homePageId,
-          diff: {
-            [componentId]: {
-              name: componentName,
-              layouts: layouts,
-              type: "Text",
-            },
-          },
-        };
-
-        cy.request({
-          method: "POST",
-          url: `${Cypress.env("server_host")}/api/v2/apps/${appId}/versions/${editingVersionId}/components`,
-          headers: {
-            "Content-Type": "application/json",
-            "Tj-Workspace-Id": Cypress.env("workspaceId"),
-            Cookie: `tj_auth_token=${cookie.value}`,
-          },
-          body: requestBody,
-        }).then((postResponse) => {
-          expect(postResponse.status).to.eq(201);
-          cy.log(`Component ${componentId} added successfully`);
-        });
-      });
-    });
-=======
 Cypress.Commands.add(
   "apiAddComponentToApp",
   (
@@ -909,6 +735,5 @@
       expect(response.status).to.equal(200);
       return response.body;
     });
->>>>>>> c7b8981c
   });
 });