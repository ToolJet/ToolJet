import { commonSelectors, commonWidgetSelector } from "Selectors/common";
import { dashboardSelector } from "Selectors/dashboard";
import { ssoSelector } from "Selectors/manageSSO";
import { commonText, createBackspaceText } from "Texts/common";
import { passwordInputText } from "Texts/passwordInput";
import { importSelectors } from "Selectors/exportImport";
import { importText } from "Texts/exportImport";

Cypress.Commands.add(
  "login",
  (email = "dev@tooljet.io", password = "password") => {
    cy.visit("/");
    cy.clearAndType(commonSelectors.workEmailInputField, email);
    cy.clearAndType(commonSelectors.passwordInputField, password);
    cy.get(commonSelectors.signInButton).click();
    cy.wait(2000);
    cy.get(commonSelectors.homePageLogo).should("be.visible");
  }
);

Cypress.Commands.add("clearAndType", (selector, text) => {
  cy.get(selector).clear().type(text, { log: false });
});

Cypress.Commands.add("forceClickOnCanvas", () => {
  cy.get(commonSelectors.canvas).click("topRight", { force: true });
});

Cypress.Commands.add(
  "verifyToastMessage",
  (selector, message, closeAction = true) => {
    cy.get(selector).as("toast").should("contain.text", message);
    if (closeAction) {
      cy.get("body").then(($body) => {
        if ($body.find(commonSelectors.toastCloseButton).length > 0) {
          cy.closeToastMessage();
          cy.wait(200);
        }
      });
    }
  }
);

Cypress.Commands.add("waitForAutoSave", () => {
  cy.wait(200);
  cy.get(commonSelectors.autoSave, { timeout: 20000 }).should(
    "have.text",
    commonText.autoSave,
    { timeout: 20000 }
  );
});

Cypress.Commands.add("createApp", (appName) => {
  const getAppButtonSelector = ($title) =>
    $title.text().includes(commonText.introductionMessage)
      ? commonSelectors.emptyAppCreateButton
      : commonSelectors.appCreateButton;

  cy.get("body").then(($title) => {
    cy.get(getAppButtonSelector($title)).click();
    cy.clearAndType('[data-cy="app-name-input"]', appName);
    cy.get('[data-cy="+-create-app"]').click();
  });
  cy.waitForAppLoad();
  cy.skipEditorPopover();
});

Cypress.Commands.add(
  "dragAndDropWidget",
  (
    widgetName,
    positionX = 190,
    positionY = 80,
    widgetName2 = widgetName,
    canvas = commonSelectors.canvas
  ) => {
    const dataTransfer = new DataTransfer();

    cy.clearAndType(commonSelectors.searchField, widgetName);
    cy.get(commonWidgetSelector.widgetBox(widgetName2)).trigger(
      "dragstart",
      { dataTransfer },
      { force: true }
    );
    cy.get(canvas).trigger("drop", positionX, positionY, {
      dataTransfer,
      force: true,
    });
    cy.waitForAutoSave();
  }
);

Cypress.Commands.add("appUILogin", () => {
  cy.visit("/");
  cy.clearAndType(commonSelectors.workEmailInputField, "dev@tooljet.io");
  cy.clearAndType(commonSelectors.passwordInputField, "password");
  cy.get(commonSelectors.signInButton).click();
  cy.wait(2000);
  cy.get(commonSelectors.homePageLogo).should("be.visible");
});

Cypress.Commands.add(
  "clearAndTypeOnCodeMirror",
  {
    prevSubject: "optional",
  },
  (subject, value) => {
    cy.wrap(subject)
      .realClick()
      .find("pre.CodeMirror-line")
      .invoke("text")
      .then((text) => {
        cy
          .wrap(subject)
          .last()
          .click()
          .type(createBackspaceText(text), { delay: 0 }),
        {
          delay: 0,
        };
      });
    if (!Array.isArray(value)) {
      cy.wrap(subject).last().type(value, {
        parseSpecialCharSequences: false,
        delay: 0,
      });
    } else {
      cy.wrap(subject)
        .last()
        .type(value[1], {
          parseSpecialCharSequences: false,
          delay: 0,
        })
        .type(`{home}${value[0]}`, { delay: 0 });
    }
  }
);

Cypress.Commands.add("deleteApp", (appName) => {
  cy.intercept("DELETE", "/api/apps/*").as("appDeleted");
  cy.get(commonSelectors.appCard(appName))
    .realHover()
    .find(commonSelectors.appCardOptionsButton)
    .realHover()
    .click();
  cy.get(commonSelectors.deleteAppOption).click();
  cy.get(commonSelectors.buttonSelector(commonText.modalYesButton)).click();
  cy.wait("@appDeleted");
});

Cypress.Commands.add(
  "verifyVisibleElement",
  {
    prevSubject: "element",
  },
  (subject, assertion, value, ...arg) => {
    return cy
      .wrap(subject)
      .scrollIntoView()
      .should("be.visible")
      .and(assertion, value, ...arg);
  }
);

Cypress.Commands.add("openInCurrentTab", (selector) => {
  cy.get(selector).invoke("removeAttr", "target").click();
});

Cypress.Commands.add("modifyCanvasSize", (x, y) => {
  cy.get("[data-cy='left-sidebar-settings-button']").click();
  cy.clearAndType("[data-cy='maximum-canvas-width-input-field']", x);
  cy.forceClickOnCanvas();
});

Cypress.Commands.add("renameApp", (appName) => {
  cy.get(commonSelectors.appNameInput).type(
    `{selectAll}{backspace}${appName}`,
    { force: true }
  );
  cy.forceClickOnCanvas();
  cy.waitForAutoSave();
});

Cypress.Commands.add(
  "clearCodeMirror",
  {
    prevSubject: "element",
  },
  (subject, value) => {
    cy.wrap(subject)
      .realClick()
      .find("pre.CodeMirror-line")
      .invoke("text")
      .then((text) => {
        cy.wrap(subject).realType(createBackspaceText(text)),
        {
          delay: 0,
        };
      });
  }
);

Cypress.Commands.add("closeToastMessage", () => {
  cy.get(`${commonSelectors.toastCloseButton}:eq(0)`).click();
});

Cypress.Commands.add("notVisible", (dataCy) => {
  cy.get("body").then(($body) => {
    if ($body.find(dataCy).length > 0) {
      cy.get(dataCy).should("not.be.visible");
    }
  });
  const log = Cypress.log({
    name: "notVisible",
    displayName: "Not Visible",
    message: dataCy,
  });
});

Cypress.Commands.add(
  "resizeWidget",
  (widgetName, x, y, autosaveStatusCheck = true) => {
    cy.get(`[data-cy="draggable-widget-${widgetName}"]`).trigger("mouseover", {
      force: true,
    });

    cy.get('[class="bottom-right"]').trigger("mousedown", {
      which: 1,
      force: true,
    });
    cy.get(commonSelectors.canvas)
      .trigger("mousemove", {
        which: 1,
        clientX: x,
        ClientY: y,
        clientX: x,
        clientY: y,
        pageX: x,
        pageY: y,
        screenX: x,
        screenY: y,
      })
      .trigger("mouseup");
    if (autosaveStatusCheck) {
      cy.waitForAutoSave();
    }
  }
);

Cypress.Commands.add("reloadAppForTheElement", (elementText) => {
  cy.get("body").then(($title) => {
    if (!$title.text().includes(elementText)) {
      cy.reload();
    }
  });
});

Cypress.Commands.add("skipEditorPopover", () => {
  cy.wait(1000);
  cy.get("body").then(($el) => {
    if ($el.text().includes("Skip", { timeout: 2000 })) {
      cy.get(commonSelectors.skipButton).realClick();
    }
  });
  const log = Cypress.log({
    name: "Skip Popover",
    displayName: "Skip Popover",
    message: " Popover skipped",
  });
});

Cypress.Commands.add("waitForAppLoad", () => {
  const API_ENDPOINT =
    Cypress.env("environment") === "Community"
      ? "/api/v2/data_sources"
      : "/api/app-environments/**";

  const TIMEOUT = 15000;

  cy.intercept("GET", API_ENDPOINT).as("appDs");
  cy.wait("@appDs", { timeout: TIMEOUT });
});

Cypress.Commands.add("visitTheWorkspace", (workspaceName) => {
  cy.task("updateId", {
    dbconfig: Cypress.env("app_db"),
    sql: `select id from organizations where name='${workspaceName}';`,
  }).then((resp) => {
    let workspaceId = resp.rows[0].id;
    cy.visit(workspaceId);
  });
  cy.wait(2000);
});

Cypress.Commands.add("hideTooltip", () => {
  cy.get("body").then(($body) => {
    if ($body.find(".tooltip-inner").length > 0) {
      cy.get(".tooltip-inner").invoke("css", "display", "none");
    }
  });
});

Cypress.Commands.add("importApp", (appFile) => {
  cy.get(importSelectors.dropDownMenu).should("be.visible").click();
  cy.get(importSelectors.importOptionInput).eq(0).selectFile(appFile, {
    force: true,
  });
  cy.verifyToastMessage(
    commonSelectors.toastMessage,
    importText.appImportedToastMessage
  );
});

Cypress.Commands.add("moveComponent", (componentName, x, y) => {
  cy.get(`[data-cy="draggable-widget-${componentName}"]`, { log: false })
    .trigger("mouseover", {
      force: true,
      log: false,
    })
    .trigger("mousedown", {
      which: 1,
      force: true,
      log: false,
    });
  cy.get(commonSelectors.canvas, { log: false })
    .trigger("mousemove", {
      which: 1,
      clientX: x,
      ClientY: y,
      clientX: x,
      clientY: y,
      pageX: x,
      pageY: y,
      screenX: x,
      screenY: y,
      log: false,
    })
    .trigger("mouseup", { log: false });

  const log = Cypress.log({
    name: "moveComponent",
    displayName: "Component moved:",
    message: `X: ${x}, Y:${y}`,
  });
});

Cypress.Commands.add("getPosition", (componentName) => {
  cy.get(commonWidgetSelector.draggableWidget(componentName)).then(
    ($element) => {
      const element = $element[0];
      const rect = element.getBoundingClientRect();

      const clientX = Math.round(rect.left + window.scrollX + rect.width / 2);
      const clientY = Math.round(rect.top + window.scrollY + rect.height / 2);

      const log = Cypress.log({
        name: "getPosition",
        displayName: `${componentName}'s Position:\n`,
        message: `\nX: ${clientX}, Y:${clientY}`,
      });
      return [clientX, clientY];
    }
  );
});

Cypress.Commands.add("defaultWorkspaceLogin", () => {
  cy.apiLogin();
  cy.intercept("GET", "http://localhost:3000/api/library_apps").as(
    "library_apps"
  );
  cy.visit("/my-workspace");
  cy.get(commonSelectors.homePageLogo, { timeout: 10000 });
  cy.wait("@library_apps");
});

Cypress.Commands.add(
  "visitSlug",
  ({ actualUrl, currentUrl = "http://localhost:8082/error/unknown" }) => {
    cy.visit(actualUrl);
    cy.wait(3000);

    cy.url().then((url) => {
      if (url === currentUrl) {
        cy.visit(actualUrl);
      }
    });
  }
);

Cypress.Commands.add("verifyLabel", (labelName) => {
  cy.get(commonSelectors.label(`${labelName}`)).verifyVisibleElement(
    "have.text",
    labelName
  );
});

<<<<<<< HEAD
Cypress.Commands.add('verifyLabel', (labelName) => {
  cy.get(commonSelectors.label(`${labelName}`)).verifyVisibleElement('have.text', labelName)
})
=======
Cypress.Commands.add("backToApps", () => {
  cy.get(commonSelectors.editorPageLogo).click();
  cy.get(commonSelectors.backToAppOption).click();
});

Cypress.Commands.add("removeAssignedApps", () => {
  cy.task("updateId", {
    dbconfig: Cypress.env("app_db"),
    sql: `DELETE FROM app_group_permissions;`,
  });
});

Cypress.Commands.add("skipWalkthrough", () => {
  cy.window({ log: false }).then((win) => {
    win.localStorage.setItem("walkthroughCompleted", "true");
  });
});
>>>>>>> a23870ca
<|MERGE_RESOLUTION|>--- conflicted
+++ resolved
@@ -394,11 +394,10 @@
   );
 });
 
-<<<<<<< HEAD
 Cypress.Commands.add('verifyLabel', (labelName) => {
   cy.get(commonSelectors.label(`${labelName}`)).verifyVisibleElement('have.text', labelName)
-})
-=======
+});
+
 Cypress.Commands.add("backToApps", () => {
   cy.get(commonSelectors.editorPageLogo).click();
   cy.get(commonSelectors.backToAppOption).click();
@@ -415,5 +414,4 @@
   cy.window({ log: false }).then((win) => {
     win.localStorage.setItem("walkthroughCompleted", "true");
   });
-});
->>>>>>> a23870ca
+});