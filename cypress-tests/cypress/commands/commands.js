import { commonSelectors, commonWidgetSelector } from "Selectors/common";
import { dashboardSelector } from "Selectors/dashboard";
import { ssoSelector } from "Selectors/manageSSO";
import { commonText, createBackspaceText } from "Texts/common";
import { passwordInputText } from "Texts/passwordInput";
import { importSelectors } from "Selectors/exportImport";
import { importText } from "Texts/exportImport";

Cypress.Commands.add(
  "login",
  (email = "dev@tooljet.io", password = "password") => {
    cy.visit("/");
    cy.clearAndType(commonSelectors.workEmailInputField, email);
    cy.clearAndType(commonSelectors.passwordInputField, password);
    cy.get(commonSelectors.signInButton).click();
    cy.wait(2000);
    cy.get(commonSelectors.homePageLogo).should("be.visible");
  }
);

Cypress.Commands.add("clearAndType", (selector, text) => {
  cy.get(selector).clear().type(text, { log: false });
});

Cypress.Commands.add("forceClickOnCanvas", () => {
  cy.get(commonSelectors.canvas).click("topRight", { force: true });
});

Cypress.Commands.add(
  "verifyToastMessage",
  (selector, message, closeAction = true) => {
    cy.get(selector).as("toast").should("contain.text", message);
    if (closeAction) {
      cy.get("body").then(($body) => {
        if ($body.find(commonSelectors.toastCloseButton).length > 0) {
          cy.closeToastMessage();
          cy.wait(200);
        }
      });
    }
  }
);

Cypress.Commands.add("waitForAutoSave", () => {
  cy.wait(200);
  cy.get(commonSelectors.autoSave, { timeout: 20000 }).should(
    "have.text",
    commonText.autoSave,
    { timeout: 20000 }
  );
});

Cypress.Commands.add("createApp", (appName) => {
  const getAppButtonSelector = ($title) =>
    $title.text().includes(commonText.introductionMessage)
      ? commonSelectors.emptyAppCreateButton
      : commonSelectors.appCreateButton;

  cy.get("body").then(($title) => {
    cy.get(getAppButtonSelector($title)).click();
    cy.clearAndType('[data-cy="app-name-input"]', appName);
    cy.get('[data-cy="+-create-app"]').click();
  });
  cy.waitForAppLoad();
  cy.skipEditorPopover();
});

Cypress.Commands.add(
  "dragAndDropWidget",
  (
    widgetName,
    positionX = 190,
    positionY = 80,
    widgetName2 = widgetName,
    canvas = commonSelectors.canvas
  ) => {
    const dataTransfer = new DataTransfer();

    cy.clearAndType(commonSelectors.searchField, widgetName);
    cy.get(commonWidgetSelector.widgetBox(widgetName2)).trigger(
      "dragstart",
      { dataTransfer },
      { force: true }
    );
    cy.get(canvas).trigger("drop", positionX, positionY, {
      dataTransfer,
      force: true,
    });
    cy.waitForAutoSave();
  }
);

Cypress.Commands.add("appUILogin", () => {
  cy.visit("/");
  cy.clearAndType(commonSelectors.workEmailInputField, "dev@tooljet.io");
  cy.clearAndType(commonSelectors.passwordInputField, "password");
  cy.get(commonSelectors.signInButton).click();
  cy.wait(2000);
  cy.get(commonSelectors.homePageLogo).should("be.visible");
});

Cypress.Commands.add(
  "clearAndTypeOnCodeMirror",
  {
    prevSubject: "optional",
  },
  (subject, value) => {
    cy.wrap(subject)
      .realClick()
      .find("pre.CodeMirror-line")
      .invoke("text")
      .then((text) => {
        cy
          .wrap(subject)
          .last()
          .click()
          .type(createBackspaceText(text), { delay: 0 }),
        {
          delay: 0,
        };
      });
    if (!Array.isArray(value)) {
      cy.wrap(subject).last().type(value, {
        parseSpecialCharSequences: false,
        delay: 0,
      });
    } else {
      cy.wrap(subject)
        .last()
        .type(value[1], {
          parseSpecialCharSequences: false,
          delay: 0,
        })
        .type(`{home}${value[0]}`, { delay: 0 });
    }
  }
);

Cypress.Commands.add("deleteApp", (appName) => {
  cy.intercept("DELETE", "/api/apps/*").as("appDeleted");
  cy.get(commonSelectors.appCard(appName))
    .realHover()
    .find(commonSelectors.appCardOptionsButton)
    .realHover()
    .click();
  cy.get(commonSelectors.deleteAppOption).click();
  cy.get(commonSelectors.buttonSelector(commonText.modalYesButton)).click();
  cy.wait("@appDeleted");
});

Cypress.Commands.add(
  "verifyVisibleElement",
  {
    prevSubject: "element",
  },
  (subject, assertion, value, ...arg) => {
    return cy
      .wrap(subject)
      .scrollIntoView()
      .should("be.visible")
      .and(assertion, value, ...arg);
  }
);

Cypress.Commands.add("openInCurrentTab", (selector) => {
  cy.get(selector).invoke("removeAttr", "target").click();
});

Cypress.Commands.add("modifyCanvasSize", (x, y) => {
  cy.get("[data-cy='left-sidebar-settings-button']").click();
  cy.clearAndType("[data-cy='maximum-canvas-width-input-field']", x);
  cy.forceClickOnCanvas();
});

Cypress.Commands.add("renameApp", (appName) => {
  cy.get(commonSelectors.appNameInput).type(
    `{selectAll}{backspace}${appName}`,
    { force: true }
  );
  cy.forceClickOnCanvas();
  cy.waitForAutoSave();
});

Cypress.Commands.add(
  "clearCodeMirror",
  {
    prevSubject: "element",
  },
  (subject, value) => {
    cy.wrap(subject)
      .realClick()
      .find("pre.CodeMirror-line")
      .invoke("text")
      .then((text) => {
        cy.wrap(subject).realType(createBackspaceText(text)),
        {
          delay: 0,
        };
      });
  }
);

Cypress.Commands.add("closeToastMessage", () => {
  cy.get(`${commonSelectors.toastCloseButton}:eq(0)`).click();
});

Cypress.Commands.add("notVisible", (dataCy) => {
  cy.get("body").then(($body) => {
    if ($body.find(dataCy).length > 0) {
      cy.get(dataCy).should("not.be.visible");
    }
  });
  const log = Cypress.log({
    name: "notVisible",
    displayName: "Not Visible",
    message: dataCy,
  });
});

Cypress.Commands.add(
  "resizeWidget",
  (widgetName, x, y, autosaveStatusCheck = true) => {
    cy.get(`[data-cy="draggable-widget-${widgetName}"]`).trigger("mouseover", {
      force: true,
    });

    cy.get('[class="bottom-right"]').trigger("mousedown", {
      which: 1,
      force: true,
    });
    cy.get(commonSelectors.canvas)
      .trigger("mousemove", {
        which: 1,
        clientX: x,
        ClientY: y,
        clientX: x,
        clientY: y,
        pageX: x,
        pageY: y,
        screenX: x,
        screenY: y,
      })
      .trigger("mouseup");
    if (autosaveStatusCheck) {
      cy.waitForAutoSave();
    }
  }
);

Cypress.Commands.add("reloadAppForTheElement", (elementText) => {
  cy.get("body").then(($title) => {
    if (!$title.text().includes(elementText)) {
      cy.reload();
    }
  });
});

Cypress.Commands.add("skipEditorPopover", () => {
  cy.wait(1000);
  cy.get("body").then(($el) => {
    if ($el.text().includes("Skip", { timeout: 2000 })) {
      cy.get(commonSelectors.skipButton).realClick();
    }
  });
  const log = Cypress.log({
    name: "Skip Popover",
    displayName: "Skip Popover",
    message: " Popover skipped",
  });
});

Cypress.Commands.add("waitForAppLoad", () => {
  const API_ENDPOINT =
    Cypress.env("environment") === "Community"
      ? "/api/v2/data_sources"
      : "/api/app-environments/**";

  const TIMEOUT = 15000;

  cy.intercept("GET", API_ENDPOINT).as("appDs");
  cy.wait("@appDs", { timeout: TIMEOUT });
});

Cypress.Commands.add("visitTheWorkspace", (workspaceName) => {
  cy.task("updateId", {
    dbconfig: Cypress.env("app_db"),
    sql: `select id from organizations where name='${workspaceName}';`,
  }).then((resp) => {
    let workspaceId = resp.rows[0].id;
    cy.visit(workspaceId);
  });
  cy.wait(2000);
});

Cypress.Commands.add("hideTooltip", () => {
  cy.get("body").then(($body) => {
    if ($body.find(".tooltip-inner").length > 0) {
      cy.get(".tooltip-inner").invoke("css", "display", "none");
    }
  });
});

Cypress.Commands.add("importApp", (appFile) => {
  cy.get(importSelectors.dropDownMenu).should("be.visible").click();
  cy.get(importSelectors.importOptionInput).eq(0).selectFile(appFile, {
    force: true,
  });
  cy.verifyToastMessage(
    commonSelectors.toastMessage,
    importText.appImportedToastMessage
  );
});

Cypress.Commands.add("moveComponent", (componentName, x, y) => {
  cy.get(`[data-cy="draggable-widget-${componentName}"]`, { log: false })
    .trigger("mouseover", {
      force: true,
      log: false,
    })
    .trigger("mousedown", {
      which: 1,
      force: true,
      log: false,
    });
  cy.get(commonSelectors.canvas, { log: false })
    .trigger("mousemove", {
      which: 1,
      clientX: x,
      ClientY: y,
      clientX: x,
      clientY: y,
      pageX: x,
      pageY: y,
      screenX: x,
      screenY: y,
      log: false,
    })
    .trigger("mouseup", { log: false });

  const log = Cypress.log({
    name: "moveComponent",
    displayName: "Component moved:",
    message: `X: ${x}, Y:${y}`,
  });
});

Cypress.Commands.add("getPosition", (componentName) => {
  cy.get(commonWidgetSelector.draggableWidget(componentName)).then(
    ($element) => {
      const element = $element[0];
      const rect = element.getBoundingClientRect();

      const clientX = Math.round(rect.left + window.scrollX + rect.width / 2);
      const clientY = Math.round(rect.top + window.scrollY + rect.height / 2);

      const log = Cypress.log({
        name: "getPosition",
        displayName: `${componentName}'s Position:\n`,
        message: `\nX: ${clientX}, Y:${clientY}`,
      });
      return [clientX, clientY];
    }
  );
});

Cypress.Commands.add("defaultWorkspaceLogin", () => {
  cy.apiLogin();
  cy.intercept("GET", "http://localhost:3000/api/library_apps").as(
    "library_apps"
  );
  cy.visit("/my-workspace");
  cy.get(commonSelectors.homePageLogo, { timeout: 10000 });
  cy.wait("@library_apps");
});

Cypress.Commands.add(
  "visitSlug",
  ({ actualUrl, currentUrl = "http://localhost:8082/error/unknown" }) => {
    cy.visit(actualUrl);
    cy.wait(3000);

    cy.url().then((url) => {
      if (url === currentUrl) {
        cy.visit(actualUrl);
      }
    });
  }
);

Cypress.Commands.add("verifyLabel", (labelName) => {
  cy.get(commonSelectors.label(`${labelName}`)).verifyVisibleElement(
    "have.text",
    labelName
  );
});

Cypress.Commands.add("backToApps", () => {
  cy.get(commonSelectors.editorPageLogo).click();
  cy.get(commonSelectors.backToAppOption).click();
});

Cypress.Commands.add("removeAssignedApps", () => {
  cy.task("updateId", {
    dbconfig: Cypress.env("app_db"),
    sql: `DELETE FROM app_group_permissions;`,
  });
});

<<<<<<< HEAD
=======

Cypress.Commands.add('saveFromIntercept', (interceptAlias, property, envVariable) => {
  cy.get(interceptAlias).its('response.body').then((responseBody) => {
    Cypress.env(envVariable, responseBody[property]);
  });
});

Cypress.Commands.add("verifyLabel", (labelName) => {
  cy.get(commonSelectors.label(`${labelName}`)).verifyVisibleElement(
    "have.text",
    labelName
  );
});

>>>>>>> c2e45273
Cypress.Commands.add("skipWalkthrough", () => {
  cy.window({ log: false }).then((win) => {
    win.localStorage.setItem("walkthroughCompleted", "true");
  });
});<|MERGE_RESOLUTION|>--- conflicted
+++ resolved
@@ -406,8 +406,6 @@
   });
 });
 
-<<<<<<< HEAD
-=======
 
 Cypress.Commands.add('saveFromIntercept', (interceptAlias, property, envVariable) => {
   cy.get(interceptAlias).its('response.body').then((responseBody) => {
@@ -422,7 +420,6 @@
   );
 });
 
->>>>>>> c2e45273
 Cypress.Commands.add("skipWalkthrough", () => {
   cy.window({ log: false }).then((win) => {
     win.localStorage.setItem("walkthroughCompleted", "true");
