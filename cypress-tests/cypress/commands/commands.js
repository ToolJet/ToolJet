--- conflicted
+++ resolved
@@ -387,13 +387,13 @@
   }
 );
 
-<<<<<<< HEAD
 Cypress.Commands.add("verifyLabel", (labelName) => {
   cy.get(commonSelectors.label(`${labelName}`)).verifyVisibleElement(
     "have.text",
     labelName
   );
-=======
+});
+
 Cypress.Commands.add("releaseApp", () => {
   if (Cypress.env("environment") !== "Community") {
     cy.get(commonEeSelectors.promoteButton).click();
@@ -409,7 +409,6 @@
   cy.get(commonSelectors.yesButton).click();
   cy.verifyToastMessage(commonSelectors.toastMessage, "Version v1 released");
   cy.wait(1000);
->>>>>>> 37e81c9e
 });
 
 Cypress.Commands.add("backToApps", () => {
