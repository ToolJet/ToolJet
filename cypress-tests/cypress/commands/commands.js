import { commonSelectors, commonWidgetSelector } from "Selectors/common";
import { dashboardSelector } from "Selectors/dashboard";
import { ssoSelector } from "Selectors/manageSSO";
import { commonText, createBackspaceText } from "Texts/common";
import { passwordInputText } from "Texts/passwordInput";
import { importSelectors } from "Selectors/exportImport";
import { importText } from "Texts/exportImport";

Cypress.Commands.add(
  "login",
  (email = "dev@tooljet.io", password = "password") => {
    cy.visit("/");
    cy.clearAndType(commonSelectors.workEmailInputField, email);
    cy.clearAndType(commonSelectors.passwordInputField, password);
    cy.get(commonSelectors.signInButton).click();
    cy.wait(2000);
    cy.get(commonSelectors.homePageLogo).should("be.visible");
  }
);

Cypress.Commands.add("clearAndType", (selector, text) => {
  cy.get(selector).clear().type(text, { log: false });
});

Cypress.Commands.add("forceClickOnCanvas", () => {
  cy.get(commonSelectors.canvas).click("topRight", { force: true });
});

Cypress.Commands.add(
  "verifyToastMessage",
  (selector, message, closeAction = true) => {
    cy.get(selector).as("toast").should("contain.text", message);
    if (closeAction) {
      cy.get("body").then(($body) => {
        if ($body.find(commonSelectors.toastCloseButton).length > 0) {
          cy.closeToastMessage();
          cy.wait(200);
        }
      });
    }
  }
);

Cypress.Commands.add("waitForAutoSave", () => {
  cy.wait(200);
  cy.get(commonSelectors.autoSave, { timeout: 20000 }).should(
    "have.text",
    commonText.autoSave,
    { timeout: 20000 }
  );
});

Cypress.Commands.add("createApp", (appName) => {
  const getAppButtonSelector = ($title) =>
    $title.text().includes(commonText.introductionMessage)
      ? commonSelectors.emptyAppCreateButton
      : commonSelectors.appCreateButton;

  cy.get("body").then(($title) => {
    cy.get(getAppButtonSelector($title)).click();
    cy.clearAndType('[data-cy="app-name-input"]', appName);
    cy.get('[data-cy="+-create-app"]').click();
  });
  cy.waitForAppLoad();
  cy.skipEditorPopover();
});

Cypress.Commands.add(
  "dragAndDropWidget",
  (
    widgetName,
    positionX = 190,
    positionY = 80,
    widgetName2 = widgetName,
    canvas = commonSelectors.canvas
  ) => {
    const dataTransfer = new DataTransfer();

    cy.clearAndType(commonSelectors.searchField, widgetName);
    cy.get(commonWidgetSelector.widgetBox(widgetName2)).trigger(
      "dragstart",
      { dataTransfer },
      { force: true }
    );
    cy.get(canvas).trigger("drop", positionX, positionY, {
      dataTransfer,
      force: true,
    });
    cy.waitForAutoSave();
  }
);

Cypress.Commands.add("appUILogin", () => {
  cy.visit("/");
  cy.clearAndType(commonSelectors.workEmailInputField, "dev@tooljet.io");
  cy.clearAndType(commonSelectors.passwordInputField, "password");
  cy.get(commonSelectors.signInButton).click();
  cy.wait(2000);
  cy.get(commonSelectors.homePageLogo).should("be.visible");
});

Cypress.Commands.add(
  "clearAndTypeOnCodeMirror",
  {
    prevSubject: "optional",
  },
  (subject, value) => {
    cy.wrap(subject)
      .realClick()
      .find("pre.CodeMirror-line")
      .invoke("text")
      .then((text) => {
        cy
          .wrap(subject)
          .last()
          .click()
          .type(createBackspaceText(text), { delay: 0 }),
        {
          delay: 0,
        };
      });
    if (!Array.isArray(value)) {
      cy.wrap(subject).last().type(value, {
        parseSpecialCharSequences: false,
        delay: 0,
      });
    } else {
      cy.wrap(subject)
        .last()
        .type(value[1], {
          parseSpecialCharSequences: false,
          delay: 0,
        })
        .type(`{home}${value[0]}`, { delay: 0 });
    }
  }
);

Cypress.Commands.add("deleteApp", (appName) => {
  cy.intercept("DELETE", "/api/apps/*").as("appDeleted");
  cy.get(commonSelectors.appCard(appName))
    .realHover()
    .find(commonSelectors.appCardOptionsButton)
    .realHover()
    .click();
  cy.get(commonSelectors.deleteAppOption).click();
  cy.get(commonSelectors.buttonSelector(commonText.modalYesButton)).click();
  cy.wait("@appDeleted");
});

Cypress.Commands.add(
  "verifyVisibleElement",
  {
    prevSubject: "element",
  },
  (subject, assertion, value, ...arg) => {
    return cy
      .wrap(subject)
      .scrollIntoView()
      .should("be.visible")
      .and(assertion, value, ...arg);
  }
);

Cypress.Commands.add("openInCurrentTab", (selector) => {
  cy.get(selector).invoke("removeAttr", "target").click();
});

Cypress.Commands.add("modifyCanvasSize", (x, y) => {
  cy.get("[data-cy='left-sidebar-settings-button']").click();
  cy.clearAndType("[data-cy='maximum-canvas-width-input-field']", x);
  cy.forceClickOnCanvas();
});

Cypress.Commands.add("renameApp", (appName) => {
  cy.get(commonSelectors.appNameInput).type(
    `{selectAll}{backspace}${appName}`,
    { force: true }
  );
  cy.forceClickOnCanvas();
  cy.waitForAutoSave();
});

Cypress.Commands.add(
  "clearCodeMirror",
  {
    prevSubject: "element",
  },
  (subject, value) => {
    cy.wrap(subject)
      .realClick()
      .find("pre.CodeMirror-line")
      .invoke("text")
      .then((text) => {
        cy.wrap(subject).realType(createBackspaceText(text)),
        {
          delay: 0,
        };
      });
  }
);

Cypress.Commands.add("closeToastMessage", () => {
  cy.get(`${commonSelectors.toastCloseButton}:eq(0)`).click();
});

Cypress.Commands.add("notVisible", (dataCy) => {
  cy.get("body").then(($body) => {
    if ($body.find(dataCy).length > 0) {
      cy.get(dataCy).should("not.be.visible");
    }
  });
  const log = Cypress.log({
    name: "notVisible",
    displayName: "Not Visible",
    message: dataCy,
  });
});

Cypress.Commands.add(
  "resizeWidget",
  (widgetName, x, y, autosaveStatusCheck = true) => {
    cy.get(`[data-cy="draggable-widget-${widgetName}"]`).trigger("mouseover", {
      force: true,
    });

    cy.get('[class="bottom-right"]').trigger("mousedown", {
      which: 1,
      force: true,
    });
    cy.get(commonSelectors.canvas)
      .trigger("mousemove", {
        which: 1,
        clientX: x,
        ClientY: y,
        clientX: x,
        clientY: y,
        pageX: x,
        pageY: y,
        screenX: x,
        screenY: y,
      })
      .trigger("mouseup");
    if (autosaveStatusCheck) {
      cy.waitForAutoSave();
    }
  }
);

Cypress.Commands.add("reloadAppForTheElement", (elementText) => {
  cy.get("body").then(($title) => {
    if (!$title.text().includes(elementText)) {
      cy.reload();
    }
  });
});

Cypress.Commands.add("skipEditorPopover", () => {
  // cy.get(".text-muted");
  cy.wait(1000);
  cy.get("body").then(($el) => {
    if ($el.text().includes("Skip", { timeout: 2000 })) {
      cy.get(commonSelectors.skipButton).realClick();
    }
  });
  const log = Cypress.log({
    name: "Skip Popover",
    displayName: "Skip Popover",
    message: " Popover skipped",
  });
});

Cypress.Commands.add("waitForAppLoad", () => {
  const API_ENDPOINT =
    Cypress.env("environment") === "Community"
      ? "/api/v2/data_sources"
      : "/api/app-environments/**";

  const TIMEOUT = 15000;

  cy.intercept("GET", API_ENDPOINT).as("appDs");
  cy.wait("@appDs", { timeout: TIMEOUT });
});

Cypress.Commands.add("visitTheWorkspace", (workspaceName) => {
  cy.task("updateId", {
    dbconfig: Cypress.env("app_db"),
    sql: `select id from organizations where name='${workspaceName}';`,
  }).then((resp) => {
    let workspaceId = resp.rows[0].id;
    cy.visit(workspaceId);
  });
  cy.wait(2000);
});

Cypress.Commands.add("hideTooltip", () => {
  cy.get("body").then(($body) => {
    if ($body.find(".tooltip-inner").length > 0) {
      cy.get(".tooltip-inner").invoke("css", "display", "none");
    }
  });
});

Cypress.Commands.add("importApp", (appFile) => {
  cy.get(importSelectors.dropDownMenu).should("be.visible").click();
  cy.get(importSelectors.importOptionInput).eq(0).selectFile(appFile, {
    force: true,
  });
  cy.verifyToastMessage(
    commonSelectors.toastMessage,
    importText.appImportedToastMessage
  );
});

Cypress.Commands.add("moveComponent", (componentName, x, y) => {
  cy.get(`[data-cy="draggable-widget-${componentName}"]`, { log: false })
    .trigger("mouseover", {
      force: true,
      log: false,
    })
    .trigger("mousedown", {
      which: 1,
      force: true,
      log: false,
    });
  cy.get(commonSelectors.canvas, { log: false })
    .trigger("mousemove", {
      which: 1,
      clientX: x,
      ClientY: y,
      clientX: x,
      clientY: y,
      pageX: x,
      pageY: y,
      screenX: x,
      screenY: y,
      log: false,
    })
    .trigger("mouseup", { log: false });

  const log = Cypress.log({
    name: "moveComponent",
    displayName: "Component moved:",
    message: `X: ${x}, Y:${y}`,
  });
});

Cypress.Commands.add("getPosition", (componentName) => {
  cy.get(commonWidgetSelector.draggableWidget(componentName)).then(
    ($element) => {
      const element = $element[0];
      const rect = element.getBoundingClientRect();

      const clientX = Math.round(rect.left + window.scrollX + rect.width / 2);
      const clientY = Math.round(rect.top + window.scrollY + rect.height / 2);

      const log = Cypress.log({
        name: "getPosition",
        displayName: `${componentName}'s Position:\n`,
        message: `\nX: ${clientX}, Y:${clientY}`,
      });
      return [clientX, clientY];
    }
  );
});

Cypress.Commands.add("defaultWorkspaceLogin", () => {
  cy.apiLogin();
<<<<<<< HEAD
  cy.intercept('GET', "http://localhost:3000/api/library_apps").as("library_apps")
  cy.visit('/my-workspace');
  cy.get(commonSelectors.homePageLogo, { timeout: 10000 })
  cy.wait("@library_apps")
})

Cypress.Commands.add('visitSlug', ({ actualUrl, currentUrl = 'http://localhost:8082/error/unknown' }) => {
  cy.visit(actualUrl);
  cy.wait(3000);

  cy.url().then((url) => {
    if (url === currentUrl) {
      cy.visit(actualUrl);
    }
  });
});

Cypress.Commands.add('verifyLabel', (labelName) => {
  cy.get(commonSelectors.label(`${labelName}`)).verifyVisibleElement('have.text', labelName)
})
=======
  cy.intercept("GET", "http://localhost:3000/api/library_apps").as(
    "library_apps"
  );
  cy.visit("/my-workspace");
  cy.get(commonSelectors.homePageLogo, { timeout: 10000 });
  cy.wait("@library_apps");
});

Cypress.Commands.add(
  "visitSlug",
  ({ actualUrl, currentUrl = "http://localhost:8082/error/unknown" }) => {
    cy.visit(actualUrl);
    cy.wait(3000);

    cy.url().then((url) => {
      if (url === currentUrl) {
        cy.visit(actualUrl);
      }
    });
  }
);

Cypress.Commands.add("verifyLabel", (labelName) => {
  cy.get(commonSelectors.label(`${labelName}`)).verifyVisibleElement(
    "have.text",
    labelName
  );
});
>>>>>>> b2750e2b
<|MERGE_RESOLUTION|>--- conflicted
+++ resolved
@@ -366,28 +366,6 @@
 
 Cypress.Commands.add("defaultWorkspaceLogin", () => {
   cy.apiLogin();
-<<<<<<< HEAD
-  cy.intercept('GET', "http://localhost:3000/api/library_apps").as("library_apps")
-  cy.visit('/my-workspace');
-  cy.get(commonSelectors.homePageLogo, { timeout: 10000 })
-  cy.wait("@library_apps")
-})
-
-Cypress.Commands.add('visitSlug', ({ actualUrl, currentUrl = 'http://localhost:8082/error/unknown' }) => {
-  cy.visit(actualUrl);
-  cy.wait(3000);
-
-  cy.url().then((url) => {
-    if (url === currentUrl) {
-      cy.visit(actualUrl);
-    }
-  });
-});
-
-Cypress.Commands.add('verifyLabel', (labelName) => {
-  cy.get(commonSelectors.label(`${labelName}`)).verifyVisibleElement('have.text', labelName)
-})
-=======
   cy.intercept("GET", "http://localhost:3000/api/library_apps").as(
     "library_apps"
   );
@@ -416,4 +394,7 @@
     labelName
   );
 });
->>>>>>> b2750e2b
+
+Cypress.Commands.add('verifyLabel', (labelName) => {
+  cy.get(commonSelectors.label(`${labelName}`)).verifyVisibleElement('have.text', labelName)
+})