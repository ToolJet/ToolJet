import { commonSelectors, commonWidgetSelector } from "Selectors/common";
import { dashboardSelector } from "Selectors/dashboard";
import { ssoSelector } from "Selectors/manageSSO";
import { commonText, createBackspaceText } from "Texts/common";
import { passwordInputText } from "Texts/passwordInput";
import { importSelectors } from "Selectors/exportImport";
import { importText } from "Texts/exportImport";
import { onboardingSelectors } from "Selectors/onboarding";
import { selectAppCardOption } from "Support/utils/common";

const API_ENDPOINT =
  Cypress.env("environment") === "Community"
    ? "/api/library_apps"
    : "/api/library_apps";

Cypress.Commands.add(
  "appUILogin",
  (email = "dev@tooljet.io", password = "password") => {
    cy.clearAndType(onboardingSelectors.loginEmailInput, email);
    cy.clearAndType(onboardingSelectors.loginPasswordInput, password);
    cy.get(onboardingSelectors.signInButton).click();
    cy.wait(2000);
    cy.get('[data-cy="main-wrapper"]', { timeout: 10000 }).should("be.visible");
  }
);

Cypress.Commands.add("clearAndType", (selector, text) => {
  cy.get(selector, { timeout: 20000 }).clear();
  cy.get(selector).type(text, { log: false });
});

Cypress.Commands.add("forceClickOnCanvas", () => {
  cy.get(commonSelectors.canvas).click("topRight", { force: true });
});

Cypress.Commands.add(
  "verifyToastMessage",
  (selector, message, closeAction = true) => {
    cy.get(selector).as("toast").should("contain.text", message);
    if (closeAction) {
      cy.get("body").then(($body) => {
        if ($body.find(commonSelectors.toastCloseButton).length > 0) {
          cy.closeToastMessage();
          cy.wait(200);
        }
      });
    }
  }
);

Cypress.Commands.add("waitForAutoSave", () => {
  cy.wait(200);
  cy.get(commonSelectors.autoSave, { timeout: 20000 }).should(
    "have.text",
    commonText.autoSave,
    { timeout: 20000 }
  );
});

Cypress.Commands.add("createApp", (appName) => {
  const getAppButtonSelector = ($title) =>
    $title.text().includes(commonText.introductionMessage)
      ? commonSelectors.emptyAppCreateButton
      : commonSelectors.appCreateButton;

  cy.get("body").then(($title) => {
    cy.get(getAppButtonSelector($title)).click();
    cy.clearAndType('[data-cy="app-name-input"]', appName);
    cy.get('[data-cy="+-create-app"]').click();
  });
  cy.waitForAppLoad();
  cy.skipEditorPopover();
});

Cypress.Commands.add(
  "dragAndDropWidget",
  (
    widgetName,
    positionX = 80,
    positionY = 80,
    widgetName2 = widgetName,
    canvas = commonSelectors.canvas
  ) => {
    const dataTransfer = new DataTransfer();
    cy.forceClickOnCanvas();

    cy.clearAndType(commonSelectors.searchField, widgetName);
    cy.get(commonWidgetSelector.widgetBox(widgetName2)).trigger(
      "dragstart",
      { dataTransfer },
      { force: true }
    );
    cy.get(canvas).trigger("drop", positionX, positionY, {
      dataTransfer,
      force: true,
    });
    cy.waitForAutoSave();
  }
);

Cypress.Commands.add(
  "clearAndTypeOnCodeMirror",
  { prevSubject: "optional" },
  (subject, value) => {
    cy.wrap(subject)
      .realClick()
      .find(".cm-line")
      .invoke("text")
      .then((text) => {
        cy.wrap(subject)
          .last()
          .click()
          .type(createBackspaceText(text), { delay: 0 });
      });

    const splitIntoFlatArray = (value) => {
      const regex = /(\{|\}|\(|\)|\[|\]|,|:|;|=>|'[^']*'|[a-zA-Z0-9._]+|\s+)/g;
      let prefix = "";
      return (
        value.match(regex)?.reduce((acc, part) => {
          if (part === "{{" || part === "((") {
            prefix = "{backspace}{backspace}";
            acc.push(part);
          } else if (part === "{" || part === "(" || part === "[") {
            acc.push(prefix + part);
            prefix = "{backspace}";
          } else if (part === "}}") {
            acc.push(prefix + part);
          } else if (part === " ") {
            acc.push(prefix + " ");
          } else if (part === ":") {
            acc.push(prefix + ":");
          } else {
            acc.push(prefix + part);
            prefix = "";
          }
          return acc;
        }, []) || []
      );
    };

    if (Array.isArray(value)) {
      cy.wrap(subject).last().realType(value, {
        parseSpecialCharSequences: false,
        delay: 0,
        force: true,
      });
    } else {
      splitIntoFlatArray(value).forEach((i) => {
        cy.wrap(subject)
          .last()
          .click()
          .realType(
            `{end}{end}{end}{end}{end}{end}{end}{end}{end}{end}{end}{end}{end}{end}{end}{end}{end}{end}{end}{end}${i}`,
            { parseSpecialCharSequences: false, delay: 0, force: true }
          );
      });
    }
  }
);

Cypress.Commands.add("deleteApp", (appName) => {
  cy.intercept("DELETE", "/api/apps/*").as("appDeleted");
  selectAppCardOption(
    appName,
    commonSelectors.appCardOptions(commonText.deleteAppOption)
  );
  cy.get(commonSelectors.buttonSelector(commonText.modalYesButton)).click();
  cy.verifyToastMessage(
    commonSelectors.toastMessage,
    commonText.appDeletedToast
  );
  cy.wait("@appDeleted");
});

Cypress.Commands.add(
  "verifyVisibleElement",
  {
    prevSubject: "element",
  },
  (subject, assertion, value, ...arg) => {
    return cy
      .wrap(subject, { timeout: 10000 })
      .scrollIntoView({ timeout: 10000 })
      .should("be.visible", { timeout: 10000 })
      .and(assertion, value, ...arg);
  }
);

Cypress.Commands.add("openInCurrentTab", (selector) => {
  cy.get(selector).invoke("removeAttr", "target").click();
});

Cypress.Commands.add("modifyCanvasSize", (x, y) => {
  cy.get("[data-cy='left-sidebar-settings-button']").click();
  cy.clearAndType("[data-cy='maximum-canvas-width-input-field']", x);
  cy.forceClickOnCanvas();
});

Cypress.Commands.add("createAppFromTemplate", (appName) => {
  cy.get('[data-cy="import-dropdown-menu"]').click();
  cy.get('[data-cy="choose-from-template-button"]').click();
  cy.get(`[data-cy="${appName}-list-item"]`).click();
  cy.get('[data-cy="create-application-from-template-button"]').click();
  cy.get('[data-cy="app-name-label"]').should("have.text", "App Name");
});

Cypress.Commands.add("renameApp", (appName) => {
  cy.get(commonSelectors.appNameInput).type(
    `{selectAll}{backspace}${appName}`,
    { force: true }
  );
  cy.forceClickOnCanvas();
  cy.waitForAutoSave();
});

Cypress.Commands.add(
  "clearCodeMirror",
  {
    prevSubject: "element",
  },
  (subject, value) => {
    cy.wrap(subject)
      .realClick()
      .find(".cm-line")
      .invoke("text")
      .then((text) => {
        cy.wrap(subject).realType(createBackspaceText(text)),
          {
            delay: 0,
          };
      });
  }
);

Cypress.Commands.add("closeToastMessage", () => {
  cy.get(`${commonSelectors.toastCloseButton}:eq(0)`).click();
});

Cypress.Commands.add("notVisible", (dataCy) => {
  cy.get("body").then(($body) => {
    if ($body.find(dataCy).length > 0) {
      cy.get(dataCy).should("not.be.visible");
    }
  });
  const log = Cypress.log({
    name: "notVisible",
    displayName: "Not Visible",
    message: dataCy,
  });
});

Cypress.Commands.add(
  "resizeWidget",
  (widgetName, x, y, autosaveStatusCheck = true) => {
    cy.get(`[data-cy="draggable-widget-${widgetName}"]`).trigger("mouseover", {
      force: true,
    });

    cy.get('[class="bottom-right"]').trigger("mousedown", {
      which: 1,
      force: true,
    });
    cy.get(commonSelectors.canvas)
      .trigger("mousemove", {
        which: 1,
        clientX: x,
        ClientY: y,
        clientX: x,
        clientY: y,
        pageX: x,
        pageY: y,
        screenX: x,
        screenY: y,
      })
      .trigger("mouseup");
    if (autosaveStatusCheck) {
      cy.waitForAutoSave();
    }
  }
);

Cypress.Commands.add("reloadAppForTheElement", (elementText) => {
  cy.get("body").then(($title) => {
    if (!$title.text().includes(elementText)) {
      cy.reload();
    }
  });
});

Cypress.Commands.add("skipEditorPopover", () => {
  cy.wait(1000);
  cy.get("body").then(($el) => {
    if ($el.text().includes("Skip", { timeout: 2000 })) {
      cy.get(commonSelectors.skipButton).realClick();
    }
  });
  const log = Cypress.log({
    name: "Skip Popover",
    displayName: "Skip Popover",
    message: " Popover skipped",
  });
});

Cypress.Commands.add("waitForAppLoad", () => {
  // const API_ENDPOINT =
  //   Cypress.env("environment") === "Community"
  //     ? "/api/v2/data_sources"
  //     : "/api/app-environments**";

  // const TIMEOUT = 15000;

  cy.intercept("GET", "/api/data-queries/**").as("appDs");
  cy.wait("@appDs", { timeout: 15000 });
});

Cypress.Commands.add("visitTheWorkspace", (workspaceName) => {
  cy.task("dbConnection", {
    dbconfig: Cypress.env("app_db"),
    sql: `select id from organizations where name='${workspaceName}';`,
  }).then((resp) => {
    let workspaceId = resp.rows[0].id;
    cy.visit(workspaceId);
  });
  cy.wait(2000);
});

Cypress.Commands.add("hideTooltip", () => {
  cy.get("body").then(($body) => {
    if ($body.find(".tooltip-inner").length > 0) {
      cy.get(".tooltip-inner").invoke("css", "display", "none");
    }
  });
});

Cypress.Commands.add("importApp", (appFile) => {
  cy.get(importSelectors.dropDownMenu).should("be.visible").click();
  cy.get(importSelectors.importOptionInput).eq(0).selectFile(appFile, {
    force: true,
  });
  cy.verifyToastMessage(
    commonSelectors.toastMessage,
    importText.appImportedToastMessage
  );
});

Cypress.Commands.add("moveComponent", (componentName, x, y) => {
  cy.get(`[data-cy="draggable-widget-${componentName}"]`, { log: false })
    .trigger("mouseover", {
      force: true,
      log: false,
    })
    .trigger("mousedown", {
      which: 1,
      force: true,
      log: false,
    });
  cy.get(commonSelectors.canvas, { log: false })
    .trigger("mousemove", {
      which: 1,
      clientX: x,
      ClientY: y,
      clientX: x,
      clientY: y,
      pageX: x,
      pageY: y,
      screenX: x,
      screenY: y,
      log: false,
    })
    .trigger("mouseup", { log: false });

  const log = Cypress.log({
    name: "moveComponent",
    displayName: "Component moved:",
    message: `X: ${x}, Y:${y}`,
  });
});

Cypress.Commands.add("getPosition", (componentName) => {
  cy.get(commonWidgetSelector.draggableWidget(componentName)).then(
    ($element) => {
      const element = $element[0];
      const rect = element.getBoundingClientRect();

      const clientX = Math.round(rect.left + window.scrollX + rect.width / 2);
      const clientY = Math.round(rect.top + window.scrollY + rect.height / 2);

      const log = Cypress.log({
        name: "getPosition",
        displayName: `${componentName}'s Position:\n`,
        message: `\nX: ${clientX}, Y:${clientY}`,
      });
      return [clientX, clientY];
    }
  );
});

Cypress.Commands.add("defaultWorkspaceLogin", () => {
  cy.task("dbConnection", {
    dbconfig: Cypress.env("app_db"),
    sql: `
      SELECT id FROM organizations WHERE name = 'My workspace';`,
  }).then((resp) => {
    const workspaceId = resp.rows[0].id;

    cy.apiLogin(
      "dev@tooljet.io",
      "password",
      workspaceId,
      "/my-workspace"
    ).then(() => {
      cy.visit("/");
      cy.wait(2000);
      cy.get(commonSelectors.homePageLogo, { timeout: 10000 });
    });
  });
});

Cypress.Commands.add("visitSlug", ({ actualUrl }) => {
  cy.visit(actualUrl);
  cy.wait(1000);

  cy.url().then((currentUrl) => {
    if (currentUrl !== actualUrl) {
      cy.visit(actualUrl);
      cy.wait(1000);
    }
  });
});

Cypress.Commands.add("releaseApp", () => {
  if (Cypress.env("environment") !== "Community") {
    cy.get(commonEeSelectors.promoteButton).click();
    cy.get(commonEeSelectors.promoteButton).eq(1).click();
    cy.waitForAppLoad();
    cy.wait(3000);
    cy.get(commonEeSelectors.promoteButton).click();
    cy.get(commonEeSelectors.promoteButton).eq(1).click();
    cy.waitForAppLoad();
    cy.wait(3000);
  }
  cy.get(commonSelectors.releaseButton).click();
  cy.get(commonSelectors.yesButton).click();
  cy.verifyToastMessage(commonSelectors.toastMessage, "Version v1 released");
  cy.wait(1000);
});

Cypress.Commands.add("backToApps", () => {
  cy.get(commonSelectors.editorPageLogo).click();
  cy.get(commonSelectors.backToAppOption).click();
  cy.intercept("GET", API_ENDPOINT).as("library_apps");
  cy.get(commonSelectors.homePageLogo, { timeout: 10000 });
  cy.wait("@library_apps");
});

Cypress.Commands.add("removeAssignedApps", () => {
  cy.task("dbConnection", {
    dbconfig: Cypress.env("app_db"),
    sql: `DELETE FROM app_group_permissions;`,
  });
});

Cypress.Commands.add(
  "saveFromIntercept",
  (interceptAlias, property, envVariable) => {
    cy.get(interceptAlias)
      .its("response.body")
      .then((responseBody) => {
        Cypress.env(envVariable, responseBody[property]);
      });
  }
);

Cypress.Commands.add("verifyLabel", (labelName) => {
  cy.get(commonSelectors.label(`${labelName}`)).verifyVisibleElement(
    "have.text",
    labelName
  );
});

Cypress.Commands.add(
  "verifyCssProperty",
  (selector, property, expectedValue) => {
    cy.get(selector).should("have.css", property).and("eq", expectedValue);
  }
);

Cypress.Commands.add("skipWalkthrough", () => {
  cy.window({ log: false }).then((win) => {
    win.localStorage.setItem("walkthroughCompleted", "true");
  });
});

Cypress.Commands.add("appPrivacy", (appName, isPublic) => {
  const isPublicValue = isPublic ? "true" : "false";
  cy.task("dbConnection", {
    dbconfig: Cypress.env("app_db"),
    sql: `UPDATE apps SET is_public = ${isPublicValue} WHERE name = '${appName}';`,
  });
});

Cypress.Commands.overwrite(
  "intercept",
  (originalFn, method, endpoint, ...rest) => {
    const isSubpath = Cypress.config("baseUrl")?.includes("/apps");
    const cleanEndpoint = endpoint.startsWith("/apps")
      ? endpoint.replace("/apps", "")
      : endpoint;
    const fullUrl = isSubpath ? `/apps${cleanEndpoint}` : cleanEndpoint;

    return originalFn(method, fullUrl, ...rest);
  }
);

Cypress.Commands.add("installMarketplacePlugin", (pluginName) => {
  const MARKETPLACE_URL = `${Cypress.config("baseUrl")}/integrations/marketplace`;

  cy.visit(MARKETPLACE_URL);
  cy.wait(1000);

  cy.get('[data-cy="-list-item"]').eq(0).click();
  cy.wait(1000);

  cy.get("body").then(($body) => {
    if ($body.find(".plugins-card").length === 0) {
      cy.log("No plugins found, proceeding to install...");
      installPlugin(pluginName);
    } else {
      cy.get(".plugins-card").then(($cards) => {
        const isInstalled = $cards.toArray().some((card) => {
          return (
            Cypress.$(card)
              .find(".font-weight-medium.text-capitalize")
              .text()
              .trim() === pluginName
          );
        });

        if (isInstalled) {
          cy.log(`${pluginName} is already installed. Skipping installation.`);
          cy.get(commonSelectors.globalDataSourceIcon).click();
        } else {
          installPlugin(pluginName);
          cy.get(commonSelectors.globalDataSourceIcon).click();
        }
      });
    }
  });

  function installPlugin(pluginName) {
    cy.get('[data-cy="-list-item"]').eq(1).click();
    cy.wait(1000);

    cy.contains(".plugins-card", pluginName).within(() => {
      cy.get(".marketplace-install").click();
      cy.wait(1000);
    });
  }
});

Cypress.Commands.add("verifyElement", (selector, text, eqValue) => {
  const element =
    eqValue !== undefined ? cy.get(selector).eq(eqValue) : cy.get(selector);
  element.should("be.visible").and("have.text", text);
});

Cypress.Commands.add("getAppId", (appName) => {
  cy.task("dbConnection", {
    dbconfig: Cypress.env("app_db"),
    sql: `select id from apps where name='${appName}';`,
  }).then((resp) => {
    const appId = resp.rows[0]?.id;
    return appId;
  });
});

Cypress.Commands.add("uninstallMarketplacePlugin", (pluginName) => {
  const MARKETPLACE_URL = `${Cypress.config("baseUrl")}/integrations/marketplace`;

  cy.visit(MARKETPLACE_URL);
  cy.wait(1000);

  cy.get('[data-cy="-list-item"]').eq(0).click();
  cy.wait(1000);

  cy.get(".plugins-card").each(($card) => {
    cy.wrap($card)
      .find(".font-weight-medium.text-capitalize")
      .invoke("text")
      .then((text) => {
        if (text.trim() === pluginName) {
          cy.wrap($card).find(".link-primary").contains("Remove").click();
          cy.wait(1000);

          cy.get('[data-cy="delete-plugin-title"]').should("be.visible");
          cy.get('[data-cy="yes-button"]').click();
          cy.wait(2000);

          cy.log(`${pluginName} has been successfully uninstalled.`);
        } else {
          cy.log(`${pluginName} is not installed. Skipping uninstallation.`);
        }
      });
  });
});

<<<<<<< HEAD
Cypress.Commands.add('ifEnv', (expectedEnvs, callback) => {
  const actualEnv = Cypress.env("environment");
  const envArray = Array.isArray(expectedEnvs) ? expectedEnvs : [expectedEnvs];

  if (envArray.includes(actualEnv)) {
    callback();
  }
});
=======
Cypress.Commands.add(
  "verifyRequiredFieldValidation",
  (fieldName, expectedColor) => {
    cy.get(commonSelectors.textField(fieldName)).should(
      "have.css",
      "border-color",
      expectedColor
    );
    cy.get(commonSelectors.labelFieldValidation(fieldName))
      .should("be.visible")
      .and("have.text", `${fieldName} is required`);
    cy.get(commonSelectors.labelFieldAlert(fieldName))
      .should("be.visible")
      .and("have.text", `${fieldName} is required`);
  }
);
>>>>>>> b13f9d18
<|MERGE_RESOLUTION|>--- conflicted
+++ resolved
@@ -226,9 +226,9 @@
       .invoke("text")
       .then((text) => {
         cy.wrap(subject).realType(createBackspaceText(text)),
-          {
-            delay: 0,
-          };
+        {
+          delay: 0,
+        };
       });
   }
 );
@@ -548,7 +548,7 @@
     }
   });
 
-  function installPlugin(pluginName) {
+  function installPlugin (pluginName) {
     cy.get('[data-cy="-list-item"]').eq(1).click();
     cy.wait(1000);
 
@@ -605,16 +605,6 @@
   });
 });
 
-<<<<<<< HEAD
-Cypress.Commands.add('ifEnv', (expectedEnvs, callback) => {
-  const actualEnv = Cypress.env("environment");
-  const envArray = Array.isArray(expectedEnvs) ? expectedEnvs : [expectedEnvs];
-
-  if (envArray.includes(actualEnv)) {
-    callback();
-  }
-});
-=======
 Cypress.Commands.add(
   "verifyRequiredFieldValidation",
   (fieldName, expectedColor) => {
@@ -630,5 +620,4 @@
       .should("be.visible")
       .and("have.text", `${fieldName} is required`);
   }
-);
->>>>>>> b13f9d18
+);