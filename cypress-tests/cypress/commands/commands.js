--- conflicted
+++ resolved
@@ -366,11 +366,7 @@
 
 Cypress.Commands.add("defaultWorkspaceLogin", () => {
   cy.apiLogin();
-<<<<<<< HEAD
-  cy.intercept("GET", "http://localhost:3000/api/library_apps").as(
-=======
   cy.intercept("GET", "http://localhost:3000/api/library_apps/").as(
->>>>>>> 1be905fe
     "library_apps"
   );
   cy.visit("/my-workspace");
@@ -392,13 +388,13 @@
   }
 );
 
-<<<<<<< HEAD
 Cypress.Commands.add("verifyLabel", (labelName) => {
   cy.get(commonSelectors.label(`${labelName}`)).verifyVisibleElement(
     "have.text",
     labelName
   );
-=======
+});
+
 Cypress.Commands.add("backToApps", () => {
   cy.get(commonSelectors.editorPageLogo).click();
   cy.get(commonSelectors.backToAppOption).click();
@@ -409,5 +405,4 @@
     dbconfig: Cypress.env("app_db"),
     sql: `DELETE FROM app_group_permissions;`,
   });
->>>>>>> 1be905fe
 });