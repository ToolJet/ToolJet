--- conflicted
+++ resolved
@@ -192,17 +192,10 @@
       .find("pre.CodeMirror-line")
       .invoke("text")
       .then((text) => {
-<<<<<<< HEAD
-        cy.wrap(subject).type(createBackspaceText(text)),
-          {
-            delay: 0,
-          };
-=======
         cy.wrap(subject).realType(createBackspaceText(text)),
         {
           delay: 0,
         };
->>>>>>> 55174ff5
       });
   }
 );
