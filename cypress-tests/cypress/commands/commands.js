import { commonSelectors, commonWidgetSelector } from "Selectors/common";
import { dashboardSelector } from "Selectors/dashboard";
import { ssoSelector } from "Selectors/manageSSO";
import { commonText, createBackspaceText } from "Texts/common";
import { passwordInputText } from "Texts/passwordInput";

Cypress.Commands.add(
  "login",
  (email = "dev@tooljet.io", password = "password") => {
    cy.visit("/");
    cy.clearAndType(commonSelectors.workEmailInputField, email);
    cy.clearAndType(commonSelectors.passwordInputField, password);
    cy.get(commonSelectors.signInButton).click();
    cy.wait(2000);
    cy.get(commonSelectors.homePageLogo).should("be.visible");
  }
);

Cypress.Commands.add("clearAndType", (selector, text) => {
  cy.get(selector).clear().type(text, { log: false });
});

Cypress.Commands.add("forceClickOnCanvas", () => {
  cy.get(commonSelectors.canvas).click("topRight", { force: true });
});

Cypress.Commands.add(
  "verifyToastMessage",
  (selector, message, closeAction = true) => {
    cy.get(selector).as("toast").should("contain.text", message);
    if (closeAction) {
      cy.get("body").then(($body) => {
        if ($body.find(commonSelectors.toastCloseButton).length > 0) {
          cy.closeToastMessage();
          cy.wait(200);
        }
      });
    }
  }
);

Cypress.Commands.add("waitForAutoSave", () => {
  cy.wait(200);
  cy.get(commonSelectors.autoSave, { timeout: 20000 }).should(
    "have.text",
    commonText.autoSave,
    { timeout: 20000 }
  );
});

Cypress.Commands.add("createApp", (appName) => {
  const getAppButtonSelector = ($title) =>
    $title.text().includes(commonText.introductionMessage)
      ? commonSelectors.emptyAppCreateButton
      : commonSelectors.appCreateButton;

  cy.get("body").then(($title) => {
    cy.get(getAppButtonSelector($title)).click();
    cy.clearAndType('[data-cy="app-name-input"]', appName);
    cy.get('[data-cy="+ Create app"]').click();
  });
  cy.waitForAppLoad();
  cy.skipEditorPopover();
});

Cypress.Commands.add(
  "dragAndDropWidget",
  (
    widgetName,
    positionX = 190,
    positionY = 80,
    widgetName2 = widgetName,
    canvas = commonSelectors.canvas
  ) => {
    const dataTransfer = new DataTransfer();

    cy.clearAndType(commonSelectors.searchField, widgetName);
    cy.get(commonWidgetSelector.widgetBox(widgetName2)).trigger(
      "dragstart",
      { dataTransfer },
      { force: true }
    );
    cy.get(canvas).trigger("drop", positionX, positionY, {
      dataTransfer,
      force: true,
    });
    cy.waitForAutoSave();
  }
);

Cypress.Commands.add("appUILogin", () => {
  cy.visit("/");
  cy.clearAndType(commonSelectors.workEmailInputField, "dev@tooljet.io");
  cy.clearAndType(commonSelectors.passwordInputField, "password");
  cy.get(commonSelectors.signInButton).click();
  cy.wait(2000);
  cy.get(commonSelectors.homePageLogo).should("be.visible");
});

Cypress.Commands.add(
  "clearAndTypeOnCodeMirror",
  {
    prevSubject: "optional",
  },
  (subject, value) => {
    cy.wrap(subject)
      .realClick()
      .find("pre.CodeMirror-line")
      .invoke("text")
      .then((text) => {
<<<<<<< HEAD
        cy.wrap(subject).type(createBackspaceText(text), { delay: 0 }),
          {
            delay: 0,
          };
=======
        cy
          .wrap(subject)
          .last()
          .click()
          .type(createBackspaceText(text), { delay: 0 }),
        {
          delay: 0,
        };
>>>>>>> e9588f28
      });
    if (!Array.isArray(value)) {
      cy.wrap(subject).last().type(value, {
        parseSpecialCharSequences: false,
        delay: 0,
      });
    } else {
      cy.wrap(subject)
        .last()
        .type(value[1], {
          parseSpecialCharSequences: false,
          delay: 0,
        })
        .type(`{home}${value[0]}`, { delay: 0 });
    }
  }
);

Cypress.Commands.add("deleteApp", (appName) => {
  cy.intercept("DELETE", "/api/apps/*").as("appDeleted");
  cy.get(commonSelectors.appCard(appName))
    .realHover()
    .find(commonSelectors.appCardOptionsButton)
    .realHover()
    .click();
  cy.get(commonSelectors.deleteAppOption).click();
  cy.get(commonSelectors.buttonSelector(commonText.modalYesButton)).click();
  cy.wait("@appDeleted");
});

Cypress.Commands.add(
  "verifyVisibleElement",
  {
    prevSubject: "element",
  },
  (subject, assertion, value, ...arg) => {
    return cy
      .wrap(subject)
      .scrollIntoView()
      .should("be.visible")
      .and(assertion, value, ...arg);
  }
);

Cypress.Commands.add("openInCurrentTab", (selector) => {
  cy.get(selector).invoke("removeAttr", "target").click();
});

Cypress.Commands.add("modifyCanvasSize", (x, y) => {
  cy.get("[data-cy='left-sidebar-settings-button']").click();
  cy.clearAndType("[data-cy='maximum-canvas-width-input-field']", x);
  cy.forceClickOnCanvas();
});

Cypress.Commands.add("renameApp", (appName) => {
  cy.get(commonSelectors.appNameInput).type(
    `{selectAll}{backspace}${appName}`,
    { force: true }
  );
  cy.forceClickOnCanvas();
  cy.waitForAutoSave();
});

Cypress.Commands.add(
  "clearCodeMirror",
  {
    prevSubject: "element",
  },
  (subject, value) => {
    cy.wrap(subject)
      .click()
      .find("pre.CodeMirror-line")
      .invoke("text")
      .then((text) => {
        cy.wrap(subject).type(createBackspaceText(text)),
          {
            delay: 0,
          };
      });
  }
);

Cypress.Commands.add("closeToastMessage", () => {
  cy.get(`${commonSelectors.toastCloseButton}:eq(0)`).click();
});

Cypress.Commands.add("notVisible", (dataCy) => {
  cy.get("body").then(($body) => {
    if ($body.find(dataCy).length > 0) {
      cy.get(dataCy).should("not.be.visible");
    }
  });
  const log = Cypress.log({
    name: "notVisible",
    displayName: "Not Visible",
    message: dataCy,
  });
});

Cypress.Commands.add(
  "resizeWidget",
  (widgetName, x, y, autosaveStatusCheck = true) => {
    cy.get(`[data-cy="draggable-widget-${widgetName}"]`).trigger("mouseover", {
      force: true,
    });

    cy.get('[class="bottom-right"]').trigger("mousedown", {
      which: 1,
      force: true,
    });
    cy.get(commonSelectors.canvas)
      .trigger("mousemove", {
        which: 1,
        clientX: x,
        ClientY: y,
        clientX: x,
        clientY: y,
        pageX: x,
        pageY: y,
        screenX: x,
        screenY: y,
      })
      .trigger("mouseup");
    if (autosaveStatusCheck) {
      cy.waitForAutoSave();
    }
  }
);

Cypress.Commands.add("reloadAppForTheElement", (elementText) => {
  cy.get("body").then(($title) => {
    if (!$title.text().includes(elementText)) {
      cy.reload();
    }
  });
});

Cypress.Commands.add("skipEditorPopover", () => {
  // cy.get(".text-muted");
  cy.wait(1000);
  cy.get("body").then(($el) => {
    if ($el.text().includes("Skip", { timeout: 2000 })) {
      cy.get(commonSelectors.skipButton).realClick();
    }
  });
  const log = Cypress.log({
    name: "Skip Popover",
    displayName: "Skip Popover",
    message: " Popover skipped",
  });
});

Cypress.Commands.add("waitForAppLoad", () => {
  const API_ENDPOINT =
    Cypress.env("environment") === "Community"
      ? "/api/v2/data_sources"
      : "/api/app-environments/**";

  const TIMEOUT = 15000;

  cy.intercept("GET", API_ENDPOINT).as("appDs");
  cy.wait("@appDs", { timeout: TIMEOUT });
});

Cypress.Commands.add("visitTheWorkspace", (workspaceName) => {
  cy.task("updateId", {
    dbconfig: Cypress.env("app_db"),
    sql: `select id from organizations where name='${workspaceName}';`,
  }).then((resp) => {
    let workspaceId = resp.rows[0].id;
    cy.visit(workspaceId);
  });
  cy.wait(2000);
});

Cypress.Commands.add("hideTooltip", () => {
  cy.get("body").then(($body) => {
    if ($body.find(".tooltip-inner").length > 0) {
      cy.get(".tooltip-inner").invoke("css", "display", "none");
    }
  });
});<|MERGE_RESOLUTION|>--- conflicted
+++ resolved
@@ -108,12 +108,6 @@
       .find("pre.CodeMirror-line")
       .invoke("text")
       .then((text) => {
-<<<<<<< HEAD
-        cy.wrap(subject).type(createBackspaceText(text), { delay: 0 }),
-          {
-            delay: 0,
-          };
-=======
         cy
           .wrap(subject)
           .last()
@@ -122,7 +116,6 @@
         {
           delay: 0,
         };
->>>>>>> e9588f28
       });
     if (!Array.isArray(value)) {
       cy.wrap(subject).last().type(value, {
