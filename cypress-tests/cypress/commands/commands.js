import { commonSelectors, commonWidgetSelector } from "Selectors/common";
import { dashboardSelector } from "Selectors/dashboard";
import { ssoSelector } from "Selectors/manageSSO";
import { commonText, createBackspaceText } from "Texts/common";
import { passwordInputText } from "Texts/passwordInput";
import { importSelectors } from "Selectors/exportImport";
import { importText } from "Texts/exportImport";

Cypress.Commands.add(
  "login",
  (email = "dev@tooljet.io", password = "password") => {
    cy.visit("/");
    cy.clearAndType(commonSelectors.workEmailInputField, email);
    cy.clearAndType(commonSelectors.passwordInputField, password);
    cy.get(commonSelectors.signInButton).click();
    cy.wait(2000);
    cy.get(commonSelectors.homePageLogo).should("be.visible");
  }
);

Cypress.Commands.add("clearAndType", (selector, text) => {
  cy.get(selector).clear().type(text, { log: false });
});

Cypress.Commands.add("forceClickOnCanvas", () => {
  cy.get(commonSelectors.canvas).click("topRight", { force: true });
});

Cypress.Commands.add(
  "verifyToastMessage",
  (selector, message, closeAction = true) => {
    cy.get(selector).as("toast").should("contain.text", message);
    if (closeAction) {
      cy.get("body").then(($body) => {
        if ($body.find(commonSelectors.toastCloseButton).length > 0) {
          cy.closeToastMessage();
          cy.wait(200);
        }
      });
    }
  }
);

Cypress.Commands.add("waitForAutoSave", () => {
  cy.wait(200);
  cy.get(commonSelectors.autoSave, { timeout: 20000 }).should(
    "have.text",
    commonText.autoSave,
    { timeout: 20000 }
  );
});

Cypress.Commands.add("createApp", (appName) => {
  const getAppButtonSelector = ($title) =>
    $title.text().includes(commonText.introductionMessage)
      ? commonSelectors.emptyAppCreateButton
      : commonSelectors.appCreateButton;

  cy.get("body").then(($title) => {
    cy.get(getAppButtonSelector($title)).click();
    cy.clearAndType('[data-cy="app-name-input"]', appName);
    cy.get('[data-cy="+-create-app"]').click();
  });
  cy.waitForAppLoad();
  cy.skipEditorPopover();
});

Cypress.Commands.add(
  "dragAndDropWidget",
  (
    widgetName,
    positionX = 190,
    positionY = 80,
    widgetName2 = widgetName,
    canvas = commonSelectors.canvas
  ) => {
    const dataTransfer = new DataTransfer();

    cy.clearAndType(commonSelectors.searchField, widgetName);
    cy.get(commonWidgetSelector.widgetBox(widgetName2)).trigger(
      "dragstart",
      { dataTransfer },
      { force: true }
    );
    cy.get(canvas).trigger("drop", positionX, positionY, {
      dataTransfer,
      force: true,
    });
    cy.waitForAutoSave();
  }
);

Cypress.Commands.add("appUILogin", () => {
  cy.visit("/");
  cy.clearAndType(commonSelectors.workEmailInputField, "dev@tooljet.io");
  cy.clearAndType(commonSelectors.passwordInputField, "password");
  cy.get(commonSelectors.signInButton).click();
  cy.wait(2000);
  cy.get(commonSelectors.homePageLogo).should("be.visible");
});

Cypress.Commands.add(
  "clearAndTypeOnCodeMirror",
  {
    prevSubject: "optional",
  },
  (subject, value) => {
    cy.wrap(subject)
      .realClick()
      .find("pre.CodeMirror-line")
      .invoke("text")
      .then((text) => {
        cy
          .wrap(subject)
          .last()
          .click()
          .type(createBackspaceText(text), { delay: 0 }),
          {
            delay: 0,
          };
      });
    if (!Array.isArray(value)) {
      cy.wrap(subject).last().type(value, {
        parseSpecialCharSequences: false,
        delay: 0,
      });
    } else {
      cy.wrap(subject)
        .last()
        .type(value[1], {
          parseSpecialCharSequences: false,
          delay: 0,
        })
        .type(`{home}${value[0]}`, { delay: 0 });
    }
  }
);

Cypress.Commands.add("deleteApp", (appName) => {
  cy.intercept("DELETE", "/api/apps/*").as("appDeleted");
  cy.get(commonSelectors.appCard(appName))
    .realHover()
    .find(commonSelectors.appCardOptionsButton)
    .realHover()
    .click();
  cy.get(commonSelectors.deleteAppOption).click();
  cy.get(commonSelectors.buttonSelector(commonText.modalYesButton)).click();
  cy.wait("@appDeleted");
});

Cypress.Commands.add(
  "verifyVisibleElement",
  {
    prevSubject: "element",
  },
  (subject, assertion, value, ...arg) => {
    return cy
      .wrap(subject)
      .scrollIntoView()
      .should("be.visible")
      .and(assertion, value, ...arg);
  }
);

Cypress.Commands.add("openInCurrentTab", (selector) => {
  cy.get(selector).invoke("removeAttr", "target").click();
});

Cypress.Commands.add("modifyCanvasSize", (x, y) => {
  cy.get("[data-cy='left-sidebar-settings-button']").click();
  cy.clearAndType("[data-cy='maximum-canvas-width-input-field']", x);
  cy.forceClickOnCanvas();
});

Cypress.Commands.add("renameApp", (appName) => {
  cy.get(commonSelectors.appNameInput).type(
    `{selectAll}{backspace}${appName}`,
    { force: true }
  );
  cy.forceClickOnCanvas();
  cy.waitForAutoSave();
});

Cypress.Commands.add(
  "clearCodeMirror",
  {
    prevSubject: "element",
  },
  (subject, value) => {
    cy.wrap(subject)
      .realClick()
      .find("pre.CodeMirror-line")
      .invoke("text")
      .then((text) => {
        cy.wrap(subject).realType(createBackspaceText(text)),
          {
            delay: 0,
          };
      });
  }
);

Cypress.Commands.add("closeToastMessage", () => {
  cy.get(`${commonSelectors.toastCloseButton}:eq(0)`).click();
});

Cypress.Commands.add("notVisible", (dataCy) => {
  cy.get("body").then(($body) => {
    if ($body.find(dataCy).length > 0) {
      cy.get(dataCy).should("not.be.visible");
    }
  });
  const log = Cypress.log({
    name: "notVisible",
    displayName: "Not Visible",
    message: dataCy,
  });
});

Cypress.Commands.add(
  "resizeWidget",
  (widgetName, x, y, autosaveStatusCheck = true) => {
    cy.get(`[data-cy="draggable-widget-${widgetName}"]`).trigger("mouseover", {
      force: true,
    });

    cy.get('[class="bottom-right"]').trigger("mousedown", {
      which: 1,
      force: true,
    });
    cy.get(commonSelectors.canvas)
      .trigger("mousemove", {
        which: 1,
        clientX: x,
        ClientY: y,
        clientX: x,
        clientY: y,
        pageX: x,
        pageY: y,
        screenX: x,
        screenY: y,
      })
      .trigger("mouseup");
    if (autosaveStatusCheck) {
      cy.waitForAutoSave();
    }
  }
);

Cypress.Commands.add("reloadAppForTheElement", (elementText) => {
  cy.get("body").then(($title) => {
    if (!$title.text().includes(elementText)) {
      cy.reload();
    }
  });
});

Cypress.Commands.add("skipEditorPopover", () => {
  cy.wait(1000);
  cy.get("body").then(($el) => {
    if ($el.text().includes("Skip", { timeout: 2000 })) {
      cy.get(commonSelectors.skipButton).realClick();
    }
  });
  const log = Cypress.log({
    name: "Skip Popover",
    displayName: "Skip Popover",
    message: " Popover skipped",
  });
});

Cypress.Commands.add("waitForAppLoad", () => {
  const API_ENDPOINT =
    Cypress.env("environment") === "Community"
      ? "/api/v2/data_sources"
      : "/api/app-environments/**";

  const TIMEOUT = 15000;

  cy.intercept("GET", API_ENDPOINT).as("appDs");
  cy.wait("@appDs", { timeout: TIMEOUT });
});

Cypress.Commands.add("visitTheWorkspace", (workspaceName) => {
  cy.task("updateId", {
    dbconfig: Cypress.env("app_db"),
    sql: `select id from organizations where name='${workspaceName}';`,
  }).then((resp) => {
    let workspaceId = resp.rows[0].id;
    cy.visit(workspaceId);
  });
  cy.wait(2000);
});

Cypress.Commands.add("hideTooltip", () => {
  cy.get("body").then(($body) => {
    if ($body.find(".tooltip-inner").length > 0) {
      cy.get(".tooltip-inner").invoke("css", "display", "none");
    }
  });
});

Cypress.Commands.add("importApp", (appFile) => {
  cy.get(importSelectors.dropDownMenu).should("be.visible").click();
  cy.get(importSelectors.importOptionInput).eq(0).selectFile(appFile, {
    force: true,
  });
  cy.verifyToastMessage(
    commonSelectors.toastMessage,
    importText.appImportedToastMessage
  );
});

Cypress.Commands.add("moveComponent", (componentName, x, y) => {
  cy.get(`[data-cy="draggable-widget-${componentName}"]`, { log: false })
    .trigger("mouseover", {
      force: true,
      log: false,
    })
    .trigger("mousedown", {
      which: 1,
      force: true,
      log: false,
    });
  cy.get(commonSelectors.canvas, { log: false })
    .trigger("mousemove", {
      which: 1,
      clientX: x,
      ClientY: y,
      clientX: x,
      clientY: y,
      pageX: x,
      pageY: y,
      screenX: x,
      screenY: y,
      log: false,
    })
    .trigger("mouseup", { log: false });

  const log = Cypress.log({
    name: "moveComponent",
    displayName: "Component moved:",
    message: `X: ${x}, Y:${y}`,
  });
});

Cypress.Commands.add("getPosition", (componentName) => {
  cy.get(commonWidgetSelector.draggableWidget(componentName)).then(
    ($element) => {
      const element = $element[0];
      const rect = element.getBoundingClientRect();

      const clientX = Math.round(rect.left + window.scrollX + rect.width / 2);
      const clientY = Math.round(rect.top + window.scrollY + rect.height / 2);

      const log = Cypress.log({
        name: "getPosition",
        displayName: `${componentName}'s Position:\n`,
        message: `\nX: ${clientX}, Y:${clientY}`,
      });
      return [clientX, clientY];
    }
  );
});

Cypress.Commands.add("defaultWorkspaceLogin", () => {
  cy.apiLogin();
  cy.intercept("GET", "http://localhost:3000/api/library_apps").as(
    "library_apps"
  );
  cy.visit("/my-workspace");
  cy.get(commonSelectors.homePageLogo, { timeout: 10000 });
  cy.wait("@library_apps");
});

Cypress.Commands.add(
  "visitSlug",
  ({ actualUrl, currentUrl = "http://localhost:8082/error/unknown" }) => {
    cy.visit(actualUrl);
    cy.wait(3000);

    cy.url().then((url) => {
      if (url === currentUrl) {
        cy.visit(actualUrl);
      }
    });
  }
);

Cypress.Commands.add("backToApps", () => {
  cy.get(commonSelectors.editorPageLogo).click();
  cy.get(commonSelectors.backToAppOption).click();
});

Cypress.Commands.add("removeAssignedApps", () => {
  cy.task("updateId", {
    dbconfig: Cypress.env("app_db"),
    sql: `DELETE FROM app_group_permissions;`,
  });
});


Cypress.Commands.add('saveFromIntercept', (interceptAlias, property, envVariable) => {
  cy.get(interceptAlias).its('response.body').then((responseBody) => {
    Cypress.env(envVariable, responseBody[property]);
  });
});

Cypress.Commands.add("verifyLabel", (labelName) => {
  cy.get(commonSelectors.label(`${labelName}`)).verifyVisibleElement(
    "have.text",
    labelName
  );
});

<<<<<<< HEAD
Cypress.Commands.add(
  "visitSlug",
  ({ actualUrl, currentUrl = "http://localhost:8082/error/unknown" }) => {
    cy.visit(actualUrl);
    cy.wait(3000);

    cy.url().then((url) => {
      if (url === currentUrl) {
        cy.visit(actualUrl);
      }
    });
  }
);

Cypress.Commands.add(
  "verifyCssProperty",
  (selector, property, expectedValue) => {
    cy.get(selector).should("have.css", property).and("eq", expectedValue);
  }
);
=======
Cypress.Commands.add("skipWalkthrough", () => {
  cy.window({ log: false }).then((win) => {
    win.localStorage.setItem("walkthroughCompleted", "true");
  });
});
>>>>>>> c2e45273
<|MERGE_RESOLUTION|>--- conflicted
+++ resolved
@@ -413,7 +413,6 @@
   );
 });
 
-<<<<<<< HEAD
 Cypress.Commands.add(
   "visitSlug",
   ({ actualUrl, currentUrl = "http://localhost:8082/error/unknown" }) => {
@@ -434,10 +433,8 @@
     cy.get(selector).should("have.css", property).and("eq", expectedValue);
   }
 );
-=======
 Cypress.Commands.add("skipWalkthrough", () => {
   cy.window({ log: false }).then((win) => {
     win.localStorage.setItem("walkthroughCompleted", "true");
   });
-});
->>>>>>> c2e45273
+});