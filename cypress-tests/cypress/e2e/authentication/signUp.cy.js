--- conflicted
+++ resolved
@@ -7,11 +7,8 @@
   verifyConfirmPageElements,
   verifyOnboardingQuestions,
   verifyInvalidInvitationLink,
-<<<<<<< HEAD
-  verifyCloudOnboardingQuestions
-=======
+  verifyCloudOnboardingQuestions,
   updateWorkspaceName
->>>>>>> 1be905fe
 } from "Support/utils/onboarding";
 import { dashboardText } from "Texts/dashboard";
 import {
@@ -47,31 +44,12 @@
       invitationLink = `/invitations/${resp.rows[0].invitation_token}`;
       cy.visit(invitationLink);
     });
-<<<<<<< HEAD
-    verifyConfirmEmailPage(data.email);
-  });
-  it("Verify the singup invitation and onboarding flow", () => {
-    const verificationFunction =
-      Cypress.env("environment") === "Enterprise"
-        ? verifyOnboardingQuestions
-        : verifyCloudOnboardingQuestions;
-
-    cy.visit(invitationLink);
-    verifyConfirmPageElements();
-    cy.get(commonSelectors.setUpToolJetButton).click();
-    cy.wait(4000);
-    verificationFunction(data.fullName, data.workspaceName);
-    updateWorkspaceName(data.email);
-  })
-
-=======
 
     verifyConfirmPageElements();
     cy.get(commonSelectors.setUpToolJetButton).click();
     cy.wait(4000);
     verifyOnboardingQuestions(data.fullName, data.workspaceName);
   });
->>>>>>> 1be905fe
   it("Verify invalid invitation link", () => {
     cy.visit(invitationLink);
     verifyInvalidInvitationLink();
