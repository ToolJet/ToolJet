import { commonSelectors, commonWidgetSelector } from "Selectors/common";
import { fake } from "Fixtures/fake";
import { workspaceConstantsSelectors } from "Selectors/workspaceConstants";
import { workspaceConstantsText } from "Texts/workspaceConstants";
import { releaseApp, navigateToAppEditor } from "Support/utils/common";
import { manageWorkspaceConstant, addConstantFormUI, deleteConstant, verifyConstantValueVisibility } from "Support/utils/workspaceConstants";
import {
  importSelectors,
} from "Selectors/exportImport";
import {
  appVersionSelectors,
} from "Selectors/exportImport";

import { createNewVersion } from "Support/utils/exportImport";

import {
  addNewconstants,
} from "Support/utils/workspaceConstants";
import { editAndVerifyWidgetName } from "Support/utils/commonWidget";

import {
  createDataQuery,
  createrestAPIQuery,
} from "Support/utils/dataSource";

import { dataSourceSelector } from "Selectors/dataSource";

const data = {};

describe("Workspace constants", () => {
  const envVar = Cypress.env("environment");
  data.constName = fake.firstName.toLowerCase().replaceAll("[^A-Za-z]", "");
  data.newConstvalue = `New ${data.constName}`;
  data.constantsName = fake.firstName.toLowerCase().replaceAll("[^A-Za-z]", "");
  data.constantsValue = "dJ_8Q~BcaMPd";
  data.appName = `${fake.companyName}-App`;
  data.slug = data.appName.toLowerCase().replace(/\s+/g, "-");

  beforeEach(() => {
    cy.defaultWorkspaceLogin();
    cy.skipWalkthrough();
    cy.viewport(1800, 1800);

  });

  it("Verify workspace constants UI and CRUD operations", () => {
    data.firstName = fake.firstName;
    data.workspaceName = data.firstName;
    data.workspaceSlug = data.firstName.toLowerCase();

    cy.apiCreateWorkspace(data.workspaceName, data.workspaceSlug);
    cy.visit(`${data.workspaceSlug}`);
    cy.wait(2000);

    addConstantFormUI();

    manageWorkspaceConstant({
      constantType: "Global",
      constName: "Example_Constant1",
      newConstvalue: "UpdatedValue",
      envName: "Production"
    });
    manageWorkspaceConstant({
      constantType: "Secrets",
      constName: "Example_Constant1",
      newConstvalue: "UpdatedValue",
      envName: "Production"
    });
  });

  it.only("Verify global and secret constants in the editor, inspector, data sources, static queries, query preview, and preview", () => {
    data.workspaceName = fake.firstName;
    data.workspaceSlug = fake.firstName.toLowerCase().replace(/[^A-Za-z]/g, "");
    cy.apiCreateWorkspace(data.workspaceName, data.workspaceSlug);
    cy.visit(data.workspaceSlug);
    data.appName = `${fake.companyName}-App`;

    // create global constants
    cy.get(commonSelectors.workspaceConstantsIcon).click();
    addNewconstants("url", Cypress.env("constants_host"));
    addNewconstants("restapiHeaderKey", "customHeader");
    addNewconstants("restapiHeaderValue", "key=value");
    addNewconstants("deleteConst", "deleteconst");
    addNewconstants("gconst", "108");
    addNewconstants("gconstUrl", "http://20.29.40.108:4000/");
    addNewconstants("gconstEndpoint", "production");

    // create secret constants
    addNewconstants("url", Cypress.env("constants_host"), "Secrets");
    addNewconstants("restapiHeaderKey", "customHeader", "Secrets");
    addNewconstants("restapiHeaderValue", "key=value", "Secrets");
    addNewconstants("sconst", ":4000", "Secrets");
    addNewconstants("sconstEndpoint", "production");

    //delete one constant to verify deleted const in inspector
    deleteConstant("deleteConst");

    cy.get(commonWidgetSelector.homePageLogo).click();

    //Import constants app
    cy.get(importSelectors.dropDownMenu).should("be.visible").click();
    cy.get(importSelectors.importOptionInput)
      .eq(0)
      .selectFile('cypress/fixtures/templates/workspace_constants.json', { force: true });
    cy.get(importSelectors.importAppButton).click();
    cy.wait(6000);
    cy.get(commonWidgetSelector.draggableWidget('textinput1')).should('be.visible');
    //Verify global constant value is resolved in component
    cy.get(commonWidgetSelector.draggableWidget('textinput1'))
      .verifyVisibleElement("have.value", "customHeader");

    //Verify secret constant value is not resolved in component and verify error message
    cy.get(commonWidgetSelector.draggableWidget('textinput2'))
      .verifyVisibleElement("have.value", "").click();
    cy.get(commonWidgetSelector.defaultValueInputField).click();
    cy.get(commonWidgetSelector.alertInfoText).contains(
      "secrets cannot be used in apps"
    );
    //Verify all static and datasource queries output in components
    cy.wait(8000);
    for (let i = 3; i <= 16; i++) {
      cy.wait(1000);
      cy.log("Verifying textinput" + i);
      cy.get(commonWidgetSelector.draggableWidget(`textinput${i}`))
        .verifyVisibleElement("have.value", "Production environment testing");
    }

    //verify global constant is resolved in static query url
    cy.get('[data-cy="list-query-restapistaticg"]').click();
    cy.get('.rest-api-methods-select-element-container .codehinter-container').eq(0).click();
    cy.wait(500)
    cy.get('.text-secondary').should('have.text', Cypress.env("constants_host"));

    //Verify global constant is resolved in static query preview
    cy.get('[data-cy="list-query-runjsg"]').click();
    cy.get(dataSourceSelector.queryPreviewButton).click();
    cy.get(dataSourceSelector.previewJsonDataContainer).should(
      "contain.text",
      "customHeader"
    );
    //Verify static constant is not resolved and error is displayed in static query response
    cy.get('[data-cy="list-query-runjss"]').click();
    cy.get(dataSourceSelector.queryPreviewButton).click();
    cy.get(dataSourceSelector.previewTabRaw).click();
    cy.get(dataSourceSelector.previewTabRawContainer).contains("secrets is not defined");

    //verify global const should be visible, secrets and deleted const are not in Inspector
    // cy.get(commonWidgetSelector.sidebarinspector).click();
    // cy.get(commonWidgetSelector.constantInspectorIcon).click();
    // cy.get('[data-cy="inspector-node-restapiheaderkey"]').should('exist');
    // cy.get('[data-cy="inspector-node-deleteconst"]').should('not.exist');
    // cy.get('[data-cy="inspector-node-sconst"]').should('not.exist');

    //Preview app and verify components
    cy.openInCurrentTab(commonWidgetSelector.previewButton);
    cy.wait(8000);
    cy.get(commonWidgetSelector.draggableWidget('textinput1')).should('be.visible');
    for (let i = 16; i >= 3; i--) {
      cy.wait(1000);
      cy.get(commonWidgetSelector.draggableWidget(`textinput${i}`)).should('be.visible');
      cy.get(commonWidgetSelector.draggableWidget(`textinput${i}`))
        .verifyVisibleElement("have.value", "Production environment testing", { timeout: 10000 });
    }

<<<<<<< HEAD
    //back to dashboard and open app again
    cy.get(commonSelectors.pageLogo).click();
    cy.wait(2000);
=======

    cy.visit('/');
    cy.wait(4000);
>>>>>>> 09b2f89c
    cy.get(commonSelectors.appEditButton).click({ force: true });
    cy.wait(4000);

    cy.releaseApp();

    cy.backToApps();

    //Verify global are getting resolved and secrets are hidded in the data source form
    cy.get(commonSelectors.globalDataSourceIcon).click();
    cy.get('[data-cy="restapig-button"]').click();
    verifyConstantValueVisibility(dataSourceSelector.baseUrlTextField, Cypress.env("constants_host"));
    verifyConstantValueVisibility('[value="{{constants.restapiHeaderKey}}"]', "customHeader");
    verifyConstantValueVisibility('[value="{{constants.restapiHeaderValue}}"]', "key=value");
    cy.get('[data-cy="restapis-button"]').click();
    verifyConstantValueVisibility(dataSourceSelector.baseUrlTextField, workspaceConstantsText.secretsHiddenText);
    verifyConstantValueVisibility('[value="{{secrets.restapiHeaderKey}}"]', workspaceConstantsText.secretsHiddenText);
    verifyConstantValueVisibility('[value="{{secrets.restapiHeaderValue}}"]', workspaceConstantsText.secretsHiddenText);
    cy.get('[data-cy="restapiurlgs-button"]').click();
    verifyConstantValueVisibility(dataSourceSelector.baseUrlTextField, workspaceConstantsText.secretsHiddenText);
  })
});<|MERGE_RESOLUTION|>--- conflicted
+++ resolved
@@ -162,15 +162,9 @@
         .verifyVisibleElement("have.value", "Production environment testing", { timeout: 10000 });
     }
 
-<<<<<<< HEAD
-    //back to dashboard and open app again
-    cy.get(commonSelectors.pageLogo).click();
-    cy.wait(2000);
-=======
 
     cy.visit('/');
     cy.wait(4000);
->>>>>>> 09b2f89c
     cy.get(commonSelectors.appEditButton).click({ force: true });
     cy.wait(4000);
 
