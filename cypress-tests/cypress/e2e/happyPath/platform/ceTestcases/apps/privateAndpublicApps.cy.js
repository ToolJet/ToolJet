--- conflicted
+++ resolved
@@ -12,10 +12,7 @@
   verifyRestrictedAccess,
   onboardUserFromAppLink,
 } from "Support/utils/apps";
-<<<<<<< HEAD
 import { appPromote } from "Support/utils/platform/multiEnv";
-=======
->>>>>>> ae946f27
 
 describe(
   "Private and Public apps",
@@ -37,7 +34,6 @@
 
       cy.defaultWorkspaceLogin();
       cy.skipWalkthrough();
-<<<<<<< HEAD
     });
 
     it("Verify private and public app share functionality", () => {
@@ -277,7 +273,6 @@
 
       cy.createApp(data.appName);
       cy.dragAndDropWidget("Text", 500, 500);
-
       releaseApp();
       setUpSlug(data.slug);
       cy.forceClickOnCanvas();
@@ -338,305 +333,6 @@
       cy.apiLogout();
     });
 
-=======
-    });
-
-    it("Verify private and public app share functionality", () => {
-      cy.apiCreateApp(data.appName);
-      cy.openApp();
-      cy.apiAddComponentToApp(data.appName, "text1");
-
-      // Check unreleased version state
-      cy.get('[data-cy="share-button-link"]>span').should("be.visible").click();
-      cy.contains("This version has not been released yet").should(
-        "be.visible"
-      );
-      cy.get(commonWidgetSelector.modalCloseButton).click();
-
-      // Release and verify share modal
-      releaseApp();
-      cy.get(commonWidgetSelector.shareAppButton).click();
-      for (const elements in commonWidgetSelector.shareModalElements) {
-        cy.get(
-          commonWidgetSelector.shareModalElements[elements]
-        ).verifyVisibleElement(
-          "have.text",
-          commonText.shareModalElements[elements]
-        );
-      }
-
-      // Verify share modal elements
-      const shareModalSelectors = [
-        "copyAppLinkButton",
-        "makePublicAppToggle",
-        "appLink",
-        "appNameSlugInput",
-        "modalCloseButton",
-      ];
-      shareModalSelectors.forEach((selector) => {
-        cy.get(commonWidgetSelector[selector]).should("be.visible");
-      });
-
-      // Configure and verify slug
-      cy.clearAndType(commonWidgetSelector.appNameSlugInput, data.slug);
-      cy.get('[data-cy="app-slug-accepted-label"]')
-        .should("be.visible")
-        .and("have.text", "Slug accepted!");
-
-      cy.get(commonWidgetSelector.modalCloseButton).click();
-      cy.forceClickOnCanvas();
-      cy.backToApps();
-
-      // Test private access
-      logout();
-
-      cy.visitSlug({
-        actualUrl: `${Cypress.config("baseUrl")}/applications/${data.slug}`,
-      });
-
-      cy.get(onboardingSelectors.signInButton, { timeout: 20000 }).should(
-        "be.visible"
-      );
-      cy.wait(2000);
-      cy.appUILogin();
-      cy.get(commonWidgetSelector.draggableWidget("text1")).should(
-        "be.visible"
-      );
-
-      // Test public access
-      cy.get(commonSelectors.viewerPageLogo).click();
-      cy.openApp(
-        "appSlug",
-        Cypress.env("workspaceId"),
-        Cypress.env("appId"),
-        commonWidgetSelector.draggableWidget("text1")
-      );
-      cy.get(commonWidgetSelector.shareAppButton).click();
-      cy.get(commonWidgetSelector.makePublicAppToggle).check();
-      cy.get(commonWidgetSelector.modalCloseButton).click();
-      cy.backToApps();
-
-      logout();
-      cy.visitSlug({
-        actualUrl: `${Cypress.config("baseUrl")}/applications/${data.slug}`,
-      });
-      cy.get(commonWidgetSelector.draggableWidget("text1")).should(
-        "be.visible"
-      );
-    });
-
-    it("Verify app private and public app visibility for the same workspace user", () => {
-      setupAppWithSlug(data.appName, data.slug);
-
-      inviteUserToWorkspace(data.firstName, data.email);
-      logout();
-      cy.visit("/");
-      cy.wait(2000);
-      cy.get(onboardingSelectors.signInButton, { timeout: 20000 }).should(
-        "be.visible"
-      );
-
-      // Test private access
-      cy.visitSlug({
-        actualUrl: `${Cypress.config("baseUrl")}/applications/${data.slug}`,
-      });
-
-      cy.wait(2000);
-      cy.appUILogin(data.email, "password");
-
-      cy.get(commonWidgetSelector.draggableWidget("text1")).should(
-        "be.visible"
-      );
-
-      // Test with private app valid session
-      cy.visitSlug({
-        actualUrl: `${Cypress.config("baseUrl")}/applications/${data.slug}`,
-      });
-      cy.get(commonWidgetSelector.draggableWidget("text1")).should(
-        "be.visible"
-      );
-
-      cy.get(commonSelectors.viewerPageLogo).click();
-
-      // Test public access
-      cy.defaultWorkspaceLogin();
-      cy.wait(1000);
-      cy.apiMakeAppPublic();
-      logout();
-      cy.wait(1000);
-      cy.get(onboardingSelectors.signInButton, { timeout: 20000 }).should(
-        "be.visible"
-      );
-
-      cy.visitSlug({
-        actualUrl: `${Cypress.config("baseUrl")}/applications/${data.slug}`,
-      });
-      cy.get(commonWidgetSelector.draggableWidget("text1")).should(
-        "be.visible"
-      );
-
-      // Test with public app with valid session
-      cy.apiLogin(data.email, "password");
-      cy.visitSlug({
-        actualUrl: `${Cypress.config("baseUrl")}/applications/${data.slug}`,
-      });
-      cy.get(commonWidgetSelector.draggableWidget("text1")).should(
-        "be.visible"
-      );
-    });
-
-    it("Verify app private and public app visibility for the same instance user", () => {
-      setupAppWithSlug(data.appName, data.slug);
-
-      cy.apiLogout();
-      userSignUp(data.firstName, data.email, data.workspaceName);
-      cy.wait(1000);
-      cy.visitSlug({
-        actualUrl: `${Cypress.config("baseUrl")}/applications/${data.slug}`,
-      });
-
-      cy.visit("/");
-      logout();
-
-      // Test public access
-      cy.defaultWorkspaceLogin();
-      cy.apiMakeAppPublic();
-      logout();
-
-      cy.wait(1000);
-      cy.get(onboardingSelectors.signInButton, { timeout: 20000 }).should(
-        "be.visible"
-      );
-
-      cy.visitSlug({
-        actualUrl: `${Cypress.config("baseUrl")}/applications/${data.slug}`,
-      });
-      cy.get(commonWidgetSelector.draggableWidget("text1")).should(
-        "be.visible"
-      );
-
-      // Verify public app with valid session
-      cy.apiLogin(data.email, "password");
-      cy.visitSlug({
-        actualUrl: `${Cypress.config("baseUrl")}/applications/${data.slug}`,
-      });
-      cy.get(commonWidgetSelector.draggableWidget("text1")).should(
-        "be.visible"
-      );
-    });
-
-    it("Should redirect to workspace login and handle signup flow of existing and non-existing user", () => {
-      setSignupStatus(true);
-      setupAppWithSlug(data.appName, data.slug);
-
-      cy.apiLogout();
-      cy.visitSlug({
-        actualUrl: `${Cypress.config("baseUrl")}/applications/${data.slug}`,
-      });
-
-      cy.get(commonSelectors.workspaceName).verifyVisibleElement(
-        "have.text",
-        "My workspace"
-      );
-
-      // Test signup flow
-      cy.intercept("POST", "/api/onboarding/signup").as("signup");
-      cy.get(commonSelectors.createAnAccountLink).click();
-      cy.wait(3000);
-      cy.clearAndType(commonSelectors.inputFieldFullName, data.firstName);
-      cy.clearAndType(commonSelectors.inputFieldEmailAddress, data.email);
-      cy.clearAndType(onboardingSelectors.loginPasswordInput, "password");
-      cy.get(commonSelectors.signUpButton).click();
-
-      cy.wait("@signup").then((interception) => {
-        expect(interception.response.statusCode).to.eq(201);
-      });
-
-      // Process invitation
-      onboardUserFromAppLink(data.email, data.slug);
-
-      cy.get(commonWidgetSelector.draggableWidget("text1")).should(
-        "be.visible"
-      );
-
-      cy.get('[data-cy="viewer-page-logo"]').click();
-      logout();
-      cy.wait(1000);
-      cy.get(onboardingSelectors.signInButton, { timeout: 20000 }).should(
-        "be.visible"
-      );
-
-      // Setup new workspace and app
-      cy.defaultWorkspaceLogin();
-      cy.apiCreateWorkspace(data.workspaceName, data.workspaceSlug);
-      cy.apiLogout();
-      cy.apiLogin();
-      cy.visit(`${data.workspaceSlug}`);
-      setSignupStatus(true, data.workspaceName);
-
-      data.slug = fake.firstName.toLowerCase().replace(/\s+/g, "-");
-
-      cy.createApp(data.appName);
-      cy.dragAndDropWidget("Text", 500, 500);
-      releaseApp();
-      setUpSlug(data.slug);
-      cy.forceClickOnCanvas();
-      cy.backToApps();
-
-      // Test signup flow in new workspace
-      cy.apiLogout();
-      cy.visitSlug({
-        actualUrl: `${Cypress.config("baseUrl")}/applications/${data.slug}`,
-      });
-
-      cy.get(commonSelectors.workspaceName).verifyVisibleElement(
-        "have.text",
-        data.workspaceName
-      );
-
-      cy.get(commonSelectors.createAnAccountLink).click();
-      cy.wait(3000);
-      cy.clearAndType(commonSelectors.inputFieldFullName, data.firstName);
-      cy.clearAndType(commonSelectors.inputFieldEmailAddress, data.email);
-      cy.clearAndType(onboardingSelectors.loginPasswordInput, "password");
-      cy.get(commonSelectors.signUpButton).click();
-      cy.wait("@signup").then((interception) => {
-        expect(interception.response.statusCode).to.eq(201);
-      });
-
-      onboardUserFromAppLink(data.email, data.slug, data.workspaceName, false);
-      cy.get(commonWidgetSelector.draggableWidget("text1")).should(
-        "be.visible"
-      );
-    });
-
-    it("Should verify restricted app access", () => {
-      data.workspaceName = fake.firstName;
-      data.workspaceSlug = fake.firstName.toLowerCase().replace(/\s+/g, "-");
-
-      cy.apiCreateWorkspace(data.workspaceName, data.workspaceSlug);
-      cy.apiLogout();
-      cy.apiLogin();
-      cy.visit(`${data.workspaceSlug}`);
-      cy.apiDeleteGranularPermission("end-user");
-      setSignupStatus(true, data.workspaceName);
-
-      setupAppWithSlug(data.appName, data.slug);
-
-      inviteUserToWorkspace(data.firstName, data.email);
-
-      // Verify restricted access
-      cy.visitSlug({
-        actualUrl: `${Cypress.config("baseUrl")}/applications/${data.slug}`,
-      });
-      verifyRestrictedAccess();
-      cy.get('[data-cy="back-to-home-button"]').click();
-      cy.get(commonSelectors.homePageLogo).should("be.visible");
-
-      cy.apiLogout();
-    });
-
->>>>>>> ae946f27
     it.skip("Should verify private app access for different workspace users", () => {
       const firstName1 = fake.firstName;
       const email1 = fake.email.toLowerCase();
