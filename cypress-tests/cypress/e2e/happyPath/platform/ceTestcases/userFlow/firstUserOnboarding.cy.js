import { commonSelectors } from "Selectors/common";
import { commonText } from "Texts/common";
import { onboardingSelectors } from "Selectors/onboarding";
import { onboardingText } from "Texts/onboarding";
import { logout } from "Support/utils/common";
<<<<<<< HEAD
import { bannerElementsVerification, onboardingStepOne, onboardingStepTwo, onboardingStepThree } from "Support/utils/onboarding";
=======
import { bannerElementsVerification } from "Support/utils/onboarding";
>>>>>>> a001d43b

describe("Self host onboarding", () => {
  const envVar = Cypress.env("environment");

  beforeEach(() => {
    cy.visit("/setup");
  });

  it("verify elements on self host onboarding page", () => {
    if (envVar === "Enterprise") {
      cy.get(commonSelectors.HostBanner).should("be.visible");
      cy.get(commonSelectors.pageLogo).should("be.visible");
      cy.get('[data-cy="welcome-to-tooljet!-header"]').verifyVisibleElement(
        "have.text",
        "Welcome to ToolJet!"
      );
      cy.get(onboardingSelectors.pageDescription).verifyVisibleElement(
        "have.text",
        "Let's set up your admin account and workspace to get started!"
      );
      cy.get('[data-cy="set-up-tooljet-button"]')
        .verifyVisibleElement("have.text", "Set up ToolJet")
        .click();
    }

    const commonElements = [
      { selector: commonSelectors.HostBanner },
      { selector: commonSelectors.pageLogo },
      { selector: commonSelectors.signupTerms },
      { selector: commonSelectors.nameInputField },
      { selector: onboardingSelectors.emailInput },
      { selector: onboardingSelectors.passwordInput },
    ];

    commonElements.forEach((element) => {
      cy.get(element.selector).should("be.visible");
<<<<<<< HEAD
    });

    const labelChecks = [
      {
        selector: commonSelectors.adminSetup,
        text: "Set up your admin account",
      },
      {
        selector: commonSelectors.userNameInputLabel,
        text: commonText.userNameInputLabel,
      },
      {
        selector: commonSelectors.emailInputLabel,
        text: commonText.emailInputLabel,
      },
      {
        selector: commonSelectors.passwordLabel,
        text: commonText.passwordLabel,
      },
      {
        selector: commonSelectors.passwordHelperTextSignup,
        text: commonText.passwordHelperText,
      },
    ];

    labelChecks.forEach((check) => {
      cy.get(check.selector).verifyVisibleElement("have.text", check.text);
    });

    if (envVar === "Community") {
      cy.get(commonSelectors.signUpTermsHelperText).should(($el) => {
        expect($el.contents().first().text().trim()).to.eq(
          commonText.selfHostSignUpTermsHelperText
        );
      });
    } else if (envVar === "Enterprise") {
      cy.get(commonSelectors.signUpTermsHelperText).should(($el) => {
        expect($el.contents().first().text().trim()).to.eq(
          "By signing up you are agreeing to the"
        );
      });
    }

    const links = [
      {
        selector: commonSelectors.termsOfServiceLink,
        text: commonText.termsOfServiceLink,
        href: "https://www.tooljet.com/terms",
      },
      {
        selector: commonSelectors.privacyPolicyLink,
        text: commonText.privacyPolicyLink,
        href: "https://www.tooljet.com/privacy",
      },
    ];

    links.forEach((link) => {
      cy.get(link.selector)
        .verifyVisibleElement("have.text", link.text)
        .and("have.attr", "href")
        .and("equal", link.href);
    });

=======
    });

    const labelChecks = [
      {
        selector: commonSelectors.adminSetup,
        text: "Set up your admin account",
      },
      {
        selector: commonSelectors.userNameInputLabel,
        text: commonText.userNameInputLabel,
      },
      {
        selector: commonSelectors.emailInputLabel,
        text: commonText.emailInputLabel,
      },
      {
        selector: commonSelectors.passwordLabel,
        text: commonText.passwordLabel,
      },
      {
        selector: commonSelectors.passwordHelperTextSignup,
        text: commonText.passwordHelperText,
      },
    ];

    labelChecks.forEach((check) => {
      cy.get(check.selector).verifyVisibleElement("have.text", check.text);
    });

    if (envVar === "Community") {
      cy.get(commonSelectors.signUpTermsHelperText).should(($el) => {
        expect($el.contents().first().text().trim()).to.eq(
          commonText.selfHostSignUpTermsHelperText
        );
      });
    } else if (envVar === "Enterprise") {
      cy.get(commonSelectors.signUpTermsHelperText).should(($el) => {
        expect($el.contents().first().text().trim()).to.eq(
          "By signing up you are agreeing to the"
        );
      });
    }

    const links = [
      {
        selector: commonSelectors.termsOfServiceLink,
        text: commonText.termsOfServiceLink,
        href: "https://www.tooljet.com/terms",
      },
      {
        selector: commonSelectors.privacyPolicyLink,
        text: commonText.privacyPolicyLink,
        href: "https://www.tooljet.com/privacy",
      },
    ];

    links.forEach((link) => {
      cy.get(link.selector)
        .verifyVisibleElement("have.text", link.text)
        .and("have.attr", "href")
        .and("equal", link.href);
    });

>>>>>>> a001d43b
    cy.get(commonSelectors.nameInputField).type("The Developer");
    cy.get(onboardingSelectors.emailInput).type("dev@tooljet.io");
    cy.get(onboardingSelectors.passwordInput).type("password");
    cy.get(commonSelectors.continueButton).click();

    if (envVar === "Enterprise") {
      bannerElementsVerification();
<<<<<<< HEAD
      onboardingStepOne()
    }

    if (envVar === "Enterprise") {
      bannerElementsVerification();
      onboardingStepTwo();
    }

=======

      const companyPageTexts = [
        {
          selector: onboardingSelectors.tellUsAbit,
          text: "Tell us a bit about yourself",
        },
        {
          selector: onboardingSelectors.pageDescription,
          text: "This information will help us improve ToolJet",
        },
        {
          selector: '[data-cy="onboarding-company-name-label"]',
          text: "Company name *",
        },
        {
          selector: '[data-cy="onboarding-build-purpose-label"]',
          text: "What would you like to build on ToolJet? *",
        },
      ];

      companyPageTexts.forEach((item) => {
        cy.get(item.selector).should("be.visible").and("have.text", item.text);
      });

      cy.get(onboardingSelectors.companyNameInput).should("be.visible");
      cy.get(onboardingSelectors.buildPurposeInput).should("be.visible");
      cy.get(onboardingSelectors.onboardingSubmitButton).verifyVisibleElement(
        "have.attr",
        "disabled"
      );

      cy.get(onboardingSelectors.companyNameInput).type("Tooljet");
      cy.get(onboardingSelectors.onboardingSubmitButton).should(
        "have.attr",
        "disabled"
      );
      cy.get(onboardingSelectors.buildPurposeInput).type("Exploring");
      cy.get(onboardingSelectors.onboardingSubmitButton).verifyVisibleElement(
        "have.text",
        "Continue"
      );
      cy.get(onboardingSelectors.onboardingSubmitButton)
        .should("be.enabled")
        .click();
    }

    bannerElementsVerification();
    cy.get(commonSelectors.setUpworkspaceCheckPoint)
      .should("be.visible")
      .and("have.text", "Set up your workspace!");

    cy.get(onboardingSelectors.pageDescription).verifyVisibleElement(
      "have.text",
      "Set up workspaces to manage users, applications & resources across various teams"
    );
    cy.get(commonSelectors.workspaceNameInputLabel)
      .should("be.visible")
      .and("have.text", commonText.workspaceNameInputLabel);
    cy.clearAndType(commonSelectors.workspaceNameInputField, "My workspace");
    cy.get(commonSelectors.OnbordingContinue)
      .verifyVisibleElement("have.text", "Continue")
      .click();

>>>>>>> a001d43b
    if (envVar === "Enterprise") {
      bannerElementsVerification();

      const trialPageTexts = [
        {
          selector: onboardingSelectors.beforeDiveInHeader,
          text: onboardingText.freeTrialHeaderText,
        },
        {
          selector: onboardingSelectors.infoDescription,
          text: onboardingText.infoDescriptionText,
        },
        {
          selector: onboardingSelectors.noCreditCardBanner,
          text: onboardingText.noCreditCardText,
        },
        {
          selector: onboardingSelectors.trialButton,
          text: "Start your 14-day trial",
        },
        { selector: onboardingSelectors.declineButton, text: "No, thanks" },
      ];

      trialPageTexts.forEach((item) => {
        cy.get(item.selector).should("be.visible").and("have.text", item.text);
      });

      cy.get(onboardingSelectors.comparePlansTitle).verifyVisibleElement(
        "have.text",
        onboardingText.comparePlansText
      );

      cy.get(onboardingSelectors.comparePlanDescription)
        .invoke("text")
        .then((text) => {
          const normalizedText = text.replace(/\s+/g, " ").trim();
          expect(normalizedText).to.equal(
            "The plan reflects the features available in the latest version of ToolJet and some feature may not be available in your version. Click here to check out the details plan comparison & prices on our website."
          );
        });

      cy.get(onboardingSelectors.onPremiseLink)
        .verifyVisibleElement("have.text", "Click here")
        .and("have.attr", "href")
        .and("equal", "https://www.tooljet.com/pricing?payment=onpremise");

      const planTitles = [
        {
          selector: onboardingSelectors.basicPlanTitle,
          text: onboardingText.basicPlanText,
        },
        {
          selector: onboardingSelectors.flexibleTitle,
          text: onboardingText.flexibleText,
        },
        {
          selector: onboardingSelectors.businessTitle,
          text: onboardingText.businessText,
        },
      ];

      planTitles.forEach((item) => {
        cy.get(item.selector).should("be.visible").and("have.text", item.text);
      });

      const prices = [
        { selector: `${onboardingSelectors.planPrice}:eq(0)`, text: "$0" },
        { selector: `${onboardingSelectors.planPrice}:eq(1)`, text: "$30" },
      ];

      prices.forEach((item) => {
        cy.get(item.selector).should("be.visible").and("have.text", item.text);
      });

      cy.get(onboardingSelectors.planToggleInput).should("be.visible");
      cy.get(onboardingSelectors.planToggleLabel).verifyVisibleElement(
        "have.text",
        "Yearly20% off"
      );
      cy.get(onboardingSelectors.discountDetails).verifyVisibleElement(
        "have.text",
        "20% off"
      );

      cy.get(onboardingSelectors.builderPrice).verifyVisibleElement(
        "have.text",
        "$24"
      );
      cy.get('[data-cy="builder-price-period"]').verifyVisibleElement(
        "have.text",
        onboardingText.priceMonthlyText
      );
      cy.get('[data-cy="builder-price-description"]').verifyVisibleElement(
        "have.text",
        "per builder"
      );

      cy.get(onboardingSelectors.endUserPrice).verifyVisibleElement(
        "have.text",
        "$8"
      );
      cy.get('[data-cy="enduser-price-period"]').verifyVisibleElement(
        "have.text",
        onboardingText.priceMonthlyText
      );
      cy.get('[data-cy="enduser-price-description"]').verifyVisibleElement(
        "have.text",
        "per end user"
      );

      cy.get(onboardingSelectors.pricingPlanToggle).uncheck({ force: true });

      cy.get(onboardingSelectors.planToggleLabel)
        .first()
        .verifyVisibleElement("have.text", "Monthly20% off");
      cy.get(onboardingSelectors.discountDetails)
        .should("have.css", "text-decoration")
        .and("include", "line-through");

      cy.get(onboardingSelectors.builderPrice).verifyVisibleElement(
        "have.text",
        "$30"
      );
      cy.get(onboardingSelectors.endUserPrice).verifyVisibleElement(
        "have.text",
        "$10"
      );

      cy.get(onboardingSelectors.enterpriseTitle).verifyVisibleElement(
        "have.text",
        "Enterprise"
      );
      cy.get(onboardingSelectors.customPricingHeader).verifyVisibleElement(
        "have.text",
        "Custom pricing"
      );
      cy.get('[data-cy="schedule-a-call-button"]').verifyVisibleElement(
        "have.text",
        "Schedule a call"
      );

      cy.get(onboardingSelectors.declineButton).click();

      bannerElementsVerification();
<<<<<<< HEAD
      onboardingStepThree();
=======
      cy.get(
        `[data-cy="we've-created-a-sample-application-for-you!-header"]`
      ).verifyVisibleElement(
        "have.text",
        "We've created a sample application for you!"
      );
      cy.get(onboardingSelectors.pageDescription).verifyVisibleElement(
        "have.text",
        "The sample application comes with a sample PostgreSQL database for you to play around with. You can also get started quickly with pre-built applications from our template collection!"
      );

      cy.get(onboardingSelectors.onboardingSubmitButton)
        .verifyVisibleElement("have.text", "Continue")
        .click();
>>>>>>> a001d43b
    }

    cy.get(commonSelectors.skipbutton).click();
    cy.backToApps();

    if (envVar === "Enterprise") {
      cy.get(".btn-close").click();
    }

    if (envVar === "Enterprise") {
      cy.get(".btn-close").click();
    }

    logout();
    cy.appUILogin();

    cy.get(commonSelectors.workspaceName)
      .should("be.visible")
      .and("have.text", "My workspace");
  });
});<|MERGE_RESOLUTION|>--- conflicted
+++ resolved
@@ -3,11 +3,7 @@
 import { onboardingSelectors } from "Selectors/onboarding";
 import { onboardingText } from "Texts/onboarding";
 import { logout } from "Support/utils/common";
-<<<<<<< HEAD
 import { bannerElementsVerification, onboardingStepOne, onboardingStepTwo, onboardingStepThree } from "Support/utils/onboarding";
-=======
-import { bannerElementsVerification } from "Support/utils/onboarding";
->>>>>>> a001d43b
 
 describe("Self host onboarding", () => {
   const envVar = Cypress.env("environment");
@@ -44,7 +40,6 @@
 
     commonElements.forEach((element) => {
       cy.get(element.selector).should("be.visible");
-<<<<<<< HEAD
     });
 
     const labelChecks = [
@@ -108,71 +103,6 @@
         .and("equal", link.href);
     });
 
-=======
-    });
-
-    const labelChecks = [
-      {
-        selector: commonSelectors.adminSetup,
-        text: "Set up your admin account",
-      },
-      {
-        selector: commonSelectors.userNameInputLabel,
-        text: commonText.userNameInputLabel,
-      },
-      {
-        selector: commonSelectors.emailInputLabel,
-        text: commonText.emailInputLabel,
-      },
-      {
-        selector: commonSelectors.passwordLabel,
-        text: commonText.passwordLabel,
-      },
-      {
-        selector: commonSelectors.passwordHelperTextSignup,
-        text: commonText.passwordHelperText,
-      },
-    ];
-
-    labelChecks.forEach((check) => {
-      cy.get(check.selector).verifyVisibleElement("have.text", check.text);
-    });
-
-    if (envVar === "Community") {
-      cy.get(commonSelectors.signUpTermsHelperText).should(($el) => {
-        expect($el.contents().first().text().trim()).to.eq(
-          commonText.selfHostSignUpTermsHelperText
-        );
-      });
-    } else if (envVar === "Enterprise") {
-      cy.get(commonSelectors.signUpTermsHelperText).should(($el) => {
-        expect($el.contents().first().text().trim()).to.eq(
-          "By signing up you are agreeing to the"
-        );
-      });
-    }
-
-    const links = [
-      {
-        selector: commonSelectors.termsOfServiceLink,
-        text: commonText.termsOfServiceLink,
-        href: "https://www.tooljet.com/terms",
-      },
-      {
-        selector: commonSelectors.privacyPolicyLink,
-        text: commonText.privacyPolicyLink,
-        href: "https://www.tooljet.com/privacy",
-      },
-    ];
-
-    links.forEach((link) => {
-      cy.get(link.selector)
-        .verifyVisibleElement("have.text", link.text)
-        .and("have.attr", "href")
-        .and("equal", link.href);
-    });
-
->>>>>>> a001d43b
     cy.get(commonSelectors.nameInputField).type("The Developer");
     cy.get(onboardingSelectors.emailInput).type("dev@tooljet.io");
     cy.get(onboardingSelectors.passwordInput).type("password");
@@ -180,7 +110,6 @@
 
     if (envVar === "Enterprise") {
       bannerElementsVerification();
-<<<<<<< HEAD
       onboardingStepOne()
     }
 
@@ -189,71 +118,6 @@
       onboardingStepTwo();
     }
 
-=======
-
-      const companyPageTexts = [
-        {
-          selector: onboardingSelectors.tellUsAbit,
-          text: "Tell us a bit about yourself",
-        },
-        {
-          selector: onboardingSelectors.pageDescription,
-          text: "This information will help us improve ToolJet",
-        },
-        {
-          selector: '[data-cy="onboarding-company-name-label"]',
-          text: "Company name *",
-        },
-        {
-          selector: '[data-cy="onboarding-build-purpose-label"]',
-          text: "What would you like to build on ToolJet? *",
-        },
-      ];
-
-      companyPageTexts.forEach((item) => {
-        cy.get(item.selector).should("be.visible").and("have.text", item.text);
-      });
-
-      cy.get(onboardingSelectors.companyNameInput).should("be.visible");
-      cy.get(onboardingSelectors.buildPurposeInput).should("be.visible");
-      cy.get(onboardingSelectors.onboardingSubmitButton).verifyVisibleElement(
-        "have.attr",
-        "disabled"
-      );
-
-      cy.get(onboardingSelectors.companyNameInput).type("Tooljet");
-      cy.get(onboardingSelectors.onboardingSubmitButton).should(
-        "have.attr",
-        "disabled"
-      );
-      cy.get(onboardingSelectors.buildPurposeInput).type("Exploring");
-      cy.get(onboardingSelectors.onboardingSubmitButton).verifyVisibleElement(
-        "have.text",
-        "Continue"
-      );
-      cy.get(onboardingSelectors.onboardingSubmitButton)
-        .should("be.enabled")
-        .click();
-    }
-
-    bannerElementsVerification();
-    cy.get(commonSelectors.setUpworkspaceCheckPoint)
-      .should("be.visible")
-      .and("have.text", "Set up your workspace!");
-
-    cy.get(onboardingSelectors.pageDescription).verifyVisibleElement(
-      "have.text",
-      "Set up workspaces to manage users, applications & resources across various teams"
-    );
-    cy.get(commonSelectors.workspaceNameInputLabel)
-      .should("be.visible")
-      .and("have.text", commonText.workspaceNameInputLabel);
-    cy.clearAndType(commonSelectors.workspaceNameInputField, "My workspace");
-    cy.get(commonSelectors.OnbordingContinue)
-      .verifyVisibleElement("have.text", "Continue")
-      .click();
-
->>>>>>> a001d43b
     if (envVar === "Enterprise") {
       bannerElementsVerification();
 
@@ -398,24 +262,7 @@
       cy.get(onboardingSelectors.declineButton).click();
 
       bannerElementsVerification();
-<<<<<<< HEAD
       onboardingStepThree();
-=======
-      cy.get(
-        `[data-cy="we've-created-a-sample-application-for-you!-header"]`
-      ).verifyVisibleElement(
-        "have.text",
-        "We've created a sample application for you!"
-      );
-      cy.get(onboardingSelectors.pageDescription).verifyVisibleElement(
-        "have.text",
-        "The sample application comes with a sample PostgreSQL database for you to play around with. You can also get started quickly with pre-built applications from our template collection!"
-      );
-
-      cy.get(onboardingSelectors.onboardingSubmitButton)
-        .verifyVisibleElement("have.text", "Continue")
-        .click();
->>>>>>> a001d43b
     }
 
     cy.get(commonSelectors.skipbutton).click();
