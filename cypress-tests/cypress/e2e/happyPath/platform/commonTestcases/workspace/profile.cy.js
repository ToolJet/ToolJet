--- conflicted
+++ resolved
@@ -16,11 +16,7 @@
     common.navigateToProfile();
   });
 
-<<<<<<< HEAD
-  // neeed to reset and seed bd after 1 run (as password changes will get 401 error )
-=======
   // neeed to reset and seed db after 1 run (as password changes will get 401 error )
->>>>>>> 1acb1adf
   it("Should verify the elements on profile settings page and name reset functionality", () => {
     profile.profilePageElements();
 
