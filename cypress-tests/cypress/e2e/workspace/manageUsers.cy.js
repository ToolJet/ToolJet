--- conflicted
+++ resolved
@@ -333,31 +333,19 @@
       "have.text",
       "Update"
     );
-<<<<<<< HEAD
-    cy.get('[data-cy="user-group-select"]>>>>>').eq(2).click();
-    cy.get('[data-cy="user-group-select"]>>>>>').eq(2).type("Admin");
-    cy.get(".form-check-input").check();
-=======
 
     cy.get('[data-cy="user-group-select"]>>>>>').eq(0).type("Admin");
     cy.wait(1000);
     cy.get('[data-cy="group-check-input"]').eq(0).check();
 
->>>>>>> 7e0365ac
     cy.get(commonSelectors.cancelButton).click();
 
     cy.get('[data-cy="user-actions-button"]').click();
     cy.get(usersSelector.editUserDetailsButton).click();
-<<<<<<< HEAD
-    cy.get('[data-cy="user-group-select"]>>>>>').eq(2).click();
-    cy.get('[data-cy="user-group-select"]>>>>>').eq(2).type("Admin");
-    cy.get(".form-check-input").check();
-=======
     cy.get('[data-cy="user-group-select"]>>>>>').eq(0).type("Admin");
     cy.wait(1000);
     cy.get('[data-cy="group-check-input"]').eq(0).check();
 
->>>>>>> 7e0365ac
     cy.get(usersSelector.buttonInviteUsers).click();
     cy.verifyToastMessage(
       commonSelectors.toastMessage,
