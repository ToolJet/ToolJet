import { commonSelectors } from "Selectors/common";
import { fake } from "Fixtures/fake";
import { usersText } from "Texts/manageUsers";
import { usersSelector } from "Selectors/manageUsers";
import * as users from "Support/utils/manageUsers";
import * as common from "Support/utils/common";
import { path } from "Texts/common";
import { dashboardSelector } from "Selectors/dashboard";
import { updateWorkspaceName } from "Support/utils/userPermissions";
import { groupsSelector } from "Selectors/manageGroups";
import { groupsText } from "Texts/manageGroups";

const data = {};
data.firstName = fake.firstName;
data.email = fake.email.toLowerCase().replaceAll("[^A-Za-z]", "");
data.groupName = fake.firstName.replaceAll("[^A-Za-z]", "");

describe("Manage Users", () => {
  beforeEach(() => {
    cy.appUILogin();
  });
  let invitationToken,
    organizationToken,
    workspaceId,
    userId,
    url = "";
  it("Should verify the Manage users page", () => {
    common.navigateToManageUsers();

    users.manageUsersElements();

    cy.get(commonSelectors.cancelButton).click();
    cy.get(usersSelector.usersPageTitle).should("be.visible");
    cy.get(usersSelector.buttonAddUsers).click();

    cy.get(usersSelector.buttonInviteUsers).click();
    cy.get(usersSelector.fullNameError).verifyVisibleElement(
      "have.text",
      usersText.errorTextFieldRequired
    );
    cy.get(usersSelector.emailError).verifyVisibleElement(
      "have.text",
      usersText.errorTextFieldRequired
    );

    cy.clearAndType(commonSelectors.inputFieldFullName, data.firstName);
    cy.get(commonSelectors.inputFieldEmailAddress).clear();
    cy.get(usersSelector.buttonInviteUsers).click();
    cy.get(usersSelector.emailError).verifyVisibleElement(
      "have.text",
      usersText.errorTextFieldRequired
    );

    cy.get(commonSelectors.inputFieldFullName).clear();
    cy.clearAndType(commonSelectors.inputFieldEmailAddress, data.email);
    cy.get(usersSelector.buttonInviteUsers).click();
    cy.get(usersSelector.fullNameError).verifyVisibleElement(
      "have.text",
      usersText.errorTextFieldRequired
    );

    cy.clearAndType(commonSelectors.inputFieldFullName, data.firstName);
    cy.clearAndType(
      commonSelectors.inputFieldEmailAddress,
      usersText.adminUserEmail
    );
    cy.get(usersSelector.buttonInviteUsers).click();

    cy.get(commonSelectors.newToastMessage).should(
      "have.text",
      usersText.exsitingEmail
    );
  });

  it("Should verify the confirm invite page and new user account", () => {
    common.navigateToManageUsers();
    users.inviteUser(data.firstName, data.email);
    users.confirmInviteElements();

    cy.clearAndType(commonSelectors.passwordInputField, "pass");
    cy.get(commonSelectors.acceptInviteButton).should("be.disabled");
    cy.clearAndType(commonSelectors.passwordInputField, usersText.password);
    cy.get(commonSelectors.acceptInviteButton).should("not.be.disabled");
    cy.get(commonSelectors.acceptInviteButton).click();
    cy.get(commonSelectors.workspaceName).verifyVisibleElement(
      "have.text",
      "My workspace"
    );
    updateWorkspaceName(data.email);

    common.logout();
    cy.appUILogin();
    common.navigateToManageUsers();
    common.searchUser(data.email);
    cy.contains("td", data.email)
      .parent()
      .within(() => {
        cy.get("td small").should("have.text", usersText.activeStatus);
      });
  });

  it("Should verify the user archive functionality", () => {
    common.navigateToManageUsers();

    common.searchUser(data.email);
    cy.contains("td", data.email)
      .parent()
      .within(() => {
        cy.get("td button").click();
      });
    cy.verifyToastMessage(
      commonSelectors.toastMessage,
      usersText.archivedToast
    );

    cy.contains("td", data.email)
      .parent()
      .within(() => {
        cy.get("td small").should("have.text", usersText.archivedStatus);
      });

    common.logout();
<<<<<<< HEAD
    cy.visit('/')
=======
    cy.visit('/');
>>>>>>> 3bcbc795
    cy.clearAndType(commonSelectors.workEmailInputField, data.email);
    cy.clearAndType(commonSelectors.passwordInputField, usersText.password);
    cy.get(commonSelectors.loginButton).click();

    updateWorkspaceName(data.email);
    cy.get(commonSelectors.workspaceName).click();
    cy.contains("My workspace").should("not.exist");
    common.logout();

    cy.appUILogin();
    common.navigateToManageUsers();
    common.searchUser(data.email);
    cy.contains("td", data.email)
      .parent()
      .within(() => {
        cy.get("td button").click();
      });
    cy.verifyToastMessage(
      commonSelectors.toastMessage,
      usersText.unarchivedToast
    );

    cy.task("updateId", {
      dbconfig: Cypress.env("app_db"),
      sql: `select invitation_token from users where email='${data.email}';`,
    }).then((resp) => {
      invitationToken = resp.rows[0].invitation_token;

      cy.task("updateId", {
        dbconfig: Cypress.env("app_db"),
        sql: "select id from organizations where name='My workspace';",
      }).then((resp) => {
        workspaceId = resp.rows[0].id;

        cy.task("updateId", {
          dbconfig: Cypress.env("app_db"),
          sql: `select id from users where email='${data.email}';`,
        }).then((resp) => {
          userId = resp.rows[0].id;

          cy.task("updateId", {
            dbconfig: Cypress.env("app_db"),
            sql: `select invitation_token from organization_users where user_id='${userId}';`,
          }).then((resp) => {
            organizationToken = resp.rows[1].invitation_token;

            url = `/invitations/${invitationToken}/workspaces/${organizationToken}?oid=${workspaceId}`;

            cy.contains("td", data.email)
              .parent()
              .within(() => {
                cy.get("td small").should("have.text", usersText.invitedStatus);
              });
            common.logout();
            cy.wait(500);
            cy.visit(url);
          });
        });
      });
    });

    cy.get(usersSelector.acceptInvite).click();
    cy.verifyToastMessage(commonSelectors.toastMessage, usersText.inviteToast);
    cy.url().should("include", path.loginPath);

    cy.appUILogin();
    common.navigateToManageUsers();
    common.searchUser(data.email);
    cy.contains("td", data.email)
      .parent()
      .within(() => {
        cy.get("td small").should("have.text", usersText.activeStatus);
      });
  });

  it.skip("Should verify the user onboarding with groups", () => {
    data.firstName = fake.firstName;
    data.email = fake.email.toLowerCase().replaceAll("[^A-Za-z]", "");
    common.navigateToManageUsers();

    users.fillUserInviteForm(data.firstName, data.email);
    cy.get(".dropdown-heading-value > .gray").click();
    cy.clearAndType(".search > input", "Test");
    cy.get(".no-options").verifyVisibleElement("have.text", "No options");
    users.selectUserGroup("Admin");
    cy.get(".dropdown-heading-value > span").verifyVisibleElement(
      "have.text",
      "Admin"
    );
    cy.get(commonSelectors.cancelButton).click();

    cy.get(usersSelector.buttonAddUsers).click();
    cy.get(".dropdown-heading-value > .gray").verifyVisibleElement(
      "have.text",
      "Select groups to add for this user"
    );
    cy.get(commonSelectors.cancelButton).click();

    users.inviteUserWithUserGroup(
      data.firstName,
      data.email,
      "All users",
      "Admin"
    );

    common.navigateToManageGroups();
    cy.get(groupsSelector.groupLink("Admin")).click();
    cy.get(groupsSelector.usersLink).click();
    cy.get(groupsSelector.userRow(data.email)).should("be.visible");

    data.firstName = fake.firstName;
    data.email = fake.email.toLowerCase().replaceAll("[^A-Za-z]", "");

    cy.get(groupsSelector.createNewGroupButton).click();
    cy.clearAndType(groupsSelector.groupNameInput, data.groupName);
    cy.get(groupsSelector.createGroupButton).click();
    cy.verifyToastMessage(
      commonSelectors.toastMessage,
      groupsText.groupCreatedToast)

    common.navigateToManageUsers();
    users.inviteUserWithUserGroup(
      data.firstName,
      data.email,
      "All users",
      data.groupName
    );
    common.logout()

    cy.appUILogin()
    common.navigateToManageGroups();
    cy.get(groupsSelector.groupLink(data.groupName)).click();
    cy.get(groupsSelector.usersLink).click();
    cy.get(groupsSelector.userRow(data.email)).should("be.visible");
  });
});<|MERGE_RESOLUTION|>--- conflicted
+++ resolved
@@ -120,11 +120,7 @@
       });
 
     common.logout();
-<<<<<<< HEAD
-    cy.visit('/')
-=======
     cy.visit('/');
->>>>>>> 3bcbc795
     cy.clearAndType(commonSelectors.workEmailInputField, data.email);
     cy.clearAndType(commonSelectors.passwordInputField, usersText.password);
     cy.get(commonSelectors.loginButton).click();
