import { commonSelectors } from "Selectors/common";
import { usersText } from "Texts/manageUsers";
import { usersSelector } from "Selectors/manageUsers";
import { bulkUserUpload } from "Support/utils/manageUsers";
import * as common from "Support/utils/common";
import { path } from "Texts/common";
import { groupsSelector } from "Selectors/manageGroups";
import { fake } from "Fixtures/fake";
import { userSignUp } from "Support/utils/onboarding";

describe("Bulk user upload", () => {
  const data = {};
  const without_name = "cypress/fixtures/bulkUser/without_name - Sheet1.csv";
  const without_email = "cypress/fixtures/bulkUser/without_email - Sheet1.csv";
  const without_group = "cypress/fixtures/bulkUser/without_group - Sheet1.csv";
  const same_email = "cypress/fixtures/bulkUser/same_email - Sheet1.csv";
  const invalid_group_name =
    "cypress/fixtures/bulkUser/invalid_group_name - Sheet1.csv";
  const empty_first_and_last_name =
    "cypress/fixtures/bulkUser/empty_first_and_last_name - Sheet1.csv";
  const limit_exceeded_list =
    "cypress/fixtures/bulkUser/500_invite_users - Sheet1.csv";
  const non_existing_group =
    "cypress/fixtures/bulkUser/non_existing_group -Sheet1 .csv";
  const multiple_groups =
    "cypress/fixtures/bulkUser/multiple_groups - Sheet1.csv";
  const without_firstName =
    "cypress/fixtures/bulkUser/without_firstname - Sheet1.csv";
  const without_lastName =
    "cypress/fixtures/bulkUser/without_lastname - Sheet1.csv";
  const invite_users = "cypress/fixtures/bulkUser/invite_users - Sheet1 .csv";

  it("Verfiy bulk user upload invalid files", () => {
    data.firstName = fake.firstName;
    data.email = fake.email.toLowerCase();
    data.workspaceName = data.firstName.toLowerCase();

    cy.apiLogin()
    cy.apiCreateWorkspace(data.firstName, data.workspaceName);
    cy.visit(`${data.workspaceName}`)

    common.navigateToManageUsers();

    cy.get(usersSelector.buttonAddUsers).click();
    cy.get(usersSelector.buttonUploadCsvFile).click();

    bulkUserUpload(
      without_name,
      "without_name",
      "Invalid row(s): [first_name, last_name] in [11] row(s). No users were uploaded."
    );
    bulkUserUpload(
      without_email,
      "without_email",
      "Invalid row(s): [email] in [11] row(s). No users were uploaded."
    );
    bulkUserUpload(
      without_group,
      "without_group",
      "Invalid row(s): [groups] in [5] row(s). No users were uploaded."
    );
    bulkUserUpload(
      same_email,
      "same_email",
      "Duplicate email found. Please provide a unique email address."
    );
    bulkUserUpload(
      invalid_group_name,
      "invalid_group_name",
      "11 groups doesn't exist. No users were uploaded"
    );
    bulkUserUpload(
      empty_first_and_last_name,
      "empty_first_and_last_name",
      "Invalid row(s): [first_name, last_name] in [1] row(s). No users were uploaded."
    );
    bulkUserUpload(
      limit_exceeded_list,
      "500_invite_users",
      "You can only invite 250 users at a time"
    );
    bulkUserUpload(
      non_existing_group,
      "non_existing_group",
      "1 group doesn't exist. No users were uploaded"
    );
    bulkUserUpload(
      multiple_groups,
      "multiple_groups",
      "Conflicting Group Memberships: User cannot be in both the Admin group and other groups simultaneously."
    );

    cy.get(usersSelector.inputFieldBulkUpload).selectFile(without_firstName, {
      force: true,
    });
    cy.get(usersSelector.uploadedFileData).should(
      "contain",
      "without_firstname"
    );
    cy.get(usersSelector.buttonUploadUsers).click();
    cy.get(".go2072408551")
      .should("be.visible")
      .and("have.text", "5 users are being added");

    cy.wait(5000);

    cy.get(usersSelector.buttonAddUsers).click();
    cy.get(usersSelector.buttonUploadCsvFile).click();
    cy.get(usersSelector.inputFieldBulkUpload).selectFile(without_lastName, {
      force: true,
    });
    cy.get(usersSelector.uploadedFileData).should(
      "contain",
      "without_lastname"
    );
    cy.get(usersSelector.buttonUploadUsers).click();
    cy.get(".go2072408551")
      .should("be.visible")
      .and("have.text", "5 users are being added");
  });

  it("Verify bulk user upload functionality", () => {
<<<<<<< HEAD
=======
    data.firstName = fake.firstName;
    data.email = fake.email.toLowerCase();
    data.workspaceName = data.firstName.toLowerCase();

>>>>>>> c2e45273
    cy.apiLogin()
    cy.apiCreateWorkspace(data.firstName, data.workspaceName);
    cy.visit(`${data.workspaceName}`)
    common.navigateToManageUsers();

    cy.get(usersSelector.buttonAddUsers).click();
    cy.get(usersSelector.buttonUploadCsvFile).click();

    cy.get(usersSelector.inputFieldBulkUpload).selectFile(invite_users, {
      force: true,
    });
    cy.get(usersSelector.uploadedFileData).should("contain", "invite_users");
    cy.get(commonSelectors.cancelButton).click();

    cy.get(usersSelector.buttonAddUsers).click();
    cy.get(usersSelector.buttonUploadCsvFile).click();
    cy.get(usersSelector.inputFieldBulkUpload).selectFile(invite_users, {
      force: true,
    });
    cy.get(usersSelector.buttonUploadUsers).click();
    cy.wait(10000);
    cy.get(".go2072408551")
      .should("be.visible")
      .and("have.text", "250 users are being added");
    cy.wait(1000);
    common.searchUser("test12@gmail.com");
    cy.contains("td", "test12@gmail.com")
      .parent()
      .within(() => {
        cy.get("td small").should("have.text", "invited");
      });
    common.navigateToManageGroups();
    cy.get(groupsSelector.groupLink("Admin")).click();
    cy.get(groupsSelector.usersLink).click();
    cy.contains("test12@gmail.com").should("be.visible");
  });
});<|MERGE_RESOLUTION|>--- conflicted
+++ resolved
@@ -120,13 +120,10 @@
   });
 
   it("Verify bulk user upload functionality", () => {
-<<<<<<< HEAD
-=======
     data.firstName = fake.firstName;
     data.email = fake.email.toLowerCase();
     data.workspaceName = data.firstName.toLowerCase();
 
->>>>>>> c2e45273
     cy.apiLogin()
     cy.apiCreateWorkspace(data.firstName, data.workspaceName);
     cy.visit(`${data.workspaceName}`)
