import { fake } from "Fixtures/fake";
import { tableSelector } from "Selectors/table";

import {
  verifyMultipleComponentValuesFromInspector,
  verifyComponentValueFromInspector,
  openEditorSidebar,
  openAccordion,
  verifyBoxShadowCss,
  selectColourFromColourPicker,
  verifyWidgetColorCss,
} from "Support/utils/commonWidget";
import { verifyNodeData, openNode, verifyValue } from "Support/utils/inspector";
import { commonSelectors, commonWidgetSelector } from "Selectors/common";
import {
  commonText,
  commonWidgetText,
  codeMirrorInputLabel,
} from "Texts/common";

describe("Editor- Global Settings", () => {
  const data = {};
  beforeEach(() => {
    data.appName = `${fake.companyName}-App`;
    cy.apiLogin();
    cy.apiCreateApp(data.appName);
    cy.openApp();
  });

  it("should verify global settings", () => {
    data.backgroundColor = fake.randomRgba;
    cy.get("[data-cy='left-sidebar-settings-button']").click();

    cy.get('[data-cy="label-global settings"]').verifyVisibleElement(
      "have.text",
      "Global settings"
    );
    cy.get(
      '[data-cy="label-hide-header-for-launched-apps"]'
    ).verifyVisibleElement("have.text", "Hide header for launched apps");
    cy.get('[data-cy="label-maintenance-mode"]').verifyVisibleElement(
      "have.text",
      "Maintenance mode"
    );
    cy.hideTooltip();
    cy.get('[data-cy="label-max-canvas-width"]').verifyVisibleElement(
      "have.text",
      "Max width of canvas"
    );
    cy.get('[data-cy="label-bg-canvas"]').verifyVisibleElement(
      "have.text",
      "Canvas background"
    );
    // cy.get('[data-cy="canvas-bg-colour-picker"]').click();
    selectColourFromColourPicker(
      "canvas-bg-color",
      data.backgroundColor,
      0,
      ".canvas-codehinter-container"
    );

    verifyWidgetColorCss(
      ".canvas-area",
      "background-color",
      data.backgroundColor,
      true
    );

    cy.openInCurrentTab(commonWidgetSelector.previewButton);
    cy.get(".navbar").should("be.visible");

    cy.go("back");
    cy.wait(5000);
    cy.get("[data-cy='left-sidebar-settings-button']").click();
    cy.get('[data-cy="toggle-hide-header-for-launched-apps"]').realClick();
    cy.wait(700);
    cy.forceClickOnCanvas();
    cy.wait(1000);
    cy.waitForAutoSave();
    cy.wait(1000);
    cy.openInCurrentTab(commonWidgetSelector.previewButton);
    cy.wait(5000);
    cy.notVisible(".navbar");
    cy.go("back");
    cy.wait(5000);

    cy.get("[data-cy='left-sidebar-settings-button']").click();
    cy.get('[data-cy="toggle-maintenance-mode"]').realClick();
    cy.get('[data-cy="modal-confirm-button"]').click();
    cy.verifyToastMessage(
      commonSelectors.toastMessage,
      "Application is on maintenance.",
      false
    );
    cy.forceClickOnCanvas();
    cy.wait(500);
    cy.waitForAutoSave();
<<<<<<< HEAD
    //Fix this after the release. 2.9.0
    // cy.get('[data-cy="button-release"]').click();
    // cy.get('[data-cy="yes-button"]').click();
    // cy.get('[data-cy="editor-page-logo"]').click();
    // cy.get(`[data-cy="${data.appName.toLowerCase()}-card"]`)
    //   .realHover()
    //   .find('[data-cy="launch-button"]')
    //   .invoke("attr", "class")
    //   .should("contains", "disabled-btn");
=======

    cy.get('[data-cy="button-release"]').click();
    cy.get('[data-cy="yes-button"]').click();
    cy.get('[data-cy="editor-page-logo"]').click();
    cy.get('[data-cy="back-to-app-option"]').click();
    cy.get(`[data-cy="${data.appName.toLowerCase()}-card"]`)
      .realHover()
      .find('[data-cy="launch-button"]')
      .invoke("attr", "class")
      .should("contains", "disabled-btn");
>>>>>>> ebdbef99

    cy.apiDeleteApp();
  });
});<|MERGE_RESOLUTION|>--- conflicted
+++ resolved
@@ -95,17 +95,6 @@
     cy.forceClickOnCanvas();
     cy.wait(500);
     cy.waitForAutoSave();
-<<<<<<< HEAD
-    //Fix this after the release. 2.9.0
-    // cy.get('[data-cy="button-release"]').click();
-    // cy.get('[data-cy="yes-button"]').click();
-    // cy.get('[data-cy="editor-page-logo"]').click();
-    // cy.get(`[data-cy="${data.appName.toLowerCase()}-card"]`)
-    //   .realHover()
-    //   .find('[data-cy="launch-button"]')
-    //   .invoke("attr", "class")
-    //   .should("contains", "disabled-btn");
-=======
 
     cy.get('[data-cy="button-release"]').click();
     cy.get('[data-cy="yes-button"]').click();
@@ -116,7 +105,6 @@
       .find('[data-cy="launch-button"]')
       .invoke("attr", "class")
       .should("contains", "disabled-btn");
->>>>>>> ebdbef99
 
     cy.apiDeleteApp();
   });
