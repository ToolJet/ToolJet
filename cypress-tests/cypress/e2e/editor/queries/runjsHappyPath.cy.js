--- conflicted
+++ resolved
@@ -150,13 +150,7 @@
 
     addInputOnQueryField("runjs", "actions.closeModal('modal1');");
     query("run");
-<<<<<<< HEAD
-    cy.intercept("GET", "api/data_queries?**").as("addQuery");
-    cy.wait("@addQuery");
-    cy.wait(1000);
-=======
     cy.wait(200);
->>>>>>> 55cdc7a0
     cy.notVisible('[data-cy="modal-title"]');
 
     addInputOnQueryField(
@@ -316,10 +310,6 @@
     cy.wait(1000);
     cy.waitForAutoSave();
     cy.reload();
-<<<<<<< HEAD
-    cy.wait(5000);
-=======
->>>>>>> 55cdc7a0
     cy.get('[data-cy="modal-confirm-button"]').realClick();
     cy.verifyToastMessage(commonSelectors.toastMessage, "Success alert");
     cy.verifyToastMessage(commonSelectors.toastMessage, "alert from runjs");
