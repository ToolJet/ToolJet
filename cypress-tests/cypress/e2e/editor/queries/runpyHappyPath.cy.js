import { fake } from "Fixtures/fake";
import { textInputText } from "Texts/textInput";
import { commonWidgetText, widgetValue, customValidation } from "Texts/common";
import { commonSelectors, commonWidgetSelector } from "Selectors/common";
import { multipageSelector } from "Selectors/multipage";
import { buttonText } from "Texts/button";
import {
  verifyControlComponentAction,
  randomString,
} from "Support/utils/textInput";
import {
  openAccordion,
  verifyAndModifyParameter,
  openEditorSidebar,
  verifyAndModifyToggleFx,
  addDefaultEventHandler,
  verifyComponentValueFromInspector,
  selectColourFromColourPicker,
  verifyBoxShadowCss,
  verifyLayout,
  verifyTooltip,
  editAndVerifyWidgetName,
  verifyPropertiesGeneralAccordion,
  verifyStylesGeneralAccordion,
  randomNumber,
  closeAccordions,
} from "Support/utils/commonWidget";
import { dataCsvAssertionHelper } from "Support/utils/table";
import {
  selectCSA,
  selectEvent,
  addSupportCSAData,
} from "Support/utils/events";

import {
  selectQuery,
  deleteQuery,
  query,
  changeQueryToggles,
  renameQueryFromEditor,
  addInputOnQueryField,
} from "Support/utils/queries";

import {
  verifyCouldnotConnectWithAlert,
  resizeQueryPanel,
  verifypreview,
  addInput,
} from "Support/utils/dataSource";
import {
  hideOrUnhidePageMenu,
  addEventHandler,
  addNewPage,
  setHomePage,
  hideOrUnhidePage,
  detetePage,
  modifyPageHandle,
  clearSearch,
  searchPage,
} from "Support/utils/multipage";
import { verifyNodeData, openNode, verifyValue } from "Support/utils/inspector";

describe("runpy", () => {
  beforeEach(() => {
    cy.appUILogin();
    cy.createApp();
    cy.viewport(1800, 1800);
    cy.dragAndDropWidget("Button");
    resizeQueryPanel("50");
  });

  it("should verify basic runpy", () => {
    const data = {};
    data.customText = randomString(12);

    selectQuery("Run Python code");
    addInputOnQueryField("runpy", "True");
    query("create");
    cy.verifyToastMessage(commonSelectors.toastMessage, "Query Added");
    query("preview");
    verifypreview("raw", "true");
    query("run");
    cy.get(commonWidgetSelector.sidebarinspector).click();
    cy.get(".tooltip-inner").invoke("hide");
    openNode("queries");
    openNode("runpy1");
    verifyValue("data", "Boolean", "true");
    verifyValue("rawData", "Boolean", "true");
  });

<<<<<<< HEAD
  it("should verify actions", () => {
=======
  it.only("should verify actions", () => {
>>>>>>> 8b080528
    const data = {};
    data.customText = randomString(12);

    selectQuery("Run Python code");
    addInputOnQueryField(
      "runpy",
      `actions.setVariable('var', 'test')
actions.setPageVariable('pageVar', 'pageTest')`
    );
    query("run");
    cy.verifyToastMessage(commonSelectors.toastMessage, "Query Added");
    cy.get(commonWidgetSelector.sidebarinspector).click();
    cy.get(".tooltip-inner").invoke("hide");
    verifyNodeData("variables", "Object", "1 entry ");
    openNode("variables", 0);

    verifyValue("var", "String", `"test"`);

    openNode("page");
    openNode("variables", 1);
    verifyValue("pageVar", "String", `"pageTest"`);

    addInputOnQueryField(
      "runpy",
      `actions.unSetVariable('var')
actions.unsetPageVariable('pageVar')`
    );
    query("run");
    cy.get(commonWidgetSelector.sidebarinspector).click();
    cy.get(".tooltip-inner").invoke("hide");
    verifyNodeData("variables", "Object", "0 entry ");

    openNode("page");
    openNode("variables", 1);
    verifyNodeData("variables", "Object", "0 entry ", 1);

    addInputOnQueryField(
      "runpy",
      "actions.showAlert('success', 'alert from runpy')"
    );
    query("run");
    // cy.verifyToastMessage(commonSelectors.toastMessage, "Query Added");

    cy.verifyToastMessage(
      commonSelectors.toastMessage,
      "Query (runpy1) completed."
    );

    cy.verifyToastMessage(commonSelectors.toastMessage, "alert from runpy");
    cy.get(multipageSelector.sidebarPageButton).click();
    addNewPage("test_page");
    cy.url().should("contain", "/test-page");

    addInputOnQueryField("runpy", "actions.switchPage('home')");
    query("run");
    cy.url().should("contain", "/home");

    cy.get('[data-cy="real-canvas"]').click("topRight", { force: true });
    cy.dragAndDropWidget("Modal");
    cy.waitForAutoSave();
    addInputOnQueryField("runpy", "actions.showModal('modal1')");
    query("run");
    cy.closeToastMessage();
    cy.get('[data-cy="modal-title"]').should("be.visible");
    cy.get('[data-cy="runpy-input-field"]').click({ force: true });

    addInputOnQueryField("runpy", "actions.closeModal('modal1')");
    query("run");
    cy.intercept("GET", "api/data_queries?**").as("addQuery");
    cy.wait("@addQuery");
    cy.verifyToastMessage(
      commonSelectors.toastMessage,
      "Query (runpy1) completed."
    );
<<<<<<< HEAD
    cy.wait(3000);
=======
    cy.wait(1000);
>>>>>>> 8b080528
    cy.notVisible('[data-cy="modal-title"]');

    addInputOnQueryField("runpy", "actions.copyToClipboard('data from runpy')");
    query("run");
    cy.wait("@addQuery");
    cy.verifyToastMessage(
      commonSelectors.toastMessage,
      "Query (runpy1) completed."
    );
    cy.wait(3000);
    cy.window().then((win) => {
      win.navigator.clipboard.readText().then((text) => {
        expect(text).to.eq("data from runpy");
      });
    });
    addInputOnQueryField(
      "runpy",
      "actions.setLocalStorage('localStorage','data from runpy')"
    );
    query("run");
    cy.wait("@addQuery");
    cy.verifyToastMessage(
      commonSelectors.toastMessage,
      "Query (runpy1) completed."
    );
<<<<<<< HEAD
    cy.wait(2000);
=======
    cy.wait(1000);

>>>>>>> 8b080528
    cy.getAllLocalStorage().then((result) => {
      expect(result[Cypress.config().baseUrl].localStorage).to.deep.equal(
        "data from runpy"
      );
    });

    // addInputOnQueryField(
    //   "runpy",
    //   "actions.generateFile('runpycsv', 'csv', [{ 'name': 'John', 'email': 'john@tooljet.com' }])"
    // );
    // query("run");
    // cy.wait("@addQuery");
    // cy.verifyToastMessage(
    //   commonSelectors.toastMessage,
    //   "Query (runpy1) completed."
    // );

    // cy.wait(3000);

    // cy.readFile("cypress/downloads/runpycsv.csv", "utf-8")
    //   .should("contain", "name,email")
    //   .and("contain", "John,john@tooljet.com");

    // addInputOnQueryField(
    //   "runpy",
    //   "actions.goToApp('111234')"
    // );
    // query("run");
    // cy.wait("@addQuery");
    addInputOnQueryField("runpy", "actions.logout()");
    query("run");
    cy.wait("@addQuery");
    cy.wait(3000);
    cy.get('[data-cy="sign-in-header"]').should("be.visible");
  });

  it("should verify global and page data", () => {
    const data = {};
    data.customText = randomString(12);

    selectQuery("Run Python code");
    addInputOnQueryField("runpy", "tj_globals");
    query("create");
    cy.verifyToastMessage(commonSelectors.toastMessage, "Query Added");
    query("preview");
    verifypreview(
      "raw",
      `{"theme":{"name":"light"},"urlparams":{},"currentUser":{"email":"dev@tooljet.io","firstName":"The","lastName":"Developer","groups":["all_users","admin"]}}`
    );
  });

  it("should verify action by button", () => {
    const data = {};
    data.customText = randomString(12);

    selectQuery("Run Python code");
    addInputOnQueryField(
      "runpy",
      "actions.showAlert('success', 'alert from runpy');"
    );
    query("create");
    cy.verifyToastMessage(commonSelectors.toastMessage, "Query Added");
    query("run");

    selectEvent("On Click", "Run query", 1);
    cy.get('[data-cy="query-selection-field"]').type("runpy1{enter}");
    cy.get(commonWidgetSelector.draggableWidget("button1")).click();
    cy.verifyToastMessage(
      commonSelectors.toastMessage,
      "Query (runpy1) completed."
    );
    cy.verifyToastMessage(commonSelectors.toastMessage, "alert from runpy");
    renameQueryFromEditor("newrunpy");
    cy.wait(3000);
    cy.get('[data-cy="event-handler"]').click();

    cy.get('[data-cy="query-selection-field"]').should("have.text", "newrunpy");
    cy.get(commonWidgetSelector.draggableWidget("button1")).click();
    cy.verifyToastMessage(
      commonSelectors.toastMessage,
      "Query (newrunpy) completed."
    );
    cy.verifyToastMessage(commonSelectors.toastMessage, "alert from runpy");
  });

  it("should verify runpy toggle options", () => {
    const data = {};
    data.customText = randomString(12);

    selectQuery("Run Python code");
    addInputOnQueryField(
      "runpy",
      "actions.showAlert('success', 'alert from runpy');"
    );
    query("create");
    cy.verifyToastMessage(commonSelectors.toastMessage, "Query Added");
    changeQueryToggles("run-on-app-load");
    query("save");
    cy.reload();
    cy.wait(3000);
    cy.verifyToastMessage(
      commonSelectors.toastMessage,
      "Query (runpy1) completed."
    );
    cy.verifyToastMessage(commonSelectors.toastMessage, "alert from runpy");

    changeQueryToggles("confirmation-before-run");
    query("save");
    cy.reload();
    cy.wait(3000);
    cy.get('[data-cy="modal-message"]').verifyVisibleElement(
      "have.text",
      "Do you want to run this query - runpy1?"
    );
    cy.get('[data-cy="modal-confirm-button"]').realClick();
    cy.verifyToastMessage(
      commonSelectors.toastMessage,
      "Query (runpy1) completed."
    );
    cy.verifyToastMessage(commonSelectors.toastMessage, "alert from runpy");

    changeQueryToggles("notification-on-success");
    cy.get('[data-cy="success-message-input-field"]').clearAndTypeOnCodeMirror(
      "Success alert"
    );
    query("save");
    cy.reload();
    cy.wait(3000);
    cy.get('[data-cy="modal-confirm-button"]').realClick();
    cy.verifyToastMessage(
      commonSelectors.toastMessage,
      "Query (runpy1) completed."
    );
    cy.verifyToastMessage(commonSelectors.toastMessage, "Success alert");
    cy.verifyToastMessage(commonSelectors.toastMessage, "alert from runpy");
  });
});<|MERGE_RESOLUTION|>--- conflicted
+++ resolved
@@ -88,11 +88,7 @@
     verifyValue("rawData", "Boolean", "true");
   });
 
-<<<<<<< HEAD
   it("should verify actions", () => {
-=======
-  it.only("should verify actions", () => {
->>>>>>> 8b080528
     const data = {};
     data.customText = randomString(12);
 
@@ -167,11 +163,7 @@
       commonSelectors.toastMessage,
       "Query (runpy1) completed."
     );
-<<<<<<< HEAD
-    cy.wait(3000);
-=======
     cy.wait(1000);
->>>>>>> 8b080528
     cy.notVisible('[data-cy="modal-title"]');
 
     addInputOnQueryField("runpy", "actions.copyToClipboard('data from runpy')");
@@ -197,12 +189,8 @@
       commonSelectors.toastMessage,
       "Query (runpy1) completed."
     );
-<<<<<<< HEAD
-    cy.wait(2000);
-=======
     cy.wait(1000);
 
->>>>>>> 8b080528
     cy.getAllLocalStorage().then((result) => {
       expect(result[Cypress.config().baseUrl].localStorage).to.deep.equal(
         "data from runpy"
