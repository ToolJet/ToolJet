--- conflicted
+++ resolved
@@ -161,15 +161,7 @@
     addInputOnQueryField("runpy", "actions.copyToClipboard('data from runpy')");
     query("run");
     cy.wait("@addQuery");
-<<<<<<< HEAD
-    cy.verifyToastMessage(
-      commonSelectors.toastMessage,
-      "Query (runpy1) completed."
-    );
-    cy.wait(3000);
-=======
     cy.wait(10000);
->>>>>>> 6253273c
     cy.window().then((win) => {
       win.navigator.clipboard.readText().then((text) => {
         expect(text).to.eq("data from runpy");
@@ -325,11 +317,7 @@
     );
     query("save");
     cy.reload();
-<<<<<<< HEAD
-    cy.wait(5000);
-=======
     cy.wait(4000);
->>>>>>> 6253273c
     cy.get('[data-cy="modal-confirm-button"]').realClick();
     cy.verifyToastMessage(commonSelectors.toastMessage, "Success alert", false);
     cy.verifyToastMessage(
