--- conflicted
+++ resolved
@@ -259,9 +259,7 @@
       // query("preview");
       // verifypreview("raw", `true`);
     }
-<<<<<<< HEAD
-    cy.apiDeleteApp();
-=======
+
     addInputOnQueryField("runpy", "tj_globals.mode.value");
     query("preview");
     verifypreview("raw", `edit`);
@@ -269,7 +267,7 @@
     query("preview");
     waitForQueryAction("preview");
     verifypreview("raw", `{}`);
->>>>>>> 0ee89822
+    cy.apiDeleteApp();
   });
 
   it("should verify action by button", () => {
