import { appVersionSelectors } from "Selectors/exportImport";
import { editVersionSelectors } from "Selectors/version";
import {
  editVersionText,
  releasedVersionText,
  deleteVersionText,
} from "Texts/version";
import { createNewVersion } from "Support/utils/exportImport";
import {
  navigateToCreateNewVersionModal,
  verifyElementsOfCreateNewVersionModal,
  navigateToEditVersionModal,
  editVersionAndVerify,
  deleteVersionAndVerify,
  releasedVersionAndVerify,
  verifyDuplicateVersion,
  verifyVersionAfterPreview,
} from "Support/utils/version";
import { fake } from "Fixtures/fake";
import { commonSelectors } from "Selectors/common";
import { commonText } from "Texts/common";
import {
  verifyModal,
  closeModal,
  navigateToAppEditor,
} from "Support/utils/common";
import { buttonText } from "Texts/button";

import {
  verifyComponent,
  deleteComponentAndVerify,
} from "Support/utils/basicComponents";

describe("App Version Functionality", () => {
  var data = {};
  data.appName = `${fake.companyName}-App`;
  let currentVersion = "";
  let newVersion = [];
  let versionFrom = "";
  beforeEach(() => {
    cy.appUILogin();
  });

  it("Verify the elements of the version module", () => {
    cy.createApp();
    cy.get(appVersionSelectors.appVersionLabel).should("be.visible");
    cy.renameApp(data.appName);
    cy.get(commonSelectors.appNameInput).verifyVisibleElement(
      "have.value",
      data.appName
    );
    cy.waitForAutoSave();
    navigateToCreateNewVersionModal((currentVersion = "v1"));
    verifyElementsOfCreateNewVersionModal((currentVersion = ["v1"]));

    navigateToEditVersionModal((currentVersion = "v1"));
    verifyModal(
      editVersionText.editVersionTitle,
      editVersionText.saveButton,
      editVersionSelectors.versionNameInputField
    );
    closeModal(commonText.closeButton);
  });

  it("Verify all functionality for the app version", () => {
    navigateToAppEditor(data.appName);
    cy.get('[data-cy="widget-list-box-table"]').should("be.visible");
    cy.get(".driver-close-btn").click();

    cy.dragAndDropWidget("Toggle Switch", 50, 50);
    verifyComponent("toggleswitch1");

    navigateToCreateNewVersionModal((currentVersion = "v1"));
    createNewVersion((newVersion = ["v2"]), (versionFrom = "v1"));
    verifyComponent("toggleswitch1");
    deleteComponentAndVerify("toggleswitch1");

    cy.dragAndDropWidget(buttonText.defaultWidgetText);
    verifyComponent("button1");
    navigateToCreateNewVersionModal((currentVersion = "v2"));
    createNewVersion((newVersion = ["v3"]), (versionFrom = "v2"));
    verifyComponent("button1");

    navigateToCreateNewVersionModal((currentVersion = "v3"));
    createNewVersion((newVersion = ["v4"]), (versionFrom = "v1"));
    verifyComponent("toggleswitch1");

    editVersionAndVerify(
      (currentVersion = "v4"),
      (newVersion = ["v5"]),
      editVersionText.VersionNameUpdatedToastMessage
    );
    navigateToCreateNewVersionModal((currentVersion = "v5"));
    verifyDuplicateVersion((newVersion = ["v5"]), (versionFrom = "v5"));
    closeModal(commonText.closeButton);
    deleteVersionAndVerify(
      (currentVersion = "v5"),
      deleteVersionText.deleteToastMessage((currentVersion = "v5"))
    );

    cy.reload();
<<<<<<< HEAD
    cy.wait(7000); //temp fix need to update
=======
>>>>>>> e4a0a33f
    releasedVersionAndVerify((currentVersion = "v3"));
    navigateToCreateNewVersionModal((currentVersion = "v3"));
    createNewVersion((newVersion = ["v6"]), (versionFrom = "v3"));

    verifyVersionAfterPreview((currentVersion = "v6"));
    cy.go("back");
  });
});<|MERGE_RESOLUTION|>--- conflicted
+++ resolved
@@ -99,10 +99,6 @@
     );
 
     cy.reload();
-<<<<<<< HEAD
-    cy.wait(7000); //temp fix need to update
-=======
->>>>>>> e4a0a33f
     releasedVersionAndVerify((currentVersion = "v3"));
     navigateToCreateNewVersionModal((currentVersion = "v3"));
     createNewVersion((newVersion = ["v6"]), (versionFrom = "v3"));
