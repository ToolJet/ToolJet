import { fake } from "Fixtures/fake";
import { postgreSqlSelector } from "Selectors/postgreSql";
import { postgreSqlText } from "Texts/postgreSql";
import { mongoDbText } from "Texts/mongoDb";
import { commonSelectors } from "Selectors/common";
import { commonText } from "Texts/common";
import { closeDSModal, deleteDatasource } from "Support/utils/dataSource";
import {
  fillDataSourceTextField,
  selectAndAddDataSource,
} from "Support/utils/postgreSql";
import {
  connectMongo,
  openMongoQueryEditor,
  selectQueryType,
} from "Support/utils/mongoDB";

import {
  verifyCouldnotConnectWithAlert,
  resizeQueryPanel,
  query,
  verifypreview,
  addInput,
} from "Support/utils/dataSource";

const data = {};

describe("Data source MongoDB", () => {
  beforeEach(() => {
    cy.appUILogin();
    data.dataSourceName = fake.lastName
      .toLowerCase()
      .replaceAll("[^A-Za-z]", "");
  });

  it("Should verify elements on MongoDB connection form", () => {
    cy.get(commonSelectors.globalDataSourceIcon).click();
    closeDSModal();
    cy.get(postgreSqlSelector.allDatasourceLabelAndCount).should(
      "have.text",
      postgreSqlText.allDataSources()
    );
    cy.get(postgreSqlSelector.databaseLabelAndCount).should(
      "have.text",
      postgreSqlText.allDatabase()
    );
    cy.get(postgreSqlSelector.apiLabelAndCount).should(
      "have.text",
      postgreSqlText.allApis
    );
    cy.get(postgreSqlSelector.cloudStorageLabelAndCount).should(
      "have.text",
      postgreSqlText.allCloudStorage
    );
    selectAndAddDataSource(
      "databases",
      mongoDbText.mongoDb,
      data.dataSourceName
    );

    cy.get(postgreSqlSelector.labelHost).verifyVisibleElement(
      "have.text",
      postgreSqlText.labelHost
    );
    cy.get(postgreSqlSelector.labelPort).verifyVisibleElement(
      "have.text",
      postgreSqlText.labelPort
    );
    cy.get(postgreSqlSelector.labelDbName).verifyVisibleElement(
      "have.text",
      postgreSqlText.labelDbName
    );
    cy.get(postgreSqlSelector.labelUserName).verifyVisibleElement(
      "have.text",
      postgreSqlText.labelUserName
    );
    cy.get(postgreSqlSelector.labelPassword).verifyVisibleElement(
      "have.text",
      postgreSqlText.labelPassword
    );
    cy.get(postgreSqlSelector.labelIpWhitelist).verifyVisibleElement(
      "have.text",
      postgreSqlText.whiteListIpText
    );
    cy.get(postgreSqlSelector.buttonCopyIp).verifyVisibleElement(
      "have.text",
      postgreSqlText.textCopy
    );

    cy.get(postgreSqlSelector.linkReadDocumentation).verifyVisibleElement(
      "have.text",
      postgreSqlText.readDocumentation
    );
    cy.get(postgreSqlSelector.buttonTestConnection)
      .verifyVisibleElement(
        "have.text",
        postgreSqlText.buttonTextTestConnection
      )
      .click();
    cy.get(postgreSqlSelector.connectionFailedText, {
      timeout: 70000,
    }).verifyVisibleElement("have.text", postgreSqlText.couldNotConnect, {
      timeout: 65000,
    });
    cy.get(postgreSqlSelector.buttonSave).verifyVisibleElement(
      "have.text",
      postgreSqlText.buttonTextSave
    );
    cy.get('[data-cy="connection-alert-text"]').verifyVisibleElement(
      "have.text",
      "connect ECONNREFUSED ::1:27017"
    );
    cy.get('[data-cy="query-select-dropdown"]').type(
      mongoDbText.optionConnectUsingConnectionString
    );
    cy.get('[data-cy="label-connection-string"]').verifyVisibleElement(
      "have.text",
      mongoDbText.labelConnectionString
    );
    cy.get(postgreSqlSelector.labelIpWhitelist).verifyVisibleElement(
      "have.text",
      postgreSqlText.whiteListIpText
    );
    cy.get(postgreSqlSelector.buttonCopyIp).verifyVisibleElement(
      "have.text",
      postgreSqlText.textCopy
    );

    cy.get(postgreSqlSelector.linkReadDocumentation).verifyVisibleElement(
      "have.text",
      postgreSqlText.readDocumentation
    );
    cy.get(postgreSqlSelector.buttonTestConnection)
      .verifyVisibleElement(
        "have.text",
        postgreSqlText.buttonTextTestConnection
      )
      .click();
    cy.get(postgreSqlSelector.connectionFailedText, {
      timeout: 70000,
    }).verifyVisibleElement("have.text", postgreSqlText.couldNotConnect, {
      timeout: 95000,
    });
    cy.get('[data-cy="connection-alert-text"]').verifyVisibleElement(
      "have.text",
      "Cannot read properties of null (reading '2')"
    );
    verifyCouldnotConnectWithAlert(mongoDbText.errorInvalisScheme);
    cy.get(postgreSqlSelector.buttonSave)
      .verifyVisibleElement("have.text", postgreSqlText.buttonTextSave)
      .click();
<<<<<<< HEAD
  });

  it("Should verify the functionality of MongoDB connection form.", () => {
    data.lastName = fake.lastName.toLowerCase().replaceAll("[^A-Za-z]", "");

    selectAndAddDataSource("databases", mongoDbText.mongoDb, data.lastName);
=======

    deleteDatasource(`cypress-${data.dataSourceName}-mongodb`);
  });

  it("Should verify the functionality of MongoDB connection form.", () => {
    selectAndAddDataSource(
      "databases",
      mongoDbText.mongoDb,
      data.dataSourceName
    );
>>>>>>> ebdbef99

    cy.get('[data-cy="query-select-dropdown"]').type(
      mongoDbText.optionConnectUsingConnectionString
    );

    fillDataSourceTextField(
      mongoDbText.labelConnectionString,
      "**************",
      Cypress.env("mongodb_connString"),
      "contain",
      { parseSpecialCharSequences: false, delay: 0 }
    );
    cy.get(postgreSqlSelector.buttonTestConnection).click();
    cy.get(postgreSqlSelector.textConnectionVerified, {
      timeout: 10000,
    }).should("have.text", postgreSqlText.labelConnectionVerified);
    cy.get(postgreSqlSelector.buttonSave).click();

    cy.verifyToastMessage(
      commonSelectors.toastMessage,
      postgreSqlText.toastDSSaved
    );

    cy.get(commonSelectors.globalDataSourceIcon).click();
    cy.get(
      `[data-cy="cypress-${data.dataSourceName}-mongodb-button"]`
    ).verifyVisibleElement(
      "have.text",
      `cypress-${data.dataSourceName}-mongodb`
    );

    deleteDatasource(`cypress-${data.dataSourceName}-mongodb`);
  });

  it.skip("Should verify the queries of MongoDB.", () => {
    connectMongo();
    openMongoQueryEditor();
    resizeQueryPanel();

    selectQueryType("Delete Many");
    addInput("collection", "test");
    query("run");
    cy.verifyToastMessage(".go2072408551", "Query (mongodb1) completed.");

    selectQueryType("List Collections");
    query("run");
    cy.verifyToastMessage(".go2072408551", "Query (mongodb1) completed.");
    query("preview");
    verifypreview("raw", '[{"name":"test"'); //'root:[] 0 items'

    selectQueryType("Insert One");
    addInput("collection", "test");
    addInput("document", '{name:"mike"}');
    query("run");
    cy.verifyToastMessage(".go2072408551", "Query (mongodb1) completed.");
    query("preview");
    verifypreview("raw", '{"acknowledged":true,"insertedId"');

    selectQueryType("Find One");
    addInput("collection", "test");
    addInput("filter", '{name:"mike"}');
    query("run");
    cy.verifyToastMessage(".go2072408551", "Query (mongodb1) completed.");
    query("preview");
    verifypreview("raw", '"name":"mike"}');

    selectQueryType("Find many");
    addInput("collection", "test");
    addInput("filter", '{name:"mike"}');
    query("run");
    cy.verifyToastMessage(".go2072408551", "Query (mongodb1) completed.");
    query("preview");
    verifypreview("raw", '"name":"mike"}');

    selectQueryType("Total Count");
    addInput("collection", "test");
    query("run");
    cy.verifyToastMessage(".go2072408551", "Query (mongodb1) completed.");
    query("preview");
    verifypreview("raw", '{"count":');

    selectQueryType("Count");
    addInput("collection", "test");
    query("run");
    cy.verifyToastMessage(".go2072408551", "Query (mongodb1) completed.");
    query("preview");
    verifypreview("raw", '{"count":');

    selectQueryType("Distinct");
    addInput("collection", "test");
    addInput("field", "name");
    query("run");
    cy.verifyToastMessage(".go2072408551", "Query (mongodb1) completed.");
    query("preview");
    verifypreview("raw", '["mike"]');

    selectQueryType("Insert Many");
    addInput("collection", "test");
    addInput(
      "documents",
      '[{_id:331, name:"Nina"},{_id:441, name:"mina"}, {_id:4441, name:"Steph"}, {_id:41, name:"Mark"},{_id:3131, name:"Lina"}]'
    );
    query("run");
    cy.verifyToastMessage(".go2072408551", "Query (mongodb1) completed.");
    addInput("documents", '[{_id:3113, name:"Nina"},{_id:414, name:"mina"}]');
    query("preview");
    verifypreview(
      "raw",
      '{"acknowledged":true,"insertedCount":2,"insertedIds":{"0":3113,"1":414}}'
    );

    selectQueryType("Update One");
    addInput("collection", "test");
    addInput("filter", '{name:"mina"}');
    addInput("update", '{$set:{name: "mike2023"}}');
    query("run");
    cy.verifyToastMessage(".go2072408551", "Query (mongodb1) completed.");
    query("preview");
    verifypreview(
      "raw",
      '{"acknowledged":true,"modifiedCount":1,"upsertedId":null,"upsertedCount":0'
    );

    selectQueryType("Update Many");
    addInput("collection", "test");
    addInput("filter", '{name:"Nina"}');
    addInput("update", '{$set:{name: "mike22222"}}');
    query("run");
    cy.verifyToastMessage(".go2072408551", "Query (mongodb1) completed.");
    addInput("filter", '{name:"mike22222"}');
    addInput("update", '{$set:{name: "Mark"}}');
    query("preview");
    verifypreview(
      "raw",
      '{"acknowledged":true,"modifiedCount":2,"upsertedId":null,"upsertedCount":0'
    );

    selectQueryType("Replace One");
    addInput("collection", "test");
    addInput("filter", '{name:"mike"}');
    addInput("replacement", '{name: "mike2023"}');
    query("run");
    cy.verifyToastMessage(".go2072408551", "Query (mongodb1) completed.");
    addInput("filter", '{name:"mike"}');
    addInput("replacement", '{name: "Nina"}');
    query("preview");
    verifypreview(
      "raw",
      '{"acknowledged":true,"modifiedCount":1,"upsertedId":null,"upsertedCount":0'
    );

    selectQueryType("Find One and Update");
    addInput("collection", "test");
    addInput("filter", '{name:"mike"}');
    addInput("update", '{$set:{name: "mike2023"}}');
    query("run");
    cy.verifyToastMessage(".go2072408551", "Query (mongodb1) completed.");
    addInput("filter", '{name:"Mark"}');
    addInput("update", '{$set:{name: "Nina"}}');
    query("preview");
    verifypreview(
      "raw",
      '{"lastErrorObject":{"n":1,"updatedExisting":true},"value":{"_id":'
    );

    selectQueryType("Find One and Replace");
    addInput("collection", "test");
    addInput("filter", '{name:"mike"}');
    addInput("replacement", '{name: "mike2023"}');
    query("run");
    cy.verifyToastMessage(".go2072408551", "Query (mongodb1) completed.");
    addInput("filter", '{name:"mike2023"}');
    addInput("replacement", '{name: "Nina"}');
    query("preview");
    verifypreview(
      "raw",
      '{"lastErrorObject":{"n":1,"updatedExisting":true},"value":{"_id":'
    );

    selectQueryType("Find One and Delete");
    addInput("collection", "test");
    addInput("filter", '{name:"Nina"}');
    query("run");
    cy.verifyToastMessage(".go2072408551", "Query (mongodb1) completed.");
    addInput("filter", '{name:"mike2023"}');
    query("preview");
    verifypreview("raw", '{"lastErrorObject":{"n":1},"value":{"_id":');

    selectQueryType("Delete One");
    addInput("collection", "test");
    addInput("filter", '{name:"mike"}');
    query("run");
    cy.verifyToastMessage(".go2072408551", "Query (mongodb1) completed.");
    addInput("filter", '{name:"Lina"}');
    query("preview");
    verifypreview("raw", '{"acknowledged":true,"deletedCount":1}');

    selectQueryType("Aggregate");
    addInput("collection", "test");
    addInput("pipeline", '[{$match:{name:"mike2023"}}, {$match:{_id:414}}]');
    query("run");
    cy.verifyToastMessage(".go2072408551", "Query (mongodb1) completed.");
    query("preview");
    verifypreview("raw", '[{"_id":414,"name":"mike2023"}]');

    selectQueryType("Operations");
    addInput("collection", "test");
    addInput("operations", '[{insertOne:{name:"midhun"}}]');
    query("run");
    cy.verifyToastMessage(".go2072408551", "Query (mongodb1) completed.");
    query("preview");
    verifypreview(
      "raw",
      '{"ok":1,"writeErrors":[],"writeConcernErrors":[],"insertedIds":[{"index":'
    );
  });
});<|MERGE_RESOLUTION|>--- conflicted
+++ resolved
@@ -149,14 +149,6 @@
     cy.get(postgreSqlSelector.buttonSave)
       .verifyVisibleElement("have.text", postgreSqlText.buttonTextSave)
       .click();
-<<<<<<< HEAD
-  });
-
-  it("Should verify the functionality of MongoDB connection form.", () => {
-    data.lastName = fake.lastName.toLowerCase().replaceAll("[^A-Za-z]", "");
-
-    selectAndAddDataSource("databases", mongoDbText.mongoDb, data.lastName);
-=======
 
     deleteDatasource(`cypress-${data.dataSourceName}-mongodb`);
   });
@@ -167,7 +159,6 @@
       mongoDbText.mongoDb,
       data.dataSourceName
     );
->>>>>>> ebdbef99
 
     cy.get('[data-cy="query-select-dropdown"]').type(
       mongoDbText.optionConnectUsingConnectionString
