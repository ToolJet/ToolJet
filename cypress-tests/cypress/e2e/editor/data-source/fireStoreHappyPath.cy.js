--- conflicted
+++ resolved
@@ -84,13 +84,6 @@
       "have.text",
       firestoreText.errorGcpKeyCouldNotBeParsed
     );
-<<<<<<< HEAD
-  });
-
-  it("Should verify the functionality of Firestore connection form.", () => {
-    data.lastName = fake.lastName.toLowerCase().replaceAll("[^A-Za-z]", "");
-    selectAndAddDataSource("databases", firestoreText.firestore, data.lastName);
-=======
     deleteDatasource(`cypress-${data.dataSourceName}-firestore`);
   });
 
@@ -100,7 +93,6 @@
       firestoreText.firestore,
       data.dataSourceName
     );
->>>>>>> ebdbef99
 
     fillDataSourceTextField(
       firestoreText.privateKey,
