--- conflicted
+++ resolved
@@ -94,19 +94,11 @@
       "have.text",
       "Ensure that apiKey is set"
     );
-<<<<<<< HEAD
-  });
-
-  it("Should verify the functionality of TypeSense connection form.", () => {
-    data.lastName = fake.lastName.toLowerCase().replaceAll("[^A-Za-z]", "");
-    selectAndAddDataSource("databases", "TypeSense", data.lastName);
-=======
     deleteDatasource(`cypress-${data.dataSourceName}-typesense`);
   });
 
   it("Should verify the functionality of TypeSense connection form.", () => {
     selectAndAddDataSource("databases", "TypeSense", data.dataSourceName);
->>>>>>> ebdbef99
 
     fillDataSourceTextField(
       postgreSqlText.labelHost,
