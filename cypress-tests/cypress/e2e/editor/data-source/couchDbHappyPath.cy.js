--- conflicted
+++ resolved
@@ -104,19 +104,11 @@
       "have.text",
       "Invalid URL"
     );
-<<<<<<< HEAD
-  });
-
-  it("Should verify the functionality of CouchDB connection form.", () => {
-    data.lastName = fake.lastName.toLowerCase().replaceAll("[^A-Za-z]", "");
-    selectAndAddDataSource("databases", "CouchDB", data.lastName);
-=======
     deleteDatasource(`cypress-${data.dataSourceName}-couchdb`);
   });
 
   it("Should verify the functionality of CouchDB connection form.", () => {
     selectAndAddDataSource("databases", "CouchDB", data.dataSourceName);
->>>>>>> ebdbef99
 
     fillDataSourceTextField(
       postgreSqlText.labelHost,
