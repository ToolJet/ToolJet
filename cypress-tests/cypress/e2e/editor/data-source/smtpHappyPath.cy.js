import { fake } from "Fixtures/fake";
import { postgreSqlSelector } from "Selectors/postgreSql";
import { postgreSqlText } from "Texts/postgreSql";
import { commonSelectors } from "Selectors/common";
import { commonText } from "Texts/common";
import {
  fillDataSourceTextField,
  selectAndAddDataSource,
} from "Support/utils/postgreSql";
import { deleteDatasource, closeDSModal } from "Support/utils/dataSource";

const data = {};

describe("Data source SMTP", () => {
  beforeEach(() => {
    cy.appUILogin();
    data.dataSourceName = fake.lastName
      .toLowerCase()
      .replaceAll("[^A-Za-z]", "");
  });

  it("Should verify elements on  SMTP connection form", () => {
    cy.get(commonSelectors.globalDataSourceIcon).click();
    cy.get(postgreSqlSelector.allDatasourceLabelAndCount).should(
      "have.text",
      postgreSqlText.allDataSources()
    );
    cy.get(postgreSqlSelector.databaseLabelAndCount).should(
      "have.text",
      postgreSqlText.allDatabase()
    );
    cy.get(postgreSqlSelector.apiLabelAndCount).should(
      "have.text",
      postgreSqlText.allApis
    );
    cy.get(postgreSqlSelector.cloudStorageLabelAndCount).should(
      "have.text",
      postgreSqlText.allCloudStorage
    );

    selectAndAddDataSource("apis", "SMTP", data.dataSourceName);

    cy.get(postgreSqlSelector.labelHost).verifyVisibleElement(
      "have.text",
      postgreSqlText.labelHost
    );
    cy.get(postgreSqlSelector.labelPort).verifyVisibleElement(
      "have.text",
      postgreSqlText.labelPort
    );
    cy.get('[data-cy="label-user"]').verifyVisibleElement("have.text", "User");
    cy.get(postgreSqlSelector.labelPassword).verifyVisibleElement(
      "have.text",
      "Password"
    );

    cy.get(postgreSqlSelector.labelIpWhitelist).verifyVisibleElement(
      "have.text",
      postgreSqlText.whiteListIpText
    );
    cy.get(postgreSqlSelector.buttonCopyIp).verifyVisibleElement(
      "have.text",
      postgreSqlText.textCopy
    );

    cy.get(postgreSqlSelector.linkReadDocumentation).verifyVisibleElement(
      "have.text",
      postgreSqlText.readDocumentation
    );
    cy.get(postgreSqlSelector.buttonTestConnection)
      .verifyVisibleElement(
        "have.text",
        postgreSqlText.buttonTextTestConnection
      )
      .click();
    cy.get(postgreSqlSelector.connectionFailedText).verifyVisibleElement(
      "have.text",
      postgreSqlText.couldNotConnect
    );
    cy.get(postgreSqlSelector.buttonSave).verifyVisibleElement(
      "have.text",
      postgreSqlText.buttonTextSave
    );
    cy.get('[data-cy="connection-alert-text"]').should(
      "have.text",
      "Invalid credentials"
    );
<<<<<<< HEAD
  });

  it("Should verify the functionality of SMTP connection form.", () => {
    data.lastName = fake.lastName.toLowerCase().replaceAll("[^A-Za-z]", "");
    selectAndAddDataSource("apis", "SMTP", data.lastName);
=======
    deleteDatasource(`cypress-${data.dataSourceName}-smtp`);
  });

  it("Should verify the functionality of SMTP connection form.", () => {
    selectAndAddDataSource("apis", "SMTP", data.dataSourceName);
>>>>>>> ebdbef99

    fillDataSourceTextField(
      postgreSqlText.labelHost,
      postgreSqlText.placeholderEnterHost,
      Cypress.env("smtp_host")
    );
    fillDataSourceTextField(
      postgreSqlText.labelPort,
      "Recommended port 465 (Secured)",
      Cypress.env("smtp_port")
    );

    fillDataSourceTextField(
      "User",
      postgreSqlText.placeholderEnterUserName,
      Cypress.env("smtp_user")
    );

    fillDataSourceTextField(
      postgreSqlText.labelPassword,
      "**************",
      Cypress.env("smtp_password")
    );

    cy.get(postgreSqlSelector.buttonTestConnection).click();
    cy.get(postgreSqlSelector.textConnectionVerified, {
      timeout: 20000,
    }).should("have.text", postgreSqlText.labelConnectionVerified, {
      timeout: 10000,
    });
    cy.get(postgreSqlSelector.buttonSave).click();

    cy.verifyToastMessage(
      commonSelectors.toastMessage,
      postgreSqlText.toastDSSaved
    );

    cy.get(commonSelectors.globalDataSourceIcon).click();
    cy.get(
      `[data-cy="cypress-${data.dataSourceName}-smtp-button"]`
    ).verifyVisibleElement("have.text", `cypress-${data.dataSourceName}-smtp`);
    deleteDatasource(`cypress-${data.dataSourceName}-smtp`);
  });
});<|MERGE_RESOLUTION|>--- conflicted
+++ resolved
@@ -85,19 +85,11 @@
       "have.text",
       "Invalid credentials"
     );
-<<<<<<< HEAD
-  });
-
-  it("Should verify the functionality of SMTP connection form.", () => {
-    data.lastName = fake.lastName.toLowerCase().replaceAll("[^A-Za-z]", "");
-    selectAndAddDataSource("apis", "SMTP", data.lastName);
-=======
     deleteDatasource(`cypress-${data.dataSourceName}-smtp`);
   });
 
   it("Should verify the functionality of SMTP connection form.", () => {
     selectAndAddDataSource("apis", "SMTP", data.dataSourceName);
->>>>>>> ebdbef99
 
     fillDataSourceTextField(
       postgreSqlText.labelHost,
