import { fake } from "Fixtures/fake";
import { postgreSqlSelector } from "Selectors/postgreSql";
import { postgreSqlText } from "Texts/postgreSql";
import { bigqueryText } from "Texts/bigquery";
import { firestoreText } from "Texts/firestore";
import { commonSelectors } from "Selectors/common";
import {
  fillDataSourceTextField,
  selectAndAddDataSource,
} from "Support/utils/postgreSql";
import { commonText } from "Texts/common";
import { closeDSModal, deleteDatasource } from "Support/utils/dataSource";

const data = {};

describe("Data source BigQuery", () => {
  beforeEach(() => {
    cy.appUILogin();
    cy.intercept("GET", "/api/v2/data_sources");
    data.dataSourceName = fake.lastName
      .toLowerCase()
      .replaceAll("[^A-Za-z]", "");
  });

  it("Should verify elements on BigQuery connection form", () => {
    cy.get(commonSelectors.globalDataSourceIcon).click();

    cy.get(postgreSqlSelector.allDatasourceLabelAndCount).should(
      "have.text",
      postgreSqlText.allDataSources()
    );
    cy.get(postgreSqlSelector.databaseLabelAndCount).should(
      "have.text",
      postgreSqlText.allDatabase()
    );
    cy.get(postgreSqlSelector.apiLabelAndCount).should(
      "have.text",
      postgreSqlText.allApis
    );
    cy.get(postgreSqlSelector.cloudStorageLabelAndCount).should(
      "have.text",
      postgreSqlText.allCloudStorage
    );

    selectAndAddDataSource(
      "databases",
      bigqueryText.bigQuery,
      data.dataSourceName
    );

    cy.get('[data-cy="label-private-key"]').verifyVisibleElement(
      "have.text",
      firestoreText.labelPrivateKey
    );
    cy.get(".datasource-edit-btn").should("be.visible");
    cy.get(postgreSqlSelector.labelIpWhitelist).verifyVisibleElement(
      "have.text",
      postgreSqlText.whiteListIpText
    );
    cy.get(postgreSqlSelector.buttonCopyIp).verifyVisibleElement(
      "have.text",
      postgreSqlText.textCopy
    );

    cy.get(postgreSqlSelector.linkReadDocumentation).verifyVisibleElement(
      "have.text",
      postgreSqlText.readDocumentation
    );
    cy.get(postgreSqlSelector.buttonTestConnection)
      .verifyVisibleElement(
        "have.text",
        postgreSqlText.buttonTextTestConnection
      )
      .click();
    cy.get(postgreSqlSelector.connectionFailedText).verifyVisibleElement(
      "have.text",
      postgreSqlText.couldNotConnect
    );
    cy.get(postgreSqlSelector.buttonSave).verifyVisibleElement(
      "have.text",
      postgreSqlText.buttonTextSave
    );
    cy.get('[data-cy="connection-alert-text"]').verifyVisibleElement(
      "have.text",
      bigqueryText.errorInvalidEmailId
    );
<<<<<<< HEAD
  });

  it("Should verify the functionality of BigQuery connection form.", () => {
    data.lastName = fake.lastName.toLowerCase().replaceAll("[^A-Za-z]", "");
    selectAndAddDataSource("databases", bigqueryText.bigQuery, data.lastName);
=======
    deleteDatasource(
      `cypress-${String(data.dataSourceName).toLowerCase()}-${String(
        bigqueryText.bigQuery
      ).toLowerCase()}`
    );
  });

  it("Should verify the functionality of BigQuery connection form.", () => {
    selectAndAddDataSource(
      "databases",
      bigqueryText.bigQuery,
      data.dataSourceName
    );
>>>>>>> ebdbef99

    fillDataSourceTextField(
      firestoreText.privateKey,
      bigqueryText.placehlderPrivateKey,
      `${JSON.stringify(Cypress.env("bigquery_pvt_key"))}`,
      "contain",
      { parseSpecialCharSequences: false, delay: 0 }
    );
    cy.get(postgreSqlSelector.buttonTestConnection).click();
    cy.get(postgreSqlSelector.textConnectionVerified, {
      timeout: 10000,
    }).should("have.text", postgreSqlText.labelConnectionVerified);
    cy.get(postgreSqlSelector.buttonSave).click();

    cy.verifyToastMessage(
      commonSelectors.toastMessage,
      postgreSqlText.toastDSSaved
    );

    cy.get(commonSelectors.globalDataSourceIcon).click();
    cy.get(
      `[data-cy="cypress-${data.dataSourceName}-bigquery-button"]`
    ).verifyVisibleElement(
      "have.text",
      `cypress-${data.dataSourceName}-bigquery`
    );

    deleteDatasource(`cypress-${data.dataSourceName}-bigquery`);
  });
});<|MERGE_RESOLUTION|>--- conflicted
+++ resolved
@@ -84,13 +84,6 @@
       "have.text",
       bigqueryText.errorInvalidEmailId
     );
-<<<<<<< HEAD
-  });
-
-  it("Should verify the functionality of BigQuery connection form.", () => {
-    data.lastName = fake.lastName.toLowerCase().replaceAll("[^A-Za-z]", "");
-    selectAndAddDataSource("databases", bigqueryText.bigQuery, data.lastName);
-=======
     deleteDatasource(
       `cypress-${String(data.dataSourceName).toLowerCase()}-${String(
         bigqueryText.bigQuery
@@ -104,7 +97,6 @@
       bigqueryText.bigQuery,
       data.dataSourceName
     );
->>>>>>> ebdbef99
 
     fillDataSourceTextField(
       firestoreText.privateKey,
