import { fake } from "Fixtures/fake";
import { postgreSqlSelector } from "Selectors/postgreSql";
import { postgreSqlText } from "Texts/postgreSql";
import { commonWidgetText } from "Texts/common";
import { commonSelectors, commonWidgetSelector } from "Selectors/common";
import { commonText } from "Texts/common";
import { closeDSModal, deleteDatasource } from "Support/utils/dataSource";
import {
  addQuery,
  fillDataSourceTextField,
  fillConnectionForm,
  selectAndAddDataSource,
  openQueryEditor,
  selectQueryMode,
  addGuiQuery,
  addWidgetsToAddUser,
} from "Support/utils/postgreSql";

const data = {};

describe("Data sources", () => {
  beforeEach(() => {
    cy.appUILogin();
    data.dataSourceName = fake.lastName
      .toLowerCase()
      .replaceAll("[^A-Za-z]", "");
  });

  it("Should verify elements on connection form", () => {
    cy.get(commonSelectors.globalDataSourceIcon).click();

    cy.get(postgreSqlSelector.allDatasourceLabelAndCount).should(
      "have.text",
      postgreSqlText.allDataSources()
    );
    cy.get(postgreSqlSelector.databaseLabelAndCount).should(
      "have.text",
      postgreSqlText.allDatabase()
    );
    cy.get(postgreSqlSelector.apiLabelAndCount).should(
      "have.text",
      postgreSqlText.allApis
    );
    cy.get(postgreSqlSelector.cloudStorageLabelAndCount).should(
      "have.text",
      postgreSqlText.allCloudStorage
    );

<<<<<<< HEAD
    selectAndAddDataSource("databases", "ClickHouse", data.lastName);
=======
    selectAndAddDataSource("databases", "ClickHouse", data.dataSourceName);

    // cy.get(postgreSqlSelector.dataSourceNameInputField).should(
    //   //username,password,host,port,protocol,dbname,usepost, trimquery,gzip,debug,raw
    //   "have.value",
    //   "ClickHouse"
    // );
>>>>>>> ebdbef99
    cy.get(postgreSqlSelector.labelUserName).verifyVisibleElement(
      "have.text",
      postgreSqlText.labelUserName
    );
    cy.get(postgreSqlSelector.labelPassword).verifyVisibleElement(
      "have.text",
      "Password"
    );
    cy.get(".datasource-edit-btn").should("be.visible");
    cy.get(postgreSqlSelector.labelHost).verifyVisibleElement(
      "have.text",
      postgreSqlText.labelHost
    );
    cy.get(postgreSqlSelector.labelPort).verifyVisibleElement(
      "have.text",
      postgreSqlText.labelPort
    );

    cy.get(postgreSqlSelector.labelDbName).verifyVisibleElement(
      "have.text",
      postgreSqlText.labelDbName
    );
    cy.get('[data-cy="label-protocol"]').verifyVisibleElement(
      "have.text",
      "Protocol"
    );
    cy.get('[data-cy="label-use-post"]').verifyVisibleElement(
      "have.text",
      "Use Post"
    );
    cy.get('[data-cy="label-trim-query"]').verifyVisibleElement(
      "have.text",
      "Trim Query"
    );
    cy.get('[data-cy="label-use-gzip"]').verifyVisibleElement(
      "have.text",
      "Use Gzip"
    );
    cy.get('[data-cy="label-debug"]').verifyVisibleElement(
      "have.text",
      "Debug"
    );
    cy.get('[data-cy="label-raw"]').verifyVisibleElement("have.text", "Raw");
    cy.get(postgreSqlSelector.labelIpWhitelist)
      .scrollIntoView()
      .verifyVisibleElement("have.text", postgreSqlText.whiteListIpText);
    cy.get(postgreSqlSelector.buttonCopyIp)
      .scrollIntoView()
      .verifyVisibleElement("have.text", postgreSqlText.textCopy);

    cy.get(postgreSqlSelector.linkReadDocumentation).verifyVisibleElement(
      "have.text",
      postgreSqlText.readDocumentation
    );
    cy.get(postgreSqlSelector.buttonTestConnection)
      .verifyVisibleElement(
        "have.text",
        postgreSqlText.buttonTextTestConnection
      )
      .click();
    cy.get(postgreSqlSelector.connectionFailedText)
      .scrollIntoView()
      .verifyVisibleElement("have.text", postgreSqlText.couldNotConnect);
    cy.get(postgreSqlSelector.buttonSave).verifyVisibleElement(
      "have.text",
      postgreSqlText.buttonTextSave
    );
    cy.get('[data-cy="connection-alert-text"]', { timeout: 60000 })
      .scrollIntoView()
      .verifyVisibleElement("have.text", "getaddrinfo ENOTFOUND undefined");
<<<<<<< HEAD
  });

  it("Should verify the functionality of PostgreSQL connection form.", () => {
    data.lastName = fake.lastName.toLowerCase().replaceAll("[^A-Za-z]", "");
    selectAndAddDataSource("databases", "ClickHouse", data.lastName);
=======
    deleteDatasource(`cypress-${data.dataSourceName}-clickhouse`);
  });

  it("Should verify the functionality of PostgreSQL connection form.", () => {
    selectAndAddDataSource("databases", "ClickHouse", data.dataSourceName);
>>>>>>> ebdbef99

    fillDataSourceTextField(
      postgreSqlText.labelHost,
      "localhost",
      Cypress.env("pg_host")
    );
    fillDataSourceTextField(postgreSqlText.labelPort, "8123", "8123");
    fillDataSourceTextField(
      postgreSqlText.labelDbName,
      "database name",
      "{del}"
    );
    fillDataSourceTextField(
      postgreSqlText.labelUserName,
      postgreSqlText.placeholderEnterUserName,
      Cypress.env("clickhouse_user")
    );
    cy.get(".datasource-edit-btn").should("be.visible").click();
    cy.get(postgreSqlSelector.passwordTextField).type(
      Cypress.env("clickhouse_password")
    );
    cy.get(".react-select__input-container").click().type(`HTTP{enter}`);

    cy.get(postgreSqlSelector.buttonTestConnection).click();
    cy.get(postgreSqlSelector.textConnectionVerified, {
      timeout: 15000,
    }).should("have.text", postgreSqlText.labelConnectionVerified);
    cy.get(postgreSqlSelector.buttonSave).click();

    cy.verifyToastMessage(
      commonSelectors.toastMessage,
      postgreSqlText.toastDSSaved
    );

    cy.get(
      `[data-cy="cypress-${data.dataSourceName}-clickhouse-button"]`
    ).verifyVisibleElement(
      "have.text",
      `cypress-${data.dataSourceName}-clickhouse`
    );
    deleteDatasource(`cypress-${data.dataSourceName}-clickhouse`);
  });
});<|MERGE_RESOLUTION|>--- conflicted
+++ resolved
@@ -46,9 +46,6 @@
       postgreSqlText.allCloudStorage
     );
 
-<<<<<<< HEAD
-    selectAndAddDataSource("databases", "ClickHouse", data.lastName);
-=======
     selectAndAddDataSource("databases", "ClickHouse", data.dataSourceName);
 
     // cy.get(postgreSqlSelector.dataSourceNameInputField).should(
@@ -56,7 +53,6 @@
     //   "have.value",
     //   "ClickHouse"
     // );
->>>>>>> ebdbef99
     cy.get(postgreSqlSelector.labelUserName).verifyVisibleElement(
       "have.text",
       postgreSqlText.labelUserName
@@ -127,19 +123,11 @@
     cy.get('[data-cy="connection-alert-text"]', { timeout: 60000 })
       .scrollIntoView()
       .verifyVisibleElement("have.text", "getaddrinfo ENOTFOUND undefined");
-<<<<<<< HEAD
-  });
-
-  it("Should verify the functionality of PostgreSQL connection form.", () => {
-    data.lastName = fake.lastName.toLowerCase().replaceAll("[^A-Za-z]", "");
-    selectAndAddDataSource("databases", "ClickHouse", data.lastName);
-=======
     deleteDatasource(`cypress-${data.dataSourceName}-clickhouse`);
   });
 
   it("Should verify the functionality of PostgreSQL connection form.", () => {
     selectAndAddDataSource("databases", "ClickHouse", data.dataSourceName);
->>>>>>> ebdbef99
 
     fillDataSourceTextField(
       postgreSqlText.labelHost,
