import { fake } from "Fixtures/fake";
import { postgreSqlSelector } from "Selectors/postgreSql";
import { postgreSqlText } from "Texts/postgreSql";
import { dynamoDbText } from "Texts/dynamodb";
import { commonSelectors } from "Selectors/common";
import { commonText } from "Texts/common";

import {
  fillDataSourceTextField,
  selectAndAddDataSource,
} from "Support/utils/postgreSql";
import {
  closeDSModal,
  verifyCouldnotConnectWithAlert,
  deleteDatasource,
} from "Support/utils/dataSource";

const data = {};

describe("Data source DynamoDB", () => {
  beforeEach(() => {
    cy.appUILogin();
    data.dataSourceName = fake.lastName
      .toLowerCase()
      .replaceAll("[^A-Za-z]", "");
  });

  it("Should verify elements on DynamoDB connection form", () => {
    cy.get(commonSelectors.globalDataSourceIcon).click();
    cy.get(postgreSqlSelector.allDatasourceLabelAndCount).should(
      "have.text",
      postgreSqlText.allDataSources()
    );
    cy.get(postgreSqlSelector.databaseLabelAndCount).should(
      "have.text",
      postgreSqlText.allDatabase()
    );
    cy.get(postgreSqlSelector.apiLabelAndCount).should(
      "have.text",
      postgreSqlText.allApis
    );
    cy.get(postgreSqlSelector.cloudStorageLabelAndCount).should(
      "have.text",
      postgreSqlText.allCloudStorage
    );

    selectAndAddDataSource(
      "databases",
      dynamoDbText.dynamoDb,
      data.dataSourceName
    );

    cy.get('[data-cy="label-region"]').verifyVisibleElement(
      "have.text",
      dynamoDbText.region
    );
    cy.get('[data-cy="label-access-key"]').verifyVisibleElement(
      "have.text",
      dynamoDbText.accessKey
    );
    cy.get('[data-cy="label-secret-key"]').verifyVisibleElement(
      "have.text",
      dynamoDbText.secretKey
    );

    cy.get(postgreSqlSelector.labelIpWhitelist).verifyVisibleElement(
      "have.text",
      postgreSqlText.whiteListIpText
    );
    cy.get(postgreSqlSelector.buttonCopyIp).verifyVisibleElement(
      "have.text",
      postgreSqlText.textCopy
    );

    cy.get(postgreSqlSelector.linkReadDocumentation).verifyVisibleElement(
      "have.text",
      postgreSqlText.readDocumentation
    );
    cy.get(postgreSqlSelector.buttonTestConnection)
      .verifyVisibleElement(
        "have.text",
        postgreSqlText.buttonTextTestConnection
      )
      .click();
    cy.get(postgreSqlSelector.connectionFailedText).verifyVisibleElement(
      "have.text",
      postgreSqlText.couldNotConnect
    );
    cy.get(postgreSqlSelector.buttonSave).verifyVisibleElement(
      "have.text",
      postgreSqlText.buttonTextSave
    );
    cy.get('[data-cy="connection-alert-text"]').verifyVisibleElement(
      "have.text",
      dynamoDbText.errorMissingRegion
    );
<<<<<<< HEAD
  });

  it("Should verify the functionality of DynamoDB connection form.", () => {
    data.lastName = fake.lastName.toLowerCase().replaceAll("[^A-Za-z]", "");
    selectAndAddDataSource("databases", dynamoDbText.dynamoDb, data.lastName);
=======
    deleteDatasource(`cypress-${data.dataSourceName}-dynamodb`);
  });

  it("Should verify the functionality of DynamoDB connection form.", () => {
    selectAndAddDataSource(
      "databases",
      dynamoDbText.dynamoDb,
      data.dataSourceName
    );
>>>>>>> ebdbef99

    cy.get('[data-cy="label-region"]')
      .parent()
      .next()
      .find("input")
      .type(`N. california{enter}`);
    fillDataSourceTextField(
      dynamoDbText.accessKey,
      dynamoDbText.placeHolderAccessKey,
      "dynamodb_access_key"
    );
    fillDataSourceTextField(
      dynamoDbText.secretKey,
      dynamoDbText.placeholderSecretKey,
      Cypress.env("dynamodb_secret_key")
    );
    cy.get(postgreSqlSelector.buttonTestConnection).click();
    verifyCouldnotConnectWithAlert(dynamoDbText.errorInvalidToken);

    fillDataSourceTextField(
      dynamoDbText.accessKey,
      dynamoDbText.placeHolderAccessKey,
      Cypress.env("dynamodb_access_key")
    );
    fillDataSourceTextField(
      dynamoDbText.secretKey,
      dynamoDbText.placeholderSecretKey,
      "dynamodb_secret_key"
    );
    cy.get(postgreSqlSelector.buttonTestConnection).click();
    verifyCouldnotConnectWithAlert(dynamoDbText.errorSignatureMissmatch);

    fillDataSourceTextField(
      dynamoDbText.secretKey,
      dynamoDbText.placeholderSecretKey,
      Cypress.env("dynamodb_secret_key")
    );

    cy.get(postgreSqlSelector.buttonTestConnection).click();
    cy.get(postgreSqlSelector.textConnectionVerified, {
      timeout: 10000,
    }).should("have.text", postgreSqlText.labelConnectionVerified, {
      timeout: 10000,
    });
    cy.get(postgreSqlSelector.buttonSave).click();

    cy.verifyToastMessage(
      commonSelectors.toastMessage,
      postgreSqlText.toastDSSaved
    );

    cy.get(
      `[data-cy="cypress-${data.dataSourceName}-dynamodb-button"]`
    ).verifyVisibleElement(
      "have.text",
      `cypress-${data.dataSourceName}-dynamodb`
    );

    deleteDatasource(`cypress-${data.dataSourceName}-dynamodb`);
  });
});<|MERGE_RESOLUTION|>--- conflicted
+++ resolved
@@ -94,13 +94,6 @@
       "have.text",
       dynamoDbText.errorMissingRegion
     );
-<<<<<<< HEAD
-  });
-
-  it("Should verify the functionality of DynamoDB connection form.", () => {
-    data.lastName = fake.lastName.toLowerCase().replaceAll("[^A-Za-z]", "");
-    selectAndAddDataSource("databases", dynamoDbText.dynamoDb, data.lastName);
-=======
     deleteDatasource(`cypress-${data.dataSourceName}-dynamodb`);
   });
 
@@ -110,7 +103,6 @@
       dynamoDbText.dynamoDb,
       data.dataSourceName
     );
->>>>>>> ebdbef99
 
     cy.get('[data-cy="label-region"]')
       .parent()
