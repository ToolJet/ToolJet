--- conflicted
+++ resolved
@@ -107,19 +107,11 @@
       "have.text",
       "Failed to connect to localhost:1433 - Could not connect (sequence)"
     );
-<<<<<<< HEAD
-  });
-
-  it("Should verify the functionality of SQL Server connection form.", () => {
-    data.lastName = fake.lastName.toLowerCase().replaceAll("[^A-Za-z]", "");
-    selectAndAddDataSource("databases", "SQL Server", data.lastName);
-=======
     deleteDatasource(`cypress-${data.dataSourceName}-sql-server`);
   });
 
   it("Should verify the functionality of SQL Server connection form.", () => {
     selectAndAddDataSource("databases", "SQL Server", data.dataSourceName);
->>>>>>> ebdbef99
 
     fillDataSourceTextField(
       postgreSqlText.labelHost,
