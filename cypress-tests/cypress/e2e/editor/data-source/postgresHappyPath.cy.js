--- conflicted
+++ resolved
@@ -110,10 +110,7 @@
       postgreSqlText.buttonTextSave
     );
     cy.get('[data-cy="connection-alert-text"]').should("be.visible");
-<<<<<<< HEAD
-=======
     deleteDatasource(`cypress-${data.dataSourceName}-postgresql`);
->>>>>>> ebdbef99
   });
 
   it("Should verify the functionality of PostgreSQL connection form.", () => {
