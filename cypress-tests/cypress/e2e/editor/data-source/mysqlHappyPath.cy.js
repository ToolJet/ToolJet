import { fake } from "Fixtures/fake";
import { postgreSqlSelector } from "Selectors/postgreSql";
import { postgreSqlText } from "Texts/postgreSql";
import { mySqlText } from "Texts/mysql";
import { commonSelectors } from "Selectors/common";
import { commonWidgetText, commonText } from "Texts/common";
import {
  fillDataSourceTextField,
  selectAndAddDataSource,
  addQuery,
  fillConnectionForm,
  openQueryEditor,
  selectQueryMode,
  addGuiQuery,
  addWidgetsToAddUser,
} from "Support/utils/postgreSql";
import {
  closeDSModal,
  deleteDatasource,
  verifyCouldnotConnectWithAlert,
} from "Support/utils/dataSource";
import { realHover } from "cypress-real-events/commands/realHover";

const data = {};

describe("Data sources MySql", () => {
  beforeEach(() => {
    cy.appUILogin();
    data.dataSourceName = fake.lastName
      .toLowerCase()
      .replaceAll("[^A-Za-z]", "");
  });

  it("Should verify elements on MySQL connection form", () => {
    cy.get(commonSelectors.globalDataSourceIcon).click();
    cy.get(postgreSqlSelector.allDatasourceLabelAndCount).should(
      "have.text",
      postgreSqlText.allDataSources()
    );
    cy.get(postgreSqlSelector.databaseLabelAndCount).should(
      "have.text",
      postgreSqlText.allDatabase()
    );
    cy.get(postgreSqlSelector.apiLabelAndCount).should(
      "have.text",
      postgreSqlText.allApis
    );
    cy.get(postgreSqlSelector.cloudStorageLabelAndCount).should(
      "have.text",
      postgreSqlText.allCloudStorage
    );

    selectAndAddDataSource("databases", "MySQL", data.dataSourceName);

    cy.get(postgreSqlSelector.labelHost).verifyVisibleElement(
      "have.text",
      postgreSqlText.labelHost
    );
    cy.get(postgreSqlSelector.labelPort).verifyVisibleElement(
      "have.text",
      postgreSqlText.labelPort
    );
    cy.get(postgreSqlSelector.labelSsl).verifyVisibleElement(
      "have.text",
      postgreSqlText.labelSSL
    );
    cy.get(postgreSqlSelector.labelDbName).verifyVisibleElement(
      "have.text",
      postgreSqlText.labelDbName
    );
    cy.get(postgreSqlSelector.labelUserName).verifyVisibleElement(
      "have.text",
      postgreSqlText.labelUserName
    );
    cy.get(postgreSqlSelector.labelPassword).verifyVisibleElement(
      "have.text",
      postgreSqlText.labelPassword
    );

    cy.get(postgreSqlSelector.labelIpWhitelist).verifyVisibleElement(
      "have.text",
      postgreSqlText.whiteListIpText
    );
    cy.get(postgreSqlSelector.buttonCopyIp).verifyVisibleElement(
      "have.text",
      postgreSqlText.textCopy
    );

    cy.get(postgreSqlSelector.linkReadDocumentation).verifyVisibleElement(
      "have.text",
      postgreSqlText.readDocumentation
    );
    cy.get(postgreSqlSelector.buttonTestConnection)
      .verifyVisibleElement(
        "have.text",
        postgreSqlText.buttonTextTestConnection
      )
      .click();
    cy.get(postgreSqlSelector.buttonSave).verifyVisibleElement(
      "have.text",
      postgreSqlText.buttonTextSave
    );
    verifyCouldnotConnectWithAlert(mySqlText.errorConnectionRefused);
    deleteDatasource(`cypress-${data.dataSourceName}-mysql`);
  });

  it.only("Should verify the functionality of MySQL connection form.", () => {
    selectAndAddDataSource("databases", "MySQL", data.dataSourceName);

    fillDataSourceTextField(
      postgreSqlText.labelHost,
      postgreSqlText.placeholderEnterHost,
      Cypress.env("mysql_host")
    );
    fillDataSourceTextField(
      postgreSqlText.labelPort,
      postgreSqlText.placeholderEnterPort,
      "3318"
    );
    fillDataSourceTextField(
      postgreSqlText.labelDbName,
      postgreSqlText.placeholderNameOfDB,
      "unknowndb"
    );
    fillDataSourceTextField(
      postgreSqlText.labelUserName,
      postgreSqlText.placeholderEnterUserName,
      Cypress.env("mysql_user")
    );
    fillDataSourceTextField(
      postgreSqlText.labelPassword,
      "**************",
      Cypress.env("mysql_password")
    );

    cy.get(postgreSqlSelector.buttonTestConnection).click();
    cy.wait(500);
    verifyCouldnotConnectWithAlert("");
    fillDataSourceTextField(
      postgreSqlText.labelDbName,
      postgreSqlText.placeholderNameOfDB,
      "test_db"
    );
    fillDataSourceTextField(
      postgreSqlText.labelUserName,
      postgreSqlText.placeholderEnterUserName,
      "admin1"
    );
    cy.get(postgreSqlSelector.buttonTestConnection).click();
    cy.wait(500);
    verifyCouldnotConnectWithAlert(
      "ER_NOT_SUPPORTED_AUTH_MODE: Client does not support authentication protocol requested by server; consider upgrading MySQL client"
    );

    fillDataSourceTextField(
      postgreSqlText.labelUserName,
      postgreSqlText.placeholderEnterUserName,
      Cypress.env("mysql_user")
    );
    cy.get(postgreSqlSelector.passwordTextField).type("testpassword");

    cy.get(postgreSqlSelector.buttonTestConnection).click();
    cy.wait(500);
    verifyCouldnotConnectWithAlert(
      "ER_ACCESS_DENIED_ERROR: Access denied for user 'root'@'103.171.99.42' (using password: YES)"
    );
    cy.get('[data-cy="-toggle-input"]').then(($el) => {
      if ($el.is(":checked")) {
        cy.get('[data-cy="-toggle-input"]').uncheck();
      }
    });

    fillDataSourceTextField(
      postgreSqlText.labelPassword,
      "**************",
      Cypress.env("mysql_password")
    );

    // cy.get(postgreSqlSelector.passwordTextField).should("be.visible");
    // cy.get(".datasource-edit-btn").should("be.visible").click();
    // cy.get(postgreSqlSelector.passwordTextField).type(
    //   `{selectAll}{backspace}${Cypress.env("mysql_password")}`,
    //   { log: false }
    // );
    cy.get(postgreSqlSelector.buttonTestConnection).click();

    cy.get(postgreSqlSelector.textConnectionVerified, {
      timeout: 10000,
    }).should("have.text", postgreSqlText.labelConnectionVerified);
    cy.get(postgreSqlSelector.buttonSave).click();

    cy.verifyToastMessage(
      commonSelectors.toastMessage,
      postgreSqlText.toastDSSaved
    );

    cy.get(commonSelectors.globalDataSourceIcon).click();
    cy.get(
      `[data-cy="cypress-${data.dataSourceName}-mysql-button"]`
    ).verifyVisibleElement("have.text", `cypress-${data.dataSourceName}-mysql`);

    deleteDatasource(`cypress-${data.dataSourceName}-mysql`);
  });

  it.skip("Should verify elements of the Query section.", () => {
    cy.viewport(1200, 1300);
    selectAndAddDataSource("databases", "MySQL", data.dataSourceName);
    fillConnectionForm({
      Host: Cypress.env("mysql_host"),
      Port: Cypress.env("mysql_port"),
      "Database Name": "test_db",
      Username: Cypress.env("mysql_user"),
      Password: Cypress.env("mysql_password"),
    });

    cy.get('[class="query-pane"]').invoke("css", "height", "calc(85%)");
    openQueryEditor("MySQL");
    // cy.get('[class="query-pane"]').invoke("css", "height", "calc(95%)");

    // cy.get(postgreSqlSelector.addQueriesCard)
    //   .verifyVisibleElement("contain", mySqlText.cypressMySql)
    //   .click();

    // cy.get(postgreSqlSelector.queryTabGeneral).verifyVisibleElement(
    //   "contain",
    //   postgreSqlText.tabGeneral
    // );
    // cy.get(postgreSqlSelector.queryLabelInputField).verifyVisibleElement(
    //   "have.value",
    //   postgreSqlText.firstQueryName
    // );
    // cy.get(postgreSqlSelector.queryPreviewButton).verifyVisibleElement(
    //   "have.text",
    //   postgreSqlText.buttonLabelPreview
    // );
    // cy.get(postgreSqlSelector.queryCreateAndRunButton).verifyVisibleElement(
    //   "have.text",
    //   postgreSqlText.buttonLabelCreateAndRun
    // );

    // cy.get(postgreSqlSelector.queryCreateDropdown).should("be.visible").click();
    // cy.get(postgreSqlSelector.queryCreateAndRunOption).verifyVisibleElement(
    //   "have.text",
    //   postgreSqlText.buttonLabelCreateAndRun
    // );
    // cy.get(postgreSqlSelector.queryCreateOption)
    //   .verifyVisibleElement("have.text", postgreSqlText.buttonLabelCreate)
    //   .click();

    // cy.get(postgreSqlSelector.queryCreateAndRunButton).verifyVisibleElement(
    //   "have.text",
    //   postgreSqlText.buttonLabelCreate
    // );

    cy.get('[class="query-pane"]').invoke("css", "height", "calc(85%)");

    cy.get(`${postgreSqlSelector.querySelectDropdown}:eq(0)`)
      .scrollIntoView()
      .should("be.visible")
      .click();
    cy.contains("[id*=react-select-]", postgreSqlText.queryModeSql).should(
      "have.text",
      postgreSqlText.queryModeSql
    );
    cy.contains("[id*=react-select-]", postgreSqlText.queryModeGui).should(
      "have.text",
      postgreSqlText.queryModeGui
    );

    cy.get(postgreSqlSelector.queryCreateAndRunButton)
      .should("be.visible")
      .click();
    // cy.get('[data-cy="list-query-mysql1"]').should("be.visible").click();

    cy.get(postgreSqlSelector.labelTransformation)
      .scrollIntoView()
      .verifyVisibleElement("have.text", postgreSqlText.headerTransformations);
    cy.wait(200);
    cy.get(postgreSqlSelector.toggleTransformation).parent().click();
    cy.get(postgreSqlSelector.inputFieldTransformation).should("be.visible");
    cy.get(postgreSqlSelector.toggleTransformation).parent().click();

    cy.get(postgreSqlSelector.headerQueryPreview).verifyVisibleElement(
      "have.text",
      postgreSqlText.buttonLabelPreview
    );
    cy.get(postgreSqlSelector.previewTabJson).verifyVisibleElement(
      "have.text",
      postgreSqlText.json
    );
    cy.get(postgreSqlSelector.previewTabRaw).verifyVisibleElement(
      "have.text",
      postgreSqlText.raw
    );

    selectQueryMode(postgreSqlText.queryModeGui, "4");
    cy.get(postgreSqlSelector.operationsDropDownLabel).verifyVisibleElement(
      "have.text",
      postgreSqlText.labelOperation
    );
    cy.get(`${postgreSqlSelector.querySelectDropdown}:eq(1)`).click();
    cy.contains('[id*="react-select-10"]', postgreSqlText.guiOptionBulkUpdate)
      .should("have.text", postgreSqlText.guiOptionBulkUpdate)
      .click();

    cy.get(postgreSqlSelector.labelTableNameInputField).verifyVisibleElement(
      "have.text",
      postgreSqlText.labelTable
    );
    cy.get(postgreSqlSelector.labelPrimaryKeyColoumn).verifyVisibleElement(
      "have.text",
      postgreSqlText.labelPrimaryKeyColumn
    );
    cy.get('[data-cy="label-records"]').verifyVisibleElement(
      "have.text",
      "Records"
    );

    // cy.get(postgreSqlSelector.queryTabAdvanced)
    //   .verifyVisibleElement("contain", postgreSqlText.tabAdvanced)
    //   .click();

    cy.get(postgreSqlSelector.labelRunQueryOnPageLoad).verifyVisibleElement(
      "have.text",
      postgreSqlText.toggleLabelRunOnPageLoad
    );
    cy.get(
      postgreSqlSelector.labelRequestConfirmationOnRun
    ).verifyVisibleElement("have.text", postgreSqlText.toggleLabelconfirmation);
    cy.get(postgreSqlSelector.labelShowNotification).verifyVisibleElement(
      "have.text",
      postgreSqlText.toggleLabelShowNotification
    );

    cy.get(postgreSqlSelector.toggleNotification).parent().click();
    cy.get(postgreSqlSelector.labelSuccessMessageInput).verifyVisibleElement(
      "have.text",
      postgreSqlText.labelSuccessMessage
    );
    cy.get(postgreSqlSelector.notificationDurationInput).verifyVisibleElement(
      "have.text",
      postgreSqlText.labelNotificatioDuration
    );
    cy.get(postgreSqlSelector.addEventHandler).verifyVisibleElement(
      "have.text",
      commonWidgetText.addEventHandlerLink
    );
    cy.get(postgreSqlSelector.noEventHandlerMessage).verifyVisibleElement(
      "have.text",
      postgreSqlText.labelNoEventhandler
    );

    cy.get('[data-cy="list-query-mysql1"]').verifyVisibleElement(
      "have.text",
      "mysql1"
    );
    cy.get('[class="row query-row query-row-selected"]')
      .realHover()
      .then(() => {
        cy.get('[data-cy="delete-query-mysql1"]').click();
      });
    cy.get(postgreSqlSelector.deleteModalMessage).verifyVisibleElement(
      "have.text",
      postgreSqlText.dialogueTextDelete
    );
    cy.get(postgreSqlSelector.deleteModalCancelButton).verifyVisibleElement(
      "have.text",
      postgreSqlText.cancel
    );
    cy.get(postgreSqlSelector.deleteModalConfirmButton)
      .verifyVisibleElement("have.text", postgreSqlText.yes)
      .click();
  });

  it.skip("Should verify CRUD operations on SQL Query.", () => {
    let dbName = "7mmplik";
    selectAndAddDataSource("databases", "MySQL", data.dataSourceName);

    cy.clearAndType(
      postgreSqlSelector.dataSourceNameInputField,
      mySqlText.cypressMySql
    );
    cy.get('[class="query-pane"]').invoke("css", "height", "calc(85%)");

    cy.intercept("GET", "api/data_sources?**").as("datasource");
    fillConnectionForm({
      Host: Cypress.env("mysql_host"),
      Port: Cypress.env("mysql_port"),
      "Database Name": "test_db",
      Username: Cypress.env("mysql_user"),
      Password: Cypress.env("mysql_password"),
    });
    cy.wait("@datasource");

    addQuery(
      "table_creation",
      `CREATE TABLE ${dbName} (id MEDIUMINT NOT NULL AUTO_INCREMENT, name CHAR(30) NOT NULL,email VARCHAR(255),PRIMARY KEY (id));`,
      mySqlText.cypressMySql
    );

    addQuery(
      "table_preview",
      `SELECT * FROM ${dbName}`,
      mySqlText.cypressMySql
    );

    addQuery(
      "existance_of_table",
      `SHOW TABLES LIKE '${dbName}';`,
      mySqlText.cypressMySql
    );

    cy.get(postgreSqlSelector.queryPreviewButton, { timeout: 3000 }).click();
    cy.get('[class="tab-pane active"]', { timeout: 3000 }).should("be.visible");
    cy.get(postgreSqlSelector.previewTabRaw, { timeout: 3000 })
      .scrollIntoView()
      .should("be.visible", { timeout: 3000 })
      .click();

    cy.get(".p-3").should(
      "have.text",
      `[{"Tables_in_test_db (${dbName})":"${dbName}"}]`
    );

    // addQuery(
    //   "add_data_using_widgets",
    //   `INSERT INTO "public"."cypress_test_users"("name", "email") VALUES('{{components.textinput1.value{rightArrow}{rightArrow}', '{{}{{}components.textinput2.value{rightArrow}{rightArrow}') RETURNING "id", "name", "email";`,
    //   mySqlText.cypressMySql
    // );

    addQuery(
      "truncate_table",
      `TRUNCATE TABLE ${dbName}`,
      mySqlText.cypressMySql
    );

    cy.get(postgreSqlSelector.queryPreviewButton).click();
    cy.get('[class="tab-pane active"]', { timeout: 3000 }).should("be.visible");
    cy.get(postgreSqlSelector.previewTabRaw).click();
    cy.get('[class="tab-pane active"]').should(
      "have.text",
      `{"fieldCount":0,"affectedRows":0,"insertId":0,"serverStatus":2,"warningCount":0,"message":"","protocol41":true,"changedRows":0}`
    );

    addQuery("drop_table", `DROP TABLE ${dbName}`, mySqlText.cypressMySql);
    cy.get('[data-cy="list-query-existance_of_table"]').click();
    cy.get(postgreSqlSelector.queryPreviewButton).click();
    cy.get('[class="tab-pane active"]', { timeout: 3000 }).should("be.visible");
    cy.get(postgreSqlSelector.previewTabRaw).click();
    cy.get('[class="tab-pane active"]').should("have.text", "[]");

    // addWidgetsToAddUser();
  });

  it.skip("Should verify bulk update", () => {
    selectAndAddDataSource("databases", "MySQL", data.dataSourceName);
    cy.clearAndType(
      postgreSqlSelector.dataSourceNameInputField,
      mySqlText.cypressMySql
    );
    fillConnectionForm({
      Host: Cypress.env("mysql_host"),
<<<<<<< HEAD
      Port: "3318",
      "Database Name": "test_db",
=======
      Port: "3306",
      "Database Name": "testdv",
>>>>>>> 05ab4c25
      Username: Cypress.env("mysql_user"),
      Password: Cypress.env("mysql_password"),
    });

    openQueryEditor(mySqlText.cypressMySql);
    cy.get('[class="query-pane"]').invoke("css", "height", "calc(85%)");
    selectQueryMode(postgreSqlText.queryModeGui);
    addGuiQuery("name", "email");
    cy.get(postgreSqlSelector.queryCreateAndRunButton).click();
  });
});<|MERGE_RESOLUTION|>--- conflicted
+++ resolved
@@ -460,13 +460,8 @@
     );
     fillConnectionForm({
       Host: Cypress.env("mysql_host"),
-<<<<<<< HEAD
-      Port: "3318",
-      "Database Name": "test_db",
-=======
       Port: "3306",
       "Database Name": "testdv",
->>>>>>> 05ab4c25
       Username: Cypress.env("mysql_user"),
       Password: Cypress.env("mysql_password"),
     });
