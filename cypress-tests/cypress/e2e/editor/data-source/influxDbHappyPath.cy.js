--- conflicted
+++ resolved
@@ -97,19 +97,11 @@
       "have.text",
       "Invalid URL"
     );
-<<<<<<< HEAD
-  });
-
-  it("Should verify the functionality of PostgreSQL connection form.", () => {
-    data.lastName = fake.lastName.toLowerCase().replaceAll("[^A-Za-z]", "");
-    selectAndAddDataSource("databases", "InfluxDB", data.lastName);
-=======
     deleteDatasource(`cypress-${data.dataSourceName}-influxdb`);
   });
 
   it("Should verify the functionality of PostgreSQL connection form.", () => {
     selectAndAddDataSource("databases", "InfluxDB", data.dataSourceName);
->>>>>>> ebdbef99
 
     fillDataSourceTextField(
       "API token",
