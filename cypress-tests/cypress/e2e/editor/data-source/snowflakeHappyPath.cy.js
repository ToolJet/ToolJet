import { fake } from "Fixtures/fake";
import { postgreSqlSelector } from "Selectors/postgreSql";
import { postgreSqlText } from "Texts/postgreSql";
import { commonWidgetText, commonText } from "Texts/common";
import { commonSelectors, commonWidgetSelector } from "Selectors/common";
import { closeDSModal, deleteDatasource } from "Support/utils/dataSource";

import {
  addQuery,
  fillDataSourceTextField,
  fillConnectionForm,
  selectAndAddDataSource,
  openQueryEditor,
  selectQueryMode,
  addGuiQuery,
  addWidgetsToAddUser,
} from "Support/utils/postgreSql";

const data = {};
describe("Data sources", () => {
  beforeEach(() => {
    cy.appUILogin();
    data.dataSourceName = fake.lastName
      .toLowerCase()
      .replaceAll("[^A-Za-z]", "");
  });

  it("Should verify elements on connection form", () => {
    cy.get(commonSelectors.globalDataSourceIcon).click();
    cy.get(postgreSqlSelector.allDatasourceLabelAndCount).should(
      "have.text",
      postgreSqlText.allDataSources()
    );
    cy.get(postgreSqlSelector.databaseLabelAndCount).should(
      "have.text",
      postgreSqlText.allDatabase()
    );
    cy.get(postgreSqlSelector.apiLabelAndCount).should(
      "have.text",
      postgreSqlText.allApis
    );
    cy.get(postgreSqlSelector.cloudStorageLabelAndCount).should(
      "have.text",
      postgreSqlText.allCloudStorage
    );
    selectAndAddDataSource("databases", "Snowflake", data.dataSourceName);

    cy.get(postgreSqlSelector.labelUserName).verifyVisibleElement(
      "have.text",
      postgreSqlText.labelUserName
    );

    cy.get('[data-cy="label-account"]').verifyVisibleElement(
      "have.text",
      "Account"
    );
    cy.get(postgreSqlSelector.labelPassword).verifyVisibleElement(
      "have.text",
      `Password`
    );

    cy.get('[data-cy="label-database"]').verifyVisibleElement(
      "have.text",
      "Database"
    );
    cy.get('[data-cy="label-schema"]').verifyVisibleElement(
      "have.text",
      "Schema"
    );

    cy.get('[data-cy="label-warehouse"]').verifyVisibleElement(
      "have.text",
      "Warehouse"
    );
    cy.get('[data-cy="label-role"]').verifyVisibleElement("have.text", "Role");
    cy.get(postgreSqlSelector.labelIpWhitelist).verifyVisibleElement(
      "have.text",
      postgreSqlText.whiteListIpText
    );
    cy.get(postgreSqlSelector.buttonCopyIp).verifyVisibleElement(
      "have.text",
      postgreSqlText.textCopy
    );

    cy.get(postgreSqlSelector.linkReadDocumentation).verifyVisibleElement(
      "have.text",
      postgreSqlText.readDocumentation
    );
    cy.get(postgreSqlSelector.buttonTestConnection)
      .verifyVisibleElement(
        "have.text",
        postgreSqlText.buttonTextTestConnection
      )
      .click();
    cy.get(postgreSqlSelector.connectionFailedText).verifyVisibleElement(
      "have.text",
      postgreSqlText.couldNotConnect
    );
    cy.get(postgreSqlSelector.buttonSave).verifyVisibleElement(
      "have.text",
      postgreSqlText.buttonTextSave
    );
    cy.get('[data-cy="connection-alert-text"]').should(
      "have.text",
      "Invalid account. The specified value must be a valid subdomain string."
    );
<<<<<<< HEAD
  });

  it.skip("Should verify the functionality of PostgreSQL connection form.", () => {
    data.lastName = fake.lastName.toLowerCase().replaceAll("[^A-Za-z]", "");
    selectAndAddDataSource("databases", "Snowflake", data.lastName);
=======
    deleteDatasource(`cypress-${data.dataSourceName}-snowflake`);
  });

  it.skip("Should verify the functionality of PostgreSQL connection form.", () => {
    selectAndAddDataSource("databases", "Snowflake", data.dataSourceName);
>>>>>>> ebdbef99

    fillDataSourceTextField(
      postgreSqlText.labelUserName,
      postgreSqlText.placeholderEnterUserName,
      Cypress.env("snowflake_user")
    );

    fillDataSourceTextField(
      "Account",
      "Enter account",
      Cypress.env("snowflake_account")
    );
    fillDataSourceTextField(
      "Password",
      "**************",
      Cypress.env("snowflake_password")
    );
    fillDataSourceTextField(
      "Database",
      "Enter database",
      Cypress.env("snowflake_database")
    );
    fillDataSourceTextField("Schema", "Enter schema", "{del}");

    fillDataSourceTextField("Warehouse", "Enter warehouse", "{del}");

    fillDataSourceTextField("Role", "Enter role", "{del}");

    cy.get(postgreSqlSelector.buttonTestConnection).click();
    cy.get(postgreSqlSelector.textConnectionVerified, {
      timeout: 10000,
    }).should("have.text", postgreSqlText.labelConnectionVerified);
    cy.get(postgreSqlSelector.buttonSave).click();

    cy.verifyToastMessage(
      commonSelectors.toastMessage,
      postgreSqlText.toastDSSaved
    );

    cy.get(commonSelectors.globalDataSourceIcon).click();
    cy.get(
      `[data-cy="cypress-${data.dataSourceName}-snowflake-button"]`
    ).verifyVisibleElement(
      "have.text",
      `cypress-${data.dataSourceName}-snowflake`
    );

    deleteDatasource(`cypress-${data.dataSourceName}-snowflake`);
  });
});<|MERGE_RESOLUTION|>--- conflicted
+++ resolved
@@ -104,19 +104,11 @@
       "have.text",
       "Invalid account. The specified value must be a valid subdomain string."
     );
-<<<<<<< HEAD
-  });
-
-  it.skip("Should verify the functionality of PostgreSQL connection form.", () => {
-    data.lastName = fake.lastName.toLowerCase().replaceAll("[^A-Za-z]", "");
-    selectAndAddDataSource("databases", "Snowflake", data.lastName);
-=======
     deleteDatasource(`cypress-${data.dataSourceName}-snowflake`);
   });
 
   it.skip("Should verify the functionality of PostgreSQL connection form.", () => {
     selectAndAddDataSource("databases", "Snowflake", data.dataSourceName);
->>>>>>> ebdbef99
 
     fillDataSourceTextField(
       postgreSqlText.labelUserName,
