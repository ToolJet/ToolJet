import { fake } from "Fixtures/fake";
import { postgreSqlSelector } from "Selectors/postgreSql";
import { postgreSqlText } from "Texts/postgreSql";
import { commonWidgetText, commonText } from "Texts/common";
import { commonSelectors, commonWidgetSelector } from "Selectors/common";
import { closeDSModal, deleteDatasource } from "Support/utils/dataSource";

import {
  addQuery,
  fillDataSourceTextField,
  fillConnectionForm,
  selectAndAddDataSource,
  openQueryEditor,
  selectQueryMode,
  addGuiQuery,
  addWidgetsToAddUser,
} from "Support/utils/postgreSql";

describe("Data sources", () => {
  beforeEach(() => {
    cy.appUILogin();
  });

  const data = {};
  data.lastName = fake.lastName.toLowerCase().replaceAll("[^A-Za-z]", "");

  it("Should verify elements on connection form", () => {
    cy.get(commonSelectors.globalDataSourceIcon).click();
    closeDSModal();
    cy.get(commonSelectors.addNewDataSourceButton)
      .verifyVisibleElement("have.text", commonText.addNewDataSourceButton)
      .click();

    cy.get(postgreSqlSelector.allDatasourceLabelAndCount).should(
      "have.text",
      postgreSqlText.allDataSources
    );
    cy.get(postgreSqlSelector.databaseLabelAndCount).should(
      "have.text",
      postgreSqlText.allDatabase
    );
    cy.get(postgreSqlSelector.apiLabelAndCount).should(
      "have.text",
      postgreSqlText.allApis
    );
    cy.get(postgreSqlSelector.cloudStorageLabelAndCount).should(
      "have.text",
      postgreSqlText.allCloudStorage
    );

    cy.get(postgreSqlSelector.dataSourceSearchInputField).type("Snowflake");
    cy.get("[data-cy*='data-source-']").eq(1).should("contain", "Snowflake");
    cy.get("[data-cy='data-source-snowflake']").click();

    cy.get(postgreSqlSelector.dataSourceNameInputField).should(
      "have.value",
      "Snowflake"
    );

    cy.get(postgreSqlSelector.labelUserName).verifyVisibleElement(
      "have.text",
      postgreSqlText.labelUserName
    );

    cy.get('[data-cy="label-account"]').verifyVisibleElement(
      "have.text",
      "Account"
    );
    cy.get(postgreSqlSelector.labelPassword).verifyVisibleElement(
      "have.text",
      `Password`
    );

    cy.get('[data-cy="label-database"]').verifyVisibleElement(
      "have.text",
      "Database"
    );
    cy.get('[data-cy="label-schema"]').verifyVisibleElement(
      "have.text",
      "Schema"
    );

    cy.get('[data-cy="label-warehouse"]').verifyVisibleElement(
      "have.text",
      "Warehouse"
    );
    cy.get('[data-cy="label-role"]').verifyVisibleElement("have.text", "Role");
    cy.get(postgreSqlSelector.labelIpWhitelist).verifyVisibleElement(
      "have.text",
      postgreSqlText.whiteListIpText
    );
    cy.get(postgreSqlSelector.buttonCopyIp).verifyVisibleElement(
      "have.text",
      postgreSqlText.textCopy
    );

    cy.get(postgreSqlSelector.linkReadDocumentation).verifyVisibleElement(
      "have.text",
      postgreSqlText.readDocumentation
    );
    cy.get(postgreSqlSelector.buttonTestConnection)
      .verifyVisibleElement(
        "have.text",
        postgreSqlText.buttonTextTestConnection
      )
      .click();
    cy.get(postgreSqlSelector.connectionFailedText).verifyVisibleElement(
      "have.text",
      postgreSqlText.couldNotConnect
    );
    cy.get(postgreSqlSelector.buttonSave).verifyVisibleElement(
      "have.text",
      postgreSqlText.buttonTextSave
    );
    cy.get('[data-cy="connection-alert-text"]').should(
      "have.text",
      "A user name must be specified."
    );
  });

<<<<<<< HEAD
  it("Should verify the functionality of PostgreSQL connection form.", () => {
    selectAndAddDataSource("Snowflake");
=======
  it.skip("Should verify the functionality of Snowflake connection form.", () => {
    selectDataSource("Snowflake");
>>>>>>> b957b884

    cy.clearAndType(
      '[data-cy="data-source-name-input-filed"]',
      `cypress-${data.lastName}-snowflake`
    );

    fillDataSourceTextField(
      postgreSqlText.labelUserName,
      postgreSqlText.placeholderEnterUserName,
      Cypress.env("snowflake_user")
    );

    fillDataSourceTextField(
      "Account",
      "Enter account",
      Cypress.env("snowflake_account")
    );
    fillDataSourceTextField(
      "Password",
      "Enter password",
      Cypress.env("snowflake_password")
    );
    fillDataSourceTextField(
      "Database",
      "Enter database",
      Cypress.env("snowflake_database")
    );
    fillDataSourceTextField("Schema", "Enter schema", "{del}");

    fillDataSourceTextField("Warehouse", "Enter warehouse", "{del}");

    fillDataSourceTextField("Role", "Enter role", "{del}");

    cy.get(postgreSqlSelector.buttonTestConnection).click();
    cy.get(postgreSqlSelector.textConnectionVerified, {
      timeout: 10000,
    }).should("have.text", postgreSqlText.labelConnectionVerified);
    cy.get(postgreSqlSelector.buttonSave).click();

    cy.verifyToastMessage(
      commonSelectors.toastMessage,
      postgreSqlText.toastDSAdded
    );

    cy.get(commonSelectors.globalDataSourceIcon).click();
    cy.get(
      `[data-cy="cypress-${data.lastName}-snowflake-button"]`
    ).verifyVisibleElement("have.text", `cypress-${data.lastName}-snowflake`);

    deleteDatasource(`cypress-${data.lastName}-snowflake`);
  });
});<|MERGE_RESOLUTION|>--- conflicted
+++ resolved
@@ -118,13 +118,8 @@
     );
   });
 
-<<<<<<< HEAD
-  it("Should verify the functionality of PostgreSQL connection form.", () => {
+  it.skip("Should verify the functionality of PostgreSQL connection form.", () => {
     selectAndAddDataSource("Snowflake");
-=======
-  it.skip("Should verify the functionality of Snowflake connection form.", () => {
-    selectDataSource("Snowflake");
->>>>>>> b957b884
 
     cy.clearAndType(
       '[data-cy="data-source-name-input-filed"]',
