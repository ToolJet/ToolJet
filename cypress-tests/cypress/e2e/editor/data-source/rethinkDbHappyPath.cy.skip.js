--- conflicted
+++ resolved
@@ -103,12 +103,7 @@
   });
 
   it("Should verify the functionality of RethinkDB connection form.", () => {
-<<<<<<< HEAD
-    data.lastName = fake.lastName.toLowerCase().replaceAll("[^A-Za-z]", "");
-    selectAndAddDataSource("databases", "RethinkDB", data.lastName);
-=======
     selectAndAddDataSource("databases", "RethinkDB", data.dataSourceName);
->>>>>>> ebdbef99
 
     fillDataSourceTextField(
       postgreSqlText.labelHost,
