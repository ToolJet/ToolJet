--- conflicted
+++ resolved
@@ -73,14 +73,9 @@
   });
 
   it("Should verify Checkbox", () => {
-<<<<<<< HEAD
-    cy.dragAndDropWidget("Checkbox", 250, 250);
-    // cy.resizeWidget("checkbox1", 50, 200);
-=======
     resizeQueryPanel("0");
     cy.dragAndDropWidget("Checkbox", 200, 200);
     // cy.resizeWidget("checkbox1", 50, 200,false);
->>>>>>> a6bfc57c
     cy.forceClickOnCanvas();
     verifyComponent("checkbox1");
 
@@ -104,13 +99,8 @@
   });
 
   it("Should verify Radio Button", () => {
-<<<<<<< HEAD
-    cy.dragAndDropWidget("Radio Button", 250, 250);
-    // cy.resizeWidget("radiobutton1", 100, 200);
-=======
     cy.dragAndDropWidget("Radio Button", 200, 200);
     // cy.resizeWidget("radiobutton1", 100, 200,false);
->>>>>>> a6bfc57c
     cy.forceClickOnCanvas();
     verifyComponent("radiobutton1");
 
@@ -134,14 +124,9 @@
     deleteComponentAndVerify("radiobutton2");
   });
   it("Should verify Dropdown", () => {
-<<<<<<< HEAD
-    cy.dragAndDropWidget("Dropdown", 250, 250);
-    // cy.resizeWidget("radiobutton1", 100, 200);
-=======
     resizeQueryPanel("0");
     cy.dragAndDropWidget("Dropdown", 200, 200);
     cy.resizeWidget("dropdown1", 400, 500, false);
->>>>>>> a6bfc57c
     cy.forceClickOnCanvas();
     verifyComponent("dropdown1");
 
@@ -215,11 +200,7 @@
   });
 
   it("Should verify Calendar", () => {
-<<<<<<< HEAD
-    cy.dragAndDropWidget("Calendar", 250, 250);
-=======
     cy.dragAndDropWidget("Calendar", 200, 200);
->>>>>>> a6bfc57c
     cy.get('[data-cy="draggable-widget-calendar1"]').click({ force: true });
     cy.forceClickOnCanvas();
     verifyComponent("calendar1");
@@ -238,11 +219,7 @@
   });
 
   it("Should verify Chart", () => {
-<<<<<<< HEAD
-    cy.dragAndDropWidget("Chart", 250, 250);
-=======
     cy.dragAndDropWidget("Chart", 200, 200);
->>>>>>> a6bfc57c
     cy.get('[data-cy="draggable-widget-chart1"]').click({ force: true });
     verifyComponent("chart1");
 
@@ -326,22 +303,12 @@
     cy.go("back");
     deleteComponentAndVerify("colorpicker2");
   });
-<<<<<<< HEAD
-  //needed fix
-  it.skip("Should verify Custom Component", () => {
-    cy.dragAndDropWidget("Custom Component", 250, 250);
-    cy.get('[data-cy="draggable-widget-customcomponent1"]').click({
-      force: true,
-    });
-    cy.forceClickOnCanvas();
-=======
   it("Should verify Custom Component", () => {
     cy.dragAndDropWidget("Custom Component", 200, 200);
     // cy.get('[data-cy="draggable-widget-customcomponent1"]').click({
     //   force: true,
     // });
     // cy.forceClickOnCanvas();
->>>>>>> a6bfc57c
     verifyComponent("customcomponent1");
     openEditorSidebar("customcomponent1");
 
@@ -370,11 +337,7 @@
   });
 
   it("Should verify Container", () => {
-<<<<<<< HEAD
-    cy.dragAndDropWidget("Container", 250, 250);
-=======
     cy.dragAndDropWidget("Container", 200, 200);
->>>>>>> a6bfc57c
     cy.forceClickOnCanvas();
     verifyComponent("container1");
 
@@ -432,17 +395,10 @@
   });
 
   it("Should verify Form", () => {
-<<<<<<< HEAD
-    cy.dragAndDropWidget("Form", 250, 250);
-    verifyComponent("form1");
-
-    cy.resizeWidget("form1", 850, 600);
-=======
     cy.dragAndDropWidget("Form", 200, 200);
     verifyComponent("form1");
 
     cy.resizeWidget("form1", 650, 400, false);
->>>>>>> a6bfc57c
 
     openEditorSidebar("form1");
     editAndVerifyWidgetName("form2");
@@ -491,11 +447,7 @@
   });
 
   it("Should verify Map", () => {
-<<<<<<< HEAD
-    cy.dragAndDropWidget("Map", 250, 250);
-=======
     cy.dragAndDropWidget("Map", 200, 200);
->>>>>>> a6bfc57c
     cy.get("body").then(($body) => {
       if ($body.find(".dismissButton").length > 0) {
         cy.get(".dismissButton").click();
@@ -523,11 +475,7 @@
   });
 
   it("Should verify PDF", () => {
-<<<<<<< HEAD
-    cy.dragAndDropWidget("PDF", 250, 250);
-=======
     cy.dragAndDropWidget("PDF", 200, 200);
->>>>>>> a6bfc57c
     verifyComponent("pdf1");
 
     cy.resizeWidget("pdf1", 650, 400, false);
