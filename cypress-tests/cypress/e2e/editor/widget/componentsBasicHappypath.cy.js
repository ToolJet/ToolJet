--- conflicted
+++ resolved
@@ -617,13 +617,9 @@
   });
 
   it("Should verify Tabs", () => {
-<<<<<<< HEAD
-    cy.dragAndDropWidget("Tabs", 250, 250);
-=======
     cy.viewport(1200, 1300);
     resizeQueryPanel("0");
     cy.dragAndDropWidget("Tabs", 100, 100);
->>>>>>> 55cdc7a0
     verifyComponent("tabs1");
     deleteComponentAndVerify("image1");
 
