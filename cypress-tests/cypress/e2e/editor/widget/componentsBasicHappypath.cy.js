import { commonWidgetSelector, commonSelectors } from "Selectors/common";
import { fake } from "Fixtures/fake";
import { tableText } from "Texts/table";
import { tableSelector } from "Selectors/table";
import {
  verifyComponent,
  deleteComponentAndVerify,
  verifyComponentWithOutLabel,
} from "Support/utils/basicComponents";
import {
  openAccordion,
  verifyAndModifyParameter,
  openEditorSidebar,
  verifyAndModifyToggleFx,
  addDefaultEventHandler,
  addAndVerifyTooltip,
  editAndVerifyWidgetName,
  verifyComponentValueFromInspector,
  fillBoxShadowParams,
  selectColourFromColourPicker,
  addTextWidgetToVerifyValue,
  verifyBoxShadowCss,
  verifyTooltip,
  verifyWidgetText,
  closeAccordions,
} from "Support/utils/commonWidget";
import {
  commonText,
  commonWidgetText,
  codeMirrorInputLabel,
} from "Texts/common";

describe("Basic components", () => {
  const data = {};
  beforeEach(() => {
    data.appName = `${fake.companyName}-${fake.companyName}-App`;
    cy.appUILogin();
    cy.createApp();
    cy.modifyCanvasSize(900, 900);
    cy.get('[data-tooltip-id="tooltip-for-hide-query-editor"]').click();
    cy.renameApp(data.appName);
    cy.intercept("GET", "/api/comments/*").as("loadComments");
  });

  it("Should verify Toggle switch", () => {
<<<<<<< HEAD
    if (Cypress.env("environment") === "Community") {
      cy.intercept("GET", "/api/v2/data_sources").as("appDs");
      cy.wait("@appDs", { timeout: 15000 });
    }
    else {
      cy.intercept("GET", "/api/app-environments/**").as("appDs");
      cy.wait("@appDs", { timeout: 15000 });
    }

=======
>>>>>>> 6253273c
    cy.dragAndDropWidget("Toggle Switch", 50, 50);
    verifyComponent("toggleswitch1");

    cy.resizeWidget("toggleswitch1", 650, 400);

    openEditorSidebar("toggleswitch1");
    editAndVerifyWidgetName("toggleswitch2");

    verifyAndModifyParameter(commonWidgetText.parameterLabel, "label");
    cy.forceClickOnCanvas();
    cy.waitForAutoSave();
    cy.get(
      '[data-cy="draggable-widget-toggleswitch2"] > .form-check-label'
    ).should("have.text", "label");

    cy.openInCurrentTab(commonWidgetSelector.previewButton);
    verifyComponent("toggleswitch2");
    cy.get(
      '[data-cy="draggable-widget-toggleswitch2"] > .form-check-label'
    ).should("have.text", "label");

    cy.go("back");
    cy.waitForAppLoad();
    deleteComponentAndVerify("toggleswitch2");
    cy.get(commonSelectors.editorPageLogo).click();

    cy.deleteApp(data.appName);
  });

  it("Should verify Checkbox", () => {
    cy.dragAndDropWidget("Checkbox", 250, 250);
    // cy.resizeWidget("checkbox1", 50, 200);
    cy.forceClickOnCanvas();
    verifyComponent("checkbox1");

    cy.resizeWidget("checkbox1", 650, 400);

    openEditorSidebar("checkbox1");
    editAndVerifyWidgetName("checkbox2");

    verifyAndModifyParameter(commonWidgetText.parameterLabel, "label");
    cy.forceClickOnCanvas();
    cy.get('[data-cy="draggable-widget-checkbox2"] .form-check-label').should(
      "have.text",
      "label"
    );
    cy.waitForAutoSave();

    cy.openInCurrentTab(commonWidgetSelector.previewButton);
    verifyComponent("checkbox2");

    cy.go("back");
    deleteComponentAndVerify("checkbox2");
    cy.get(commonSelectors.editorPageLogo).click();

    cy.deleteApp(data.appName);
  });

  it("Should verify Radio Button", () => {
    cy.dragAndDropWidget("Radio Button", 250, 250);
    // cy.resizeWidget("radiobutton1", 100, 200);
    cy.forceClickOnCanvas();
    verifyComponent("radiobutton1");

    cy.resizeWidget("radiobutton1", 650, 400);

    openEditorSidebar("radiobutton1");
    editAndVerifyWidgetName("radiobutton2");

    verifyAndModifyParameter(commonWidgetText.parameterLabel, "label");
    cy.forceClickOnCanvas();
    cy.waitForAutoSave();
    cy.get('[data-cy="draggable-widget-radiobutton2"] > .col-auto').should(
      "have.text",
      "label"
    );

    cy.openInCurrentTab(commonWidgetSelector.previewButton);
    verifyComponent("radiobutton2");

    cy.go("back");
    deleteComponentAndVerify("radiobutton2");
    cy.get(commonSelectors.editorPageLogo).click();

    cy.deleteApp(data.appName);
  });
  it("Should verify Dropdown", () => {
    cy.dragAndDropWidget("Dropdown", 250, 250);
    // cy.resizeWidget("radiobutton1", 100, 200);
    cy.forceClickOnCanvas();
    verifyComponent("dropdown1");

    cy.resizeWidget("dropdown1", 650, 400);

    openEditorSidebar("dropdown1");
    editAndVerifyWidgetName("dropdown2");

    verifyAndModifyParameter(commonWidgetText.parameterLabel, "label");
    cy.forceClickOnCanvas();
    cy.waitForAutoSave();
    cy.get('[data-cy="draggable-widget-dropdown2"] > .col-auto').should(
      "have.text",
      "label"
    );

    cy.openInCurrentTab(commonWidgetSelector.previewButton);
    verifyComponent("dropdown2");

    cy.go("back");
    deleteComponentAndVerify("dropdown2");
    cy.get(commonSelectors.editorPageLogo).click();

    cy.deleteApp(data.appName);
  });
  //pending
  it.skip("Should verify Rating", () => {
    cy.dragAndDropWidget("Rating", 200, 200);
    cy.get('[data-cy="draggable-widget-starrating1"]').click({ force: true });
    cy.resizeWidget("starrating1", 200, 500);
    cy.forceClickOnCanvas();
    verifyComponent("starrating1");

    cy.resizeWidget("starrating1", 650, 400);

    openEditorSidebar("starrating1");
    editAndVerifyWidgetName("starrating2");

    verifyAndModifyParameter(commonWidgetText.parameterLabel, "label");
    cy.forceClickOnCanvas();
    cy.waitForAutoSave();
    cy.get('[data-cy="draggable-widget-starrating2"] > .col-auto').should(
      "have.text",
      "label"
    );

    cy.openInCurrentTab(commonWidgetSelector.previewButton);
    verifyComponent("starrating2");

    cy.go("back");
    deleteComponentAndVerify("starrating2");
    cy.get(commonSelectors.editorPageLogo).click();

    cy.deleteApp(data.appName);
  });

  it("Should verify Button Group", () => {
    cy.dragAndDropWidget("Button Group", 300, 300);
    cy.forceClickOnCanvas();
    verifyComponent("buttongroup1");

    cy.resizeWidget("buttongroup1", 650, 400);

    openEditorSidebar("buttongroup1");
    editAndVerifyWidgetName("buttongroup2");

    verifyAndModifyParameter(commonWidgetText.parameterLabel, "label");
    cy.forceClickOnCanvas();
    cy.waitForAutoSave();
    cy.get(
      '[data-cy="draggable-widget-buttongroup2"] > .widget-buttongroup-label'
    ).should("have.text", "label");

    cy.openInCurrentTab(commonWidgetSelector.previewButton);
    verifyComponent("buttongroup2");

    cy.go("back");
    deleteComponentAndVerify("buttongroup2");
    cy.get(commonSelectors.editorPageLogo).click();

    cy.deleteApp(data.appName);
  });

  it("Should verify Calendar", () => {
    cy.dragAndDropWidget("Calendar", 250, 250);
    cy.get('[data-cy="draggable-widget-calendar1"]').click({ force: true });
    cy.forceClickOnCanvas();
    verifyComponent("calendar1");

    cy.resizeWidget("calendar1", 650, 400);

    openEditorSidebar("calendar1");
    editAndVerifyWidgetName("calendar2");

    cy.waitForAutoSave();
    cy.openInCurrentTab(commonWidgetSelector.previewButton);
    verifyComponent("calendar2");

    cy.go("back");
    deleteComponentAndVerify("calendar2");
    cy.get(commonSelectors.editorPageLogo).click();

    cy.deleteApp(data.appName);
  });

  it("Should verify Chart", () => {
    cy.dragAndDropWidget("Chart", 250, 250);
    cy.get('[data-cy="draggable-widget-chart1"]').click({ force: true });
    cy.forceClickOnCanvas();
    verifyComponent("chart1");

    cy.resizeWidget("chart1", 650, 400);

    openEditorSidebar("chart1");
    editAndVerifyWidgetName("chart2", ["Chart data", "Properties"]);

    verifyAndModifyParameter("Title", "label");
    cy.forceClickOnCanvas();
    cy.waitForAutoSave();
    cy.get('[data-cy="draggable-widget-chart2"]').should(
      "contain.text",
      "label"
    );

    cy.openInCurrentTab(commonWidgetSelector.previewButton);
    verifyComponent("chart2");

    cy.go("back");
    deleteComponentAndVerify("chart2");
    cy.get(commonSelectors.editorPageLogo).click();

    cy.deleteApp(data.appName);
  });

  it("Should verify Circular Progress Bar", () => {
    cy.dragAndDropWidget("Circular Progressbar", 300, 300);
    cy.forceClickOnCanvas();
    verifyComponent("circularprogressbar1");

    cy.resizeWidget("circularprogressbar1", 650, 400);

    openEditorSidebar("circularprogressbar1");
    editAndVerifyWidgetName("circularprogressbar2");

    cy.forceClickOnCanvas();
    cy.waitForAutoSave();

    cy.openInCurrentTab(commonWidgetSelector.previewButton);
    verifyComponent("circularprogressbar2");

    cy.go("back");
    deleteComponentAndVerify("circularprogressbar2");
    cy.get(commonSelectors.editorPageLogo).click();

    cy.deleteApp(data.appName);
  });

  it("Should verify Code Editor", () => {
    cy.dragAndDropWidget("Code Editor", 300, 300);
    cy.get('[data-cy="draggable-widget-codeeditor1"]').click({ force: true });
    cy.forceClickOnCanvas();
    verifyComponent("codeeditor1");

    cy.resizeWidget("codeeditor1", 650, 400);

    openEditorSidebar("codeeditor1");
    editAndVerifyWidgetName("codeeditor2");
    cy.forceClickOnCanvas();
    cy.waitForAutoSave();

    cy.openInCurrentTab(commonWidgetSelector.previewButton);
    verifyComponent("codeeditor2");

    cy.go("back");
    deleteComponentAndVerify("codeeditor2");
    cy.get(commonSelectors.editorPageLogo).click();

    cy.deleteApp(data.appName);
  });

  it("Should verify Color Picker", () => {
    cy.dragAndDropWidget("Color Picker", 300, 300);
    cy.get('[data-cy="draggable-widget-colorpicker1"]').click({ force: true });
    cy.forceClickOnCanvas();
    verifyComponent("colorpicker1");

    cy.resizeWidget("colorpicker1", 650, 400);

    openEditorSidebar("colorpicker1");
    editAndVerifyWidgetName("colorpicker2");

    cy.forceClickOnCanvas();
    cy.waitForAutoSave();

    cy.openInCurrentTab(commonWidgetSelector.previewButton);
    verifyComponent("colorpicker2");

    cy.go("back");
    deleteComponentAndVerify("colorpicker2");
    cy.get(commonSelectors.editorPageLogo).click();

    cy.deleteApp(data.appName);
  });
  //needed fix
  it.skip("Should verify Custom Component", () => {
    cy.dragAndDropWidget("Custom Component", 250, 250);
    cy.get('[data-cy="draggable-widget-customcomponent1"]').click({
      force: true,
    });
    cy.forceClickOnCanvas();
    verifyComponent("customcomponent1");
    openEditorSidebar("customcomponent1");

    // editAndVerifyWidgetName("customcomponent2", ["Code"]);
    closeAccordions(["Code"]);
    cy.get(commonWidgetSelector.WidgetNameInputField).type(
      "{selectAll}{backspace}customcomponent2",
      { delay: 30 }
    );
    cy.forceClickOnCanvas();

    cy.get(commonWidgetSelector.draggableWidget(name)).trigger("mouseover");
    cy.get(commonWidgetSelector.widgetConfigHandle(name))
      .click()
      .should("have.text", name);

    cy.resizeWidget("customcomponent1", 650, 400);

    openEditorSidebar("customcomponent1");
    cy.forceClickOnCanvas();
    cy.waitForAutoSave();

    cy.openInCurrentTab(commonWidgetSelector.previewButton);
    verifyComponent("customcomponent2", ["Code"]);

    cy.go("back");
    deleteComponentAndVerify("customcomponent2");
    cy.get(commonSelectors.editorPageLogo).click();

    cy.deleteApp(data.appName);
  });

  it("Should verify Container", () => {
    cy.dragAndDropWidget("Container", 250, 250);
    cy.forceClickOnCanvas();
    verifyComponent("container1");

    cy.resizeWidget("container1", 650, 400);

    openEditorSidebar("container1");
    editAndVerifyWidgetName("container2", ["Layout"]);

    cy.forceClickOnCanvas();
    cy.waitForAutoSave();

    cy.openInCurrentTab(commonWidgetSelector.previewButton);
    verifyComponent("container2", ["Layout"]);

    cy.go("back");
    deleteComponentAndVerify("container2");
    cy.get(commonSelectors.editorPageLogo).click();

    cy.deleteApp(data.appName);
  });

  it("Should verify Date-Range Picker", () => {
    cy.dragAndDropWidget("Range Picker", 300, 300);

    cy.forceClickOnCanvas();
    verifyComponent("daterangepicker1");

    cy.resizeWidget("daterangepicker1", 650, 400);

    openEditorSidebar("daterangepicker1");
    editAndVerifyWidgetName("daterangepicker2");

    cy.forceClickOnCanvas();
    cy.waitForAutoSave();

    cy.openInCurrentTab(commonWidgetSelector.previewButton);
    verifyComponent("daterangepicker2");

    cy.go("back");
    deleteComponentAndVerify("daterangepicker2");
    cy.get(commonSelectors.editorPageLogo).click();

    cy.deleteApp(data.appName);
  });
  //visible issue
  it.skip("Should verify Divider", () => {
    verifyComponentWithOutLabel(
      "Divider",
      "divider1",
      "divider2",
      data.appName
    );
  });

  it("Should verify File Picker", () => {
    verifyComponentWithOutLabel(
      "File Picker",
      "filepicker1",
      "filepicker2",
      data.appName
    );
  });

  it("Should verify Form", () => {
    cy.dragAndDropWidget("Form", 250, 250);
    verifyComponent("form1");

    cy.resizeWidget("form1", 850, 600);

    openEditorSidebar("form1");
    editAndVerifyWidgetName("form2");

    cy.waitForAutoSave();

    cy.openInCurrentTab(commonWidgetSelector.previewButton);
    verifyComponent("form2");

    cy.go("back");
    deleteComponentAndVerify("form2");
    cy.get(commonSelectors.editorPageLogo).click();

    cy.deleteApp(data.appName);
  });

  it("Should verify HTML", () => {
    cy.dragAndDropWidget("HTML Viewe", 50, 50, "HTML Viewer"); // search logic WIP
    verifyComponent("html1");

    cy.resizeWidget("html1", 650, 400);

    openEditorSidebar("html1");
    editAndVerifyWidgetName("html2");

    cy.waitForAutoSave();

    cy.openInCurrentTab(commonWidgetSelector.previewButton);
    verifyComponent("html2");

    cy.go("back");
    deleteComponentAndVerify("html2");
    cy.get(commonSelectors.editorPageLogo).click();

    cy.deleteApp(data.appName);
  });

  it("Should verify Icon", () => {
    verifyComponentWithOutLabel("Icon", "icon1", "icon2", data.appName);
  });

  it("Should verify Iframe", () => {
    verifyComponentWithOutLabel("Iframe", "iframe1", "iframe2", data.appName);
  });

  it.skip("Should verify Kamban", () => {
    verifyComponentWithOutLabel("Kanban", "kanban1", "kanban2", data.appName);
  });

  it("Should verify Link", () => {
    verifyComponentWithOutLabel("Link", "link1", "link2", data.appName);
  });

  it("Should verify Map", () => {
    cy.dragAndDropWidget("Map", 250, 250);
    cy.get("body").then(($body) => {
      if ($body.find(".dismissButton").length > 0) {
        cy.get(".dismissButton").click();
      }
    });

    verifyComponent("map1");

    cy.resizeWidget("map1", 650, 400);

    openEditorSidebar("map1");
    editAndVerifyWidgetName("map2");

    cy.waitForAutoSave();

    cy.openInCurrentTab(commonWidgetSelector.previewButton);
    verifyComponent("map2");

    cy.go("back");
    deleteComponentAndVerify("map2");
    cy.get(commonSelectors.editorPageLogo).click();

    cy.deleteApp(data.appName);
  });

  it("Should verify Modal", () => {
    verifyComponentWithOutLabel("Modal", "modal1", "modal2", data.appName);
  });

  it("Should verify PDF", () => {
    cy.dragAndDropWidget("PDF", 250, 250);
    verifyComponent("pdf1");

    cy.resizeWidget("pdf1", 650, 400);

    openEditorSidebar("pdf1");
    editAndVerifyWidgetName("pdf2");

    cy.waitForAutoSave();

    cy.openInCurrentTab(commonWidgetSelector.previewButton);
    verifyComponent("pdf2");

    cy.go("back");
    deleteComponentAndVerify("pdf2");
    cy.get(commonSelectors.editorPageLogo).click();

    cy.deleteApp(data.appName);
  });

  it("Should verify Pagination", () => {
    verifyComponentWithOutLabel(
      "Pagination",
      "pagination1",
      "pagination2",
      data.appName
    );
  });

  it("Should verify QR Scanner", () => {
    verifyComponentWithOutLabel(
      "QR Scanner",
      "qrscanner1",
      "qrscanner2",
      data.appName
    );
  });

  it.skip("Should verify Range Slider", () => {
    verifyComponentWithOutLabel(
      "Range Slider",
      "rangeslider1",
      "rangeslider2",
      data.appName
    );
  });

  it("Should verify Rich Text Editor", () => {
    verifyComponentWithOutLabel(
      "Text Editor",
      "richtexteditor1",
      "richtexteditor2",
      data.appName
    );
  });

  it("Should verify Spinner", () => {
    verifyComponentWithOutLabel(
      "Spinner",
      "spinner1",
      "spinner2",
      data.appName
    );
  });

  it("Should verify Statistics", () => {
    verifyComponentWithOutLabel(
      "Statistics",
      "statistics1",
      "statistics2",
      data.appName
    );
  });

  it("Should verify Steps", () => {
    verifyComponentWithOutLabel("Steps", "steps1", "steps2", data.appName);
  });

  it("Should verify SVG Image", () => {
    verifyComponentWithOutLabel(
      "SVG Image",
      "svgimage1",
      "svgimage2",
      data.appName
    );
  });

  it("Should verify Tabs", () => {
    cy.dragAndDropWidget("Tabs", 250, 250);
    verifyComponent("tabs1");
    deleteComponentAndVerify("image1");

    cy.resizeWidget("tabs1", 650, 400);

    openEditorSidebar("tabs1");
    editAndVerifyWidgetName("tabs2");

    cy.waitForAutoSave();

    cy.openInCurrentTab(commonWidgetSelector.previewButton);
    verifyComponent("tabs2");

    cy.go("back");
    deleteComponentAndVerify("tabs2");
    cy.get(commonSelectors.editorPageLogo).click();

    cy.deleteApp(data.appName);
  });

  it("Should verify Tags", () => {
    verifyComponentWithOutLabel("Tags", "tags1", "tags2", data.appName);
  });

  it("Should verify Textarea", () => {
    verifyComponentWithOutLabel(
      "Textarea",
      "textarea1",
      "textarea2",
      data.appName
    );
  });

  it("Should verify Timeline", () => {
    verifyComponentWithOutLabel(
      "Timeline",
      "timeline1",
      "timeline2",
      data.appName
    );
  });
  it("Should verify Timer", () => {
    verifyComponentWithOutLabel("Timer", "timer1", "timer2", data.appName);
  });

  it("Should verify Tree Select", () => {
    verifyComponentWithOutLabel(
      "Tree Select",
      "treeselect1",
      "treeselect2",
      data.appName
    );
  });

  it("Should verify Vertical Divider", () => {
    verifyComponentWithOutLabel(
      "Vertical Divider",
      "verticaldivider1",
      "verticaldivider2",
      data.appName
    );
  });
});<|MERGE_RESOLUTION|>--- conflicted
+++ resolved
@@ -43,18 +43,6 @@
   });
 
   it("Should verify Toggle switch", () => {
-<<<<<<< HEAD
-    if (Cypress.env("environment") === "Community") {
-      cy.intercept("GET", "/api/v2/data_sources").as("appDs");
-      cy.wait("@appDs", { timeout: 15000 });
-    }
-    else {
-      cy.intercept("GET", "/api/app-environments/**").as("appDs");
-      cy.wait("@appDs", { timeout: 15000 });
-    }
-
-=======
->>>>>>> 6253273c
     cy.dragAndDropWidget("Toggle Switch", 50, 50);
     verifyComponent("toggleswitch1");
 
