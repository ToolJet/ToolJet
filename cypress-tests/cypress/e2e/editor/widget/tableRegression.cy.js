import { fake } from "Fixtures/fake";
import {
  commonText,
  commonWidgetText,
  codeMirrorInputLabel,
} from "Texts/common";
import { commonWidgetSelector, commonSelectors } from "Selectors/common";
import { tableText } from "Texts/table";
import { tableSelector } from "Selectors/table";
import {
  searchOnTable,
  verifyTableElements,
  selectDropdownOption,
  deleteAndVerifyColumn,
  addAndOpenColumnOption,
  verifyAndEnterColumnOptionInput,
  verifyInvalidFeedback,
  addInputOnTable,
  verifySingleValueOnTable,
  verifyAndModifyToggleFx,
  selectFromSidebarDropdown,
  dataPdfAssertionHelper,
  dataCsvAssertionHelper,
  addFilter,
  addNewRow,
} from "Support/utils/table";
import {
  selectCSA,
  selectEvent,
  addSupportCSAData,
  selectSupportCSAData,
} from "Support/utils/events";
import {
  openAccordion,
  verifyAndModifyParameter,
  openEditorSidebar,
  // verifyAndModifyToggleFx,
  verifyComponentValueFromInspector,
  verifyBoxShadowCss,
  verifyLayout,
  verifyTooltip,
  editAndVerifyWidgetName,
  addTextWidgetToVerifyValue,
  verifyPropertiesGeneralAccordion,
  verifyStylesGeneralAccordion,
  randomNumber,
  fillBoxShadowParams,
  selectColourFromColourPicker,
  closeAccordions,
} from "Support/utils/commonWidget";
import { verifyNodeData, openNode, verifyValue } from "Support/utils/inspector";
import { textInputText } from "Texts/textInput";
import { deleteDownloadsFolder } from "Support/utils/common";
import { resizeQueryPanel } from "Support/utils/dataSource";

describe("Table", () => {
  beforeEach(() => {
    cy.appUILogin();
    cy.createApp();
    deleteDownloadsFolder();
    cy.viewport(1400, 2200);
    cy.modifyCanvasSize(900, 800);
    cy.dragAndDropWidget("Table", 50, 50);
    cy.resizeWidget(tableText.defaultWidgetName, 750, 600);
<<<<<<< HEAD
=======
    resizeQueryPanel("1");
>>>>>>> ee769780
    cy.get(`[data-cy="allow-selection-toggle-button"]`).click({ force: true });
  });

  it("Should verify the table components and labels", () => {
    cy.get(
      commonWidgetSelector.draggableWidget(tableText.defaultWidgetName)
    ).should("be.visible");

    cy.get(tableSelector.searchInputField)
      .should("be.visible")
      .invoke("attr", "placeholder")
      .should("contain", tableText.placeHolderSearch);
    searchOnTable(tableText.defaultInput[0].email);
    cy.get(tableSelector.column(2))
      .eq("0")
      .should("have.text", tableText.defaultInput[0].email);
    searchOnTable();

    cy.get(tableSelector.pageIndexDetails).verifyVisibleElement(
      "have.text",
      tableText.defaultPageIndexDetails
    );
    cy.get(tableSelector.paginationButtonToFirst).should("be.visible");
    cy.get(tableSelector.paginationButtonToPrevious).should("be.visible");
    cy.get(tableSelector.paginationButtonToNext).should("be.visible");
    cy.get(tableSelector.paginationButtonToLast).should("be.visible");
    cy.get(tableSelector.labelNumberOfRecords).verifyVisibleElement(
      "have.text",
      tableText.defaultNumberOfRecords
    );

    cy.get(tableSelector.buttonDownloadDropdown).should("be.visible").click();
    cy.get(tableSelector.optionDownloadCSV).verifyVisibleElement(
      "have.text",
      tableText.optionDownloadCSV
    );
    cy.get(tableSelector.optionDownloadExcel).verifyVisibleElement(
      "have.text",
      tableText.optionDownloadExcel
    );

    cy.get(tableSelector.selectColumnDropdown).should("be.visible").click();

    cy.get(tableSelector.selectColumnCheckbox(tableText.id))
      .should("be.visible")
      .and("be.checked");
    cy.get(tableSelector.selectColumnCheckbox(tableText.name))
      .should("be.visible")
      .and("be.checked");
    cy.get(tableSelector.selectColumnCheckbox(tableText.email))
      .should("be.visible")
      .and("be.checked");
    cy.get(tableSelector.selectAllOption).verifyVisibleElement(
      "have.text",
      tableText.oprionSelectAll
    );
    cy.get(tableSelector.selectColumnOption(tableText.id)).verifyVisibleElement(
      "have.text",
      ` ${tableText.id}`
    );
    cy.get(
      tableSelector.selectColumnOption(tableText.name)
    ).verifyVisibleElement("have.text", ` ${tableText.name}`);
    cy.get(
      tableSelector.selectColumnOption(tableText.email)
    ).verifyVisibleElement("have.text", ` ${tableText.email}`);

    cy.get(tableSelector.selectColumnCheckbox(tableText.id)).click();
    cy.notVisible(tableSelector.columnHeader(tableText.id));
    cy.get(tableSelector.selectColumnCheckbox(tableText.id)).click();
    cy.get(".canvas-container").click();
    cy.get(tableSelector.columnHeader(tableText.id)).should("be.visible");

    cy.get(tableSelector.filterButton).click();
    cy.get(tableSelector.headerFilters).verifyVisibleElement(
      "have.text",
      tableText.headerFilters
    );
    cy.get(tableSelector.labelNoFilters).verifyVisibleElement(
      "have.text",
      tableText.labelNoFilters
    );
    cy.get(tableSelector.buttonAddFilter).verifyVisibleElement(
      "have.text",
      tableText.buttonLabelAddFilter
    );
    cy.get(tableSelector.buttonClearFilter).verifyVisibleElement(
      "have.text",
      tableText.buttonLabelClearFilters
    );
    cy.get(tableSelector.buttonCloseFilters).should("be.visible");

    cy.get(tableSelector.buttonAddFilter).realClick().realClick();

    cy.get(tableSelector.labelColumn).verifyVisibleElement(
      "have.text",
      tableText.labelColumn
    );
    cy.get(tableSelector.labelAnd()).verifyVisibleElement(
      "have.text",
      tableText.labelAnd
    );

    cy.get(tableSelector.filterSelectColumn(0)).should("be.visible");
    cy.get(tableSelector.filterSelectOperation(0)).should("be.visible");
    cy.get(tableSelector.filterInput(0)).should("be.visible");
    cy.get(tableSelector.filterClose(0)).should("be.visible");

    cy.get(tableSelector.filterSelectColumn(0))
      .click()
      .type(`${tableText.email}{enter}`);
    cy.get(tableSelector.filterSelectOperation(0))
      .click()
      .type(`${tableText.optionEquals}{enter}`);
    cy.get(tableSelector.filterInput(0)).type(tableText.defaultInput[1].email);
    cy.get(tableSelector.filterClose(1)).click();
    cy.notVisible(tableSelector.filterClose(1));

    cy.get(tableSelector.buttonCloseFilters).click();
    cy.get(tableSelector.column(2)).each(($el) => {
      cy.wrap($el).should("have.text", tableText.defaultInput[1].email);
    });

    cy.get(tableSelector.filterButton).click();

    cy.get(tableSelector.filterClose(0)).click();
    cy.get(tableSelector.buttonCloseFilters).click();
    cy.get(tableSelector.column(2))
      .eq(0)
      .should("have.text", tableText.defaultInput[0].email);

    cy.get(tableSelector.column(0)).each(($el, index) => {
      cy.wrap($el).should("have.text", index + 1);
    });

    cy.get(tableSelector.columnHeader(tableText.id)).dblclick();
    cy.get(tableSelector.column(0)).each(($el, index) => {
      cy.wrap($el).should("have.text", 4 - index);
    });
  });

  it("should verify the sidebar element", () => {
    const data = {};
    data.widgetName = fake.widgetName;
    openEditorSidebar(tableText.defaultWidgetName);
    editAndVerifyWidgetName(data.widgetName, [
      "Options",
      "Properties",
      "Columns",
      "Layout",
    ]);
    cy.forceClickOnCanvas();

    openEditorSidebar(data.widgetName);
    openAccordion(commonWidgetText.accordionProperties, [
      "Options",
      "Columns",
      "Layout",
    ]);
    verifyAndModifyParameter(
      "Table data",
      codeMirrorInputLabel(`[{id:1,name:"Mike",email:"mike@example.com" },{id:2,name:"Nina",email:"nina@example.com" },{id:3,name:"Steph",email:"steph@example.com" },{id:4,name:"Oliver",email:"oliver@example.com" },
      ]`)
    );
    // cy.get('[data-cy="inspector-close-icon"]').click();
    cy.forceClickOnCanvas();
    cy.waitForAutoSave();
    verifyTableElements([
      { id: 1, name: "Mike", email: "mike@example.com" },
      { id: 2, name: "Nina", email: "nina@example.com" },
      { id: 3, name: "Steph", email: "steph@example.com" },
      { id: 4, name: "Oliver", email: "oliver@example.com" },
    ]);
    //cy.get('[data-cy="inspector-close-icon"]').click();
    openEditorSidebar(data.widgetName);
    openAccordion("Columns", ["Options", "Properties", "Layout"]);
    deleteAndVerifyColumn("email");
    openEditorSidebar(data.widgetName);
    openAccordion("Action buttons", [
      "Options",
      "Properties",
      "Columns",
      "Layout",
    ]);
    cy.get('[data-cy="message-no-action-button"]').should(
      "have.text",
      "This table doesn't have any action buttons"
    );
    cy.get('[data-cy="button-add-new-action-button"]')
      .should("have.text", "+ Add button")
      .click();
    cy.get('[data-cy="action-button-button-0"]').verifyVisibleElement(
      "have.text",
      "Button"
    );

    // cy.get('[data-cy="real-canvas"]').scrollTo("right");
    // cy.pause();
    // cy.get('[data-cy="real-canvas"]').scrollTo("right");
    // cy.pause();
    // cy.get(tableSelector.columnHeader("Actions"))
    //   .scrollIntoView()
    //   .verifyVisibleElement("have.text", "Actions");

    cy.get('[data-cy="action-button-button-0"]').click();

    cy.get('[data-cy="label-action-button-text"]').verifyVisibleElement(
      "have.text",
      "Button Text"
    );
    cy.get('[data-cy="action-button-text-input-field"]').type(
      "{selectAll}{backspace}FakeName1"
    );
    cy.get('[data-cy="action-button-fakename1-0"]').should(
      "have.text",
      "FakeName1"
    );
    cy.get('[data-cy="label-action-button-position"]').verifyVisibleElement(
      "have.text",
      "Button Position"
    ); // dropdown_type

    cy.get('[data-cy="rightActions-cell-2"]')
      .eq(0)
      .should("have.text", "FakeName1");
    cy.get(`[data-cy="dropdown-action-button-position"]>>:eq(0)`).click();
    cy.get('[data-index="0"] > .select-search-option').click();

    cy.get('[data-cy="leftActions-cell-0"]')
      .eq(0)
      .should("have.text", "FakeName1");
    cy.get('[data-cy*="action-button-fakename1"]').verifyVisibleElement(
      "have.text",
      "FakeName1"
    );

    cy.get('[data-cy="add-event-handler"]').eq(1).click();
    cy.get('[data-cy="leftActions-cell-0"]').eq(0).find("button").click();
    cy.verifyToastMessage(commonSelectors.toastMessage, "Hello world!");
    openEditorSidebar(data.widgetName);
    openAccordion(commonWidgetText.accordionEvents, [
      "Options",
      "Properties",
      "Columns",
      "Layout",
    ]);
    cy.get('[data-cy="add-event-handler"]').click();
    cy.get('[data-cy="event-handler-card"]').click();
    cy.get('[data-cy="event-selection"]>')
      .click()
      .find("input")
      .type(`Row clicked{enter}`);
    cy.get('[data-cy*="-cell-1"]').eq(0).click();
    cy.verifyToastMessage(commonSelectors.toastMessage, "Hello world!");
    cy.get('[data-cy="inspector-close-icon"]').click();

    openEditorSidebar(data.widgetName);
    openAccordion(commonWidgetText.accordionLayout, [
      "Options",
      "Properties",
      "Columns",
    ]);

    verifyAndModifyToggleFx(
      "Show on desktop",
      commonWidgetText.codeMirrorLabelTrue
    );
    cy.get(commonWidgetSelector.draggableWidget(data.widgetName)).should(
      "not.exist"
    );

    verifyAndModifyToggleFx(
      commonWidgetText.parameterShowOnMobile,
      commonWidgetText.codeMirrorLabelFalse
    );
    cy.get('[data-cy="button-change-layout-to-mobile"]').click();
    cy.get(commonWidgetSelector.draggableWidget(data.widgetName)).should(
      "exist"
    );
  });

  it("should verify column options", () => {
    const data = {};
    data.widgetName = fake.widgetName;
    openEditorSidebar(tableText.defaultWidgetName);
    editAndVerifyWidgetName(data.widgetName, [
      "Options",
      "Properties",
      "Columns",
      "Layout",
    ]);

    //String/default
    openEditorSidebar(data.widgetName);
    deleteAndVerifyColumn("id");
    deleteAndVerifyColumn("name");
    deleteAndVerifyColumn("email");
    addAndOpenColumnOption("Fake-String", `string`);
    selectDropdownOption('[data-cy="input-overflow"] >>:eq(0)', `wrap`);
    cy.get('[data-index="0"]>.select-search-option:eq(1)').realClick();
    cy.wait(2000);
    verifyAndEnterColumnOptionInput("key", "name");
    verifyAndEnterColumnOptionInput("Text color", "red");
    verifyAndEnterColumnOptionInput(
      "Cell Background Color",
      "{backspace}{backspace}{backspace}{backspace}{backspace}yellow"
    );
    cy.get(
      '[data-cy="input-and-label-cell-background-color"] > .form-label'
    ).click();
    cy.wait(500);

    cy.get(tableSelector.column(0))
      .eq(0)
      .should("have.css", "background-color", "rgb(255, 255, 0)", {
        timeout: 10000,
      })
      .last()
      .should("have.css", "color", "rgb(62, 82, 91)")
      .and("have.text", "Sarah");

    cy.get('[data-cy="make-editable-toggle-button"]').click();
    cy.get('[data-cy="header-validation"]').verifyVisibleElement(
      "have.text",
      "Validation"
    );
    verifyAndEnterColumnOptionInput("Regex", "AABb");
    verifyAndEnterColumnOptionInput("Min length", "4");
    verifyAndEnterColumnOptionInput("Max length", "5");
    verifyAndEnterColumnOptionInput("Custom rule", "{backspace}");
    verifyInvalidFeedback(0, 0, "The input should match pattern");
    addInputOnTable(0, 0, "AABb");

    // cy.notVisible('[data-cy="stringsarah-cell-0"] >>>.invalid-feedback');
    openEditorSidebar(data.widgetName);
    deleteAndVerifyColumn("Fake-String");

    openEditorSidebar(data.widgetName);
    addAndOpenColumnOption("fake-number", `number`);
    verifyAndEnterColumnOptionInput("key", "id");
    // verifyAndEnterColumnOptionInput("Cell Background Color", "black");
    cy.get('[data-cy="make-editable-toggle-button"]').click();
    cy.get('[data-cy="header-validation"]').verifyVisibleElement(
      "have.text",
      "Validation"
    );

    verifyAndEnterColumnOptionInput("Min value", "2");
    verifyAndEnterColumnOptionInput("Max value", "3");
    addInputOnTable(0, 0, "0");
    verifyInvalidFeedback(0, 0, "Minimum value is 2");
    verifyInvalidFeedback(0, 3, "Maximum value is 3");
    openEditorSidebar(data.widgetName);
    deleteAndVerifyColumn("fake-number");

    openEditorSidebar(data.widgetName);
    addAndOpenColumnOption("fake-text", `text`);
    verifyAndEnterColumnOptionInput("key", "email");
    // verifyAndEnterColumnOptionInput("Cell Background Color", "");
    cy.get('[data-cy="make-editable-toggle-button"]').click();
    verifySingleValueOnTable(0, 0, "sarah@example.com");
    addInputOnTable(0, 0, "mike@example.com", "textarea");
    openEditorSidebar(data.widgetName);
    deleteAndVerifyColumn("fake-text");

    openEditorSidebar(data.widgetName);
    addAndOpenColumnOption("fake-badge", `badge`);
    verifyAndEnterColumnOptionInput("key", "");
    verifyAndEnterColumnOptionInput("Values", "{{[1,2,3]");
    verifyAndEnterColumnOptionInput("Labels", '{{["One","Two","Three"]');

    // verifyAndEnterColumnOptionInput("Cell Background Color", "fakeString");
    cy.get('[data-cy="make-editable-toggle-button"]').click();
    selectDropdownOption(`${tableSelector.column(0)}:eq(0) .badge`, 1);
    cy.get(`${tableSelector.column(0)}:eq(0) .badge`).should(
      "have.text",
      "Two"
    );
    deleteAndVerifyColumn("fake-badge");

    openEditorSidebar(data.widgetName);
    addAndOpenColumnOption("fake-multiple-badge", `multipleBadges`);

    verifyAndEnterColumnOptionInput("key", "id");
    verifyAndEnterColumnOptionInput("Values", "{{[1,2,3]");
    verifyAndEnterColumnOptionInput("Labels", '{{["One","Two","Three"]');
    // verifyAndEnterColumnOptionInput("Cell Background Color", "fakeString");
    cy.get('[data-cy="make-editable-toggle-button"]').click();
    selectDropdownOption(`${tableSelector.column(0)}:eq(0) .badge`, 1); // WIP (workaround needed)
    cy.get(`${tableSelector.column(0)}:eq(1) .badge`).should(
      "have.text",
      "Two"
    );
    selectDropdownOption(`${tableSelector.column(0)}:eq(0) .badge`, 0);
    cy.get(`${tableSelector.column(0)}:eq(0) .badge`).should(
      "have.text",
      "TwoOne"
    );
    selectDropdownOption(`${tableSelector.column(0)}:eq(1) .badge`, 1);
    cy.get(`${tableSelector.column(0)}:eq(0) .badge`).should(
      "have.text",
      "One"
    );
    deleteAndVerifyColumn("fake-multiple-badge");

    openEditorSidebar(data.widgetName);
    verifyAndModifyParameter(
      "Table data",
      codeMirrorInputLabel(`[{id:1,name:"Mike",email:"mike@example.com", tags:['One','Two','Three'] },{id:2,name:"Nina",email:"nina@example.com" },{id:3,name:"Steph",email:"steph@example.com", tags:['One','Two','Three'] },{id:4,name:"Oliver",email:"oliver@example.com" },
      ]`)
    );
    closeAccordions(["Options"]);
    addAndOpenColumnOption("fake-tags", `tags`);
    verifyAndEnterColumnOptionInput("key", "tags");

    // verifyAndEnterColumnOptionInput("Cell Background Color", "fakeString");
    //WIP Not editble verify
    cy.get('[data-cy="make-editable-toggle-button"]').click();
    cy.forceClickOnCanvas();

    cy.get(`${tableSelector.column(0)}:eq(0) .badge`)
      .eq(0)
      .should("have.text", "Onex")
      .next()
      .should("have.text", "Twox")
      .next()
      .should("have.text", "Threex");
    cy.get(`${tableSelector.column(0)}:eq(0) .badge`)
      .first()
      .click({ force: true })
      .trigger("mouseover")
      .trigger("mouseenter")
      .find(`[class="badge badge-pill bg-red-lt remove-tag-button"]`)
      .invoke("show")
      .dblclick();
    cy.wait(5000);
    deleteAndVerifyColumn("fake-tags");

    openEditorSidebar(data.widgetName);
    // verifyAndModifyParameter(
    //   "Table data",
    //   codeMirrorInputLabel(`[{id:1,name:"Mike",email:"mike@example.com", tags:['One','Two','Three'] },{id:2,name:"Nina",email:"nina@example.com" },{id:3,name:"Steph",email:"steph@example.com", tags:['One','Two','Three'] },{id:4,name:"Oliver",email:"oliver@example.com" },
    //   ]`)
    // );
    // closeAccordions(["Properties"]);
    addAndOpenColumnOption("fake-dropdown", `dropdown`);

    verifyAndEnterColumnOptionInput("key", "fakeString");
    verifyAndEnterColumnOptionInput("Values", "{{[1,2,3]");
    verifyAndEnterColumnOptionInput("Labels", '{{["One","Two","Three"]');

    // verifyAndEnterColumnOptionInput("Cell Background Color", "fakeString");
    cy.get('[data-cy="make-editable-toggle-button"]').click();
    verifyAndEnterColumnOptionInput("Custom rule", "fakeString");

    deleteAndVerifyColumn("fake-dropdown");

    //VerifyDropdown
    openEditorSidebar(data.widgetName);
    addAndOpenColumnOption("fake-radio", `radio`);

    verifyAndEnterColumnOptionInput("key", "");
    verifyAndEnterColumnOptionInput("Values", "{{[1,2,3]");
    verifyAndEnterColumnOptionInput("Labels", '{{["One","Two","Three"]');

    // verifyAndEnterColumnOptionInput("Cell Background Color", "fakeString");
    cy.get('[data-cy="make-editable-toggle-button"]').click();
    //verifyRadio
    deleteAndVerifyColumn("fake-radio");

    // openEditorSidebar(data.widgetName);
    addAndOpenColumnOption("fake-multiselect", `multiselect`);

    verifyAndEnterColumnOptionInput("key", "fakeString");
    verifyAndEnterColumnOptionInput("Values", "{{[1,2,3]");
    verifyAndEnterColumnOptionInput("Labels", '{{["One","Two","Three"]');

    // verifyAndEnterColumnOptionInput("Cell Background Color", "fakeString");
    cy.get('[data-cy="make-editable-toggle-button"]').click();
    //verify multiselect
    deleteAndVerifyColumn("fake-multiselect");

    // openEditorSidebar(data.widgetName);
    addAndOpenColumnOption("fake-toggleSwitch", `toggleSwitch`);

    verifyAndEnterColumnOptionInput("key", "fakeString");
    // verifyAndEnterColumnOptionInput("Active color", "green"); //use color Picker
    // verifyAndEnterColumnOptionInput("Cell Background Color", "fakeString");
    cy.get('[data-cy="make-editable-toggle-button"]').click();
    deleteAndVerifyColumn("fake-toggleSwitch");

    //Toggle Switch
    // openEditorSidebar(data.widgetName);
    addAndOpenColumnOption("fake-datePicker", `datePicker`);

    verifyAndEnterColumnOptionInput("key", "fakeString");
    // verifyAndEnterColumnOptionInput("Date Display format", "fakeString");
    // verifyAndEnterColumnOptionInput("Cell Background Color", "blue");
    cy.get('[data-cy="make-editable-toggle-button"]').click();

    // verifyAndEnterColumnOptionInput("Date Parse Format", "fakeString");

    // verifyAndEnterColumnOptionInput("Parse in timezone", "fakeString");

    // verifyAndEnterColumnOptionInput("Display in timezone", "fakeString");
    deleteAndVerifyColumn("fake-datePicker");

    verifyAndModifyToggleFx(
      tableText.labelDynamicColumn,
      commonWidgetText.codeMirrorLabelFalse
    );
    cy.get('[data-cy*="-cell-1"]').should("have.class", "has-text");
    verifyAndModifyParameter(
      "Column data",
      codeMirrorInputLabel(
        `[{name: 'User email', key: 'email'}, {name: 'Full name', key: 'name', isEditable: false}]`
      )
    );
    cy.forceClickOnCanvas();
    cy.get(tableSelector.columnHeader("user-email"))
      .scrollIntoView()
      .verifyVisibleElement("have.text", "User email");
    cy.get('[data-cy*="-cell-1"]').should("not.have.class", "has-text");

    openEditorSidebar(data.widgetName);
    verifyAndModifyParameter(
      "Column data",
      codeMirrorInputLabel(
        `[{name: 'User email', key: 'email'}, {name: 'Full name', key: 'name', isEditable: true}]`
      )
    );
    cy.forceClickOnCanvas();
    cy.get('[data-cy*="-cell-1"]')
      .eq(0)
      .click()
      .type(`{selectAll}{backspace}Mike Jon`);
    cy.forceClickOnCanvas();
    cy.get('[data-cy*="-cell-1"]').should("have.class", "has-text");
    cy.get('[data-cy*="-cell-1"] [type="text"]')
      .eq(0)
      .verifyVisibleElement("have.value", "Mike Jon");
    cy.get('[data-cy="table-button-save-changes"]').should("be.visible");

    openEditorSidebar(data.widgetName);
    verifyAndModifyParameter(
      "Column data",
      codeMirrorInputLabel(
        `[{name: 'email', key: 'email', cellBackgroundColor: '#000', textColor: '#fff'}, {name: 'Full name', key: 'name', minLength: 5, maxLength: 6, isEditable: true}]`
      )
    );
    cy.forceClickOnCanvas();
    cy.get('[data-cy*="-cell-0"]')
      .eq(0)
      .should("have.css", "background-color", "rgb(0, 0, 0)");
    cy.get(
      '[data-cy*="-cell-0"]  > .td-container > :nth-child(1) > .d-flex >div'
    )
      .eq(0)
      .should("have.css", "color", "rgb(255, 255, 255)");
    verifyInvalidFeedback(1, 1, "Minimum 5 characters is needed");
    verifyInvalidFeedback(1, 0, "Maximum 6 characters is allowed");
  });

  it("should verify styles", () => {
    cy.get(
      commonWidgetSelector.draggableWidget(tableText.defaultWidgetName)
    ).should("be.visible");

    const data = {};
    data.color = fake.randomRgba;
    data.boxShadowParam = fake.boxShadowParam;

    openEditorSidebar(tableText.defaultWidgetName);
    cy.get(commonWidgetSelector.buttonStylesEditorSideBar).click();

    verifyAndModifyToggleFx(
      commonWidgetText.parameterVisibility,
      commonWidgetText.codeMirrorLabelTrue
    );
    cy.get(
      commonWidgetSelector.draggableWidget(tableText.defaultWidgetName)
    ).should("not.be.visible");
    cy.get(
      commonWidgetSelector.parameterTogglebutton(
        commonWidgetText.parameterVisibility
      )
    ).click();
    verifyAndModifyToggleFx(
      commonWidgetText.parameterDisable,
      commonWidgetText.codeMirrorLabelFalse
    );
    cy.waitForAutoSave();
    cy.get(
      commonWidgetSelector.draggableWidget(tableText.defaultWidgetName)
    ).should("have.attr", "data-disabled", "true");
    cy.get("[data-cy='disable-toggle-button']").click();

    // cy.get("[data-cy='border-radius-fx-button']:eq(1)").click();
    verifyAndModifyParameter(
      "Action Button Radius",
      commonWidgetText.borderRadiusInput
    );

    cy.get(commonWidgetSelector.buttonCloseEditorSideBar).click();
    openEditorSidebar(tableText.defaultWidgetName);
    openAccordion("Columns", ["Options", "Properties", "Layout"]);
    deleteAndVerifyColumn("email");
    openEditorSidebar(tableText.defaultWidgetName);
    openAccordion("Action buttons", [
      "Options",
      "Properties",
      "Columns",
      "Layout",
    ]);
    cy.get('[data-cy="button-add-new-action-button"]').click();

    cy.get('[data-cy="rightActions-cell-2"]')
      .eq(0)
      .find("button")
      .should("have.css", "border-radius", "20px");

    openEditorSidebar(tableText.defaultWidgetName);
    cy.get(commonWidgetSelector.buttonStylesEditorSideBar).click();

    verifyAndModifyParameter(
      "Border Radius",
      commonWidgetText.borderRadiusInput
    );
    cy.get(commonWidgetSelector.buttonCloseEditorSideBar).click();

    cy.get(
      commonWidgetSelector.draggableWidget(tableText.defaultWidgetName)
    ).should("have.css", "border-radius", "20px");

    openEditorSidebar(tableText.defaultWidgetName);
    cy.get(commonWidgetSelector.buttonStylesEditorSideBar).click();
    openAccordion(commonWidgetText.accordionGenaral, []);

    verifyAndModifyToggleFx(
      commonWidgetText.parameterBoxShadow,
      commonWidgetText.boxShadowDefaultValue,
      false
    );

    cy.get(commonWidgetSelector.boxShadowColorPicker).click();

    fillBoxShadowParams(
      commonWidgetSelector.boxShadowDefaultParam,
      data.boxShadowParam
    );

    selectColourFromColourPicker(commonWidgetText.boxShadowColor, data.color);
    verifyBoxShadowCss(
      tableText.defaultWidgetName,
      data.color,
      data.boxShadowParam
    );
    cy.get(
      commonWidgetSelector.draggableWidget(tableText.defaultWidgetName)
    ).click();
    cy.get(commonWidgetSelector.buttonStylesEditorSideBar).click();

    cy.get('[data-cy="label-table-type"]').verifyVisibleElement(
      "have.text",
      "Table type"
    );
    cy.get(
      '[data-cy="table-type-fx-button"][class*="fx-button  unselectable"]'
    ).click();
    cy.get('[data-cy="table-type-input-field"]').clearAndTypeOnCodeMirror(
      `randomText`
    );
    cy.forceClickOnCanvas();
    cy.get(commonWidgetSelector.draggableWidget(tableText.defaultWidgetName))
      .find("table")
      .invoke("attr", "class")
      .and("contain", "randomText");
    cy.get(
      commonWidgetSelector.draggableWidget(tableText.defaultWidgetName)
    ).click();
    cy.get(commonWidgetSelector.buttonStylesEditorSideBar).click();

    cy.get('[data-cy="table-type-fx-button"]').click();
    cy.get('[data-cy="dropdown-table-type"]').click();
    selectFromSidebarDropdown('[data-cy="dropdown-table-type"]', "Classic");
    cy.forceClickOnCanvas();
    cy.get(commonWidgetSelector.draggableWidget(tableText.defaultWidgetName))
      .click()
      .find("table")
      .invoke("attr", "class")
      .and("contain", "classic");

    cy.get(commonWidgetSelector.buttonStylesEditorSideBar).click();
    selectFromSidebarDropdown(
      '[data-cy="dropdown-table-type"]',
      "Striped & bordered"
    );
    cy.forceClickOnCanvas();
    cy.get(commonWidgetSelector.draggableWidget(tableText.defaultWidgetName))
      .click()
      .find("table")
      .invoke("attr", "class")
      .and("contain", "table-striped table-bordered ");

    cy.get(commonWidgetSelector.buttonStylesEditorSideBar).click();
    cy.get('[data-cy="label-cell-size"]').verifyVisibleElement(
      "have.text",
      "Cell size"
    );
    cy.get(
      '[data-cy="cell-size-fx-button"][class*="fx-button  unselectable"]'
    ).click();

    cy.get('[data-cy="cell-size-input-field"]').clearAndTypeOnCodeMirror(
      `randomText`
    );
    cy.forceClickOnCanvas();
    cy.get(
      commonWidgetSelector.draggableWidget(tableText.defaultWidgetName)
    ).click();
    cy.get(tableSelector.column(0))
      .eq(0)
      .invoke("attr", "class")
      .and("contain", "randomText");

    cy.get(commonWidgetSelector.buttonStylesEditorSideBar).click();

    cy.get('[data-cy="cell-size-fx-button"]').click();
    selectFromSidebarDropdown('[data-cy="dropdown-cell-size"]', "Spacious");
    cy.forceClickOnCanvas();
    cy.get(
      commonWidgetSelector.draggableWidget(tableText.defaultWidgetName)
    ).click();

    cy.get(tableSelector.column(0))
      .eq(0)
      .invoke("attr", "class")
      .and("contain", "spacious");

    cy.get(commonWidgetSelector.buttonStylesEditorSideBar).click();
    cy.get('[data-cy="label-text-color"]').verifyVisibleElement(
      "have.text",
      "Text color"
    );

    selectColourFromColourPicker(`Text color`, data.color);
    cy.forceClickOnCanvas();
    cy.get(commonWidgetSelector.draggableWidget(tableText.defaultWidgetName))
      .click()
      .find("tbody")
      .should(
        "have.css",
        "color",
        `rgba(${data.color[0]}, ${data.color[1]}, ${data.color[2]}, ${
          data.color[3] / 100
        })`
      );
  });

  it("should verify table options", () => {
    openEditorSidebar(tableText.defaultWidgetName);
    closeAccordions(["Action buttons", "Columns", "Properties"]);
    verifyAndModifyToggleFx("Client-side pagination", "{{true}}", true);
    cy.get('[data-cy="server-side-pagination-toggle-button"]').click();
    cy.get(tableSelector.paginationButtonToPrevious).should("be.visible");
    cy.get(tableSelector.paginationButtonToNext).should("be.visible");

    verifyAndModifyToggleFx("Enable previous page button", "{{true}}", true);
    cy.get(tableSelector.paginationButtonToPrevious).should("be.disabled");
    verifyAndModifyToggleFx("Enable next page button", "{{true}}", true);
    cy.get(tableSelector.paginationButtonToNext).should("be.disabled");
    cy.get('[data-cy="label-total-records-server-side"]').verifyVisibleElement(
      "have.text",
      "Total records server side"
    );
    cy.get('[data-cy="server-side-pagination-toggle-button"]').click();

    cy.get('[data-cy="client-side-pagination-toggle-button"]').click();

    cy.get('[data-cy="label-number-of-rows-per-page"]').verifyVisibleElement(
      "have.text",
      "Number of rows per page"
    );

    verifyAndModifyToggleFx("Enable sorting", "{{true}}", true); //inputfield
    cy.get('[data-cy="enable-sorting-toggle-button"]').click();
    verifyAndModifyToggleFx("Server-side sort", "{{false}}", true);

    verifyAndModifyToggleFx("Show download button", "{{true}}", true);
    cy.notVisible('[data-tooltip-id="tooltip-for-download"]');

    verifyAndModifyToggleFx("Show filter button", "{{true}}", true);
    cy.notVisible('[data-tooltip-id="tooltip-for-filter-data"]');

    cy.get('[data-cy="show-filter-button-toggle-button"]').click();
    verifyAndModifyToggleFx("Server-side filter", "{{false}}", true);
    verifyAndModifyToggleFx("Show update buttons", "{{true}}", true);

    cy.get(`[data-cy="allow-selection-toggle-button"]`).click({ force: true });
    verifyAndModifyToggleFx("Bulk selection", "{{false}}", true);
    cy.get('[data-cy="checkbox-input"]').should("be.visible");

    verifyAndModifyToggleFx("Highlight selected row", "{{false}}", true);
    verifyAndModifyToggleFx("Hide column selector button", "{{false}}", true);
    cy.notVisible('[data-cy="select-column-icon"]');

    verifyAndModifyToggleFx("Show search box", "{{true}}", true);
    cy.notVisible('[data-cy="search-input-field"]');

    cy.get('[data-cy="show-search-box-toggle-button"]').click();

    verifyAndModifyToggleFx("Server-side search", "", true);
    verifyAndModifyToggleFx("Loading State", "{{false}}", true);
  });

  it("should verify download", () => {
    cy.get(tableSelector.buttonDownloadDropdown).should("be.visible").click();
    cy.get(tableSelector.optionDownloadPdf).click();
    cy.task("readPdf", "cypress/downloads/all-data.pdf")
      .should("contain", dataPdfAssertionHelper(tableText.defaultInput)[0])
      .and("contain", dataPdfAssertionHelper(tableText.defaultInput)[1])
      .and("contain", dataPdfAssertionHelper(tableText.defaultInput)[2]);

    cy.get(tableSelector.optionDownloadCSV).click();
    cy.readFile("cypress/downloads/all-data.csv", "utf-8")
      .should("contain", dataCsvAssertionHelper(tableText.defaultInput)[0])
      .and("contain", dataCsvAssertionHelper(tableText.defaultInput)[1])
      .and("contain", dataCsvAssertionHelper(tableText.defaultInput)[2]);
    cy.get(tableSelector.optionDownloadExcel).click();
    cy.task("readXlsx", "cypress/downloads/all-data.xlsx")
      .should("contain", dataCsvAssertionHelper(tableText.defaultInput)[0])
      .and("contain", dataCsvAssertionHelper(tableText.defaultInput)[1])
      .and("contain", dataCsvAssertionHelper(tableText.defaultInput)[2]);
  });

  it("Should verify the table filter options", () => {
    cy.get(
      commonWidgetSelector.draggableWidget(tableText.defaultWidgetName)
    ).should("be.visible");
    cy.get(tableSelector.filterButton).click();
    addFilter(
      [{ column: "name", operation: "contains", value: "Sarah" }],
      true
    );
    verifyTableElements([{ id: 1, name: "Sarah", email: "sarah@example.com" }]);

    addFilter([
      { column: "name", operation: "does not contains", value: "Sarah" },
    ]);
    verifyTableElements([
      { id: 2, name: "Lisa", email: "lisa@example.com" },
      { id: 3, name: "Sam", email: "sam@example.com" },
      { id: 4, name: "Jon", email: "jon@example.com" },
    ]);

    addFilter([
      { column: "email", operation: "matches", value: "jon@example.com" },
    ]);
    verifyTableElements([{ id: 4, name: "Jon", email: "jon@example.com" }]);

    addFilter([
      {
        column: "email",
        operation: "does not match",
        value: "jon@example.com",
      },
    ]);
    verifyTableElements([
      { id: 1, name: "Sarah", email: "sarah@example.com" },
      { id: 2, name: "Lisa", email: "lisa@example.com" },
      { id: 3, name: "Sam", email: "sam@example.com" },
    ]);

    addFilter([{ column: "id", operation: "equals", value: "3" }]);
    verifyTableElements([{ id: 3, name: "Sam", email: "sam@example.com" }]);

    addFilter([{ column: "id", operation: "does not equal", value: "3" }]);
    verifyTableElements([
      { id: 1, name: "Sarah", email: "sarah@example.com" },
      { id: 2, name: "Lisa", email: "lisa@example.com" },
      { id: 4, name: "Jon", email: "jon@example.com" },
    ]);

    addFilter([{ column: "id", operation: "greater than", value: "1" }]);
    verifyTableElements([
      { id: 2, name: "Lisa", email: "lisa@example.com" },
      { id: 3, name: "Sam", email: "sam@example.com" },
      { id: 4, name: "Jon", email: "jon@example.com" },
    ]);

    addFilter([{ column: "id", operation: "less than", value: "3" }]);
    verifyTableElements([
      { id: 1, name: "Sarah", email: "sarah@example.com" },
      { id: 2, name: "Lisa", email: "lisa@example.com" },
    ]);

    addFilter([
      { column: "id", operation: "greater than or equals", value: "1" },
    ]);
    verifyTableElements([
      { id: 1, name: "Sarah", email: "sarah@example.com" },
      { id: 2, name: "Lisa", email: "lisa@example.com" },
      { id: 3, name: "Sam", email: "sam@example.com" },
      { id: 4, name: "Jon", email: "jon@example.com" },
    ]);

    addFilter([{ column: "id", operation: "less than or equals", value: "3" }]);
    verifyTableElements([
      { id: 1, name: "Sarah", email: "sarah@example.com" },
      { id: 2, name: "Lisa", email: "lisa@example.com" },
      { id: 3, name: "Sam", email: "sam@example.com" },
    ]);

    addFilter(
      [
        { column: "id", operation: "greater than or equals", value: "2" },
        { column: "email", operation: "contains", value: "Sa" },
      ],
      true
    );
    verifyTableElements([
      { id: 2, name: "Lisa", email: "lisa@example.com" },
      { id: 3, name: "Sam", email: "sam@example.com" },
    ]);

    addFilter(
      [
        { column: "id", operation: "greater than or equals", value: "1" },
        { column: "email", operation: "does not contains", value: "Sa" },
      ],
      true
    );
    verifyTableElements([{ id: 4, name: "Jon", email: "jon@example.com" }]);

    addFilter([{ column: "id", operation: "is empty" }], true);
    cy.notVisible('[data-cy*="-cell-"]');

    addFilter([{ column: "id", operation: "is not empty" }], true);

    verifyTableElements([
      { id: 1, name: "Sarah", email: "sarah@example.com" },
      { id: 2, name: "Lisa", email: "lisa@example.com" },
      { id: 3, name: "Sam", email: "sam@example.com" },
      { id: 4, name: "Jon", email: "jon@example.com" },
    ]);
  });

  it("should verify table CSA", () => {
    cy.get('[data-cy="column-id"]').click();
    cy.get('[data-cy="make-editable-toggle-button"]').click();
    cy.get(`[data-cy="allow-selection-toggle-button"]`).click({ force: true });

    cy.get(
      '[data-cy="number-of-rows-per-page-input-field"]'
    ).clearAndTypeOnCodeMirror("{{2");
    verifyAndModifyToggleFx("Highlight selected row", "{{false}}", true);

    cy.get('[data-cy="real-canvas"]').click("topRight");
    cy.dragAndDropWidget("Button", 800, 50);
    selectEvent("On click", "Control Component");
    selectCSA("table1", "Set page");
    addSupportCSAData("Page", "{{2");

    cy.get('[data-cy="real-canvas"]').click("topRight");
    cy.dragAndDropWidget("Button", 800, 100);
    selectEvent("On click", "Control Component");
    selectCSA("table1", "Select row");
    addSupportCSAData("Key", "name");
    addSupportCSAData("Value", "Lisa");

    cy.get('[data-cy="real-canvas"]').click("topRight");
    cy.dragAndDropWidget("Button", 800, 150);
    selectEvent("On click", "Control Component");
    selectCSA("table1", "Deselect row");

    cy.get('[data-cy="real-canvas"]').click("topRight");
    cy.dragAndDropWidget("Button", 800, 200);
    selectEvent("On click", "Control Component");
    selectCSA("table1", "Discard Changes");

    cy.get('[data-cy="real-canvas"]').click("topRight");
    cy.dragAndDropWidget("Button", 800, 250);
    selectEvent("On click", "Control Component");
    selectCSA("table1", "Discard newly added rows");

    cy.get('[data-cy="real-canvas"]').click("topRight");
    cy.dragAndDropWidget("Button", 800, 300);
    selectEvent("On click", "Control Component");
    selectCSA("table1", "Download table data");
    selectSupportCSAData("Download as Excel");

    cy.get('[data-cy="real-canvas"]').click("topRight");
    cy.dragAndDropWidget("Button", 800, 350);
    selectEvent("On click", "Control Component");
    selectCSA("table1", "Download table data");
    selectSupportCSAData("Download as CSV");

    cy.get('[data-cy="real-canvas"]').click("topRight");
    cy.dragAndDropWidget("Button", 800, 400);
    selectEvent("On click", "Control Component");
    selectCSA("table1", "Download table data");
    selectSupportCSAData("Download as PDF");

    cy.get(commonWidgetSelector.draggableWidget("button2")).click();
    cy.get('[role="row"]').eq(2).should("have.class", "selected");

    cy.get(commonWidgetSelector.draggableWidget("button3")).click();
    cy.get('[role="row"]').eq(2).should("not.have.class", "selected");

    cy.get(commonWidgetSelector.draggableWidget("button1")).click();
    cy.get('[data-cy*="-cell-1"] ').eq(1).should("have.text", "Jon");
    cy.get('[data-cy="page-index-details"]').should("have.text", "2 of 2");

    cy.get('[data-cy="3-cell-0"]')
      .click()
      .find("input")
      .clear()
      .type("test123");

    cy.get('[data-cy*="-cell-0"]')
      .eq(0)
      .find("input")
      .should("have.value", "test123");
    cy.get(commonWidgetSelector.draggableWidget("button4")).click();
    cy.get('[data-cy*="-cell-0"]').eq(0).should("have.text", "3");

    addNewRow();
    cy.get(commonWidgetSelector.draggableWidget("button5")).click();
    cy.get(commonWidgetSelector.sidebarinspector).click();
    cy.get(".tooltip-inner").invoke("hide");
    verifyNodeData("components", "Object", "9 entries ");
    openNode("components");
    verifyNodeData(tableText.defaultWidgetName, "Object", "21 entries ");
    openNode(tableText.defaultWidgetName);
    verifyNodeData("newRows", "Array", "0 item ");

    cy.get('[data-cy="real-canvas"]').click("topRight");
    cy.get(commonWidgetSelector.draggableWidget("button6")).click();
    cy.wait(500);
    cy.task("readXlsx", "cypress/downloads/all-data.xlsx")
      .should("contain", dataCsvAssertionHelper(tableText.defaultInput)[0])
      .and("contain", dataCsvAssertionHelper(tableText.defaultInput)[1])
      .and("contain", dataCsvAssertionHelper(tableText.defaultInput)[2]);

    cy.get(commonWidgetSelector.draggableWidget("button7")).click();
    cy.wait(500);
    cy.readFile("cypress/downloads/all-data.csv", "utf-8")
      .should("contain", dataCsvAssertionHelper(tableText.defaultInput)[0])
      .and("contain", dataCsvAssertionHelper(tableText.defaultInput)[1])
      .and("contain", dataCsvAssertionHelper(tableText.defaultInput)[2]);

    cy.get(commonWidgetSelector.draggableWidget("button8")).click();
    cy.wait(500);
    cy.task("readPdf", "cypress/downloads/all-data.pdf")
      .should("contain", dataPdfAssertionHelper(tableText.defaultInput)[0])
      .and("contain", dataPdfAssertionHelper(tableText.defaultInput)[1])
      .and("contain", dataPdfAssertionHelper(tableText.defaultInput)[2]);
  });

  it("should verify add new row", () => {
    addNewRow();
    cy.contains("Save").click();
    cy.get(commonWidgetSelector.sidebarinspector).click();
    cy.get(".tooltip-inner").invoke("hide");
    verifyNodeData("components", "Object", "1 entry ");
    openNode("components");
    verifyNodeData(tableText.defaultWidgetName, "Object", "17 entries ");
<<<<<<< HEAD
=======
    cy.wait(1000);
>>>>>>> ee769780
    openNode(tableText.defaultWidgetName);
    cy.wait(500);
    verifyNodeData("newRows", "Array", "1 item ");
    openNode("newRows");
    verifyNodeData("0", "Object", "3 entries ");
    openNode("0");
    verifyValue("id", "String", `"5"`, "1");
    verifyValue("name", "String", `"Nick"`);
    verifyValue("email", "String", `"nick@example.com"`);
  });

  it("should verify Disable action button", () => {
    cy.get('[data-cy="button-add-new-action-button"]')
      .should("have.text", "+ Add button")
      .click();

    cy.get('[data-cy="action-button-button-0"]').verifyVisibleElement(
      "have.text",
      "Button"
    );
    deleteAndVerifyColumn("name");
    deleteAndVerifyColumn("email");

    cy.get(tableSelector.columnHeader("actions"))
      .scrollIntoView()
      .verifyVisibleElement("have.text", "Actions");
    cy.get(`${tableSelector.column(1)} > > > button`)
      .eq("0")
      .should("have.text", "Button")
      .and("not.have.attr", "disabled");

    cy.get('[data-cy="action-button-button-0"]').click();
    cy.get('[data-cy="label-disable-action-button"]').should("be.visible");
    cy.get('[data-cy="add-event-handler"]').eq(1).click();
    cy.get('[data-cy="event-handler-card"]').click();
    cy.forceClickOnCanvas();
    cy.get(tableSelector.columnHeader("actions")).verifyVisibleElement(
      "have.text",
      "Actions"
    );
    cy.get(`${tableSelector.column(1)} > > > button`)
      .eq("0")
      .click();
    cy.verifyToastMessage(commonSelectors.toastMessage, "Hello world!");
    cy.get('[data-cy="action-button-button-0"]').click();
    cy.get(tableSelector.fxButton(tableText.lableDisableActionButton)).should(
      "be.visible"
    );
    verifyAndModifyToggleFx(
      tableText.lableDisableActionButton,
      "{{false}}",
      true
    );
    cy.forceClickOnCanvas();
    cy.get(tableSelector.columnHeader("actions"))
      .scrollIntoView()
      .verifyVisibleElement("have.text", "Actions");
    cy.get(`${tableSelector.column(1)} > > > button`)
      .eq("0")
      .should("have.text", "Button")
      .and("have.attr", "disabled");

    cy.dragAndDropWidget("Toggle Switch", 800, 300);
    openEditorSidebar(tableText.defaultWidgetName);
    cy.get('[data-cy="action-button-button-0"]').click();
    cy.get(tableSelector.fxButton(tableText.lableDisableActionButton))
      .should("be.visible")
      .eq(1)
      .click();
    cy.get(
      commonWidgetSelector.parameterInputField(
        tableText.lableDisableActionButton
      )
    )
      .click()
      .clearAndTypeOnCodeMirror(`{{components.toggleswitch1.value`);
    cy.forceClickOnCanvas();
    cy.get(tableSelector.columnHeader("actions"))
      .scrollIntoView()
      .verifyVisibleElement("have.text", "Actions");
    cy.get(`${tableSelector.column(1)} > > > button`)
      .eq("0")
      .click();
    cy.verifyToastMessage(commonSelectors.toastMessage, "Hello world!");
    cy.get(
      '[data-cy="draggable-widget-toggleswitch1"] [type="checkbox"]'
    ).click();
    cy.get(tableSelector.columnHeader("actions"))
      .scrollIntoView()
      .verifyVisibleElement("have.text", "Actions");
    cy.get(`${tableSelector.column(1)} > > > button`)
      .eq("0")
      .should("have.text", "Button")
      .and("have.attr", "disabled");
  });

  it("should verify Programatically actions on table column", () => {
    deleteAndVerifyColumn("id");
    cy.get('[data-cy="inspector-close-icon"]').click();
    cy.dragAndDropWidget("Text", 800, 200);
    openEditorSidebar(commonWidgetText.text1);
    verifyAndModifyParameter("Text", "Column Email");
    cy.get('[data-cy="inspector-close-icon"]').click();
    cy.get(`[data-cy="draggable-widget-${commonWidgetText.text1}"]`).should(
      "have.text",
      "Column Email"
    );
    openEditorSidebar(tableText.defaultWidgetName);
    cy.get(tableSelector.draggableHandleColumn("email"))
      .should("be.visible")
      .click();
    cy.get(`[data-cy="input-and-label-column-name"]`)
      .find("label")
      .should("have.text", "Column name");
    cy.get(`[data-cy="input-and-label-column-name"]`)
      .find(".codehinter-default-input")
      .click()
      .clearAndTypeOnCodeMirror(`{{components.text1.text`);
    cy.forceClickOnCanvas();
    openEditorSidebar(tableText.defaultWidgetName);
    cy.get(tableSelector.draggableHandleColumn("Column Email"))
      .scrollIntoView()
      .should("be.visible");
    cy.get(tableSelector.columnHeader("column-email"))
      .scrollIntoView()
      .verifyVisibleElement("have.text", "Column Email");
    cy.get('[data-cy="inspector-close-icon"]').click();

    cy.dragAndDropWidget("Toggle Switch", 800, 300);
    openEditorSidebar(tableText.defaultWidgetName);
    cy.get(tableSelector.draggableHandleColumn("name"))
      .should("be.visible")
      .click();
    verifyAndModifyToggleFx(tableText.makeEditable, "{{false}}");
    cy.get(tableSelector.toggleButton(tableText.makeEditable)).click();
    cy.get(tableSelector.fxButton(tableText.makeEditable))
      .should("be.visible")
      .eq(1)
      .click();
    cy.get(commonWidgetSelector.parameterInputField(tableText.makeEditable))
      .click()
      .clearAndTypeOnCodeMirror(`{{components.toggleswitch1.value`);
    cy.forceClickOnCanvas();
    cy.get('[data-cy*="-cell-0"]').should("not.have.class", "has-text");
    cy.get(
      '[data-cy="draggable-widget-toggleswitch1"] [type="checkbox"]'
    ).click();
    cy.get('[data-cy*="-cell-0"]')
      .eq(0)
      .click()
      .type(`{selectAll}{backspace}Jack`);
    cy.forceClickOnCanvas();
    cy.get('[data-cy*="-cell-0"]').should("have.class", "has-text");
    cy.get('[data-cy*="-cell-0"] [type="text"]')
      .eq(0)
      .verifyVisibleElement("have.value", "Jack");
  });
});<|MERGE_RESOLUTION|>--- conflicted
+++ resolved
@@ -62,10 +62,7 @@
     cy.modifyCanvasSize(900, 800);
     cy.dragAndDropWidget("Table", 50, 50);
     cy.resizeWidget(tableText.defaultWidgetName, 750, 600);
-<<<<<<< HEAD
-=======
     resizeQueryPanel("1");
->>>>>>> ee769780
     cy.get(`[data-cy="allow-selection-toggle-button"]`).click({ force: true });
   });
 
@@ -1133,10 +1130,7 @@
     verifyNodeData("components", "Object", "1 entry ");
     openNode("components");
     verifyNodeData(tableText.defaultWidgetName, "Object", "17 entries ");
-<<<<<<< HEAD
-=======
     cy.wait(1000);
->>>>>>> ee769780
     openNode(tableText.defaultWidgetName);
     cy.wait(500);
     verifyNodeData("newRows", "Array", "1 item ");
