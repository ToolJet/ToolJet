--- conflicted
+++ resolved
@@ -231,10 +231,7 @@
       { id: 3, name: "Steph", email: "steph@example.com" },
       { id: 4, name: "Oliver", email: "oliver@example.com" },
     ]);
-<<<<<<< HEAD
     //cy.get('[data-cy="inspector-close-icon"]').click();
-=======
->>>>>>> 63252793
     openEditorSidebar(data.widgetName);
     openAccordion("Columns", ["Options", "Properties", "Layout"]);
     deleteAndVerifyColumn("email");
