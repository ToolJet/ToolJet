--- conflicted
+++ resolved
@@ -1105,10 +1105,7 @@
     verifyNodeData(tableText.defaultWidgetName, "Object", "22 entries ");
     cy.wait(1000);
     openNode(tableText.defaultWidgetName, 0, 1);
-<<<<<<< HEAD
-=======
     // openNode(tableText.defaultWidgetName, 0, 1);
->>>>>>> f0a403e6
     verifyNodeData("newRows", "Array", "1 item ");
     openNode("newRows");
     verifyNodeData("0", "Object", "3 entries ");
