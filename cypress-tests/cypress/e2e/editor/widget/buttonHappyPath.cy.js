--- conflicted
+++ resolved
@@ -454,10 +454,6 @@
     cy.apiDeleteApp();
   });
   it("Should verify deletion of button component from right side panel", () => {
-<<<<<<< HEAD
-    openEditorSidebar(buttonText.defaultWidgetName);
-=======
->>>>>>> ebdbef99
     cy.get('[data-cy="component-inspector-options"]').click();
     cy.get('[data-cy="component-inspector-delete-button"]').click();
     cy.get('[data-cy="yes-button"]').click();
