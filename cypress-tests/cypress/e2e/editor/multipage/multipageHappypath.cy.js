--- conflicted
+++ resolved
@@ -145,21 +145,13 @@
       .find(multipageSelector.homePageIcon)
       .should("be.visible");
 
-<<<<<<< HEAD
-    hideOrUnhidePage("Home");
-=======
     hideOrUnhidePage("home");
->>>>>>> 8b080528
     cy.get('[data-cy="pages-name-home"]')
       .parents(".page-handler")
       .find(multipageSelector.hidePageIcon)
       .should("be.visible");
 
-<<<<<<< HEAD
-    hideOrUnhidePage("Home", "unhide");
-=======
     hideOrUnhidePage("home", "unhide");
->>>>>>> 8b080528
     cy.notVisible(multipageSelector.hidePageIcon);
 
     cy.get(multipageSelector.homePageLabel).click();
