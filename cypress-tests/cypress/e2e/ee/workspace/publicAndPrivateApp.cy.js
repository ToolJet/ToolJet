--- conflicted
+++ resolved
@@ -25,10 +25,6 @@
     const slug = data.appName.toLowerCase().replace(/\s+/g, "-");
     const firstUserEmail = data.email;
     const envVar = Cypress.env("environment");
-<<<<<<< HEAD
-
-=======
->>>>>>> 55174ff5
 
     beforeEach(() => {
         cy.appUILogin();
