--- conflicted
+++ resolved
@@ -13,17 +13,11 @@
 import { groupsSelector } from "Selectors/manageGroups";
 import { eeGroupsSelector } from "Selectors/eeCommon";
 import {
-<<<<<<< HEAD
+  pinInspector,
+  createGroup,
   logout,
   navigateToAppEditor,
   navigateToManageGroups,
-  pinInspector,
-  createGroup,
-=======
-    logout,
-    navigateToAppEditor,
-    navigateToManageGroups,
->>>>>>> 0f3dda17
 } from "Support/utils/common";
 import {
     verifyAndModifyParameter,
