import { fake } from "Fixtures/fake";
import { commonSelectors } from "Selectors/common";
import {
  fillDataSourceTextField,
  selectAndAddDataSource,
  fillConnectionForm,
} from "Support/utils/postgreSql";
import { commonText } from "Texts/common";
import {
  closeDSModal,
  deleteDatasource,
  addQuery,
  addQueryN,
  verifyValueOnInspector,
  resizeQueryPanel,
} from "Support/utils/dataSource";
import { dataSourceSelector } from "Selectors/dataSource";
import { dataSourceText } from "Texts/dataSource";
import { addNewUserMW } from "Support/utils/userPermissions";
import { groupsSelector } from "Selectors/manageGroups";
import { eeGroupsSelector } from "Selectors/eeCommon";
import {
  logout,
  navigateToAppEditor,
  navigateToManageGroups,
  pinInspector,
  createGroup,
} from "Support/utils/common";

import { AddDataSourceToGroup } from "Support/utils/eeCommon";
import { addAppToGroup, addUserToGroup } from "Support/utils/manageGroups";

const data = {};
data.userName1 = fake.firstName.toLowerCase().replaceAll("[^A-Za-z]", "");
data.userEmail1 = fake.email.toLowerCase();
data.userName2 = fake.firstName.toLowerCase().replaceAll("[^A-Za-z]", "");
data.userEmail2 = fake.email.toLowerCase();
data.ds1 = fake.lastName.toLowerCase().replaceAll("[^A-Za-z]", "");
data.ds2 = fake.lastName.toLowerCase().replaceAll("[^A-Za-z]", "");
data.appName = `${fake.companyName}-App`;

describe("Global Datasource Manager", () => {
<<<<<<< HEAD
  beforeEach(() => {
    cy.appUILogin();
    cy.viewport(1200, 1300);
  });

  before(() => {
    cy.appUILogin();
    cy.createApp();
    cy.renameApp(data.appName);
    cy.dragAndDropWidget("Button", 50, 50);
    cy.get(commonSelectors.editorPageLogo).click();
    cy.reloadAppForTheElement(data.appName);
    addNewUserMW(data.userName1, data.userEmail1);
    logout();
    cy.appUILogin();
    navigateToManageGroups();
    createGroup(data.userName1);
    cy.wait(1000);
    addUserToGroup(data.userName1, data.userEmail1);
    addAppToGroup(data.appName);
    addNewUserMW(data.userName2, data.userEmail2);
    logout();
    cy.appUILogin();
    navigateToManageGroups();
    createGroup(data.userName2);
    cy.wait(1000);
    addAppToGroup(data.appName);
    addUserToGroup(data.userName2, data.userEmail2);
    logout();
  });

  it("Connect Data source and assign to user groups", () => {
    selectAndAddDataSource("databases", dataSourceText.postgreSQL, data.ds1);

    fillConnectionForm(
      {
        Host: Cypress.env("pg_host"),
        Port: "5432",
        "Database Name": Cypress.env("pg_user"),
        Username: Cypress.env("pg_user"),
        Password: Cypress.env("pg_password"),
      },
      ".form-switch"
    );

    cy.get(commonSelectors.globalDataSourceIcon).click();
    cy.get(
      `[data-cy="cypress-${data.ds1}-postgresql-button"]`
    ).verifyVisibleElement("have.text", `cypress-${data.ds1}-postgresql`);

    selectAndAddDataSource("apis", "rest api", data.ds2);

    cy.clearAndType(
      '[data-cy="base-url-text-field"]',
      "https://reqres.in/api/users?page=2"
    );
    cy.wait(100);
    cy.get(dataSourceSelector.buttonSave).click();
    cy.wait(500);
    cy.get(commonSelectors.globalDataSourceIcon).click();
    cy.get(
      `[data-cy="cypress-${data.ds2}-rest-api-button"]`
    ).verifyVisibleElement("have.text", `cypress-${data.ds2}-rest-api`);

    cy.get('[data-cy="icon-dashboard"]').click();
    navigateToAppEditor(data.appName);
    resizeQueryPanel();
    addQuery(
      "table_preview",
      `SELECT * FROM Persons;`,
      `cypress-${data.ds1}-postgresql`
    );
    cy.wait(500);
    cy.intercept("POST", "/api/data_queries/**").as("run");
    cy.get('[data-cy="show-ds-popover-button"]').click();
    cy.get(".css-1rrkggf-Input").type(data.ds2);
    cy.contains(`[id*="react-select-"]`, data.ds2).click();
    cy.get(dataSourceSelector.queryCreateAndRunButton).click();
    cy.wait("@run");
    cy.get(commonSelectors.editorPageLogo).click();

    AddDataSourceToGroup(data.userName1, `cypress-${data.ds1}-postgresql`);
    AddDataSourceToGroup(data.userName2, `cypress-${data.ds2}-rest-api`);
  });
  it("verify the first user permissions on assigned and unassigned datasource", () => {
    logout();
    cy.login(data.userEmail1, "password");

    navigateToAppEditor(data.appName);

    cy.get('[data-cy="list-query-restapi1"]')
      .verifyVisibleElement("have.text", "restapi1 ")
      .click();
    cy.get(".query-details").should("have.class", "disabled");

    cy.get(".query-row-query-name")
      .contains("restapi1 ")
      .parent()
      .within(() => {
        cy.get(".query-rename-delete-btn").should("not.exist");
      });

    cy.get('[data-cy="list-query-table_preview"]').verifyVisibleElement(
      "have.text",
      "table_preview "
    );
=======
    beforeEach(() => {
        cy.appUILogin();
        cy.viewport(1200, 1300);
    });

    before(() => {
        cy.appUILogin();
        cy.createApp();
        cy.renameApp(data.appName);
        cy.dragAndDropWidget("Button", 50, 50);
        cy.get(commonSelectors.editorPageLogo).click();
        cy.reloadAppForTheElement(data.appName);
        addNewUserMW(data.userName1, data.userEmail1);
        logout();
        cy.appUILogin();
        navigateToManageGroups();
        createGroup(data.userName1);
        cy.wait(1000);
        addUserToGroup(data.userName1, data.userEmail1);
        addAppToGroup(data.appName);
        addNewUserMW(data.userName2, data.userEmail2);
        logout();
        cy.appUILogin();
        navigateToManageGroups();
        createGroup(data.userName2);
        cy.wait(1000);
        addAppToGroup(data.appName);
        addUserToGroup(data.userName2, data.userEmail2);
        logout();
    });

    it("Connect Data source and assign to user groups", () => {
        selectAndAddDataSource("databases", dataSourceText.postgreSQL, data.ds1);

        fillConnectionForm(
            {
                Host: Cypress.env("pg_host"),
                Port: "5432",
                "Database Name": Cypress.env("pg_user"),
                Username: Cypress.env("pg_user"),
                Password: Cypress.env("pg_password"),
            },
            ".form-switch"
        );

        cy.get(commonSelectors.globalDataSourceIcon).click();
        cy.get(
            `[data-cy="cypress-${data.ds1}-postgresql-button"]`
        ).verifyVisibleElement("have.text", `cypress-${data.ds1}-postgresql`);

        selectAndAddDataSource("apis", "rest api", data.ds2);

        cy.clearAndType(
            '[data-cy="base-url-text-field"]',
            "https://reqres.in/api/users?page=2"
        );
        cy.wait(100);
        cy.get(dataSourceSelector.buttonSave).click();
        cy.wait(500);
        cy.get(commonSelectors.globalDataSourceIcon).click();
        cy.get(
            `[data-cy="cypress-${data.ds2}-rest-api-button"]`
        ).verifyVisibleElement("have.text", `cypress-${data.ds2}-rest-api`);

        cy.get('[data-cy="icon-dashboard"]').click();
        cy.wait(2000)
        navigateToAppEditor(data.appName);
        cy.wait(2000)
        resizeQueryPanel()
        addQuery(
            "table_preview",
            `SELECT * FROM Persons;`,
            `cypress-${data.ds1}-postgresql`
        );
        cy.wait(500);
        cy.intercept("POST", "/api/data_queries/**").as("run");
        cy.get('[data-cy="show-ds-popover-button"]').click();
        cy.get(".css-1rrkggf-Input").type(data.ds2);
        cy.contains(`[id*="react-select-"]`, data.ds2).click();
        cy.get(dataSourceSelector.queryCreateAndRunButton).click();
        cy.wait("@run");
        cy.get(commonSelectors.editorPageLogo).click();

        AddDataSourceToGroup(data.userName1, `cypress-${data.ds1}-postgresql`);
        AddDataSourceToGroup(data.userName2, `cypress-${data.ds2}-rest-api`);
    });
    it("verify the first user permissions on assigned and unassigned datasource", () => {
        logout();
        cy.login(data.userEmail1, "password");

        navigateToAppEditor(data.appName);
        cy.wait(2000);

        cy.get('[data-cy="list-query-restapi1"]')
            .verifyVisibleElement("have.text", "restapi1 ")
            .click();
        cy.get(".query-details").should("have.class", "disabled");

        cy.get(".query-row-query-name")
            .contains("restapi1 ")
            .parent()
            .within(() => {
                cy.get(".query-rename-delete-btn").should("not.exist");
            });

        cy.get('[data-cy="list-query-table_preview"]').verifyVisibleElement(
            "have.text",
            "table_preview "
        );
>>>>>>> 3378e09d

        pinInspector();
        cy.hideTooltip();

<<<<<<< HEAD
    resizeQueryPanel("80");
    cy.get('[data-cy="show-ds-popover-button"]').click();
    cy.wait(2000);
    addQueryN(
      "user_query",
      `SELECT * FROM Persons;`,
      `cypress-${data.ds1}-postgresql`
    );

    cy.get('[data-cy="list-query-user_query"]').verifyVisibleElement(
      "have.text",
      "user_query "
    );

    cy.get('[data-cy="list-query-user_query"]').click();
    cy.get(dataSourceSelector.queryCreateAndRunButton).click();
    verifyValueOnInspector("user_query", "7 items ");

    cy.get('[data-cy="list-query-table_preview"]').click();
    cy.get(dataSourceSelector.queryCreateAndRunButton).click();
    verifyValueOnInspector("table_preview", "7 entries ");

    cy.get('[data-cy="list-query-restapi1"]').click();
    cy.get(dataSourceSelector.queryCreateAndRunButton).click();
    verifyValueOnInspector("restapi1", "6 entries ");

    cy.intercept("POST", "/api/data_queries/**").as("run");
    cy.get('[data-cy="show-ds-popover-button"]').click();
    cy.get(".css-1rrkggf-Input").type(data.ds2);
    cy.contains(`[id*="react-select-"]`, data.ds2).click();

    cy.verifyToastMessage(
      commonSelectors.toastMessage,
      "You do not have permissions to perform this action"
    );
  });
  it("verify the second user permissions on assigned ansd unassigned datasource", () => {
    logout();
    cy.login(data.userEmail2, "password");

    navigateToAppEditor(data.appName);
    cy.get('[data-cy="list-query-restapi1"]').verifyVisibleElement(
      "have.text",
      "restapi1 "
    );
    cy.get('[data-cy="list-query-table_preview"]')
      .verifyVisibleElement("have.text", "table_preview ")
      .click();
    cy.get(".query-details").should("have.class", "disabled");

    cy.get(".query-row-query-name")
      .contains("table_preview ")
      .parent()
      .within(() => {
        cy.get(".query-rename-delete-btn").should("not.exist");
      });
=======
        resizeQueryPanel("80");
        cy.get('[data-cy="show-ds-popover-button"]').click();
        cy.wait(2000);
        addQueryN(
            "user_query",
            `SELECT * FROM Persons;`,
            `cypress-${data.ds1}-postgresql`
        );

        cy.get('[data-cy="list-query-user_query"]').verifyVisibleElement(
            "have.text",
            "user_query "
        );

        cy.get('[data-cy="list-query-user_query"]').click();
        cy.get(dataSourceSelector.queryCreateAndRunButton).click();
        verifyValueOnInspector("user_query", "7 items ");

        cy.get('[data-cy="list-query-table_preview"]').click();
        cy.get(dataSourceSelector.queryCreateAndRunButton).click();
        verifyValueOnInspector("table_preview", "7 entries ");

        cy.get('[data-cy="list-query-restapi1"]').click();
        cy.get(dataSourceSelector.queryCreateAndRunButton).click();
        verifyValueOnInspector("restapi1", "6 entries ");

        cy.intercept("POST", "/api/data_queries/**").as("run");
        cy.get('[data-cy="show-ds-popover-button"]').click();
        cy.get(".css-1rrkggf-Input").type(data.ds2);
        cy.contains(`[id*="react-select-"]`, data.ds2).click();

        cy.verifyToastMessage(
            commonSelectors.toastMessage,
            "You do not have permissions to perform this action"
        );
    });
    it("verify the second user permissions on assigned ansd unassigned datasource", () => {
        logout();
        cy.login(data.userEmail2, "password");

        navigateToAppEditor(data.appName);
        cy.wait(2000)
        cy.get('[data-cy="list-query-restapi1"]').verifyVisibleElement(
            "have.text",
            "restapi1 "
        );
        cy.get('[data-cy="list-query-table_preview"]')
            .verifyVisibleElement("have.text", "table_preview ")
            .click();
        cy.get(".query-details").should("have.class", "disabled");

        cy.get(".query-row-query-name")
            .contains("table_preview ")
            .parent()
            .within(() => {
                cy.get(".query-rename-delete-btn").should("not.exist");
            });
>>>>>>> 3378e09d

        pinInspector();
        cy.hideTooltip();

<<<<<<< HEAD
    cy.intercept("POST", "/api/data_queries/**").as("run");
    cy.get('[data-cy="show-ds-popover-button"]').click();
    cy.get(".css-1rrkggf-Input").type(data.ds2);
    cy.contains(`[id*="react-select-"]`, data.ds2).click();
    cy.get(dataSourceSelector.queryCreateAndRunButton).click();
    cy.wait("@run");
    verifyValueOnInspector("restapi2", "6 entries ");

    cy.get('[data-cy="list-query-table_preview"]').click();
    cy.get(dataSourceSelector.queryCreateAndRunButton).click();
    verifyValueOnInspector("table_preview", "7 items ");

    cy.get('[data-cy="list-query-restapi1"]').click();
    cy.get(dataSourceSelector.queryCreateAndRunButton).click();
    verifyValueOnInspector("restapi1", "6 entries ");

    cy.get('[data-cy="show-ds-popover-button"]').click();
    cy.get(".css-1rrkggf-Input").type(data.ds1);
    cy.contains(`[id*="react-select-"]`, data.ds1).click();

    cy.verifyToastMessage(
      commonSelectors.toastMessage,
      "You do not have permissions to perform this action"
    );
  });
=======
        cy.intercept("POST", "/api/data_queries/**").as("run");
        cy.get('[data-cy="show-ds-popover-button"]').click();
        cy.get(".css-1rrkggf-Input").type(data.ds2);
        cy.contains(`[id*="react-select-"]`, data.ds2).click();
        cy.wait(1000)
        cy.get(dataSourceSelector.queryCreateAndRunButton).click();
        cy.wait("@run");
        verifyValueOnInspector("restapi2", "6 entries ");

        cy.get('[data-cy="list-query-table_preview"]').click();
        cy.get(dataSourceSelector.queryCreateAndRunButton).click();
        verifyValueOnInspector("table_preview", "7 items ");

        cy.get('[data-cy="list-query-restapi1"]').click();
        cy.get(dataSourceSelector.queryCreateAndRunButton).click();
        verifyValueOnInspector("restapi1", "6 entries ");

        cy.get('[data-cy="show-ds-popover-button"]').click();
        cy.get(".css-1rrkggf-Input").type(data.ds1);
        cy.contains(`[id*="react-select-"]`, data.ds1).click();

        cy.verifyToastMessage(
            commonSelectors.toastMessage,
            "You do not have permissions to perform this action"
        );
    });
>>>>>>> 3378e09d
});<|MERGE_RESOLUTION|>--- conflicted
+++ resolved
@@ -40,114 +40,6 @@
 data.appName = `${fake.companyName}-App`;
 
 describe("Global Datasource Manager", () => {
-<<<<<<< HEAD
-  beforeEach(() => {
-    cy.appUILogin();
-    cy.viewport(1200, 1300);
-  });
-
-  before(() => {
-    cy.appUILogin();
-    cy.createApp();
-    cy.renameApp(data.appName);
-    cy.dragAndDropWidget("Button", 50, 50);
-    cy.get(commonSelectors.editorPageLogo).click();
-    cy.reloadAppForTheElement(data.appName);
-    addNewUserMW(data.userName1, data.userEmail1);
-    logout();
-    cy.appUILogin();
-    navigateToManageGroups();
-    createGroup(data.userName1);
-    cy.wait(1000);
-    addUserToGroup(data.userName1, data.userEmail1);
-    addAppToGroup(data.appName);
-    addNewUserMW(data.userName2, data.userEmail2);
-    logout();
-    cy.appUILogin();
-    navigateToManageGroups();
-    createGroup(data.userName2);
-    cy.wait(1000);
-    addAppToGroup(data.appName);
-    addUserToGroup(data.userName2, data.userEmail2);
-    logout();
-  });
-
-  it("Connect Data source and assign to user groups", () => {
-    selectAndAddDataSource("databases", dataSourceText.postgreSQL, data.ds1);
-
-    fillConnectionForm(
-      {
-        Host: Cypress.env("pg_host"),
-        Port: "5432",
-        "Database Name": Cypress.env("pg_user"),
-        Username: Cypress.env("pg_user"),
-        Password: Cypress.env("pg_password"),
-      },
-      ".form-switch"
-    );
-
-    cy.get(commonSelectors.globalDataSourceIcon).click();
-    cy.get(
-      `[data-cy="cypress-${data.ds1}-postgresql-button"]`
-    ).verifyVisibleElement("have.text", `cypress-${data.ds1}-postgresql`);
-
-    selectAndAddDataSource("apis", "rest api", data.ds2);
-
-    cy.clearAndType(
-      '[data-cy="base-url-text-field"]',
-      "https://reqres.in/api/users?page=2"
-    );
-    cy.wait(100);
-    cy.get(dataSourceSelector.buttonSave).click();
-    cy.wait(500);
-    cy.get(commonSelectors.globalDataSourceIcon).click();
-    cy.get(
-      `[data-cy="cypress-${data.ds2}-rest-api-button"]`
-    ).verifyVisibleElement("have.text", `cypress-${data.ds2}-rest-api`);
-
-    cy.get('[data-cy="icon-dashboard"]').click();
-    navigateToAppEditor(data.appName);
-    resizeQueryPanel();
-    addQuery(
-      "table_preview",
-      `SELECT * FROM Persons;`,
-      `cypress-${data.ds1}-postgresql`
-    );
-    cy.wait(500);
-    cy.intercept("POST", "/api/data_queries/**").as("run");
-    cy.get('[data-cy="show-ds-popover-button"]').click();
-    cy.get(".css-1rrkggf-Input").type(data.ds2);
-    cy.contains(`[id*="react-select-"]`, data.ds2).click();
-    cy.get(dataSourceSelector.queryCreateAndRunButton).click();
-    cy.wait("@run");
-    cy.get(commonSelectors.editorPageLogo).click();
-
-    AddDataSourceToGroup(data.userName1, `cypress-${data.ds1}-postgresql`);
-    AddDataSourceToGroup(data.userName2, `cypress-${data.ds2}-rest-api`);
-  });
-  it("verify the first user permissions on assigned and unassigned datasource", () => {
-    logout();
-    cy.login(data.userEmail1, "password");
-
-    navigateToAppEditor(data.appName);
-
-    cy.get('[data-cy="list-query-restapi1"]')
-      .verifyVisibleElement("have.text", "restapi1 ")
-      .click();
-    cy.get(".query-details").should("have.class", "disabled");
-
-    cy.get(".query-row-query-name")
-      .contains("restapi1 ")
-      .parent()
-      .within(() => {
-        cy.get(".query-rename-delete-btn").should("not.exist");
-      });
-
-    cy.get('[data-cy="list-query-table_preview"]').verifyVisibleElement(
-      "have.text",
-      "table_preview "
-    );
-=======
     beforeEach(() => {
         cy.appUILogin();
         cy.viewport(1200, 1300);
@@ -257,69 +149,10 @@
             "have.text",
             "table_preview "
         );
->>>>>>> 3378e09d
 
         pinInspector();
         cy.hideTooltip();
 
-<<<<<<< HEAD
-    resizeQueryPanel("80");
-    cy.get('[data-cy="show-ds-popover-button"]').click();
-    cy.wait(2000);
-    addQueryN(
-      "user_query",
-      `SELECT * FROM Persons;`,
-      `cypress-${data.ds1}-postgresql`
-    );
-
-    cy.get('[data-cy="list-query-user_query"]').verifyVisibleElement(
-      "have.text",
-      "user_query "
-    );
-
-    cy.get('[data-cy="list-query-user_query"]').click();
-    cy.get(dataSourceSelector.queryCreateAndRunButton).click();
-    verifyValueOnInspector("user_query", "7 items ");
-
-    cy.get('[data-cy="list-query-table_preview"]').click();
-    cy.get(dataSourceSelector.queryCreateAndRunButton).click();
-    verifyValueOnInspector("table_preview", "7 entries ");
-
-    cy.get('[data-cy="list-query-restapi1"]').click();
-    cy.get(dataSourceSelector.queryCreateAndRunButton).click();
-    verifyValueOnInspector("restapi1", "6 entries ");
-
-    cy.intercept("POST", "/api/data_queries/**").as("run");
-    cy.get('[data-cy="show-ds-popover-button"]').click();
-    cy.get(".css-1rrkggf-Input").type(data.ds2);
-    cy.contains(`[id*="react-select-"]`, data.ds2).click();
-
-    cy.verifyToastMessage(
-      commonSelectors.toastMessage,
-      "You do not have permissions to perform this action"
-    );
-  });
-  it("verify the second user permissions on assigned ansd unassigned datasource", () => {
-    logout();
-    cy.login(data.userEmail2, "password");
-
-    navigateToAppEditor(data.appName);
-    cy.get('[data-cy="list-query-restapi1"]').verifyVisibleElement(
-      "have.text",
-      "restapi1 "
-    );
-    cy.get('[data-cy="list-query-table_preview"]')
-      .verifyVisibleElement("have.text", "table_preview ")
-      .click();
-    cy.get(".query-details").should("have.class", "disabled");
-
-    cy.get(".query-row-query-name")
-      .contains("table_preview ")
-      .parent()
-      .within(() => {
-        cy.get(".query-rename-delete-btn").should("not.exist");
-      });
-=======
         resizeQueryPanel("80");
         cy.get('[data-cy="show-ds-popover-button"]').click();
         cy.wait(2000);
@@ -377,38 +210,10 @@
             .within(() => {
                 cy.get(".query-rename-delete-btn").should("not.exist");
             });
->>>>>>> 3378e09d
 
         pinInspector();
         cy.hideTooltip();
 
-<<<<<<< HEAD
-    cy.intercept("POST", "/api/data_queries/**").as("run");
-    cy.get('[data-cy="show-ds-popover-button"]').click();
-    cy.get(".css-1rrkggf-Input").type(data.ds2);
-    cy.contains(`[id*="react-select-"]`, data.ds2).click();
-    cy.get(dataSourceSelector.queryCreateAndRunButton).click();
-    cy.wait("@run");
-    verifyValueOnInspector("restapi2", "6 entries ");
-
-    cy.get('[data-cy="list-query-table_preview"]').click();
-    cy.get(dataSourceSelector.queryCreateAndRunButton).click();
-    verifyValueOnInspector("table_preview", "7 items ");
-
-    cy.get('[data-cy="list-query-restapi1"]').click();
-    cy.get(dataSourceSelector.queryCreateAndRunButton).click();
-    verifyValueOnInspector("restapi1", "6 entries ");
-
-    cy.get('[data-cy="show-ds-popover-button"]').click();
-    cy.get(".css-1rrkggf-Input").type(data.ds1);
-    cy.contains(`[id*="react-select-"]`, data.ds1).click();
-
-    cy.verifyToastMessage(
-      commonSelectors.toastMessage,
-      "You do not have permissions to perform this action"
-    );
-  });
-=======
         cy.intercept("POST", "/api/data_queries/**").as("run");
         cy.get('[data-cy="show-ds-popover-button"]').click();
         cy.get(".css-1rrkggf-Input").type(data.ds2);
@@ -435,5 +240,4 @@
             "You do not have permissions to perform this action"
         );
     });
->>>>>>> 3378e09d
 });