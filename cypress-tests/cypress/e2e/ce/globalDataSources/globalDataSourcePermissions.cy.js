import { fake } from "Fixtures/fake";
import { commonSelectors, commonWidgetSelector } from "Selectors/common";
import {
  fillDataSourceTextField,
  selectAndAddDataSource,
  fillConnectionForm,
} from "Support/utils/postgreSql";
import { commonText } from "Texts/common";
import {
<<<<<<< HEAD
  closeDSModal,
  deleteDatasource,
  addQuery,
  addQueryN,
  verifyValueOnInspector,
=======
    closeDSModal,
    deleteDatasource,
    addQuery,
    verifyValueOnInspector,
>>>>>>> d1c00dbe
} from "Support/utils/dataSource";
import { dataSourceSelector } from "Selectors/dataSource";
import { dataSourceText } from "Texts/dataSource";
import { addNewUserMW } from "Support/utils/userPermissions";
import { groupsSelector } from "Selectors/manageGroups";
import {
  logout,
  navigateToAppEditor,
  navigateToManageGroups,
  pinInspector,
  verifyModal,
} from "Support/utils/common";

const data = {};
data.firstName = fake.firstName.toLowerCase().replaceAll("[^A-Za-z]", "");
data.email = fake.email.toLowerCase();
data.dsName1 = fake.lastName.toLowerCase().replaceAll("[^A-Za-z]", "");
data.dsName2 = fake.lastName.toLowerCase().replaceAll("[^A-Za-z]", "");
data.appName = `${fake.companyName}-App`;

describe("Global Datasource Manager", () => {
<<<<<<< HEAD
  beforeEach(() => {
    cy.defaultWorkspaceLogin();
    cy.viewport(1200, 1300);
  });
  before(() => {
    cy.apiLogin();
    cy.apiCreateApp();
    cy.openApp();
    cy.renameApp(data.appName);
    cy.dragAndDropWidget("Table", 250, 250);
    cy.get(commonSelectors.editorPageLogo).click();
    addNewUserMW(data.firstName, data.email);
    logout();
  });

  cy.get(dataSourceSelector.databaseLabelAndCount).verifyVisibleElement(
    "have.text",
    dataSourceText.allDatabase
  );
  cy.get(commonSelectors.breadcrumbPageTitle).verifyVisibleElement(
    "have.text",
    " Databases"
  );
  cy.get(dataSourceSelector.querySearchBar)
    .invoke("attr", "placeholder")
    .should("eq", "Search Databases");

  cy.get(dataSourceSelector.apiLabelAndCount)
    .verifyVisibleElement("have.text", dataSourceText.allApis)
    .click();
  cy.get(commonSelectors.breadcrumbPageTitle).verifyVisibleElement(
    "have.text",
    " APIs"
  );
  cy.get(dataSourceSelector.querySearchBar)
    .invoke("attr", "placeholder")
    .should("eq", "Search APIs");

  cy.get(dataSourceSelector.cloudStorageLabelAndCount)
    .verifyVisibleElement("have.text", dataSourceText.allCloudStorage)
    .click();
  cy.get(commonSelectors.breadcrumbPageTitle).verifyVisibleElement(
    "have.text",
    " Cloud Storage"
  );
  cy.get(dataSourceSelector.querySearchBar)
    .invoke("attr", "placeholder")
    .should("eq", "Search Cloud Storage");

  cy.get(dataSourceSelector.pluginsLabelAndCount)
    .verifyVisibleElement("have.text", dataSourceText.pluginsLabelAndCount)
    .click();
  cy.get(commonSelectors.breadcrumbPageTitle).verifyVisibleElement(
    "have.text",
    " Plugins"
  );
  cy.get(dataSourceSelector.querySearchBar)
    .invoke("attr", "placeholder")
    .should("eq", "Search Plugins");

  cy.get('[data-cy="added-ds-label"]').should(($el) => {
    expect($el.contents().first().text().trim()).to.eq("Data sources added");
  });
  cy.get(dataSourceSelector.addedDsSearchIcon).should("be.visible").click();
  cy.get(dataSourceSelector.AddedDsSearchBar)
    .invoke("attr", "placeholder")
    .should("eq", "Search for Data sources");

  selectAndAddDataSource("databases", dataSourceText.postgreSQL, data.dsName1);
  cy.clearAndType(
    dataSourceSelector.dsNameInputField,
    `cypress-${data.dsName1}-postgresql1`
  );

  cy.get(dataSourceSelector.databaseLabelAndCount).click();

  pinInspector();

  cy.get(commonWidgetSelector.modalCloseButton).click();
  cy.get(dataSourceSelector.buttonSave).should("be.enabled");

  cy.get(dataSourceSelector.databaseLabelAndCount).click();
  cy.get(commonSelectors.yesButton).click();
  cy.get(commonSelectors.breadcrumbPageTitle).verifyVisibleElement(
    "have.text",
    " Databases"
  );
  cy.get(`[data-cy="cypress-${data.dsName1}-postgresql-button"]`).click();
  cy.clearAndType(
    dataSourceSelector.dsNameInputField,
    `cypress-${data.dsName1}-postgresql1`
  );
  cy.get(commonSelectors.dashboardIcon).click();
  cy.get(commonSelectors.yesButton).click();

  cy.get(commonSelectors.appCreateButton).should("be.visible");
  cy.get(commonSelectors.globalDataSourceIcon).click();
  cy.get(`[data-cy="cypress-${data.dsName1}-postgresql-button"]`).click();
  cy.clearAndType(
    dataSourceSelector.dsNameInputField,
    `cypress-${data.dsName1}-postgresql1`
  );
  cy.get(commonSelectors.dashboardIcon).click();
  cy.get(commonSelectors.cancelButton).click();
  cy.verifyToastMessage(
    commonSelectors.toastMessage,
    dataSourceText.toastDSSaved
  );

  cy.get(
    `[data-cy="cypress-${data.dsName1}-postgresql1-button"]`
  ).verifyVisibleElement("have.text", `cypress-${data.dsName1}-postgresql1`);

  deleteDatasource(`cypress-${data.dsName1}-postgresql1`);
});
it("Should verify the Datasource connection and query creation using global data source", () => {
  selectAndAddDataSource("databases", dataSourceText.postgreSQL, data.dsName1);

  cy.intercept("GET", "api/v2/data_sources").as("datasource");
  fillConnectionForm(
    {
      Host: Cypress.env("pg_host"),
      Port: "5432",
      "Database Name": Cypress.env("pg_user"),
      Username: Cypress.env("pg_user"),
      Password: Cypress.env("pg_password"),
    },
    ".form-switch"
  );
  cy.wait("@datasource");

  cy.get(commonSelectors.globalDataSourceIcon).click();
  cy.get(commonSelectors.dashboardIcon).click();
  navigateToAppEditor(data.appName);

  pinInspector();
  // cy.get(".tooltip-inner").invoke("hide");

  addQuery(
    "table_preview",
    `SELECT * FROM persons;`,
    `cypress-${data.dsName1}-postgresql`
  );

  cy.get('[data-cy="list-query-table_preview"]').verifyVisibleElement(
    "have.text",
    "table_preview "
  );

  cy.get(dataSourceSelector.queryCreateAndRunButton).click();
  verifyValueOnInspector("table_preview", "7 items ");
  cy.get('[data-cy="show-ds-popover-button"]').click();

  cy.get(".p-2 > .tj-base-btn")
    .should("be.visible")
    .and("have.text", "+ Add new Data source");
  cy.get(".p-2 > .tj-base-btn").click();

  selectAndAddDataSource("databases", dataSourceText.postgreSQL, data.dsName2);
  cy.intercept("GET", "api/v2/data_sources").as("datasource");
  fillConnectionForm(
    {
      Host: Cypress.env("pg_host"),
      Port: "5432",
      "Database Name": Cypress.env("pg_user"),
      Username: Cypress.env("pg_user"),
      Password: Cypress.env("pg_password"),
    },
    ".form-switch"
  );
  cy.wait("@datasource");

  navigateToManageGroups();
  cy.get(groupsSelector.appSearchBox).click();
  cy.get(groupsSelector.searchBoxOptions).contains(data.appName).click();
  cy.get(groupsSelector.selectAddButton).click();
  cy.contains("tr", data.appName)
    .parent()
    .within(() => {
      cy.get("td input").eq(1).check();
=======
    beforeEach(() => {
        cy.defaultWorkspaceLogin();
        cy.viewport(1200, 1300);
    });
    before(() => {
        cy.defaultWorkspaceLogin();
        cy.apiCreateApp(data.appName);
        addNewUserMW(data.firstName, data.email);
        logout();
    });

    it("Should verify the global data source manager UI", () => {
        cy.get(commonSelectors.globalDataSourceIcon).click();
        cy.get(commonSelectors.pageSectionHeader).verifyVisibleElement(
            "have.text",
            "Data sources"
        );
        cy.get(dataSourceSelector.allDatasourceLabelAndCount).verifyVisibleElement(
            "have.text",
            dataSourceText.allDataSources
        );
        cy.get(commonSelectors.breadcrumbTitle).should(($el) => {
            expect($el.contents().first().text().trim()).to.eq("Data sources");
        });

        cy.get(dataSourceSelector.databaseLabelAndCount).verifyVisibleElement(
            "have.text",
            dataSourceText.allDatabase
        );
        cy.get(commonSelectors.breadcrumbPageTitle).verifyVisibleElement(
            "have.text",
            " Databases"
        );
        cy.get(dataSourceSelector.querySearchBar)
            .invoke("attr", "placeholder")
            .should("eq", "Search  data sources");

        cy.get(dataSourceSelector.apiLabelAndCount)
            .verifyVisibleElement("have.text", dataSourceText.allApis)
            .click();
        cy.get(commonSelectors.breadcrumbPageTitle).verifyVisibleElement(
            "have.text",
            " APIs"
        );

        cy.get(dataSourceSelector.cloudStorageLabelAndCount)
            .verifyVisibleElement("have.text", dataSourceText.allCloudStorage)
            .click();
        cy.get(commonSelectors.breadcrumbPageTitle).verifyVisibleElement(
            "have.text",
            " Cloud Storages"
        );

        cy.get(dataSourceSelector.pluginsLabelAndCount)
            .verifyVisibleElement("have.text", dataSourceText.pluginsLabelAndCount)
            .click();
        cy.get(commonSelectors.breadcrumbPageTitle).verifyVisibleElement(
            "have.text",
            " Plugins"
        );

        cy.get('[data-cy="added-ds-label"]').should(($el) => {
            expect($el.contents().first().text().trim()).to.eq("Data sources added");
        });
        cy.get(dataSourceSelector.addedDsSearchIcon).should("be.visible").click();
        cy.get(dataSourceSelector.AddedDsSearchBar)
            .invoke("attr", "placeholder")
            .should("eq", "Search for Data sources");

        selectAndAddDataSource(
            "databases",
            dataSourceText.postgreSQL,
            data.dsName1
        );
        cy.clearAndType(
            dataSourceSelector.dsNameInputField,
            `cypress-${data.dsName1}-postgresql1`
        );

        cy.get(dataSourceSelector.databaseLabelAndCount).click();

        cy.get(commonSelectors.modalComponent).should("be.visible");
        cy.get(dataSourceSelector.unSavedModalTitle).verifyVisibleElement(
            "have.text",
            dataSourceText.unSavedModalTitle
        );
        cy.get(commonWidgetSelector.modalCloseButton).should("be.visible");
        cy.get(commonSelectors.cancelButton)
            .should("be.visible")
            .and("have.text", commonText.saveChangesButton);
        cy.get(commonSelectors.yesButton).verifyVisibleElement(
            "have.text",
            "Discard"
        );

        cy.get(commonWidgetSelector.modalCloseButton).click();
        cy.get(dataSourceSelector.buttonSave).should("be.enabled");

        cy.get(dataSourceSelector.databaseLabelAndCount).click();
        cy.get(commonSelectors.yesButton).click();
        cy.get(commonSelectors.breadcrumbPageTitle).verifyVisibleElement(
            "have.text",
            " Databases"
        );
        cy.get(`[data-cy="cypress-${data.dsName1}-postgresql-button"]`).click();
        cy.clearAndType(
            dataSourceSelector.dsNameInputField,
            `cypress-${data.dsName1}-postgresql1`
        );
        cy.get(commonSelectors.dashboardIcon).click();
        cy.get(commonSelectors.yesButton).click();

        cy.get(commonSelectors.appCreateButton).should("be.visible");
        cy.get(commonSelectors.globalDataSourceIcon).click();
        cy.get(`[data-cy="cypress-${data.dsName1}-postgresql-button"]`).click();
        cy.clearAndType(
            dataSourceSelector.dsNameInputField,
            `cypress-${data.dsName1}-postgresql1`
        );
        cy.get(commonSelectors.dashboardIcon).click();
        cy.get(commonSelectors.cancelButton).click();
        cy.verifyToastMessage(
            commonSelectors.toastMessage,
            dataSourceText.toastDSSaved
        );

        cy.get(
            `[data-cy="cypress-${data.dsName1}-postgresql1-button"]`
        ).verifyVisibleElement("have.text", `cypress-${data.dsName1}-postgresql1`);

        deleteDatasource(`cypress-${data.dsName1}-postgresql1`);
    });

    it("Should verify the Datasource connection and query creation using global data source", () => {
        selectAndAddDataSource(
            "databases",
            dataSourceText.postgreSQL,
            data.dsName1
        );

        cy.intercept("GET", "api/v2/data_sources").as("datasource");
        fillConnectionForm(
            {
                Host: Cypress.env("pg_host"),
                Port: "5432",
                "Database Name": Cypress.env("pg_user"),
                Username: Cypress.env("pg_user"),
                Password: Cypress.env("pg_password"),
            },
            ".form-switch"
        );
        cy.wait("@datasource");

        cy.openApp();
        pinInspector();

        addQuery(
            "table_preview",
            `SELECT * FROM persons;`,
            `cypress-${data.dsName1}-postgresql`
        );

        cy.get('[data-cy="list-query-table_preview"]').verifyVisibleElement(
            "have.text",
            "table_preview "
        );

        cy.get(dataSourceSelector.queryCreateAndRunButton).click();
        verifyValueOnInspector("table_preview", "7 items ");
        cy.get('[data-cy="show-ds-popover-button"]').click();

        cy.get(".p-2 > .tj-base-btn")
            .should("be.visible")
            .and("have.text", "+ Add new Data source");
        cy.get(".p-2 > .tj-base-btn").click();
        cy.get('[data-cy="databases-datasource-button"]').should("be.visible");

        cy.apiCreateGDS(
            "http://localhost:3000/api/v2/data_sources",
            `cypress-${data.dsName2}-postgresql`,
            "postgresql",
            [
                { key: "host", value: Cypress.env("pg_host") },
                { key: "port", value: 5432 },
                { key: "database", value: Cypress.env("pg_user") },
                { key: "username", value: Cypress.env("pg_user") },
                { key: "password", value: Cypress.env("pg_password"), encrypted: true },
                { key: "ssl_enabled", value: false, encrypted: false },
                { key: "ssl_certificate", value: "none", encrypted: false },
            ]
        );

        navigateToManageGroups();
        cy.get(groupsSelector.appSearchBox).click();
        cy.get(groupsSelector.searchBoxOptions).contains(data.appName).click();
        cy.get(groupsSelector.selectAddButton).click();
        cy.contains("tr", data.appName)
            .parent()
            .within(() => {
                cy.get("td input").eq(1).check();
            });
        cy.verifyToastMessage(
            commonSelectors.toastMessage,
            "App permissions updated"
        );
        cy.get(groupsSelector.permissionsLink).click();
        cy.get(groupsSelector.appsCreateCheck).then(($el) => {
            if (!$el.is(":checked")) {
                cy.get(groupsSelector.appsCreateCheck).check();
            }
        });
    });
    it("Should validate the user's global data source permissions on apps created by admin", () => {
        logout();
        cy.apiLogin(data.email, "password");
        cy.visit("/my-workspace");

        cy.get(commonSelectors.globalDataSourceIcon).should("not.exist");

        navigateToAppEditor(data.appName);

        cy.get('[data-cy="list-query-table_preview"]').verifyVisibleElement(
            "have.text",
            "table_preview "
        );

        pinInspector();

        cy.get(dataSourceSelector.queryCreateAndRunButton).click();
        verifyValueOnInspector("table_preview", "7 items ");

        addQuery(
            "student_data",
            `SELECT * FROM student_data;`,
            `cypress-${data.dsName2}-postgresql`
        );

        cy.get('[data-cy="list-query-student_data"]').verifyVisibleElement(
            "have.text",
            "student_data "
        );
        cy.get(dataSourceSelector.queryCreateAndRunButton).click();
        verifyValueOnInspector("student_data", "4 items ");
    });
    it("Should verify the query creation and scope changing functionality.", () => {
        data.appName = `${fake.companyName}-App`;
        logout();
        cy.apiLogin(data.email, "password");
        cy.apiCreateApp(data.appName);
        cy.openApp();

        addQuery(
            "table_preview",
            `SELECT * FROM persons;`,
            `cypress-${data.dsName1}-postgresql`
        );

        cy.get('[data-cy="list-query-table_preview"]').verifyVisibleElement(
            "have.text",
            "table_preview "
        );

        pinInspector();

        cy.get(dataSourceSelector.queryCreateAndRunButton).click();
        verifyValueOnInspector("table_preview", "7 items ");
>>>>>>> d1c00dbe
    });
  cy.verifyToastMessage(
    commonSelectors.toastMessage,
    "App permissions updated"
  );
  cy.get(groupsSelector.permissionsLink).click();
  cy.get(groupsSelector.appsCreateCheck).then(($el) => {
    if (!$el.is(":checked")) {
      cy.get(groupsSelector.appsCreateCheck).check();
    }
  });
  it("Should validate the user's global data source permissions on apps created by admin", () => {
    logout();
    cy.apiLogin(data.email, "password");
    cy.visit("/my-workspace");

    cy.get(commonSelectors.globalDataSourceIcon).should("not.exist");

    navigateToAppEditor(data.appName);

    cy.get('[data-cy="list-query-table_preview"]').verifyVisibleElement(
      "have.text",
      "table_preview "
    );

    pinInspector();

    cy.get(dataSourceSelector.queryCreateAndRunButton).click();
    verifyValueOnInspector("table_preview", "7 items ");

    cy.get('[data-cy="show-ds-popover-button"]').click();
    addQueryN(
      "student_data",
      `SELECT * FROM student_data;`,
      `cypress-${data.dsName2}-postgresql`
    );

    cy.get('[data-cy="list-query-student_data"]').verifyVisibleElement(
      "have.text",
      "student_data "
    );
    cy.get(dataSourceSelector.queryCreateAndRunButton).click();
    verifyValueOnInspector("student_data", "8 items ");
  });
  it("Should verify the query creation and scope changing functionality.", () => {
    data.appName = `${fake.companyName}-App`;
    logout();
    cy.apiLogin(data.email, "password");
    cy.visit("/my-workspace");
    cy.apiCreateApp(data.appName);
    cy.openApp();
    cy.dragAndDropWidget("Table", 250, 250);

    addQuery(
      "table_preview",
      `SELECT * FROM persons;`,
      `cypress-${data.dsName1}-postgresql`
    );

    cy.get('[data-cy="list-query-table_preview"]').verifyVisibleElement(
      "have.text",
      "table_preview "
    );

    pinInspector();

    cy.get(dataSourceSelector.queryCreateAndRunButton).click();
    verifyValueOnInspector("table_preview", "7 items ");
  });
});<|MERGE_RESOLUTION|>--- conflicted
+++ resolved
@@ -7,18 +7,10 @@
 } from "Support/utils/postgreSql";
 import { commonText } from "Texts/common";
 import {
-<<<<<<< HEAD
   closeDSModal,
   deleteDatasource,
   addQuery,
-  addQueryN,
   verifyValueOnInspector,
-=======
-    closeDSModal,
-    deleteDatasource,
-    addQuery,
-    verifyValueOnInspector,
->>>>>>> d1c00dbe
 } from "Support/utils/dataSource";
 import { dataSourceSelector } from "Selectors/dataSource";
 import { dataSourceText } from "Texts/dataSource";
@@ -40,465 +32,217 @@
 data.appName = `${fake.companyName}-App`;
 
 describe("Global Datasource Manager", () => {
-<<<<<<< HEAD
   beforeEach(() => {
     cy.defaultWorkspaceLogin();
     cy.viewport(1200, 1300);
   });
   before(() => {
-    cy.apiLogin();
-    cy.apiCreateApp();
-    cy.openApp();
-    cy.renameApp(data.appName);
-    cy.dragAndDropWidget("Table", 250, 250);
-    cy.get(commonSelectors.editorPageLogo).click();
+    cy.defaultWorkspaceLogin();
+    cy.apiCreateApp(data.appName);
     addNewUserMW(data.firstName, data.email);
     logout();
   });
 
-  cy.get(dataSourceSelector.databaseLabelAndCount).verifyVisibleElement(
-    "have.text",
-    dataSourceText.allDatabase
-  );
-  cy.get(commonSelectors.breadcrumbPageTitle).verifyVisibleElement(
-    "have.text",
-    " Databases"
-  );
-  cy.get(dataSourceSelector.querySearchBar)
-    .invoke("attr", "placeholder")
-    .should("eq", "Search Databases");
-
-  cy.get(dataSourceSelector.apiLabelAndCount)
-    .verifyVisibleElement("have.text", dataSourceText.allApis)
-    .click();
-  cy.get(commonSelectors.breadcrumbPageTitle).verifyVisibleElement(
-    "have.text",
-    " APIs"
-  );
-  cy.get(dataSourceSelector.querySearchBar)
-    .invoke("attr", "placeholder")
-    .should("eq", "Search APIs");
-
-  cy.get(dataSourceSelector.cloudStorageLabelAndCount)
-    .verifyVisibleElement("have.text", dataSourceText.allCloudStorage)
-    .click();
-  cy.get(commonSelectors.breadcrumbPageTitle).verifyVisibleElement(
-    "have.text",
-    " Cloud Storage"
-  );
-  cy.get(dataSourceSelector.querySearchBar)
-    .invoke("attr", "placeholder")
-    .should("eq", "Search Cloud Storage");
-
-  cy.get(dataSourceSelector.pluginsLabelAndCount)
-    .verifyVisibleElement("have.text", dataSourceText.pluginsLabelAndCount)
-    .click();
-  cy.get(commonSelectors.breadcrumbPageTitle).verifyVisibleElement(
-    "have.text",
-    " Plugins"
-  );
-  cy.get(dataSourceSelector.querySearchBar)
-    .invoke("attr", "placeholder")
-    .should("eq", "Search Plugins");
-
-  cy.get('[data-cy="added-ds-label"]').should(($el) => {
-    expect($el.contents().first().text().trim()).to.eq("Data sources added");
-  });
-  cy.get(dataSourceSelector.addedDsSearchIcon).should("be.visible").click();
-  cy.get(dataSourceSelector.AddedDsSearchBar)
-    .invoke("attr", "placeholder")
-    .should("eq", "Search for Data sources");
-
-  selectAndAddDataSource("databases", dataSourceText.postgreSQL, data.dsName1);
-  cy.clearAndType(
-    dataSourceSelector.dsNameInputField,
-    `cypress-${data.dsName1}-postgresql1`
-  );
-
-  cy.get(dataSourceSelector.databaseLabelAndCount).click();
-
-  pinInspector();
-
-  cy.get(commonWidgetSelector.modalCloseButton).click();
-  cy.get(dataSourceSelector.buttonSave).should("be.enabled");
-
-  cy.get(dataSourceSelector.databaseLabelAndCount).click();
-  cy.get(commonSelectors.yesButton).click();
-  cy.get(commonSelectors.breadcrumbPageTitle).verifyVisibleElement(
-    "have.text",
-    " Databases"
-  );
-  cy.get(`[data-cy="cypress-${data.dsName1}-postgresql-button"]`).click();
-  cy.clearAndType(
-    dataSourceSelector.dsNameInputField,
-    `cypress-${data.dsName1}-postgresql1`
-  );
-  cy.get(commonSelectors.dashboardIcon).click();
-  cy.get(commonSelectors.yesButton).click();
-
-  cy.get(commonSelectors.appCreateButton).should("be.visible");
-  cy.get(commonSelectors.globalDataSourceIcon).click();
-  cy.get(`[data-cy="cypress-${data.dsName1}-postgresql-button"]`).click();
-  cy.clearAndType(
-    dataSourceSelector.dsNameInputField,
-    `cypress-${data.dsName1}-postgresql1`
-  );
-  cy.get(commonSelectors.dashboardIcon).click();
-  cy.get(commonSelectors.cancelButton).click();
-  cy.verifyToastMessage(
-    commonSelectors.toastMessage,
-    dataSourceText.toastDSSaved
-  );
-
-  cy.get(
-    `[data-cy="cypress-${data.dsName1}-postgresql1-button"]`
-  ).verifyVisibleElement("have.text", `cypress-${data.dsName1}-postgresql1`);
-
-  deleteDatasource(`cypress-${data.dsName1}-postgresql1`);
-});
-it("Should verify the Datasource connection and query creation using global data source", () => {
-  selectAndAddDataSource("databases", dataSourceText.postgreSQL, data.dsName1);
-
-  cy.intercept("GET", "api/v2/data_sources").as("datasource");
-  fillConnectionForm(
-    {
-      Host: Cypress.env("pg_host"),
-      Port: "5432",
-      "Database Name": Cypress.env("pg_user"),
-      Username: Cypress.env("pg_user"),
-      Password: Cypress.env("pg_password"),
-    },
-    ".form-switch"
-  );
-  cy.wait("@datasource");
-
-  cy.get(commonSelectors.globalDataSourceIcon).click();
-  cy.get(commonSelectors.dashboardIcon).click();
-  navigateToAppEditor(data.appName);
-
-  pinInspector();
-  // cy.get(".tooltip-inner").invoke("hide");
-
-  addQuery(
-    "table_preview",
-    `SELECT * FROM persons;`,
-    `cypress-${data.dsName1}-postgresql`
-  );
-
-  cy.get('[data-cy="list-query-table_preview"]').verifyVisibleElement(
-    "have.text",
-    "table_preview "
-  );
-
-  cy.get(dataSourceSelector.queryCreateAndRunButton).click();
-  verifyValueOnInspector("table_preview", "7 items ");
-  cy.get('[data-cy="show-ds-popover-button"]').click();
-
-  cy.get(".p-2 > .tj-base-btn")
-    .should("be.visible")
-    .and("have.text", "+ Add new Data source");
-  cy.get(".p-2 > .tj-base-btn").click();
-
-  selectAndAddDataSource("databases", dataSourceText.postgreSQL, data.dsName2);
-  cy.intercept("GET", "api/v2/data_sources").as("datasource");
-  fillConnectionForm(
-    {
-      Host: Cypress.env("pg_host"),
-      Port: "5432",
-      "Database Name": Cypress.env("pg_user"),
-      Username: Cypress.env("pg_user"),
-      Password: Cypress.env("pg_password"),
-    },
-    ".form-switch"
-  );
-  cy.wait("@datasource");
-
-  navigateToManageGroups();
-  cy.get(groupsSelector.appSearchBox).click();
-  cy.get(groupsSelector.searchBoxOptions).contains(data.appName).click();
-  cy.get(groupsSelector.selectAddButton).click();
-  cy.contains("tr", data.appName)
-    .parent()
-    .within(() => {
-      cy.get("td input").eq(1).check();
-=======
-    beforeEach(() => {
-        cy.defaultWorkspaceLogin();
-        cy.viewport(1200, 1300);
+  it("Should verify the global data source manager UI", () => {
+    cy.get(commonSelectors.globalDataSourceIcon).click();
+    cy.get(commonSelectors.pageSectionHeader).verifyVisibleElement(
+      "have.text",
+      "Data sources"
+    );
+    cy.get(dataSourceSelector.allDatasourceLabelAndCount).verifyVisibleElement(
+      "have.text",
+      dataSourceText.allDataSources
+    );
+    cy.get(commonSelectors.breadcrumbTitle).should(($el) => {
+      expect($el.contents().first().text().trim()).to.eq("Data sources");
     });
-    before(() => {
-        cy.defaultWorkspaceLogin();
-        cy.apiCreateApp(data.appName);
-        addNewUserMW(data.firstName, data.email);
-        logout();
+
+    cy.get(dataSourceSelector.databaseLabelAndCount).verifyVisibleElement(
+      "have.text",
+      dataSourceText.allDatabase
+    );
+    cy.get(commonSelectors.breadcrumbPageTitle).verifyVisibleElement(
+      "have.text",
+      " Databases"
+    );
+    cy.get(dataSourceSelector.querySearchBar)
+      .invoke("attr", "placeholder")
+      .should("eq", "Search  data sources");
+
+    cy.get(dataSourceSelector.apiLabelAndCount)
+      .verifyVisibleElement("have.text", dataSourceText.allApis)
+      .click();
+    cy.get(commonSelectors.breadcrumbPageTitle).verifyVisibleElement(
+      "have.text",
+      " APIs"
+    );
+
+    cy.get(dataSourceSelector.cloudStorageLabelAndCount)
+      .verifyVisibleElement("have.text", dataSourceText.allCloudStorage)
+      .click();
+    cy.get(commonSelectors.breadcrumbPageTitle).verifyVisibleElement(
+      "have.text",
+      " Cloud Storages"
+    );
+
+    cy.get(dataSourceSelector.pluginsLabelAndCount)
+      .verifyVisibleElement("have.text", dataSourceText.pluginsLabelAndCount)
+      .click();
+    cy.get(commonSelectors.breadcrumbPageTitle).verifyVisibleElement(
+      "have.text",
+      " Plugins"
+    );
+
+    cy.get('[data-cy="added-ds-label"]').should(($el) => {
+      expect($el.contents().first().text().trim()).to.eq("Data sources added");
     });
-
-    it("Should verify the global data source manager UI", () => {
-        cy.get(commonSelectors.globalDataSourceIcon).click();
-        cy.get(commonSelectors.pageSectionHeader).verifyVisibleElement(
-            "have.text",
-            "Data sources"
-        );
-        cy.get(dataSourceSelector.allDatasourceLabelAndCount).verifyVisibleElement(
-            "have.text",
-            dataSourceText.allDataSources
-        );
-        cy.get(commonSelectors.breadcrumbTitle).should(($el) => {
-            expect($el.contents().first().text().trim()).to.eq("Data sources");
-        });
-
-        cy.get(dataSourceSelector.databaseLabelAndCount).verifyVisibleElement(
-            "have.text",
-            dataSourceText.allDatabase
-        );
-        cy.get(commonSelectors.breadcrumbPageTitle).verifyVisibleElement(
-            "have.text",
-            " Databases"
-        );
-        cy.get(dataSourceSelector.querySearchBar)
-            .invoke("attr", "placeholder")
-            .should("eq", "Search  data sources");
-
-        cy.get(dataSourceSelector.apiLabelAndCount)
-            .verifyVisibleElement("have.text", dataSourceText.allApis)
-            .click();
-        cy.get(commonSelectors.breadcrumbPageTitle).verifyVisibleElement(
-            "have.text",
-            " APIs"
-        );
-
-        cy.get(dataSourceSelector.cloudStorageLabelAndCount)
-            .verifyVisibleElement("have.text", dataSourceText.allCloudStorage)
-            .click();
-        cy.get(commonSelectors.breadcrumbPageTitle).verifyVisibleElement(
-            "have.text",
-            " Cloud Storages"
-        );
-
-        cy.get(dataSourceSelector.pluginsLabelAndCount)
-            .verifyVisibleElement("have.text", dataSourceText.pluginsLabelAndCount)
-            .click();
-        cy.get(commonSelectors.breadcrumbPageTitle).verifyVisibleElement(
-            "have.text",
-            " Plugins"
-        );
-
-        cy.get('[data-cy="added-ds-label"]').should(($el) => {
-            expect($el.contents().first().text().trim()).to.eq("Data sources added");
-        });
-        cy.get(dataSourceSelector.addedDsSearchIcon).should("be.visible").click();
-        cy.get(dataSourceSelector.AddedDsSearchBar)
-            .invoke("attr", "placeholder")
-            .should("eq", "Search for Data sources");
-
-        selectAndAddDataSource(
-            "databases",
-            dataSourceText.postgreSQL,
-            data.dsName1
-        );
-        cy.clearAndType(
-            dataSourceSelector.dsNameInputField,
-            `cypress-${data.dsName1}-postgresql1`
-        );
-
-        cy.get(dataSourceSelector.databaseLabelAndCount).click();
-
-        cy.get(commonSelectors.modalComponent).should("be.visible");
-        cy.get(dataSourceSelector.unSavedModalTitle).verifyVisibleElement(
-            "have.text",
-            dataSourceText.unSavedModalTitle
-        );
-        cy.get(commonWidgetSelector.modalCloseButton).should("be.visible");
-        cy.get(commonSelectors.cancelButton)
-            .should("be.visible")
-            .and("have.text", commonText.saveChangesButton);
-        cy.get(commonSelectors.yesButton).verifyVisibleElement(
-            "have.text",
-            "Discard"
-        );
-
-        cy.get(commonWidgetSelector.modalCloseButton).click();
-        cy.get(dataSourceSelector.buttonSave).should("be.enabled");
-
-        cy.get(dataSourceSelector.databaseLabelAndCount).click();
-        cy.get(commonSelectors.yesButton).click();
-        cy.get(commonSelectors.breadcrumbPageTitle).verifyVisibleElement(
-            "have.text",
-            " Databases"
-        );
-        cy.get(`[data-cy="cypress-${data.dsName1}-postgresql-button"]`).click();
-        cy.clearAndType(
-            dataSourceSelector.dsNameInputField,
-            `cypress-${data.dsName1}-postgresql1`
-        );
-        cy.get(commonSelectors.dashboardIcon).click();
-        cy.get(commonSelectors.yesButton).click();
-
-        cy.get(commonSelectors.appCreateButton).should("be.visible");
-        cy.get(commonSelectors.globalDataSourceIcon).click();
-        cy.get(`[data-cy="cypress-${data.dsName1}-postgresql-button"]`).click();
-        cy.clearAndType(
-            dataSourceSelector.dsNameInputField,
-            `cypress-${data.dsName1}-postgresql1`
-        );
-        cy.get(commonSelectors.dashboardIcon).click();
-        cy.get(commonSelectors.cancelButton).click();
-        cy.verifyToastMessage(
-            commonSelectors.toastMessage,
-            dataSourceText.toastDSSaved
-        );
-
-        cy.get(
-            `[data-cy="cypress-${data.dsName1}-postgresql1-button"]`
-        ).verifyVisibleElement("have.text", `cypress-${data.dsName1}-postgresql1`);
-
-        deleteDatasource(`cypress-${data.dsName1}-postgresql1`);
+    cy.get(dataSourceSelector.addedDsSearchIcon).should("be.visible").click();
+    cy.get(dataSourceSelector.AddedDsSearchBar)
+      .invoke("attr", "placeholder")
+      .should("eq", "Search for Data sources");
+
+    selectAndAddDataSource(
+      "databases",
+      dataSourceText.postgreSQL,
+      data.dsName1
+    );
+    cy.clearAndType(
+      dataSourceSelector.dsNameInputField,
+      `cypress-${data.dsName1}-postgresql1`
+    );
+
+    cy.get(dataSourceSelector.databaseLabelAndCount).click();
+
+    cy.get(commonSelectors.modalComponent).should("be.visible");
+    cy.get(dataSourceSelector.unSavedModalTitle).verifyVisibleElement(
+      "have.text",
+      dataSourceText.unSavedModalTitle
+    );
+    cy.get(commonWidgetSelector.modalCloseButton).should("be.visible");
+    cy.get(commonSelectors.cancelButton)
+      .should("be.visible")
+      .and("have.text", commonText.saveChangesButton);
+    cy.get(commonSelectors.yesButton).verifyVisibleElement(
+      "have.text",
+      "Discard"
+    );
+
+    cy.get(commonWidgetSelector.modalCloseButton).click();
+    cy.get(dataSourceSelector.buttonSave).should("be.enabled");
+
+    cy.get(dataSourceSelector.databaseLabelAndCount).click();
+    cy.get(commonSelectors.yesButton).click();
+    cy.get(commonSelectors.breadcrumbPageTitle).verifyVisibleElement(
+      "have.text",
+      " Databases"
+    );
+    cy.get(`[data-cy="cypress-${data.dsName1}-postgresql-button"]`).click();
+    cy.clearAndType(
+      dataSourceSelector.dsNameInputField,
+      `cypress-${data.dsName1}-postgresql1`
+    );
+    cy.get(commonSelectors.dashboardIcon).click();
+    cy.get(commonSelectors.yesButton).click();
+
+    cy.get(commonSelectors.appCreateButton).should("be.visible");
+    cy.get(commonSelectors.globalDataSourceIcon).click();
+    cy.get(`[data-cy="cypress-${data.dsName1}-postgresql-button"]`).click();
+    cy.clearAndType(
+      dataSourceSelector.dsNameInputField,
+      `cypress-${data.dsName1}-postgresql1`
+    );
+    cy.get(commonSelectors.dashboardIcon).click();
+    cy.get(commonSelectors.cancelButton).click();
+    cy.verifyToastMessage(
+      commonSelectors.toastMessage,
+      dataSourceText.toastDSSaved
+    );
+
+    cy.get(
+      `[data-cy="cypress-${data.dsName1}-postgresql1-button"]`
+    ).verifyVisibleElement("have.text", `cypress-${data.dsName1}-postgresql1`);
+
+    deleteDatasource(`cypress-${data.dsName1}-postgresql1`);
+  });
+
+  it("Should verify the Datasource connection and query creation using global data source", () => {
+    selectAndAddDataSource(
+      "databases",
+      dataSourceText.postgreSQL,
+      data.dsName1
+    );
+
+    cy.intercept("GET", "api/v2/data_sources").as("datasource");
+    fillConnectionForm(
+      {
+        Host: Cypress.env("pg_host"),
+        Port: "5432",
+        "Database Name": Cypress.env("pg_user"),
+        Username: Cypress.env("pg_user"),
+        Password: Cypress.env("pg_password"),
+      },
+      ".form-switch"
+    );
+    cy.wait("@datasource");
+
+    cy.openApp();
+    pinInspector();
+
+    addQuery(
+      "table_preview",
+      `SELECT * FROM persons;`,
+      `cypress-${data.dsName1}-postgresql`
+    );
+
+    cy.get('[data-cy="list-query-table_preview"]').verifyVisibleElement(
+      "have.text",
+      "table_preview "
+    );
+
+    cy.get(dataSourceSelector.queryCreateAndRunButton).click();
+    verifyValueOnInspector("table_preview", "7 items ");
+    cy.get('[data-cy="show-ds-popover-button"]').click();
+
+    cy.get(".p-2 > .tj-base-btn")
+      .should("be.visible")
+      .and("have.text", "+ Add new Data source");
+    cy.get(".p-2 > .tj-base-btn").click();
+    cy.get('[data-cy="databases-datasource-button"]').should("be.visible");
+
+    cy.apiCreateGDS(
+      "http://localhost:3000/api/v2/data_sources",
+      `cypress-${data.dsName2}-postgresql`,
+      "postgresql",
+      [
+        { key: "host", value: Cypress.env("pg_host") },
+        { key: "port", value: 5432 },
+        { key: "database", value: Cypress.env("pg_user") },
+        { key: "username", value: Cypress.env("pg_user") },
+        { key: "password", value: Cypress.env("pg_password"), encrypted: true },
+        { key: "ssl_enabled", value: false, encrypted: false },
+        { key: "ssl_certificate", value: "none", encrypted: false },
+      ]
+    );
+
+    navigateToManageGroups();
+    cy.get(groupsSelector.appSearchBox).click();
+    cy.get(groupsSelector.searchBoxOptions).contains(data.appName).click();
+    cy.get(groupsSelector.selectAddButton).click();
+    cy.contains("tr", data.appName)
+      .parent()
+      .within(() => {
+        cy.get("td input").eq(1).check();
+      });
+    cy.verifyToastMessage(
+      commonSelectors.toastMessage,
+      "App permissions updated"
+    );
+    cy.get(groupsSelector.permissionsLink).click();
+    cy.get(groupsSelector.appsCreateCheck).then(($el) => {
+      if (!$el.is(":checked")) {
+        cy.get(groupsSelector.appsCreateCheck).check();
+      }
     });
-
-    it("Should verify the Datasource connection and query creation using global data source", () => {
-        selectAndAddDataSource(
-            "databases",
-            dataSourceText.postgreSQL,
-            data.dsName1
-        );
-
-        cy.intercept("GET", "api/v2/data_sources").as("datasource");
-        fillConnectionForm(
-            {
-                Host: Cypress.env("pg_host"),
-                Port: "5432",
-                "Database Name": Cypress.env("pg_user"),
-                Username: Cypress.env("pg_user"),
-                Password: Cypress.env("pg_password"),
-            },
-            ".form-switch"
-        );
-        cy.wait("@datasource");
-
-        cy.openApp();
-        pinInspector();
-
-        addQuery(
-            "table_preview",
-            `SELECT * FROM persons;`,
-            `cypress-${data.dsName1}-postgresql`
-        );
-
-        cy.get('[data-cy="list-query-table_preview"]').verifyVisibleElement(
-            "have.text",
-            "table_preview "
-        );
-
-        cy.get(dataSourceSelector.queryCreateAndRunButton).click();
-        verifyValueOnInspector("table_preview", "7 items ");
-        cy.get('[data-cy="show-ds-popover-button"]').click();
-
-        cy.get(".p-2 > .tj-base-btn")
-            .should("be.visible")
-            .and("have.text", "+ Add new Data source");
-        cy.get(".p-2 > .tj-base-btn").click();
-        cy.get('[data-cy="databases-datasource-button"]').should("be.visible");
-
-        cy.apiCreateGDS(
-            "http://localhost:3000/api/v2/data_sources",
-            `cypress-${data.dsName2}-postgresql`,
-            "postgresql",
-            [
-                { key: "host", value: Cypress.env("pg_host") },
-                { key: "port", value: 5432 },
-                { key: "database", value: Cypress.env("pg_user") },
-                { key: "username", value: Cypress.env("pg_user") },
-                { key: "password", value: Cypress.env("pg_password"), encrypted: true },
-                { key: "ssl_enabled", value: false, encrypted: false },
-                { key: "ssl_certificate", value: "none", encrypted: false },
-            ]
-        );
-
-        navigateToManageGroups();
-        cy.get(groupsSelector.appSearchBox).click();
-        cy.get(groupsSelector.searchBoxOptions).contains(data.appName).click();
-        cy.get(groupsSelector.selectAddButton).click();
-        cy.contains("tr", data.appName)
-            .parent()
-            .within(() => {
-                cy.get("td input").eq(1).check();
-            });
-        cy.verifyToastMessage(
-            commonSelectors.toastMessage,
-            "App permissions updated"
-        );
-        cy.get(groupsSelector.permissionsLink).click();
-        cy.get(groupsSelector.appsCreateCheck).then(($el) => {
-            if (!$el.is(":checked")) {
-                cy.get(groupsSelector.appsCreateCheck).check();
-            }
-        });
-    });
-    it("Should validate the user's global data source permissions on apps created by admin", () => {
-        logout();
-        cy.apiLogin(data.email, "password");
-        cy.visit("/my-workspace");
-
-        cy.get(commonSelectors.globalDataSourceIcon).should("not.exist");
-
-        navigateToAppEditor(data.appName);
-
-        cy.get('[data-cy="list-query-table_preview"]').verifyVisibleElement(
-            "have.text",
-            "table_preview "
-        );
-
-        pinInspector();
-
-        cy.get(dataSourceSelector.queryCreateAndRunButton).click();
-        verifyValueOnInspector("table_preview", "7 items ");
-
-        addQuery(
-            "student_data",
-            `SELECT * FROM student_data;`,
-            `cypress-${data.dsName2}-postgresql`
-        );
-
-        cy.get('[data-cy="list-query-student_data"]').verifyVisibleElement(
-            "have.text",
-            "student_data "
-        );
-        cy.get(dataSourceSelector.queryCreateAndRunButton).click();
-        verifyValueOnInspector("student_data", "4 items ");
-    });
-    it("Should verify the query creation and scope changing functionality.", () => {
-        data.appName = `${fake.companyName}-App`;
-        logout();
-        cy.apiLogin(data.email, "password");
-        cy.apiCreateApp(data.appName);
-        cy.openApp();
-
-        addQuery(
-            "table_preview",
-            `SELECT * FROM persons;`,
-            `cypress-${data.dsName1}-postgresql`
-        );
-
-        cy.get('[data-cy="list-query-table_preview"]').verifyVisibleElement(
-            "have.text",
-            "table_preview "
-        );
-
-        pinInspector();
-
-        cy.get(dataSourceSelector.queryCreateAndRunButton).click();
-        verifyValueOnInspector("table_preview", "7 items ");
->>>>>>> d1c00dbe
-    });
-  cy.verifyToastMessage(
-    commonSelectors.toastMessage,
-    "App permissions updated"
-  );
-  cy.get(groupsSelector.permissionsLink).click();
-  cy.get(groupsSelector.appsCreateCheck).then(($el) => {
-    if (!$el.is(":checked")) {
-      cy.get(groupsSelector.appsCreateCheck).check();
-    }
   });
   it("Should validate the user's global data source permissions on apps created by admin", () => {
     logout();
@@ -519,8 +263,7 @@
     cy.get(dataSourceSelector.queryCreateAndRunButton).click();
     verifyValueOnInspector("table_preview", "7 items ");
 
-    cy.get('[data-cy="show-ds-popover-button"]').click();
-    addQueryN(
+    addQuery(
       "student_data",
       `SELECT * FROM student_data;`,
       `cypress-${data.dsName2}-postgresql`
@@ -531,16 +274,14 @@
       "student_data "
     );
     cy.get(dataSourceSelector.queryCreateAndRunButton).click();
-    verifyValueOnInspector("student_data", "8 items ");
+    verifyValueOnInspector("student_data", "4 items ");
   });
   it("Should verify the query creation and scope changing functionality.", () => {
     data.appName = `${fake.companyName}-App`;
     logout();
     cy.apiLogin(data.email, "password");
-    cy.visit("/my-workspace");
     cy.apiCreateApp(data.appName);
     cy.openApp();
-    cy.dragAndDropWidget("Table", 250, 250);
 
     addQuery(
       "table_preview",
