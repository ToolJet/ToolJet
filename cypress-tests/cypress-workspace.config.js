const { defineConfig } = require("cypress");
const { rmdir } = require("fs");
const fs = require("fs");
const XLSX = require("node-xlsx");

const pg = require("pg");
const path = require("path");
const pdf = require("pdf-parse");

module.exports = defineConfig({
  execTimeout: 1800000,
  defaultCommandTimeout: 30000,
  requestTimeout: 10000,
  pageLoadTimeout: 20000,
  responseTimeout: 10000,
  viewportWidth: 1440,
  viewportHeight: 960,
  chromeWebSecurity: false,
  trashAssetsBeforeRuns: true,

  e2e: {
    setupNodeEvents(on, config) {
      on("task", {
        readPdf(pathToPdf) {
          return new Promise((resolve) => {
            const pdfPath = path.resolve(pathToPdf);
            let dataBuffer = fs.readFileSync(pdfPath);
            pdf(dataBuffer).then(function ({ text }) {
              resolve(text);
            });
          });
        },
      });

      on("task", {
        readXlsx(filePath) {
          return new Promise((resolve, reject) => {
            try {
              let dataBuffer = fs.readFileSync(filePath);
              const jsonData = XLSX.parse(dataBuffer);
              // jsonData= jsonData[0].data
              resolve(jsonData[0]["data"].toString());
            } catch (e) {
              reject(e);
            }
          });
        },
      });

      on("task", {
        deleteFolder(folderName) {
          return new Promise((resolve, reject) => {
            rmdir(folderName, { maxRetries: 10, recursive: true }, (err) => {
              if (err) {
                console.error(err);
                return reject(err);
              }
              resolve(null);
            });
          });
        },
      });

      on("task", {
        updateId({ dbconfig, sql }) {
          const client = new pg.Pool(dbconfig);
          return client.query(sql);
        },
      });

      return require("./cypress/plugins/index.js")(on, config);
    },
    downloadsFolder: "cypress/downloads",
    experimentalRunAllSpecs: true,
    experimentalModfyObstructiveThirdPartyCode: true,
    experimentalRunAllSpecs: true,
    baseUrl: "http://localhost:8082",
    specPattern: [
      "cypress/e2e/editor/app-version/version.cy.js",
      "cypress/e2e/selfHost/*.cy.js",
      "cypress/e2e/authentication/*.cy.js",
      "cypress/e2e/workspace/*.cy.js",
      "cypress/e2e/globalDataSources/*.cy.js",
<<<<<<< HEAD
=======
      "cypress/e2e/editor/app-version/version.cy.js"
>>>>>>> 6253273c
    ],
    numTestsKeptInMemory: 1,
    redirectionLimit: 7,
    experimentalRunAllSpecs: true,
    experimentalMemoryManagement: true,
    video: false,
    videoUploadOnPasses: false,
    retries: {
      runMode: 2,
      openMode: 0,
    },
  },
});<|MERGE_RESOLUTION|>--- conflicted
+++ resolved
@@ -19,9 +19,9 @@
   trashAssetsBeforeRuns: true,
 
   e2e: {
-    setupNodeEvents(on, config) {
+    setupNodeEvents (on, config) {
       on("task", {
-        readPdf(pathToPdf) {
+        readPdf (pathToPdf) {
           return new Promise((resolve) => {
             const pdfPath = path.resolve(pathToPdf);
             let dataBuffer = fs.readFileSync(pdfPath);
@@ -33,7 +33,7 @@
       });
 
       on("task", {
-        readXlsx(filePath) {
+        readXlsx (filePath) {
           return new Promise((resolve, reject) => {
             try {
               let dataBuffer = fs.readFileSync(filePath);
@@ -48,7 +48,7 @@
       });
 
       on("task", {
-        deleteFolder(folderName) {
+        deleteFolder (folderName) {
           return new Promise((resolve, reject) => {
             rmdir(folderName, { maxRetries: 10, recursive: true }, (err) => {
               if (err) {
@@ -62,7 +62,7 @@
       });
 
       on("task", {
-        updateId({ dbconfig, sql }) {
+        updateId ({ dbconfig, sql }) {
           const client = new pg.Pool(dbconfig);
           return client.query(sql);
         },
@@ -76,15 +76,11 @@
     experimentalRunAllSpecs: true,
     baseUrl: "http://localhost:8082",
     specPattern: [
-      "cypress/e2e/editor/app-version/version.cy.js",
       "cypress/e2e/selfHost/*.cy.js",
       "cypress/e2e/authentication/*.cy.js",
       "cypress/e2e/workspace/*.cy.js",
       "cypress/e2e/globalDataSources/*.cy.js",
-<<<<<<< HEAD
-=======
       "cypress/e2e/editor/app-version/version.cy.js"
->>>>>>> 6253273c
     ],
     numTestsKeptInMemory: 1,
     redirectionLimit: 7,
