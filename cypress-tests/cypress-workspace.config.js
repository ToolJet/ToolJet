const { defineConfig } = require("cypress");
const { rmdir } = require("fs");
const fs = require("fs");
const XLSX = require("node-xlsx");

const pg = require("pg");
const path = require("path");
const pdf = require("pdf-parse");

module.exports = defineConfig({
  execTimeout: 1800000,
  defaultCommandTimeout: 30000,
  requestTimeout: 10000,
  pageLoadTimeout: 20000,
  responseTimeout: 10000,
  viewportWidth: 1440,
  viewportHeight: 960,
  chromeWebSecurity: false,
  trashAssetsBeforeRuns: true,

  e2e: {
    setupNodeEvents (on, config) {
      on("task", {
        readPdf (pathToPdf) {
          return new Promise((resolve) => {
            const pdfPath = path.resolve(pathToPdf);
            let dataBuffer = fs.readFileSync(pdfPath);
            pdf(dataBuffer).then(function ({ text }) {
              resolve(text);
            });
          });
        },
      });

      on("task", {
        readXlsx (filePath) {
          return new Promise((resolve, reject) => {
            try {
              let dataBuffer = fs.readFileSync(filePath);
              const jsonData = XLSX.parse(dataBuffer);
              // jsonData= jsonData[0].data
              resolve(jsonData[0]["data"].toString());
            } catch (e) {
              reject(e);
            }
          });
        },
      });

      on("task", {
        deleteFolder (folderName) {
          return new Promise((resolve, reject) => {
            rmdir(folderName, { maxRetries: 10, recursive: true }, (err) => {
              if (err) {
                console.error(err);
                return reject(err);
              }
              resolve(null);
            });
          });
        },
      });

      on("task", {
        updateId ({ dbconfig, sql }) {
          const client = new pg.Pool(dbconfig);
          return client.query(sql);
        },
      });

      return require("./cypress/plugins/index.js")(on, config);
    },
    downloadsFolder: "cypress/downloads",
    experimentalRunAllSpecs: true,
    experimentalModfyObstructiveThirdPartyCode: true,
    experimentalRunAllSpecs: true,
    baseUrl: "http://localhost:8082",
    specPattern: [
<<<<<<< HEAD
      "cypress/e2e/happypath/platform/commonTestcases/**/*.cy.js",
      "cypress/e2e/happypath/platform/ceTestcases/**/*.cy.js"
=======
      "cypress/e2e/happyPath/platform/commonTestcases/**/*.cy.js",
      "cypress/e2e/happyPath/platform/ceTestcases/**/*.cy.js"
>>>>>>> 7e7aaf2e
    ],
    numTestsKeptInMemory: 1,
    redirectionLimit: 15,
    experimentalRunAllSpecs: true,
    experimentalMemoryManagement: true,
    video: false,
    videoUploadOnPasses: false,
    retries: {
      runMode: 2,
      openMode: 0,
    },
  },
});<|MERGE_RESOLUTION|>--- conflicted
+++ resolved
@@ -76,13 +76,8 @@
     experimentalRunAllSpecs: true,
     baseUrl: "http://localhost:8082",
     specPattern: [
-<<<<<<< HEAD
-      "cypress/e2e/happypath/platform/commonTestcases/**/*.cy.js",
-      "cypress/e2e/happypath/platform/ceTestcases/**/*.cy.js"
-=======
       "cypress/e2e/happyPath/platform/commonTestcases/**/*.cy.js",
       "cypress/e2e/happyPath/platform/ceTestcases/**/*.cy.js"
->>>>>>> 7e7aaf2e
     ],
     numTestsKeptInMemory: 1,
     redirectionLimit: 15,
