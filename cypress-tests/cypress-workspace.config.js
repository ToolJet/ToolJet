--- conflicted
+++ resolved
@@ -74,11 +74,7 @@
     experimentalRunAllSpecs: true,
     experimentalModfyObstructiveThirdPartyCode: true,
     experimentalRunAllSpecs: true,
-<<<<<<< HEAD
-    baseUrl: process.env.CYPRESS_BASE_URL || "http://localhost:8082", //test
-=======
     baseUrl: "http://localhost:8082",
->>>>>>> b73c80ac
     specPattern: [
       "cypress/e2e/happyPath/platform/ceTestcases/editor/appSlug.cy.js",
       "cypress/e2e/happyPath/platform/ceTestcases/editor/privateAndPublicApp.cy.js",
