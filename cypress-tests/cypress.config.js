--- conflicted
+++ resolved
@@ -19,7 +19,6 @@
     sso_password: "",
     git_user: "",
     google_user: "",
-<<<<<<< HEAD
     redis_host: "",
     redis_port: "",
     redis_password: "",
@@ -29,13 +28,11 @@
     mongo_password: "",
     bigquery_pvt_key: {},
     firestore_pvt_key: {},
-=======
     mysql_host: "",
     mysql_user: "",
     mysql_password: "",
     aws_access: "",
     aws_secret: "",
->>>>>>> 80e22acb
   },
   db: {
     user: "postgres",
