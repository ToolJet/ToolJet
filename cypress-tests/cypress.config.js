const { defineConfig } = require("cypress");
const { rmdir } = require("fs");
const fs = require("fs");
const XLSX = require("node-xlsx");

const pg = require("pg");
const path = require("path");
const pdf = require("pdf-parse");

module.exports = defineConfig({
  execTimeout: 1800000,
  defaultCommandTimeout: 30000,
  requestTimeout: 10000,
  pageLoadTimeout: 20000,
  responseTimeout: 10000,
  viewportWidth: 1440,
  viewportHeight: 960,
  chromeWebSecurity: false,
  trashAssetsBeforeRuns: true,

  e2e: {
    setupNodeEvents (on, config) {
      on("task", {
        readPdf (pathToPdf) {
          return new Promise((resolve) => {
            const pdfPath = path.resolve(pathToPdf);
            let dataBuffer = fs.readFileSync(pdfPath);
            pdf(dataBuffer).then(function ({ text }) {
              resolve(text);
            });
          });
        },
      });

      on("task", {
        readXlsx (filePath) {
          return new Promise((resolve, reject) => {
            try {
              let dataBuffer = fs.readFileSync(filePath);
              const jsonData = XLSX.parse(dataBuffer);
              // jsonData= jsonData[0].data
              resolve(jsonData[0]["data"].toString());
            } catch (e) {
              reject(e);
            }
          });
        },
      });

      on("task", {
        deleteFolder (folderName) {
          return new Promise((resolve, reject) => {
            if (fs.existsSync(folderName)) {
              rmdir(folderName, { maxRetries: 10, recursive: true }, (err) => {
                if (err) {
                  console.error(err);
                  return reject(err);
                }
                return resolve(null);
              });
            } else {
              return resolve(null);
            }
          });
        },
      });

      on("task", {
        updateId ({ dbconfig, sql }) {
          const client = new pg.Pool(dbconfig);
          return client.query(sql);
        },
      });
      return require("./cypress/plugins/index.js")(on, config);
    },
    experimentalRunAllSpecs: true,
    experimentalModfyObstructiveThirdPartyCode: true,
    experimentalRunAllSpecs: true,
    baseUrl: "http://localhost:8082",
    specPattern: "cypress/e2e/**/*.cy.js",
    downloadsFolder: "cypress/downloads",
<<<<<<< HEAD
    numTestsKeptInMemory: 10,
    redirectionLimit: 10,
=======
    numTestsKeptInMemory: 0,
    redirectionLimit: 7,
>>>>>>> d3abb3bf
    experimentalRunAllSpecs: true,
    trashAssetsBeforeRuns: true,
    experimentalMemoryManagement: true,
  },
});<|MERGE_RESOLUTION|>--- conflicted
+++ resolved
@@ -79,13 +79,8 @@
     baseUrl: "http://localhost:8082",
     specPattern: "cypress/e2e/**/*.cy.js",
     downloadsFolder: "cypress/downloads",
-<<<<<<< HEAD
-    numTestsKeptInMemory: 10,
-    redirectionLimit: 10,
-=======
     numTestsKeptInMemory: 0,
     redirectionLimit: 7,
->>>>>>> d3abb3bf
     experimentalRunAllSpecs: true,
     trashAssetsBeforeRuns: true,
     experimentalMemoryManagement: true,
