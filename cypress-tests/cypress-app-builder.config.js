const { defineConfig } = require("cypress");
const { rmdir } = require("fs");
const fs = require("fs");
const XLSX = require("node-xlsx");

const pg = require("pg");
const path = require("path");
const pdf = require("pdf-parse");

module.exports = defineConfig({
  execTimeout: 1800000,
  defaultCommandTimeout: 30000,
  requestTimeout: 10000,
  pageLoadTimeout: 20000,
  responseTimeout: 10000,
  viewportWidth: 1440,
  viewportHeight: 960,
  chromeWebSecurity: false,
  trashAssetsBeforeRuns: true,

  e2e: {
    setupNodeEvents(on, config) {
      on("task", {
        readPdf(pathToPdf) {
          return new Promise((resolve) => {
            const pdfPath = path.resolve(pathToPdf);
            let dataBuffer = fs.readFileSync(pdfPath);
            pdf(dataBuffer).then(function ({ text }) {
              resolve(text);
            });
          });
        },
      });

      on("task", {
        readXlsx(filePath) {
          return new Promise((resolve, reject) => {
            try {
              let dataBuffer = fs.readFileSync(filePath);
              const jsonData = XLSX.parse(dataBuffer);
              // jsonData= jsonData[0].data
              resolve(jsonData[0]["data"].toString());
            } catch (e) {
              reject(e);
            }
          });
        },
      });

      on("task", {
        deleteFolder(folderName) {
          return new Promise((resolve, reject) => {
            rmdir(folderName, { maxRetries: 10, recursive: true }, (err) => {
              if (err) {
                console.error(err);
                return reject(err);
              }
              resolve(null);
            });
          });
        },
      });

      on("task", {
        updateId({ dbconfig, sql }) {
          const client = new pg.Pool(dbconfig);
          return client.query(sql);
        },
      });

      return require("./cypress/plugins/index.js")(on, config);
    },
    downloadsFolder: "cypress/downloads",
    experimentalRunAllSpecs: true,
    experimentalModfyObstructiveThirdPartyCode: true,
    experimentalRunAllSpecs: true,
    baseUrl: "http://localhost:8082",
    specPattern: [
<<<<<<< HEAD
      "cypress/e2e/happypath/appbuilder/commonTestcases/**/*.cy.js",
      "cypress/e2e/happypath/appbuilder/ceTestcases/**/*.cy.js"
=======
      "cypress/e2e/happyPath/appbuilder/commonTestcases/**/*.cy.js",
      "cypress/e2e/happyPath/appbuilder/ceTestcases/**/*.cy.js"
>>>>>>> 7e7aaf2e
    ],
    numTestsKeptInMemory: 1,
    redirectionLimit: 7,
    experimentalRunAllSpecs: true,
    experimentalMemoryManagement: true,
    video: false,
    videoUploadOnPasses: false,
    retries: {
      runMode: 2,
      openMode: 0,
    },
  },
});<|MERGE_RESOLUTION|>--- conflicted
+++ resolved
@@ -76,13 +76,8 @@
     experimentalRunAllSpecs: true,
     baseUrl: "http://localhost:8082",
     specPattern: [
-<<<<<<< HEAD
-      "cypress/e2e/happypath/appbuilder/commonTestcases/**/*.cy.js",
-      "cypress/e2e/happypath/appbuilder/ceTestcases/**/*.cy.js"
-=======
       "cypress/e2e/happyPath/appbuilder/commonTestcases/**/*.cy.js",
       "cypress/e2e/happyPath/appbuilder/ceTestcases/**/*.cy.js"
->>>>>>> 7e7aaf2e
     ],
     numTestsKeptInMemory: 1,
     redirectionLimit: 7,
