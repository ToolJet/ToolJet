default: &default
  adapter: postgresql
  encoding: unicode
  pool: <%= ENV.fetch("RAILS_MAX_THREADS") { 5 } %>


development:
  <<: *default
  database: stackegg_development
  password: <%= ENV.fetch("DB_PASSWORD", '') %>
  host: <%= ENV.fetch("DB_HOST", 'localhost') %>

test:
  <<: *default
  database: tooljet_test
  username: postgres
  password: <%= ENV.fetch("DB_PASSWORD", '') %>
  host: <%= ENV.fetch("DB_HOST", 'localhost') %>

production:
  <<: *default
  host: <%= ENV['PG_HOST'] %>
  database: <%= ENV['PG_DB'] %>
  username: <%= ENV['PG_USER'] %>
<<<<<<< HEAD
  password: <%= ENV['PG_PASS'] %>
=======
  password: <%= ENV['PG_PASS'] %>
>>>>>>> 4f8ed7aa
<|MERGE_RESOLUTION|>--- conflicted
+++ resolved
@@ -22,8 +22,4 @@
   host: <%= ENV['PG_HOST'] %>
   database: <%= ENV['PG_DB'] %>
   username: <%= ENV['PG_USER'] %>
-<<<<<<< HEAD
-  password: <%= ENV['PG_PASS'] %>
-=======
-  password: <%= ENV['PG_PASS'] %>
->>>>>>> 4f8ed7aa
+  password: <%= ENV['PG_PASS'] %>