--- conflicted
+++ resolved
@@ -10,12 +10,9 @@
     ],
     "eslint.format.enable": true,
     "editor.formatOnSave": true,
-<<<<<<< HEAD
     "editor.codeActionsOnSave": {
         "source.fixAll.eslint": "explicit"
     },
-=======
->>>>>>> 73f2b096
     "json.schemas": [
         {
             "fileMatch": [
