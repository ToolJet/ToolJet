--- conflicted
+++ resolved
@@ -7,44 +7,22 @@
     "javascriptreact",
     "typescript",
     "typescriptreact"
-  ],
+],
   "eslint.format.enable": true,
   "editor.formatOnSave": true,
   "json.schemas": [
-    {
-      "fileMatch": ["/*.operations.json"],
-      "url": "https://raw.githubusercontent.com/ToolJet/ToolJet/develop/plugins/schemas/operations.schema.json"
-    },
-<<<<<<< HEAD
-    {
-      "fileMatch": ["/*.manifest.json"],
-      "url": "https://raw.githubusercontent.com/ToolJet/ToolJet/develop/plugins/schemas/manifest.schema.json"
-    }
+      {
+          "fileMatch": [
+              "/*.operations.json"
+          ],
+          "url": "https://raw.githubusercontent.com/ToolJet/ToolJet/develop/plugins/schemas/operations.schema.json"
+      },
+      {
+          "fileMatch": [
+              "/*.manifest.json"
+          ],
+          "url": "https://raw.githubusercontent.com/ToolJet/ToolJet/develop/plugins/schemas/manifest.schema.json"
+      }
   ],
   "CodeGPT.apiKey": "CodeGPT Plus Beta"
-=======
-    "eslint.validate": [
-        "javascript",
-        "javascriptreact",
-        "typescript",
-        "typescriptreact"
-    ],
-    "eslint.format.enable": true,
-    "editor.formatOnSave": true,
-    "json.schemas": [
-        {
-            "fileMatch": [
-                "/*.operations.json"
-            ],
-            "url": "https://raw.githubusercontent.com/ToolJet/ToolJet/develop/plugins/schemas/operations.schema.json"
-        },
-        {
-            "fileMatch": [
-                "/*.manifest.json"
-            ],
-            "url": "https://raw.githubusercontent.com/ToolJet/ToolJet/develop/plugins/schemas/manifest.schema.json"
-        }
-    ],
-    "CodeGPT.apiKey": "CodeGPT Plus Beta"
->>>>>>> 253425d4
-}+  }
